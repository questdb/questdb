/*******************************************************************************
 *     ___                  _   ____  ____
 *    / _ \ _   _  ___  ___| |_|  _ \| __ )
 *   | | | | | | |/ _ \/ __| __| | | |  _ \
 *   | |_| | |_| |  __/\__ \ |_| |_| | |_) |
 *    \__\_\\__,_|\___||___/\__|____/|____/
 *
 *  Copyright (c) 2014-2019 Appsicle
 *  Copyright (c) 2019-2023 QuestDB
 *
 *  Licensed under the Apache License, Version 2.0 (the "License");
 *  you may not use this file except in compliance with the License.
 *  You may obtain a copy of the License at
 *
 *  http://www.apache.org/licenses/LICENSE-2.0
 *
 *  Unless required by applicable law or agreed to in writing, software
 *  distributed under the License is distributed on an "AS IS" BASIS,
 *  WITHOUT WARRANTIES OR CONDITIONS OF ANY KIND, either express or implied.
 *  See the License for the specific language governing permissions and
 *  limitations under the License.
 *
 ******************************************************************************/

package org.questdb;

import io.questdb.cairo.ColumnType;
import io.questdb.cairo.SingleColumnType;
import io.questdb.cairo.map.*;
import io.questdb.std.Misc;
import io.questdb.std.Rnd;
import org.openjdk.jmh.annotations.*;
import org.openjdk.jmh.runner.Runner;
import org.openjdk.jmh.runner.RunnerException;
import org.openjdk.jmh.runner.options.Options;
import org.openjdk.jmh.runner.options.OptionsBuilder;

import java.util.HashMap;
import java.util.concurrent.TimeUnit;

@State(Scope.Thread)
@BenchmarkMode(Mode.AverageTime)
@OutputTimeUnit(TimeUnit.NANOSECONDS)
public class MapReadLongBenchmark {

    private static final double loadFactor = 0.7;
    private static final Rnd rnd = new Rnd();
    // aim for L1, L2, L3, RAM
    @Param({"5000", "50000", "500000", "5000000"})
    public int size;
    private HashMap<Long, Long> hmap;
    private OrderedMap orderedMap;
    private Unordered16Map unordered16map;
    private Unordered8Map unordered8map;

    public static void main(String[] args) throws RunnerException {
        Options opt = new OptionsBuilder()
                .include(MapReadLongBenchmark.class.getSimpleName())
                .warmupIterations(3)
                .measurementIterations(3)
                .forks(1)
                .build();

        new Runner(opt).run();
    }

    @Setup
    public void setup() {
        rnd.reset();

<<<<<<< HEAD
    @Benchmark
    public Long testHashMap() {
        return hmap.get(rnd.nextLong(N));
    }

    @Benchmark
    public MapValue testOrderedMap() {
        MapKey key = orderedMap.withKey();
        key.putLong(rnd.nextLong(N));
        return key.findValue();
    }

    @Benchmark
    public MapValue testUnordered8Map() {
        MapKey key = u8map.withKey();
        key.putLong(rnd.nextLong(N));
        return key.findValue();
=======
        Misc.free(orderedMap);
        Misc.free(unordered8map);
        Misc.free(unordered16map);

        hmap = new HashMap<>(size, (float) loadFactor);
        orderedMap = new OrderedMap(1024 * 1024, new SingleColumnType(ColumnType.LONG), new SingleColumnType(ColumnType.LONG), size, loadFactor, Integer.MAX_VALUE);
        unordered8map = new Unordered8Map(new SingleColumnType(ColumnType.LONG), new SingleColumnType(ColumnType.LONG), size, loadFactor, Integer.MAX_VALUE);
        unordered16map = new Unordered16Map(new SingleColumnType(ColumnType.LONG), new SingleColumnType(ColumnType.LONG), size, loadFactor, Integer.MAX_VALUE);

        for (long i = 0; i < size; i++) {
            MapKey key = orderedMap.withKey();
            key.putLong(i);
            MapValue value = key.createValue();
            value.putLong(0, i);

            MapKey key8 = unordered8map.withKey();
            key8.putLong(i);
            MapValue value8 = key8.createValue();
            value8.putLong(0, i);

            MapKey key16 = unordered16map.withKey();
            key16.putLong(i);
            MapValue value16 = key16.createValue();
            value16.putLong(0, i);

            hmap.put(i, i);
        }
    }

    @Benchmark
    public Long testHashMap() {
        return hmap.get(rnd.nextLong(size));
    }

    @Benchmark
    public long testOrderedMap() {
        MapKey key = orderedMap.withKey();
        key.putLong(rnd.nextLong(size));
        MapValue value = key.findValue();
        return value != null ? value.getLong(0) : 0;
>>>>>>> 87463e63
    }

    @Benchmark
    public long testUnordered16Map() {
        MapKey key = unordered16map.withKey();
        key.putLong(rnd.nextLong(size));
        MapValue value = key.findValue();
        return value != null ? value.getLong(0) : 0;
    }

    @Benchmark
    public long testUnordered8Map() {
        MapKey key = unordered8map.withKey();
        key.putLong(rnd.nextLong(size));
        MapValue value = key.findValue();
        return value != null ? value.getLong(0) : 0;
    }
}<|MERGE_RESOLUTION|>--- conflicted
+++ resolved
@@ -68,25 +68,6 @@
     public void setup() {
         rnd.reset();
 
-<<<<<<< HEAD
-    @Benchmark
-    public Long testHashMap() {
-        return hmap.get(rnd.nextLong(N));
-    }
-
-    @Benchmark
-    public MapValue testOrderedMap() {
-        MapKey key = orderedMap.withKey();
-        key.putLong(rnd.nextLong(N));
-        return key.findValue();
-    }
-
-    @Benchmark
-    public MapValue testUnordered8Map() {
-        MapKey key = u8map.withKey();
-        key.putLong(rnd.nextLong(N));
-        return key.findValue();
-=======
         Misc.free(orderedMap);
         Misc.free(unordered8map);
         Misc.free(unordered16map);
@@ -117,20 +98,6 @@
     }
 
     @Benchmark
-    public Long testHashMap() {
-        return hmap.get(rnd.nextLong(size));
-    }
-
-    @Benchmark
-    public long testOrderedMap() {
-        MapKey key = orderedMap.withKey();
-        key.putLong(rnd.nextLong(size));
-        MapValue value = key.findValue();
-        return value != null ? value.getLong(0) : 0;
->>>>>>> 87463e63
-    }
-
-    @Benchmark
     public long testUnordered16Map() {
         MapKey key = unordered16map.withKey();
         key.putLong(rnd.nextLong(size));
