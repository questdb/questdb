--- conflicted
+++ resolved
@@ -175,21 +175,12 @@
         }
 
         try (Path path = new Path()) {
-<<<<<<< HEAD
-            path.of(AUX_MEM_FILENAME).$();
-            auxReadMemUnstable = Vm.getCMRInstance(ff, path, -1, MemoryTag.NATIVE_DEFAULT, false);
-            auxReadMemStable = Vm.getCMRInstance(ff, path, -1, MemoryTag.NATIVE_DEFAULT, true);
+            LPSZ lpsz = path.of(AUX_MEM_FILENAME).$();
+            auxReadMemUnstable = Vm.getCMRInstance(ff, lpsz, -1, MemoryTag.NATIVE_DEFAULT, false);
+            auxReadMemStable = Vm.getCMRInstance(ff, lpsz, -1, MemoryTag.NATIVE_DEFAULT, true);
             path.of(DATA_MEM_FILENAME).$();
-            dataReadMemUnstable = Vm.getCMRInstance(ff, path, -1, MemoryTag.NATIVE_DEFAULT, false);
-            dataReadMemStable = Vm.getCMRInstance(ff, path, -1, MemoryTag.NATIVE_DEFAULT, true);
-=======
-            LPSZ lpsz = path.of(AUX_MEM_FILENAME).$();
-            auxReadMemUnstable = Vm.getMRInstance(ff, lpsz, -1, MemoryTag.NATIVE_DEFAULT, false);
-            auxReadMemStable = Vm.getMRInstance(ff, lpsz, -1, MemoryTag.NATIVE_DEFAULT, true);
-            path.of(DATA_MEM_FILENAME).$();
-            dataReadMemUnstable = Vm.getMRInstance(ff, lpsz, -1, MemoryTag.NATIVE_DEFAULT, false);
-            dataReadMemStable = Vm.getMRInstance(ff, lpsz, -1, MemoryTag.NATIVE_DEFAULT, true);
->>>>>>> 6097cddd
+            dataReadMemUnstable = Vm.getCMRInstance(ff, lpsz, -1, MemoryTag.NATIVE_DEFAULT, false);
+            dataReadMemStable = Vm.getCMRInstance(ff, lpsz, -1, MemoryTag.NATIVE_DEFAULT, true);
         }
     }
 
