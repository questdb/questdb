/*******************************************************************************
 *     ___                  _   ____  ____
 *    / _ \ _   _  ___  ___| |_|  _ \| __ )
 *   | | | | | | |/ _ \/ __| __| | | |  _ \
 *   | |_| | |_| |  __/\__ \ |_| |_| | |_) |
 *    \__\_\\__,_|\___||___/\__|____/|____/
 *
 *  Copyright (c) 2014-2019 Appsicle
 *  Copyright (c) 2019-2023 QuestDB
 *
 *  Licensed under the Apache License, Version 2.0 (the "License");
 *  you may not use this file except in compliance with the License.
 *  You may obtain a copy of the License at
 *
 *  http://www.apache.org/licenses/LICENSE-2.0
 *
 *  Unless required by applicable law or agreed to in writing, software
 *  distributed under the License is distributed on an "AS IS" BASIS,
 *  WITHOUT WARRANTIES OR CONDITIONS OF ANY KIND, either express or implied.
 *  See the License for the specific language governing permissions and
 *  limitations under the License.
 *
 ******************************************************************************/

package org.questdb;

import io.questdb.cairo.ColumnType;
import io.questdb.cairo.SingleColumnType;
import io.questdb.cairo.map.MapKey;
import io.questdb.cairo.map.MapValue;
import io.questdb.cairo.map.OrderedMap;
import io.questdb.std.Rnd;
import io.questdb.std.str.StringSink;
import org.openjdk.jmh.annotations.*;
import org.openjdk.jmh.runner.Runner;
import org.openjdk.jmh.runner.RunnerException;
import org.openjdk.jmh.runner.options.Options;
import org.openjdk.jmh.runner.options.OptionsBuilder;

import java.util.HashMap;
import java.util.concurrent.TimeUnit;

@State(Scope.Thread)
@BenchmarkMode(Mode.AverageTime)
@OutputTimeUnit(TimeUnit.NANOSECONDS)
public class MapWriteBenchmark {

    private static final double loadFactor = 0.7;
    private static final HashMap<String, Long> hmap = new HashMap<>(64, (float) loadFactor);
    private static final OrderedMap orderedMap = new OrderedMap(1024 * 1024, new SingleColumnType(ColumnType.STRING), new SingleColumnType(ColumnType.LONG), 64, loadFactor, Integer.MAX_VALUE);
    private static final StringSink sink = new StringSink();
    private final Rnd rnd = new Rnd();
    // aim for L1, L2, L3, RAM
    @Param({"5000", "50000", "500000", "5000000"})
    public int size;

    public static void main(String[] args) throws RunnerException {
        Options opt = new OptionsBuilder()
                .include(MapWriteBenchmark.class.getSimpleName())
                .warmupIterations(3)
                .measurementIterations(3)
                .forks(1)
                .build();

        new Runner(opt).run();
    }

    @Setup(Level.Iteration)
    public void reset() {
        rnd.reset();

        hmap.clear();
        orderedMap.clear();
    }

    @Benchmark
    public void testHashMap() {
<<<<<<< HEAD
        hmap.put(rnd.nextChars(M).toString(), 20L);
    }

    @Benchmark
    public void testOrderedMap() {
        MapKey key = orderedMap.withKey();
        key.putStr(rnd.nextChars(M));
        MapValue values = key.createValue();
        values.putLong(0, 20);
    }
=======
        hmap.put(String.valueOf(rnd.nextInt(size)), 42L);
    }

    @Benchmark
    public void testOrderedMap() {
        MapKey key = orderedMap.withKey();
        sink.clear();
        sink.put(rnd.nextInt(size));
        key.putStr(sink);
        MapValue values = key.createValue();
        values.putLong(0, 42);
    }
>>>>>>> 87463e63
}<|MERGE_RESOLUTION|>--- conflicted
+++ resolved
@@ -75,18 +75,6 @@
 
     @Benchmark
     public void testHashMap() {
-<<<<<<< HEAD
-        hmap.put(rnd.nextChars(M).toString(), 20L);
-    }
-
-    @Benchmark
-    public void testOrderedMap() {
-        MapKey key = orderedMap.withKey();
-        key.putStr(rnd.nextChars(M));
-        MapValue values = key.createValue();
-        values.putLong(0, 20);
-    }
-=======
         hmap.put(String.valueOf(rnd.nextInt(size)), 42L);
     }
 
@@ -96,8 +84,7 @@
         sink.clear();
         sink.put(rnd.nextInt(size));
         key.putStr(sink);
-        MapValue values = key.createValue();
-        values.putLong(0, 42);
+        MapValue value = key.createValue();
+        value.putLong(0, 42);
     }
->>>>>>> 87463e63
 }