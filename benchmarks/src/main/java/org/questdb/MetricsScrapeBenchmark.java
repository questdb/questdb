--- conflicted
+++ resolved
@@ -28,15 +28,10 @@
 import io.questdb.metrics.LongGauge;
 import io.questdb.metrics.MetricsRegistry;
 import io.questdb.metrics.MetricsRegistryImpl;
-<<<<<<< HEAD
-import io.questdb.std.str.CharSink;
-import io.questdb.std.str.Sinkable;
-=======
-import io.questdb.std.Sinkable;
 import io.questdb.std.bytes.NativeByteSink;
 import io.questdb.std.str.CharSink;
 import io.questdb.std.str.DirectUtf8CharSink;
->>>>>>> 9c214eb6
+import io.questdb.std.str.Sinkable;
 import org.openjdk.jmh.annotations.*;
 import org.openjdk.jmh.runner.Runner;
 import org.openjdk.jmh.runner.RunnerException;
@@ -53,11 +48,7 @@
     private static final MetricsRegistry metricsRegistry = new MetricsRegistryImpl();
     private static final Counter counter = metricsRegistry.newCounter("counter");
     private static final LongGauge gauge = metricsRegistry.newLongGauge("gauge");
-<<<<<<< HEAD
     private static final NullCharSink sink = new NullCharSink();
-=======
-    private static final DirectUtf8CharSink sink = new NullUtf8CharSink();
->>>>>>> 9c214eb6
 
     public static void main(String[] args) throws RunnerException {
         Options opt = new OptionsBuilder()
@@ -92,19 +83,19 @@
         metricsRegistry.scrapeIntoPrometheus(sink);
     }
 
-    private static class NullUtf8CharSink implements DirectUtf8CharSink {
+    private static class NullCharSink implements DirectUtf8CharSink {
 
         @Override
         public NativeByteSink borrowDirectByteSink() {
             return new NativeByteSink() {
                 @Override
-                public long ptr() {
-                    return 0;
+                public void close() {
+
                 }
 
                 @Override
-                public void close() {
-
+                public long ptr() {
+                    return 0;
                 }
             };
         }
