{
  "files": [
    "README.md"
  ],
  "imageSize": 100,
  "commit": false,
  "contributors": [
    {
      "login": "clickingbuttons",
      "name": "clickingbuttons",
      "avatar_url": "https://avatars1.githubusercontent.com/u/43246297?v=4",
      "profile": "https://github.com/clickingbuttons",
      "contributions": [
        "code",
        "ideas",
        "userTesting"
      ]
    },
    {
      "login": "ideoma",
      "name": "ideoma",
      "avatar_url": "https://avatars0.githubusercontent.com/u/2159629?v=4",
      "profile": "https://github.com/ideoma",
      "contributions": [
        "code",
        "userTesting",
        "test"
      ]
    },
    {
      "login": "tonytamwk",
      "name": "tonytamwk",
      "avatar_url": "https://avatars2.githubusercontent.com/u/20872271?v=4",
      "profile": "https://github.com/tonytamwk",
      "contributions": [
        "code",
        "userTesting"
      ]
    },
    {
      "login": "sirinath",
      "name": "sirinath",
      "avatar_url": "https://avatars2.githubusercontent.com/u/637415?v=4",
      "profile": "http://sirinath.com/",
      "contributions": [
        "ideas"
      ]
    },
    {
      "login": "igor-suhorukov",
      "name": "igor-suhorukov",
      "avatar_url": "https://avatars1.githubusercontent.com/u/10332206?v=4",
      "profile": "https://www.linkedin.com/in/suhorukov",
      "contributions": [
        "code",
        "ideas"
      ]
    },
    {
      "login": "mick2004",
      "name": "mick2004",
      "avatar_url": "https://avatars1.githubusercontent.com/u/2042132?v=4",
      "profile": "https://github.com/mick2004",
      "contributions": [
        "code",
        "platform"
      ]
    },
    {
      "login": "rawkode",
      "name": "rawkode",
      "avatar_url": "https://avatars3.githubusercontent.com/u/145816?v=4",
      "profile": "https://rawkode.com",
      "contributions": [
        "code",
        "infra"
      ]
    },
    {
      "login": "solidnerd",
      "name": "Niclas Mietz",
      "avatar_url": "https://avatars0.githubusercontent.com/u/886383?v=4",
      "profile": "https://solidnerd.dev",
      "contributions": [
        "code",
        "infra"
      ]
    },
    {
      "login": "solanav",
      "name": "solanav",
      "avatar_url": "https://avatars1.githubusercontent.com/u/32469597?v=4",
      "profile": "http://solanav.github.io",
      "contributions": [
        "code",
        "doc"
      ]
    },
    {
      "login": "shantanoo-desai",
      "name": "Shan Desai",
      "avatar_url": "https://avatars1.githubusercontent.com/u/12070966?v=4",
      "profile": "https://shantanoo-desai.github.io",
      "contributions": [
        "blog",
        "example"
      ]
    },
    {
      "login": "alexprut",
      "name": "Alex Prut",
      "avatar_url": "https://avatars2.githubusercontent.com/u/1648497?v=4",
      "profile": "http://alexprut.com",
      "contributions": [
        "code",
        "maintenance"
      ]
    },
    {
      "login": "lbowman",
      "name": "Levi Bowman",
      "avatar_url": "https://avatars1.githubusercontent.com/u/1477427?v=4",
      "profile": "https://github.com/lbowman",
      "contributions": [
        "code",
        "test"
      ]
    },
    {
      "login": "chankeypathak",
      "name": "Chankey Pathak",
      "avatar_url": "https://avatars1.githubusercontent.com/u/424822?v=4",
      "profile": "https://tutswiki.com/",
      "contributions": [
        "blog"
      ]
    },
    {
      "login": "upsidedownsmile",
      "name": "Tiago Martins",
      "avatar_url": "https://avatars0.githubusercontent.com/u/26444088?v=4",
      "profile": "https://github.com/upsidedownsmile",
      "contributions": [
        "code"
      ]
    },
    {
      "login": "Nagriar",
      "name": "Xavier Grand",
      "avatar_url": "https://avatars0.githubusercontent.com/u/2361099?v=4",
      "profile": "https://github.com/Nagriar",
      "contributions": [
        "code"
      ]
    },
    {
      "login": "piotrrzysko",
      "name": "Piotr Rżysko",
      "avatar_url": "https://avatars.githubusercontent.com/u/6481553?v=4",
      "profile": "https://github.com/piotrrzysko",
      "contributions": [
        "code",
        "test"
      ]
    },
    {
      "login": "mpsq",
      "name": "Méril",
      "avatar_url": "https://avatars.githubusercontent.com/u/5734722?v=4",
      "profile": "https://github.com/mpsq/dotfiles",
      "contributions": [
        "code"
      ]
    },
    {
      "login": "siddheshlatkar",
      "name": "siddheshlatkar",
      "avatar_url": "https://avatars.githubusercontent.com/u/39632173?v=4",
      "profile": "https://github.com/siddheshlatkar",
      "contributions": [
        "code"
      ]
    },
    {
      "login": "Yitaek",
      "name": "Yitaek Hwang",
      "avatar_url": "https://avatars.githubusercontent.com/u/6628444?v=4",
      "profile": "http://yitaekhwang.com",
      "contributions": [
        "tutorial",
        "example"
      ]
    },
    {
      "login": "gabor-boros",
      "name": "Gábor Boros",
      "avatar_url": "https://avatars.githubusercontent.com/u/19173947?v=4",
      "profile": "https://www.gaboros.hu",
      "contributions": [
        "tutorial",
        "example"
      ]
    },
    {
      "login": "kovid-r",
      "name": "kovid-r",
      "avatar_url": "https://avatars.githubusercontent.com/u/62409489?v=4",
      "profile": "https://github.com/kovid-r",
      "contributions": [
        "tutorial",
        "example"
      ]
    },
    {
      "login": "TimBo93",
      "name": "Tim B.",
      "avatar_url": "https://avatars.githubusercontent.com/u/8701341?v=4",
      "profile": "https://borowski-software.de/",
      "contributions": [
        "bug",
        "userTesting"
      ]
    },
    {
      "login": "zikani03",
      "name": "Zikani Nyirenda Mwase",
      "avatar_url": "https://avatars.githubusercontent.com/u/1501387?v=4",
      "profile": "http://zikani.me",
      "contributions": [
        "code"
      ]
    },
    {
      "login": "jaugsburger",
      "name": "Joan Augsburger",
      "avatar_url": "https://avatars.githubusercontent.com/u/10787042?v=4",
      "profile": "https://github.com/jaugsburger",
      "contributions": [
        "code",
        "maintenance"
      ]
    },
    {
      "login": "TheTanc",
      "name": "TheTanc",
      "avatar_url": "https://avatars.githubusercontent.com/u/52114895?v=4",
      "profile": "http://www.questdb.io",
      "contributions": [
        "projectManagement",
        "content",
        "ideas"
      ]
    },
    {
      "login": "davidgs",
      "name": "David G. Simmons",
      "avatar_url": "https://avatars.githubusercontent.com/u/2071898?v=4",
      "profile": "http://davidgs.com",
      "contributions": [
        "bug",
        "content"
      ]
    },
    {
      "login": "kaishin",
      "name": "Reda Lemeden",
      "avatar_url": "https://avatars.githubusercontent.com/u/519433?v=4",
      "profile": "https://redalemeden.com",
      "contributions": [
        "code",
        "example"
      ]
    },
    {
      "login": "bluestreak01",
      "name": "Vlad Ilyushchenko",
      "avatar_url": "https://avatars.githubusercontent.com/u/7276403?v=4",
      "profile": "https://questdb.io",
      "contributions": [
        "code",
        "maintenance",
        "test"
      ]
    },
    {
      "login": "patrickSpaceSurfer",
      "name": "Patrick Mackinlay",
      "avatar_url": "https://avatars.githubusercontent.com/u/29952889?v=4",
      "profile": "http://patrick.spacesurfer.com/",
      "contributions": [
        "code",
        "maintenance",
        "test"
      ]
    },
    {
      "login": "chenrui333",
      "name": "rui",
      "avatar_url": "https://avatars.githubusercontent.com/u/1580956?v=4",
      "profile": "http://chenrui.dev",
      "contributions": [
        "infra"
      ]
    },
    {
<<<<<<< HEAD
      "login": "Ugbot",
      "name": "Ben Gamble",
      "avatar_url": "https://avatars.githubusercontent.com/u/2143631?v=4",
      "profile": "https://github.com/Ugbot",
      "contributions": [
        "question",
        "userTesting",
        "talk"
=======
      "login": "bsmth",
      "name": "Brian Thomas Smith",
      "avatar_url": "https://avatars.githubusercontent.com/u/43580235?v=4",
      "profile": "http://bsmth.de",
      "contributions": [
        "doc",
        "content"
>>>>>>> 88e26c39
      ]
    }
  ],
  "badgeTemplate": "[![All Contributors](https://img.shields.io/badge/all_contributors-<%= contributors.length %>-orange.svg)](#contributors)",
  "contributorTemplate": "<a href=\"<%= contributor.profile %>\"><img src=\"<%= contributor.avatar_url %>\" width=\"<%= options.imageSize %>px;\" alt=\"\"/><br /><sub><b><%= contributor.login %></b></sub></a><br /><%= contributions %>",
  "contributorsPerLine": 7,
  "projectName": "questdb",
  "projectOwner": "questdb",
  "repoType": "github",
  "repoHost": "https://github.com",
  "skipCi": true,
  "commitConvention": "angular"
}<|MERGE_RESOLUTION|>--- conflicted
+++ resolved
@@ -303,7 +303,16 @@
       ]
     },
     {
-<<<<<<< HEAD
+      "login": "bsmth",
+      "name": "Brian Thomas Smith",
+      "avatar_url": "https://avatars.githubusercontent.com/u/43580235?v=4",
+      "profile": "http://bsmth.de",
+      "contributions": [
+        "doc",
+        "content"
+      ]
+    },
+    {
       "login": "Ugbot",
       "name": "Ben Gamble",
       "avatar_url": "https://avatars.githubusercontent.com/u/2143631?v=4",
@@ -312,15 +321,6 @@
         "question",
         "userTesting",
         "talk"
-=======
-      "login": "bsmth",
-      "name": "Brian Thomas Smith",
-      "avatar_url": "https://avatars.githubusercontent.com/u/43580235?v=4",
-      "profile": "http://bsmth.de",
-      "contributions": [
-        "doc",
-        "content"
->>>>>>> 88e26c39
       ]
     }
   ],
