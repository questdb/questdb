<!--~~~~~~~~~~~~~~~~~~~~~~~~~~~~~~~~~~~~~~~~~~~~~~~~~~~~~~~~~~~~~~~~~~~~~~~~~~~~
  ~     ___                  _   ____  ____
  ~    / _ \ _   _  ___  ___| |_|  _ \| __ )
  ~   | | | | | | |/ _ \/ __| __| | | |  _ \
  ~   | |_| | |_| |  __/\__ \ |_| |_| | |_) |
  ~    \__\_\\__,_|\___||___/\__|____/|____/
  ~
  ~  Copyright (c) 2014-2019 Appsicle
  ~  Copyright (c) 2019-2023 QuestDB
  ~
  ~  Licensed under the Apache License, Version 2.0 (the "License");
  ~  you may not use this file except in compliance with the License.
  ~  You may obtain a copy of the License at
  ~
  ~  http://www.apache.org/licenses/LICENSE-2.0
  ~
  ~  Unless required by applicable law or agreed to in writing, software
  ~  distributed under the License is distributed on an "AS IS" BASIS,
  ~  WITHOUT WARRANTIES OR CONDITIONS OF ANY KIND, either express or implied.
  ~  See the License for the specific language governing permissions and
  ~  limitations under the License.
  ~
  ~~~~~~~~~~~~~~~~~~~~~~~~~~~~~~~~~~~~~~~~~~~~~~~~~~~~~~~~~~~~~~~~~~~~~~~~~~~-->

<project xmlns:xsi="http://www.w3.org/2001/XMLSchema-instance" xmlns="http://maven.apache.org/POM/4.0.0"
         xsi:schemaLocation="http://maven.apache.org/POM/4.0.0 http://maven.apache.org/xsd/maven-4.0.0.xsd">
    <modelVersion>4.0.0</modelVersion>

    <groupId>org.example</groupId>
    <artifactId>utils</artifactId>
    <version>7.0.1-SNAPSHOT</version>

    <name>Command line utils for QuestDB</name>

    <properties>
        <project.build.sourceEncoding>UTF-8</project.build.sourceEncoding>
        <maven.compiler.source>1.8</maven.compiler.source>
        <maven.compiler.target>1.8</maven.compiler.target>
    </properties>

    <dependencies>
        <dependency>
            <groupId>junit</groupId>
            <artifactId>junit</artifactId>
            <version>4.13.2</version>
            <scope>test</scope>
        </dependency>
        <dependency>
            <groupId>com.google.code.gson</groupId>
            <artifactId>gson</artifactId>
            <version>2.9.0</version>
        </dependency>
        <dependency>
            <groupId>org.questdb</groupId>
            <artifactId>questdb</artifactId>
            <version>7.0.1-SNAPSHOT</version>
        </dependency>
        <dependency>
            <groupId>org.postgresql</groupId>
            <artifactId>postgresql</artifactId>
            <version>42.5.1</version>
        </dependency>
    </dependencies>

    <build>
        <plugins>
            <plugin>
                <groupId>org.apache.maven.plugins</groupId>
                <artifactId>maven-shade-plugin</artifactId>
                <version>3.2.1</version>
                <executions>
                    <execution>
                        <phase>package</phase>
                        <goals>
                            <goal>shade</goal>
                        </goals>
                    </execution>
                </executions>
                <configuration>
                    <minimizeJar>true</minimizeJar>
                </configuration>
            </plugin>
        </plugins>
<<<<<<< HEAD

=======
>>>>>>> 4da7b101
        <pluginManagement>
            <plugins>
                <plugin>
                    <artifactId>maven-clean-plugin</artifactId>
<<<<<<< HEAD
                    <version>3.2.0</version>
                </plugin>
                <plugin>
                    <artifactId>maven-deploy-plugin</artifactId>
                    <version>2.8.2</version>
=======
                    <version>3.1.0</version>
                </plugin>
                <plugin>
                    <artifactId>maven-deploy-plugin</artifactId>
                    <version>2.8.1</version>
>>>>>>> 4da7b101
                </plugin>
                <plugin>
                    <artifactId>maven-install-plugin</artifactId>
                    <version>2.5.1</version>
                </plugin>
                <plugin>
                    <artifactId>maven-jar-plugin</artifactId>
<<<<<<< HEAD
                    <version>3.0.1</version>
                </plugin>
                <plugin>
                    <artifactId>maven-javadoc-plugin</artifactId>
                    <version>3.2.0</version>
=======
                    <version>2.4</version>
                </plugin>
                <plugin>
                    <artifactId>maven-javadoc-plugin</artifactId>
                    <version>2.9.1</version>
>>>>>>> 4da7b101
                </plugin>
                <plugin>
                    <artifactId>maven-resources-plugin</artifactId>
                    <version>2.6</version>
                </plugin>
                <plugin>
<<<<<<< HEAD
                    <artifactId>maven-source-plugin</artifactId>
                    <version>3.0.1</version>
=======
                    <artifactId>maven-site-plugin</artifactId>
                    <version>3.3</version>
                </plugin>
                <plugin>
                    <artifactId>maven-source-plugin</artifactId>
                    <version>2.2.1</version>
>>>>>>> 4da7b101
                </plugin>
                <plugin>
                    <artifactId>maven-surefire-plugin</artifactId>
                    <version>2.17</version>
                </plugin>
<<<<<<< HEAD
                <plugin>
                    <artifactId>maven-compiler-plugin</artifactId>
                    <version>3.8.1</version>
                </plugin>
=======
>>>>>>> 4da7b101
            </plugins>
        </pluginManagement>
    </build>

    <profiles>
        <profile>
            <id>java8</id>
            <properties>
                <jdk.version>8</jdk.version>
                <java.enforce.version>1.8.0_242</java.enforce.version>
                <questdb.artifactid>questdb-jdk8</questdb.artifactid>
                <javac.compile.source>1.8</javac.compile.source>
                <javac.compile.target>1.8</javac.compile.target>
            </properties>
            <activation>
                <jdk>(,1.8]</jdk>
            </activation>

            <dependencies>
                <dependency>
                    <groupId>org.jetbrains</groupId>
                    <artifactId>annotations</artifactId>
                    <version>16.0.2</version>
                    <scope>provided</scope>
                </dependency>
            </dependencies>
        </profile>
        <profile>
            <id>java11+</id>
            <properties>
                <questdb.artifactid>questdb</questdb.artifactid>
            </properties>
            <activation>
                <jdk>(1.8,)</jdk>
            </activation>
        </profile>
    </profiles>
</project><|MERGE_RESOLUTION|>--- conflicted
+++ resolved
@@ -81,27 +81,15 @@
                 </configuration>
             </plugin>
         </plugins>
-<<<<<<< HEAD
-
-=======
->>>>>>> 4da7b101
         <pluginManagement>
             <plugins>
                 <plugin>
                     <artifactId>maven-clean-plugin</artifactId>
-<<<<<<< HEAD
                     <version>3.2.0</version>
                 </plugin>
                 <plugin>
                     <artifactId>maven-deploy-plugin</artifactId>
                     <version>2.8.2</version>
-=======
-                    <version>3.1.0</version>
-                </plugin>
-                <plugin>
-                    <artifactId>maven-deploy-plugin</artifactId>
-                    <version>2.8.1</version>
->>>>>>> 4da7b101
                 </plugin>
                 <plugin>
                     <artifactId>maven-install-plugin</artifactId>
@@ -109,48 +97,28 @@
                 </plugin>
                 <plugin>
                     <artifactId>maven-jar-plugin</artifactId>
-<<<<<<< HEAD
                     <version>3.0.1</version>
                 </plugin>
                 <plugin>
                     <artifactId>maven-javadoc-plugin</artifactId>
                     <version>3.2.0</version>
-=======
-                    <version>2.4</version>
-                </plugin>
-                <plugin>
-                    <artifactId>maven-javadoc-plugin</artifactId>
-                    <version>2.9.1</version>
->>>>>>> 4da7b101
                 </plugin>
                 <plugin>
                     <artifactId>maven-resources-plugin</artifactId>
                     <version>2.6</version>
                 </plugin>
                 <plugin>
-<<<<<<< HEAD
                     <artifactId>maven-source-plugin</artifactId>
                     <version>3.0.1</version>
-=======
-                    <artifactId>maven-site-plugin</artifactId>
-                    <version>3.3</version>
-                </plugin>
-                <plugin>
-                    <artifactId>maven-source-plugin</artifactId>
-                    <version>2.2.1</version>
->>>>>>> 4da7b101
                 </plugin>
                 <plugin>
                     <artifactId>maven-surefire-plugin</artifactId>
                     <version>2.17</version>
                 </plugin>
-<<<<<<< HEAD
                 <plugin>
                     <artifactId>maven-compiler-plugin</artifactId>
                     <version>3.8.1</version>
                 </plugin>
-=======
->>>>>>> 4da7b101
             </plugins>
         </pluginManagement>
     </build>
