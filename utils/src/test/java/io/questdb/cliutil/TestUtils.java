/*******************************************************************************
 *     ___                  _   ____  ____
 *    / _ \ _   _  ___  ___| |_|  _ \| __ )
 *   | | | | | | |/ _ \/ __| __| | | |  _ \
 *   | |_| | |_| |  __/\__ \ |_| |_| | |_) |
 *    \__\_\\__,_|\___||___/\__|____/|____/
 *
 *  Copyright (c) 2014-2019 Appsicle
 *  Copyright (c) 2019-2023 QuestDB
 *
 *  Licensed under the Apache License, Version 2.0 (the "License");
 *  you may not use this file except in compliance with the License.
 *  You may obtain a copy of the License at
 *
 *  http://www.apache.org/licenses/LICENSE-2.0
 *
 *  Unless required by applicable law or agreed to in writing, software
 *  distributed under the License is distributed on an "AS IS" BASIS,
 *  WITHOUT WARRANTIES OR CONDITIONS OF ANY KIND, either express or implied.
 *  See the License for the specific language governing permissions and
 *  limitations under the License.
 *
 ******************************************************************************/

package io.questdb.cliutil;

import io.questdb.cairo.ColumnType;
import io.questdb.cairo.sql.Record;
import io.questdb.cairo.sql.RecordCursor;
import io.questdb.cairo.sql.RecordCursorFactory;
import io.questdb.cairo.sql.RecordMetadata;
import io.questdb.griffin.SqlCompiler;
import io.questdb.griffin.SqlException;
import io.questdb.griffin.SqlExecutionContext;
import io.questdb.std.Chars;
import org.junit.Assert;

public class TestUtils {
    public static void assertEquals(
            SqlCompiler compiler,
            SqlExecutionContext sqlExecutionContext,
            String expectedSql,
            String actualSql
    ) throws SqlException {
        try (
                RecordCursorFactory f1 = compiler.compile(expectedSql, sqlExecutionContext).getRecordCursorFactory();
                RecordCursorFactory f2 = compiler.compile(actualSql, sqlExecutionContext).getRecordCursorFactory();
                RecordCursor c1 = f1.getCursor(sqlExecutionContext);
                RecordCursor c2 = f2.getCursor(sqlExecutionContext)
        ) {
            assertEquals(c1, f1.getMetadata(), c2, f2.getMetadata(), true);
        }
    }

    public static void assertEquals(
            RecordCursor cursorExpected,
            RecordMetadata metadataExpected,
            RecordCursor cursorActual,
            RecordMetadata metadataActual,
            boolean symbolsAsStrings
    ) {
        assertEquals(metadataExpected, metadataActual, symbolsAsStrings);
        Record r = cursorExpected.getRecord();
        Record l = cursorActual.getRecord();

        long rowIndex = 0;
        while (cursorExpected.hasNext()) {
            if (!cursorActual.hasNext()) {
                Assert.fail("Actual cursor does not have record at " + rowIndex);
            }
            rowIndex++;
            assertColumnValues(metadataExpected, metadataActual, l, r, rowIndex, symbolsAsStrings);
        }

        Assert.assertFalse("Expected cursor misses record " + rowIndex, cursorActual.hasNext());
    }

    private static void assertColumnValues(
            RecordMetadata metadataExpected,
            RecordMetadata metadataActual,
            Record lr,
            Record rr,
            long rowIndex,
            boolean symbolsAsStrings
    ) {
        int columnType = 0;
        for (int i = 0, n = metadataExpected.getColumnCount(); i < n; i++) {
            String columnName = metadataExpected.getColumnName(i);
            try {
                columnType = metadataExpected.getColumnType(i);
                int tagType = ColumnType.tagOf(columnType);
                switch (tagType) {
                    case ColumnType.DATE:
                        Assert.assertEquals(rr.getDate(i), lr.getDate(i));
                        break;
                    case ColumnType.TIMESTAMP:
                        Assert.assertEquals(rr.getTimestamp(i), lr.getTimestamp(i));
                        break;
                    case ColumnType.DOUBLE:
<<<<<<< HEAD
                        Assert.assertEquals(rr.getDouble(i), lr.getDouble(i), 1E-10);
                        break;
                    case ColumnType.FLOAT:
                        Assert.assertEquals(rr.getFloat(i), lr.getFloat(i), 1E-6);
=======
                        Assert.assertEquals(rr.getDouble(i), lr.getDouble(i), 1E-6);
                        break;
                    case ColumnType.FLOAT:
                        Assert.assertEquals(rr.getFloat(i), lr.getFloat(i), 1E-3);
>>>>>>> e4eda407
                        break;
                    case ColumnType.INT:
                        Assert.assertEquals(rr.getInt(i), lr.getInt(i));
                        break;
                    case ColumnType.GEOINT:
                        Assert.assertEquals(rr.getGeoInt(i), lr.getGeoInt(i));
                        break;
                    case ColumnType.STRING:
                        CharSequence actual = symbolsAsStrings && ColumnType.isSymbol(metadataActual.getColumnType(i)) ? lr.getSym(i) : lr.getStr(i);
                        CharSequence expected = rr.getStr(i);
                        if (expected != actual && !Chars.equalsNc(actual, expected)) {
                            Assert.assertEquals(expected, actual);
                        }
                        break;
                    case ColumnType.SYMBOL:
                        Assert.assertEquals(rr.getSym(i), lr.getSym(i));
                        break;
                    case ColumnType.SHORT:
                        Assert.assertEquals(rr.getShort(i), lr.getShort(i));
                        break;
                    case ColumnType.CHAR:
                        Assert.assertEquals(rr.getChar(i), lr.getChar(i));
                        break;
                    case ColumnType.GEOSHORT:
                        Assert.assertEquals(rr.getGeoShort(i), lr.getGeoShort(i));
                        break;
                    case ColumnType.LONG:
                        Assert.assertEquals(rr.getLong(i), lr.getLong(i));
                        break;
                    case ColumnType.GEOLONG:
                        Assert.assertEquals(rr.getGeoLong(i), lr.getGeoLong(i));
                        break;
                    case ColumnType.GEOBYTE:
                        Assert.assertEquals(rr.getGeoByte(i), lr.getGeoByte(i));
                        break;
                    case ColumnType.BYTE:
                        Assert.assertEquals(rr.getByte(i), lr.getByte(i));
                        break;
                    case ColumnType.BOOLEAN:
                        Assert.assertEquals(rr.getBool(i), lr.getBool(i));
                        break;
                    case ColumnType.LONG256:
                    case ColumnType.BINARY:
                        throw new UnsupportedOperationException();
                    case ColumnType.UUID:
                        // fall through
                    case ColumnType.LONG128:
                        Assert.assertEquals(rr.getLong128Hi(i), lr.getLong128Hi(i));
                        Assert.assertEquals(rr.getLong128Lo(i), lr.getLong128Hi(i));
                        break;
                    default:
                        // Unknown record type.
                        assert false;
                        break;
                }
            } catch (AssertionError e) {
                throw new AssertionError(String.format("Row %d column %s[%s] %s", rowIndex, columnName, ColumnType.nameOf(columnType), e.getMessage()));
            }
        }
    }

    private static void assertEquals(RecordMetadata metadataExpected, RecordMetadata metadataActual, boolean symbolsAsStrings) {
        Assert.assertEquals("Column count must be same", metadataExpected.getColumnCount(), metadataActual.getColumnCount());
        for (int i = 0, n = metadataExpected.getColumnCount(); i < n; i++) {
            Assert.assertEquals("Column name " + i, metadataExpected.getColumnName(i), metadataActual.getColumnName(i));
            int columnType1 = metadataExpected.getColumnType(i);
            columnType1 = symbolsAsStrings && ColumnType.isSymbol(columnType1) ? ColumnType.STRING : columnType1;
            int columnType2 = metadataActual.getColumnType(i);
            columnType2 = symbolsAsStrings && ColumnType.isSymbol(columnType2) ? ColumnType.STRING : columnType2;
            Assert.assertEquals("Column type " + i, columnType1, columnType2);
        }
    }
}<|MERGE_RESOLUTION|>--- conflicted
+++ resolved
@@ -97,17 +97,10 @@
                         Assert.assertEquals(rr.getTimestamp(i), lr.getTimestamp(i));
                         break;
                     case ColumnType.DOUBLE:
-<<<<<<< HEAD
-                        Assert.assertEquals(rr.getDouble(i), lr.getDouble(i), 1E-10);
-                        break;
-                    case ColumnType.FLOAT:
-                        Assert.assertEquals(rr.getFloat(i), lr.getFloat(i), 1E-6);
-=======
                         Assert.assertEquals(rr.getDouble(i), lr.getDouble(i), 1E-6);
                         break;
                     case ColumnType.FLOAT:
                         Assert.assertEquals(rr.getFloat(i), lr.getFloat(i), 1E-3);
->>>>>>> e4eda407
                         break;
                     case ColumnType.INT:
                         Assert.assertEquals(rr.getInt(i), lr.getInt(i));
