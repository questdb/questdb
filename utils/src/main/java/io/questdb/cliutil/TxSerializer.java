/*******************************************************************************
 *     ___                  _   ____  ____
 *    / _ \ _   _  ___  ___| |_|  _ \| __ )
 *   | | | | | | |/ _ \/ __| __| | | |  _ \
 *   | |_| | |_| |  __/\__ \ |_| |_| | |_) |
 *    \__\_\\__,_|\___||___/\__|____/|____/
 *
 *  Copyright (c) 2014-2019 Appsicle
 *  Copyright (c) 2019-2022 QuestDB
 *
 *  Licensed under the Apache License, Version 2.0 (the "License");
 *  you may not use this file except in compliance with the License.
 *  You may obtain a copy of the License at
 *
 *  http://www.apache.org/licenses/LICENSE-2.0
 *
 *  Unless required by applicable law or agreed to in writing, software
 *  distributed under the License is distributed on an "AS IS" BASIS,
 *  WITHOUT WARRANTIES OR CONDITIONS OF ANY KIND, either express or implied.
 *  See the License for the specific language governing permissions and
 *  limitations under the License.
 *
 ******************************************************************************/

package io.questdb.cliutil;

import com.google.gson.Gson;
import com.google.gson.GsonBuilder;
import io.questdb.cairo.CairoConfiguration;
import io.questdb.cairo.TableUtils;
import io.questdb.cairo.vm.Vm;
import io.questdb.cairo.vm.api.MemoryCMARW;
import io.questdb.cairo.vm.api.MemoryMR;
import io.questdb.std.FilesFacade;
import io.questdb.std.FilesFacadeImpl;
import io.questdb.std.MemoryTag;
import io.questdb.std.Vect;
import io.questdb.std.str.Path;

import java.io.IOException;
import java.nio.charset.StandardCharsets;
import java.nio.file.Files;
import java.nio.file.Paths;
import java.util.ArrayList;

import static io.questdb.cairo.TableUtils.*;

public class TxSerializer {
    static long TX_OFFSET_TXN = TableUtils.TX_OFFSET_TXN_64;
    static long TX_OFFSET_DATA_VERSION = TX_OFFSET_DATA_VERSION_64;
    static long TX_OFFSET_PARTITION_TABLE_VERSION = TX_OFFSET_PARTITION_TABLE_VERSION_64;
    static long TX_OFFSET_MAP_WRITER_COUNT = TX_OFFSET_MAP_WRITER_COUNT_32;
    static long TX_OFFSET_TRANSIENT_ROW_COUNT = TX_OFFSET_TRANSIENT_ROW_COUNT_64;
    static long TX_OFFSET_FIXED_ROW_COUNT = TX_OFFSET_FIXED_ROW_COUNT_64;
    static long TX_OFFSET_STRUCT_VERSION = TX_OFFSET_STRUCT_VERSION_64;
    static long TX_OFFSET_MIN_TIMESTAMP = TX_OFFSET_MIN_TIMESTAMP_64;
    static long TX_OFFSET_MAX_TIMESTAMP = TX_OFFSET_MAX_TIMESTAMP_64;
    static FilesFacade ff = new FilesFacadeImpl();

    /**
     * Read _txn file and prints to std output JSON translation.
     * Reads json file and saves it to binary _txn format.
     * <p>
     * Command line arguments: -s <json_path> <txn_path> | -d <txn_path>
     */
    public static void main(String[] args) throws IOException {
        if (args.length < 2 || args.length > 3) {
            printUsage();
            return;
        }


        TxSerializer serializer = new TxSerializer();
        if ("-s".equals(args[0])) {
            if (args.length != 3) {
                printUsage();
                return;
            }
            serializer.serializeFile(args[1], args[2]);
        }

        if ("-d".equals(args[0])) {
            String json = serializer.toJson(args[1]);
            if (json != null) {
                System.out.println(json);
            }
        }
    }

    public void serializeJson(String json, String target) {
        Gson des = new Gson();
        TxFileStruct tx = des.fromJson(json, TxFileStruct.class);

        long version = tx.TX_OFFSET_TXN;
        boolean isA = version % 2 == 0;
        long baseOffset = TX_BASE_HEADER_SIZE;
        long offsetOffset = isA ? TX_BASE_OFFSET_A_32 : TX_BASE_OFFSET_B_32;
        long symbolSizeOffset = isA ? TX_BASE_OFFSET_SYMBOLS_SIZE_A_32 : TX_BASE_OFFSET_SYMBOLS_SIZE_B_32;
        long partitionSizeOffst = isA ? TX_BASE_OFFSET_PARTITIONS_SIZE_A_32 : TX_BASE_OFFSET_PARTITIONS_SIZE_B_32;

        if (tx.ATTACHED_PARTITION_SIZE != 0 && (tx.ATTACHED_PARTITIONS == null || tx.ATTACHED_PARTITION_SIZE != tx.ATTACHED_PARTITIONS.size())) {
            String arraySize = tx.ATTACHED_PARTITIONS == null ? "null" : Integer.toString(tx.ATTACHED_PARTITIONS.size());
            throw new IllegalArgumentException("ATTACHED_PARTITIONS array size of " + arraySize + " is different from ATTACHED_PARTITION_SIZE of " + tx.ATTACHED_PARTITION_SIZE);
        }

        if (tx.TX_OFFSET_MAP_WRITER_COUNT != 0 && (tx.SYMBOLS == null || tx.TX_OFFSET_MAP_WRITER_COUNT != tx.SYMBOLS.size())) {
            String arraySize = tx.SYMBOLS == null ? "null" : Integer.toString(tx.SYMBOLS.size());
            throw new IllegalArgumentException("SYMBOLS array size if " + arraySize + "is different from MAP_WRITER_COUNT of " + tx.TX_OFFSET_MAP_WRITER_COUNT);
        }

        long fileSize = tx.calculateFileSize();
        try (Path path = new Path()) {
            path.put(target).$();
            try (MemoryCMARW rwTxMem = Vm.getSmallCMARWInstance(ff, path, MemoryTag.MMAP_DEFAULT)) {
                Vect.memset(rwTxMem.addressOf(0), fileSize, 0);
                rwTxMem.putLong(TX_BASE_OFFSET_VERSION_64, version);
                rwTxMem.putLong(offsetOffset, baseOffset);
                rwTxMem.putLong(symbolSizeOffset, tx.TX_OFFSET_MAP_WRITER_COUNT * 8L);
                rwTxMem.putLong(partitionSizeOffst, tx.ATTACHED_PARTITION_SIZE * 8L * 4L);

                rwTxMem.setTruncateSize(fileSize);
                rwTxMem.putLong(baseOffset + TX_OFFSET_TXN, tx.TX_OFFSET_TXN);
                rwTxMem.putLong(baseOffset + TX_OFFSET_TRANSIENT_ROW_COUNT, tx.TX_OFFSET_TRANSIENT_ROW_COUNT);
                rwTxMem.putLong(baseOffset + TX_OFFSET_FIXED_ROW_COUNT, tx.TX_OFFSET_FIXED_ROW_COUNT);
                rwTxMem.putLong(baseOffset + TX_OFFSET_MIN_TIMESTAMP, tx.TX_OFFSET_MIN_TIMESTAMP);
                rwTxMem.putLong(baseOffset + TX_OFFSET_MAX_TIMESTAMP, tx.TX_OFFSET_MAX_TIMESTAMP);
                rwTxMem.putLong(baseOffset + TX_OFFSET_DATA_VERSION, tx.TX_OFFSET_DATA_VERSION);
                rwTxMem.putLong(baseOffset + TX_OFFSET_STRUCT_VERSION, tx.TX_OFFSET_STRUCT_VERSION);
                rwTxMem.putInt(baseOffset + TX_OFFSET_MAP_WRITER_COUNT, tx.TX_OFFSET_MAP_WRITER_COUNT);
                rwTxMem.putLong(baseOffset + TX_OFFSET_PARTITION_TABLE_VERSION, tx.TX_OFFSET_PARTITION_TABLE_VERSION);
                rwTxMem.putLong(baseOffset + TX_OFFSET_COLUMN_VERSION_64, tx.TX_OFFSET_COLUMN_VERSION);

                if (tx.TX_OFFSET_MAP_WRITER_COUNT != 0) {
                    int isym = 0;
                    for (TxFileStruct.SymbolInfo si : tx.SYMBOLS) {
                        long offset = baseOffset + getSymbolWriterIndexOffset(isym++);
                        rwTxMem.putInt(offset, si.COUNT);
                        offset += 4;
                        rwTxMem.putInt(offset, si.UNCOMMITTED_COUNT);
                    }
                }

                rwTxMem.putInt(baseOffset + getPartitionTableSizeOffset(tx.TX_OFFSET_MAP_WRITER_COUNT), tx.ATTACHED_PARTITION_SIZE * 8 * 4);
                if (tx.ATTACHED_PARTITION_SIZE != 0) {
                    int ipart = 0;
                    for (TxFileStruct.AttachedPartition part : tx.ATTACHED_PARTITIONS) {
                        long offset = baseOffset + getPartitionTableIndexOffset(tx.TX_OFFSET_MAP_WRITER_COUNT, 4 * ipart++);
                        rwTxMem.putLong(offset, part.TS);
                        offset += 8;
                        rwTxMem.putLong(offset, part.SIZE);
                        offset += 8;
                        rwTxMem.putLong(offset, part.NAME_TX);
                        offset += 8;
                        rwTxMem.putLong(offset, part.DATA_TX);
                    }
                }
            }
        }
    }

    public String toJson(String txPath) {
        TxFileStruct tx = new TxFileStruct();

        try (Path path = new Path()) {
            path.put(txPath).$();
            if (!ff.exists(path)) {
                System.out.println("error: " + txPath + " does not exist");
            }
            try (MemoryMR roTxMem = Vm.getMRInstance(ff, path, ff.length(path), MemoryTag.MMAP_DEFAULT)) {
                roTxMem.growToFileSize();
                long version = roTxMem.getLong(TX_BASE_OFFSET_VERSION_64);
                boolean isA = version % 2 == 0;
                long baseOffset = isA ? roTxMem.getInt(TX_BASE_OFFSET_A_32) : roTxMem.getInt(TX_BASE_OFFSET_B_32);
                tx.TX_OFFSET_TXN = roTxMem.getLong(baseOffset + TX_OFFSET_TXN);
                tx.TX_OFFSET_TRANSIENT_ROW_COUNT = roTxMem.getLong(baseOffset + TX_OFFSET_TRANSIENT_ROW_COUNT);
                tx.TX_OFFSET_FIXED_ROW_COUNT = roTxMem.getLong(baseOffset + TX_OFFSET_FIXED_ROW_COUNT);
                tx.TX_OFFSET_MIN_TIMESTAMP = roTxMem.getLong(baseOffset + TX_OFFSET_MIN_TIMESTAMP);
                tx.TX_OFFSET_MAX_TIMESTAMP = roTxMem.getLong(baseOffset + TX_OFFSET_MAX_TIMESTAMP);
                tx.TX_OFFSET_DATA_VERSION = roTxMem.getLong(baseOffset + TX_OFFSET_DATA_VERSION);
                tx.TX_OFFSET_STRUCT_VERSION = roTxMem.getLong(baseOffset + TX_OFFSET_STRUCT_VERSION);
                tx.TX_OFFSET_MAP_WRITER_COUNT = roTxMem.getInt(baseOffset + TX_OFFSET_MAP_WRITER_COUNT);
                tx.TX_OFFSET_PARTITION_TABLE_VERSION = roTxMem.getLong(baseOffset + TX_OFFSET_PARTITION_TABLE_VERSION);
                tx.TX_OFFSET_COLUMN_VERSION = roTxMem.getLong(baseOffset + TX_OFFSET_COLUMN_VERSION_64);

                int symbolsCount = tx.TX_OFFSET_MAP_WRITER_COUNT;
                tx.SYMBOLS = new ArrayList<>();
                long offset = baseOffset + getSymbolWriterIndexOffset(0);
                while (offset + 3 < Math.min(roTxMem.size(), baseOffset + getSymbolWriterIndexOffset(symbolsCount))) {
                    TxFileStruct.SymbolInfo symbol = new TxFileStruct.SymbolInfo();
                    tx.SYMBOLS.add(symbol);
                    symbol.COUNT = roTxMem.getInt(offset);
                    offset += 4;
                    if (offset + 3 < roTxMem.size()) {
                        symbol.UNCOMMITTED_COUNT = roTxMem.getInt(offset);
                        offset += 4;
                    }
                }

                int txAttachedPartitionsSize = roTxMem.getInt(baseOffset + getPartitionTableSizeOffset(symbolsCount)) / Long.BYTES / 4;
                tx.ATTACHED_PARTITION_SIZE = txAttachedPartitionsSize;
                tx.ATTACHED_PARTITIONS = new ArrayList<>();
                offset = baseOffset + getPartitionTableIndexOffset(symbolsCount, 0);

                while (offset + 7 < Math.min(roTxMem.size(), baseOffset + getPartitionTableIndexOffset(symbolsCount, txAttachedPartitionsSize * 4))) {
                    TxFileStruct.AttachedPartition partition = new TxFileStruct.AttachedPartition();
                    tx.ATTACHED_PARTITIONS.add(partition);
                    partition.TS = roTxMem.getLong(offset);
                    offset += 8;
                    if (offset + 7 < roTxMem.size()) {
                        partition.SIZE = roTxMem.getLong(offset);
                        offset += 8;
                    }
                    if (offset + 7 < roTxMem.size()) {
                        partition.NAME_TX = roTxMem.getLong(offset);
                        offset += 8;
                    }
                    if (offset + 7 < roTxMem.size()) {
                        partition.DATA_TX = roTxMem.getLong(offset);
                        offset += 8;
                    }
                }
            }
        }

        Gson gson = new GsonBuilder().setPrettyPrinting().create();
        return gson.toJson(tx);
    }

    private static void printUsage() {
        System.out.println("usage: " + TxSerializer.class.getName() + " -s <json_path> <txn_path> | -d <json_path>");
    }

    @SuppressWarnings("ReadWriteStringCanBeUsed")
    private void serializeFile(String jsonFile, String target) throws IOException {
        String json = new String(Files.readAllBytes(Paths.get(jsonFile)), StandardCharsets.UTF_8);
        serializeJson(json, target);
    }
<<<<<<< HEAD
=======


    public void serializeJson(String json, String target) {
        Gson des = new Gson();
        TxFileStruct tx = des.fromJson(json, TxFileStruct.class);

        if (tx.ATTACHED_PARTITION_SIZE != 0 && (tx.ATTACHED_PARTITIONS == null || tx.ATTACHED_PARTITION_SIZE != tx.ATTACHED_PARTITIONS.size())) {
            String arraySize = tx.ATTACHED_PARTITIONS == null ? "null" : Integer.toString(tx.ATTACHED_PARTITIONS.size());
            throw new IllegalArgumentException("ATTACHED_PARTITIONS array size of " + arraySize + " is different from ATTACHED_PARTITION_SIZE of " + tx.ATTACHED_PARTITION_SIZE );
        }

        if (tx.TX_OFFSET_MAP_WRITER_COUNT != 0 && (tx.SYMBOLS == null || tx.TX_OFFSET_MAP_WRITER_COUNT != tx.SYMBOLS.size())) {
            String arraySize = tx.SYMBOLS == null ? "null" : Integer.toString(tx.SYMBOLS.size());
            throw new IllegalArgumentException("SYMBOLS array size if " + arraySize + "is different from MAP_WRITER_COUNT of " + tx.TX_OFFSET_MAP_WRITER_COUNT);
        }

        long fileSize = tx.calculateFileSize();
        try (Path path = new Path()) {
            path.put(target).$();
            try (MemoryCMARW rwTxMem = Vm.getSmallCMARWInstance(ff, path, MemoryTag.MMAP_DEFAULT, CairoConfiguration.O_NONE)) {
                Vect.memset(rwTxMem.addressOf(0), fileSize, 0);

                rwTxMem.setTruncateSize(fileSize);
                rwTxMem.putLong(TX_OFFSET_TXN, tx.TX_OFFSET_TXN);
                rwTxMem.putLong(TX_OFFSET_TRANSIENT_ROW_COUNT, tx.TX_OFFSET_TRANSIENT_ROW_COUNT);
                rwTxMem.putLong(TX_OFFSET_FIXED_ROW_COUNT, tx.TX_OFFSET_FIXED_ROW_COUNT);
                rwTxMem.putLong(TX_OFFSET_MIN_TIMESTAMP, tx.TX_OFFSET_MIN_TIMESTAMP);
                rwTxMem.putLong(TX_OFFSET_MAX_TIMESTAMP, tx.TX_OFFSET_MAX_TIMESTAMP);
                rwTxMem.putLong(TX_OFFSET_DATA_VERSION, tx.TX_OFFSET_DATA_VERSION);
                rwTxMem.putLong(TX_OFFSET_STRUCT_VERSION, tx.TX_OFFSET_STRUCT_VERSION);
                rwTxMem.putLong(TX_OFFSET_TXN_CHECK, tx.TX_OFFSET_TXN_CHECK);
                rwTxMem.putInt(TX_OFFSET_MAP_WRITER_COUNT, tx.TX_OFFSET_MAP_WRITER_COUNT);
                rwTxMem.putLong(TX_OFFSET_PARTITION_TABLE_VERSION, tx.TX_OFFSET_PARTITION_TABLE_VERSION);

                if (tx.TX_OFFSET_MAP_WRITER_COUNT != 0) {
                    int isym = 0;
                    for (TxFileStruct.SymbolInfo si: tx.SYMBOLS) {
                        long offset = getSymbolWriterIndexOffset(isym++);
                        rwTxMem.putInt(offset, si.COUNT);
                        offset += 4;
                        rwTxMem.putInt(offset, si.UNCOMMITTED_COUNT);
                    }
                }

                rwTxMem.putInt(getPartitionTableSizeOffset(tx.TX_OFFSET_MAP_WRITER_COUNT), tx.ATTACHED_PARTITION_SIZE * 8 * 4);
                if (tx.ATTACHED_PARTITION_SIZE != 0) {
                    int ipart = 0;
                    for (TxFileStruct.AttachedPartition part: tx.ATTACHED_PARTITIONS) {
                        long offset = getPartitionTableIndexOffset(tx.TX_OFFSET_MAP_WRITER_COUNT, 4 * ipart++);
                        rwTxMem.putLong(offset, part.TS);
                        offset += 8;
                        rwTxMem.putLong(offset, part.SIZE);
                        offset += 8;
                        rwTxMem.putLong(offset, part.NAME_TX);
                        offset += 8;
                        rwTxMem.putLong(offset, part.DATA_TX);
                    }
                }
            }
        }
    }
>>>>>>> 5cdff800
}<|MERGE_RESOLUTION|>--- conflicted
+++ resolved
@@ -57,11 +57,11 @@
     static long TX_OFFSET_MAX_TIMESTAMP = TX_OFFSET_MAX_TIMESTAMP_64;
     static FilesFacade ff = new FilesFacadeImpl();
 
-    /**
+    /*
      * Read _txn file and prints to std output JSON translation.
      * Reads json file and saves it to binary _txn format.
-     * <p>
-     * Command line arguments: -s <json_path> <txn_path> | -d <txn_path>
+     *
+     *  Command line arguments: -s <json_path> <txn_path> | -d <txn_path>
      */
     public static void main(String[] args) throws IOException {
         if (args.length < 2 || args.length > 3) {
@@ -111,7 +111,7 @@
         long fileSize = tx.calculateFileSize();
         try (Path path = new Path()) {
             path.put(target).$();
-            try (MemoryCMARW rwTxMem = Vm.getSmallCMARWInstance(ff, path, MemoryTag.MMAP_DEFAULT)) {
+            try (MemoryCMARW rwTxMem = Vm.getSmallCMARWInstance(ff, path, MemoryTag.MMAP_DEFAULT, CairoConfiguration.O_NONE)) {
                 Vect.memset(rwTxMem.addressOf(0), fileSize, 0);
                 rwTxMem.putLong(TX_BASE_OFFSET_VERSION_64, version);
                 rwTxMem.putLong(offsetOffset, baseOffset);
@@ -235,68 +235,4 @@
         String json = new String(Files.readAllBytes(Paths.get(jsonFile)), StandardCharsets.UTF_8);
         serializeJson(json, target);
     }
-<<<<<<< HEAD
-=======
-
-
-    public void serializeJson(String json, String target) {
-        Gson des = new Gson();
-        TxFileStruct tx = des.fromJson(json, TxFileStruct.class);
-
-        if (tx.ATTACHED_PARTITION_SIZE != 0 && (tx.ATTACHED_PARTITIONS == null || tx.ATTACHED_PARTITION_SIZE != tx.ATTACHED_PARTITIONS.size())) {
-            String arraySize = tx.ATTACHED_PARTITIONS == null ? "null" : Integer.toString(tx.ATTACHED_PARTITIONS.size());
-            throw new IllegalArgumentException("ATTACHED_PARTITIONS array size of " + arraySize + " is different from ATTACHED_PARTITION_SIZE of " + tx.ATTACHED_PARTITION_SIZE );
-        }
-
-        if (tx.TX_OFFSET_MAP_WRITER_COUNT != 0 && (tx.SYMBOLS == null || tx.TX_OFFSET_MAP_WRITER_COUNT != tx.SYMBOLS.size())) {
-            String arraySize = tx.SYMBOLS == null ? "null" : Integer.toString(tx.SYMBOLS.size());
-            throw new IllegalArgumentException("SYMBOLS array size if " + arraySize + "is different from MAP_WRITER_COUNT of " + tx.TX_OFFSET_MAP_WRITER_COUNT);
-        }
-
-        long fileSize = tx.calculateFileSize();
-        try (Path path = new Path()) {
-            path.put(target).$();
-            try (MemoryCMARW rwTxMem = Vm.getSmallCMARWInstance(ff, path, MemoryTag.MMAP_DEFAULT, CairoConfiguration.O_NONE)) {
-                Vect.memset(rwTxMem.addressOf(0), fileSize, 0);
-
-                rwTxMem.setTruncateSize(fileSize);
-                rwTxMem.putLong(TX_OFFSET_TXN, tx.TX_OFFSET_TXN);
-                rwTxMem.putLong(TX_OFFSET_TRANSIENT_ROW_COUNT, tx.TX_OFFSET_TRANSIENT_ROW_COUNT);
-                rwTxMem.putLong(TX_OFFSET_FIXED_ROW_COUNT, tx.TX_OFFSET_FIXED_ROW_COUNT);
-                rwTxMem.putLong(TX_OFFSET_MIN_TIMESTAMP, tx.TX_OFFSET_MIN_TIMESTAMP);
-                rwTxMem.putLong(TX_OFFSET_MAX_TIMESTAMP, tx.TX_OFFSET_MAX_TIMESTAMP);
-                rwTxMem.putLong(TX_OFFSET_DATA_VERSION, tx.TX_OFFSET_DATA_VERSION);
-                rwTxMem.putLong(TX_OFFSET_STRUCT_VERSION, tx.TX_OFFSET_STRUCT_VERSION);
-                rwTxMem.putLong(TX_OFFSET_TXN_CHECK, tx.TX_OFFSET_TXN_CHECK);
-                rwTxMem.putInt(TX_OFFSET_MAP_WRITER_COUNT, tx.TX_OFFSET_MAP_WRITER_COUNT);
-                rwTxMem.putLong(TX_OFFSET_PARTITION_TABLE_VERSION, tx.TX_OFFSET_PARTITION_TABLE_VERSION);
-
-                if (tx.TX_OFFSET_MAP_WRITER_COUNT != 0) {
-                    int isym = 0;
-                    for (TxFileStruct.SymbolInfo si: tx.SYMBOLS) {
-                        long offset = getSymbolWriterIndexOffset(isym++);
-                        rwTxMem.putInt(offset, si.COUNT);
-                        offset += 4;
-                        rwTxMem.putInt(offset, si.UNCOMMITTED_COUNT);
-                    }
-                }
-
-                rwTxMem.putInt(getPartitionTableSizeOffset(tx.TX_OFFSET_MAP_WRITER_COUNT), tx.ATTACHED_PARTITION_SIZE * 8 * 4);
-                if (tx.ATTACHED_PARTITION_SIZE != 0) {
-                    int ipart = 0;
-                    for (TxFileStruct.AttachedPartition part: tx.ATTACHED_PARTITIONS) {
-                        long offset = getPartitionTableIndexOffset(tx.TX_OFFSET_MAP_WRITER_COUNT, 4 * ipart++);
-                        rwTxMem.putLong(offset, part.TS);
-                        offset += 8;
-                        rwTxMem.putLong(offset, part.SIZE);
-                        offset += 8;
-                        rwTxMem.putLong(offset, part.NAME_TX);
-                        offset += 8;
-                        rwTxMem.putLong(offset, part.DATA_TX);
-                    }
-                }
-            }
-        }
-    }
->>>>>>> 5cdff800
 }