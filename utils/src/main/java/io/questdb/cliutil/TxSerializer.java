--- conflicted
+++ resolved
@@ -170,11 +170,7 @@
                 System.err.printf("file does not exist: %s%n", srcTxFilePath);
                 return null;
             }
-<<<<<<< HEAD
-            try (MemoryMR roTxMem = Vm.getCMRInstance(ff, path, ff.length(path), MemoryTag.MMAP_DEFAULT)) {
-=======
-            try (MemoryMR roTxMem = Vm.getMRInstance(ff, path.$(), ff.length(path.$()), MemoryTag.MMAP_DEFAULT)) {
->>>>>>> 6097cddd
+            try (MemoryMR roTxMem = Vm.getCMRInstance(ff, path.$(), ff.length(path.$()), MemoryTag.MMAP_DEFAULT)) {
                 roTxMem.growToFileSize();
                 final long version = roTxMem.getLong(TX_BASE_OFFSET_VERSION_64);
                 final boolean isA = (version & 1L) == 0L;
