--- conflicted
+++ resolved
@@ -125,13 +125,9 @@
             core/src/main/resources/io/questdb/bin/linux-x86-64/libquestdbr.so
           key: nativelibs-linux-${{ github.sha }}
   build-all-linux-aarch64:
-<<<<<<< HEAD
     runs-on: ubuntu-22.04-arm
     container:
       image: quay.io/pypa/manylinux_2_28_aarch64
-=======
-    runs-on: ubuntu-22.04
->>>>>>> af255a7a
     steps:
       - uses: actions/checkout@v4
         with:
