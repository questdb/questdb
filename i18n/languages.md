--- conflicted
+++ resolved
@@ -4,10 +4,7 @@
 - [Simplified Chinese / 简体中文](./README.zh-cn.md)
 - [Traditional Chinese / 繁體中文](./README.zh-hk.md)
 - [Arabic / العربية](./README.ar-dz.md)
-<<<<<<< HEAD
 - [Italian / Italiano](README.it-it.md) 
 - [Ukranian / Українська](README.ua-ua.md) 
 - [Spanish / Español](./README.es-es.md)
-=======
-- [Portuguese / Português](README-PT.md)
->>>>>>> dfd7b6c0
+- [Portuguese / Português](README-PT.md)