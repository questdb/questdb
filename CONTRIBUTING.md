--- conflicted
+++ resolved
@@ -43,11 +43,11 @@
 
 ## Setup Java and JAVA_HOME
 
-JAVA_HOME is required by Maven. It is possible to have multiple version of Java
+JAVA*HOME is required by Maven. It is possible to have multiple version of Java
 on the same platform. Please set up JAVA_HOME to point to Java 11. Other
 versions of Java may not work. If you are new to Java please check that
 JAVA_HOME is pointing to the root of Java directory:
-`C:\Users\me\dev\jdk-11.0.8` and _not_ `C:\Users\me\dev\jdk-11.0.8\bin\java`.
+`C:\Users\me\dev\jdk-11.0.8` and \_not* `C:\Users\me\dev\jdk-11.0.8\bin\java`.
 
 Linux/OSX
 
@@ -87,12 +87,8 @@
 make
 ```
 
-<<<<<<< HEAD
-For C/C++ development we use CLion. This IDE "understands" cmake files and will make compilation easier.
-=======
-For C development we use Intellij CLion. This IDEA "understands" cmake files and
-will make compilation easier.
->>>>>>> 43175a77
+For C/С++ development we use CLion. This IDE "understands" cmake files and makes
+compilation easier.
 
 The build will copy artifacts as follows:
 
