# Comment or set to false to allow QuestDB to start even in the presence of config errors.
config.validation.strict=true

# number of worker threads shared across the application. Increasing this number will increase parallelism in the application at the expense of CPU resources
#shared.worker.count=2

# comma-delimited list of CPU ids, one per thread specified in "shared.worker.count". By default, threads have no CPU affinity
#shared.worker.affinity=

# toggle whether worker should stop on error
#shared.worker.haltOnError=false

################ HTTP settings ##################

# enable HTTP server
http.enabled=true

# IP address and port of HTTP server
#http.net.bind.to=0.0.0.0:9000

# Uncomment to enable HTTP Basic authentication
#http.user=admin
#http.password=quest

#http.net.connection.limit=256
# Windows OS might have a limit on TCP backlog size. Typically Windows 10 has max of 200. This
# means that even if net.connection.limit is set over 200 it wont be possible to have this many
# concurrent connections. To overcome this limitation Windows has an unreliable hack, which you can
# exercise with this flag. Do only set it if you actively try to overcome limit you have already
# experienced. Read more about SOMAXCONN_HINT here https://docs.microsoft.com/en-us/windows/win32/api/winsock2/nf-winsock2-listen
#http.net.connection.hint=false

# Idle HTTP connection timeout in milliseconds.
#http.net.connection.timeout=300000

#Amount of time in milliseconds a connection can wait in the listen backlog queue before its refused. Connections will be aggressively removed from the backlog until the active connection limit is breached
#http.net.connection.queue.timeout=5000

# SO_SNDBUF value, -1 = OS default
#http.net.connection.sndbuf=2m

# SO_RCVBUF value, -1 = OS default
#http.net.connection.rcvbuf=2m

# size of receive buffer on application side
#http.receive.buffer.size=1m

# initial size of the connection pool
#http.connection.pool.initial.capacity=4

# initial size of the string pool shared by HttpHeaderParser and HttpMultipartContentParser
#http.connection.string.pool.capacity=128

# HeaderParser buffer size in bytes
#http.multipart.header.buffer.size=512

# how long code accumulates incoming data chunks for column and delimiter analysis
#http.multipart.idle.spin.count=10000

#http.request.header.buffer.size=64k

#http.worker.count=0
#http.worker.affinity=
#http.worker.haltOnError=false

# size of send data buffer
#http.send.buffer.size=2m

# name of index file
#http.static.index.file.name=index.html

# sets the clock to always return zero
#http.frozen.clock=false

#http.allow.deflate.before.send=false

## When you using SSH tunnel you might want to configure
## QuestDB HTTP server to switch to HTTP/1.0

## Set HTTP protocol version to HTTP/1.0
#http.version=HTTP/1.1
## Set server keep alive to 'false'. This will make server disconnect client after
## completion of each request
#http.server.keep.alive=true

## When in HTTP/1.0 mode keep alive values must be 0
#http.keep-alive.timeout=5
#http.keep-alive.max=10000

#http.static.public.directory=public

#http.text.date.adapter.pool.capacity=16
#http.text.json.cache.limit=16384
#http.text.json.cache.size=8192
#http.text.max.required.delimiter.stddev=0.1222d
#http.text.max.required.line.length.stddev=0.8
#http.text.metadata.string.pool.capacity=128
#http.text.roll.buffer.limit=8216576
#http.text.roll.buffer.size=1024
#http.text.analysis.max.lines=1000
#http.text.lexer.string.pool.capacity=64
#http.text.timestamp.adapter.pool.capacity=64
#http.text.utf8.sink.size=4096

#http.json.query.connection.check.frequency=1000000
#http.json.query.float.scale=4
#http.json.query.double.scale=12

# enables the query cache
#http.query.cache.enabled=true

# sets the number of blocks for the query cache. Cache capacity is number_of_blocks * number_of_rows.
#http.query.cache.block.count= 8 * worker_count

# sets the number of rows for the query cache. Cache capacity is number_of_blocks * number_of_rows.
#http.query.cache.row.count= 2 * worker_count

#http.security.readonly=false
#http.security.max.response.rows=Long.MAX_VALUE

# circuit breaker is a mechanism that interrupts query execution
# at present queries are interrupted when remote client disconnects or when execution takes too long
# and times out

# circuit breaker is designed to be invoke continuously in a tight loop
# the throttle is a number of pin cycles before abort conditions are tested
#circuit.breaker.throttle=2000000

# buffer used by I/O dispatchers and circuit breakers to check the socket state, please do not change this value
# the check reads \r\n from the input stream and discards it since some HTTP clients send this as a keep alive in between requests
#net.test.connection.buffer.size=64

# max execution time for read-only query in seconds, this can be a floating point value to specify 0.5s
# "insert" type of queries are not aborted unless they
# it is "insert as select", where select takes long time before producing rows for the insert
query.timeout.sec=60

## HTTP MIN settings
##
## Use this port to health check QuestDB instance when it isn't desired to log these health check requests. This is sort of /dev/null for monitoring

#http.min.enabled=true
#http.min.net.bind.to=0.0.0.0:9003

# When enabled, health check will return HTTP 500 if there were any unhandled errors since QuestDB instance start.
#http.pessimistic.health.check.enabled=false

################ Cairo settings ##################

# directory for storing db tables and metadata. this directory is inside the server root directory provided at startup
#cairo.root=db

# how changes to table are flushed to disk upon commit - default: nosync. Choices: nosync, async (flush call schedules update, returns immediately), sync (waits for flush to complete)
#cairo.commit.mode=nosync

# number of types table creation or insertion will be attempted
#cairo.create.as.select.retry.count=5

# number of types materialized view creation will be attempted
#cairo.create.materialized.view.retry.count=5

# type of map uses. Options: 1. fast (speed at the expense of storage. this is the default option) 2. compact
#cairo.default.map.type=fast

# when true, symbol values will be cached on Java heap
#cairo.default.symbol.cache.flag=false

# when column type is SYMBOL this parameter specifies approximate capacity for symbol map.
# It should be equal to number of unique symbol values stored in the table and getting this
# value badly wrong will cause performance degradation. Must be power of 2
#cairo.default.symbol.capacity=256

# number of attempts to open files
#cairo.file.operation.retry.count=30

# how often the writer maintenance job gets run,  in milliseconds
#cairo.idle.check.interval=300000

# defines the number of latest partitions to keep open when returning a reader to the reader pool
#cairo.inactive.reader.max.open.partitions=128

# defines frequency with which the reader pool checks for inactive readers. In milliseconds
#cairo.inactive.reader.ttl=120000

# defines frequency with which the writer pool checks for inactive readers. In milliseconds
#cairo.inactive.writer.ttl=600000

# approximation of number of rows for single index key, must be power of 2
#cairo.index.value.block.size=256

# number of attempts to open swap file
#cairo.max.swap.file.count=30

# file permission for new directories
#cairo.mkdir.mode=509

# minimum number of rows before allowing use of parallel indexation
#cairo.parallel.index.threshold=100000

# number of segments in the TableReader pool; each segment holds up to 16 readers
#cairo.reader.pool.max.segments=10

# timeout when attempting to get BitmapIndexReaders. In microsecond
#cairo.spin.lock.timeout=1000

# sets size of the CharacterStore
#cairo.character.store.capacity=1024

# Sets size of the CharacterSequence pool
#cairo.character.store.sequence.pool.capacity=64

# sets size of the Column pool in the SqlCompiler
#cairo.column.pool.capacity=4096

# size of the ExpressionNode pool in SqlCompiler
#cairo.expression.pool.capacity=8192

# load factor for all FastMaps
#cairo.fast.map.load.factor=0.7

# size of the JoinContext pool in SqlCompiler
#cairo.sql.join.context.pool.capacity=64

# size of FloatingSequence pool in GenericLexer
#cairo.lexer.pool.capacity=2048

# sets the Key capacity in FastMap and CompactMap
#cairo.sql.map.key.capacity=2097152

# sets the key capacity in FastMap and CompactMap used in certain queries, e.g. SAMPLE BY
#cairo.sql.small.map.key.capacity=32

# number of map resizes in FastMap and CompactMap before a resource limit exception is thrown, each resize doubles the previous size
#cairo.sql.map.max.resizes=2^31

# memory page size for FastMap and CompactMap
#cairo.sql.map.page.size=4m

# memory page size in FastMap and CompactMap used in certain queries, e.g. SAMPLE BY
#cairo.sql.small.map.page.size=32k

# memory max pages for CompactMap
#cairo.sql.map.max.pages=2^31

# sets the size of the QueryModel pool in the SqlCompiler
#cairo.model.pool.capacity=1024

# sets the maximum allowed negative value used in LIMIT clause in queries with filters
#cairo.sql.max.negative.limit=10000

# sets the memory page size for storing keys in LongTreeChain
#cairo.sql.sort.key.page.size=128k

# max number of pages for storing keys in LongTreeChain before a resource limit exception is thrown
# cairo.sql.sort.key.max.pages=2^31

# sets the memory page size and max pages for storing values in LongTreeChain
#cairo.sql.sort.light.value.page.size=128k
#cairo.sql.sort.light.value.max.pages=2^31

# sets the memory page size and max pages of the slave chain in full hash joins
#cairo.sql.hash.join.value.page.size=16777216
#cairo.sql.hash.join.value.max.pages=2^31

# sets the initial capacity for row id list used for latest by
#cairo.sql.latest.by.row.count=1000

# sets the memory page size and max pages of the slave chain in light hash joins
#cairo.sql.hash.join.light.value.page.size=128k
#cairo.sql.hash.join.light.value.max.pages=2^31

# Optimizations for key-ed ASOF JOINS. Set to false if you experience slowdowns with ASOF JOIN queries.
# This can occur, for example, when the right-side table lacks matching keys or when the timestamp of the matching record
# is not close to the timestamp of the left-side record.
#cairo.sql.asof.join.fast=true
# number of rows to scan linearly before starting binary search in ASOF JOIN queries with no additional keys
#cairo.sql.asof.join.lookahead=10

# sets memory page size and max pages of file storing values in SortedRecordCursorFactory
#cairo.sql.sort.value.page.size=16777216
#cairo.sql.sort.value.max.pages=2^31

# latch await timeout in nanoseconds for stealing indexing work from other threads
#cairo.work.steal.timeout.nanos=10000

# whether parallel indexation is allowed. Works in conjunction with cairo.parallel.index.threshold
#cairo.parallel.indexing.enabled=true

# memory page size for JoinMetadata file
#cairo.sql.join.metadata.page.size=16384

# number of map resizes in JoinMetadata before a resource limit exception is thrown, each resize doubles the previous size
#cairo.sql.join.metadata.max.resizes=2^31

# size of  AnalyticColumn pool in SqlParser
#cairo.sql.analytic.column.pool.capacity=64

# sets the memory page size and max number of pages for records in analytic function   
#cairo.sql.analytic.store.page.size=1m
#cairo.sql.analytic.store.max.pages=2^31

# sets the memory page size and max number of pages for row ids in analytic function 
#cairo.sql.analytic.rowid.page.size=512k
#cairo.sql.analytic.rowid.max.pages=2^31

# sets the memory page size and max number of pages for keys in analytic function   
#cairo.sql.analytic.tree.page.size=512k
#cairo.sql.analytic.tree.max.pages=2^31

# size of CreateTableModel pool in SqlParser
#cairo.sql.create.table.model.pool.capacity=16

<<<<<<< HEAD
# size of CreateMatViewModel pool in SqlParser
#cairo.sql.create.materialized.view.model.pool.capacity=8

# size of ColumnCastModel pool in SqlParser
#cairo.sql.column.cast.model.pool.capacity=16
=======
# Size of the pool for model objects, that underpin the "create table" parser.
# It is aimed at reducing allocations and it a performance setting. The
# number is aligned to the max concurrent "create table" requests the system
# will ever receive. If system receives more requests that this, it will just
# allocate more object and free them after use.
#cairo.create.table.column.model.pool.capacity=16
>>>>>>> 1cb35ad7

# size of RenameTableModel pool in SqlParser
#cairo.sql.rename.table.model.pool.capacity=16

# size of WithClauseModel pool in SqlParser
#cairo.sql.with.clause.model.pool.capacity=128

# size of InsertModel pool in SqlParser
#cairo.sql.insert.model.pool.capacity=64

# size of CopyModel pool in SqlParser
#cairo.sql.copy.model.pool.capacity=32

# enables parallel GROUP BY execution; when enabled, parallel GROUP BY also requires at least 4 shared worker threads to take place
#cairo.sql.parallel.groupby.enabled=true

# merge queue capacity for parallel GROUP BY; used for parallel tasks that merge shard hash tables
#cairo.sql.parallel.groupby.merge.shard.queue.capacity=<auto>

# threshold for parallel GROUP BY to shard the hash table holding the aggregates
#cairo.sql.parallel.groupby.sharding.threshold=100000

# enables statistics-based hash table pre-sizing in parallel GROUP BY
#cairo.sql.parallel.groupby.presize.enabled=true

# maximum allowed hash table size for parallel GROUP BY hash table pre-sizing
#cairo.sql.parallel.groupby.presize.max.size=100000000

# maximum allowed heap size for parallel GROUP BY hash table pre-sizing
#cairo.sql.parallel.groupby.presize.max.heap.size=1G

# threshold for in-flight tasks for disabling work stealing during parallel SQL execution
# when the number of shared workers is less than 4x of this setting, work stealing is always enabled
#cairo.sql.parallel.work.stealing.threshold=16

# default size for memory buffers in GROUP BY function native memory allocator
#cairo.sql.groupby.allocator.default.chunk.size=128K

# maximum allowed native memory allocation for GROUP BY functions
#cairo.sql.groupby.allocator.max.chunk.size=4G

# threshold in bytes for switching from single memory buffer hash table (unordered) to a hash table with separate heap for entries (ordered)
#cairo.sql.unordered.map.max.entry.size=32

## prevents stack overflow errors when evaluating complex nested SQLs
## the value is an approximate number of nested SELECT clauses.
#cairo.sql.window.max.recursion=128

## pre-sizes the internal data structure that stores active query executions
## the value is chosen automatically based on the number of threads in the shared worker pool
#cairo.sql.query.registry.pool.size=<auto>

## window function buffer size in record counts
## pre-sizes buffer for every windows function execution to contain window records
#cairo.sql.analytic.initial.range.buffer.size=32

## enables quick and radix sort in order by, when applicable
#cairo.sql.orderby.sort.enabled=true

## defines number of rows to use radix sort in order by
#cairo.sql.orderby.radix.sort.threshold=600

####  SQL COPY

# size of buffer used when copying tables
#cairo.sql.copy.buffer.size=2m

# name of file with user's set of date and timestamp formats
#cairo.sql.copy.formats.file=/text_loader.json

# input root directory, where COPY command and read_parquet() function read files from
# relative paths are resolved against the server root directory
cairo.sql.copy.root=import

# input work directory, where temporary import files are created, by default it's located in tmp directory inside the server root directory
#cairo.sql.copy.work.root=null

# default max size of intermediate import file index chunk (100MB). Import shouldn't use more memory than worker_count * this .
#cairo.sql.copy.max.index.chunk.size=100M

# Capacity of the internal queue used to split parallel copy SQL command into subtasks and execute them across shared worker threads.
# The default configuration should be suitable for importing files of any size.
#cairo.sql.copy.queue.capacity=32

# Number of days to retain records in import log table (sys.parallel_text_import_log). Old records get deleted on each import and server restart.
#cairo.sql.copy.log.retention.days=3

# cairo.sql.double.cast.scale=12
#cairo.sql.float.cast.scale=4

# output root directory for backups
#cairo.sql.backup.root=null

# date format for backup directory
#cairo.sql.backup.dir.datetime.format=yyyy-MM-dd

# name of temp directory used during backup
#cairo.sql.backup.dir.tmp.name=tmp

# permission used when creating backup directories
#cairo.sql.backup.mkdir.mode=509

# sample by index query page size - max values returned in single scan
# 0 means to use symbol block capacity
# cairo.sql.sampleby.page.size=0

# sets the minimum number of rows in page frames used in SQL queries
#cairo.sql.page.frame.min.rows=100000

# sets the maximum number of rows in page frames used in SQL queries
#cairo.sql.page.frame.max.rows=1000000

# sets the memory page size and max number of pages for memory used by rnd functions
# currently rnd_str() and rnd_symbol(), this could extend to other rnd functions in the future
#cairo.rnd.memory.page.size=8K
#cairo.rnd.memory.max.pages=128

# max length (in chars) of buffer used to store result of SQL functions, such as replace() or lpad()
#cairo.sql.string.function.buffer.max.size=1048576

# SQL JIT compiler mode. Options:
# 1. on (enable JIT and use vector instructions when possible; default value)
# 2. scalar (enable JIT and use scalar instructions only)
# 3. off (disable JIT)
#cairo.sql.jit.mode=on

# sets the memory page size and max pages for storing IR for JIT compilation
#cairo.sql.jit.ir.memory.page.size=8K
#cairo.sql.jit.ir.memory.max.pages=8

# sets the memory page size and max pages for storing bind variable values for JIT compiled filter
#cairo.sql.jit.bind.vars.memory.page.size=4K
#cairo.sql.jit.bind.vars.memory.max.pages=8

# sets minimum cache size to shrink page address cache after query execution
#cairo.sql.jit.page.address.cache.threshold=1M

# sets debug flag for JIT compilation; when enabled, assembly will be printed into stdout
#cairo.sql.jit.debug.enabled=false

#cairo.date.locale=en

# Maximum number of uncommitted rows in TCP ILP
#cairo.max.uncommitted.rows=500000

# Minimum size of in-memory buffer in milliseconds. The buffer is allocated dynamically through analysing
# the shape of the incoming data, and o3MinLag is the lower limit
#cairo.o3.min.lag=1000

# Maximum size of in-memory buffer in milliseconds. The buffer is allocated dynamically through analysing
# the shape of the incoming data, and o3MaxLag is the upper limit
#cairo.o3.max.lag=600000

# Memory page size per column for O3 operations. Please be aware O3 will use 2x of this RAM per column
#cairo.o3.column.memory.size=8M

# Memory page size per column for O3 operations on System tables only
#cairo.system.o3.column.memory.size=256k

# Number of partition expected on average, initial value for purge allocation job, extended in runtime automatically
#cairo.o3.partition.purge.list.initial.capacity=1

# mmap sliding page size that TableWriter uses to append data for each column
#cairo.writer.data.append.page.size=16M

# mmap page size for mapping small files, such as _txn, _todo and _meta
# the default value is OS page size (4k Linux, 64K windows, 16k OSX M1)
# if you override this value it will be rounded to the nearest (greater) multiple of OS page size
#cairo.writer.misc.append.page.size=4k

# mmap page size for appending index key data; key data is number of distinct symbol values times 4 bytes
#cairo.writer.data.index.key.append.page.size=512k

# mmap page size for appending value data; value data are rowids, e.g. number of rows in partition times 8 bytes
#cairo.writer.data.index.value.append.page.size=16M

# mmap sliding page size that TableWriter uses to append data for each column specifically for System tables
#cairo.system.writer.data.append.page.size=256k

# Maximum wait timeout in milliseconds for ALTER TABLE SQL statement run via REST and PG Wire interfaces when statement execution is ASYNCHRONOUS
#cairo.writer.alter.busy.wait.timeout=500

# Row count to check writer command queue after on busy writing (e.g. tick after X rows written)
#cairo.writer.tick.rows.count=1024

# Maximum writer ALTER TABLE and replication command capacity. Shared between all the tables
#cairo.writer.command.queue.capacity=32

# Sets flag to enable io_uring interface for certain disk I/O operations on newer Linux kernels (5.12+).
#cairo.iouring.enabled=true

################ Parallel SQL execution ################

# Sets flag to enable parallel SQL filter execution. JIT compilation takes place only when this setting is enabled.
#cairo.sql.parallel.filter.enabled=true

# Sets flag to enable column pre-touch as a part of the parallel SQL filter execution. This setting improves query performance in case of large tables.
#cairo.sql.parallel.filter.pretouch.enabled=true

# Shard reduce queue contention between SQL statements that are executed concurrently.
#cairo.page.frame.shard.count=4

# Reduce queue is used for data processing and should be large enough to supply tasks for worker threads (shared worked pool).
#cairo.page.frame.reduce.queue.capacity=64

# Initial row ID list capacity for each slot of the "reduce" queue. Larger values reduce memory allocation rate, but increase RSS size.
#cairo.page.frame.rowid.list.capacity=256

# Initial column list capacity for each slot of the "reduce" queue. Used by JIT-compiled filters.
#cairo.page.frame.column.list.capacity=16

# Initial object pool capacity for local "reduce" tasks. These tasks are used to avoid blocking query execution when the "reduce" queue is full.
#cairo.page.frame.task.pool.capacity=4

################ LINE settings ######################

#line.default.partition.by=DAY

################ LINE UDP settings ##################

#line.udp.bind.to=0.0.0.0:9009
#line.udp.join=232.1.2.3
#line.udp.commit.rate=1000000
#line.udp.msg.buffer.size=2048
#line.udp.msg.count=10000
#line.udp.receive.buffer.size=8m
line.udp.enabled=false
#line.udp.own.thread.affinity=-1
#line.udp.own.thread=false
#line.udp.unicast=false
#line.udp.commit.mode=nosync
#line.udp.timestamp=n

######################### LINE TCP settings ###############################

line.tcp.enabled=false
#line.tcp.auth.db.path=conf/auth.txt
#line.tcp.net.bind.to=0.0.0.0:9009
#line.tcp.net.connection.limit=256

# Windows OS might have a limit on TCP backlog size. Typically Windows 10 has max of 200. This
# means that even if net.connection.limit is set over 200 it wont be possible to have this many
# concurrent connections. To overcome this limitation Windows has an unreliable hack, which you can
# exercise with this flag. Do only set it if you actively try to overcome limit you have already
# experienced. Read more about SOMAXCONN_HINT here https://docs.microsoft.com/en-us/windows/win32/api/winsock2/nf-winsock2-listen
#line.tcp.net.connection.hint=false

# Idle TCP connection timeout in milliseconds. 0 means there is no timeout.
#line.tcp.net.connection.timeout=0

# Amount of time in milliseconds a connection can wait in the listen backlog queue before its refused. Connections will be aggressively removed from the backlog until the active connection limit is breached
#line.tcp.net.connection.queue.timeout=5000

# SO_RCVBUF value, -1 = OS default
#line.tcp.net.connection.rcvbuf=-1

#line.tcp.connection.pool.capacity=64
#line.tcp.timestamp=n

# TCP message buffer size
#line.tcp.msg.buffer.size=2048

# Max measurement size
#line.tcp.max.measurement.size=2048

# Size of the queue between the IO jobs and the writer jobs, each queue entry represents a measurement
#line.tcp.writer.queue.capacity=128

# IO and writer job worker pool settings, 0 indicates the shared pool should be used
#line.tcp.writer.worker.count=0
#line.tcp.writer.worker.affinity=
#line.tcp.writer.worker.yield.threshold=10
#line.tcp.writer.worker.nap.threshold=7000
#line.tcp.writer.worker.sleep.threshold=10000
#line.tcp.writer.halt.on.error=false

#line.tcp.io.worker.count=0
#line.tcp.io.worker.affinity=
#line.tcp.io.worker.yield.threshold=10
#line.tcp.io.worker.nap.threshold=7000
#line.tcp.io.worker.sleep.threshold=10000
#line.tcp.io.halt.on.error=false

# Sets flag to disconnect TCP connection that sends malformed messages.
#line.tcp.disconnect.on.error=true

# Commit interval fraction. Used to calculate commit interval for the table according to the following formula:
# commit_interval = o3MinLag ∗ fraction
# The calculated commit interval defines how long uncommitted data will need to remain uncommitted.
#line.tcp.commit.interval.fraction=0.5
# Default commit interval in milliseconds. Used when o3MaxLag is set to 0.
#line.tcp.commit.interval.default=2000

# Maximum amount of time in between maintenance jobs in milliseconds, these will commit uncommitted data
#line.tcp.maintenance.job.interval=1000
# Minimum amount of idle time before a table writer is released in milliseconds
#line.tcp.min.idle.ms.before.writer.release=500

######################### LINE HTTP settings ###############################

#line.http.enabled=true

#line.http.ping.version=v2.2.2

################ PG Wire settings ##################

pg.enabled=true
#pg.net.bind.to=0.0.0.0:8812
#pg.net.connection.limit=64
# Windows OS might have a limit on TCP backlog size. Typically Windows 10 has max of 200. This
# means that even if active.connection.limit is set over 200 it wont be possible to have this many
# concurrent connections. To overcome this limitation Windows has an unreliable hack, which you can
# exercise with this flag. Do only set it if you actively try to overcome limit you have already
# experienced. Read more about SOMAXCONN_HINT here https://docs.microsoft.com/en-us/windows/win32/api/winsock2/nf-winsock2-listen
#pg.net.connection.hint=false

# Connection idle timeout in milliseconds. Connections are closed by the server when this timeout lapses.
#pg.net.connection.timeout=300000

# Amount of time in milliseconds a connection can wait in the listen backlog queue before its refused. Connections will be aggressively removed from the backlog until the active connection limit is breached.
#pg.net.connection.queue.timeout=300000

# SO_RCVBUF value, -1 = OS default
#pg.net.connection.rcvbuf=-1

# SO_SNDBUF value, -1 = OS default
#pg.net.connection.sndbuf=-1

#pg.character.store.capacity=4096
#pg.character.store.pool.capacity=64
#pg.connection.pool.capacity=64
pg.password=PG_PASSWORD_REPLACE
pg.user=admin
# Enables read-only mode for the pg wire protocol. In this mode data mutations queries are rejected.
#pg.security.readonly=false
#pg.readonly.password=quest
#pg.readonly.user=user
# Enables separate read-only user for the pg wire server. Data mutation queries are rejected for all connections opened by this user.
#pg.readonly.user.enabled=false
# enables select query cache
#pg.select.cache.enabled=true
# sets the number of blocks for the select query cache. Cache capacity is number_of_blocks * number_of_rows.
#pg.select.cache.block.count= 8 * worker_count
# sets the number of rows for the select query cache. Cache capacity is number_of_blocks * number_of_rows.
#pg.select.cache.row.count= 2 * worker_count
# enables insert query cache
#pg.insert.cache.enabled=true
# sets the number of blocks for the insert query cache. Cache capacity is number_of_blocks * number_of_rows
#pg.insert.cache.block.count=4
# sets the number of rows for the insert query cache. Cache capacity is number_of_blocks * number_of_rows
#pg.insert.cache.row.count=4
#pg.max.blob.size.on.query=512k
#pg.recv.buffer.size=1M
#pg.send.buffer.size=1M
#pg.date.locale=en
#pg.worker.count=2
#pg.worker.affinity=-1,-1;
#pg.halt.on.error=false
#pg.daemon.pool=true
#pg.binary.param.count.capacity=2

################ WAL settings ##################

# Enable support of creating and writing to WAL tables
#cairo.wal.supported=true

# If set to true WAL becomes the default mode for newly created tables. Impacts table created from ILP and SQL if WAL / BYPASS WAL not specified
#cairo.wal.enabled.default=true

# Parallel threads to apply WAL data to the table storage. By default it is equal to the CPU core count.
#When set to 0 WAL apply job will run as a single instance on shared worker pool.
#wal.apply.worker.count=

# WAL apply pool configuration
#wal.apply.worker.affinity=
#wal.apply.worker.yield.threshold=1000
#wal.apply.worker.nap.threshold=7000
#wal.apply.worker.sleep.threshold=10000
#wal.apply.worker.haltOnError=false

# Period in ms of how often WAL applied files are cleaned up from the disk
#cairo.wal.purge.interval=30000

# Row count of how many rows are written to the same WAL segment before starting a new segment.
# Triggers in conjunction with `cairo.wal.segment.rollover.size` (whichever is first).
#cairo.wal.segment.rollover.row.count=200000

# Byte size of number of rows written to the same WAL segment before starting a new segment.
# Triggers in conjunction with `cairo.wal.segment.rollover.row.count` (whichever is first).
# By default this is 0 (disabled) unless `replication.role=primary` is set, then it is defaulted to 2MiB.
#cairo.wal.segment.rollover.size=0

# mmap sliding page size that WalWriter uses to append data for each column
#cairo.wal.writer.data.append.page.size=1M

# Multiplier to cairo.max.uncommitted.rows to calculate the limit of rows that can kept invisible when writing
# to WAL table under heavy load, when multiple transactions are to be applied.
# It is used to reduce the number Out Of Order commits when Out Of Order commits are unavoidable by squashing multiple commits together.
# Setting it very low can increase Out Of Order commit frequency and decrease the throughput.
# Setting it too high may cause excessive memory usage and increase the latency.
#cairo.wal.squash.uncommitted.rows.multiplier=20.0

# Maximum number of transactions to keep in O3 lag for WAL tables. Once the number is reached, full commit occurs.
# If not set, defaults to the rounded value of cairo.wal.squash.uncommitted.rows.multiplier.
#cairo.wal.max.lag.txn.count=20

# When WAL apply job processes transactions this is the minimum number of transaction
# to look ahead and read metadata of before applying any of them.
#cairo.wal.apply.look.ahead.txn.count=20

# number of segments in the WalWriter pool; each segment holds up to 16 writers
#cairo.wal.writer.pool.max.segments=10

################ Telemetry settings ##################

# Telemetry switch. Telemetry events are use to identify components of questdb that are being used. They never identify
# user not data stored in questdb. All events can be viewed via `select * from telemetry`. Switching telemetry off will
# stop all events from being collected and subsequent growth of `telemetry` table. After telemetry is switched off
# `telemetry` table cab be dropped.
#telemetry.enabled=true

# Capacity of the internal telemetry queue, which is the gateway of all telemetry events.
# This queue capacity does not require tweaking.
#telemetry.queue.capacity=512

# Hides telemetry tables from `select * from tables()` output. As a result, telemetry tables
# will not be visible in the Web Console table view
#telemetry.hide.tables=true

################ Metrics settings ##################

#metrics.enabled=true

################ Enterprise configuration options ##################
### Please visit https://questdb.io/enterprise/ for more information
####################################################################


#acl.enabled=false
#acl.entity.name.max.length=255
#acl.admin.user.enabled=true
#acl.admin.user=admin
#acl.admin.password=quest

## 10 seconds
#acl.rest.token.refresh.threshold=10
#acl.sql.permission.model.pool.capacity=32
#acl.password.hash.iteration.count=100000

#cold.storage.enabled=false
#cold.storage.object.store=

#tls.enabled=false
#tls.cert.path=
#tls.private.key.path=

## Defaults to the global TLS settings
## including enable/disable flag and paths
## Use these configuration values to separate
## min-http server TLS configuration from global settings
#http.min.tls.enabled=
#http.min.tls.cert.path=
#http.min.tls.private.key.path=

#http.tls.enabled=false
#http.tls.cert.path=
#http.tls.private.key.path=

#line.tcp.tls.enabled=
#line.tcp.tls.cert.path=
#line.tcp.tls.private.key.path=

#pg.tls.enabled=
#pg.tls.cert.path=
#pg.tls.private.key.path=

## The number of threads dedicated for async IO operations (e.g. network activity) in native code.
#native.async.io.threads=<max/2>

## The number of threads dedicated for blocking IO operations (e.g. file access) in native code.
#native.max.blocking.threads=<max*2>

# Possible roles are "primary", "replica", or "none"
# primary - read/write node
# replica - read-only node, consuming data from PRIMARY
# none    - replication is disabled
#replication.role=none

## Object-store specific string.
## AWS S3 example:
##   s3::bucket=${BUCKET_NAME};root=${DB_INSTANCE_NAME};region=${AWS_REGION};access_key_id=${AWS_ACCESS_KEY};secret_access_key=${AWS_SECRET_ACCESS_KEY};
## Azure Blob example:
##   azblob::endpoint=https://${STORE_ACCOUNT}.blob.core.windows.net;container={BLOB_CONTAINER};root=${DB_INSTANCE_NAME};account_name=${STORE_ACCOUNT};account_key=${STORE_KEY};
## Filesystem:
##   fs::root=/nfs/path/to/dir/final;atomic_write_dir=/nfs/path/to/dir/scratch;
#replication.object.store=

## Limits the number of concurrent requests to the object store.
## Defaults to 0, which is unlimited
#replication.requests.max.concurrent=0

## Maximum number of times to retry a failed object store request before
## logging an error and reattempting later after a delay.
#replication.requests.retry.attempts=3

## Delay between the retry attempts (milliseconds)
#replication.requests.retry.interval=200

## The time window grouping multiple transactions into a replication batch (milliseconds).
## Smaller time windows use more network traffic.
## Larger time windows increase the replication latency.
## Works in conjunction with `replication.primary.throttle.non.data`.
#replication.primary.throttle.window.duration=10000

## Set to `false` to allow immediate replication of non-data transactions
## such as table creation, rename, drop, and uploading of any closed WAL segments.
## Only set to `true` if your application is highly sensitive to network overhead.
## In most cases, tweak `cairo.wal.segment.rollover.size` and
## `replication.primary.throttle.window.duration` instead.
#replication.primary.throttle.non.data=false

## Max number of threads used to perform file compression operations before
## uploading to the object store. The default value is calculated as half the
## number of CPU cores.
#replication.primary.compression.threads=<max/2>

## Zstd compression level. Defaults to 1. Valid values are from 1 to 22.
#replication.primary.compression.level=1

## Polling rate of a replica instance to check for new changes (milliseconds).
#replication.replica.poll.interval=1000<|MERGE_RESOLUTION|>--- conflicted
+++ resolved
@@ -156,9 +156,6 @@
 # number of types table creation or insertion will be attempted
 #cairo.create.as.select.retry.count=5
 
-# number of types materialized view creation will be attempted
-#cairo.create.materialized.view.retry.count=5
-
 # type of map uses. Options: 1. fast (speed at the expense of storage. this is the default option) 2. compact
 #cairo.default.map.type=fast
 
@@ -310,20 +307,12 @@
 # size of CreateTableModel pool in SqlParser
 #cairo.sql.create.table.model.pool.capacity=16
 
-<<<<<<< HEAD
-# size of CreateMatViewModel pool in SqlParser
-#cairo.sql.create.materialized.view.model.pool.capacity=8
-
-# size of ColumnCastModel pool in SqlParser
-#cairo.sql.column.cast.model.pool.capacity=16
-=======
 # Size of the pool for model objects, that underpin the "create table" parser.
 # It is aimed at reducing allocations and it a performance setting. The
 # number is aligned to the max concurrent "create table" requests the system
 # will ever receive. If system receives more requests that this, it will just
 # allocate more object and free them after use.
 #cairo.create.table.column.model.pool.capacity=16
->>>>>>> 1cb35ad7
 
 # size of RenameTableModel pool in SqlParser
 #cairo.sql.rename.table.model.pool.capacity=16
