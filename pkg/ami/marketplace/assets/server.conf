# Comment or set to false to allow QuestDB to start even in the presence of config errors.
config.validation.strict=true

# number of worker threads shared across the application. Increasing this number will increase parallelism in the application at the expense of CPU resources
#shared.worker.count=2

# comma-delimited list of CPU ids, one per thread specified in "shared.worker.count". By default, threads have no CPU affinity
#shared.worker.affinity=

# toggle whether worker should stop on error
#shared.worker.haltOnError=false

################ HTTP settings ##################

# enable HTTP server
http.enabled=true

# IP address and port of HTTP server
#http.net.bind.to=0.0.0.0:9000

#http.net.connection.limit=64
# Windows OS might have a limit on TCP backlog size. Typically Windows 10 has max of 200. This
# means that even if net.connection.limit is set over 200 it wont be possible to have this many
# concurrent connections. To overcome this limitation Windows has an unreliable hack, which you can
# exercise with this flag. Do only set it if you actively try to overcome limit you have already
# experienced. Read more about SOMAXCONN_HINT here https://docs.microsoft.com/en-us/windows/win32/api/winsock2/nf-winsock2-listen
#http.net.connection.hint=false

# Idle HTTP connection timeout in milliseconds.
#http.net.connection.timeout=300000

#Amount of time in milliseconds a connection can wait in the listen backlog queue before its refused. Connections will be aggressively removed from the backlog until the active connection limit is breached
#http.net.connection.queue.timeout=5000

# SO_SNDBUF value, -1 = OS default
#http.net.connection.sndbuf=2m

# SO_RCVBUF value, -1 = OS default
#http.net.connection.rcvbuf=2m

# size of receive buffer on application side
#http.receive.buffer.size=1m

# initial size of the connection pool
#http.connection.pool.initial.capacity=4

# initial size of the string pool shared by HttpHeaderParser and HttpMultipartContentParser
#http.connection.string.pool.capacity=128

# HeaderParser buffer size in bytes
#http.multipart.header.buffer.size=512

# how long code accumulates incoming data chunks for column and delimiter analysis
#http.multipart.idle.spin.count=10000

#http.request.header.buffer.size=64k

#http.worker.count=0
#http.worker.affinity=
#http.worker.haltOnError=false

# size of send data buffer
#http.send.buffer.size=2m

# name of index file
#http.static.index.file.name=index.html

# sets the clock to always return zero
#http.frozen.clock=false

#http.allow.deflate.before.send=false

## When you using SSH tunnel you might want to configure
## QuestDB HTTP server to switch to HTTP/1.0

## Set HTTP protocol version to HTTP/1.0
#http.version=HTTP/1.1
## Set server keep alive to 'false'. This will make server disconnect client after
## completion of each request
#http.server.keep.alive=true

## When in HTTP/1.0 mode keep alive values must be 0
#http.keep-alive.timeout=5
#http.keep-alive.max=10000

#http.static.public.directory=public

#http.text.date.adapter.pool.capacity=16
#http.text.json.cache.limit=16384
#http.text.json.cache.size=8192
#http.text.max.required.delimiter.stddev=0.1222d
#http.text.max.required.line.length.stddev=0.8
#http.text.metadata.string.pool.capacity=128
#http.text.roll.buffer.limit=8216576
#http.text.roll.buffer.size=1024
#http.text.analysis.max.lines=1000
#http.text.lexer.string.pool.capacity=64
#http.text.timestamp.adapter.pool.capacity=64
#http.text.utf8.sink.size=4096

#http.json.query.connection.check.frequency=1000000
#http.json.query.float.scale=4
#http.json.query.double.scale=12

# enables the query cache
#http.query.cache.enabled=true

# sets the number of blocks for the query cache. Cache capacity is number_of_blocks * number_of_rows
#http.query.cache.block.count=4

# sets the number of rows for the query cache. Cache capacity is number_of_blocks * number_of_rows
#http.query.cache.row.count=16

#http.security.readonly=false
#http.security.max.response.rows=Long.MAX_VALUE

# circuit breaker is a mechanism that interrupts query execution
# at present queries are interrupted when remote client disconnects or when execution takes too long
# and times out

# circuit breaker is designed to be invoke continuously in a tight loop
# the throttle is a number of pin cycles before abort conditions are tested
circuit.breaker.throttle=2000000

# buffer used by the circuit breaker to check the socket state, please do not change this value
# the reads \r\n from the input stream and discards it since some HTTP clients send this as a keep alive in between requests
circuit.breaker.buffer.size=32

# max execution time for read-only query in seconds, this can be a floating point value to specify 0.5s
# "insert" type of queries are not aborted unless they
# it is "insert as select", where select takes long time before producing rows for the insert
query.timeout.sec=60

## HTTP MIN settings
##
## Use this port to health check QuestDB instance when it isn't desired to log these health check requests. This is sort of /dev/null for monitoring

# http.min.enabled=true
# http.min.net.bind.to=0.0.0.0:9003

################ Cairo settings ##################

# directory for storing db tables and metadata. this directory is inside the server root directory provided at startup
#cairo.root=db

# how changes to table are flushed to disk upon commit - default: nosync. Choices: nosync, async (flush call schedules update, returns immediately), sync (waits for flush to complete)
#cairo.commit.mode=nosync

# number of types table creation or insertion will be attempted
#cairo.create.as.select.retry.count=5

# type of map uses. Options: 1. fast (speed at the expense of storage. this is the default option) 2. compact
#cairo.default.map.type=fast

# when true, symbol values will be cached on Java heap
#cairo.default.symbol.cache.flag=false

# when column type is SYMBOL this parameter specifies approximate capacity for symbol map.
# It should be equal to number of unique symbol values stored in the table and getting this
# value badly wrong will cause performance degradation. Must be power of 2
#cairo.default.symbol.capacity=256

# number of attempts to open files
#cairo.file.operation.retry.count=30

# how often the writer maintenance job gets run,  in milliseconds
#cairo.idle.check.interval=300000

# defines frequency with which the reader pool checks for inactive readers. In milliseconds
#cairo.inactive.reader.ttl=-10000

# defines frequency with which the writer pool checks for inactive readers. In milliseconds
#cairo.inactive.writer.ttl=-10000

# approximation of number of rows for single index key, must be power of 2
#cairo.index.value.block.size=256

# number of attempts to open swap file
#cairo.max.swap.file.count=30

# file permission for new directories
#cairo.mkdir.mode=509

# minimum number of rows before allowing use of parallel indexation
#cairo.parallel.index.threshold=100000

# number of attempts to get TableReader
#cairo.reader.pool.max.segments=5

# timeout when attempting to get BitmapIndexReaders. In microsecond
#cairo.spin.lock.timeout=1000

# sets size of the CharacterStore
#cairo.character.store.capacity=1024

# Sets size of the CharacterSequence pool
#cairo.character.store.sequence.pool.capacity=64

# sets size of the Column pool in the SqlCompiler
#cairo.column.pool.capacity=4096

# load factor for CompactMaps
#cairo.compact.map.load.factor=0.7

# size of the ExpressionNode pool in SqlCompiler
#cairo.expression.pool.capacity=8192

# load factor for all FastMaps
#cairo.fast.map.load.factor=0.5

# size of the JoinContext pool in SqlCompiler
#cairo.sql.join.context.pool.capacity=64

# size of FloatingSequence pool in GenericLexer
#cairo.lexer.pool.capacity=2048

# sets the Key capacity in FastMap and CompactMap
#cairo.sql.map.key.capacity=2048 * 1024

# sets the key capacity in FastMap and CompactMap used in certain queries, e.g. SAMPLE BY
#cairo.sql.small.map.key.capacity=1024

# number of map resizes in FastMap and CompactMap before a resource limit exception is thrown, each resize doubles the previous size
#cairo.sql.map.max.resizes=2^31

# memory page size for FastMap and CompactMap
#cairo.sql.map.page.size=4m

# memory max pages for CompactMap
#cairo.sql.map.max.pages=2^31

# sets the size of the QueryModel pool in the SqlCompiler
#cairo.model.pool.capacity=1024

# sets the maximum allowed negative value used in LIMIT clause in queries with filters
#cairo.sql.max.negative.limit=10000

# sets the memory page size for storing keys in LongTreeChain
#cairo.sql.sort.key.page.size=4m

# max number of pages for storing keys in LongTreeChain before a resource limit exception is thrown
# cairo.sql.sort.key.max.pages=2^31

# sets the memory page size and max pages for storing values in LongTreeChain
#cairo.sql.sort.light.value.page.size=1048576
#cairo.sql.sort.light.value.max.pages=2^31

# sets the memory page size and max pages of the slave chain in full hash joins
#cairo.sql.hash.join.value.page.size=16777216
#cairo.sql.hash.join.value.max.pages=2^31

# sets the initial capacity for row id list used for latest by
#cairo.sql.latest.by.row.count=1000

# sets the memory page size and max pages of the slave chain in light hash joins
#cairo.sql.hash.join.light.value.page.size=1048576
#cairo.sql.hash.join.light.value.max.pages=2^31

# sets memory page size and max pages of file storing values in SortedRecordCursorFactory
#cairo.sql.sort.value.page.size=16777216
#cairo.sql.sort.value.max.pages=2^31

# latch await timeout in nanoseconds for stealing indexing work from other threads
#cairo.work.steal.timeout.nanos=10000

# whether parallel indexation is allowed. Works in conjunction with cairo.parallel.index.threshold
#cairo.parallel.indexing.enabled=true

# memory page size for JoinMetadata file
#cairo.sql.join.metadata.page.size=16384

# number of map resizes in JoinMetadata before a resource limit exception is thrown, each resize doubles the previous size
#cairo.sql.join.metadata.max.resizes=2^31

# size of  AnalyticColumn pool in SqlParser
#cairo.sql.analytic.column.pool.capacity=64

# size of  CreateTableModel pool in SqlParser
#cairo.sql.create.table.model.pool.capacity=16

# size of  ColumnCastModel pool in SqlParser
#cairo.sql.column.cast.model.pool.capacity=16

# size of  RenameTableModel pool in SqlParser
#cairo.sql.rename.table.model.pool.capacity=16

# size of  WithClauseModel pool in SqlParser
#cairo.sql.with.clause.model.pool.capacity=128

# size of  InsertModel pool in SqlParser
#cairo.sql.insert.model.pool.capacity=64

# size of  CopyModel pool in SqlParser
#cairo.sql.copy.model.pool.capacity=32

# size of buffer used when copying tables
#cairo.sql.copy.buffer.size=2m

# name of file with user's set of date and timestamp formats
#cairo.sql.copy.formats.file=/text_loader.json

# input root directory, where copy command reads files from
#cairo.sql.copy.root=null

# input work directory, where temporary import files are created, by default it's the same as cairo.sql.copy.root
#cairo.sql.copy.work.root=null

# default max size of intermediate import file index chunk (100MB). Import shouldn't use more memory than worker_count * this .
#cairo.sql.copy.max.index.chunk.size=100M

# Capacity of the internal queue used to split parallel copy SQL command into subtasks and execute them across shared worker threads.
# The default configuration should be suitable for importing files of any size.
#cairo.sql.copy.queue.capacity=32

# Number of days to retain records in import log table (sys.parallel_text_import_log). Old records get deleted on each import and server restart.
#cairo.sql.copy.log.retention.days=3

# cairo.sql.double.cast.scale=12
#cairo.sql.float.cast.scale=4

# output root directory for backups
#cairo.sql.backup.root=null

# date format for backup directory
#cairo.sql.backup.dir.datetime.format=yyyy-MM-dd

# name of temp directory used during backup
#cairo.sql.backup.dir.tmp.name=tmp

# permission used when creating backup directories
#cairo.sql.backup.mkdir.mode=509

# sample by index query page size - max values returned in single scan
# 0 means to use symbol block capacity
# cairo.sql.sampleby.page.size=0

# sets the minimum number of rows in page frames used in SQL queries
#cairo.sql.page.frame.min.rows=1000

# sets the maximum number of rows in page frames used in SQL queries
#cairo.sql.page.frame.max.rows=1000000

# sets the memory page size and max number of pages for memory used by rnd functions
# currently rnd_str() and rnd_symbol(), this could extend to other rnd functions in the future
#cairo.rnd.memory.page.size=8K
#cairo.rnd.memory.max.pages=128

# max length (in chars) of buffer used to store result of replace() function
#cairo.replace.buffer.max.size=1048576

# SQL JIT compiler mode. Options:
# 1. on (enable JIT and use vector instructions when possible; default value)
# 2. scalar (enable JIT and use scalar instructions only)
# 3. off (disable JIT)
#cairo.sql.jit.mode=on

# sets the memory page size and max pages for storing IR for JIT compilation
#cairo.sql.jit.ir.memory.page.size=8K
#cairo.sql.jit.ir.memory.max.pages=8

# sets the memory page size and max pages for storing bind variable values for JIT compiled filter
#cairo.sql.jit.bind.vars.memory.page.size=4K
#cairo.sql.jit.bind.vars.memory.max.pages=8

# sets minimum number of rows to shrink filtered rows memory after query execution
#cairo.sql.jit.rows.threshold=1M

# sets minimum cache size to shrink page address cache after query execution
#cairo.sql.jit.page.address.cache.threshold=1M

# sets debug flag for JIT compilation; when enabled, assembly will be printed into stdout
#cairo.sql.jit.debug.enabled=false

#cairo.date.locale=en

# Maximum number of uncommitted rows in TCP ILP
#cairo.max.uncommitted.rows=500000
# Expected maximum time lag for out-of-order rows in milliseconds
#cairo.commit.lag=300000

# Memory page size per column for O3 operations. Please be aware O3 will use 2x of this RAM per column
#cairo.o3.column.memory.size=8M

# Number of partition expected on average, initial value for purge allocation job, extended in runtime automatically
#cairo.o3.partition.purge.list.initial.capacity=1

# mmap sliding page size that TableWriter uses to append data for each column
#cairo.writer.data.append.page.size=16M

# mmap page size for mapping small files, such as _txn, _todo and _meta
# the default value is OS page size (4k Linux, 64K windows, 16k OSX M1)
# if you override this value it will be rounded to the nearest (greater) multiple of OS page size
#cairo.writer.misc.append.page.size=4k

# mmap page size for appending index key data; key data is number of distinct symbol values times 4 bytes
#cairo.writer.data.index.key.append.page.size=512k

# mmap page size for appending value data; value data are rowids, e.g. number of rows in partition times 8 bytes
#cairo.writer.data.index.value.append.page.size=16M

# Maximum wait timeout in milliseconds for ALTER TABLE SQL statement run via REST and PG Wire interfaces when statement execution is ASYNCHRONOUS
#cairo.writer.alter.busy.wait.timeout=500

# Row count to check writer command queue after on busy writing (e.g. tick after X rows written)
#cairo.writer.tick.rows.count=1024

# Maximum writer ALTER TABLE and replication command capacity. Shared between all the tables
#cairo.writer.command.queue.capacity=32

# Maximum flush query cache command queue capacity
#cairo.query.cache.event.queue.capacity=4

# Sets flag to enable io_uring interface for certain disk I/O operations on newer Linux kernels (5.12+).
#cairo.iouring.enabled=true

################ Parallel SQL execution ################

# Sets flag to enable parallel SQL filter execution. JIT compilation takes place only when this setting is enabled.
#cairo.sql.parallel.filter.enabled=true

# Sets flag to enable column pre-touch as a part of the parallel SQL filter execution. This setting improves query performance in case of large tables.
#cairo.sql.parallel.filter.pretouch.enabled=true

# Shard reduce queue contention between SQL statements that are executed concurrently.
#cairo.page.frame.shard.count=4

# Reduce queue is used for data processing and should be large enough to supply tasks for worker threads (shared worked pool).
#cairo.page.frame.reduce.queue.capacity=64

# Initial row ID list capacity for each slot of the "reduce" queue. Larger values reduce memory allocation rate, but increase RSS size.
#cairo.page.frame.rowid.list.capacity=256

# Initial column list capacity for each slot of the "reduce" queue. Used by JIT-compiled filters.
#cairo.page.frame.column.list.capacity=16

# Initial object pool capacity for local "reduce" tasks. These tasks are used to avoid blocking query execution when the "reduce" queue is full.
#cairo.page.frame.task.pool.capacity=4

################ LINE settings ######################
#line.default.partition.by=DAY

################ LINE UDP settings ##################

#line.udp.bind.to=0.0.0.0:9009
#line.udp.join=232.1.2.3
#line.udp.commit.rate=1000000
#line.udp.msg.buffer.size=2048
#line.udp.msg.count=10000
#line.udp.receive.buffer.size=8m
line.udp.enabled=true
#line.udp.own.thread.affinity=-1
#line.udp.own.thread=false
#line.udp.unicast=false
#line.udp.commit.mode=nosync
#line.udp.timestamp=n

######################### LINE TCP settings ###############################
line.tcp.enabled=true
line.tcp.auth.db.path=conf/auth.txt
#line.tcp.net.bind.to=0.0.0.0:9009
#line.tcp.net.connection.limit=256

# Windows OS might have a limit on TCP backlog size. Typically Windows 10 has max of 200. This
# means that even if net.connection.limit is set over 200 it wont be possible to have this many
# concurrent connections. To overcome this limitation Windows has an unreliable hack, which you can
# exercise with this flag. Do only set it if you actively try to overcome limit you have already
# experienced. Read more about SOMAXCONN_HINT here https://docs.microsoft.com/en-us/windows/win32/api/winsock2/nf-winsock2-listen
#line.tcp.net.connection.hint=false

# Idle TCP connection timeout in milliseconds. 0 means there is no timeout.
#line.tcp.net.connection.timeout=0

# Amount of time in milliseconds a connection can wait in the listen backlog queue before its refused. Connections will be aggressively removed from the backlog until the active connection limit is breached
#line.tcp.net.connection.queue.timeout=5000

# SO_RCVBUF value, -1 = OS default
#line.tcp.net.connection.rcvbuf=-1

#line.tcp.connection.pool.capacity=64
#line.tcp.timestamp=n

# TCP message buffer size
#line.tcp.msg.buffer.size=2048

# Max measurement size
#line.tcp.max.measurement.size=2048

# Size of the queue between the IO jobs and the writer jobs, each queue entry represents a measurement
#line.tcp.writer.queue.capacity=128

# IO and writer job worker pool settings, 0 indicates the shared pool should be used
#line.tcp.writer.worker.count=0
#line.tcp.writer.worker.affinity=
#line.tcp.writer.worker.yield.threshold=10
#line.tcp.writer.worker.sleep.threshold=10000
#line.tcp.writer.halt.on.error=false

#line.tcp.io.worker.count=0
#line.tcp.io.worker.affinity=
#line.tcp.io.worker.yield.threshold=10
#line.tcp.io.worker.sleep.threshold=10000
#line.tcp.io.halt.on.error=false

# Sets flag to disconnect TCP connection that sends malformed messages.
#line.tcp.disconnect.on.error=true

# Commit lag fraction. Used to calculate commit interval for the table according to the following formula:
# commit_interval = commit_lag ∗ fraction
# The calculated commit interval defines how long uncommitted data will need to remain uncommitted.
#line.tcp.commit.interval.fraction=0.5
# Default commit interval in milliseconds. Used when no commit lag set for a table or the fraction is set to 0.
#line.tcp.commit.interval.default=2000

# Maximum amount of time in between maintenance jobs in milliseconds, these will commit uncommitted data
#line.tcp.maintenance.job.interval=1000
# Minimum amount of idle time before a table writer is released in milliseconds
<<<<<<< HEAD
#line.tcp.min.idle.ms.before.writer.release=500
=======
#line.tcp.min.idle.ms.before.writer.release=10000
>>>>>>> 40649cec

################ PG Wire settings ##################

pg.enabled=true
#pg.net.bind.to=0.0.0.0:8812
#pg.net.connection.limit=64
# Windows OS might have a limit on TCP backlog size. Typically Windows 10 has max of 200. This
# means that even if active.connection.limit is set over 200 it wont be possible to have this many
# concurrent connections. To overcome this limitation Windows has an unreliable hack, which you can
# exercise with this flag. Do only set it if you actively try to overcome limit you have already
# experienced. Read more about SOMAXCONN_HINT here https://docs.microsoft.com/en-us/windows/win32/api/winsock2/nf-winsock2-listen
#pg.net.connection.hint=false

# Connection idle timeout in milliseconds. Connections are closed by the server when this timeout lapses.
#pg.net.connection.timeout=300000

# Amount of time in milliseconds a connection can wait in the listen backlog queue before its refused. Connections will be aggressively removed from the backlog until the active connection limit is breached.
#pg.net.connection.queue.timeout=300000

# SO_RCVBUF value, -1 = OS default
#pg.net.connection.rcvbuf=-1

# SO_SNDBUF value, -1 = OS default
#pg.net.connection.sndbuf=-1

#pg.character.store.capacity=4096
#pg.character.store.pool.capacity=64
#pg.connection.pool.capacity=64
pg.password=PG_PASSWORD_REPLACE
pg.user=admin
# Enables read-only mode for the pg wire protocol. In this mode data mutations queries are rejected.
#pg.security.readonly=false
# enables select query cache
#pg.select.cache.enabled=true
# sets the number of blocks for the select query cache. Cache capacity is number_of_blocks * number_of_rows
#pg.select.cache.block.count=16
# sets the number of rows for the select query cache. Cache capacity is number_of_blocks * number_of_rows
#pg.select.cache.row.count=16
# enables insert query cache
#pg.insert.cache.enabled=true
# sets the number of blocks for the insert query cache. Cache capacity is number_of_blocks * number_of_rows
#pg.insert.cache.block.count=8
# sets the number of rows for the insert query cache. Cache capacity is number_of_blocks * number_of_rows
#pg.insert.cache.row.count=8
#pg.max.blob.size.on.query=512k
#pg.recv.buffer.size=1M
#pg.send.buffer.size=1M
#pg.date.locale=en
#pg.worker.count=2
#pg.worker.affinity=-1,-1;
#pg.halt.on.error=false
#pg.daemon.pool=true
#pg.binary.param.count.capacity=2

################ Telemetry settings ##################

# Telemetry switch. Telemetry events are use to identify components of questdb that are being used. They never identify
# user not data stored in questdb. All events can be viewed via `select * from telemetry`. Switching telemetry off will
# stop all events from being collected and subsequent growth of `telemetry` table. After telemetry is switched off
# `telemetry` table cab be dropped.
#telemetry.enabled=true

# Capacity of the internal telemetry queue, which is the gateway of all telemetry events.
# This queue capacity does not require tweaking.
#telemetry.queue.capacity=512

# hides telemetry tables from `select * from tables()` output. As a result, telemetry tables
# will not be visible in the Web Console table view
#telemetry.hide.tables=true

################ Metrics settings ##################

#metrics.enabled=true<|MERGE_RESOLUTION|>--- conflicted
+++ resolved
@@ -514,11 +514,7 @@
 # Maximum amount of time in between maintenance jobs in milliseconds, these will commit uncommitted data
 #line.tcp.maintenance.job.interval=1000
 # Minimum amount of idle time before a table writer is released in milliseconds
-<<<<<<< HEAD
 #line.tcp.min.idle.ms.before.writer.release=500
-=======
-#line.tcp.min.idle.ms.before.writer.release=10000
->>>>>>> 40649cec
 
 ################ PG Wire settings ##################
 
