trigger: none

pr:
  branches:
    include:
      - master
      - master-ent-next
  drafts: false

variables:
  QDB_LOG_W_FILE_LOCATION: "$(Build.BinariesDirectory)/tests.log"
  ARCHIVED_LOGS: "$(Build.ArtifactStagingDirectory)/questdb-$(Build.SourceBranchName)-$(Build.SourceVersion)-$(System.StageAttempt)-$(Agent.OS)-$(jdk).zip"
  DIFF_COVER_THRESHOLD_PCT: 50
  excludeTests: ""
  includeTests: "%regex[.*[^o].class]"
  MAVEN_CACHE_FOLDER: $(HOME)/.m2/repository
  MAVEN_OPTS: "-Dmaven.repo.local=$(MAVEN_CACHE_FOLDER) -Xmx3g -XX:+UseParallelGC"
  MAVEN_RUN_OPTS: "-Dmaven.repo.local=$(MAVEN_CACHE_FOLDER) -Dmaven.resolver.transport=wagon -Dmaven.wagon.httpconnectionManager.ttlSeconds=30 "
  MAVEN_VERSION: "version"
  MAVEN_VERSION_OPTION: "Default"

stages:
  - stage: CheckChanges
    displayName: "Check Changes"
    jobs:
      - template: templates/check-changes-job.yml

  - stage: SelfHostedRunGriffin
    displayName: "SelfHosted Griffin And Fuzz tests"
    condition: eq(variables['System.PullRequest.IsFork'], 'false')
    dependsOn:
      - CheckChanges
    jobs:
      - template: templates/self-hosted-jobs.yml
    variables:
      includeTests: "**/griffin/**,**/cairo/**"

  - stage: SelfHostedRunOther
    displayName: "SelfHosted Other tests"
    condition: eq(variables['System.PullRequest.IsFork'], 'false')
    dependsOn:
      - CheckChanges
    jobs:
      - template: templates/self-hosted-jobs.yml
    variables:
      excludeTests: "**/griffin/**,**/cairo/**"

  - stage: HostedRunTestsBranches
    displayName: "Hosted Running tests"
    dependsOn:
      - CheckChanges
    jobs:
      - template: templates/hosted-jobs.yml

  - stage: SelfHostedRunTestsCoverageBranches
    displayName: "SelfHosted Running tests with cover"
    dependsOn:
      - CheckChanges
    jobs:
      - template: templates/self-hosted-cover-jobs.yml

  - stage: JavaAndRustLint
    displayName: "Rust Test and Lint"
    dependsOn:
      - CheckChanges
    jobs:
      - template: templates/aux-job.yml

  - stage: CoverageReports
    displayName: "Coverage Report"
    dependsOn:
      - CheckChanges
      - SelfHostedRunTestsCoverageBranches
    jobs:
      - job: CoverageReport
        displayName: "Coverage Report"
        pool:
          vmImage: "ubuntu-latest"
        variables:
          RUST_SOURCE_CODE_CHANGED: $[stageDependencies.CheckChanges.CheckChanges.outputs['check_coverage.RUST_SOURCE_CODE_CHANGED']]
          CODE_COVERAGE_TOOL_OPTION: $[stageDependencies.CheckChanges.CheckChanges.outputs['check_coverage.CODE_COVERAGE_TOOL_OPTION']]
          COVERAGE_DIFF: $[stageDependencies.CheckChanges.CheckChanges.outputs['check_coverage.COVERAGE_DIFF']]
          SHOULD_RUN: $[ and( or( eq(variables['RUST_SOURCE_CODE_CHANGED'], 'true'), eq(variables['CODE_COVERAGE_TOOL_OPTION'], 'JaCoCo') ), eq(variables['System.PullRequest.IsFork'], 'false') )]
          jdk: "1.17"

        # Coverage Job is required to run by a validation rule, but there's no point in running the steps
        # if there were no code changes. Therefore we define SHOULD_RUN and use it as a condition in all steps.
        steps:
          - checkout: self
            fetchDepth: 1
            lfs: false
            submodules: false
          - download: current
            artifact: jacoco-coverage
            condition: and(eq(variables['SHOULD_RUN'], 'true'), eq(variables['CODE_COVERAGE_TOOL_OPTION'], 'JaCoCo'))
          - download: current
            artifact: rust-llvm-coverage
            condition: and(eq(variables['SHOULD_RUN'], 'true'), eq(variables['RUST_SOURCE_CODE_CHANGED'], 'true'))
          - script: python3 .github/prepare_rust_env.py --export-cargo-install-env --match core/rust/qdbr/rust-toolchain.toml
            displayName: "Ensure Rust is installed"
            condition: and(eq(variables['SHOULD_RUN'], 'true'), eq(variables['RUST_SOURCE_CODE_CHANGED'], 'true'))
          - template: templates/install-llvm.yml
            parameters:
              shouldRun: and(eq(variables['SHOULD_RUN'], 'true'), eq(variables['RUST_SOURCE_CODE_CHANGED'], 'true'))

          - task: Cache@2
            continueOnError: true
            condition: and(eq(variables['SHOULD_RUN'], 'true'), eq(variables['CODE_COVERAGE_TOOL_OPTION'], 'JaCoCo'))
            inputs:
              key: '"questdb_main" | "maven"'
              path: $(MAVEN_CACHE_FOLDER)

          - task: Maven@3
            displayName: "Compile with Maven"
            condition: and(eq(variables['SHOULD_RUN'], 'true'), eq(variables['CODE_COVERAGE_TOOL_OPTION'], 'JaCoCo'))
            inputs:
              mavenPomFile: "core/pom.xml"
              mavenOptions: "$(MAVEN_OPTS)"
              goals: "compile"
              options: "--batch-mode -DskipTests -Dmaven.repo.local=$(MAVEN_CACHE_FOLDER)"
              jdkVersionOption: $(jdk)

          - task: Maven@3
            displayName: "Merge partial JaCoCo reports"
            condition: and(eq(variables['SHOULD_RUN'], 'true'), eq(variables['CODE_COVERAGE_TOOL_OPTION'], 'JaCoCo'))
            inputs:
              mavenPomFile: "ci/jacoco-merge.xml"
              goals: "verify"
              options:
                "--batch-mode -Dhttp.keepAlive=false -DincludeRoot=$(Pipeline.Workspace)
                -DoutputDirectory=$(Pipeline.Workspace)/jacoco-aggregate
                -DcoverDiff=$(COVERAGE_DIFF)
                -Dmaven.repo.local=$(MAVEN_CACHE_FOLDER)"
              jdkVersionOption: $(jdk)

          - bash: |
              set -eux
              export PATH=$LLVM_TOOLS_PATH:$PATH
              ls -al $(Pipeline.Workspace)/rust-llvm-coverage

              # Merge partial profdata files into the complete report
              llvm-profdata merge -sparse -o questdbr.profdata $(Pipeline.Workspace)/rust-llvm-coverage/*.profdata
<<<<<<< HEAD

              # Compile the merged coverage report into an HTML report
              llvm-cov show \
                --format=html \
                --output-dir=rust-llvm-coverage \
                --ignore-filename-regex='(\.cargo/registry|rustc/.*\.rs)' \
                --path-equivalence=/azp/_work/1/s,$(Build.SourcesDirectory) \
                --instr-profile=questdbr.profdata \
                --object $(Pipeline.Workspace)/rust-llvm-coverage/libquestdbr.so \
                --object $(Pipeline.Workspace)/rust-llvm-coverage/questdbr-test-binary

=======
              
>>>>>>> 74aa7569
              # Export the merged coverage report to LCOV format
              # NOTE: We have to use --path-equivalence to remap paths collected on self-hosted runners
              llvm-cov export \
<<<<<<< HEAD
                --format=lcov \
                --ignore-filename-regex='(.cargo/registry|rustc/.*\.rs)' \
                --path-equivalence=/azp/_work/1/s,$(Build.SourcesDirectory) \
                --instr-profile=questdbr.profdata \
                --object $(Pipeline.Workspace)/rust-llvm-coverage/libquestdbr.so \
                --object $(Pipeline.Workspace)/rust-llvm-coverage/questdbr-test-binary \
                > questdbr.lcov.dat

=======
              --format=lcov \
              --ignore-filename-regex='(.cargo/registry|rustc/.*\.rs)' \
              --path-equivalence=/azp/_work/1/s,$(Build.SourcesDirectory) \
              --instr-profile=questdbr.profdata \
              --object $(Pipeline.Workspace)/rust-llvm-coverage/libquestdbr.so \
              --object $(Pipeline.Workspace)/rust-llvm-coverage/questdbr-test-binary \
              > questdbr.lcov.dat
              
>>>>>>> 74aa7569
              # Convert LCOV coverage results to Cobertura XML format
              # https://www.collabora.com/news-and-blog/blog/2021/03/24/rust-integrating-llvm-source-base-code-coverage-with-gitlab/
              curl -LsSf https://astral.sh/uv/install.sh | sh
              
              # NOTE: We use a hard-coded path '/azp/_work/1/s' instead of $(Build.SourcesDirectory) because:
              # 1. Coverage data is generated on self-hosted runners (which always use /azp/_work/1/s)
              # 2. This conversion to Cobertura format runs on Azure-hosted runners (where $(Build.SourcesDirectory) differs)
              # 3. The --base-dir must match the path where coverage was originally generated for correct source mapping
              uv run --with lcov_cobertura python3 -m lcov_cobertura \
              questdbr.lcov.dat \
              --output cobertura.xml \
              --base-dir /azp/_work/1/s/core/rust/qdbr/src
            displayName: "Merge partial Rust reports"
            condition: and(eq(variables['SHOULD_RUN'], 'true'), eq(variables['RUST_SOURCE_CODE_CHANGED'], 'true'))

          - bash: |
              set -eux
              COVER_ARGS=""
              for f in "$(Pipeline.Workspace)/jacoco-aggregate/jacoco.xml"; do
                [ -f "$f" ] && COVER_ARGS="-type jacoco --cover $f"
              done
              [ -f cobertura.xml ] && COVER_ARGS="$COVER_ARGS -type cobertura --cover cobertura.xml"

              $JAVA_HOME_17_X64/bin/java -jar \
                $(Build.SourcesDirectory)/ci/cover-checker-1.5.0-all.jar \
                $COVER_ARGS --repo "questdb/questdb" --pr $(System.PullRequest.PullRequestNumber) \
                -t $(DIFF_COVER_THRESHOLD_PCT) --github-token $(GH_TOKEN)
            displayName: "Post combined report to GitHub"
            condition: eq(variables['SHOULD_RUN'], 'true')<|MERGE_RESOLUTION|>--- conflicted
+++ resolved
@@ -140,34 +140,10 @@
 
               # Merge partial profdata files into the complete report
               llvm-profdata merge -sparse -o questdbr.profdata $(Pipeline.Workspace)/rust-llvm-coverage/*.profdata
-<<<<<<< HEAD
-
-              # Compile the merged coverage report into an HTML report
-              llvm-cov show \
-                --format=html \
-                --output-dir=rust-llvm-coverage \
-                --ignore-filename-regex='(\.cargo/registry|rustc/.*\.rs)' \
-                --path-equivalence=/azp/_work/1/s,$(Build.SourcesDirectory) \
-                --instr-profile=questdbr.profdata \
-                --object $(Pipeline.Workspace)/rust-llvm-coverage/libquestdbr.so \
-                --object $(Pipeline.Workspace)/rust-llvm-coverage/questdbr-test-binary
-
-=======
               
->>>>>>> 74aa7569
               # Export the merged coverage report to LCOV format
               # NOTE: We have to use --path-equivalence to remap paths collected on self-hosted runners
               llvm-cov export \
-<<<<<<< HEAD
-                --format=lcov \
-                --ignore-filename-regex='(.cargo/registry|rustc/.*\.rs)' \
-                --path-equivalence=/azp/_work/1/s,$(Build.SourcesDirectory) \
-                --instr-profile=questdbr.profdata \
-                --object $(Pipeline.Workspace)/rust-llvm-coverage/libquestdbr.so \
-                --object $(Pipeline.Workspace)/rust-llvm-coverage/questdbr-test-binary \
-                > questdbr.lcov.dat
-
-=======
               --format=lcov \
               --ignore-filename-regex='(.cargo/registry|rustc/.*\.rs)' \
               --path-equivalence=/azp/_work/1/s,$(Build.SourcesDirectory) \
@@ -176,7 +152,6 @@
               --object $(Pipeline.Workspace)/rust-llvm-coverage/questdbr-test-binary \
               > questdbr.lcov.dat
               
->>>>>>> 74aa7569
               # Convert LCOV coverage results to Cobertura XML format
               # https://www.collabora.com/news-and-blog/blog/2021/03/24/rust-integrating-llvm-source-base-code-coverage-with-gitlab/
               curl -LsSf https://astral.sh/uv/install.sh | sh
