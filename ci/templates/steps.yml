steps:
  - checkout: self
    fetchDepth: 1
    lfs: false
    submodules: false
  - bash: sudo sysctl -w fs.file-max=500000
    displayName: "Increase file count on Linux"
    condition: eq(variables['os'], 'Linux')

  - task: Cache@2
    displayName: "Cache non-default Maven"
    continueOnError: true
    inputs:
      key: '"maven_version" | "$(MAVEN_VERSION)"'
      path: $(build.sourcesdirectory)/maven/apache-maven-$(MAVEN_VERSION)
      cacheHitVar: MVN_CACHE_RESTORED
    condition: ne(variables['MAVEN_VERSION_OPTION'], 'Default')
  - task: Cache@2
    displayName: "Cache .m2/repository"
    continueOnError: true
    inputs:
      key: '"questdb_main" | "$(Agent.OS)" | "$(jdk)" | "maven"'
      path: $(MAVEN_CACHE_FOLDER)
  - task: Cache@2
    displayName: "Cache .cargo/registry"
    continueOnError: true
    inputs:
      key: '"cargo-registry" | "$(RUSTC_HOST_TRIPLE)" | "$(RUSTC_RELEASE)" | "$(LINUX_LIBC_VERSION)" | **/Cargo.lock'
      restoreKeys: |
        "cargo-registry" | "$(RUSTC_HOST_TRIPLE)" | "$(RUSTC_RELEASE)" | "$(LINUX_LIBC_VERSION)"
      path: $(CARGO_HOME)/registry
    condition: |
      and(
        startsWith(variables['testset'], 'coverage'),
        eq(variables['RUST_SOURCE_CODE_CHANGED'], 'true')
      )
  - pwsh: New-Item -Path "$HOME/.m2/repository" -ItemType Directory -Force
    displayName: "Ensure .m2/repository exists (PowerShell)"
    condition: eq(variables['os'], 'Windows')
  - bash: mkdir -p "$HOME/.m2/repository"
    displayName: "Ensure .m2/repository exists (bash)"
    condition: ne(variables['os'], 'Windows')
  - script: "wget https://archive.apache.org/dist/maven/maven-3/$(MAVEN_VERSION)/binaries/apache-maven-$(MAVEN_VERSION)-bin.zip"
    displayName: "Get non-default Maven (bash)"
    condition: |
      and(
        ne(variables['MAVEN_VERSION_OPTION'], 'Default'), 
        ne(variables.MVN_CACHE_RESTORED, 'true'), 
        ne(variables['os'], 'Windows')
      )
  - pwsh: |
      "(new-object System.Net.WebClient).DownloadFile('https://www.apache.org/dist/maven/maven-3/$(MAVEN_VERSION)/binaries/apache-maven-$(MAVEN_VERSION)-bin.zip','$(build.sourcesdirectory)/apache-maven-$(MAVEN_VERSION)-bin.zip')"
    displayName: "Get non-default Maven (PowerShell)"
    condition: |
      and(
        ne(variables['MAVEN_VERSION_OPTION'], 'Default'), 
        ne(variables.MVN_CACHE_RESTORED, 'true'), 
        eq(variables['os'], 'Windows')
      )
  - task: ExtractFiles@1
    inputs:
      archiveFilePatterns: "apache-maven-$(MAVEN_VERSION)-bin.zip"
      destinationFolder: "$(build.sourcesdirectory)/maven"
    condition: and(ne(variables['MAVEN_VERSION_OPTION'], 'Default'), ne(variables.MVN_CACHE_RESTORED, 'true'))

  - script: python3 .github/prepare_rust_env.py --export-cargo-install-env --match core/rust/qdbr/rust-toolchain.toml
    displayName: "Ensure Rust is installed"
    # Note, the `prepare_rust_env.py` script exports a number of variables.

  - template: install-llvm.yml
    parameters:
      shouldRun: |
        and(
          startsWith(variables['testset'], 'coverage'),
          eq(variables['RUST_SOURCE_CODE_CHANGED'], 'true'),
          eq(variables['System.PullRequest.IsFork'], 'false')
        )

  - task: Maven@3
    displayName: "Compile with Maven"
    inputs:
      mavenVersionOption: "$(MAVEN_VERSION_OPTION)"
      mavenDirectory: "$(build.sourcesdirectory)/maven/apache-maven-$(MAVEN_VERSION)"
      mavenPomFile: "pom.xml"
      mavenOptions: "$(MAVEN_OPTS)"
      options: "compile $(javadoc_step) -DskipTests -P build-web-console$(javadoc_profile) -P qdbr-release $(MAVEN_RUN_OPTS)"
      jdkVersionOption: $(jdk)
    condition: |
      or(
        eq(variables['testset'], 'none'),
        eq(variables['SOURCE_CODE_CHANGED'], 'false')
      )
  - task: Maven@3
    displayName: "Run tests"
    inputs:
      mavenVersionOption: "$(MAVEN_VERSION_OPTION)"
      mavenDirectory: "$(build.sourcesdirectory)/maven/apache-maven-$(MAVEN_VERSION)"
      mavenPomFile: "pom.xml"
      mavenOptions: "-Xlog:gc -Dfile.encoding=UTF-8 $(MAVEN_OPTS)"
      goals: "clean test"
      options: "--batch-mode --quiet -Dtest.include=$(includeTests)
        -Dtest.exclude=$(excludeTests)
        -Dout=$(Build.SourcesDirectory)/ci/qlog.conf
        -DfailIfNoTests=false
        -Dsurefire.failIfNoSpecifiedTests=false
<<<<<<< HEAD
        $(MAVEN_RUN_OPTS)"
=======
        -P build-web-console
         $(MAVEN_RUN_OPTS)"
>>>>>>> b56f96f9
      jdkVersionOption: $(jdk)
    env:
      QDB_TEST_WINDOWS_SYMLINKS: "1"
    timeoutInMinutes: 55
    condition: |
      and(
        eq(variables['testset'], 'all'),
        eq(variables['SOURCE_CODE_CHANGED'], 'true')
      )
  - task: Maven@3
    displayName: "Run tests with Coverage"
    inputs:
      mavenVersionOption: "$(MAVEN_VERSION_OPTION)"
      mavenDirectory: "$(build.sourcesdirectory)/maven/apache-maven-$(MAVEN_VERSION)"
      mavenPomFile: "core/pom.xml"
      mavenOptions: "-Xlog:gc -Dfile.encoding=UTF-8 $(MAVEN_OPTS)"
      goals: "test"
      options: "--batch-mode -Dtest.include=$(includeTests)
        -Dtest.exclude=$(excludeTests)
<<<<<<< HEAD
        -Dout=$(Build.SourcesDirectory)/ci/qlog.conf
        -P qdbr-coverage
=======
        -Dout=$(Build.SourcesDirectory)/ci/qlog.conf 
        -P qdbr-coverage,build-web-console
>>>>>>> b56f96f9
        $(MAVEN_RUN_OPTS)"
      jdkVersionOption: $(jdk)
      codeCoverageToolOption: "$(CODE_COVERAGE_TOOL_OPTION)"
      codeCoverageClassFilter: "$(COVERAGE_DIFF)"
    env:
      QDB_TEST_WINDOWS_SYMLINKS: "1"
    timeoutInMinutes: 55
    condition: |
      and(
        startsWith(variables['testset'], 'coverage'),
        eq(variables['System.PullRequest.IsFork'], 'false'),
        or( 
            eq(variables['CODE_COVERAGE_TOOL_OPTION'], 'JaCoCo'),
            eq(variables['RUST_SOURCE_CODE_CHANGED'], 'true')
        )
      )

  - bash: find . -type f -name 'hs_*.log' -exec sh -c 'x="{}"; mv "$x" "$(ARCHIVED_CRASH_LOG)"' \;
    displayName: "Tests failed -- rename crash dump"
    workingDirectory: $(Build.SourcesDirectory)/core/
    condition: and(failed(), not(eq(variables['os'], 'Windows')))
  - task: PowerShell@2
    inputs:
      targetType: "inline"
      script: |
        Get-ChildItem -Path . -Filter "hs_*.log" -File | ForEach-Object {
            Move-Item -Path $_.FullName -Destination "$(ARCHIVED_CRASH_LOG)"
        }
      workingDirectory: $(Build.SourcesDirectory)\core\
    displayName: "Tests failed -- rename crash dump -- windows"
    condition: and(failed(), eq(variables['os'], 'Windows'))
  - task: PublishBuildArtifacts@1
    displayName: "Tests failed -- Upload crash logs"
    condition: failed()
    inputs:
      pathToPublish: $(ARCHIVED_CRASH_LOG)
      artifactName: CrashDump
  - task: ArchiveFiles@2
    displayName: "Tests failed -- Compress logs"
    condition: failed()
    inputs:
      rootFolderOrFile: $(QDB_LOG_W_FILE_LOCATION)
      includeRootFolder: false
      archiveFile: $(ARCHIVED_LOGS)
      quiet: true
  - task: PublishBuildArtifacts@1
    displayName: "Tests failed -- Upload logs"
    condition: failed()
    inputs:
      pathToPublish: $(ARCHIVED_LOGS)
      artifactName: MavenFailedTestsLogs

  - bash: |
      set -eux
      mv core/CCReport43F6D5EF/jacoco.exec $(testset).exec
    displayName: "Prepare partial JaCoCo report for upload"
    condition: |
      and(
        startsWith(variables['testset'], 'coverage'),
        eq(variables['CODE_COVERAGE_TOOL_OPTION'], 'JaCoCo'),
        eq(variables['System.PullRequest.IsFork'], 'false')
      )
  - task: PublishBuildArtifacts@1
    displayName: "Upload partial JaCoCo report"
    condition: |
      and(
        startsWith(variables['testset'], 'coverage'),
        eq(variables['CODE_COVERAGE_TOOL_OPTION'], 'JaCoCo'),
        eq(variables['System.PullRequest.IsFork'], 'false')
      )
    inputs:
      pathToPublish: $(Build.SourcesDirectory)/$(testset).exec
      artifactName: jacoco-coverage
  - bash: |
      set -eux
      export PATH=$LLVM_TOOLS_PATH:$PATH
      # List profraw files for debugging purposes
      find . -name \*.profraw
      CANDIDATE_FILES="core/rust/qdbr/questdbr-cargo-test.profraw core/questdbr-junit.profraw"
      PROFRAW_FILES=$(for f in $CANDIDATE_FILES; do [ -f "$f" ] && echo -n "$f "; done)
      PROFRAW_FILES=${PROFRAW_FILES% }
      if [ -z "$PROFRAW_FILES" ]; then
        echo "LLVM profiling files not found"
        exit -1
      fi
      llvm-profdata merge -sparse -o $(testset).profdata $PROFRAW_FILES
    displayName: "Create partial Rust coverage report in LLVM format"
    condition: |
      and(
        startsWith(variables['testset'], 'coverage'),
        eq(variables['RUST_SOURCE_CODE_CHANGED'], 'true'),
        eq(variables['System.PullRequest.IsFork'], 'false')
      )
  - task: PublishBuildArtifacts@1
    displayName: "Upload partial Rust coverage report"
    condition: |
      and(
        startsWith(variables['testset'], 'coverage'),
        eq(variables['RUST_SOURCE_CODE_CHANGED'], 'true'),
        eq(variables['System.PullRequest.IsFork'], 'false')
      )
    inputs:
      pathToPublish: $(Build.SourcesDirectory)/$(testset).profdata
      artifactName: rust-llvm-coverage
  - bash: |
      set -eux
      QUESTDBR_TEST_BIN=$(find ./core/target/rust-maven-plugin/qdbr/debug/deps/questdbr-* -type f -executable)
      mkdir rust-coverage-binaries
      mv core/target/rust-maven-plugin/qdbr/debug/libquestdbr.so rust-coverage-binaries/
      mv $QUESTDBR_TEST_BIN rust-coverage-binaries/questdbr-test-binary
    displayName: "Prepare Rust binaries for upload"
    condition: |
      and(
        eq(variables['testset'], 'coverage-griffin'),
        eq(variables['RUST_SOURCE_CODE_CHANGED'], 'true'),
        eq(variables['System.PullRequest.IsFork'], 'false')
      )
  - task: PublishBuildArtifacts@1
    displayName: "Upload Rust binaries needed to merge coverage files"
    condition: |
      and(
        eq(variables['testset'], 'coverage-griffin'),
        eq(variables['RUST_SOURCE_CODE_CHANGED'], 'true'),
        eq(variables['System.PullRequest.IsFork'], 'false')
      )
    inputs:
      pathToPublish: $(Build.SourcesDirectory)/rust-coverage-binaries
      artifactName: rust-llvm-coverage<|MERGE_RESOLUTION|>--- conflicted
+++ resolved
@@ -103,12 +103,8 @@
         -Dout=$(Build.SourcesDirectory)/ci/qlog.conf
         -DfailIfNoTests=false
         -Dsurefire.failIfNoSpecifiedTests=false
-<<<<<<< HEAD
-        $(MAVEN_RUN_OPTS)"
-=======
         -P build-web-console
          $(MAVEN_RUN_OPTS)"
->>>>>>> b56f96f9
       jdkVersionOption: $(jdk)
     env:
       QDB_TEST_WINDOWS_SYMLINKS: "1"
@@ -128,13 +124,8 @@
       goals: "test"
       options: "--batch-mode -Dtest.include=$(includeTests)
         -Dtest.exclude=$(excludeTests)
-<<<<<<< HEAD
-        -Dout=$(Build.SourcesDirectory)/ci/qlog.conf
-        -P qdbr-coverage
-=======
         -Dout=$(Build.SourcesDirectory)/ci/qlog.conf 
         -P qdbr-coverage,build-web-console
->>>>>>> b56f96f9
         $(MAVEN_RUN_OPTS)"
       jdkVersionOption: $(jdk)
       codeCoverageToolOption: "$(CODE_COVERAGE_TOOL_OPTION)"
