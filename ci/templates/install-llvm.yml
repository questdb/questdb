--- conflicted
+++ resolved
@@ -5,11 +5,7 @@
   - bash: |
       set -eux
       rustup component add llvm-tools-preview
-<<<<<<< HEAD
-      LLVM_TOOLS_PATH=$(dirname $(find $HOME/.rustup -name llvm-profdata -print -quit))
-=======
       LLVM_TOOLS_PATH=$(dirname $(rustup which llvm-profdata 2>/dev/null || find $HOME/.rustup/toolchains -name llvm-profdata -print -quit))
->>>>>>> dc8e45da
       export PATH=$LLVM_TOOLS_PATH:$PATH
       set +x
       llvm-profdata --version
