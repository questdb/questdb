variables:
  table_name: "sensor_data"

tests:
<<<<<<< HEAD
  - name: Test Empty Array
    description: Test inserting and selecting empty array.
    prepare:
      - action: execute
        query: "CREATE TABLE ${table_name} (id INT, arr double[]);"
    steps:
      - loop:
          range:
            start: 1
            end: 10
          as: id
          steps:
            - action: execute
              query: "INSERT INTO ${table_name} (id, arr) VALUES ($[1], $[2]);"
              parameters:
                - value: "${id}"
                  type: "INT4"
                - value: "{}"
                  type: "ARRAY_FLOAT8"
              expect:
                result:
                  - [ 1 ]
      - action: query
        query: "SELECT * FROM ${table_name}"
        expect:
          result_contains:
            - [ 1, "{}" ]
            - [ 2, "{}" ]
            - [ 10, "{}" ]
    teardown:
      - action: execute
        query: "DROP TABLE IF EXISTS ${table_name};"

  - name: Test Array
    description: Test inserting and selecting data with an array.
    prepare:
      - action: execute
        query: "CREATE TABLE array_table (id INT, arr double[], arr2 double[]);"
    steps:
      - loop:
          range:
            start: 1
            end: 10
          as: id
          steps:
            - action: execute
              query: "INSERT INTO array_table (id, arr, arr2) VALUES ($[1], $[2], $[3]);"
              parameters:
                - value: "${id}"
                  type: "INT4"
                - value: "{-1, 2, 3, 4, 5.42}"
                  type: "ARRAY_FLOAT8"
                - value: "{0, 1, 2, 3, 4, 5}"
                  type: "ARRAY_FLOAT8"
              expect:
                result:
                  - [ 1 ]
      - action: query
        query: "SELECT * FROM array_table"
        expect:
          result_contains:
            - [ 1, "{-1.0,2.0,3.0,4.0,5.42}",  "{0.0,1.0,2.0,3.0,4.0,5.0}" ]
            - [ 2, "{-1.0,2.0,3.0,4.0,5.42}",  "{0.0,1.0,2.0,3.0,4.0,5.0}" ]
            - [ 10, "{-1.0,2.0,3.0,4.0,5.42}", "{0.0,1.0,2.0,3.0,4.0,5.0}" ]
    teardown:
      - action: execute
        query: "DROP TABLE IF EXISTS array_table;"

  - name: Test non Vanilla Arrays
    description: Selecting sliced arrays
    prepare:
      - action: execute
        query: "CREATE TABLE tango AS (SELECT ARRAY[[1.0, 2.0], [3.0, 4.0], [5.0, 6.0]] arr FROM long_sequence(1))"
    steps:
      - action: query
        query: "SELECT arr[1:2] slice FROM tango"
        expect:
          result:
            - [ "{{1.0,2.0}}" ]
      - action: query
        query: "SELECT arr[2:] slice FROM tango"
        expect:
          result:
            - [ "{{3.0,4.0},{5.0,6.0}}" ]
      - action: query
        query: "SELECT arr[3:, 1:2] slice FROM tango"
        expect:
          result:
            - [ "{{5.0}}" ]
      - action: query
        query: "SELECT arr[3:, 2] slice FROM tango"
        expect:
          result:
            - [ "{6.0}" ]
      - action: query
        query: "SELECT arr[1:3] slice FROM tango"
        expect:
          result:
            - [ "{{1.0,2.0},{3.0,4.0}}" ]
      - action: query
        query: "SELECT arr[1:3, 1:2] slice FROM tango"
        expect:
          result:
            - [ "{{1.0},{3.0}}" ]
      - action: query
        query: "SELECT arr[2, 2] element FROM tango"
        expect:
          result:
            - [ 4.0 ]
    teardown:
      - action: execute
        query: "DROP TABLE IF EXISTS tango;"

=======
  - name: Bindvar gaps with subqueries
    description: https://github.com/questdb/questdb/issues/5512
    exclude: [ 'psycopg2', 'psycopg3', 'asyncpg', 'rust', 'php' ]
    prepare:
      - action: execute
        query: "CREATE TABLE test_table (value double, state symbol, opened_at timestamp) timestamp(opened_at) PARTITION BY YEAR BYPASS WAL;"
      - action: execute
        query: "INSERT INTO test_table(value,state,opened_at) VALUES (1, 'OPEN', '2001'), (4, 'CLOSED', '2002'), (2, 'CLOSED', '2003'), (7, 'CLOSED', '2004'), (1, 'CLOSED', '2005')"
    steps:
      - action: query
        query: "WITH s AS (SELECT * from test_table WHERE value < $[1]) SELECT s.state, s.opened_at FROM s WHERE 1=1 AND state <> $[4];"
        parameters:
          - value: "7"
            type: "FLOAT8"
          - value: ""
            type: "VARCHAR"
          - value: ""
            type: "VARCHAR"
          - value: "OPEN"
            type: "VARCHAR"
        expect:
          result:
            - [ 'CLOSED', '2002-01-01T00:00:00.000000Z' ]
            - [ 'CLOSED', '2003-01-01T00:00:00.000000Z' ]
            - [ 'CLOSED', '2005-01-01T00:00:00.000000Z' ]
    teardown:
      - action: execute
        query: "DROP TABLE IF EXISTS test_table;"
>>>>>>> ef0366a1
  - name: Binding in projection
    description: Test binding variable in projection, without any function
    prepare:
      - action: execute
        query: "CREATE TABLE ${table_name} (timestamp timestamp, vch varchar);"
    steps:
      - loop:
          range:
            start: 1
            end: 10
          as: id
          steps:
            - action: execute
              query: "INSERT INTO ${table_name} (timestamp, vch) VALUES ($[1], $[2]);"
              parameters:
                - value: "2023-10-01T10:00:00.000000Z"
                  type: "TIMESTAMP"
                - value: "${id}"
                  type: "VARCHAR"
              expect:
                result:
                  - [ 1 ]
      - action: query
        query: "SELECT $[1], * FROM ${table_name} WHERE vch IN ($[2], $[3]);"
        parameters:
          - value: "42"
            type: "VARCHAR"
          - value: "2"
            type: "VARCHAR"
          - value: "3"
            type: "VARCHAR"
        expect:
          result:
            - [ '42', '2023-10-01T10:00:00.000000Z', '2' ]
            - [ '42', '2023-10-01T10:00:00.000000Z', '3' ]
    teardown:
      - action: execute
        query: "DROP TABLE IF EXISTS ${table_name};"
  - name: In Varchar Test
    description: Test inserting and selecting data with a varchar using the IN clause.
    prepare:
      - action: execute
        query: "CREATE TABLE ${table_name} (timestamp timestamp, vch varchar);"
    steps:
      - loop:
          range:
            start: 1
            end: 10
          as: id
          steps:
            - action: execute
              query: "INSERT INTO ${table_name} (timestamp, vch) VALUES ($[1], $[2]);"
              parameters:
                - value: "2023-10-01T10:00:00.000000Z"
                  type: "TIMESTAMP"
                - value: "${id}"
                  type: "VARCHAR"
              expect:
                result:
                  - [ 1 ]
      - action: query
        query: "SELECT * FROM ${table_name} WHERE vch IN ($[1], $[2], $[3]);"
        parameters:
          - value: "1"
            type: "VARCHAR"
          - value: "2"
            type: "VARCHAR"
          - value: "11"
            type: "VARCHAR"
        expect:
          result:
            - [ '2023-10-01T10:00:00.000000Z', '1' ]
            - [ '2023-10-01T10:00:00.000000Z', '2' ]
    teardown:
      - action: execute
        query: "DROP TABLE IF EXISTS ${table_name};"
  - name: Insert and Select Test
    description: Test inserting and selecting data.
    prepare:
      - action: execute
        query: "CREATE TABLE ${table_name} (id INT, temperature DOUBLE, b boolean, d date, ch char, timestamp timestamp);"
    steps:
      - loop:
          range:
            start: 1
            end: 10
          as: id
          steps:
            - action: execute
              query: "INSERT INTO ${table_name} (id, temperature, b, d, ch, timestamp) VALUES ($[1], $[2], $[3], $[4], $[5], $[6]);"
              parameters:
                - value: "${id}"
                  type: "INT4"
                - value: "${id}.5"
                  type: "FLOAT8"
                - value: "true"
                  type: "BOOLEAN"
                - value: "2023-10-01"
                  type: "DATE"
                - value: "*"
                  type: "CHAR"
                - value: "2023-10-01T10:00:00.000000Z"
                  type: "TIMESTAMP"
              expect:
                result:
                  - [ 1 ]
      - action: query
        query: "SELECT 1, COUNT(*) FROM ${table_name};"
        expect:
          result:
            - [ 1, 10 ]
      - action: execute
        description: Insert a row with a unique timestamp so we can query it later
        query: "INSERT INTO ${table_name} (id, temperature, b, d, ch, timestamp) VALUES ($[1], $[2], $[3], $[4], $[5], $[6]);"
        parameters:
          - value: "11"
            type: "INT4"
          - value: "11.5"
            type: "FLOAT8"
          - value: "false"
            type: "BOOLEAN"
          - value: "2024-10-02"
            type: "DATE"
          - value: "-"
            type: "CHAR"
          - value: "2024-10-01T10:00:00.000000Z"
            type: "TIMESTAMP"
        expect:
          result:
            - [ 1 ]
      - action: query
        description: Query the row we inserted with a unique timestamp
        query: "SELECT * FROM ${table_name} WHERE timestamp = $[1];"
        parameters:
          - value: "2024-10-01T10:00:00.000000Z"
            type: "TIMESTAMP"
        # let's use the exact match here since it only returns one row
        expect:
          result:
            - [ 11, 11.5, False, "2024-10-02T00:00:00.000000Z", '-', "2024-10-01T10:00:00.000000Z" ]
      - action: query
        query: "SELECT id, temperature, timestamp FROM ${table_name};"
        expect:
          result_contains:
            - [ 1, 1.5, "2023-10-01T10:00:00.000000Z" ]
            - [ 2, 2.5, "2023-10-01T10:00:00.000000Z" ]
            - [ 3, 3.5, "2023-10-01T10:00:00.000000Z" ]
            - [ 4, 4.5, "2023-10-01T10:00:00.000000Z" ]
            - [ 5, 5.5, "2023-10-01T10:00:00.000000Z" ]
      - action: query
        query: "TRUNCATE TABLE ${table_name};"
      - action: query
        query: "SELECT COUNT(*) FROM ${table_name};"
        expect:
          result:
            - [ 0 ]
    teardown:
      - action: execute
        query: "DROP TABLE IF EXISTS ${table_name};"
  - name: Smoke Test
    description: Testing another test-case inside the same file
    iterations: 2
    steps:
      - action: query
        query: "SELECT x FROM long_sequence(5)"
        expect:
          result:
            - [ 1 ]
            - [ 2 ]
            - [ 3 ]
            - [ 4 ]
            - [ 5 ]
  - name: Parquet test
    description: This test uses the built-in Parquet demo data
    steps:
      - action: query
        query: "SELECT * FROM read_parquet('trades.parquet') WHERE side = $[1];"
        parameters:
          - value: "buy"
            type: "VARCHAR"
        expect:
          result_contains:
            - [ 'BTC-USD', 'buy', 66991.56, 0.00014933, '2024-07-26T07:52:48.243272Z' ]
  - name: Large Result Set test
    description: Fetches a large result set
    iterations: 2
    prepare:
      - action: execute
        query: "CREATE TABLE ${table_name} as (SELECT x, x::varchar FROM long_sequence(1000000));"
    steps:
      - action: query
        query: "SELECT 0, * FROM ${table_name};"
        expect:
          result_contains:
            - [ 0, 1, "1" ]
            - [ 0, 1000000, "1000000" ]
    teardown:
      - action: execute
        query: "DROP TABLE IF EXISTS ${table_name};"
  - name: Alter table test
    description: Test altering a table
    iterations: 10
    prepare:
      - action: execute
        query: "CREATE TABLE ${table_name} (id INT, temperature DOUBLE, timestamp timestamp);"
    steps:
      - loop:
          range:
            start: 1
            end: 1000
          as: id
          steps:
            - action: execute
              query: "INSERT INTO ${table_name} (id, temperature, timestamp) VALUES ($[1], $[2], $[3]);"
              parameters:
                - value: "${id}"
                  type: "INT4"
                - value: "${id}.5"
                  type: "FLOAT8"
                - value: "2023-10-01T10:00:00.${id}Z"
                  type: "TIMESTAMP"
              expect:
                result:
                  - [ 1 ]
      - action: execute
        query: "ALTER TABLE ${table_name} ADD COLUMN ts2 timestamp;"
      - action: execute
        query: "UPDATE ${table_name} SET ts2 = timestamp;"
        expect:
          result:
            - [ 1000 ]
      - action: query
        query: "SELECT * FROM ${table_name} WHERE ts2 = $[1];"
        parameters:
          - value: "2023-10-01T10:00:00.999000Z"
            type: "TIMESTAMP"
        expect:
          result:
            - [ 999, 999.5, '2023-10-01T10:00:00.999000Z', '2023-10-01T10:00:00.999000Z' ]
      - action: execute
        query: "ALTER TABLE ${table_name} DROP COLUMN timestamp;"
    #        # The action below is currently failing with: cached query plan cannot be used because table schema has changed
    #        # The action should be re-enabled once the issue is fixed
    #      - action: query
    #        query: "SELECT * FROM ${table_name} WHERE ts2 = $[1];"
    #        parameters:
    #          - value: "2023-10-01T10:00:00.999000Z"
    #            type: "TIMESTAMP"
    #        expect:
    #          result:
    #            - [ 999, 999.5, '2023-10-01T10:00:00.999000Z' ]
    teardown:
      - action: execute
        query: "DROP TABLE IF EXISTS ${table_name};"
  - name: Select With Limit Test
    description: Test inserting and selecting data.
    prepare:
      - action: execute
        query: "create table ${table_name} as (select concat('Sym', x%3) col1, x%4 status, timestamp_sequence(20000000, 100000) ts from long_sequence(100)) timestamp(ts) partition by none bypass wal;"
    steps:
      - action: query
        description: Check with first limits
        query: "SELECT col1, sum(status) as sum, last(ts) as last FROM ${table_name} ORDER BY 2 DESC LIMIT $[1],$[2]"
        parameters:
          - value: "1"
            type: "INT8"
          - value: "3"
            type: "INT8"
        # let's use the exact match here since it only returns one row
        expect:
          result:
            - [ 'Sym2', 50, '1970-01-01T00:00:29.700000Z' ]
            - [ 'Sym1', 49, '1970-01-01T00:00:29.900000Z' ]
      - action: query
        description: Check with second limits
        query: "SELECT col1, sum(status) as sum, last(ts) as last FROM ${table_name} ORDER BY 2 DESC LIMIT $[1],$[2]"
        parameters:
          - value: "1"
            type: "INT8"
          - value: "2"
            type: "INT8"
        expect:
          result:
            - [ 'Sym2', 50, '1970-01-01T00:00:29.700000Z' ]
    teardown:
      - action: execute
        query: "DROP TABLE IF EXISTS ${table_name};"<|MERGE_RESOLUTION|>--- conflicted
+++ resolved
@@ -2,7 +2,6 @@
   table_name: "sensor_data"
 
 tests:
-<<<<<<< HEAD
   - name: Test Empty Array
     description: Test inserting and selecting empty array.
     prepare:
@@ -116,7 +115,6 @@
       - action: execute
         query: "DROP TABLE IF EXISTS tango;"
 
-=======
   - name: Bindvar gaps with subqueries
     description: https://github.com/questdb/questdb/issues/5512
     exclude: [ 'psycopg2', 'psycopg3', 'asyncpg', 'rust', 'php' ]
@@ -145,7 +143,6 @@
     teardown:
       - action: execute
         query: "DROP TABLE IF EXISTS test_table;"
->>>>>>> ef0366a1
   - name: Binding in projection
     description: Test binding variable in projection, without any function
     prepare:
