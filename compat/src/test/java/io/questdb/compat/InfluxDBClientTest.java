--- conflicted
+++ resolved
@@ -362,14 +362,9 @@
 
     @Test
     public void testLineDoesNotFitBuffer() throws Exception {
-<<<<<<< HEAD
-        try (final ServerMain serverMain = ServerMain.create(root, new HashMap<>() {{
-            put(PropertyKey.HTTP_RECEIVE_BUFFER_SIZE.getEnvVarName(), "512");
-=======
-        try (final ServerMain serverMain = ServerMain.create(root, new HashMap<String, String>() {{
+        try (final ServerMain serverMain = ServerMain.create(root, new HashMap<>() {{
             put(PropertyKey.LINE_HTTP_MAX_RECV_BUFFER_SIZE.getEnvVarName(), "512");
             put(PropertyKey.HTTP_RECV_BUFFER_SIZE.getEnvVarName(), "128");
->>>>>>> 4b46f236
             put(PropertyKey.DEBUG_FORCE_SEND_FRAGMENTATION_CHUNK_SIZE.getEnvVarName(), "15");
         }})) {
             serverMain.start();
