/*******************************************************************************
 *     ___                  _   ____  ____
 *    / _ \ _   _  ___  ___| |_|  _ \| __ )
 *   | | | | | | |/ _ \/ __| __| | | |  _ \
 *   | |_| | |_| |  __/\__ \ |_| |_| | |_) |
 *    \__\_\\__,_|\___||___/\__|____/|____/
 *
 *  Copyright (c) 2014-2019 Appsicle
 *  Copyright (c) 2019-2022 QuestDB
 *
 *  Licensed under the Apache License, Version 2.0 (the "License");
 *  you may not use this file except in compliance with the License.
 *  You may obtain a copy of the License at
 *
 *  http://www.apache.org/licenses/LICENSE-2.0
 *
 *  Unless required by applicable law or agreed to in writing, software
 *  distributed under the License is distributed on an "AS IS" BASIS,
 *  WITHOUT WARRANTIES OR CONDITIONS OF ANY KIND, either express or implied.
 *  See the License for the specific language governing permissions and
 *  limitations under the License.
 *
 ******************************************************************************/

const path = require("path")

module.exports = {
  env: {
    browser: true,
    es6: true,
  },
  extends: [
    "standard-with-typescript",
    "eslint:recommended",
    "plugin:@typescript-eslint/recommended-requiring-type-checking",
    "plugin:react/recommended",
    "plugin:react-hooks/recommended",
    "plugin:prettier/recommended",
  ],
  globals: { ace: true },
  parser: "@typescript-eslint/parser",
  parserOptions: {
    ecmaFeatures: {},
    ecmaVersion: 2018,
    project: path.resolve(__dirname, "./tsconfig.json"),
    tsconfigRootDir: __dirname,
    sourceType: "module",
  },
  plugins: ["@typescript-eslint", "babel", "prettier", "react", "standard"],
  rules: {
<<<<<<< HEAD
    "react/display-name": "off",
=======
    "react-hooks/exhaustive-deps": "off",
>>>>>>> 636e7f01
    "react/jsx-no-bind": "off",
    "react/no-deprecated": "error",
    "react/style-prop-object": "error",
    "react/self-closing-comp": "error",
    "react/no-unused-prop-types": "warn",
    "react/no-unused-state": "warn",
    "react/no-this-in-sfc": "error",
    "react/no-typos": "error",
    "react/no-redundant-should-component-update": "error",
    "react/no-array-index-key": "error",
    "react/jsx-closing-bracket-location": "error",
    "react/jsx-closing-tag-location": "error",
    "react/jsx-equals-spacing": "error",
    "react/jsx-first-prop-new-line": "error",
    "react/jsx-indent": ["error", 2],
    "react/jsx-indent-props": ["error", 2],
    "react/jsx-pascal-case": "error",
    "react/jsx-sort-props": "error",
    "react/jsx-sort-default-props": "error",
    "react/jsx-wrap-multilines": "error",
    "react/jsx-tag-spacing": [
      "error",
      {
        closingSlash: "never",
        beforeSelfClosing: "always",
        afterOpening: "never",
        beforeClosing: "never",
      },
    ],
    "react/jsx-boolean-value": "error",
    "react/jsx-curly-spacing": "error",
    "react/jsx-no-comment-textnodes": "warn",
    "react/jsx-curly-brace-presence": "error",
    "react/prop-types": "off",
    "jsx-quotes": ["error", "prefer-double"],
    "@typescript-eslint/consistent-type-definitions": ["error", "type"],
    "@typescript-eslint/explicit-function-return-type": "off",
    "@typescript-eslint/explicit-module-boundary-types": "off",
    "@typescript-eslint/no-unused-vars": "warn",
    "@typescript-eslint/strict-boolean-expressions": "off",
    "@typescript-eslint/restrict-template-expressions": "off",
    "quote-props": ["error", "as-needed"],
    "object-shorthand": ["error", "always"],
    "no-unused-vars": "off",
    "no-var": ["error"],
    "no-void": "off",
    "no-console": [
      "warn",
      {
        allow: ["warn", "error", "info"],
      },
    ],
    "prettier/prettier": ["warn"],
  },
  settings: {
    react: {
      version: "detect",
    },
  },
}<|MERGE_RESOLUTION|>--- conflicted
+++ resolved
@@ -48,11 +48,8 @@
   },
   plugins: ["@typescript-eslint", "babel", "prettier", "react", "standard"],
   rules: {
-<<<<<<< HEAD
     "react/display-name": "off",
-=======
     "react-hooks/exhaustive-deps": "off",
->>>>>>> 636e7f01
     "react/jsx-no-bind": "off",
     "react/no-deprecated": "error",
     "react/style-prop-object": "error",
