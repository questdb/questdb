/*******************************************************************************
 *     ___                  _   ____  ____
 *    / _ \ _   _  ___  ___| |_|  _ \| __ )
 *   | | | | | | |/ _ \/ __| __| | | |  _ \
 *   | |_| | |_| |  __/\__ \ |_| |_| | |_) |
 *    \__\_\\__,_|\___||___/\__|____/|____/
 *
 *  Copyright (c) 2014-2019 Appsicle
 *  Copyright (c) 2019-2022 QuestDB
 *
 *  Licensed under the Apache License, Version 2.0 (the "License");
 *  you may not use this file except in compliance with the License.
 *  You may obtain a copy of the License at
 *
 *  http://www.apache.org/licenses/LICENSE-2.0
 *
 *  Unless required by applicable law or agreed to in writing, software
 *  distributed under the License is distributed on an "AS IS" BASIS,
 *  WITHOUT WARRANTIES OR CONDITIONS OF ANY KIND, either express or implied.
 *  See the License for the specific language governing permissions and
 *  limitations under the License.
 *
 ******************************************************************************/

import docsearch from "docsearch.js"
import React, { useCallback, useEffect, useState } from "react"
import { useDispatch, useSelector } from "react-redux"
import { CSSTransition } from "react-transition-group"
import styled from "styled-components"
import { Add } from "@styled-icons/remix-line/Add"
import { Close as _CloseIcon } from "@styled-icons/remix-line/Close"
import { Menu as _MenuIcon } from "@styled-icons/remix-fill/Menu"
import { Play } from "@styled-icons/remix-line/Play"
import { Stop } from "@styled-icons/remix-line/Stop"
import { Database2 } from "@styled-icons/remix-line/Database2"

import {
  ErrorButton,
  Input,
  PaneMenu,
  PopperHover,
  PopperToggle,
  SecondaryButton,
  SuccessButton,
  Tooltip,
  TransitionDuration,
  TransparentButton,
  useKeyPress,
  useScreenSize,
} from "components"
import { actions, selectors } from "store"
import { color } from "utils"

import QueryPicker from "../QueryPicker"
import { useLocalStorage } from "../../../providers/LocalStorageProvider"
import { StoreKey } from "../../../utils/localStorage/types"

const Wrapper = styled(PaneMenu)<{ _display: string }>`
  z-index: 15;

  .algolia-autocomplete {
    display: ${({ _display }) => _display} !important;
    flex: 0 1 168px;
  }
`

const Separator = styled.div`
  flex: 1;
`

const DocsearchInput = styled(Input)`
  width: 100%;
  overflow: hidden;
  text-overflow: ellipsis;
  white-space: nowrap;
`

const QueryPickerButton = styled(SecondaryButton)`
  margin: 0 1rem;
  flex: 0 0 auto;
`

const MenuIcon = styled(_MenuIcon)`
  color: ${color("draculaForeground")};
`

const ShowSchemaButton = styled(SecondaryButton)`
  margin-right: 1rem;
`

const CloseIcon = styled(_CloseIcon)`
  color: ${color("draculaForeground")};
`

const SideMenuMenuButton = styled(TransparentButton)`
  padding: 0;

  .fade-enter {
    opacity: 0;
  }

  .fade-enter-active {
    opacity: 1;
    transition: opacity ${TransitionDuration.REG}ms;
  }

  .fade-exit {
    opacity: 0;
  }

  .fade-exit-active {
    opacity: 1;
    transition: opacity ${TransitionDuration.REG}ms;
  }
`

const Menu = () => {
  const dispatch = useDispatch()
  const [popperActive, setPopperActive] = useState<boolean>()
  const escPress = useKeyPress("Escape")
  const { savedQueries } = useSelector(selectors.console.getConfig)
  const running = useSelector(selectors.query.getRunning)
  const opened = useSelector(selectors.console.getSideMenuOpened)
  const { sm } = useScreenSize()
  const { resultsSplitterBasis, updateSettings } = useLocalStorage()

  const handleClick = useCallback(() => {
    dispatch(actions.query.toggleRunning())
  }, [dispatch])
  const handleToggle = useCallback((active) => {
    setPopperActive(active)
  }, [])
  const handleHidePicker = useCallback(() => {
    setPopperActive(false)
  }, [])
  const handleSideMenuButtonClick = useCallback(() => {
    dispatch(actions.console.toggleSideMenu())
  }, [dispatch])
  const handleShowSchemaClick = useCallback(() => {
    updateSettings(StoreKey.RESULTS_SPLITTER_BASIS, 300)
  }, [])

  useEffect(() => {
    setPopperActive(false)
  }, [escPress])

  useEffect(() => {
    docsearch({
      apiKey: "b2a69b4869a2a85284a82fb57519dcda",
      indexName: "questdb",
      inputSelector: "#docsearch-input",
      handleSelected: (input, event, suggestion, datasetNumber, context) => {
        if (context.selectionMethod === "click") {
          input.setVal("")
          const win = window.open(suggestion.url, "_blank")

          if (win) {
            win.focus()
          }
        }
      },
    })
  }, [])

  useEffect(() => {
    if (!sm && opened) {
      dispatch(actions.console.toggleSideMenu())
    }
  }, [dispatch, opened, sm])

  return (
    <Wrapper _display={sm ? "none" : "inline"}>
<<<<<<< HEAD
      {resultsSplitterBasis === 0 && (
        <PopperHover
          delay={350}
          placement="bottom"
          trigger={
            <ShowSchemaButton onClick={handleShowSchemaClick}>
              <Database2 size="18px" />
            </ShowSchemaButton>
          }
        >
          <Tooltip>Show tables</Tooltip>
        </PopperHover>
      )}

      {running && (
=======
      {running.value && (
>>>>>>> 092f57ac
        <ErrorButton onClick={handleClick}>
          <Stop size="18px" />
          <span>Cancel</span>
        </ErrorButton>
      )}

      {!running.value && (
        <SuccessButton onClick={handleClick} title="Ctrl+Enter">
          <Play size="18px" />
          <span>Run</span>
        </SuccessButton>
      )}
      <Separator />

      {savedQueries.length > 0 && (
        <PopperToggle
          active={popperActive}
          onToggle={handleToggle}
          trigger={
            <QueryPickerButton onClick={handleClick}>
              <Add size="18px" />
              <span>Example queries</span>
            </QueryPickerButton>
          }
        >
          <QueryPicker hidePicker={handleHidePicker} queries={savedQueries} />
        </PopperToggle>
      )}

      <Separator />

      <DocsearchInput
        id="docsearch-input"
        placeholder="Search documentation"
        title="Search..."
      />

      {sm && (
        <SideMenuMenuButton onClick={handleSideMenuButtonClick}>
          <CSSTransition
            classNames="fade"
            in={opened}
            timeout={TransitionDuration.REG}
          >
            {opened ? <CloseIcon size="26px" /> : <MenuIcon size="26px" />}
          </CSSTransition>
        </SideMenuMenuButton>
      )}
    </Wrapper>
  )
}

export default Menu<|MERGE_RESOLUTION|>--- conflicted
+++ resolved
@@ -170,7 +170,6 @@
 
   return (
     <Wrapper _display={sm ? "none" : "inline"}>
-<<<<<<< HEAD
       {resultsSplitterBasis === 0 && (
         <PopperHover
           delay={350}
@@ -186,9 +185,6 @@
       )}
 
       {running && (
-=======
-      {running.value && (
->>>>>>> 092f57ac
         <ErrorButton onClick={handleClick}>
           <Stop size="18px" />
           <span>Cancel</span>
