/*******************************************************************************
 *     ___                  _   ____  ____
 *    / _ \ _   _  ___  ___| |_|  _ \| __ )
 *   | | | | | | |/ _ \/ __| __| | | |  _ \
 *   | |_| | |_| |  __/\__ \ |_| |_| | |_) |
 *    \__\_\\__,_|\___||___/\__|____/|____/
 *
 *  Copyright (c) 2014-2019 Appsicle
 *  Copyright (c) 2019-2022 QuestDB
 *
 *  Licensed under the Apache License, Version 2.0 (the "License");
 *  you may not use this file except in compliance with the License.
 *  You may obtain a copy of the License at
 *
 *  http://www.apache.org/licenses/LICENSE-2.0
 *
 *  Unless required by applicable law or agreed to in writing, software
 *  distributed under the License is distributed on an "AS IS" BASIS,
 *  WITHOUT WARRANTIES OR CONDITIONS OF ANY KIND, either express or implied.
 *  See the License for the specific language governing permissions and
 *  limitations under the License.
 *
 ******************************************************************************/

import React, {
  CSSProperties,
  forwardRef,
  Ref,
  useRef,
  useCallback,
  useEffect,
  useState,
} from "react"
import { useSelector } from "react-redux"
import { from, combineLatest, of } from "rxjs"
import { delay, startWith } from "rxjs/operators"
import styled, { css } from "styled-components"
import { Database2 } from "@styled-icons/remix-line/Database2"
import { Loader3 } from "@styled-icons/remix-line/Loader3"
import { Refresh } from "@styled-icons/remix-line/Refresh"

import {
  PaneContent,
  PaneWrapper,
  PopperHover,
  PaneMenu,
  SecondaryButton,
  spinAnimation,
  Text,
  Tooltip,
  VirtualList,
} from "components"
import { selectors } from "store"
import { color, ErrorResult } from "utils"
import * as QuestDB from "utils/questdb"

import Table from "./Table"
import LoadingError from "./LoadingError"
import { BusEvent } from "../../consts"

type Props = Readonly<{
  hideMenu?: boolean
  style?: CSSProperties
}>

const loadingStyles = css`
  display: flex;
  justify-content: center;
`

const Wrapper = styled(PaneWrapper)`
  overflow-x: auto;
  height: 100%;
`

const Menu = styled(PaneMenu)`
  justify-content: space-between;
`

const Header = styled(Text)`
  display: flex;
  align-items: center;
`

const Content = styled(PaneContent)<{
  _loading: boolean
}>`
  display: block;
  font-family: ${({ theme }) => theme.fontMonospace};
  overflow: auto;
  ${({ _loading }) => _loading && loadingStyles};
`

const DatabaseIcon = styled(Database2)`
  margin-right: 1rem;
`

const Loader = styled(Loader3)`
  margin-left: 1rem;
  align-self: center;
  color: ${color("draculaForeground")};
  ${spinAnimation};
`

const FlexSpacer = styled.div`
  flex: 1;
`

const Schema = ({
  innerRef,
  ...rest
}: Props & { innerRef: Ref<HTMLDivElement> }) => {
  const [quest] = useState(new QuestDB.Client())
  const [loading, setLoading] = useState(false)
  const [loadingError, setLoadingError] = useState<ErrorResult | null>(null)
  const errorRef = useRef<ErrorResult | null>(null)
  const [tables, setTables] = useState<QuestDB.Table[]>()
  const [opened, setOpened] = useState<string>()
  const [refresh, setRefresh] = useState(Date.now())
  const [isScrolling, setIsScrolling] = useState(false)
  const { readOnly } = useSelector(selectors.console.getConfig)

  const handleChange = useCallback((name: string) => {
    setOpened(name)
  }, [])

  const handleScrollingStateChange = useCallback(
    (isScrolling) => {
      setIsScrolling(isScrolling)
    },
    [setIsScrolling],
  )

  const listItemContent = useCallback(
    (index: number) => {
      if (tables) {
        const table = tables[index]

        return (
          <Table
            expanded={table.table === opened}
            isScrolling={isScrolling}
            key={table.table}
            onChange={handleChange}
            refresh={refresh}
            table={table.table}
          />
        )
      }
    },
    [handleChange, isScrolling, opened, refresh, tables],
  )

  const fetchTables = useCallback(() => {
    setLoading(true)
    combineLatest(
      from(quest.showTables()).pipe(startWith(null)),
      of(true).pipe(delay(1000), startWith(false)),
    ).subscribe(
      ([response, loading]) => {
        if (response && response.type === QuestDB.Type.DQL) {
          setLoadingError(null)
          errorRef.current = null
          setTables(response.data)
          setRefresh(Date.now())
        } else {
          setLoading(false)
        }
      },
      (error) => {
        setLoadingError(error)
      },
      () => {
        setLoading(false)
      },
    )
  }, [quest])

  useEffect(() => {
    void fetchTables()

    window.bus.on(BusEvent.MSG_QUERY_SCHEMA, () => {
      void fetchTables()
    })

    window.bus.on(
      BusEvent.MSG_CONNECTION_ERROR,
      (_event, error: ErrorResult) => {
        errorRef.current = error
        setLoadingError(error)
      },
    )

    window.bus.on(BusEvent.MSG_CONNECTION_OK, () => {
      // The connection has been re-established, as we have an error in memory
      if (errorRef.current) {
        void fetchTables()
      }
    })
  }, [errorRef, fetchTables])

  return (
    <Wrapper ref={innerRef} {...rest}>
      <Menu>
        <Header color="draculaForeground">
          <DatabaseIcon size="18px" />
          Tables
        </Header>

        {readOnly === false && (
          <PopperHover
            delay={350}
            placement="bottom"
            trigger={
              <SecondaryButton onClick={fetchTables}>
                <Refresh size="18px" />
              </SecondaryButton>
            }
          >
            <Tooltip>Refresh</Tooltip>
          </PopperHover>
        )}
      </Menu>

      <Content _loading={loading}>
        {loading ? (
          <Loader size="48px" />
        ) : loadingError ? (
          <LoadingError error={loadingError} />
        ) : (
<<<<<<< HEAD
          <VirtualList
            isScrolling={handleScrollingStateChange}
            itemContent={listItemContent}
            totalCount={tables?.length}
          />
=======
          tables?.map(
            ({ name, partitionBy, designatedTimestamp }: QuestDB.Table) => (
              <Table
                designatedTimestamp={designatedTimestamp}
                expanded={name === opened}
                key={name}
                name={name}
                onChange={handleChange}
                partitionBy={partitionBy}
                refresh={refresh}
              />
            ),
          )
>>>>>>> c5d9eb84
        )}
        {!loading && <FlexSpacer />}
      </Content>
    </Wrapper>
  )
}

const SchemaWithRef = (props: Props, ref: Ref<HTMLDivElement>) => (
  <Schema {...props} innerRef={ref} />
)

export default forwardRef(SchemaWithRef)<|MERGE_RESOLUTION|>--- conflicted
+++ resolved
@@ -138,12 +138,14 @@
 
         return (
           <Table
-            expanded={table.table === opened}
+            designatedTimestamp={table.designatedTimestamp}
+            expanded={table.name === opened}
             isScrolling={isScrolling}
-            key={table.table}
+            key={table.name}
+            name={table.name}
             onChange={handleChange}
+            partitionBy={table.partitionBy}
             refresh={refresh}
-            table={table.table}
           />
         )
       }
@@ -228,27 +230,11 @@
         ) : loadingError ? (
           <LoadingError error={loadingError} />
         ) : (
-<<<<<<< HEAD
           <VirtualList
             isScrolling={handleScrollingStateChange}
             itemContent={listItemContent}
             totalCount={tables?.length}
           />
-=======
-          tables?.map(
-            ({ name, partitionBy, designatedTimestamp }: QuestDB.Table) => (
-              <Table
-                designatedTimestamp={designatedTimestamp}
-                expanded={name === opened}
-                key={name}
-                name={name}
-                onChange={handleChange}
-                partitionBy={partitionBy}
-                refresh={refresh}
-              />
-            ),
-          )
->>>>>>> c5d9eb84
         )}
         {!loading && <FlexSpacer />}
       </Content>
