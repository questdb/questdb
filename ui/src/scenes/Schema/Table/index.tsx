/*******************************************************************************
 *     ___                  _   ____  ____
 *    / _ \ _   _  ___  ___| |_|  _ \| __ )
 *   | | | | | | |/ _ \/ __| __| | | |  _ \
 *   | |_| | |_| |  __/\__ \ |_| |_| | |_) |
 *    \__\_\\__,_|\___||___/\__|____/|____/
 *
 *  Copyright (c) 2014-2019 Appsicle
 *  Copyright (c) 2019-2022 QuestDB
 *
 *  Licensed under the Apache License, Version 2.0 (the "License");
 *  you may not use this file except in compliance with the License.
 *  You may obtain a copy of the License at
 *
 *  http://www.apache.org/licenses/LICENSE-2.0
 *
 *  Unless required by applicable law or agreed to in writing, software
 *  distributed under the License is distributed on an "AS IS" BASIS,
 *  WITHOUT WARRANTIES OR CONDITIONS OF ANY KIND, either express or implied.
 *  See the License for the specific language governing permissions and
 *  limitations under the License.
 *
 ******************************************************************************/

import React, { useCallback, useEffect, useState, useRef } from "react"
import { CSSTransition } from "react-transition-group"
import { from, combineLatest, of } from "rxjs"
import { delay, startWith } from "rxjs/operators"
import styled from "styled-components"
import { Loader4 } from "@styled-icons/remix-line/Loader4"
import {
  collapseTransition,
  spinAnimation,
  TransitionDuration,
} from "components"
import { ContextMenuTrigger } from "components/ContextMenu"
import { color } from "utils"
import * as QuestDB from "utils/questdb"
import Row from "../Row"
import ContextualMenu from "./ContextualMenu"

type Props = QuestDB.Table &
  Readonly<{
    designatedTimestamp: string
    expanded: boolean
    description?: string
    isScrolling: boolean
    onChange: (table: string) => void
    refresh: number
    name: string
    partitionBy: string
  }>

const Wrapper = styled.div`
  position: relative;
  display: flex;
  margin-top: 0.5rem;
  align-items: stretch;
  flex-direction: column;
  overflow: hidden;

  ${collapseTransition};
`

const Title = styled(Row)`
  display: flex;
  align-items: stretch;
  font-weight: ${({ expanded }) => (expanded ? 800 : 400)};

  &:hover {
    cursor: pointer;
  }
`

const Columns = styled.div`
  position: relative;
  display: flex;
  margin-left: 3rem;
  flex-direction: column;

  &:before {
    position: absolute;
    height: 100%;
    width: 2px;
    left: -1.2rem;
    top: 0;
    content: "";
    background: ${color("gray1")};
  }
`

const Loader = styled(Loader4)`
  margin-left: 1rem;
  color: ${color("draculaOrange")};
  ${spinAnimation};
`

const Table = ({
  description,
<<<<<<< HEAD
  expanded,
  isScrolling,
  onChange,
  refresh,
  table,
=======
  designatedTimestamp,
  expanded,
  onChange,
  refresh,
  name,
  partitionBy,
>>>>>>> c5d9eb84
}: Props) => {
  const ref = useRef<HTMLDivElement>(null)
  const [quest] = useState(new QuestDB.Client())
  const [loading, setLoading] = useState(false)
  const [columns, setColumns] = useState<QuestDB.Column[]>()

  useEffect(() => {
    if (expanded) {
      combineLatest(
        from(quest.showColumns(name)).pipe(startWith(null)),
        of(true).pipe(delay(1000), startWith(false)),
      ).subscribe(([response, loading]) => {
        if (response && response.type === QuestDB.Type.DQL) {
          setColumns(response.data)
          setLoading(false)
        } else {
          setLoading(loading)
        }
      })
    }
  }, [expanded, refresh, quest, name])

  const handleClick = useCallback(
    (e) => {
      onChange(expanded ? "" : name)
    },
    [expanded, onChange, name],
  )

  return (
    <Wrapper _height={columns ? columns.length * 30 : 0} ref={ref}>
      <ContextMenuTrigger id={name}>
        <Title
          description={description}
          expanded={expanded}
          kind="table"
          name={name}
          onClick={handleClick}
          partitionBy={partitionBy}
          suffix={loading && <Loader size="18px" />}
          tooltip={!!description}
        />
      </ContextMenuTrigger>

<<<<<<< HEAD
      {!isScrolling && <ContextualMenu name={table} />}
=======
      <ContextualMenu name={name} partitionBy={partitionBy} />
>>>>>>> c5d9eb84

      <CSSTransition
        classNames="collapse"
        in={expanded}
        timeout={TransitionDuration.REG}
        unmountOnExit
      >
        <Columns>
          {columns?.map((column) => (
            <Row
              {...column}
              designatedTimestamp={designatedTimestamp}
              key={`${column.column}-${column.type}${
                column.indexed ? "-i" : ""
              }`}
              kind="column"
              name={column.column}
            />
          ))}
        </Columns>
      </CSSTransition>
    </Wrapper>
  )
}

export default Table<|MERGE_RESOLUTION|>--- conflicted
+++ resolved
@@ -97,20 +97,13 @@
 
 const Table = ({
   description,
-<<<<<<< HEAD
   expanded,
   isScrolling,
   onChange,
   refresh,
-  table,
-=======
   designatedTimestamp,
-  expanded,
-  onChange,
-  refresh,
   name,
   partitionBy,
->>>>>>> c5d9eb84
 }: Props) => {
   const ref = useRef<HTMLDivElement>(null)
   const [quest] = useState(new QuestDB.Client())
@@ -155,11 +148,7 @@
         />
       </ContextMenuTrigger>
 
-<<<<<<< HEAD
-      {!isScrolling && <ContextualMenu name={table} />}
-=======
-      <ContextualMenu name={name} partitionBy={partitionBy} />
->>>>>>> c5d9eb84
+      {!isScrolling && <ContextualMenu name={name} partitionBy={partitionBy} />}
 
       <CSSTransition
         classNames="collapse"
