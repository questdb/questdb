/*******************************************************************************
 *     ___                  _   ____  ____
 *    / _ \ _   _  ___  ___| |_|  _ \| __ )
 *   | | | | | | |/ _ \/ __| __| | | |  _ \
 *   | |_| | |_| |  __/\__ \ |_| |_| | |_) |
 *    \__\_\\__,_|\___||___/\__|____/|____/
 *
 *  Copyright (c) 2014-2019 Appsicle
 *  Copyright (c) 2019-2022 QuestDB
 *
 *  Licensed under the Apache License, Version 2.0 (the "License");
 *  you may not use this file except in compliance with the License.
 *  You may obtain a copy of the License at
 *
 *  http://www.apache.org/licenses/LICENSE-2.0
 *
 *  Unless required by applicable law or agreed to in writing, software
 *  distributed under the License is distributed on an "AS IS" BASIS,
 *  WITHOUT WARRANTIES OR CONDITIONS OF ANY KIND, either express or implied.
 *  See the License for the specific language governing permissions and
 *  limitations under the License.
 *
 ******************************************************************************/

package io.questdb.cutlass.pgwire;

import io.questdb.std.Os;
import org.junit.*;
import org.junit.rules.TemporaryFolder;
import org.postgresql.PGProperty;
import org.postgresql.util.PSQLException;

import java.sql.Connection;
import java.sql.DriverManager;
import java.sql.SQLException;
import java.sql.Statement;
import java.util.Properties;
import java.util.TimeZone;

import static io.questdb.test.tools.TestUtils.assertContains;
import static org.junit.Assert.fail;

public class PGSecurityTest extends BasePGTest {

    private static final PGWireConfiguration READ_ONLY_CONF = new DefaultPGWireConfiguration() {
        @Override
        public boolean readOnlySecurityContext() {
            return true;
        }
    };
    @ClassRule
    public static TemporaryFolder backup = new TemporaryFolder();

    @Test
    public void testAllowsSelect() throws Exception {
        assertMemoryLeak(() -> {
            compiler.compile("create table src (ts TIMESTAMP)", sqlExecutionContext);
            executeWithPg("select * from src");
        });
    }

    @Test
    public void testDisallowAddNewColumn() throws Exception {
        assertMemoryLeak(() -> {
            compiler.compile("create table src (ts TIMESTAMP)", sqlExecutionContext);
            assertQueryDisallowed("alter table src add column newCol string");
        });
    }

    @Test
    public void testDisallowCreateTable() throws Exception {
        assertMemoryLeak(() -> assertQueryDisallowed("create table src (ts TIMESTAMP, name string) timestamp(ts) PARTITION BY DAY"));
    }

    @Test
    public void testDisallowDelete() throws Exception {
        // we don't support DELETE yet. this test exists as a reminder to check read-only security context is honoured
        // when/if DELETE is implemented.
        assertMemoryLeak(() -> {
            compiler.compile("create table src (ts TIMESTAMP)", sqlExecutionContext);
            try {
                executeWithPg("delete from src");
                fail("It appears delete are implemented. Please change this test to check DELETE are refused with the read-only context");
            } catch (PSQLException e) {
                // the parser does not support DELETE
                assertContains(e.getMessage(), "unexpected token: from");
            }
        });
    }

    @Test
    public void testDisallowDrop() throws Exception {
        assertMemoryLeak(() -> {
            compiler.compile("create table src (ts TIMESTAMP)", sqlExecutionContext);
            assertQueryDisallowed("drop table src");
        });
    }

    @Test
    public void testDisallowInsert() throws Exception {
        assertMemoryLeak(() -> {
            compiler.compile("create table src (ts TIMESTAMP, name string) timestamp(ts) PARTITION BY DAY", sqlExecutionContext);
            assertQueryDisallowed("insert into src values (now(), 'foo')");
        });
    }

    @Test
    public void testDisallowInsertAsSelect() throws Exception {
        assertMemoryLeak(() -> {
            compiler.compile("create table src (ts TIMESTAMP, name string) timestamp(ts) PARTITION BY DAY", sqlExecutionContext);
            compiler.compile("insert into src values (now(), 'foo')", sqlExecutionContext);
            assertQueryDisallowed("insert into src select now(), name from src");
        });
    }

    @Test
    public void testDisallowSnapshotComplete() throws Exception {
        // snapshot is not supported on windows at all
        Assume.assumeTrue(Os.type != Os.WINDOWS);
        assertMemoryLeak(() -> {
            compiler.compile("create table src (ts TIMESTAMP, name string) timestamp(ts) PARTITION BY day", sqlExecutionContext);
            compiler.compile("snapshot prepare", sqlExecutionContext);
            try {
                assertQueryDisallowed("snapshot complete");
            } finally {
                compiler.compile("snapshot complete", sqlExecutionContext);
            }
        });
    }

    @Test
    public void testDisallowSnapshotPrepare() throws Exception {
        // snapshot is not supported on windows at all
        assertMemoryLeak(() -> {
            compiler.compile("create table src (ts TIMESTAMP, name string) timestamp(ts) PARTITION BY day", sqlExecutionContext);
            assertQueryDisallowed("snapshot prepare");
        });
    }

    @Test
    public void testDisallowTruncate() throws Exception {
        assertMemoryLeak(() -> {
            compiler.compile("create table src (ts TIMESTAMP, name string) timestamp(ts) PARTITION BY day", sqlExecutionContext);
            compiler.compile("insert into src values (now(), 'foo')", sqlExecutionContext);
            assertQueryDisallowed("truncate table src");
        });
    }

    @Test
    public void testDisallowUpdate() throws Exception {
        assertMemoryLeak(() -> {
            compiler.compile("create table src (ts TIMESTAMP, name string) timestamp(ts) PARTITION BY DAY", sqlExecutionContext);
            executeInsert("insert into src values ('2022-04-12T17:30:45.145921Z', 'foo')");

            try {
                executeWithPg("update src set name = 'bar'");
                Assert.fail("Should not be possible to update in Read-only mode");
            } catch (PSQLException e) {
                // the parser does not support DELETE
                assertContains(e.getMessage(), "Write permission denied");
            }

            // if this asserts fails then it means UPDATE are already implemented
            // please change this test to check the update throws an exception in the read-only mode
            // this is in place so we won't forget to test UPDATE honours read-only security context.
            assertSql("select * from src", "ts\tname\n" +
                    "2022-04-12T17:30:45.145921Z\tfoo\n");
        });
    }

    @Test
    public void testDisallowVacuum() throws Exception {
        assertMemoryLeak(() -> {
            compiler.compile("create table src (ts TIMESTAMP, name string) timestamp(ts) PARTITION BY day", sqlExecutionContext);
            assertQueryDisallowed("vacuum partitions src");
        });
    }

    @Test
    public void testDisallowsBackupDatabase() throws Exception {
        assertMemoryLeak(() -> {
            configureForBackups();
            compiler.compile("create table src (ts TIMESTAMP, name string) timestamp(ts) PARTITION BY day", sqlExecutionContext);
            compiler.compile("insert into src values (now(), 'foo')", sqlExecutionContext);
            assertQueryDisallowed("backup database");
        });
    }

    @Test
    public void testDisallowsBackupTable() throws Exception {
        assertMemoryLeak(() -> {
            configureForBackups();
            compiler.compile("create table src (ts TIMESTAMP, name string) timestamp(ts) PARTITION BY day", sqlExecutionContext);
            compiler.compile("insert into src values (now(), 'foo')", sqlExecutionContext);
            assertQueryDisallowed("backup table src");
        });
    }

    @Test
    @Ignore("This is failing, but repair is nop so that's ok")
    public void testDisallowsRepairTable() throws Exception {
        assertMemoryLeak(() -> {
            compiler.compile("create table src (ts TIMESTAMP, name string) timestamp(ts) PARTITION BY day", sqlExecutionContext);
            compiler.compile("insert into src values (now(), 'foo')", sqlExecutionContext);
            assertQueryDisallowed("repair table src");
        });
    }

<<<<<<< HEAD
=======
    @Test
    public void testAllowsSelect() throws Exception {
        assertMemoryLeak(() -> {
            compiler.compile("create table src (ts TIMESTAMP)", sqlExecutionContext);
            executeWithPg("select * from src");
        });
    }

    @Test
    public void testInitialPropertiesParsedCorrectly() throws Exception {
        // there was a bug where a value of each property was also used as a key for a property created out of thin air.
        // so when a client sends a property with a value set to "user" then a buggy pgwire parser would create
        // also a key "user" out of thin air with a value set as the next key. Example:
        // 2022-05-17T16:39:18.308689Z I i.q.c.p.PGConnectionContext property [name=user, value=admin] <-- this is a legit property
        // 2022-05-17T16:39:18.308707Z I i.q.c.p.PGConnectionContext property [name=admin, value=database] <-- this is a property "invented" by a buggy pgwire parser
        // 2022-05-17T16:39:18.308724Z I i.q.c.p.PGConnectionContext property [name=database, value=qdb] <-- a legit property set by a client
        // 2022-05-17T16:39:18.308789Z I i.q.c.p.PGConnectionContext property [name=qdb, value=client_encoding] <-- again, a property created out of thin air

        // so this test sets a property to "user" and check authentication still succeed. it would fail on a buggy pgwire parser
        // because the out of thin air property would overwrite the user set by the client. Example:
        // 2022-05-17T15:58:38.973955Z I i.q.c.p.PGConnectionContext property [name=user, value=user] <-- client indicates username is "user"
        // 2022-05-17T15:58:38.974236Z I i.q.c.p.PGConnectionContext property [name=user, value=database] <-- buggy pgwire parser overwrites username with out of thin air value
        assertMemoryLeak(() -> {
            try (
                    final PGWireServer ignored = createPGServer(1);
                    // Postgres JDBC clients ignores unknown properties and does not send them to a server
                    // so have to use a property which actually exists
                    final Connection connection = getConnectionWithCustomProperty(PGProperty.OPTIONS.getName(), "user");
            ) {
                // no need to assert anything, if we manage to create a connection then it's already a success!
            }
        });
    }

    protected Connection getConnectionWithCustomProperty(String key, String value) throws SQLException {
        Properties properties = new Properties();
        properties.setProperty("user", "admin");
        properties.setProperty("password", "quest");
        properties.setProperty("sslmode", "disable");
        properties.setProperty(key, value);


        TimeZone.setDefault(TimeZone.getTimeZone("EDT"));
        //use this line to switch to local postgres
        //return DriverManager.getConnection("jdbc:postgresql://127.0.0.1:5432/qdb", properties);
        return DriverManager.getConnection("jdbc:postgresql://127.0.0.1:8812/qdb", properties);
    }

>>>>>>> 4d68edc3
    private void assertQueryDisallowed(String query) throws Exception {
        try {
            executeWithPg(query);
            fail("Query '" + query + "' must fail in the read-only mode!");
        } catch (PSQLException e) {
            assertContains(e.getMessage(), "Write permission denied");
        }
    }

    private void executeWithPg(String query) throws Exception {
        try (
                final PGWireServer ignored = createPGServer(READ_ONLY_CONF);
                final Connection connection = getConnection(false, true);
                final Statement statement = connection.createStatement()
        ) {
            statement.execute(query);
        }
    }
}<|MERGE_RESOLUTION|>--- conflicted
+++ resolved
@@ -52,14 +52,6 @@
     public static TemporaryFolder backup = new TemporaryFolder();
 
     @Test
-    public void testAllowsSelect() throws Exception {
-        assertMemoryLeak(() -> {
-            compiler.compile("create table src (ts TIMESTAMP)", sqlExecutionContext);
-            executeWithPg("select * from src");
-        });
-    }
-
-    @Test
     public void testDisallowAddNewColumn() throws Exception {
         assertMemoryLeak(() -> {
             compiler.compile("create table src (ts TIMESTAMP)", sqlExecutionContext);
@@ -206,8 +198,6 @@
         });
     }
 
-<<<<<<< HEAD
-=======
     @Test
     public void testAllowsSelect() throws Exception {
         assertMemoryLeak(() -> {
@@ -256,7 +246,6 @@
         return DriverManager.getConnection("jdbc:postgresql://127.0.0.1:8812/qdb", properties);
     }
 
->>>>>>> 4d68edc3
     private void assertQueryDisallowed(String query) throws Exception {
         try {
             executeWithPg(query);
