/*******************************************************************************
 *     ___                  _   ____  ____
 *    / _ \ _   _  ___  ___| |_|  _ \| __ )
 *   | | | | | | |/ _ \/ __| __| | | |  _ \
 *   | |_| | |_| |  __/\__ \ |_| |_| | |_) |
 *    \__\_\\__,_|\___||___/\__|____/|____/
 *
 *  Copyright (c) 2014-2019 Appsicle
 *  Copyright (c) 2019-2022 QuestDB
 *
 *  Licensed under the Apache License, Version 2.0 (the "License");
 *  you may not use this file except in compliance with the License.
 *  You may obtain a copy of the License at
 *
 *  http://www.apache.org/licenses/LICENSE-2.0
 *
 *  Unless required by applicable law or agreed to in writing, software
 *  distributed under the License is distributed on an "AS IS" BASIS,
 *  WITHOUT WARRANTIES OR CONDITIONS OF ANY KIND, either express or implied.
 *  See the License for the specific language governing permissions and
 *  limitations under the License.
 *
 ******************************************************************************/

package io.questdb.cutlass.pgwire;

import org.junit.Assert;
import org.junit.Ignore;
import org.junit.Test;
import org.postgresql.jdbc.PgConnection;
import org.postgresql.util.PSQLException;

import java.io.Closeable;
import java.io.IOException;
import java.sql.*;
import java.util.Arrays;

import static io.questdb.cairo.AttachDetachStatus.ATTACH_ERR_PARTITION_EXISTS;
import static org.junit.Assert.*;

/**
 * Class contains tests of PostgreSQL simple query statements containing multiple commands separated by ';'
 */
public class PGMultiStatementMessageTest extends BasePGTest {

    //https://github.com/questdb/questdb/issues/1777
    //all of these commands are no-op (at the moment)
    @Test
    public void testAsyncPGCommandBlockDoesntProduceError() throws Exception {
        assertMemoryLeak(() -> {
            try (
                    final PGWireServer ignored = createPGServer(2);
                    final Connection connection = getConnection(true, true)
            ) {
                try (Statement statement = connection.createStatement()) {
                    boolean result = statement.execute("SELECT pg_advisory_unlock_all();\nCLOSE ALL;\nUNLISTEN *;\nRESET ALL;");
                    Assert.assertTrue(result);
                    ResultSet results = statement.getResultSet();
                    results.next();
                    assertNull(null, results.getString(1));
                }
            }
        });
    }

    @Test //explicit transaction + rollback on two tables
    public void testBeginCreateInsertCommitInsertRollbackRetainsOnlyCommittedDataOnTwoTables() throws Exception {
        assertMemoryLeak(() -> {
            try (PGTestSetup test = new PGTestSetup()) {
                test.connection.setAutoCommit(false);
                Statement statement = test.statement;

                boolean hasResult =
                        statement.execute("BEGIN; " +
                                "CREATE TABLE testA(l long,s string); " +
                                "CREATE TABLE testB(b byte, d double); " +
                                "INSERT INTO testA VALUES (150, '150'); " +
                                "INSERT INTO testB VALUES (78, 5.0);" +
                                "COMMIT TRANSACTION; " +
                                "BEGIN; " +
                                "INSERT INTO testA VALUES (29, 'g'); " +
                                "INSERT INTO testB VALUES (2, 1.0);" +
                                "ROLLBACK TRANSACTION; /* rolls back implicit txn */" +
                                "SELECT * from testA;" +
                                "SELECT * from testB;");

                assertResults(statement, hasResult, count(0), count(0), count(0),
                        count(1), count(1), count(0), count(0),
                        count(1), count(1), count(0),
                        data(row(150L, "150")), data(row((byte) 78, 5.0d)));
            }
        });
    }

    @Test //explicit transaction + rollback on two tables
    public void testBeginCreateInsertCommitRollbackRetainsCommittedDataOnTwoTables() throws Exception {
        assertMemoryLeak(() -> {
            try (PGTestSetup test = new PGTestSetup()) {
                test.connection.setAutoCommit(false);
                Statement statement = test.statement;

                boolean hasResult =
                        statement.execute("BEGIN; " +
                                "CREATE TABLE testA(l long,s string); " +
                                "CREATE TABLE testB(b byte, d double); " +
                                "INSERT INTO testA VALUES (50, 'z'); " +
                                "INSERT INTO testB VALUES (8, 1.0);" +
                                "COMMIT TRANSACTION; " +
                                "ROLLBACK TRANSACTION; /* rolls back implicit txn */" +
                                "INSERT INTO testA VALUES (29, 'g'); " +
                                "INSERT INTO testB VALUES (2, 1.0);" +
                                "SELECT * from testA;" +
                                "SELECT * from testB;");

                assertResults(statement, hasResult, zero(), zero(), zero(),
                        count(1), count(1), zero(), zero(),
                        count(1), count(1),
                        data(row(50L, "z"), row(29L, "g")), data(row((byte) 8, 1.0d), row((byte) 2, 1.0d)));
            }
        });
    }

    @Test //explicit transaction + commit
    public void testBeginCreateInsertCommitThenErrorDoesntRollBackCommittedFirstInsert() throws Exception {
        assertMemoryLeak(() -> {
            try (PGTestSetup test = new PGTestSetup()) {
                test.connection.setAutoCommit(false);
                Statement statement = test.statement;

                try {
                    statement.execute(
                            "BEGIN; " +
                                    "CREATE TABLE test(l long,s string); " +
                                    "INSERT INTO test VALUES (20, 'z'); " +
                                    "COMMIT; " +
                                    "DELETE FROM test; " +
                                    "INSERT INTO test VALUES (21, 'x');");
                    fail("PSQLException should be thrown");
                } catch (PSQLException e) {
                    assertEquals("ERROR: unexpected token: FROM\n  Position: 94", e.getMessage());
                }

                boolean hasResult = statement.execute("select * from test; ");
                assertResults(statement, hasResult, data(row(20L, "z")));
            }
        });
    }

    @Test //explicit transaction + commit
    public void testBeginCreateInsertCommitThenErrorDoesntRollBackCommittedFirstInsertOnTwoTables() throws Exception {
        assertMemoryLeak(() -> {
            try (PGTestSetup test = new PGTestSetup()) {
                test.connection.setAutoCommit(false);
                Statement statement = test.statement;

                try {
                    statement.execute("BEGIN; " +
                            "CREATE TABLE testA(l long,s string); " +
                            "CREATE TABLE testB(s string,b byte);" +
                            "INSERT INTO testA VALUES (30, 'third'); " +
                            "INSERT INTO testB VALUES ('bird', 4);" +
                            "COMMIT; " +
                            "DELETE FROM testA; " +
                            "DELETE FROM testB;");
                    fail("PSQLException should be thrown");
                } catch (PSQLException e) {
                    assertEquals("ERROR: unexpected token: FROM\n  Position: 173", e.getMessage());
                }

                boolean hasResult = statement.execute("select * from testA; select  *from testB;");
                assertResults(statement, hasResult, data(row(30L, "third")), data(row("bird", (byte) 4)));
            }
        });
    }

    @Test //explicit transaction + rollback
    public void testBeginCreateInsertRollback() throws Exception {
        assertMemoryLeak(() -> {
            try (PGTestSetup test = new PGTestSetup()) {
                test.connection.setAutoCommit(false);
                Statement statement = test.statement;

                boolean hasResult =
                        statement.execute("BEGIN; " +
                                "CREATE TABLE test(l long,s string); " +
                                "INSERT INTO test VALUES (19, 'k'); " +
                                "ROLLBACK TRANSACTION; " +
                                "INSERT INTO test VALUES (27, 'f');" +
                                "SELECT * from test;");

                assertResults(statement, hasResult, count(0), count(0), count(1), count(0),
                        count(1), data(row(27L, "f")));
            }
        });
    }

    @Test //explicit transaction + rollback on two tables
    public void testBeginCreateInsertRollbackOnTwoTables() throws Exception {
        assertMemoryLeak(() -> {
            try (PGTestSetup test = new PGTestSetup()) {
                test.connection.setAutoCommit(false);
                Statement statement = test.statement;

                boolean hasResult =
                        statement.execute("BEGIN; " +
                                "CREATE TABLE testA(l long,s string); " +
                                "CREATE TABLE testB(b byte, d double); " +
                                "INSERT INTO testA VALUES (20, 'j'); " +
                                "INSERT INTO testB VALUES (1, 0.0);" +
                                "ROLLBACK TRANSACTION; " +
                                "INSERT INTO testA VALUES (29, 'g'); " +
                                "INSERT INTO testB VALUES (2, 1.0);" +
                                "SELECT * from testA;" +
                                "SELECT * from testB;");

                assertResults(statement, hasResult, count(0), count(0), count(0),
                        count(1), count(1), count(0),
                        count(1), count(1), data(row(29L, "g")), data(row((byte) 2, 1.0d)));
            }
        });
    }

    @Test
    public void testCachedPgStatementReturnsDataUsingProperFormatOnRecompilation() throws Exception {
        assertMemoryLeak(() -> {
            try (PGWireServer server = createPGServer(2)) {
                try (Connection connection = getConnection(Mode.ExtendedForPrepared, false, 1);
                     Statement stmt = connection.createStatement()) {
                    connection.setAutoCommit(true);

                    boolean hasResult = stmt.execute("CREATE TABLE mytable(l int, s text);");
                    assertResults(stmt, hasResult, zero());

                    PreparedStatement pstmt = connection.prepareStatement("SELECT * FROM mytable");
                    hasResult = pstmt.execute();
                    assertResults(pstmt, hasResult, empty());

                    hasResult = stmt.execute("DROP TABLE mytable; CREATE TABLE mytable(l int, s text); INSERT INTO mytable VALUES(1, 'a'); ");
                    assertResults(stmt, hasResult, zero(), zero(), one());

                    pstmt.close();
                }

                try (Connection connection = getConnection(Mode.ExtendedForPrepared, true, -1);
                     PreparedStatement pstmt = connection.prepareStatement("SELECT * FROM mytable")) {

                    boolean hasResult = pstmt.execute();
                    assertResults(pstmt, hasResult, data(row(1L, "a")));
                }

            }
        });


    }

    @Test
    public void testCachedTextFormatPgStatementReturnsDataUsingBinaryFormatWhenClientRequestsIt() throws Exception {
        assertMemoryLeak(() -> {
            try (PGWireServer server = createPGServer(2)) {
                try (Connection connection = getConnection(Mode.ExtendedForPrepared, false, 1);
                     Statement stmt = connection.createStatement()) {
                    connection.setAutoCommit(true);

                    boolean hasResult = stmt.execute("CREATE TABLE mytable(l int, s text); INSERT INTO mytable VALUES(1, 'a');");
                    assertResults(stmt, hasResult, zero(), one());

                    PreparedStatement pstmt = connection.prepareStatement("SELECT * FROM mytable");
                    hasResult = pstmt.execute();
                    assertResults(pstmt, hasResult, data(row(1L, "a")));
                    pstmt.close();
                }
            }

            try (PGWireServer server = createPGServer(2)) {
                try (Connection connection = getConnection(Mode.ExtendedForPrepared, true, 1);
                     Statement stmt = connection.createStatement()) {
                    connection.setAutoCommit(true);

                    ((PgConnection) connection).setForceBinary(true);//force binary transfer for int column

                    PreparedStatement pstmt = connection.prepareStatement("SELECT * FROM mytable");
                    boolean hasResult = pstmt.execute();
                    assertResults(pstmt, hasResult, data(row(1L, "a")));
                    pstmt.close();
                }
            }

        });
    }

    @Ignore("without implicit transaction second insert runs in autocommit mode")
    @Test //example taken from https://www.postgresql.org/docs/current/protocol-flow.html#id-1.10.5.7.4
    public void testCreateBeginInsertCommitInsertErrorRetainsOnlyCommittedData() throws Exception {
        assertMemoryLeak(() -> {
            try (PGTestSetup test = new PGTestSetup()) {
                test.connection.setAutoCommit(false);
                Statement statement = test.statement;

                try {
                    statement.execute("CREATE TABLE mytable(l long); " +
                            "BEGIN; " +
                            "INSERT INTO mytable VALUES(1); " +
                            "COMMIT; " +
                            "INSERT INTO mytable VALUES(2); " +
                            "DELETE from mytable3;");
                    fail("PSQLException expected");
                } catch (PSQLException e) {
                    assertEquals("ERROR: unexpected token: mytable3\n  Position: 120", e.getMessage());
                }

                boolean hasResult = statement.execute("select * from mytable;");

                assertResults(statement, hasResult, data(row(1L)));
            }
        });
    }

    @Test
    public void testCreateInsertAlterSystemLockAndUnlockWriterSelectFromTableInBlock() throws Exception {
        assertMemoryLeak(() -> {
            try (PGTestSetup test = new PGTestSetup()) {
                Statement statement = test.statement;

                boolean hasResult = statement.execute(
                        "CREATE TABLE test(l long, s symbol); " +
                                "INSERT INTO test VALUES(7,'g'); " +
                                "ALTER SYSTEM LOCK WRITER test; " +
                                "ALTER SYSTEM UNLOCK WRITER test; " +
                                "SELECT l,s from test;");
                assertResults(statement, hasResult, Result.ZERO, count(1), Result.ZERO, Result.ZERO, data(row(7L, "g")));
            }
        });
    }

    @Test
    public void testCreateInsertAlterTableAddColumnSelectFromTableInBlock() throws Exception {
        assertMemoryLeak(() -> {
            try (PGTestSetup test = new PGTestSetup()) {
                Statement statement = test.statement;

                boolean hasResult = statement.execute(
                        "CREATE TABLE TEST(l long); INSERT INTO TEST VALUES(1); ALTER TABLE TEST ADD COLUMN s STRING; SELECT * from TEST;");
                assertResults(statement, hasResult, Result.ZERO, count(1), Result.ZERO, data(row(1L, null)));
            }
        });
    }

    @Test
    public void testCreateInsertAlterTableAddIndexSelectFromTableInBlock() throws Exception {
        assertMemoryLeak(() -> {
            try (PGTestSetup test = new PGTestSetup()) {
                Statement statement = test.statement;

                boolean hasResult = statement.execute(
                        "CREATE TABLE test(l long, s symbol); " +
                                "INSERT INTO test VALUES(4,'d'); " +
                                "ALTER TABLE test ALTER COLUMN s ADD INDEX; " +
                                "SELECT l,s from test;");
                assertResults(statement, hasResult, Result.ZERO, count(1), Result.ZERO, data(row(4L, "d")));
            }
        });
    }

    @Test
    public void testCreateInsertAlterTableAlterColumnCacheSelectFromTableInBlock() throws Exception {
        assertMemoryLeak(() -> {
            try (PGTestSetup test = new PGTestSetup()) {
                Statement statement = test.statement;

                boolean hasResult = statement.execute(
                        "CREATE TABLE test(l long, s symbol); " +
                                "INSERT INTO test VALUES(5,'e'); " +
                                "ALTER TABLE test ALTER COLUMN s cache; " +
                                "SELECT l,s from test;");
                assertResults(statement, hasResult, Result.ZERO, count(1), Result.ZERO, data(row(5L, "e")));
            }
        });
    }

    @Test
    public void testCreateInsertAlterTableAlterColumnNoCacheSelectFromTableInBlock() throws Exception {
        assertMemoryLeak(() -> {
            try (PGTestSetup test = new PGTestSetup()) {
                Statement statement = test.statement;

                boolean hasResult = statement.execute(
                        "CREATE TABLE test(l long, s symbol); " +
                                "INSERT INTO test VALUES(6,'f'); " +
                                "ALTER TABLE test ALTER COLUMN s nocache; " +
                                "SELECT l,s from test;");
                assertResults(statement, hasResult, Result.ZERO, count(1), Result.ZERO, data(row(6L, "f")));
            }
        });
    }

    @Test//this test confirms that command is parsed and executed properly
    public void testCreateInsertAlterTableAttachPartitionListAndSelectFromTableInBlockFails() throws Exception {
        assertMemoryLeak(() -> {
            try (PGTestSetup test = new PGTestSetup()) {
                try {
                    test.statement.execute(
                            "CREATE TABLE test(l long,ts timestamp) timestamp(ts) partition by year; " +
                                    "INSERT INTO test VALUES(1970, 0); " +
                                    "INSERT INTO test VALUES(2020, to_timestamp('2020-03-01', 'yyyy-MM-dd'));" +
                                    "ALTER TABLE test ATTACH PARTITION LIST '2020';" +
                                    "SELECT l from TEST;");
                    fail("PSQLException should be thrown");
                } catch (PSQLException e) {
                    assertEquals("ERROR: failed to attach partition '2020': " + ATTACH_ERR_PARTITION_EXISTS.name() + '\n' +
                            "  Position: 203", e.getMessage());
                }
            }
        });
    }

    @Test
    public void testCreateInsertAlterTableDropColumnSelectFromTableInBlock() throws Exception {
        assertMemoryLeak(() -> {
            try (PGTestSetup test = new PGTestSetup()) {
                Statement statement = test.statement;

                boolean hasResult = statement.execute(
                        "CREATE TABLE TEST(l long, de string); INSERT INTO TEST VALUES(1,'a'); ALTER TABLE TEST DROP COLUMN de; SELECT * from TEST;");
                assertResults(statement, hasResult, Result.ZERO, count(1), Result.ZERO, data(row(1L)));
            }
        });
    }

    @Test
    public void testCreateInsertAlterTableDropPartitionList2SelectFromTableInBlock() throws Exception {
        assertMemoryLeak(() -> {
            try (PGTestSetup test = new PGTestSetup()) {
                Statement statement = test.statement;

                boolean hasResult = statement.execute(
                        "CREATE TABLE test(l long,ts timestamp) timestamp(ts) partition by year; " +
                                "INSERT INTO test VALUES(1970, 0); " +
                                "INSERT INTO test VALUES(2020, to_timestamp('2020-03-01', 'yyyy-MM-dd'));" +
                                "INSERT INTO test VALUES(2021, to_timestamp('2021-03-01', 'yyyy-MM-dd'));" +
                                "ALTER TABLE test DROP PARTITION LIST '1970', '2020'; " +
                                "SELECT l from test;");
                assertResults(statement, hasResult, Result.ZERO, count(1), count(1),
                        count(1), Result.ZERO, data(row(2021L)));
            }
        });
    }

    @Test
    public void testCreateInsertAlterTableDropPartitionListSelectFromTableInBlock() throws Exception {
        assertMemoryLeak(() -> {
            try (PGTestSetup test = new PGTestSetup()) {
                Statement statement = test.statement;

                boolean hasResult = statement.execute(
                        "CREATE TABLE test(l long,ts timestamp) timestamp(ts) partition by year; " +
                                "INSERT INTO test VALUES(1970, 0); " +
                                "INSERT INTO test VALUES(2020, to_timestamp('2020-03-01', 'yyyy-MM-dd'));" +
                                "ALTER TABLE test DROP PARTITION LIST '1970'; " +
                                "SELECT l from test;");
                assertResults(statement, hasResult, Result.ZERO, count(1), count(1), Result.ZERO, data(row(2020L)));
            }
        });
    }

    @Test
    public void testCreateInsertAlterTableDropPartitionWhereSelectFromTableInBlock() throws Exception {
        assertMemoryLeak(() -> {
            try (PGTestSetup test = new PGTestSetup()) {
                Statement statement = test.statement;

                boolean hasResult = statement.execute(
                        "CREATE TABLE test(l long,ts timestamp) timestamp(ts) partition by year; " +
                                "INSERT INTO test VALUES(1970, 0); " +
                                "INSERT INTO test VALUES(2020, to_timestamp('2020-03-01', 'yyyy-MM-dd'));" +
                                "INSERT INTO test VALUES(2021, to_timestamp('2021-03-01', 'yyyy-MM-dd'));" +
                                "ALTER TABLE test DROP PARTITION WHERE ts <= to_timestamp('2020', 'yyyy'); " +
                                "SELECT l from test;");
                assertResults(statement, hasResult, Result.ZERO, count(1), count(1),
                        count(1), Result.ZERO, data(row(2021L)));
            }
        });
    }

    @Test
    public void testCreateInsertAlterTableRenameColumnSelectFromTableInBlock() throws Exception {
        assertMemoryLeak(() -> {
            try (PGTestSetup test = new PGTestSetup()) {
                Statement statement = test.statement;

                boolean hasResult = statement.execute(
                        "CREATE TABLE TEST(l long, de string); INSERT INTO TEST VALUES(2,'b'); ALTER TABLE TEST RENAME COLUMN de TO s; SELECT l,s from TEST;");
                assertResults(statement, hasResult, Result.ZERO, count(1), Result.ZERO, data(row(2L, "b")));
            }
        });
    }

    @Test
    public void testCreateInsertAlterTableSetSelectFromTableInBlock() throws Exception {
        assertMemoryLeak(() -> {
            try (PGTestSetup test = new PGTestSetup()) {
                Statement statement = test.statement;

                boolean hasResult = statement.execute(
                        "CREATE TABLE test(l long, de string); " +
                                "INSERT INTO test VALUES(3,'c'); " +
                                "ALTER TABLE test set param maxUncommittedRows = 150; " +
                                "SELECT l,de from test;");
                assertResults(statement, hasResult, Result.ZERO, count(1), Result.ZERO, data(row(3L, "c")));
            }
        });
    }

    @Test
    public void testCreateInsertAsSelectAndSelectFromTableInBlock() throws Exception {
        assertMemoryLeak(() -> {
            try (PGTestSetup test = new PGTestSetup()) {
                Statement statement = test.statement;

                boolean hasResult = statement.execute("CREATE TABLE test(l long, s string); " +
                        "INSERT INTO test VALUES (20, 'z'); " +
                        "INSERT INTO test VALUES (21, 'u'); " +
                        "INSERT INTO test select l,s from test; " +
                        "SELECT l,s from test;");
                assertResults(statement, hasResult, Result.ZERO, count(1), count(1), count(2), /*this is wrong, qdb doesn't report row count for insert as select !*/
                        data(row(20L, "z"), row(21L, "u"), row(20L, "z"), row(21L, "u")));
            }
        });
    }

    //insert as select isn't transactional and commits data immediately
    @Test
    public void testCreateInsertAsSelectInsertThenRollbackLeavesNonEmptyTable() throws Exception {
        assertMemoryLeak(() -> {
            try (PGTestSetup test = new PGTestSetup()) {
                test.connection.setAutoCommit(false);
                Statement statement = test.statement;

                boolean hasResult =
                        statement.execute("CREATE TABLE mytable(l long); " +
                                "BEGIN; " +
                                "INSERT INTO mytable select x from long_sequence(2); " +
                                "INSERT INTO mytable VALUES(3); " +
                                "ROLLBACK; " +
                                "SELECT * From mytable; ");

                assertResults(statement, hasResult, count(0), count(0), count(2),
                        count(1), count(0), data(row(1L), row(2L)));
            }
        });
    }

    @Test
    public void testCreateInsertAsSelectReturnsProperUpdateCount() throws Exception {
        assertMemoryLeak(() -> {
            try (PGTestSetup test = new PGTestSetup()) {
                Statement statement = test.statement;

                boolean hasResult = statement.execute("CREATE TABLE test(l long, s string); " +
                        "INSERT INTO test select x,'str' from long_sequence(20);");
                assertResults(statement, hasResult, Result.ZERO, count(20));
            }
        });
    }

    @Test //implicit transaction + commit
    public void testCreateInsertCommitThenErrorDoesntRollBackCommittedFirstInsert() throws Exception {
        assertMemoryLeak(() -> {
            try (PGTestSetup test = new PGTestSetup()) {
                test.connection.setAutoCommit(false);
                Statement statement = test.statement;

                try {
                    statement.execute("CREATE TABLE test(l long,s string); " +
                            "INSERT INTO test VALUES (19, 'k'); " +
                            "COMMIT; " +
                            "DELETE FROM test; " +
                            "INSERT INTO test VALUES (21, 'x');");
                    fail("PSQLException should be thrown");
                } catch (PSQLException e) {
                    assertEquals("ERROR: unexpected token: FROM\n  Position: 87", e.getMessage());
                }

                boolean hasResult = statement.execute("select * from test; ");
                assertResults(statement, hasResult, data(row(19L, "k")));
            }
        });
    }

    @Test //implicit transaction + commit
    public void testCreateInsertCommitThenErrorDoesntRollBackCommittedFirstInsertOnTwoTables() throws Exception {
        assertMemoryLeak(() -> {
            try (PGTestSetup test = new PGTestSetup()) {
                test.connection.setAutoCommit(false);
                Statement statement = test.statement;

                try {
                    statement.execute("CREATE TABLE testA(l long,s string); " +
                            "CREATE TABLE testB(s symbol, sh short ); " +
                            "INSERT INTO testA VALUES (190, 'ka'); " +
                            "INSERT INTO testB VALUES ('test', 12); " +
                            "COMMIT; " +
                            "DELETE FROM testA; " +
                            "DELETE FROM testB; " +
                            "INSERT INTO testA VALUES (21, 'x');");
                    fail("PSQLException should be thrown");
                } catch (PSQLException e) {
                    assertEquals("ERROR: unexpected token: FROM\n  Position: 171", e.getMessage());
                }

                boolean hasResult = statement.execute("select * from testA; select * from testB; ");
                assertResults(statement, hasResult, data(row(190L, "ka")), data(row("test", (short) 12)));
            }
        });
    }

    @Test
    public void testCreateInsertDropTableSelectFromTableInBlockThrowsErrorBecauseTableDoesntExist() throws Exception {
        assertMemoryLeak(() -> {
            try (PGTestSetup test = new PGTestSetup()) {
                Statement statement = test.statement;
                statement.execute(
                        "CREATE TABLE testX(l long,ts timestamp); " +
                                "INSERT INTO testX VALUES(1990, 0); " +
                                "DROP TABLE testX;" +
                                "SELECT l from testX;");
            } catch (PSQLException e) {
                assertEquals("ERROR: table does not exist [name=testX]\n  Position: 108", e.getMessage());
            }
        });
    }

    @Test
    public void testCreateInsertRenameTableSelectFromTableInBlock() throws Exception {
        assertMemoryLeak(() -> {
            try (PGTestSetup test = new PGTestSetup()) {
                Statement statement = test.statement;

                boolean hasResult = statement.execute(
                        "CREATE TABLE test(l long,ts timestamp); " +
                                "INSERT INTO test VALUES(1989, 0); " +
                                "RENAME TABLE test TO newtest; " +
                                "SELECT l from newtest;");
                assertResults(statement, hasResult, Result.ZERO, count(1), Result.ZERO, data(row(1989L)));
            }
        });
    }

    @Test
    public void testCreateInsertRepairTableSelectFromTableInBlock() throws Exception {
        assertMemoryLeak(() -> {
            try (PGTestSetup test = new PGTestSetup()) {
                Statement statement = test.statement;

                boolean hasResult = statement.execute(
                        "CREATE TABLE test(l long,ts timestamp); " +
                                "INSERT INTO test VALUES(1989, 0); " +
                                "REPAIR TABLE test; " +
                                "SELECT l from test;");
                assertResults(statement, hasResult, Result.ZERO, count(1), Result.ZERO, data(row(1989L)));
            }
        });
    }

    @Test //implicit transaction + rollback
    public void testCreateInsertRollback() throws Exception {
        assertMemoryLeak(() -> {
            try (PGTestSetup test = new PGTestSetup()) {
                test.connection.setAutoCommit(false);
                Statement statement = test.statement;

                boolean hasResult =
                        statement.execute("CREATE TABLE test(l long,s string); " +
                                "INSERT INTO test VALUES (19, 'k'); " +
                                "ROLLBACK TRANSACTION; " +
                                "INSERT INTO test VALUES (27, 'f');" +
                                "SELECT * from test;");

                assertResults(statement, hasResult, count(0), count(1), count(0),
                        count(1), data(row(27L, "f")));
            }
        });
    }

    @Ignore("test won't work until implicit transactions are implemented")
    @Test //implicit transaction + rollback
    public void testCreateInsertRollbackOnTwoTables() throws Exception {
        assertMemoryLeak(() -> {
            try (PGTestSetup test = new PGTestSetup()) {
                test.connection.setAutoCommit(true);
                Statement statement = test.statement;

                boolean hasResult =
                        statement.execute("CREATE TABLE testA(l long,s string); " +
                                "CREATE TABLE testB(c char, d double);" +
                                "INSERT INTO testA VALUES (198, 'cop'); " +
                                "INSERT INTO testB VALUES ('q', 2.0); " +
                                "ROLLBACK TRANSACTION; " +
                                "INSERT INTO testA VALUES (-27, 'o');" +
                                "INSERT INTO testB VALUES ('z', 1.0);" +
                                "SELECT * from testA;" +
                                "SELECT * from testB;");

                assertResults(statement, hasResult, count(0), count(0),
                        count(1), count(1), count(0),
                        count(1), count(1), data(row(-27L, "o")), data(row("z", 1.0)));
            }
        });
    }

    @Test
    public void testCreateInsertSelectWithFromTableInBlock() throws Exception {
        assertMemoryLeak(() -> {
            try (PGTestSetup test = new PGTestSetup()) {
                Statement statement = test.statement;

                boolean hasResult = statement.execute(
                        "CREATE TABLE test(l long,s string); " +
                                "INSERT INTO test VALUES (20, 'z'), (20, 'z'); " +
                                "WITH x AS (SELECT DISTINCT l,s FROM test) SELECT l,s from x; ");
                assertResults(statement, hasResult, Result.ZERO, count(2), data(row(20L, "z")));
            }
        });
    }

    @Ignore("alter table throws error while trying to acquire lock taken by prior transactional insert")
    @Test //alter table isn't transactional so we commit transaction right before it
    public void testCreateInsertThenAlterTableRenameThenRollbackLeavesNonEmptyTable() throws Exception {
        assertMemoryLeak(() -> {
            try (PGTestSetup test = new PGTestSetup()) {
                test.connection.setAutoCommit(false);
                Statement statement = test.statement;

                boolean hasResult =
                        statement.execute("CREATE TABLE mytable(l long); " +
                                "BEGIN; " +
                                "INSERT INTO mytable VALUES(27); " +
                                "ALTER TABLE mytable rename COLUMN l to i;" +
                                "ROLLBACK; " +
                                "SELECT i From mytable; ");

                assertResults(statement, hasResult, count(0), count(0), count(1), count(0), count(0), data(row(27L)));
            }
        });
    }

    @Ignore("Drop conflicts with earlier insert in the same transaction")
    @Test
    public void testCreateInsertThenDropDoesntSelfLock() throws Exception {
        assertMemoryLeak(() -> {
            try (PGTestSetup test = new PGTestSetup()) {
                test.connection.setAutoCommit(false);
                Statement statement = test.statement;

                boolean hasResult =
                        statement.execute("CREATE TABLE mytable(l long);" +
                                "INSERT INTO mytable values(1); " +
                                "DROP TABLE mytable; ");

                assertResults(statement, hasResult, count(0), count(1), count(0));
            }
        });
    }

    @Test //running statements in block should create implicit transaction so first insert should be rolled back
    public void testCreateInsertThenErrorRollsBackFirstInsertAsPartOfImplicitTransaction() throws Exception {
        assertMemoryLeak(() -> {
            try (PGTestSetup test = new PGTestSetup()) {
                test.connection.setAutoCommit(false);
                Statement statement = test.statement;

                try {
                    statement.execute(
                            "CREATE TABLE test(l long,s string); " +
                                    "INSERT INTO test VALUES (20, 'z'); " +
                                    "DELETE FROM test; " +
                                    "INSERT INTO test VALUES (20, 'z');");
                } catch (PSQLException e) {
                    assertEquals("ERROR: unexpected token: FROM\n  Position: 79", e.getMessage());
                }

                boolean hasResult = statement.execute("select * from test; ");
                assertResults(statement, hasResult, Result.EMPTY);
            }
        });
    }

    @Test //running statements in block should create implicit transaction so first insert should be rolled back
    public void testCreateInsertThenErrorRollsBackFirstInsertAsPartOfImplicitTransactionOnTwoTables() throws Exception {
        assertMemoryLeak(() -> {
            try (PGTestSetup test = new PGTestSetup()) {
                test.connection.setAutoCommit(false);
                Statement statement = test.statement;

                try {
                    statement.execute("CREATE TABLE testA(l long,s string); " +
                            "CREATE TABLE testB(c char,i int); " +
                            "INSERT INTO testA VALUES (-1, 'z'); " +
                            "INSERT INTO testB VALUES ('a', 45); " +
                            "DELETE FROM testA; " +
                            "INSERT INTO testA VALUES (20, 'z');");
                } catch (PSQLException e) {
                    assertEquals("ERROR: unexpected token: FROM\n  Position: 151", e.getMessage());
                }

                boolean hasResult = statement.execute("select * from testA; select * from testB;");
                assertResults(statement, hasResult, Result.EMPTY, Result.EMPTY);
            }
        });
    }

    @Test
    public void testCreateMultiInsertSelectFromTableInBlock() throws Exception {
        assertMemoryLeak(() -> {
            try (PGTestSetup test = new PGTestSetup()) {
                Statement statement = test.statement;

                boolean hasResult = statement.execute(
                        "CREATE TABLE test(l long,s string); " +
                                "INSERT INTO test VALUES (1970, 'a'), (1971, 'b') ; " +
                                "SELECT l,s from test;");
                assertResults(statement, hasResult, Result.ZERO, count(2), data(row(1970L, "a"), row(1971L, "b")));
            }
        });
    }

    @Ignore("alter table throws error while trying to acquire lock taken by prior transactional insert")
    @Test //alter table isn't transactional so we commit transaction right before it
    public void testCreateNormalInsertThenAlterAddColumnTableThenRollbackLeavesNonEmptyTable() throws Exception {
        assertMemoryLeak(() -> {
            try (PGTestSetup test = new PGTestSetup()) {
                test.connection.setAutoCommit(false);
                Statement statement = test.statement;

                boolean hasResult =
                        statement.execute("CREATE TABLE mytable(l long); " +
                                "BEGIN; " +
                                "INSERT INTO mytable VALUES(27); " +
                                "ALTER TABLE mytable ADD COLUMN s string; " +
                                "ROLLBACK; " +
                                "SELECT * From mytable; ");

                assertResults(statement, hasResult, count(0), count(0), count(1), count(0), count(0), data(row(27L)));
            }
        });
    }

    @Ignore("Truncate table times out trying to acquire lock taken by earlier insert in the same transaction")
    @Test//truncate commits existing transaction and is non-transactional
    public void testCreateNormalInsertThenTruncateThenRollbackLeavesEmptyTable() throws Exception {
        assertMemoryLeak(() -> {
            try (PGTestSetup test = new PGTestSetup()) {
                test.connection.setAutoCommit(false);
                Statement statement = test.statement;

                boolean hasResult =
                        statement.execute("CREATE TABLE mytable(l long); " +
                                "BEGIN; " +
                                "INSERT INTO mytable VALUES(1); " +
                                "TRUNCATE TABLE mytable; " +
                                "ROLLBACK; " +
                                "SELECT * From mytable; ");

                assertResults(statement, hasResult, count(0), count(0), count(1),
                        count(0), count(0), empty());
            }
        });
    }

    @Test
    public void testCreateTableAsSelectReturnsRightInsertCount() throws Exception {
        assertMemoryLeak(() -> {
            try (PGTestSetup test = new PGTestSetup()) {
                Statement statement = test.statement;

                boolean hasResult = statement.execute("CREATE TABLE test as (select x from long_sequence(3)); " +
                        "SELECT * from test;");
                assertResults(statement, hasResult, count(3), data(row("1"), row("2"), row("3")));
            }
        });
    }

    @Ignore("Insert as select times out trying to acquire lock taken by earlier insert in the same transaction")
    @Test//insert as select is not transactional. It commits existing transaction and right after inserting data.
    public void testCreateTableInsertThenInsertAsSelectThenRollbackLeavesNonEmptyTable() throws Exception {
        assertMemoryLeak(() -> {
            try (PGTestSetup test = new PGTestSetup()) {
                test.connection.setAutoCommit(false);
                Statement statement = test.statement;

                boolean hasResult =
                        statement.execute("CREATE TABLE mytable(l long); " +
                                "BEGIN; " +
                                "INSERT INTO mytable VALUES(1); " +
                                "INSERT INTO mytable select x+1 from long_sequence(2); " +
                                "ROLLBACK; " +
                                "SELECT * From mytable; ");

                assertResults(statement, hasResult, count(0), count(0), count(1),
                        count(2), count(0), data(row(1L), row(2L), row(3L)));
            }
        });
    }

    @Test//test interleaved extended query execution they don't spill bind formats
    public void testDifferentExtendedQueriesExecutedInExtendedModeDontSpillFormats() throws Exception {
        assertMemoryLeak(() -> {
            try (PGWireServer server = createPGServer(2)) {
                try (Connection connection = getConnection(Mode.ExtendedForPrepared, false, -1);
                     Statement stmt = connection.createStatement()) {
                    connection.setAutoCommit(true);

                    boolean hasResult = stmt.execute("CREATE TABLE mytable(l int, s text); INSERT INTO mytable VALUES(53, 'z');");
                    assertResults(stmt, hasResult, zero(), one());

                    PreparedStatement pstmt = connection.prepareStatement("SELECT * FROM mytable");
                    hasResult = pstmt.execute();
                    assertResults(pstmt, hasResult, data(row(53L, "z")));
                    pstmt.close();
                }
            }

            try (PGWireServer server = createPGServer(2)) {
                try (Connection connection = getConnection(Mode.ExtendedForPrepared, true, -1);
                     Statement stmt = connection.createStatement()) {
                    connection.setAutoCommit(true);

                    PreparedStatement pstmt1 = connection.prepareStatement("SELECT l FROM mytable where 1=1");
                    boolean hasResult = pstmt1.execute();
                    assertResults(pstmt1, hasResult, data(row(53L)));
                }
            }
        });
    }

    @Ignore("Implicit transactions need to be implemented before enabling this test")
    @Test
    public void testImplicitTransactionIsCommitedAtEndOfBlock() throws Exception {
        assertMemoryLeak(() -> {
            try (PGTestSetup test = new PGTestSetup()) {
                test.connection.setAutoCommit(false);
                Statement statement = test.statement;

                boolean hasResult = statement.execute("CREATE TABLE mytable(l long); " +
                        "INSERT INTO mytable VALUES(1); "); //transaction should be committed right after insert
                assertResults(statement, hasResult, count(0), count(1));

                hasResult = statement.execute("ROLLBACK; select * from mytable;");
                assertResults(statement, hasResult, count(0), data(row(1L)));
            }
        });
    }

    @Test//edge case - run the same query with binary protocol in extended mode and then the same in query block
    public void testQueryExecutedInBatchModeDoesntUseCachedStatementBinaryFormat() throws Exception {
        assertMemoryLeak(() -> {
            try (PGWireServer server = createPGServer(2)) {
                try (Connection connection = getConnection(Mode.ExtendedForPrepared, false, 1);
                     Statement stmt = connection.createStatement()) {
                    connection.setAutoCommit(true);

                    boolean hasResult = stmt.execute("CREATE TABLE mytable(l int, s text); INSERT INTO mytable VALUES(33, 'x');");
                    assertResults(stmt, hasResult, zero(), one());

                    ((PgConnection) connection).setForceBinary(true);//force binary transfer for int column

                    PreparedStatement pstmt = connection.prepareStatement("SELECT * FROM mytable");
                    hasResult = pstmt.execute();
                    assertResults(pstmt, hasResult, data(row(33L, "x")));
                    pstmt.close();

                    hasResult = stmt.execute("SELECT * FROM mytable");
                    assertResults(stmt, hasResult, data(row(33L, "x")));
                }
            }
        });
    }

    @Test
    public void testRunBEGINWithSemicolonReturnsNextQueryResultOnly() throws Exception {
        assertMemoryLeak(() -> {
            try (PGTestSetup test = new PGTestSetup()) {
                Statement statement = test.statement;
                boolean hasResult = statement.execute("BEGIN; select 2");
                assertResults(statement, hasResult, Result.ZERO, data(row(2L)));
            }
        });
    }

    @Test
    public void testRunBEGINWithoutSemicolonReturnsNoResult() throws Exception {
        assertMemoryLeak(() -> {
            try (PGTestSetup test = new PGTestSetup()) {
                Statement statement = test.statement;
                boolean hasResult = statement.execute("BEGIN");
                assertResults(statement, hasResult, Result.ZERO);
            }
        });
    }

    @Test
    public void testRunBlockWithCommentAtTheEnd() throws Exception {
        assertMemoryLeak(() -> {
            try (PGTestSetup test = new PGTestSetup()) {
                Statement statement = test.statement;
                boolean hasResult = statement.execute("select 1;;/*comment*/");

                assertResults(statement, hasResult, data(row(1)));
            }
        });
    }

    @Test
    public void testRunBlockWithCreateInsertSelectDropReturnsSelectResult() throws Exception {
        assertMemoryLeak(() -> {
            try (PGTestSetup test = new PGTestSetup()) {
                Statement statement = test.statement;

                boolean hasResult = statement.execute(
                        "CREATE TABLE TEST(l long, s string); " +
                                "INSERT INTO TEST VALUES (3, 'three'); " +
                                "SELECT * from TEST;" +
                                "DROP TABLE TEST;");
                assertResults(statement, hasResult, count(0), count(1),
                        data(row(3L, "three")), count(0));
            }
        });
    }

    @Test
    public void testRunBlockWithCreateInsertTruncateSelectReturnsNoResult() throws Exception {
        assertMemoryLeak(() -> {
            try (PGTestSetup test = new PGTestSetup()) {
                Statement statement = test.statement;

                boolean hasResult = statement.execute(
                        "CREATE TABLE TEST(l long, s string); " +
                                "INSERT INTO TEST VALUES (3, 'three'); /*some comment */" +
                                "TRUNCATE TABLE TEST;" +
                                "SELECT '1';");
                assertResults(statement, hasResult, count(0), count(1),
                        count(0), data(row("1")));
            }
        });
    }

    @Test
    public void testRunBlockWithEmptyQueryAtTheEnd() throws Exception {
        assertMemoryLeak(() -> {
            try (PGTestSetup test = new PGTestSetup()) {
                Statement statement = test.statement;
                boolean hasResult = statement.execute("select 1;;");

                assertResults(statement, hasResult, data(row(1)));
            }
        });
    }

    @Test
    public void testRunCLOSEWithSemicolonReturnsNextQueryResultOnly() throws Exception {
        assertMemoryLeak(() -> {
            try (PGTestSetup test = new PGTestSetup()) {
                Statement statement = test.statement;
                boolean hasResult = statement.execute("CLOSE ALL; select 6");
                assertResults(statement, hasResult, Result.ZERO, data(row(6L)));

                hasResult = statement.execute("CLOSE; select 7");
                assertResults(statement, hasResult, Result.ZERO, data(row(7L)));
            }
        });
    }

    @Test
    public void testRunCLOSEWithoutSemicolonReturnsNoResult() throws Exception {
        assertMemoryLeak(() -> {
            try (PGTestSetup test = new PGTestSetup()) {
                Statement statement = test.statement;
<<<<<<< HEAD
                statement.execute(
                        "CREATE TABLE testX(l long,ts timestamp); " +
                            "INSERT INTO testX VALUES(1990, 0); " +
                            "DROP TABLE testX;" +
                            "SELECT l from testX;");
            }
            catch (PSQLException e){
                assertEquals("ERROR: table does not exist [table=testX]\n  Position: 108", e.getMessage());
=======

                boolean hasResult = statement.execute("CLOSE");
                assertResults(statement, hasResult, Result.ZERO);

                hasResult = statement.execute("CLOSE;");
                assertResults(statement, hasResult, Result.ZERO);

                hasResult = statement.execute("CLOSE ALL");
                assertResults(statement, hasResult, Result.ZERO);

                hasResult = statement.execute("CLOSE ALL;");
                assertResults(statement, hasResult, Result.ZERO);

                hasResult = statement.execute("CLOSE XYZ");
                assertResults(statement, hasResult, Result.ZERO);

                hasResult = statement.execute("CLOSE XYZ;");
                assertResults(statement, hasResult, Result.ZERO);
>>>>>>> ef9f1a91
            }
        });
    }

    @Test
    public void testRunCOMMITWithSemicolonReturnsNextQueryResultOnly() throws Exception {
        assertMemoryLeak(() -> {
            try (PGTestSetup test = new PGTestSetup()) {
                Statement statement = test.statement;
                boolean hasResult = statement.execute("COMMIT; select 3");
                assertResults(statement, hasResult, Result.ZERO, data(row(3L)));
            }
        });
    }

    @Test
    public void testRunCOMMITWithoutSemicolonReturnsNoResult() throws Exception {
        assertMemoryLeak(() -> {
            try (PGTestSetup test = new PGTestSetup()) {
                Statement statement = test.statement;
                boolean hasResult = statement.execute("COMMIT TRANSACTION");
                assertResults(statement, hasResult, Result.ZERO);
            }
        });
    }

    @Test
    public void testRunDISCARDWithSemicolonReturnsNextQueryResultOnly() throws Exception {
        assertMemoryLeak(() -> {
            try (PGTestSetup test = new PGTestSetup()) {
                Statement statement = test.statement;
                boolean hasResult = statement.execute("DISCARD ALL; select 5");
                assertResults(statement, hasResult, Result.ZERO, data(row(5L)));
            }
        });
    }

    @Test
    public void testRunDISCARDWithoutSemicolonReturnsNoResult() throws Exception {
        assertMemoryLeak(() -> {
            try (PGTestSetup test = new PGTestSetup()) {
                Statement statement = test.statement;

                boolean hasResult = statement.execute("DISCARD");
                assertResults(statement, hasResult, Result.ZERO);

                hasResult = statement.execute("DISCARD;");
                assertResults(statement, hasResult, Result.ZERO);

                hasResult = statement.execute("DISCARD ALL");
                assertResults(statement, hasResult, Result.ZERO);

                hasResult = statement.execute("DISCARD PLANS");
                assertResults(statement, hasResult, Result.ZERO);

                hasResult = statement.execute("DISCARD SEQUENCES");
                assertResults(statement, hasResult, Result.ZERO);

                hasResult = statement.execute("DISCARD TEMPORARY");
                assertResults(statement, hasResult, Result.ZERO);

                hasResult = statement.execute("DISCARD TEMP");
                assertResults(statement, hasResult, Result.ZERO);
            }
        });
    }

    @Test
    public void testRunPgLockTwice() throws Exception {
        assertMemoryLeak(() -> {
            try (PGTestSetup test = new PGTestSetup()) {
                try (Statement statement = test.connection.createStatement()) {
                    boolean result = statement.execute("SELECT pg_advisory_unlock_all(); CREATE TABLE test( l long); INSERT INTO test VALUES(1);");
                    assertResults(statement, result, data(row((String) null)), count(0), count(1));

                    test.connection.setAutoCommit(false);
                    PreparedStatement pStmt = test.connection.prepareStatement("select * from test;");
                    result = pStmt.execute();
                    assertResults(pStmt, result, data(row(1L)));
                    test.connection.rollback();

                    result = statement.execute("SELECT pg_advisory_unlock_all();\n" +
                            "CLOSE ALL;\n" +
                            "UNLISTEN *;\n" +
                            "RESET ALL;");
                    assertResults(statement, result, data(row((String) null)), count(0), count(0), count(0));
                }
            }
        });
    }

    @Test
    public void testRunRESETWithSemicolonReturnsNextQueryResultOnly() throws Exception {
        assertMemoryLeak(() -> {
            try (PGTestSetup test = new PGTestSetup()) {
                Statement statement = test.statement;
                boolean hasResult = statement.execute("RESET configuration_parameter; select 10");
                assertResults(statement, hasResult, Result.ZERO, data(row(10L)));

                hasResult = statement.execute("RESET ALL; select 11");
                assertResults(statement, hasResult, Result.ZERO, data(row(11L)));
            }
        });
    }

    @Test
    public void testRunRESETWithoutSemicolonReturnsNoResult() throws Exception {
        assertMemoryLeak(() -> {
            try (PGTestSetup test = new PGTestSetup()) {
                Statement statement = test.statement;

                boolean hasResult = statement.execute("RESET config_param");
                assertResults(statement, hasResult, Result.ZERO);

                hasResult = statement.execute("RESET config_param;");
                assertResults(statement, hasResult, Result.ZERO);

                hasResult = statement.execute("RESET ALL");
                assertResults(statement, hasResult, Result.ZERO);

                hasResult = statement.execute("RESET ALL;");
                assertResults(statement, hasResult, Result.ZERO);
            }
        });
    }

    @Test
    public void testRunROLLBACKWithSemicolonReturnsNextQueryResultOnly() throws Exception {
        assertMemoryLeak(() -> {
            try (PGTestSetup test = new PGTestSetup()) {
                Statement statement = test.statement;
                boolean hasResult = statement.execute("ROLLBACK TRANSACTION; select 4");
                assertResults(statement, hasResult, Result.ZERO, data(row(4L)));
            }
        });
    }

    @Test
    public void testRunROLLBACKWithoutSemicolonReturnsNoResult() throws Exception {
        assertMemoryLeak(() -> {
            try (PGTestSetup test = new PGTestSetup()) {
                Statement statement = test.statement;
                boolean hasResult = statement.execute("ROLLBACK");
                assertResults(statement, hasResult, Result.ZERO);
            }
        });
    }

    @Test
    public void testRunSETWithSemicolonReturnsNextQueryResultOnly() throws Exception {
        assertMemoryLeak(() -> {
            try (PGTestSetup test = new PGTestSetup()) {
                Statement statement = test.statement;
                boolean hasResult = statement.execute("SET a = 'b'; select 1");
                assertResults(statement, hasResult, Result.ZERO, data(row(1L)));
            }
        });
    }

    @Test
    public void testRunSETWithoutSemicolonReturnsNoResult() throws Exception {
        assertMemoryLeak(() -> {
            try (PGTestSetup test = new PGTestSetup()) {
                Statement statement = test.statement;
                boolean hasResult = statement.execute("SET a = 'b'");
                assertResults(statement, hasResult, Result.ZERO);
            }
        });
    }

    @Test
    public void testRunSeveralQueriesInSingleBlockStatementReturnsAllSelectResultsInOrder() throws Exception {
        assertMemoryLeak(() -> {
            try (PGTestSetup test = new PGTestSetup()) {

                boolean hasResult = test.statement.execute(
                        "create table test(l long, s string);" +
                                "insert into test values(1, 'a');" +
                                "insert into test values(2, 'b');" +
                                "select * from test;");

                assertResults(test.statement, hasResult, Result.ZERO, count(1), count(1),
                        data(row(1L, "a"), row(2L, "b")));
            }
        });
    }

    @Test
    public void testRunSingleBlockStatementExecutesQueriesButIgnoresEmptyStatementsAndComments() throws Exception {
        assertMemoryLeak(() -> {
            try (PGTestSetup test = new PGTestSetup()) {
                Statement statement = test.statement;
                boolean hasResult = statement.execute("select 1;;/*multiline comment */;--single line comment\n;select 2;");

                assertResults(statement, hasResult, data(row(1)), data(row(2)));
            }
        });
    }

    @Test
    public void testRunSingleCommandWithWhitespaceOnlyProducesNoResult() throws Exception {
        assertMemoryLeak(() -> {
            try (PGTestSetup test = new PGTestSetup()) {
                Statement statement = test.statement;
                boolean hasResult = statement.execute("   \n \t");
                assertResults(statement, hasResult);
            }
        });
    }

    @Test
    public void testRunSingleEmptyCommandProducesNoResult() throws Exception {
        assertMemoryLeak(() -> {
            try (PGTestSetup test = new PGTestSetup()) {
                Statement statement = test.statement;
                boolean hasResult = statement.execute("");

                assertResults(statement, hasResult);
            }
        });
    }

    @Test
    public void testRunSingleSelectCommandWithMultiLineCommentAtEndReturnsRow() throws Exception {
        assertMemoryLeak(() -> {
            try (PGTestSetup test = new PGTestSetup()) {
                Statement statement = test.statement;
                boolean hasResult = statement.execute("select  'hello11' /* end comment*/");
                assertResults(statement, hasResult, data(row("hello11")));
            }
        });
    }

    @Test
    public void testRunSingleSelectCommandWithMultiLineCommentAtStartReturnsRow() throws Exception {
        assertMemoryLeak(() -> {
            try (PGTestSetup test = new PGTestSetup()) {
                Statement statement = test.statement;
                boolean hasResult = statement.execute("/* comment here */ select  'hello9'");
                assertResults(statement, hasResult, data(row("hello9")));
            }
        });
    }

    @Test
    public void testRunSingleSelectCommandWithMultiLineCommentInTheMiddleReturnsRow() throws Exception {
        assertMemoryLeak(() -> {
            try (PGTestSetup test = new PGTestSetup()) {
                Statement statement = test.statement;
                boolean hasResult = statement.execute(" select /* comment here */ 'hello10'");
                assertResults(statement, hasResult, data(row("hello10")));
            }
        });
    }

    @Test
    public void testRunSingleSelectCommandWithSemicolonAtTheEndReturnsRow() throws Exception {
        assertMemoryLeak(() -> {
            try (PGTestSetup test = new PGTestSetup()) {
                Statement statement = test.statement;
                boolean hasResult = statement.execute("select 'hello2';");
                assertResults(statement, hasResult, data(row("hello2")));
            }
        });
    }

    @Test
    public void testRunSingleSelectCommandWithSemicolonInAliasReturnsRow() throws Exception {
        assertMemoryLeak(() -> {
            try (PGTestSetup test = new PGTestSetup()) {
                Statement statement = test.statement;
                boolean hasResult = statement.execute("select 'hello3' as \"alias;\" ;");
                assertResults(statement, hasResult, data(row("hello3")));
            }
        });
    }

    @Test
    public void testRunSingleSelectCommandWithSemicolonInStringReturnsRow() throws Exception {
        assertMemoryLeak(() -> {
            try (PGTestSetup test = new PGTestSetup()) {
                Statement statement = test.statement;
                boolean hasResult = statement.execute("select 'hello4;select this_is_not_a_query()'");
                assertResults(statement, hasResult, data(row("hello4;select this_is_not_a_query()")));
            }
        });
    }

    @Test
    public void testRunSingleSelectCommandWithSingleLineCommentAtEndReturnsRow() throws Exception {
        assertMemoryLeak(() -> {
            try (PGTestSetup test = new PGTestSetup()) {
                Statement statement = test.statement;
                boolean hasResult = statement.execute("select  'hello7' -- end comment");
                assertResults(statement, hasResult, data(row("hello7")));
            }
        });
    }

    @Test
    public void testRunSingleSelectCommandWithSingleLineCommentAtStartReturnsRow() throws Exception {
        assertMemoryLeak(() -> {
            try (PGTestSetup test = new PGTestSetup()) {
                Statement statement = test.statement;
                boolean hasResult = statement.execute("-- comment \n select  'hello6'");
                assertResults(statement, hasResult, data(row("hello6")));
            }
        });
    }

    @Test
    public void testRunSingleSelectCommandWithSingleLineCommentInMiddleReturnsRow() throws Exception {
        assertMemoryLeak(() -> {
            try (PGTestSetup test = new PGTestSetup()) {
                Statement statement = test.statement;
                boolean hasResult = statement.execute("select -- comment \n 'hello5'");
                assertResults(statement, hasResult, data(row("hello5")));
            }
        });
    }

    @Test
    public void testRunSingleSelectCommandWithoutSemicolonAtTheEndReturnsRow() throws Exception {
        assertMemoryLeak(() -> {
            try (PGTestSetup test = new PGTestSetup()) {
                Statement statement = test.statement;
                boolean hasResult = statement.execute("select 'hello'");
                assertResults(statement, hasResult, data(row("hello")));
            }
        });
    }

    @Test
    public void testRunSingleSelectCommandWrappedInMultiLineCommentReturnsNoResult() throws Exception {
        assertMemoryLeak(() -> {
            try (PGTestSetup test = new PGTestSetup()) {
                Statement statement = test.statement;
                boolean hasResult = statement.execute("/* comment start select  'hello12' */");
                assertResults(statement, hasResult);
            }
        });
    }

    @Test
    public void testRunSingleSelectWrappedInSingleLineCommentAtEndReturnsNoResult() throws Exception {
        assertMemoryLeak(() -> {
            try (PGTestSetup test = new PGTestSetup()) {
                Statement statement = test.statement;
                boolean hasResult = statement.execute("-- commented out command select  'hello8'; ");
                assertResults(statement, hasResult);
            }
        });
    }

    @Test
    public void testRunUNLISTENWithSemicolonReturnsNextQueryResultOnly() throws Exception {
        assertMemoryLeak(() -> {
            try (PGTestSetup test = new PGTestSetup()) {
                Statement statement = test.statement;
                boolean hasResult = statement.execute("UNLISTEN channel_name; select 8");
                assertResults(statement, hasResult, Result.ZERO, data(row(8L)));

                hasResult = statement.execute("UNLISTEN *; select 9");
                assertResults(statement, hasResult, Result.ZERO, data(row(9L)));
            }
        });
    }

    @Test
    public void testRunUNLISTENWithoutSemicolonReturnsNoResult() throws Exception {
        assertMemoryLeak(() -> {
            try (PGTestSetup test = new PGTestSetup()) {
                Statement statement = test.statement;

                boolean hasResult = statement.execute("UNLISTEN some_channel");
                assertResults(statement, hasResult, Result.ZERO);

                hasResult = statement.execute("UNLISTEN some_channel;");
                assertResults(statement, hasResult, Result.ZERO);

                hasResult = statement.execute("UNLISTEN *");
                assertResults(statement, hasResult, Result.ZERO);

                hasResult = statement.execute("UNLISTEN *;");
                assertResults(statement, hasResult, Result.ZERO);
            }
        });
    }

    @Ignore("table reader can't see uncommitted writes")
    @Test
    public void testSelectCanSeePriorInsertInTheSameTransaction() throws Exception {
        assertMemoryLeak(() -> {
            try (PGTestSetup test = new PGTestSetup()) {
                test.connection.setAutoCommit(false);
                Statement statement = test.statement;

                boolean hasResult =
                        statement.execute("BEGIN; " +
                                "CREATE TABLE testA(l long,s string); " +
                                "INSERT INTO testA VALUES (50, 'z'); " +
                                "INSERT INTO testA VALUES (29, 'g'); " +
                                "SELECT * from testA;");

                assertResults(statement, hasResult, zero(), zero(),
                        count(1), count(1),
                        data(row(50L, "z"), row(29L, "g")));
            }
        });
    }

    @Test
    public void testShowTableInBlock() throws Exception {
        assertMemoryLeak(() -> {
            try (PGTestSetup test = new PGTestSetup()) {
                Statement statement = test.statement;

                boolean hasResult = statement.execute(
                        "SHOW TABLES; SELECT '15';");
                assertResults(statement, hasResult, Result.EMPTY, data(row(15L)));
            }
        });
    }


    //test when no earlier transaction nor begin/commit/rollback then block is wrapped in implicit transaction and committed at the end
    //test when there's rollback/commit in middle and rest is wrapped in transaction
    //test when there's error in the middle then implicit transaction is rolled back 

    //test when there's earlier transaction then block is not committed at the end 
    //test if there's begin in the middle then this piece of block is not committed
    //test if there's earlier transaction with commit or rollback then later begin includes lines wrapped in implicit transactions

    static Row row(Object... cols) {
        return new Row(cols);
    }

    static Result data(Row... rows) {
        return new Result(rows);
    }

    static Result count(int updatedRows) {
        return new Result(updatedRows);
    }

    static Result zero() {
        return Result.ZERO;
    }

    static Result one() {
        return Result.ONE;
    }

    static Result empty() {
        return Result.EMPTY;
    }

    private static void assertResults(Statement s, boolean hasFirstResult, Result... results) throws SQLException {
        if (results != null && results.length > 0) {

            if (results[0] != null) {
                try {
                    if (results[0].hasData()) {
                        assertTrue("Expected data in first result", hasFirstResult);
                        assertResultSet(s, results[0].rows);
                    } else {
                        assertFalse("Didn't expect data in first result", hasFirstResult);
                        assertEquals(results[0].updateCount, s.getUpdateCount());
                    }
                } catch (AssertionError ae) {
                    throw new AssertionError("Error asserting result#0 " + ae.getMessage(), ae);
                }
            }

            for (int i = 1; i < results.length; i++) {
                try {
                    if (results[i].hasData()) {
                        assertTrue("expected data in result", s.getMoreResults());
                        assertResultSet(s, results[i].rows);
                    } else {
                        assertFalse("didn't expect data in result #" + i, s.getMoreResults());
                        assertEquals("Expected update count", results[i].updateCount, s.getUpdateCount());
                    }
                } catch (AssertionError ae) {
                    throw new AssertionError("Error asserting result#" + i + " " + ae.getMessage(), ae);
                }
            }
        }

        //check there are no more results
        assertFalse("No more results expected", s.getMoreResults());
        assertEquals("No more results expected but got update count", -1, s.getUpdateCount());
    }

    private static void assertResultSet(Statement s, Row[] rows) throws SQLException {
        ResultSet set = s.getResultSet();

        for (int rownum = 0; rownum < rows.length; rownum++) {
            Row row = rows[rownum];
            assertTrue("result set should have row #" + rownum + " with data " + row, set.next());

            for (int colnum = 0; colnum < row.length(); colnum++) {
                Object col = row.get(colnum);
                try {
                    if (col instanceof String) {
                        assertEquals(col, set.getString(colnum + 1));
                    } else if (col instanceof Long) {
                        assertEquals(col, set.getLong(colnum + 1));
                    } else if (col instanceof Byte) {
                        assertEquals(col, set.getByte(colnum + 1));
                    } else if (col instanceof Short) {
                        assertEquals(col, set.getShort(colnum + 1));
                    } else if (col instanceof Double) {
                        assertEquals(col, set.getDouble(colnum + 1));
                    } else {
                        assertEquals(col, set.getObject(colnum + 1));
                    }
                } catch (AssertionError ae) {
                    throw new AssertionError("row#" + rownum + " col#" + colnum + " " + ae.getMessage());
                }
            }
        }

        int rowsLeft = 0;
        while (set.next()) {
            rowsLeft++;
        }

        assertEquals("No more rows expected!", 0, rowsLeft);
    }

    static class Row {
        Object[] cols;

        Row(Object... cols) {
            this.cols = cols;
        }

        @Override
        public String toString() {
            return "Row{" + Arrays.toString(cols) + '}';
        }

        Object get(int i) {
            return cols[i];
        }

        int length() {
            return cols.length;
        }
    }

    static class Result {
        //jdbc result with empty result set
        static final Result EMPTY = new Result();
        //jdbc result with no result set and update count = 0
        static final Result ZERO = new Result(0);
        //jdbc result with no result set and update count = 1
        static final Result ONE = new Result(1);

        Row[] rows;
        int updateCount;

        Result(Row... rows) {
            this.rows = rows;
        }

        Result(int updateCount) {
            this.updateCount = updateCount;
        }

        boolean hasData() {
            return rows != null;
        }
    }

    class PGTestSetup implements Closeable {
        final PGWireServer server;
        final Connection connection;
        final Statement statement;

        PGTestSetup(boolean useSimpleMode) throws SQLException {
            server = createPGServer(2);
            connection = getConnection(useSimpleMode, true);
            statement = connection.createStatement();
        }

        PGTestSetup(Mode mode, int prepareThreshold) throws SQLException {
            server = createPGServer(2);
            connection = getConnection(mode, true, prepareThreshold);
            statement = connection.createStatement();
        }

        PGTestSetup() throws SQLException {
            this(true);
        }

        @Override
        public void close() throws IOException {
            try {
                statement.close();
            } catch (SQLException e) {
                e.printStackTrace();
            }

            try {
                connection.close();
            } catch (SQLException e) {
                e.printStackTrace();
            }

            server.close();
        }
    }
}<|MERGE_RESOLUTION|>--- conflicted
+++ resolved
@@ -1075,16 +1075,6 @@
         assertMemoryLeak(() -> {
             try (PGTestSetup test = new PGTestSetup()) {
                 Statement statement = test.statement;
-<<<<<<< HEAD
-                statement.execute(
-                        "CREATE TABLE testX(l long,ts timestamp); " +
-                            "INSERT INTO testX VALUES(1990, 0); " +
-                            "DROP TABLE testX;" +
-                            "SELECT l from testX;");
-            }
-            catch (PSQLException e){
-                assertEquals("ERROR: table does not exist [table=testX]\n  Position: 108", e.getMessage());
-=======
 
                 boolean hasResult = statement.execute("CLOSE");
                 assertResults(statement, hasResult, Result.ZERO);
@@ -1103,7 +1093,6 @@
 
                 hasResult = statement.execute("CLOSE XYZ;");
                 assertResults(statement, hasResult, Result.ZERO);
->>>>>>> ef9f1a91
             }
         });
     }
