--- conflicted
+++ resolved
@@ -6676,8 +6676,6 @@
         });
     }
 
-<<<<<<< HEAD
-=======
     @Test
     public void testInsertStringWithEscapedQuote() throws Exception {
         assertWithPgServer(CONN_AWARE_ALL, (connection, binary) -> {
@@ -6722,7 +6720,6 @@
         });
     }
 
->>>>>>> b19d0ac0
     private PGWireServer.PGConnectionContextFactory createPGConnectionContextFactory(
             PGWireConfiguration conf,
             int workerCount,
