/*******************************************************************************
 *     ___                  _   ____  ____
 *    / _ \ _   _  ___  ___| |_|  _ \| __ )
 *   | | | | | | |/ _ \/ __| __| | | |  _ \
 *   | |_| | |_| |  __/\__ \ |_| |_| | |_) |
 *    \__\_\\__,_|\___||___/\__|____/|____/
 *
 *  Copyright (c) 2014-2019 Appsicle
 *  Copyright (c) 2019-2022 QuestDB
 *
 *  Licensed under the Apache License, Version 2.0 (the "License");
 *  you may not use this file except in compliance with the License.
 *  You may obtain a copy of the License at
 *
 *  http://www.apache.org/licenses/LICENSE-2.0
 *
 *  Unless required by applicable law or agreed to in writing, software
 *  distributed under the License is distributed on an "AS IS" BASIS,
 *  WITHOUT WARRANTIES OR CONDITIONS OF ANY KIND, either express or implied.
 *  See the License for the specific language governing permissions and
 *  limitations under the License.
 *
 ******************************************************************************/

package io.questdb.cutlass.pgwire;

import io.questdb.std.Os;
import io.questdb.std.Unsafe;
import org.junit.Assert;
import org.junit.Test;

import java.sql.Connection;
import java.sql.PreparedStatement;
import java.sql.Statement;

import static io.questdb.test.tools.TestUtils.assertEventually;

public class PGFlushQueryCacheTest extends BasePGTest {
    @Test
    public void testFlushQueryCache() throws Exception {
        assertMemoryLeak(() -> {
            try (
                    PGWireServer ignored = createPGServer(2);
                    Connection connection = getConnection(false, true);
                    Statement statement = connection.createStatement()
            ) {
                statement.executeUpdate("CREATE TABLE test\n" +
                        "AS(\n" +
                        "    SELECT\n" +
                        "        x id,\n" +
                        "        timestamp_sequence(0L, 100000L) ts\n" +
                        "    FROM long_sequence(1000) x)\n" +
                        "TIMESTAMP(ts)\n" +
                        "PARTITION BY DAY");

                long memInitial = Unsafe.getMemUsed();

                String sql = "SELECT *\n" +
                        "FROM test t1 JOIN test t2 \n" +
                        "ON t1.id = t2.id\n" +
                        "LIMIT 1";
                statement.execute(sql);

                long memAfterJoin = Unsafe.getMemUsed();
                Assert.assertTrue("Factory used for JOIN should allocate native memory", memAfterJoin > memInitial);

                statement.execute("SELECT flush_query_cache()");

                checkQueryCacheFlushed(memAfterJoin);
            }
        });
    }

    @Test
    public void testFlushUpdateCache() throws Exception {
        assertMemoryLeak(() -> {
            try (
                    PGWireServer ignored = createPGServer(2);
                    Connection connection = getConnection(false, true);
                    Statement statement = connection.createStatement()
            ) {
                statement.executeUpdate("CREATE TABLE test\n" +
                        "AS(\n" +
                        "    SELECT\n" +
                        "        x id,\n" +
                        "        timestamp_sequence(0L, 100000L) ts\n" +
                        "    FROM long_sequence(1000) x)\n" +
                        "TIMESTAMP(ts)\n" +
                        "PARTITION BY DAY");

                long memInitial = Unsafe.getMemUsed();

                String sql = "UPDATE test t1 set id = ? \n" +
                        "FROM test t2 \n" +
                        "WHERE t1.id = t2.id";

                try (PreparedStatement updateSt = connection.prepareStatement(sql)) {
                    updateSt.setLong(1, 1L);
                    updateSt.execute();
                }

<<<<<<< HEAD
                long memAfterJoin = Unsafe.getMemUsed();
                Assert.assertTrue("Factory used for JOIN should allocate native memory", memAfterJoin > memInitial);

                statement.execute("SELECT flush_query_cache()");

                checkQueryCacheFlushed(memAfterJoin);
=======
                // Sequence set to done before actual flush performed. We might have to try it a few times,
                // before memory usage drop is measured.
                assertEventually(() -> {
                    long memAfterFlush = Unsafe.getMemUsed();
                    Assert.assertTrue(
                            "flush_query_cache() should release native memory: " + memInitial + ", " + memAfterJoin + ", " + memAfterFlush,
                            memAfterFlush < memAfterJoin
                    );
                });
>>>>>>> becd91d7
            }
        });
    }

    private void checkQueryCacheFlushed(long memAfterJoin) {
        // Give max 30 seconds for the flush to execute
        long memAfterFlush = memAfterJoin;
        for (int i = 0; i < 1000 && memAfterFlush >= memAfterJoin; i++) {
            Os.sleep(30);
            memAfterFlush = Unsafe.getMemUsed();
        }

        if ( memAfterFlush >= memAfterJoin) {
            Assert.fail("flush_query_cache() should release native memory afterJoin:" + memAfterJoin + ", afterFlush:" + memAfterFlush);
        }
    }
}<|MERGE_RESOLUTION|>--- conflicted
+++ resolved
@@ -24,7 +24,6 @@
 
 package io.questdb.cutlass.pgwire;
 
-import io.questdb.std.Os;
 import io.questdb.std.Unsafe;
 import org.junit.Assert;
 import org.junit.Test;
@@ -99,38 +98,25 @@
                     updateSt.execute();
                 }
 
-<<<<<<< HEAD
                 long memAfterJoin = Unsafe.getMemUsed();
                 Assert.assertTrue("Factory used for JOIN should allocate native memory", memAfterJoin > memInitial);
 
                 statement.execute("SELECT flush_query_cache()");
 
-                checkQueryCacheFlushed(memAfterJoin);
-=======
-                // Sequence set to done before actual flush performed. We might have to try it a few times,
-                // before memory usage drop is measured.
-                assertEventually(() -> {
-                    long memAfterFlush = Unsafe.getMemUsed();
-                    Assert.assertTrue(
-                            "flush_query_cache() should release native memory: " + memInitial + ", " + memAfterJoin + ", " + memAfterFlush,
-                            memAfterFlush < memAfterJoin
-                    );
-                });
->>>>>>> becd91d7
+                checkQueryCacheFlushed(memInitial, memAfterJoin);
             }
         });
     }
 
-    private void checkQueryCacheFlushed(long memAfterJoin) {
-        // Give max 30 seconds for the flush to execute
-        long memAfterFlush = memAfterJoin;
-        for (int i = 0; i < 1000 && memAfterFlush >= memAfterJoin; i++) {
-            Os.sleep(30);
-            memAfterFlush = Unsafe.getMemUsed();
-        }
-
-        if ( memAfterFlush >= memAfterJoin) {
-            Assert.fail("flush_query_cache() should release native memory afterJoin:" + memAfterJoin + ", afterFlush:" + memAfterFlush);
-        }
+    private void checkQueryCacheFlushed(long memInitial, long memAfterJoin) {
+        // Sequence set to done before actual flush performed. We might have to try it a few times,
+        // before memory usage drop is measured.
+        assertEventually(() -> {
+            long memAfterFlush = Unsafe.getMemUsed();
+            Assert.assertTrue(
+                    "flush_query_cache() should release native memory: " + memInitial + ", " + memAfterJoin + ", " + memAfterFlush,
+                    memAfterFlush < memAfterJoin
+            );
+        });
     }
 }