/*******************************************************************************
 *     ___                  _   ____  ____
 *    / _ \ _   _  ___  ___| |_|  _ \| __ )
 *   | | | | | | |/ _ \/ __| __| | | |  _ \
 *   | |_| | |_| |  __/\__ \ |_| |_| | |_) |
 *    \__\_\\__,_|\___||___/\__|____/|____/
 *
 *  Copyright (c) 2014-2019 Appsicle
 *  Copyright (c) 2019-2022 QuestDB
 *
 *  Licensed under the Apache License, Version 2.0 (the "License");
 *  you may not use this file except in compliance with the License.
 *  You may obtain a copy of the License at
 *
 *  http://www.apache.org/licenses/LICENSE-2.0
 *
 *  Unless required by applicable law or agreed to in writing, software
 *  distributed under the License is distributed on an "AS IS" BASIS,
 *  WITHOUT WARRANTIES OR CONDITIONS OF ANY KIND, either express or implied.
 *  See the License for the specific language governing permissions and
 *  limitations under the License.
 *
 ******************************************************************************/

package io.questdb.cutlass.http;

import io.questdb.Metrics;
import io.questdb.TelemetryJob;
import io.questdb.cairo.CairoConfiguration;
import io.questdb.cairo.CairoEngine;
import io.questdb.cairo.DefaultTestCairoConfiguration;
import io.questdb.cairo.SqlJitMode;
import io.questdb.cairo.sql.SqlExecutionCircuitBreakerConfiguration;
import io.questdb.cutlass.http.processors.*;
import io.questdb.griffin.*;
import io.questdb.log.Log;
import io.questdb.log.LogFactory;
import io.questdb.mp.TestWorkerPool;
import io.questdb.mp.WorkerPool;
import io.questdb.std.FilesFacade;
import io.questdb.std.Misc;
import io.questdb.std.TestFilesFacadeImpl;
import io.questdb.std.datetime.microtime.MicrosecondClock;
import org.junit.rules.TemporaryFolder;

import java.util.concurrent.BrokenBarrierException;

import static io.questdb.test.tools.TestUtils.assertMemoryLeak;

public class HttpQueryTestBuilder {

    private static final Log LOG = LogFactory.getLog(HttpQueryTestBuilder.class);
    private String copyInputRoot;
    private FilesFacade filesFacade = new TestFilesFacadeImpl();
    private int jitMode = SqlJitMode.JIT_MODE_ENABLED;
    private long maxWriterWaitTimeout = 30_000L;
    private Metrics metrics;
    private MicrosecondClock microsecondClock;
    private QueryFutureUpdateListener queryFutureUpdateListener;
    private long queryTimeout = -1;
    private HttpServerConfigurationBuilder serverConfigBuilder;
    private SqlExecutionContextImpl sqlExecutionContext;
    private long startWriterWaitTimeout = 500;
    private boolean telemetry;
    private TemporaryFolder temp;
    private HttpRequestProcessorBuilder textImportProcessor;
    private int workerCount = 1;

    public SqlExecutionContextImpl getSqlExecutionContext() {
        return sqlExecutionContext;
    }

    public int getWorkerCount() {
        return this.workerCount;
    }

    public void run(HttpClientCode code) throws Exception {
        run(null, code);
    }

    public void run(CairoConfiguration configuration, HttpClientCode code) throws Exception {
        assertMemoryLeak(() -> {
            final String baseDir = temp.getRoot().getAbsolutePath();
            final DefaultHttpServerConfiguration httpConfiguration = serverConfigBuilder
                    .withBaseDir(baseDir)
                    .build();
            if (metrics == null) {
                metrics = Metrics.enabled();
            }

            final WorkerPool workerPool = new TestWorkerPool(workerCount, metrics);

            CairoConfiguration cairoConfiguration = configuration;
            if (cairoConfiguration == null) {
<<<<<<< HEAD
                cairoConfiguration = new DefaultTestCairoConfiguration(baseDir) {
=======
                cairoConfiguration = new DefaultCairoConfiguration(baseDir) {
                    @Override
                    public SqlExecutionCircuitBreakerConfiguration getCircuitBreakerConfiguration() {
                        return new DefaultSqlExecutionCircuitBreakerConfiguration() {
                            @Override
                            public long getTimeout() {
                                return queryTimeout > 0 ? queryTimeout : super.getTimeout();
                            }
                        };
                    }

>>>>>>> bd8fcffc
                    public FilesFacade getFilesFacade() {
                        return filesFacade;
                    }

                    @Override
                    public MicrosecondClock getMicrosecondClock() {
                        return microsecondClock != null ? microsecondClock : super.getMicrosecondClock();
                    }

                    @Override
                    public CharSequence getSqlCopyInputRoot() {
                        return copyInputRoot != null ? copyInputRoot : super.getSqlCopyInputRoot();
                    }

                    @Override
                    public int getSqlJitMode() {
                        return jitMode;
                    }

                    @Override
                    public long getWriterAsyncCommandBusyWaitTimeout() {
                        return startWriterWaitTimeout;
                    }

                    @Override
                    public long getWriterAsyncCommandMaxTimeout() {
                        return maxWriterWaitTimeout;
                    }

                    @Override
                    public boolean mangleTableDirNames() {
                        return false;
                    }
                };
            }
            try (
                    CairoEngine engine = new CairoEngine(cairoConfiguration, metrics);
                    HttpServer httpServer = new HttpServer(httpConfiguration, engine.getMessageBus(), metrics, workerPool)
            ) {
                TelemetryJob telemetryJob = null;
                if (telemetry) {
                    telemetryJob = new TelemetryJob(engine);
                }
                httpServer.bind(new HttpRequestProcessorFactory() {
                    @Override
                    public String getUrl() {
                        return HttpServerConfiguration.DEFAULT_PROCESSOR_URL;
                    }

                    @Override
                    public HttpRequestProcessor newInstance() {
                        return new StaticContentProcessor(httpConfiguration);
                    }
                });

                httpServer.bind(new HttpRequestProcessorFactory() {
                    @Override
                    public String getUrl() {
                        return "/upload";
                    }

                    @Override
                    public HttpRequestProcessor newInstance() {
                        return textImportProcessor != null ? textImportProcessor.create(
                                httpConfiguration.getJsonQueryProcessorConfiguration(),
                                engine,
                                workerPool.getWorkerCount()
                        ) : new TextImportProcessor(engine);
                    }
                });

                this.sqlExecutionContext = new SqlExecutionContextImpl(engine, workerCount) {
                    @Override
                    public QueryFutureUpdateListener getQueryFutureUpdateListener() {
                        return queryFutureUpdateListener != null ? queryFutureUpdateListener : QueryFutureUpdateListener.EMPTY;
                    }
                };

                httpServer.bind(new HttpRequestProcessorFactory() {
                    @Override
                    public String getUrl() {
                        return "/query";
                    }

                    @Override
                    public HttpRequestProcessor newInstance() {
                        return new JsonQueryProcessor(
                                httpConfiguration.getJsonQueryProcessorConfiguration(),
                                engine,
                                new SqlCompiler(engine),
                                sqlExecutionContext
                        );
                    }
                });

                httpServer.bind(new HttpRequestProcessorFactory() {
                    @Override
                    public String getUrl() {
                        return "/exp";
                    }

                    @Override
                    public HttpRequestProcessor newInstance() {
                        return new TextQueryProcessor(
                                httpConfiguration.getJsonQueryProcessorConfiguration(),
                                engine,
                                workerPool.getWorkerCount()
                        );
                    }
                });

                httpServer.bind(new HttpRequestProcessorFactory() {
                    @Override
                    public String getUrl() {
                        return "/chk";
                    }

                    @Override
                    public HttpRequestProcessor newInstance() {
                        return new TableStatusCheckProcessor(engine, httpConfiguration.getJsonQueryProcessorConfiguration());
                    }
                });

                httpServer.bind(new HttpRequestProcessorFactory() {
                    @Override
                    public String getUrl() {
                        return "/exec";
                    }

                    @Override
                    public HttpRequestProcessor newInstance() {
                        return new JsonQueryProcessor(httpConfiguration.getJsonQueryProcessorConfiguration(), engine, 1);
                    }
                });

                QueryCache.configure(httpConfiguration, metrics);

                workerPool.start(LOG);

                try {
                    code.run(engine);
                } finally {
                    workerPool.halt();

                    if (telemetryJob != null) {
                        Misc.free(telemetryJob);
                    }
                }
            }
        });
    }

    public HttpQueryTestBuilder withAlterTableMaxWaitTimeout(long maxWriterWaitTimeout) {
        this.maxWriterWaitTimeout = maxWriterWaitTimeout;
        return this;
    }

    public HttpQueryTestBuilder withAlterTableStartWaitTimeout(long startWriterWaitTimeout) {
        this.startWriterWaitTimeout = startWriterWaitTimeout;
        return this;
    }

    public HttpQueryTestBuilder withCopyInputRoot(String copyInputRoot) {
        this.copyInputRoot = copyInputRoot;
        return this;
    }

    public HttpQueryTestBuilder withCustomTextImportProcessor(HttpRequestProcessorBuilder textQueryProcessor) {
        this.textImportProcessor = textQueryProcessor;
        return this;
    }

    public HttpQueryTestBuilder withFilesFacade(FilesFacade ff) {
        this.filesFacade = ff;
        return this;
    }

    public HttpQueryTestBuilder withHttpServerConfigBuilder(HttpServerConfigurationBuilder serverConfigBuilder) {
        this.serverConfigBuilder = serverConfigBuilder;
        return this;
    }

    public HttpQueryTestBuilder withJitMode(int jitMode) {
        this.jitMode = jitMode;
        return this;
    }

    public HttpQueryTestBuilder withMetrics(Metrics metrics) {
        this.metrics = metrics;
        return this;
    }

    public HttpQueryTestBuilder withMicrosecondClock(MicrosecondClock clock) {
        this.microsecondClock = clock;
        return this;
    }

    public HttpQueryTestBuilder withQueryFutureUpdateListener(QueryFutureUpdateListener queryFutureUpdateListener) {
        this.queryFutureUpdateListener = queryFutureUpdateListener;
        return this;
    }

    public HttpQueryTestBuilder withQueryTimeout(long queryTimeout) {
        this.queryTimeout = queryTimeout;
        return this;
    }

    public HttpQueryTestBuilder withTelemetry(boolean telemetry) {
        this.telemetry = telemetry;
        return this;
    }

    public HttpQueryTestBuilder withTempFolder(TemporaryFolder temp) {
        this.temp = temp;
        return this;
    }

    public HttpQueryTestBuilder withWorkerCount(int workerCount) {
        this.workerCount = workerCount;
        return this;
    }

    @FunctionalInterface
    public interface HttpClientCode {
        void run(CairoEngine engine) throws InterruptedException, SqlException, BrokenBarrierException;
    }

    @FunctionalInterface
    public interface HttpRequestProcessorBuilder {
        HttpRequestProcessor create(
                JsonQueryProcessorConfiguration configuration,
                CairoEngine engine,
                int workerCount
        );
    }
}<|MERGE_RESOLUTION|>--- conflicted
+++ resolved
@@ -92,10 +92,7 @@
 
             CairoConfiguration cairoConfiguration = configuration;
             if (cairoConfiguration == null) {
-<<<<<<< HEAD
                 cairoConfiguration = new DefaultTestCairoConfiguration(baseDir) {
-=======
-                cairoConfiguration = new DefaultCairoConfiguration(baseDir) {
                     @Override
                     public SqlExecutionCircuitBreakerConfiguration getCircuitBreakerConfiguration() {
                         return new DefaultSqlExecutionCircuitBreakerConfiguration() {
@@ -105,8 +102,6 @@
                             }
                         };
                     }
-
->>>>>>> bd8fcffc
                     public FilesFacade getFilesFacade() {
                         return filesFacade;
                     }
