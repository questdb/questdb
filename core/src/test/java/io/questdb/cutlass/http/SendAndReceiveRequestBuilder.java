/*******************************************************************************
 *     ___                  _   ____  ____
 *    / _ \ _   _  ___  ___| |_|  _ \| __ )
 *   | | | | | | |/ _ \/ __| __| | | |  _ \
 *   | |_| | |_| |  __/\__ \ |_| |_| | |_) |
 *    \__\_\\__,_|\___||___/\__|____/|____/
 *
 *  Copyright (c) 2014-2019 Appsicle
 *  Copyright (c) 2019-2020 QuestDB
 *
 *  Licensed under the Apache License, Version 2.0 (the "License");
 *  you may not use this file except in compliance with the License.
 *  You may obtain a copy of the License at
 *
 *  http://www.apache.org/licenses/LICENSE-2.0
 *
 *  Unless required by applicable law or agreed to in writing, software
 *  distributed under the License is distributed on an "AS IS" BASIS,
 *  WITHOUT WARRANTIES OR CONDITIONS OF ANY KIND, either express or implied.
 *  See the License for the specific language governing permissions and
 *  limitations under the License.
 *
 ******************************************************************************/

package io.questdb.cutlass.http;

import io.questdb.log.Log;
import io.questdb.log.LogFactory;
import io.questdb.network.NetworkFacade;
import io.questdb.network.NetworkFacadeImpl;
import io.questdb.std.Chars;
import io.questdb.std.IntList;
import io.questdb.std.Unsafe;
import io.questdb.std.str.ByteSequence;
import io.questdb.test.tools.TestUtils;
import org.junit.Assert;

import java.io.BufferedOutputStream;
import java.io.File;
import java.io.FileOutputStream;
import java.io.IOException;
import java.nio.charset.StandardCharsets;
import java.util.concurrent.BrokenBarrierException;

public class SendAndReceiveRequestBuilder {
    public final static String RequestHeaders = "Host: localhost:9000\r\n" +
            "Connection: keep-alive\r\n" +
            "Accept: */*\r\n" +
            "X-Requested-With: XMLHttpRequest\r\n" +
            "User-Agent: Mozilla/5.0 (Windows NT 10.0; Win64; x64) AppleWebKit/537.36 (KHTML, like Gecko) Chrome/78.0.3904.87 Safari/537.36\r\n" +
            "Sec-Fetch-Site: same-origin\r\n" +
            "Sec-Fetch-Mode: cors\r\n" +
            "Referer: http://localhost:9000/index.html\r\n" +
            "Accept-Encoding: gzip, deflate, br\r\n" +
            "Accept-Language: en-GB,en-US;q=0.9,en;q=0.8\r\n" +
            "\r\n";
    public final static String ResponseHeaders =
            "HTTP/1.1 200 OK\r\n" +
                    "Server: questDB/1.0\r\n" +
                    "Date: Thu, 1 Jan 1970 00:00:00 GMT\r\n" +
                    "Transfer-Encoding: chunked\r\n" +
                    "Content-Type: application/json; charset=utf-8\r\n" +
                    "Keep-Alive: timeout=5, max=10000\r\n" +
                    "\r\n";

    private static final Log LOG = LogFactory.getLog(SendAndReceiveRequestBuilder.class);
    private NetworkFacade nf = NetworkFacadeImpl.INSTANCE;
    private long pauseBetweenSendAndReceive;
    private boolean printOnly;
    private boolean expectDisconnect;
    private int requestCount = 1;
    private int compareLength = -1;
    private int maxWaitTimeoutMs = 5000;

    public void execute(
            String request,
            CharSequence response
    ) throws InterruptedException {
        final long fd = nf.socketTcp(true);
        nf.configureNoLinger(fd);
        try {
            long sockAddr = nf.sockaddr("127.0.0.1", 9001);
            try {
                Assert.assertTrue(fd > -1);
                long ret = nf.connect(fd, sockAddr);
                if (ret != 0) {
                    Assert.fail("could not connect: " + nf.errno());
                }
                Assert.assertEquals(0, nf.setTcpNoDelay(fd, true));
                if (!expectDisconnect) {
                    NetworkFacadeImpl.INSTANCE.configureNonBlocking(fd);
                }

                executeWithSocket(request, response, fd);
            } finally {
                nf.freeSockAddr(sockAddr);
            }
        } finally {
            nf.close(fd);
        }
    }

    private void executeWithSocket(String request, CharSequence response, long fd) throws InterruptedException {
        final int len = Math.max(response.length(), request.length()) * 2;
        long ptr = Unsafe.malloc(len);
        try {
            for (int j = 0; j < requestCount; j++) {
                executeExplicit(request, fd, response, len, ptr, null);
            }
        } finally {
            Unsafe.free(ptr, len);
        }
    }

    public void executeExplicit(String request, long fd, CharSequence expectedResponse, final int len, long ptr, HttpClientStateListener listener) throws InterruptedException {
        long timestamp = System.currentTimeMillis();
        int sent = 0;
        int reqLen = request.length();
        Chars.asciiStrCpy(request, reqLen, ptr);
        while (sent < reqLen) {
            int n = nf.send(fd, ptr + sent, reqLen - sent);
            Assert.assertTrue(n > -1);
            sent += n;
        }

        if (pauseBetweenSendAndReceive > 0) {
            Thread.sleep(pauseBetweenSendAndReceive);
        }
        // receive response
        final int expectedToReceive = expectedResponse.length();
        int received = 0;
        if (printOnly) {
            System.out.println("expected");
            System.out.println(expectedResponse);
        }

        boolean disconnected = false;
        boolean timeoutExpired = false;
        IntList receivedByteList = new IntList(expectedToReceive);
        while (received < expectedToReceive) {
            int n = nf.recv(fd, ptr + received, len - received);
            if (n > 0) {
                for (int i = 0; i < n; i++) {
                    receivedByteList.add(Unsafe.getUnsafe().getByte(ptr + received + i) & 0xff);
                }
                received += n;
                if (null != listener) {
                    listener.onReceived(received);
                }
            } else if (n < 0) {
                LOG.error().$("server disconnected").$();
                disconnected = true;
                break;
            } else {
                if (System.currentTimeMillis() - timestamp > maxWaitTimeoutMs) {
                    timeoutExpired = true;
                    break;
                } else {
                    Thread.sleep(10);
                }
            }
        }
        byte[] receivedBytes = new byte[receivedByteList.size()];
        for (int i = 0; i < receivedByteList.size(); i++) {
            receivedBytes[i] = (byte) receivedByteList.getQuick(i);
        }

        // TODO
        try (BufferedOutputStream os = new BufferedOutputStream(new FileOutputStream(new File("/tmp/test")))) {
            os.write(receivedBytes);
        } catch (IOException ex) {

        }

        String actual = new String(receivedBytes, StandardCharsets.UTF_8);
        if (!printOnly) {
            if (expectedResponse instanceof ByteSequence) {
                Assert.assertEquals(expectedResponse.length(), receivedBytes.length);
                for (int n = 0; n < receivedBytes.length; n++) {
                    Assert.assertEquals(receivedBytes[n], ((ByteSequence) expectedResponse).byteAt(n));
                }
            } else {
                String expected = expectedResponse.toString();
                if (compareLength > 0) {
                    expected = expected.substring(0, Math.min(compareLength, expected.length()) - 1);
                    actual = actual.length() > 0 ? actual.substring(0, Math.min(compareLength, actual.length()) - 1) : actual;
                }
                TestUtils.assertEquals(disconnected ? "Server disconnected" : null, expected, actual);
            }
<<<<<<< HEAD
            TestUtils.assertEquals(disconnected ? "Server disconnected" : null, expected, actual);

=======
>>>>>>> b2f6f4c5
        } else {
            System.out.println("actual");
            System.out.println(actual);
        }

        if (disconnected && !expectDisconnect) {
            LOG.error().$("disconnected?").$();
            Assert.fail();
        }

        if (timeoutExpired) {
            LOG.error().$("timeout expired").$();
            Assert.fail();
        }
    }

    public String executeUntilDisconnect(String request, long fd, final int len, long ptr, HttpClientStateListener listener) throws InterruptedException {
        withExpectDisconnect(true);
        long timestamp = System.currentTimeMillis();
        int sent = 0;
        int reqLen = request.length();
        Chars.asciiStrCpy(request, reqLen, ptr);
        while (sent < reqLen) {
            int n = nf.send(fd, ptr + sent, reqLen - sent);
            Assert.assertTrue(n > -1);
            sent += n;
        }

        if (pauseBetweenSendAndReceive > 0) {
            Thread.sleep(pauseBetweenSendAndReceive);
        }

        boolean disconnected = false;
        boolean timeoutExpired = false;
        int received = 0;
        IntList receivedByteList = new IntList();
        while (!disconnected) {
            int n = nf.recv(fd, ptr + received, len - received);
            if (n > 0) {
                for (int i = 0; i < n; i++) {
                    receivedByteList.add(Unsafe.getUnsafe().getByte(ptr + received + i));
                }
                received += n;
                if (null != listener) {
                    listener.onReceived(received);
                }
            } else if (n < 0) {
                LOG.error().$("server disconnected").$();
                disconnected = true;
                listener.onClosed();
                break;
            } else {
                if (System.currentTimeMillis() - timestamp > maxWaitTimeoutMs) {
                    timeoutExpired = true;
                    break;
                } else {
                    Thread.sleep(10);
                }
            }
        }
        byte[] receivedBytes = new byte[receivedByteList.size()];
        for (int i = 0; i < receivedByteList.size(); i++) {
            receivedBytes[i] = (byte) receivedByteList.getQuick(i);
        }

        String actual = new String(receivedBytes, StandardCharsets.UTF_8);
        if (printOnly) {
            System.out.println("actual");
            System.out.println(actual);
        }

        if (timeoutExpired) {
            LOG.error().$("timeout expired").$();
            Assert.fail();
        }

        return actual;
    }

    public void executeWithStandardHeaders(
            String request,
            String response
    ) throws InterruptedException {
        execute(request + RequestHeaders, ResponseHeaders + response);
    }

    public void executeMany(RequestAction action) throws InterruptedException, BrokenBarrierException {
        final long fd = nf.socketTcp(true);
        nf.configureNoLinger(fd);
        try {
            long sockAddr = nf.sockaddr("127.0.0.1", 9001);
            Assert.assertTrue(fd > -1);
            long ret = nf.connect(fd, sockAddr);
            if (ret != 0) {
                Assert.fail("could not connect: " + nf.errno());
            }
            Assert.assertEquals(0, nf.setTcpNoDelay(fd, true));
            if (!expectDisconnect) {
                NetworkFacadeImpl.INSTANCE.configureNonBlocking(fd);
            }

            try {
                RequestExecutor executor = new RequestExecutor() {
                    @Override
                    public void executeWithStandardHeaders(String request, String response) throws InterruptedException {
                        executeWithSocket(request + RequestHeaders, ResponseHeaders + response, fd);
                    }

                    @Override
                    public void execute(String request, String response) throws InterruptedException {
                        executeWithSocket(request, response, fd);
                    }
                };

                action.run(executor);
            } finally {
                nf.freeSockAddr(sockAddr);
            }
        } finally {
            nf.close(fd);
        }
    }

    public SendAndReceiveRequestBuilder withCompareLength(int compareLength) {
        this.compareLength = compareLength;
        return this;
    }

    public SendAndReceiveRequestBuilder withExpectDisconnect(boolean expectDisconnect) {
        this.expectDisconnect = expectDisconnect;
        return this;
    }

    public SendAndReceiveRequestBuilder withNetworkFacade(NetworkFacade nf) {
        this.nf = nf;
        return this;
    }

    public SendAndReceiveRequestBuilder withPauseBetweenSendAndReceive(long pauseBetweenSendAndReceive) {
        this.pauseBetweenSendAndReceive = pauseBetweenSendAndReceive;
        return this;
    }

    public SendAndReceiveRequestBuilder withPrintOnly(boolean printOnly) {
        this.printOnly = printOnly;
        return this;
    }

    public SendAndReceiveRequestBuilder withRequestCount(int requestCount) {
        this.requestCount = requestCount;
        return this;
    }

    public SendAndReceiveRequestBuilder withMaxTimeout(int maxTimeout) {
        this.maxWaitTimeoutMs = maxTimeout;
        return this;
    }

    @FunctionalInterface
    public interface RequestAction {
        void run(RequestExecutor executor) throws InterruptedException, BrokenBarrierException;
    }

    public interface RequestExecutor {
        void executeWithStandardHeaders(
                String request,
                String response
        ) throws InterruptedException;

        void execute(
                String request,
                String response
        ) throws InterruptedException;
    }
}<|MERGE_RESOLUTION|>--- conflicted
+++ resolved
@@ -187,11 +187,6 @@
                 }
                 TestUtils.assertEquals(disconnected ? "Server disconnected" : null, expected, actual);
             }
-<<<<<<< HEAD
-            TestUtils.assertEquals(disconnected ? "Server disconnected" : null, expected, actual);
-
-=======
->>>>>>> b2f6f4c5
         } else {
             System.out.println("actual");
             System.out.println(actual);
