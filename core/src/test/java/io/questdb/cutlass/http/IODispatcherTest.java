/*******************************************************************************
 *     ___                  _   ____  ____
 *    / _ \ _   _  ___  ___| |_|  _ \| __ )
 *   | | | | | | |/ _ \/ __| __| | | |  _ \
 *   | |_| | |_| |  __/\__ \ |_| |_| | |_) |
 *    \__\_\\__,_|\___||___/\__|____/|____/
 *
 *  Copyright (c) 2014-2019 Appsicle
 *  Copyright (c) 2019-2020 QuestDB
 *
 *  Licensed under the Apache License, Version 2.0 (the "License");
 *  you may not use this file except in compliance with the License.
 *  You may obtain a copy of the License at
 *
 *  http://www.apache.org/licenses/LICENSE-2.0
 *
 *  Unless required by applicable law or agreed to in writing, software
 *  distributed under the License is distributed on an "AS IS" BASIS,
 *  WITHOUT WARRANTIES OR CONDITIONS OF ANY KIND, either express or implied.
 *  See the License for the specific language governing permissions and
 *  limitations under the License.
 *
 ******************************************************************************/

package io.questdb.cutlass.http;

import io.questdb.cairo.*;
import io.questdb.cairo.security.AllowAllCairoSecurityContext;
import io.questdb.cairo.sql.Record;
import io.questdb.cutlass.NetUtils;
<<<<<<< HEAD
import io.questdb.cutlass.http.processors.JsonQueryProcessor;
import io.questdb.cutlass.http.processors.StaticContentProcessor;
import io.questdb.cutlass.http.processors.TextImportProcessor;
=======
import io.questdb.cutlass.http.processors.*;
import io.questdb.griffin.DefaultSqlInterruptorConfiguration;
import io.questdb.griffin.SqlInterruptorConfiguration;
>>>>>>> 891c3c13
import io.questdb.griffin.engine.functions.test.TestLatchedCounterFunctionFactory;
import io.questdb.log.Log;
import io.questdb.log.LogFactory;
import io.questdb.mp.*;
import io.questdb.network.*;
import io.questdb.std.*;
import io.questdb.std.str.Path;
import io.questdb.std.str.StringSink;
import io.questdb.std.time.MillisecondClock;
import io.questdb.test.tools.TestUtils;
import org.jetbrains.annotations.NotNull;
import org.junit.Assert;
import org.junit.Rule;
import org.junit.Test;
import org.junit.rules.TemporaryFolder;

import java.util.concurrent.CountDownLatch;
import java.util.concurrent.atomic.AtomicBoolean;
import java.util.concurrent.atomic.AtomicInteger;
import java.util.concurrent.locks.LockSupport;

import static io.questdb.test.tools.TestUtils.assertMemoryLeak;

public class IODispatcherTest {
    private static final Log LOG = LogFactory.getLog(IODispatcherTest.class);
    @Rule
    public TemporaryFolder temp = new TemporaryFolder();

    private long configuredMaxQueryResponseRowLimit = Long.MAX_VALUE;
    private static final RescheduleContext EmptyRescheduleContext = (retry) -> {
    };

    public static void createTestTable(CairoConfiguration configuration, int n) {
        try (TableModel model = new TableModel(configuration, "y", PartitionBy.NONE)) {
            model
                    .col("j", ColumnType.SYMBOL);
            CairoTestUtils.create(model);
        }

        try (TableWriter writer = new TableWriter(configuration, "y")) {
            for (int i = 0; i < n; i++) {
                TableWriter.Row row = writer.newRow();
                row.putSym(0, "ok\0ok");
                row.append();
            }
            writer.commit();
        }
    }

    @Test
    public void testBiasWrite() throws Exception {

        LOG.info().$("started testBiasWrite").$();

        assertMemoryLeak(() -> {

            SOCountDownLatch connectLatch = new SOCountDownLatch(1);
            SOCountDownLatch contextClosedLatch = new SOCountDownLatch(1);

            try (IODispatcher<HelloContext> dispatcher = IODispatchers.create(
                    new DefaultIODispatcherConfiguration() {
                        @Override
                        public int getInitialBias() {
                            return IODispatcherConfiguration.BIAS_WRITE;
                        }
                    },
                    (fd, dispatcher1) -> {
                        connectLatch.countDown();
                        return new HelloContext(fd, contextClosedLatch, dispatcher1);
                    }
            )) {
                AtomicBoolean serverRunning = new AtomicBoolean(true);
                SOCountDownLatch serverHaltLatch = new SOCountDownLatch(1);

                new Thread(() -> {
                    while (serverRunning.get()) {
                        dispatcher.run(0);
                        dispatcher.processIOQueue(
                                (operation, context) -> {
                                    if (operation == IOOperation.WRITE) {
                                        Assert.assertEquals(1024, Net.send(context.getFd(), context.buffer, 1024));
                                        context.dispatcher.disconnect(context);
                                    }
                                }
                        );
                    }
                    serverHaltLatch.countDown();
                }).start();


                long fd = Net.socketTcp(true);
                try {
                    long sockAddr = Net.sockaddr("127.0.0.1", 9001);
                    try {
                        Assert.assertTrue(fd > -1);
                        Assert.assertEquals(0, Net.connect(fd, sockAddr));

                        connectLatch.await();

                        long buffer = Unsafe.malloc(2048);
                        try {
                            Assert.assertEquals(1024, Net.recv(fd, buffer, 1024));
                        } finally {
                            Unsafe.free(buffer, 2048);
                        }


                        Assert.assertEquals(0, Net.close(fd));
                        LOG.info().$("closed [fd=").$(fd).$(']').$();

                        contextClosedLatch.await();

                        serverRunning.set(false);
                        serverHaltLatch.await();

                        Assert.assertEquals(0, dispatcher.getConnectionCount());
                    } finally {
                        Net.freeSockAddr(sockAddr);
                    }
                } finally {
                    Net.close(fd);
                }
            }
        });
    }

    @Test
    public void testConnectDisconnect() throws Exception {

        LOG.info().$("started testConnectDisconnect").$();

        assertMemoryLeak(() -> {
            HttpServerConfiguration httpServerConfiguration = new DefaultHttpServerConfiguration();

            SOCountDownLatch connectLatch = new SOCountDownLatch(1);
            SOCountDownLatch contextClosedLatch = new SOCountDownLatch(1);
            AtomicInteger closeCount = new AtomicInteger(0);

            try (IODispatcher<HttpConnectionContext> dispatcher = IODispatchers.create(
                    new DefaultIODispatcherConfiguration(),
                    new IOContextFactory<>() {
                        @Override
                        public HttpConnectionContext newInstance(long fd, IODispatcher<HttpConnectionContext> dispatcher1) {
                            connectLatch.countDown();
                            return new HttpConnectionContext(httpServerConfiguration.getHttpContextConfiguration()) {
                                @Override
                                public void close() {
                                    // it is possible that context is closed twice in error
                                    // when crashes occur put debug line here to see how many times
                                    // context is closed
                                    if (closeCount.incrementAndGet() == 1) {
                                        super.close();
                                        contextClosedLatch.countDown();
                                    }
                                }
                            }.of(fd, dispatcher1);
                        }
                    }
            )) {
                HttpRequestProcessorSelector selector = new HttpRequestProcessorSelector() {

                    @Override
                    public HttpRequestProcessor select(CharSequence url) {
                        return null;
                    }

                    @Override
                    public HttpRequestProcessor getDefaultProcessor() {
                        return new HttpRequestProcessor() {
                        };
                    }

                    @Override
                    public void close() {
                    }
                };

                AtomicBoolean serverRunning = new AtomicBoolean(true);
                SOCountDownLatch serverHaltLatch = new SOCountDownLatch(1);

                new Thread(() -> {

                    while (serverRunning.get()) {
                        dispatcher.run(0);
                        dispatcher.processIOQueue(
                                (operation, context) -> context.handleClientOperation(operation, selector, EmptyRescheduleContext)
                        );
                    }
                    serverHaltLatch.countDown();
                }).start();


                long fd = Net.socketTcp(true);
                try {
                    long sockAddr = Net.sockaddr("127.0.0.1", 9001);
                    try {
                        Assert.assertTrue(fd > -1);
                        Assert.assertEquals(0, Net.connect(fd, sockAddr));

                        connectLatch.await();

                        Assert.assertEquals(0, Net.close(fd));
                        LOG.info().$("closed [fd=").$(fd).$(']').$();

                        contextClosedLatch.await();

                        serverRunning.set(false);
                        serverHaltLatch.await();

                        Assert.assertEquals(0, dispatcher.getConnectionCount());
                    } finally {
                        Net.freeSockAddr(sockAddr);
                    }
                } finally {
                    Net.close(fd);
                }

                Assert.assertEquals(1, closeCount.get());
            }
        });
    }

    @Test
    public void testExistentCheckBadArg() throws Exception {
        testJsonQuery(
                20,
                "GET /chk?f=json&x=clipboard-1580645706714&_=1580598041784 HTTP/1.1\r\n" +
                        "Host: localhost:9000\r\n" +
                        "Connection: keep-alive\r\n" +
                        "Accept: */*\r\n" +
                        "X-Requested-With: XMLHttpRequest\r\n" +
                        "User-Agent: Mozilla/5.0 (Windows NT 10.0; Win64; x64) AppleWebKit/537.36 (KHTML, like Gecko) Chrome/79.0.3945.130 Safari/537.36\r\n" +
                        "Sec-Fetch-Site: same-origin\r\n" +
                        "Sec-Fetch-Mode: cors\r\n" +
                        "Referer: http://localhost:9000/index.html\r\n" +
                        "Accept-Encoding: gzip, deflate, br\r\n" +
                        "Accept-Language: en-GB,en-US;q=0.9,en;q=0.8\r\n" +
                        "Cookie: _ga=GA1.1.2124932001.1573824669; _gid=GA1.1.1731187971.1580598042\r\n" +
                        "\r\n",
                "HTTP/1.1 200 OK\r\n" +
                        "Server: questDB/1.0\r\n" +
                        "Date: Thu, 1 Jan 1970 00:00:00 GMT\r\n" +
                        "Transfer-Encoding: chunked\r\n" +
                        "Content-Type: text/plain; charset=utf-8\r\n" +
                        "\r\n" +
                        "14\r\n" +
                        "table name missing\r\n" +
                        "\r\n" +
                        "00\r\n" +
                        "\r\n"
        );
    }

    @Test
    public void testExistentCheckDoesNotExist() throws Exception {
        testJsonQuery(
                20,
                "GET /chk?f=json&j=clipboard-1580645706714&_=1580598041784 HTTP/1.1\r\n" +
                        "Host: localhost:9000\r\n" +
                        "Connection: keep-alive\r\n" +
                        "Accept: */*\r\n" +
                        "X-Requested-With: XMLHttpRequest\r\n" +
                        "User-Agent: Mozilla/5.0 (Windows NT 10.0; Win64; x64) AppleWebKit/537.36 (KHTML, like Gecko) Chrome/79.0.3945.130 Safari/537.36\r\n" +
                        "Sec-Fetch-Site: same-origin\r\n" +
                        "Sec-Fetch-Mode: cors\r\n" +
                        "Referer: http://localhost:9000/index.html\r\n" +
                        "Accept-Encoding: gzip, deflate, br\r\n" +
                        "Accept-Language: en-GB,en-US;q=0.9,en;q=0.8\r\n" +
                        "Cookie: _ga=GA1.1.2124932001.1573824669; _gid=GA1.1.1731187971.1580598042\r\n" +
                        "\r\n",
                "HTTP/1.1 200 OK\r\n" +
                        "Server: questDB/1.0\r\n" +
                        "Date: Thu, 1 Jan 1970 00:00:00 GMT\r\n" +
                        "Transfer-Encoding: chunked\r\n" +
                        "Content-Type: application/json\r\n" +
                        "Keep-Alive: timeout=5, max=10000\r\n" +
                        "\r\n" +
                        "1b\r\n" +
                        "{\"status\":\"Does not exist\"}\r\n" +
                        "00\r\n" +
                        "\r\n"
        );
    }

    @Test
    public void testExistentCheckExists() throws Exception {
        testJsonQuery(
                20,
                "GET /chk?f=json&j=x HTTP/1.1\r\n" +
                        "Host: localhost:9000\r\n" +
                        "Connection: keep-alive\r\n" +
                        "Accept: */*\r\n" +
                        "X-Requested-With: XMLHttpRequest\r\n" +
                        "User-Agent: Mozilla/5.0 (Windows NT 10.0; Win64; x64) AppleWebKit/537.36 (KHTML, like Gecko) Chrome/79.0.3945.130 Safari/537.36\r\n" +
                        "Sec-Fetch-Site: same-origin\r\n" +
                        "Sec-Fetch-Mode: cors\r\n" +
                        "Referer: http://localhost:9000/index.html\r\n" +
                        "Accept-Encoding: gzip, deflate, br\r\n" +
                        "Accept-Language: en-GB,en-US;q=0.9,en;q=0.8\r\n" +
                        "Cookie: _ga=GA1.1.2124932001.1573824669; _gid=GA1.1.1731187971.1580598042\r\n" +
                        "\r\n",
                "HTTP/1.1 200 OK\r\n" +
                        "Server: questDB/1.0\r\n" +
                        "Date: Thu, 1 Jan 1970 00:00:00 GMT\r\n" +
                        "Transfer-Encoding: chunked\r\n" +
                        "Content-Type: application/json\r\n" +
                        "Keep-Alive: timeout=5, max=10000\r\n" +
                        "\r\n" +
                        "13\r\n" +
                        "{\"status\":\"Exists\"}\r\n" +
                        "00\r\n" +
                        "\r\n"
        );
    }

    @Test
    public void testExistentCheckExistsPlain() throws Exception {
        testJsonQuery(
                20,
                "GET /chk?j=x HTTP/1.1\r\n" +
                        "Host: localhost:9000\r\n" +
                        "Connection: keep-alive\r\n" +
                        "Accept: */*\r\n" +
                        "X-Requested-With: XMLHttpRequest\r\n" +
                        "User-Agent: Mozilla/5.0 (Windows NT 10.0; Win64; x64) AppleWebKit/537.36 (KHTML, like Gecko) Chrome/79.0.3945.130 Safari/537.36\r\n" +
                        "Sec-Fetch-Site: same-origin\r\n" +
                        "Sec-Fetch-Mode: cors\r\n" +
                        "Referer: http://localhost:9000/index.html\r\n" +
                        "Accept-Encoding: gzip, deflate, br\r\n" +
                        "Accept-Language: en-GB,en-US;q=0.9,en;q=0.8\r\n" +
                        "Cookie: _ga=GA1.1.2124932001.1573824669; _gid=GA1.1.1731187971.1580598042\r\n" +
                        "\r\n",
                "HTTP/1.1 200 OK\r\n" +
                        "Server: questDB/1.0\r\n" +
                        "Date: Thu, 1 Jan 1970 00:00:00 GMT\r\n" +
                        "Transfer-Encoding: chunked\r\n" +
                        "Content-Type: text/plain; charset=utf-8\r\n" +
                        "\r\n" +
                        "08\r\n" +
                        "Exists\r\n" +
                        "\r\n" +
                        "00\r\n" +
                        "\r\n"
        );
    }

    @Test
    public void testHttpLong256AndCharImport() {
        // this script uploads text file:
        // 0x5c504ed432cb51138bcf09aa5e8a410dd4a1e204ef84bfed1be16dfba1b22060,a
        // 0x19f1df2c7ee6b464720ad28e903aeda1a5ad8780afc22f0b960827bd4fcf656d,b
        // 0x9e6e19637bb625a8ff3d052b7c2fe57dc78c55a15d258d77c43d5a9c160b0384,p
        // 0xcb9378977089c773c074045b20ede2cdcc3a6ff562f4e64b51b20c5205234525,w
        // 0xd23ae9b2e5c68caf2c5663af5ba27679dc3b3cb781c4dc698abbd17d63e32e9f,t

        final String uploadScript = ">504f5354202f696d703f666d743d6a736f6e266f76657277726974653d7472756520485454502f312e310d0a486f73743a206c6f63616c686f73743a393030300d0a436f6e6e656374696f6e3a206b6565702d616c6976650d0a436f6e74656e742d4c656e6774683a203534380d0a4163636570743a202a2f2a0d0a582d5265717565737465642d576974683a20584d4c48747470526571756573740d0a557365722d4167656e743a204d6f7a696c6c612f352e30202857696e646f7773204e542031302e303b2057696e36343b2078363429204170706c655765624b69742f3533372e333620284b48544d4c2c206c696b65204765636b6f29204368726f6d652f37362e302e333830392e313030205361666172692f3533372e33360d0a5365632d46657463682d4d6f64653a20636f72730d0a436f6e74656e742d547970653a206d756c7469706172742f666f726d2d646174613b20626f756e646172793d2d2d2d2d5765624b6974466f726d426f756e64617279386c75374239696e37567a5767614a4f0d0a4f726967696e3a20687474703a2f2f6c6f63616c686f73743a393030300d0a5365632d46657463682d536974653a2073616d652d6f726967696e0d0a526566657265723a20687474703a2f2f6c6f63616c686f73743a393030302f696e6465782e68746d6c0d0a4163636570742d456e636f64696e673a20677a69702c206465666c6174652c2062720d0a4163636570742d4c616e67756167653a20656e2d47422c656e2d55533b713d302e392c656e3b713d302e380d0a0d0a\n" +
                ">2d2d2d2d2d2d5765624b6974466f726d426f756e64617279386c75374239696e37567a5767614a4f0d0a436f6e74656e742d446973706f736974696f6e3a20666f726d2d646174613b206e616d653d2264617461223b2066696c656e616d653d2273616d706c652e637376220d0a436f6e74656e742d547970653a206170706c69636174696f6e2f766e642e6d732d657863656c0d0a0d0a3078356335303465643433326362353131333862636630396161356538613431306464346131653230346566383462666564316265313664666261316232323036302c610d0a3078313966316466326337656536623436343732306164323865393033616564613161356164383738306166633232663062393630383237626434666366363536642c620d0a3078396536653139363337626236323561386666336430353262376332666535376463373863353561313564323538643737633433643561396331363062303338342c700d0a3078636239333738393737303839633737336330373430343562323065646532636463633361366666353632663465363462353162323063353230353233343532352c770d0a3078643233616539623265356336386361663263353636336166356261323736373964633362336362373831633464633639386162626431376436336533326539662c740d0a0d0a2d2d2d2d2d2d5765624b6974466f726d426f756e64617279386c75374239696e37567a5767614a4f2d2d0d0a\n" +
                "<485454502f312e3120323030204f4b0d0a5365727665723a20717565737444422f312e300d0a446174653a205468752c2031204a616e20313937302030303a30303a303020474d540d0a5472616e736665722d456e636f64696e673a206368756e6b65640d0a436f6e74656e742d547970653a206170706c69636174696f6e2f6a736f6e3b20636861727365743d7574662d380d0a\n" +
                "<0d0a63380d0a\n" +
                "<7b22737461747573223a224f4b222c226c6f636174696f6e223a2273616d706c652e637376222c22726f777352656a6563746564223a302c22726f7773496d706f72746564223a352c22686561646572223a66616c73652c22636f6c756d6e73223a5b7b226e616d65223a226630222c2274797065223a224c4f4e47323536222c2273697a65223a33322c226572726f7273223a307d2c7b226e616d65223a226631222c2274797065223a2243484152222c2273697a65223a322c226572726f7273223a307d5d7d\n" +
                "<0d0a30300d0a\n" +
                "<0d0a\n";

        final String expectedTableMetadata = "{\"columnCount\":2,\"columns\":[{\"index\":0,\"name\":\"f0\",\"type\":\"LONG256\"},{\"index\":1,\"name\":\"f1\",\"type\":\"CHAR\"}],\"timestampIndex\":-1}";

        final String baseDir = temp.getRoot().getAbsolutePath();
        final CairoConfiguration configuration = new DefaultCairoConfiguration(baseDir);
        try (
                CairoEngine cairoEngine = new CairoEngine(configuration);
                HttpServer ignored = HttpServer.create(
                        new DefaultHttpServerConfiguration(
                                new DefaultHttpContextConfiguration() {
                                    @Override
                                    public MillisecondClock getClock() {
                                        return StationaryMillisClock.INSTANCE;
                                    }
                                }
                        ),
                        null,
                        LOG,
                        cairoEngine
                )) {

            // upload file
            NetUtils.playScript(NetworkFacadeImpl.INSTANCE, uploadScript, "127.0.0.1", 9001);

            try (TableReader reader = cairoEngine.getReader(AllowAllCairoSecurityContext.INSTANCE, "sample.csv", TableUtils.ANY_TABLE_VERSION)) {
                StringSink sink = new StringSink();
                reader.getMetadata().toJson(sink);
                TestUtils.assertEquals(expectedTableMetadata, sink);
            }

            final String selectAsJsonScript = ">474554202f657865633f71756572793d25304125304125323773616d706c652e637376253237266c696d69743d302532433130303026636f756e743d7472756520485454502f312e310d0a486f73743a206c6f63616c686f73743a393030300d0a436f6e6e656374696f6e3a206b6565702d616c6976650d0a4163636570743a202a2f2a0d0a582d5265717565737465642d576974683a20584d4c48747470526571756573740d0a557365722d4167656e743a204d6f7a696c6c612f352e30202857696e646f7773204e542031302e303b2057696e36343b2078363429204170706c655765624b69742f3533372e333620284b48544d4c2c206c696b65204765636b6f29204368726f6d652f37362e302e333830392e313030205361666172692f3533372e33360d0a5365632d46657463682d4d6f64653a20636f72730d0a5365632d46657463682d536974653a2073616d652d6f726967696e0d0a526566657265723a20687474703a2f2f6c6f63616c686f73743a393030302f696e6465782e68746d6c0d0a4163636570742d456e636f64696e673a20677a69702c206465666c6174652c2062720d0a4163636570742d4c616e67756167653a20656e2d47422c656e2d55533b713d302e392c656e3b713d302e380d0a0d0a\n" +
                    "<485454502f312e3120323030204f4b0d0a5365727665723a20717565737444422f312e300d0a446174653a205468752c2031204a616e20313937302030303a30303a303020474d540d0a5472616e736665722d456e636f64696e673a206368756e6b65640d0a436f6e74656e742d547970653a206170706c69636174696f6e2f6a736f6e3b20636861727365743d7574662d380d0a4b6565702d416c6976653a2074696d656f75743d352c206d61783d31303030300d0a\n" +
                    "<0d0a303166300d0a\n" +
                    "<7b227175657279223a225c6e5c6e2773616d706c652e63737627222c22636f6c756d6e73223a5b7b226e616d65223a226630222c2274797065223a224c4f4e47323536227d2c7b226e616d65223a226631222c2274797065223a2243484152227d5d2c2264617461736574223a5b5b22307835633530346564343332636235313133386263663039616135653861343130646434613165323034656638346266656431626531366466626131623232303630222c2261225d2c5b22307831396631646632633765653662343634373230616432386539303361656461316135616438373830616663323266306239363038323762643466636636353664222c2262225d2c5b22307839653665313936333762623632356138666633643035326237633266653537646337386335356131356432353864373763343364356139633136306230333834222c2270225d2c5b22307863623933373839373730383963373733633037343034356232306564653263646363336136666635363266346536346235316232306335323035323334353235222c2277225d2c5b22307864323361653962326535633638636166326335363633616635626132373637396463336233636237383163346463363938616262643137643633653332653966222c2274225d5d2c22636f756e74223a357d\n" +
                    "<0d0a30300d0a\n" +
                    "<0d0a";

            // select * from 'sample.csv'
            NetUtils.playScript(NetworkFacadeImpl.INSTANCE, selectAsJsonScript, "127.0.0.1", 9001);

            final String downloadAsCsvScript = ">474554202f6578703f71756572793d25304125304125323773616d706c652e63737625323720485454502f312e310d0a486f73743a206c6f63616c686f73743a393030300d0a436f6e6e656374696f6e3a206b6565702d616c6976650d0a557067726164652d496e7365637572652d52657175657374733a20310d0a557365722d4167656e743a204d6f7a696c6c612f352e30202857696e646f7773204e542031302e303b2057696e36343b2078363429204170706c655765624b69742f3533372e333620284b48544d4c2c206c696b65204765636b6f29204368726f6d652f37362e302e333830392e313030205361666172692f3533372e33360d0a5365632d46657463682d4d6f64653a206e617669676174650d0a4163636570743a20746578742f68746d6c2c6170706c69636174696f6e2f7868746d6c2b786d6c2c6170706c69636174696f6e2f786d6c3b713d302e392c696d6167652f776562702c696d6167652f61706e672c2a2f2a3b713d302e382c6170706c69636174696f6e2f7369676e65642d65786368616e67653b763d62330d0a5365632d46657463682d536974653a2073616d652d6f726967696e0d0a526566657265723a20687474703a2f2f6c6f63616c686f73743a393030302f696e6465782e68746d6c0d0a4163636570742d456e636f64696e673a20677a69702c206465666c6174652c2062720d0a4163636570742d4c616e67756167653a20656e2d47422c656e2d55533b713d302e392c656e3b713d302e380d0a0d0a\n" +
                    "<485454502f312e3120323030204f4b0d0a5365727665723a20717565737444422f312e300d0a446174653a205468752c2031204a616e20313937302030303a30303a303020474d540d0a5472616e736665722d456e636f64696e673a206368756e6b65640d0a436f6e74656e742d547970653a20746578742f6373763b20636861727365743d7574662d380d0a436f6e74656e742d446973706f736974696f6e3a206174746163686d656e743b2066696c656e616d653d22717565737464622d71756572792d302e637376220d0a4b6565702d416c6976653a2074696d656f75743d352c206d61783d31303030300d0a\n" +
                    "<0d0a303136390d0a\n" +
                    "<226630222c226631220d0a3078356335303465643433326362353131333862636630396161356538613431306464346131653230346566383462666564316265313664666261316232323036302c610d0a3078313966316466326337656536623436343732306164323865393033616564613161356164383738306166633232663062393630383237626434666366363536642c620d0a3078396536653139363337626236323561386666336430353262376332666535376463373863353561313564323538643737633433643561396331363062303338342c700d0a3078636239333738393737303839633737336330373430343562323065646532636463633361366666353632663465363462353162323063353230353233343532352c770d0a3078643233616539623265356336386361663263353636336166356261323736373964633362336362373831633464633639386162626431376436336533326539662c740d0a\n" +
                    "<0d0a30300d0a\n" +
                    "<0d0a";

            // download select * from 'sample.csv' as csv
            NetUtils.playScript(NetworkFacadeImpl.INSTANCE, downloadAsCsvScript, "127.0.0.1", 9001);
        }
    }

    @Test
    public void testHttpLong256AndCharImportLimitColumns() {
        // this script uploads text file:
        // 0x5c504ed432cb51138bcf09aa5e8a410dd4a1e204ef84bfed1be16dfba1b22060,a
        // 0x19f1df2c7ee6b464720ad28e903aeda1a5ad8780afc22f0b960827bd4fcf656d,b
        // 0x9e6e19637bb625a8ff3d052b7c2fe57dc78c55a15d258d77c43d5a9c160b0384,p
        // 0xcb9378977089c773c074045b20ede2cdcc3a6ff562f4e64b51b20c5205234525,w
        // 0xd23ae9b2e5c68caf2c5663af5ba27679dc3b3cb781c4dc698abbd17d63e32e9f,t

        final String uploadScript = ">504f5354202f696d703f666d743d6a736f6e266f76657277726974653d7472756520485454502f312e310d0a486f73743a206c6f63616c686f73743a393030300d0a436f6e6e656374696f6e3a206b6565702d616c6976650d0a436f6e74656e742d4c656e6774683a203534380d0a4163636570743a202a2f2a0d0a582d5265717565737465642d576974683a20584d4c48747470526571756573740d0a557365722d4167656e743a204d6f7a696c6c612f352e30202857696e646f7773204e542031302e303b2057696e36343b2078363429204170706c655765624b69742f3533372e333620284b48544d4c2c206c696b65204765636b6f29204368726f6d652f37362e302e333830392e313030205361666172692f3533372e33360d0a5365632d46657463682d4d6f64653a20636f72730d0a436f6e74656e742d547970653a206d756c7469706172742f666f726d2d646174613b20626f756e646172793d2d2d2d2d5765624b6974466f726d426f756e64617279386c75374239696e37567a5767614a4f0d0a4f726967696e3a20687474703a2f2f6c6f63616c686f73743a393030300d0a5365632d46657463682d536974653a2073616d652d6f726967696e0d0a526566657265723a20687474703a2f2f6c6f63616c686f73743a393030302f696e6465782e68746d6c0d0a4163636570742d456e636f64696e673a20677a69702c206465666c6174652c2062720d0a4163636570742d4c616e67756167653a20656e2d47422c656e2d55533b713d302e392c656e3b713d302e380d0a0d0a\n" +
                ">2d2d2d2d2d2d5765624b6974466f726d426f756e64617279386c75374239696e37567a5767614a4f0d0a436f6e74656e742d446973706f736974696f6e3a20666f726d2d646174613b206e616d653d2264617461223b2066696c656e616d653d2273616d706c652e637376220d0a436f6e74656e742d547970653a206170706c69636174696f6e2f766e642e6d732d657863656c0d0a0d0a3078356335303465643433326362353131333862636630396161356538613431306464346131653230346566383462666564316265313664666261316232323036302c610d0a3078313966316466326337656536623436343732306164323865393033616564613161356164383738306166633232663062393630383237626434666366363536642c620d0a3078396536653139363337626236323561386666336430353262376332666535376463373863353561313564323538643737633433643561396331363062303338342c700d0a3078636239333738393737303839633737336330373430343562323065646532636463633361366666353632663465363462353162323063353230353233343532352c770d0a3078643233616539623265356336386361663263353636336166356261323736373964633362336362373831633464633639386162626431376436336533326539662c740d0a0d0a2d2d2d2d2d2d5765624b6974466f726d426f756e64617279386c75374239696e37567a5767614a4f2d2d0d0a\n" +
                "<485454502f312e3120323030204f4b0d0a5365727665723a20717565737444422f312e300d0a446174653a205468752c2031204a616e20313937302030303a30303a303020474d540d0a5472616e736665722d456e636f64696e673a206368756e6b65640d0a436f6e74656e742d547970653a206170706c69636174696f6e2f6a736f6e3b20636861727365743d7574662d380d0a\n" +
                "<0d0a63380d0a\n" +
                "<7b22737461747573223a224f4b222c226c6f636174696f6e223a2273616d706c652e637376222c22726f777352656a6563746564223a302c22726f7773496d706f72746564223a352c22686561646572223a66616c73652c22636f6c756d6e73223a5b7b226e616d65223a226630222c2274797065223a224c4f4e47323536222c2273697a65223a33322c226572726f7273223a307d2c7b226e616d65223a226631222c2274797065223a2243484152222c2273697a65223a322c226572726f7273223a307d5d7d\n" +
                "<0d0a30300d0a\n" +
                "<0d0a\n";

        final String expectedTableMetadata = "{\"columnCount\":2,\"columns\":[{\"index\":0,\"name\":\"f0\",\"type\":\"LONG256\"},{\"index\":1,\"name\":\"f1\",\"type\":\"CHAR\"}],\"timestampIndex\":-1}";

        final String baseDir = temp.getRoot().getAbsolutePath();
        final CairoConfiguration configuration = new DefaultCairoConfiguration(baseDir);
        try (
                CairoEngine cairoEngine = new CairoEngine(configuration);
                HttpServer ignored = HttpServer.create(
                        new DefaultHttpServerConfiguration(new DefaultHttpContextConfiguration() {
                            @Override
                            public MillisecondClock getClock() {
                                return StationaryMillisClock.INSTANCE;
                            }
                        }),
                        null,
                        LOG,
                        cairoEngine
                )) {

            // upload file
            NetUtils.playScript(NetworkFacadeImpl.INSTANCE, uploadScript, "127.0.0.1", 9001);

            try (TableReader reader = cairoEngine.getReader(AllowAllCairoSecurityContext.INSTANCE, "sample.csv", TableUtils.ANY_TABLE_VERSION)) {
                StringSink sink = new StringSink();
                reader.getMetadata().toJson(sink);
                TestUtils.assertEquals(expectedTableMetadata, sink);
            }

            final String selectAsJsonScript = ">474554202f657865633f71756572793d25323773616d706c652e63737625323726636f756e743d66616c736526636f6c733d66302532436631267372633d76697320485454502f312e310d0a486f73743a206c6f63616c686f73743a393030300d0a436f6e6e656374696f6e3a206b6565702d616c6976650d0a4163636570743a202a2f2a0d0a582d5265717565737465642d576974683a20584d4c48747470526571756573740d0a557365722d4167656e743a204d6f7a696c6c612f352e30202857696e646f7773204e542031302e303b2057696e36343b2078363429204170706c655765624b69742f3533372e333620284b48544d4c2c206c696b65204765636b6f29204368726f6d652f37392e302e333934352e313330205361666172692f3533372e33360d0a5365632d46657463682d536974653a2073616d652d6f726967696e0d0a5365632d46657463682d4d6f64653a20636f72730d0a526566657265723a20687474703a2f2f6c6f63616c686f73743a393030302f696e6465782e68746d6c0d0a4163636570742d456e636f64696e673a20677a69702c206465666c6174652c2062720d0a4163636570742d4c616e67756167653a20656e2d47422c656e2d55533b713d302e392c656e3b713d302e380d0a436f6f6b69653a205f67613d4741312e312e323132343933323030312e313537333832343636393b205f6769643d4741312e312e3339323836373839362e313538303132333336350d0a0d0a\n" +
                    "<485454502f312e3120323030204f4b0d0a5365727665723a20717565737444422f312e300d0a446174653a205468752c2031204a616e20313937302030303a30303a303020474d540d0a5472616e736665722d456e636f64696e673a206368756e6b65640d0a436f6e74656e742d547970653a206170706c69636174696f6e2f6a736f6e3b20636861727365743d7574662d380d0a4b6565702d416c6976653a2074696d656f75743d352c206d61783d31303030300d0a\n" +
                    "<0d0a303165630d0a\n";

            // select * from 'sample.csv' and limit columns to f0,f1
            NetUtils.playScript(NetworkFacadeImpl.INSTANCE, selectAsJsonScript, "127.0.0.1", 9001);
        }
    }

    public void testImport(
            String response,
            String request,
            NetworkFacade nf,
            boolean expectDisconnect,
            int requestCount
    ) throws Exception {

        new HttpQueryTestBuilder()
                .withTempFolder(temp)
                .withWorkerCount(2)
                .withHttpServerConfigBuilder(
                        new HttpServerConfigurationBuilder()
                                .withNetwork(nf)
                                .withDumpingTraffic(false)
                                .withAllowDeflateBeforeSend(false)
                                .withHttpProtocolVersion("HTTP/1.1 ")
                                .withServerKeepAlive(true)
                )
                .run(engine -> sendAndReceive(
                        nf,
                        request,
                        response,
                        requestCount,
                        0,
                        false,
                        expectDisconnect
                ));
    }

    @Test
    public void testImportBadJson() throws Exception {
        testImport(
                "HTTP/1.1 200 OK\r\n" +
                        "Server: questDB/1.0\r\n" +
                        "Date: Thu, 1 Jan 1970 00:00:00 GMT\r\n" +
                        "Transfer-Encoding: chunked\r\n" +
                        "Content-Type: application/json; charset=utf-8\r\n" +
                        "\r\n" +
                        "1e\r\n" +
                        "{\"status\":\"Unexpected symbol\"}\r\n" +
                        "00\r\n" +
                        "\r\n",
                "POST /upload?fmt=json&overwrite=true&forceHeader=true&name=clipboard-157200856 HTTP/1.1\r\n" +
                        "Host: localhost:9001\r\n" +
                        "Connection: keep-alive\r\n" +
                        "Content-Length: 832\r\n" +
                        "Accept: */*\r\n" +
                        "Origin: http://localhost:9000\r\n" +
                        "X-Requested-With: XMLHttpRequest\r\n" +
                        "User-Agent: Mozilla/5.0 (Windows NT 10.0; Win64; x64) AppleWebKit/537.36 (KHTML, like Gecko) Chrome/77.0.3865.120 Safari/537.36\r\n" +
                        "Sec-Fetch-Mode: cors\r\n" +
                        "Content-Type: multipart/form-data; boundary=----WebKitFormBoundaryOsOAD9cPKyHuxyBV\r\n" +
                        "Sec-Fetch-Site: same-origin\r\n" +
                        "Referer: http://localhost:9000/index.html\r\n" +
                        "Accept-Encoding: gzip, deflate, br\r\n" +
                        "Accept-Language: en-GB,en-US;q=0.9,en;q=0.8\r\n" +
                        "\r\n" +
                        "------WebKitFormBoundaryOsOAD9cPKyHuxyBV\r\n" +
                        "Content-Disposition: form-data; name=\"schema\"\r\n" +
                        "\r\n" +
                        "[{\"name\":\"timestamp,\"type\":\"DATE\"},{\"name\":\"bid\",\"type\":\"INT\"}]\r\n" +
                        "------WebKitFormBoundaryOsOAD9cPKyHuxyBV\r\n" +
                        "Content-Disposition: form-data; name=\"data\"\r\n" +
                        "\r\n" +
                        "timestamp,bid\r\n" +
                        "27/05/2018 00:00:01,100\r\n" +
                        "27/05/2018 00:00:02,101\r\n" +
                        "27/05/2018 00:00:03,102\r\n" +
                        "27/05/2018 00:00:04,103\r\n" +
                        "27/05/2018 00:00:05,104\r\n" +
                        "27/05/2018 00:00:06,105\r\n" +
                        "27/05/2018 00:00:07,106\r\n" +
                        "27/05/2018 00:00:08,107\r\n" +
                        "27/05/2018 00:00:09,108\r\n" +
                        "27/05/2018 00:00:10,109\r\n" +
                        "27/05/2018 00:00:11,110\r\n" +
                        "27/05/2018 00:00:12,111\r\n" +
                        "27/05/2018 00:00:13,112\r\n" +
                        "27/05/2018 00:00:14,113\r\n" +
                        "27/05/2018 00:00:15,114\r\n" +
                        "27/05/2018 00:00:16,115\r\n" +
                        "27/05/2018 00:00:17,116\r\n" +
                        "27/05/2018 00:00:18,117\r\n" +
                        "27/05/2018 00:00:19,118\r\n" +
                        "27/05/2018 00:00:20,119\r\n" +
                        "27/05/2018 00:00:21,120\r\n" +
                        "\r\n" +
                        "------WebKitFormBoundaryOsOAD9cPKyHuxyBV--",
                NetworkFacadeImpl.INSTANCE,
                true,
                1
        );
    }

    @Test
    public void testImportBadRequestGet() throws Exception {
        testImport(
                "HTTP/1.1 404 Not Found\r\n" +
                        "Server: questDB/1.0\r\n" +
                        "Date: Thu, 1 Jan 1970 00:00:00 GMT\r\n" +
                        "Transfer-Encoding: chunked\r\n" +
                        "Content-Type: text/plain; charset=utf-8\r\n" +
                        "\r\n" +
                        "27\r\n" +
                        "Bad request. Multipart POST expected.\r\n" +
                        "\r\n" +
                        "00\r\n" +
                        "\r\n",
                "GET /upload?blah HTTP/1.1\r\n" +
                        "Host: localhost:9001\r\n" +
                        "Connection: keep-alive\r\n" +
                        "Cache-Control: max-age=0\r\n" +
                        "DNT: 1\r\n" +
                        "Upgrade-Insecure-Requests: 1\r\n" +
                        "User-Agent: Mozilla/5.0 (X11; Linux x86_64) AppleWebKit/537.36 (KHTML, like Gecko) Chrome/85.0.4183.83 Safari/537.36\r\n" +
                        "Sec-Fetch-Site: none\r\n" +
                        "Sec-Fetch-Mode: navigate\r\n" +
                        "Sec-Fetch-User: ?1\r\n" +
                        "Sec-Fetch-Dest: document\r\n" +
                        "Accept-Encoding: gzip, deflate, br\r\n" +
                        "Accept-Language: en-GB,en;q=0.9,es-AR;q=0.8,es;q=0.7\r\n" +
                        "\r\n",
                NetworkFacadeImpl.INSTANCE,
                true,
                1
        );
    }

    @Test
    public void testImportColumnMismatch() throws Exception {
        testImport(
                "HTTP/1.1 200 OK\r\n" +
                        "Server: questDB/1.0\r\n" +
                        "Date: Thu, 1 Jan 1970 00:00:00 GMT\r\n" +
                        "Transfer-Encoding: chunked\r\n" +
                        "Content-Type: text/plain; charset=utf-8\r\n" +
                        "\r\n" +
                        "05d7\r\n" +
                        "+---------------------------------------------------------------------------------------------------------------+\r\n" +
                        "|      Location:  |                          fhv_tripdata_2017-02.csv  |        Pattern  | Locale  |    Errors  |\r\n" +
                        "|   Partition by  |                                              NONE  |                 |         |            |\r\n" +
                        "+---------------------------------------------------------------------------------------------------------------+\r\n" +
                        "|   Rows handled  |                                                24  |                 |         |            |\r\n" +
                        "|  Rows imported  |                                                24  |                 |         |            |\r\n" +
                        "+---------------------------------------------------------------------------------------------------------------+\r\n" +
                        "|              0  |                                DispatchingBaseNum  |                   STRING  |         0  |\r\n" +
                        "|              1  |                                    PickupDateTime  |                     DATE  |         0  |\r\n" +
                        "|              2  |                                   DropOffDatetime  |                   STRING  |         0  |\r\n" +
                        "|              3  |                                      PUlocationID  |                   STRING  |         0  |\r\n" +
                        "|              4  |                                      DOlocationID  |                   STRING  |         0  |\r\n" +
                        "+---------------------------------------------------------------------------------------------------------------+\r\n" +
                        "\r\n" +
                        "00\r\n" +
                        "\r\n"
                ,
                "POST /upload HTTP/1.1\r\n" +
                        "Host: localhost:9001\r\n" +
                        "User-Agent: curl/7.64.0\r\n" +
                        "Accept: */*\r\n" +
                        "Content-Length: 437760673\r\n" +
                        "Content-Type: multipart/form-data; boundary=------------------------27d997ca93d2689d\r\n" +
                        "Expect: 100-continue\r\n" +
                        "\r\n" +
                        "--------------------------27d997ca93d2689d\r\n" +
                        "Content-Disposition: form-data; name=\"schema\"; filename=\"schema.json\"\r\n" +
                        "Content-Type: application/octet-stream\r\n" +
                        "\r\n" +
                        "[\r\n" +
                        "  {\r\n" +
                        "    \"name\": \"date\",\r\n" +
                        "    \"type\": \"DATE\",\r\n" +
                        "    \"pattern\": \"d MMMM y.\",\r\n" +
                        "    \"locale\": \"ru-RU\"\r\n" +
                        "  }\r\n" +
                        "]\r\n" +
                        "\r\n" +
                        "--------------------------27d997ca93d2689d\r\n" +
                        "Content-Disposition: form-data; name=\"data\"; filename=\"fhv_tripdata_2017-02.csv\"\r\n" +
                        "Content-Type: application/octet-stream\r\n" +
                        "\r\n" +
                        "Dispatching_base_num,Pickup_DateTime,DropOff_datetime,PUlocationID,DOlocationID\r\n" +
                        "B00008,2017-02-01 00:30:00,,,\r\n" +
                        "B00008,2017-02-01 00:40:00,,,\r\n" +
                        "B00009,2017-02-01 00:30:00,,,\r\n" +
                        "B00013,2017-02-01 00:11:00,,,\r\n" +
                        "B00013,2017-02-01 00:41:00,,,\r\n" +
                        "B00013,2017-02-01 00:00:00,,,\r\n" +
                        "B00013,2017-02-01 00:53:00,,,\r\n" +
                        "B00013,2017-02-01 00:44:00,,,\r\n" +
                        "B00013,2017-02-01 00:05:00,,,\r\n" +
                        "B00013,2017-02-01 00:54:00,,,\r\n" +
                        "B00014,2017-02-01 00:45:00,,,\r\n" +
                        "B00014,2017-02-01 00:45:00,,,\r\n" +
                        "B00014,2017-02-01 00:46:00,,,\r\n" +
                        "B00014,2017-02-01 00:54:00,,,\r\n" +
                        "B00014,2017-02-01 00:45:00,,,\r\n" +
                        "B00014,2017-02-01 00:45:00,,,\r\n" +
                        "B00014,2017-02-01 00:45:00,,,\r\n" +
                        "B00014,2017-02-01 00:26:00,,,\r\n" +
                        "B00014,2017-02-01 00:55:00,,,\r\n" +
                        "B00014,2017-02-01 00:47:00,,,\r\n" +
                        "B00014,2017-02-01 00:05:00,,,\r\n" +
                        "B00014,2017-02-01 00:58:00,,,\r\n" +
                        "B00014,2017-02-01 00:33:00,,,\r\n" +
                        "B00014,2017-02-01 00:45:00,,,\r\n" +
                        "\r\n" +
                        "--------------------------27d997ca93d2689d--"
                , NetworkFacadeImpl.INSTANCE
                , false
                , 1
        );

        // append different data structure to the same table

        testImport(
                "HTTP/1.1 200 OK\r\n" +
                        "Server: questDB/1.0\r\n" +
                        "Date: Thu, 1 Jan 1970 00:00:00 GMT\r\n" +
                        "Transfer-Encoding: chunked\r\n" +
                        "Content-Type: text/plain; charset=utf-8\r\n" +
                        "\r\n" +
                        "5d\r\n" +
                        "column count mismatch [textColumnCount=6, tableColumnCount=5, table=fhv_tripdata_2017-02.csv]\r\n" +
                        "00\r\n" +
                        "\r\n"
                ,
                "POST /upload?overwrite=false HTTP/1.1\r\n" +
                        "Host: localhost:9001\r\n" +
                        "User-Agent: curl/7.64.0\r\n" +
                        "Accept: */*\r\n" +
                        "Content-Length: 437760673\r\n" +
                        "Content-Type: multipart/form-data; boundary=------------------------27d997ca93d2689d\r\n" +
                        "Expect: 100-continue\r\n" +
                        "\r\n" +
                        "--------------------------27d997ca93d2689d\r\n" +
                        "Content-Disposition: form-data; name=\"schema\"; filename=\"schema.json\"\r\n" +
                        "Content-Type: application/octet-stream\r\n" +
                        "\r\n" +
                        "[\r\n" +
                        "  {\r\n" +
                        "    \"name\": \"date\",\r\n" +
                        "    \"type\": \"DATE\",\r\n" +
                        "    \"pattern\": \"d MMMM y.\",\r\n" +
                        "    \"locale\": \"ru-RU\"\r\n" +
                        "  }\r\n" +
                        "]\r\n" +
                        "\r\n" +
                        "--------------------------27d997ca93d2689d\r\n" +
                        "Content-Disposition: form-data; name=\"data\"; filename=\"fhv_tripdata_2017-02.csv\"\r\n" +
                        "Content-Type: application/octet-stream\r\n" +
                        "\r\n" +
                        "Dispatching_base_num,DropOff_datetime,PUlocationID,DOlocationID,x,y\r\n" +
                        "B00008,,,,,\r\n" +
                        "B00008,,,,,\r\n" +
                        "B00009,,,,,\r\n" +
                        "B00013,,,,,\r\n" +
                        "B00013,,,,,\r\n" +
                        "B00013,,,,,\r\n" +
                        "B00013,,,,,\r\n" +
                        "B00013,,,,,\r\n" +
                        "B00013,,,,,\r\n" +
                        "B00013,,,,,\r\n" +
                        "B00014,,,,,\r\n" +
                        "B00014,,,,,\r\n" +
                        "B00014,,,,,\r\n" +
                        "B00014,,,,,\r\n" +
                        "B00014,,,,,\r\n" +
                        "B00014,,,,,\r\n" +
                        "B00014,,,,,\r\n" +
                        "B00014,,,,,\r\n" +
                        "B00014,,,,,\r\n" +
                        "B00014,,,,,\r\n" +
                        "B00014,,,,,\r\n" +
                        "B00014,,,,,\r\n" +
                        "B00014,,,,,\r\n" +
                        "B00014,,,,,\r\n" +
                        "\r\n" +
                        "--------------------------27d997ca93d2689d--"
                , NetworkFacadeImpl.INSTANCE
                , false
                , 1
        );
    }

    @Test
    public void testImportDelimiterNotDetected() throws Exception {
        testImport(
                "HTTP/1.1 200 OK\r\n" +
                        "Server: questDB/1.0\r\n" +
                        "Date: Thu, 1 Jan 1970 00:00:00 GMT\r\n" +
                        "Transfer-Encoding: chunked\r\n" +
                        "Content-Type: text/plain; charset=utf-8\r\n" +
                        "\r\n" +
                        "31\r\n" +
                        "not enough lines [table=fhv_tripdata_2017-02.csv]\r\n" +
                        "00\r\n" +
                        "\r\n",
                "POST /upload HTTP/1.1\r\n" +
                        "host: localhost:9001\r\n" +
                        "User-Agent: curl/7.64.0\r\n" +
                        "Accept: */*\r\n" +
                        "Content-Length: 437760673\r\n" +
                        "Content-Type: multipart/form-data; boundary=------------------------27d997ca93d2689d\r\n" +
                        "Expect: 100-continue\r\n" +
                        "\r\n" +
                        "--------------------------27d997ca93d2689d\r\n" +
                        "content-disposition: form-data; name=\"data\"; filename=\"fhv_tripdata_2017-02.csv\"\r\n" +
                        "content-type: application/octet-stream\r\n" +
                        "\r\n" +
                        "9988" +
                        "\r\n" +
                        "--------------------------27d997ca93d2689d--",
                NetworkFacadeImpl.INSTANCE,
                true,
                1
        );
    }

    @Test
    public void testImportEmptyData() throws Exception {
        testImport(
                "HTTP/1.1 200 OK\r\n" +
                        "Server: questDB/1.0\r\n" +
                        "Date: Thu, 1 Jan 1970 00:00:00 GMT\r\n" +
                        "Transfer-Encoding: chunked\r\n" +
                        "Content-Type: text/plain; charset=utf-8\r\n" +
                        "\r\n" +
                        "0398\r\n" +
                        "+---------------------------------------------------------------------------------------------------------------+\r\n" +
                        "|      Location:  |                          fhv_tripdata_2017-02.csv  |        Pattern  | Locale  |    Errors  |\r\n" +
                        "|   Partition by  |                                              NONE  |                 |         |            |\r\n" +
                        "+---------------------------------------------------------------------------------------------------------------+\r\n" +
                        "|   Rows handled  |                                                 0  |                 |         |            |\r\n" +
                        "|  Rows imported  |                                                 0  |                 |         |            |\r\n" +
                        "+---------------------------------------------------------------------------------------------------------------+\r\n" +
                        "+---------------------------------------------------------------------------------------------------------------+\r\n" +
                        "\r\n" +
                        "00\r\n" +
                        "\r\n",
                "POST /upload HTTP/1.1\r\n" +
                        "Host: localhost:9001\r\n" +
                        "User-Agent: curl/7.64.0\r\n" +
                        "Accept: */*\r\n" +
                        "Content-Length: 437760673\r\n" +
                        "Content-Type: multipart/form-data; boundary=------------------------27d997ca93d2689d\r\n" +
                        "Expect: 100-continue\r\n" +
                        "\r\n" +
                        "--------------------------27d997ca93d2689d\r\n" +
                        "Content-Disposition: form-data; name=\"data\"; filename=\"fhv_tripdata_2017-02.csv\"\r\n" +
                        "Content-Type: application/octet-stream\r\n" +
                        "\r\n" +
                        "\r\n" +
                        "--------------------------27d997ca93d2689d--",
                NetworkFacadeImpl.INSTANCE,
                false,
                120
        );
    }

    @Test
    public void testImportForceUnknownDate() throws Exception {
        testImport(
                "HTTP/1.1 200 OK\r\n" +
                        "Server: questDB/1.0\r\n" +
                        "Date: Thu, 1 Jan 1970 00:00:00 GMT\r\n" +
                        "Transfer-Encoding: chunked\r\n" +
                        "Content-Type: application/json; charset=utf-8\r\n" +
                        "\r\n" +
                        "2c\r\n" +
                        "{\"status\":\"DATE format pattern is required\"}\r\n" +
                        "00\r\n" +
                        "\r\n",
                "POST /upload?fmt=json&overwrite=true&forceHeader=true&name=clipboard-157200856 HTTP/1.1\r\n" +
                        "Host: localhost:9001\r\n" +
                        "Connection: keep-alive\r\n" +
                        "Content-Length: 832\r\n" +
                        "Accept: */*\r\n" +
                        "Origin: http://localhost:9000\r\n" +
                        "X-Requested-With: XMLHttpRequest\r\n" +
                        "User-Agent: Mozilla/5.0 (Windows NT 10.0; Win64; x64) AppleWebKit/537.36 (KHTML, like Gecko) Chrome/77.0.3865.120 Safari/537.36\r\n" +
                        "Sec-Fetch-Mode: cors\r\n" +
                        "Content-Type: multipart/form-data; boundary=----WebKitFormBoundaryOsOAD9cPKyHuxyBV\r\n" +
                        "Sec-Fetch-Site: same-origin\r\n" +
                        "Referer: http://localhost:9000/index.html\r\n" +
                        "Accept-Encoding: gzip, deflate, br\r\n" +
                        "Accept-Language: en-GB,en-US;q=0.9,en;q=0.8\r\n" +
                        "\r\n" +
                        "------WebKitFormBoundaryOsOAD9cPKyHuxyBV\r\n" +
                        "Content-Disposition: form-data; name=\"schema\"\r\n" +
                        "\r\n" +
                        "[{\"name\":\"timestamp\",\"type\":\"DATE\"},{\"name\":\"bid\",\"type\":\"INT\"}]\r\n" +
                        "------WebKitFormBoundaryOsOAD9cPKyHuxyBV\r\n" +
                        "Content-Disposition: form-data; name=\"data\"\r\n" +
                        "\r\n" +
                        "timestamp,bid\r\n" +
                        "27/05/2018 00:00:01,100\r\n" +
                        "27/05/2018 00:00:02,101\r\n" +
                        "27/05/2018 00:00:03,102\r\n" +
                        "27/05/2018 00:00:04,103\r\n" +
                        "27/05/2018 00:00:05,104\r\n" +
                        "27/05/2018 00:00:06,105\r\n" +
                        "27/05/2018 00:00:07,106\r\n" +
                        "27/05/2018 00:00:08,107\r\n" +
                        "27/05/2018 00:00:09,108\r\n" +
                        "27/05/2018 00:00:10,109\r\n" +
                        "27/05/2018 00:00:11,110\r\n" +
                        "27/05/2018 00:00:12,111\r\n" +
                        "27/05/2018 00:00:13,112\r\n" +
                        "27/05/2018 00:00:14,113\r\n" +
                        "27/05/2018 00:00:15,114\r\n" +
                        "27/05/2018 00:00:16,115\r\n" +
                        "27/05/2018 00:00:17,116\r\n" +
                        "27/05/2018 00:00:18,117\r\n" +
                        "27/05/2018 00:00:19,118\r\n" +
                        "27/05/2018 00:00:20,119\r\n" +
                        "27/05/2018 00:00:21,120\r\n" +
                        "\r\n" +
                        "------WebKitFormBoundaryOsOAD9cPKyHuxyBV--",
                NetworkFacadeImpl.INSTANCE,
                true,
                1
        );
    }

    @Test
    public void testImportForceUnknownTimestamp() throws Exception {
        testImport(
                "HTTP/1.1 200 OK\r\n" +
                        "Server: questDB/1.0\r\n" +
                        "Date: Thu, 1 Jan 1970 00:00:00 GMT\r\n" +
                        "Transfer-Encoding: chunked\r\n" +
                        "Content-Type: application/json; charset=utf-8\r\n" +
                        "\r\n" +
                        "31\r\n" +
                        "{\"status\":\"TIMESTAMP format pattern is required\"}\r\n" +
                        "00\r\n" +
                        "\r\n",
                "POST /upload?fmt=json&overwrite=true&forceHeader=true&name=clipboard-157200856 HTTP/1.1\r\n" +
                        "Host: localhost:9001\r\n" +
                        "Connection: keep-alive\r\n" +
                        "Content-Length: 832\r\n" +
                        "Accept: */*\r\n" +
                        "Origin: http://localhost:9000\r\n" +
                        "X-Requested-With: XMLHttpRequest\r\n" +
                        "User-Agent: Mozilla/5.0 (Windows NT 10.0; Win64; x64) AppleWebKit/537.36 (KHTML, like Gecko) Chrome/77.0.3865.120 Safari/537.36\r\n" +
                        "Sec-Fetch-Mode: cors\r\n" +
                        "Content-Type: multipart/form-data; boundary=----WebKitFormBoundaryOsOAD9cPKyHuxyBV\r\n" +
                        "Sec-Fetch-Site: same-origin\r\n" +
                        "Referer: http://localhost:9000/index.html\r\n" +
                        "Accept-Encoding: gzip, deflate, br\r\n" +
                        "Accept-Language: en-GB,en-US;q=0.9,en;q=0.8\r\n" +
                        "\r\n" +
                        "------WebKitFormBoundaryOsOAD9cPKyHuxyBV\r\n" +
                        "Content-Disposition: form-data; name=\"schema\"\r\n" +
                        "\r\n" +
                        "[{\"name\":\"timestamp\",\"type\":\"TIMESTAMP\"},{\"name\":\"bid\",\"type\":\"INT\"}]\r\n" +
                        "------WebKitFormBoundaryOsOAD9cPKyHuxyBV\r\n" +
                        "Content-Disposition: form-data; name=\"data\"\r\n" +
                        "\r\n" +
                        "timestamp,bid\r\n" +
                        "27/05/2018 00:00:01,100\r\n" +
                        "27/05/2018 00:00:02,101\r\n" +
                        "27/05/2018 00:00:03,102\r\n" +
                        "27/05/2018 00:00:04,103\r\n" +
                        "27/05/2018 00:00:05,104\r\n" +
                        "27/05/2018 00:00:06,105\r\n" +
                        "27/05/2018 00:00:07,106\r\n" +
                        "27/05/2018 00:00:08,107\r\n" +
                        "27/05/2018 00:00:09,108\r\n" +
                        "27/05/2018 00:00:10,109\r\n" +
                        "27/05/2018 00:00:11,110\r\n" +
                        "27/05/2018 00:00:12,111\r\n" +
                        "27/05/2018 00:00:13,112\r\n" +
                        "27/05/2018 00:00:14,113\r\n" +
                        "27/05/2018 00:00:15,114\r\n" +
                        "27/05/2018 00:00:16,115\r\n" +
                        "27/05/2018 00:00:17,116\r\n" +
                        "27/05/2018 00:00:18,117\r\n" +
                        "27/05/2018 00:00:19,118\r\n" +
                        "27/05/2018 00:00:20,119\r\n" +
                        "27/05/2018 00:00:21,120\r\n" +
                        "\r\n" +
                        "------WebKitFormBoundaryOsOAD9cPKyHuxyBV--",
                NetworkFacadeImpl.INSTANCE,
                true,
                1
        );
    }

    @Test
    public void testImportMultipleOnSameConnection() throws Exception {
        testImport(
                "HTTP/1.1 200 OK\r\n" +
                        "Server: questDB/1.0\r\n" +
                        "Date: Thu, 1 Jan 1970 00:00:00 GMT\r\n" +
                        "Transfer-Encoding: chunked\r\n" +
                        "Content-Type: text/plain; charset=utf-8\r\n" +
                        "\r\n" +
                        "05d7\r\n" +
                        "+---------------------------------------------------------------------------------------------------------------+\r\n" +
                        "|      Location:  |                          fhv_tripdata_2017-02.csv  |        Pattern  | Locale  |    Errors  |\r\n" +
                        "|   Partition by  |                                              NONE  |                 |         |            |\r\n" +
                        "+---------------------------------------------------------------------------------------------------------------+\r\n" +
                        "|   Rows handled  |                                                24  |                 |         |            |\r\n" +
                        "|  Rows imported  |                                                24  |                 |         |            |\r\n" +
                        "+---------------------------------------------------------------------------------------------------------------+\r\n" +
                        "|              0  |                                DispatchingBaseNum  |                   STRING  |         0  |\r\n" +
                        "|              1  |                                    PickupDateTime  |                     DATE  |         0  |\r\n" +
                        "|              2  |                                   DropOffDatetime  |                   STRING  |         0  |\r\n" +
                        "|              3  |                                      PUlocationID  |                   STRING  |         0  |\r\n" +
                        "|              4  |                                      DOlocationID  |                   STRING  |         0  |\r\n" +
                        "+---------------------------------------------------------------------------------------------------------------+\r\n" +
                        "\r\n" +
                        "00\r\n" +
                        "\r\n"
                ,
                "POST /upload HTTP/1.1\r\n" +
                        "Host: localhost:9001\r\n" +
                        "User-Agent: curl/7.64.0\r\n" +
                        "Accept: */*\r\n" +
                        "Content-Length: 437760673\r\n" +
                        "Content-Type: multipart/form-data; boundary=------------------------27d997ca93d2689d\r\n" +
                        "Expect: 100-continue\r\n" +
                        "\r\n" +
                        "--------------------------27d997ca93d2689d\r\n" +
                        "Content-Disposition: form-data; name=\"schema\"; filename=\"schema.json\"\r\n" +
                        "Content-Type: application/octet-stream\r\n" +
                        "\r\n" +
                        "[\r\n" +
                        "  {\r\n" +
                        "    \"name\": \"date\",\r\n" +
                        "    \"type\": \"DATE\",\r\n" +
                        "    \"pattern\": \"d MMMM y.\",\r\n" +
                        "    \"locale\": \"ru-RU\"\r\n" +
                        "  }\r\n" +
                        "]\r\n" +
                        "\r\n" +
                        "--------------------------27d997ca93d2689d\r\n" +
                        "Content-Disposition: form-data; name=\"data\"; filename=\"fhv_tripdata_2017-02.csv\"\r\n" +
                        "Content-Type: application/octet-stream\r\n" +
                        "\r\n" +
                        "Dispatching_base_num,Pickup_DateTime,DropOff_datetime,PUlocationID,DOlocationID\r\n" +
                        "B00008,2017-02-01 00:30:00,,,\r\n" +
                        "B00008,2017-02-01 00:40:00,,,\r\n" +
                        "B00009,2017-02-01 00:30:00,,,\r\n" +
                        "B00013,2017-02-01 00:11:00,,,\r\n" +
                        "B00013,2017-02-01 00:41:00,,,\r\n" +
                        "B00013,2017-02-01 00:00:00,,,\r\n" +
                        "B00013,2017-02-01 00:53:00,,,\r\n" +
                        "B00013,2017-02-01 00:44:00,,,\r\n" +
                        "B00013,2017-02-01 00:05:00,,,\r\n" +
                        "B00013,2017-02-01 00:54:00,,,\r\n" +
                        "B00014,2017-02-01 00:45:00,,,\r\n" +
                        "B00014,2017-02-01 00:45:00,,,\r\n" +
                        "B00014,2017-02-01 00:46:00,,,\r\n" +
                        "B00014,2017-02-01 00:54:00,,,\r\n" +
                        "B00014,2017-02-01 00:45:00,,,\r\n" +
                        "B00014,2017-02-01 00:45:00,,,\r\n" +
                        "B00014,2017-02-01 00:45:00,,,\r\n" +
                        "B00014,2017-02-01 00:26:00,,,\r\n" +
                        "B00014,2017-02-01 00:55:00,,,\r\n" +
                        "B00014,2017-02-01 00:47:00,,,\r\n" +
                        "B00014,2017-02-01 00:05:00,,,\r\n" +
                        "B00014,2017-02-01 00:58:00,,,\r\n" +
                        "B00014,2017-02-01 00:33:00,,,\r\n" +
                        "B00014,2017-02-01 00:45:00,,,\r\n" +
                        "\r\n" +
                        "--------------------------27d997ca93d2689d--"
                , NetworkFacadeImpl.INSTANCE
                , false
                , 1 // todo: we need to fix writer queuing and increase request count
        );
    }

    @Test
    public void testImportMultipleOnSameConnectionFragmented() throws Exception {
        testImport(
                "HTTP/1.1 200 OK\r\n" +
                        "Server: questDB/1.0\r\n" +
                        "Date: Thu, 1 Jan 1970 00:00:00 GMT\r\n" +
                        "Transfer-Encoding: chunked\r\n" +
                        "Content-Type: text/plain; charset=utf-8\r\n" +
                        "\r\n" +
                        "05d7\r\n" +
                        "+---------------------------------------------------------------------------------------------------------------+\r\n" +
                        "|      Location:  |                          fhv_tripdata_2017-02.csv  |        Pattern  | Locale  |    Errors  |\r\n" +
                        "|   Partition by  |                                              NONE  |                 |         |            |\r\n" +
                        "+---------------------------------------------------------------------------------------------------------------+\r\n" +
                        "|   Rows handled  |                                                24  |                 |         |            |\r\n" +
                        "|  Rows imported  |                                                24  |                 |         |            |\r\n" +
                        "+---------------------------------------------------------------------------------------------------------------+\r\n" +
                        "|              0  |                                DispatchingBaseNum  |                   STRING  |         0  |\r\n" +
                        "|              1  |                                    PickupDateTime  |                     DATE  |         0  |\r\n" +
                        "|              2  |                                   DropOffDatetime  |                   STRING  |         0  |\r\n" +
                        "|              3  |                                      PUlocationID  |                   STRING  |         0  |\r\n" +
                        "|              4  |                                      DOlocationID  |                   STRING  |         0  |\r\n" +
                        "+---------------------------------------------------------------------------------------------------------------+\r\n" +
                        "\r\n" +
                        "00\r\n" +
                        "\r\n",
                "POST /upload HTTP/1.1\r\n" +
                        "Host: localhost:9001\r\n" +
                        "User-Agent: curl/7.64.0\r\n" +
                        "Accept: */*\r\n" +
                        "Content-Length: 437760673\r\n" +
                        "Content-Type: multipart/form-data; boundary=------------------------27d997ca93d2689d\r\n" +
                        "Expect: 100-continue\r\n" +
                        "\r\n" +
                        "--------------------------27d997ca93d2689d\r\n" +
                        "Content-Disposition: form-data; name=\"schema\"; filename=\"schema.json\"\r\n" +
                        "Content-Type: application/octet-stream\r\n" +
                        "\r\n" +
                        "[\r\n" +
                        "  {\r\n" +
                        "    \"name\": \"date\",\r\n" +
                        "    \"type\": \"DATE\",\r\n" +
                        "    \"pattern\": \"d MMMM y.\",\r\n" +
                        "    \"locale\": \"ru-RU\"\r\n" +
                        "  }\r\n" +
                        "]\r\n" +
                        "\r\n" +
                        "--------------------------27d997ca93d2689d\r\n" +
                        "Content-Disposition: form-data; name=\"data\"; filename=\"fhv_tripdata_2017-02.csv\"\r\n" +
                        "Content-Type: application/octet-stream\r\n" +
                        "\r\n" +
                        "Dispatching_base_num,Pickup_DateTime,DropOff_datetime,PUlocationID,DOlocationID\r\n" +
                        "B00008,2017-02-01 00:30:00,,,\r\n" +
                        "B00008,2017-02-01 00:40:00,,,\r\n" +
                        "B00009,2017-02-01 00:30:00,,,\r\n" +
                        "B00013,2017-02-01 00:11:00,,,\r\n" +
                        "B00013,2017-02-01 00:41:00,,,\r\n" +
                        "B00013,2017-02-01 00:00:00,,,\r\n" +
                        "B00013,2017-02-01 00:53:00,,,\r\n" +
                        "B00013,2017-02-01 00:44:00,,,\r\n" +
                        "B00013,2017-02-01 00:05:00,,,\r\n" +
                        "B00013,2017-02-01 00:54:00,,,\r\n" +
                        "B00014,2017-02-01 00:45:00,,,\r\n" +
                        "B00014,2017-02-01 00:45:00,,,\r\n" +
                        "B00014,2017-02-01 00:46:00,,,\r\n" +
                        "B00014,2017-02-01 00:54:00,,,\r\n" +
                        "B00014,2017-02-01 00:45:00,,,\r\n" +
                        "B00014,2017-02-01 00:45:00,,,\r\n" +
                        "B00014,2017-02-01 00:45:00,,,\r\n" +
                        "B00014,2017-02-01 00:26:00,,,\r\n" +
                        "B00014,2017-02-01 00:55:00,,,\r\n" +
                        "B00014,2017-02-01 00:47:00,,,\r\n" +
                        "B00014,2017-02-01 00:05:00,,,\r\n" +
                        "B00014,2017-02-01 00:58:00,,,\r\n" +
                        "B00014,2017-02-01 00:33:00,,,\r\n" +
                        "B00014,2017-02-01 00:45:00,,,\r\n" +
                        "\r\n" +
                        "--------------------------27d997ca93d2689d--",
                new NetworkFacadeImpl() {
                    @Override
                    public int send(long fd, long buffer, int bufferLen) {
                        // ensure we do not send more than one byte at a time
                        if (bufferLen > 0) {
                            return super.send(fd, buffer, 1);
                        }
                        return 0;
                    }
                },
                false,
                1 // todo: fix writer queue and increase request count
        );
    }

    @Test
    public void testImportMultipleOnSameConnectionSlow() throws Exception {
        assertMemoryLeak(() -> {
            final String baseDir = temp.getRoot().getAbsolutePath();
            final DefaultHttpServerConfiguration httpConfiguration = createHttpServerConfiguration(baseDir, false, false);
            final WorkerPool workerPool = new WorkerPool(new WorkerPoolConfiguration() {
                @Override
                public int[] getWorkerAffinity() {
                    return new int[]{-1, -1, -1};
                }

                @Override
                public int getWorkerCount() {
                    return 3;
                }

                @Override
                public boolean haltOnError() {
                    return false;
                }
            });
            try (
                    CairoEngine engine = new CairoEngine(new DefaultCairoConfiguration(baseDir));
                    HttpServer httpServer = new HttpServer(httpConfiguration, workerPool, false)
            ) {
                httpServer.bind(new HttpRequestProcessorFactory() {
                    @Override
                    public HttpRequestProcessor newInstance() {
                        return new StaticContentProcessor(httpConfiguration);
                    }

                    @Override
                    public String getUrl() {
                        return HttpServerConfiguration.DEFAULT_PROCESSOR_URL;
                    }
                });

                httpServer.bind(new HttpRequestProcessorFactory() {
                    @Override
                    public HttpRequestProcessor newInstance() {
                        return new TextImportProcessor(engine);
                    }

                    @Override
                    public String getUrl() {
                        return "/upload";
                    }
                });

                workerPool.start(LOG);

                // send multipart request to server
                final String request = "POST /upload HTTP/1.1\r\n" +
                        "Host: localhost:9001\r\n" +
                        "User-Agent: curl/7.64.0\r\n" +
                        "Accept: */*\r\n" +
                        "Content-Length: 437760673\r\n" +
                        "Content-Type: multipart/form-data; boundary=------------------------27d997ca93d2689d\r\n" +
                        "Expect: 100-continue\r\n" +
                        "\r\n" +
                        "--------------------------27d997ca93d2689d\r\n" +
                        "Content-Disposition: form-data; name=\"schema\"; filename=\"schema.json\"\r\n" +
                        "Content-Type: application/octet-stream\r\n" +
                        "\r\n" +
                        "[\r\n" +
                        "  {\r\n" +
                        "    \"name\": \"date\",\r\n" +
                        "    \"type\": \"DATE\",\r\n" +
                        "    \"pattern\": \"d MMMM y.\",\r\n" +
                        "    \"locale\": \"ru-RU\"\r\n" +
                        "  }\r\n" +
                        "]\r\n" +
                        "\r\n" +
                        "--------------------------27d997ca93d2689d\r\n" +
                        "Content-Disposition: form-data; name=\"data\"; filename=\"fhv_tripdata_2017-02.csv\"\r\n" +
                        "Content-Type: application/octet-stream\r\n" +
                        "\r\n" +
                        "Dispatching_base_num,Pickup_DateTime,DropOff_datetime,PUlocationID,DOlocationID\r\n" +
                        "B00008,2017-02-01 00:30:00,,,\r\n" +
                        "B00008,2017-02-01 00:40:00,,,\r\n" +
                        "B00009,2017-02-01 00:30:00,,,\r\n" +
                        "B00013,2017-02-01 00:11:00,,,\r\n" +
                        "B00013,2017-02-01 00:41:00,,,\r\n" +
                        "B00013,2017-02-01 00:00:00,,,\r\n" +
                        "B00013,2017-02-01 00:53:00,,,\r\n" +
                        "B00013,2017-02-01 00:44:00,,,\r\n" +
                        "B00013,2017-02-01 00:05:00,,,\r\n" +
                        "B00013,2017-02-01 00:54:00,,,\r\n" +
                        "B00014,2017-02-01 00:45:00,,,\r\n" +
                        "B00014,2017-02-01 00:45:00,,,\r\n" +
                        "B00014,2017-02-01 00:46:00,,,\r\n" +
                        "B00014,2017-02-01 00:54:00,,,\r\n" +
                        "B00014,2017-02-01 00:45:00,,,\r\n" +
                        "B00014,2017-02-01 00:45:00,,,\r\n" +
                        "B00014,2017-02-01 00:45:00,,,\r\n" +
                        "B00014,2017-02-01 00:26:00,,,\r\n" +
                        "B00014,2017-02-01 00:55:00,,,\r\n" +
                        "B00014,2017-02-01 00:47:00,,,\r\n" +
                        "B00014,2017-02-01 00:05:00,,,\r\n" +
                        "B00014,2017-02-01 00:58:00,,,\r\n" +
                        "B00014,2017-02-01 00:33:00,,,\r\n" +
                        "B00014,2017-02-01 00:45:00,,,\r\n" +
                        "\r\n" +
                        "--------------------------27d997ca93d2689d--";

                String expectedResponse = "HTTP/1.1 200 OK\r\n" +
                        "Server: questDB/1.0\r\n" +
                        "Date: Thu, 1 Jan 1970 00:00:00 GMT\r\n" +
                        "Transfer-Encoding: chunked\r\n" +
                        "Content-Type: text/plain; charset=utf-8\r\n" +
                        "\r\n" +
                        "05d7\r\n" +
                        "+---------------------------------------------------------------------------------------------------------------+\r\n" +
                        "|      Location:  |                          fhv_tripdata_2017-02.csv  |        Pattern  | Locale  |    Errors  |\r\n" +
                        "|   Partition by  |                                              NONE  |                 |         |            |\r\n" +
                        "+---------------------------------------------------------------------------------------------------------------+\r\n" +
                        "|   Rows handled  |                                                24  |                 |         |            |\r\n" +
                        "|  Rows imported  |                                                24  |                 |         |            |\r\n" +
                        "+---------------------------------------------------------------------------------------------------------------+\r\n" +
                        "|              0  |                                DispatchingBaseNum  |                   STRING  |         0  |\r\n" +
                        "|              1  |                                    PickupDateTime  |                     DATE  |         0  |\r\n" +
                        "|              2  |                                   DropOffDatetime  |                   STRING  |         0  |\r\n" +
                        "|              3  |                                      PUlocationID  |                   STRING  |         0  |\r\n" +
                        "|              4  |                                      DOlocationID  |                   STRING  |         0  |\r\n" +
                        "+---------------------------------------------------------------------------------------------------------------+\r\n" +
                        "\r\n" +
                        "00\r\n" +
                        "\r\n";


                NetworkFacade nf = new NetworkFacadeImpl() {
                    int totalSent = 0;

                    @Override
                    public int send(long fd, long buffer, int bufferLen) {
                        if (bufferLen > 0) {
                            int result = super.send(fd, buffer, 1);
                            totalSent += result;

                            // start delaying after 800 bytes

                            if (totalSent > 20) {
                                LockSupport.parkNanos(10000);
                                totalSent = 0;
                            }
                            return result;
                        }
                        return 0;
                    }
                };

                try {
                    sendAndReceive(
                            nf,
                            request,
                            expectedResponse,
                            3,
                            0,
                            false
                    );
                } finally {
                    workerPool.halt();
                }
            }
        });
    }

    @Test
    public void testImportNoSkipLEV() throws Exception {
        testImport(
                "HTTP/1.1 200 OK\r\n" +
                        "Server: questDB/1.0\r\n" +
                        "Date: Thu, 1 Jan 1970 00:00:00 GMT\r\n" +
                        "Transfer-Encoding: chunked\r\n" +
                        "Content-Type: application/json; charset=utf-8\r\n" +
                        "\r\n" +
                        "0503\r\n" +
                        "{\"status\":\"OK\",\"location\":\"clipboard-157200856\",\"rowsRejected\":0,\"rowsImported\":59,\"header\":true,\"columns\":[{\"name\":\"VendorID\",\"type\":\"INT\",\"size\":4,\"errors\":0},{\"name\":\"lpepPickupDatetime\",\"type\":\"DATE\",\"size\":8,\"errors\":0},{\"name\":\"LpepDropoffDatetime\",\"type\":\"DATE\",\"size\":8,\"errors\":0},{\"name\":\"StoreAndFwdFlag\",\"type\":\"CHAR\",\"size\":2,\"errors\":0},{\"name\":\"RateCodeID\",\"type\":\"INT\",\"size\":4,\"errors\":0},{\"name\":\"PickupLongitude\",\"type\":\"DOUBLE\",\"size\":8,\"errors\":0},{\"name\":\"PickupLatitude\",\"type\":\"DOUBLE\",\"size\":8,\"errors\":0},{\"name\":\"DropoffLongitude\",\"type\":\"DOUBLE\",\"size\":8,\"errors\":0},{\"name\":\"DropoffLatitude\",\"type\":\"DOUBLE\",\"size\":8,\"errors\":0},{\"name\":\"PassengerCount\",\"type\":\"INT\",\"size\":4,\"errors\":0},{\"name\":\"TripDistance\",\"type\":\"DOUBLE\",\"size\":8,\"errors\":0},{\"name\":\"FareAmount\",\"type\":\"DOUBLE\",\"size\":8,\"errors\":0},{\"name\":\"Extra\",\"type\":\"DOUBLE\",\"size\":8,\"errors\":0},{\"name\":\"MTATax\",\"type\":\"DOUBLE\",\"size\":8,\"errors\":0},{\"name\":\"TipAmount\",\"type\":\"DOUBLE\",\"size\":8,\"errors\":0},{\"name\":\"TollsAmount\",\"type\":\"DOUBLE\",\"size\":8,\"errors\":0},{\"name\":\"EhailFee\",\"type\":\"STRING\",\"size\":0,\"errors\":0},{\"name\":\"TotalAmount\",\"type\":\"DOUBLE\",\"size\":8,\"errors\":0},{\"name\":\"PaymentType\",\"type\":\"INT\",\"size\":4,\"errors\":0},{\"name\":\"TripType\",\"type\":\"INT\",\"size\":4,\"errors\":0}]}\r\n" +
                        "00\r\n" +
                        "\r\n",
                "POST /upload?fmt=json&overwrite=true&forceHeader=true&name=clipboard-157200856 HTTP/1.1\r\n" +
                        "Host: localhost:9001\r\n" +
                        "Connection: keep-alive\r\n" +
                        "Content-Length: 832\r\n" +
                        "Accept: */*\r\n" +
                        "Origin: http://localhost:9000\r\n" +
                        "X-Requested-With: XMLHttpRequest\r\n" +
                        "User-Agent: Mozilla/5.0 (Windows NT 10.0; Win64; x64) AppleWebKit/537.36 (KHTML, like Gecko) Chrome/77.0.3865.120 Safari/537.36\r\n" +
                        "Sec-Fetch-Mode: cors\r\n" +
                        "Content-Type: multipart/form-data; boundary=----WebKitFormBoundaryOsOAD9cPKyHuxyBV\r\n" +
                        "Sec-Fetch-Site: same-origin\r\n" +
                        "Referer: http://localhost:9000/index.html\r\n" +
                        "Accept-Encoding: gzip, deflate, br\r\n" +
                        "Accept-Language: en-GB,en-US;q=0.9,en;q=0.8\r\n" +
                        "\r\n" +
                        "------WebKitFormBoundaryOsOAD9cPKyHuxyBV\r\n" +
                        "Content-Disposition: form-data; name=\"data\"\r\n" +
                        "\r\n" +
                        "VendorID,lpep_pickup_datetime,Lpep_dropoff_datetime,Store_and_fwd_flag,RateCodeID,Pickup_longitude,Pickup_latitude,Dropoff_longitude,Dropoff_latitude,Passenger_count,Trip_distance,Fare_amount,Extra,MTA_tax,Tip_amount,Tolls_amount,Ehail_fee,Total_amount,Payment_type,Trip_type\r\n" +
                        "\r\n" +
                        "\r\n" +
                        "2,2014-03-01 00:00:00,2014-03-01 19:18:34,N,1,0,0,-73.872024536132813,40.678714752197266,6,7.02,28.5,0,0.5,0,0,,29,2,1,,\r\n" +
                        "2,2014-03-01 00:00:00,2014-03-01 13:10:37,N,1,0,0,-73.917839050292969,40.757766723632812,1,5.43,23.5,0,0.5,5.88,0,,29.88,1,1,,\r\n" +
                        "2,2014-03-01 00:00:00,2014-03-01 14:36:16,N,1,0,0,-73.882896423339844,40.870456695556641,1,.84,5,0,0.5,0,0,,5.5,1,1,,\r\n" +
                        "2,2014-03-01 00:00:00,2014-03-01 02:51:03,N,1,0,0,0,0,1,8.98,26.5,0.5,0.5,5.4,0,,32.9,1,1,,\r\n" +
                        "2,2014-03-01 00:00:00,2014-03-01 03:13:09,N,1,0,0,0,0,1,.91,5.5,0.5,0.5,0,0,,6.5,2,1,,\r\n" +
                        "2,2014-03-01 00:00:00,2014-03-01 14:12:18,N,1,0,0,0,0,1,2.88,13,0,0.5,2.6,0,,16.1,1,1,,\r\n" +
                        "2,2014-03-01 00:00:00,2014-03-01 19:37:31,N,1,0,0,0,0,1,2.04,9,0,0.5,0,0,,9.5,2,1,,\r\n" +
                        "2,2014-03-01 00:00:00,2014-03-01 08:05:26,N,1,0,0,-73.863983154296875,40.895206451416016,1,7.61,22.5,0,0.5,0,0,,23,2,1,,\r\n" +
                        "2,2014-03-01 00:00:00,2014-03-01 17:02:26,N,1,0,0,0,0,1,3.37,14,0,0.5,7.5,0,,22,1,1,,\r\n" +
                        "2,2014-03-01 00:00:00,2014-03-01 10:45:08,N,1,0,0,-73.98382568359375,40.672164916992187,5,2.98,11,0,0.5,0,0,,11.5,2,1,,\r\n" +
                        "2,2014-03-01 00:00:00,2014-03-01 19:23:12,N,1,0,0,-73.897506713867188,40.856563568115234,1,6.10,21,0,0.5,4.2,0,,25.7,1,1,,\r\n" +
                        "2,2014-03-01 00:00:00,2014-03-01 20:30:34,N,1,0,0,-73.834732055664063,40.769981384277344,1,4.03,13.5,0.5,0.5,0,0,,14.5,2,1,,\r\n" +
                        "2,2014-03-01 00:00:00,2014-03-01 02:11:02,N,1,0,0,-73.962692260742187,40.805278778076172,1,11.02,36.5,0.5,0.5,9.25,0,,46.75,1,1,,\r\n" +
                        "2,2014-03-01 00:00:00,2014-03-01 01:12:02,N,1,0,0,-73.812576293945313,40.72515869140625,1,2.98,11,0.5,0.5,2.3,0,,14.3,1,1,,\r\n" +
                        "2,2014-03-01 00:00:00,2014-03-01 00:11:44,N,1,-73.807571411132813,40.700370788574219,-73.759422302246094,40.704967498779297,1,3.14,12,0.5,0.5,2.5,0,,15.5,1,1,,\r\n" +
                        "2,2014-03-01 00:00:00,2014-03-01 09:35:57,N,1,0,0,-74.008323669433594,40.733074188232422,1,7.41,24,0,0.5,5.87,5.33,,35.7,1,1,,\r\n" +
                        "2,2014-03-01 00:00:00,2014-03-01 20:03:23,N,1,0,0,-73.934471130371094,40.753532409667969,2,1.67,7.5,0,0.5,1.88,0,,9.88,1,1,,\r\n" +
                        "2,2014-03-01 00:00:00,2014-03-01 09:25:16,N,1,0,0,-73.964775085449219,40.713218688964844,6,3.18,13.5,0,0.5,2.7,0,,16.7,1,1,,\r\n" +
                        "2,2014-03-01 00:00:00,2014-03-01 07:19:12,N,1,0,0,0,0,1,7.78,23,0,0.5,0,0,,23.5,1,1,,\r\n" +
                        "2,2014-03-01 00:00:00,2014-03-01 14:30:15,N,1,0,0,-73.793098449707031,40.699207305908203,1,7.05,25.5,0,0.5,0,0,,26,2,1,,\r\n" +
                        "2,2014-03-01 00:00:00,2014-03-01 08:15:29,N,1,0,0,-73.994560241699219,40.738136291503906,1,6.82,21.5,0,0.5,4.3,0,,26.3,1,1,,\r\n" +
                        "2,2014-03-01 00:00:00,2014-03-01 19:50:35,N,1,0,0,-73.856315612792969,40.855121612548828,1,10.09,33.5,0,0.5,0,0,,34,2,1,,\r\n" +
                        "2,2014-03-01 00:00:00,2014-03-01 12:46:27,N,1,0,0,0,0,1,4.18,18,0,0.5,3.6,0,,22.1,1,1,,\r\n" +
                        "2,2014-03-01 00:00:00,2014-03-01 07:49:00,N,1,0,0,-73.9754638671875,40.750938415527344,1,6.29,23,0,0.5,0,0,,23.5,2,1,,\r\n" +
                        "2,2014-03-01 00:00:00,2014-03-01 06:54:37,N,1,0,0,0,0,1,6.40,19.5,0,0.5,0,0,,20,2,1,,\r\n" +
                        "2,2014-03-01 00:00:00,2014-03-01 11:26:06,N,1,0,0,-73.937446594238281,40.758167266845703,2,.00,2.5,0,0.5,0.5,0,,3.5,1,1,,\r\n" +
                        "2,2014-03-01 00:00:00,2014-03-01 19:53:49,N,1,0,0,-73.995964050292969,40.690750122070313,1,1.90,11,0,0.5,1.5,0,,13,1,1,,\r\n" +
                        "2,2014-03-01 00:00:00,2014-03-01 19:31:59,N,3,0,0,0,0,1,.42,21,0,0,0,0,,21,2,1,,\r\n" +
                        "2,2014-03-01 00:00:00,2014-03-01 21:11:09,N,1,0,0,-73.961799621582031,40.713447570800781,2,3.68,13,0.5,0.5,0,0,,14,2,1,,\r\n" +
                        "2,2014-03-01 00:00:00,2014-03-01 09:18:54,N,1,0,0,-73.839179992675781,40.8271484375,1,1.08,5.5,0,0.5,0,0,,6,2,1,,\r\n" +
                        "2,2014-03-01 00:00:00,2014-03-01 21:06:16,N,1,0,0,0,0,1,.02,4,0.5,0.5,0,0,,5,2,1,,\r\n" +
                        "2,2014-03-01 00:00:00,2014-03-01 21:11:52,N,1,0,0,-73.883941650390625,40.741928100585937,1,1.08,6.5,0.5,0.5,0,0,,7.5,2,1,,\r\n" +
                        "2,2014-03-01 00:00:00,2014-03-01 20:12:17,N,1,0,0,-73.860641479492188,40.756160736083984,1,2.01,9.5,0,0.5,2.38,0,,12.38,1,1,,\r\n" +
                        "2,2014-03-01 00:00:01,2014-03-01 00:04:27,N,1,-73.95135498046875,40.809841156005859,-73.937583923339844,40.804347991943359,1,.89,5.5,0.5,0.5,0,0,,6.5,2,1,,\r\n" +
                        "2,2014-03-01 00:00:03,2014-03-01 00:39:11,N,1,-73.95880126953125,40.716785430908203,-73.908256530761719,40.69879150390625,1,7.05,28,0.5,0.5,0,0,,29,2,1,,\r\n" +
                        "1,2014-03-01 00:00:03,2014-03-01 00:14:32,N,1,-73.938880920410156,40.681663513183594,-73.956787109375,40.713565826416016,1,3.30,13.5,0.5,0.5,2.9,0,,17.4,1,,,\r\n" +
                        "2,2014-03-01 00:00:03,2014-03-01 00:08:42,N,1,-73.941375732421875,40.818492889404297,-73.93524169921875,40.796005249023438,1,2.38,10,0.5,0.5,0,0,,11,2,1,,\r\n" +
                        "2,2014-03-01 00:00:05,2014-03-01 00:08:34,N,1,-73.951713562011719,40.714748382568359,-73.954734802246094,40.732883453369141,1,1.45,8,0.5,0.5,0,0,,9,2,1,,\r\n" +
                        "2,2014-03-01 00:00:05,2014-03-01 00:05:14,N,1,-73.904586791992188,40.753456115722656,-73.883033752441406,40.755744934082031,1,1.15,6.5,0.5,0.5,0,0,,7.5,2,1,,\r\n" +
                        "2,2014-03-01 00:00:06,2014-03-01 00:05:50,N,1,-73.917320251464844,40.770088195800781,-73.890525817871094,40.768100738525391,1,1.83,8,0.5,0.5,1.7,0,,10.7,1,1,,\r\n" +
                        "1,2014-03-01 00:00:07,2014-03-01 00:11:19,N,1,-73.964630126953125,40.712295532226563,-73.947219848632813,40.721889495849609,2,1.50,9,0.5,0.5,1,0,,11,1,,,\r\n" +
                        "2,2014-03-01 00:00:07,2014-03-01 00:14:04,N,1,-73.925445556640625,40.761676788330078,-73.876060485839844,40.756378173828125,1,2.81,12,0.5,0.5,0,0,,13,2,1,,\r\n" +
                        "2,2014-03-01 00:00:10,2014-03-01 00:07:49,N,1,-73.920318603515625,40.759616851806641,-73.925506591796875,40.771896362304688,1,1.44,7.5,0.5,0.5,0,0,,8.5,2,1,,\r\n" +
                        "2,2014-03-01 00:00:10,2014-03-01 00:13:21,N,1,-73.947578430175781,40.825412750244141,-73.94903564453125,40.793388366699219,1,3.02,12.5,0.5,0.5,0,0,,13.5,2,1,,\r\n" +
                        "2,2014-03-01 00:00:10,2014-03-01 00:13:15,N,1,-73.957618713378906,40.730094909667969,-73.967720031738281,40.687759399414062,1,3.97,14,0.5,0.5,2.9,0,,17.9,1,1,,\r\n" +
                        "2,2014-03-01 00:00:11,2014-03-01 00:11:25,N,1,-73.950340270996094,40.706771850585938,-73.983001708984375,40.696136474609375,1,2.33,10.5,0.5,0.5,2.2,0,,13.7,1,1,,\r\n" +
                        "1,2014-03-01 00:00:11,2014-03-01 00:05:42,N,1,-73.96142578125,40.675296783447266,-73.956123352050781,40.682975769042969,1,.80,5.5,0.5,0.5,0,0,,6.5,2,,,\r\n" +
                        "2,2014-03-01 00:00:13,2014-03-01 00:26:16,N,1,-73.93438720703125,40.682884216308594,-73.987312316894531,40.724613189697266,1,5.29,21.5,0.5,0.5,4.4,0,,26.9,1,1,,\r\n" +
                        "2,2014-03-01 00:00:13,2014-03-01 00:05:50,N,1,-73.831787109375,40.715095520019531,-73.811759948730469,40.719070434570313,1,1.79,7.5,0.5,0.5,1.6,0,,10.1,1,1,,\r\n" +
                        "1,2014-03-01 00:00:15,2014-03-01 00:37:17,N,1,-73.958778381347656,40.730594635009766,-74.000518798828125,40.752723693847656,1,7.40,29.5,0.5,0.5,7.6,0,,38.1,1,,,\r\n" +
                        "2,2014-03-01 00:00:15,2014-03-01 00:18:48,N,1,-73.944183349609375,40.714580535888672,-73.98779296875,40.732589721679688,1,3.82,16,0.5,0.5,4.95,0,,21.95,1,1,,\r\n" +
                        "2,2014-03-01 00:00:16,2014-03-01 00:04:28,N,1,-73.913551330566406,40.838531494140625,-73.899406433105469,40.838657379150391,1,.94,5.5,0.5,0.5,0,0,,6.5,2,1,,\r\n" +
                        "2,2014-03-01 00:00:16,2014-03-01 00:18:50,N,1,-73.917015075683594,40.761211395263672,-73.850166320800781,40.725177764892578,2,7.17,23,0.5,0.5,0,0,,24,2,1,,\r\n" +
                        "1,2014-03-01 00:00:17,2014-03-01 00:02:34,N,1,-73.956565856933594,40.748039245605469,-73.958755493164063,40.742103576660156,1,.50,3.5,0.5,0.5,0,0,,4.5,2,,,\r\n" +
                        "1,2014-03-01 00:00:18,2014-03-01 00:10:56,N,1,-73.990753173828125,40.692584991455078,-73.942802429199219,40.714881896972656,1,4.10,14,0.5,0.5,0,0,,15,2,,,\r\n" +
                        "1,2014-03-01 00:00:18,2014-03-01 00:03:29,N,1,-73.807746887207031,40.700340270996094,-73.815444946289062,40.695743560791016,1,.70,4.5,0.5,0.5,0,0,,5.5,2,,,\r\n" +
                        "2,2014-03-01 00:00:21,2014-03-01 00:21:36,N,1,-73.957740783691406,40.729896545410156,-73.92779541015625,40.697731018066406,1,3.95,17,0.5,0.5,4.38,0,,22.38,1,1,,\r\n" +
                        "2,2014-03-01 00:00:22,2014-03-01 00:01:53,N,1,-73.94354248046875,40.820354461669922,-73.949432373046875,40.812416076660156,1,.45,3.5,0.5,0.5,0,0,,4.5,2,1,,\r\n" +
                        "1,2014-03-01 00:00:22,2014-03-01 00:07:17,N,1,-73.9451904296875,40.689888000488281,-73.937591552734375,40.680465698242187,1,1.00,6.5,0.5,0.5,0,0,,7.5,2,,,\r\n" +
                        "\r\n" +
                        "------WebKitFormBoundaryOsOAD9cPKyHuxyBV--",
                NetworkFacadeImpl.INSTANCE,
                false,
                1
        );
    }

    @Test
    public void testImportSkipLEV() throws Exception {
        testImport(
                "HTTP/1.1 200 OK\r\n" +
                        "Server: questDB/1.0\r\n" +
                        "Date: Thu, 1 Jan 1970 00:00:00 GMT\r\n" +
                        "Transfer-Encoding: chunked\r\n" +
                        "Content-Type: application/json; charset=utf-8\r\n" +
                        "\r\n" +
                        "0519\r\n" +
                        "{\"status\":\"OK\",\"location\":\"clipboard-157200856\",\"rowsRejected\":59,\"rowsImported\":59,\"header\":true,\"columns\":[{\"name\":\"VendorID\",\"type\":\"STRING\",\"size\":0,\"errors\":0},{\"name\":\"lpepPickupDatetime\",\"type\":\"STRING\",\"size\":0,\"errors\":0},{\"name\":\"LpepDropoffDatetime\",\"type\":\"STRING\",\"size\":0,\"errors\":0},{\"name\":\"StoreAndFwdFlag\",\"type\":\"STRING\",\"size\":0,\"errors\":0},{\"name\":\"RateCodeID\",\"type\":\"STRING\",\"size\":0,\"errors\":0},{\"name\":\"PickupLongitude\",\"type\":\"STRING\",\"size\":0,\"errors\":0},{\"name\":\"PickupLatitude\",\"type\":\"STRING\",\"size\":0,\"errors\":0},{\"name\":\"DropoffLongitude\",\"type\":\"STRING\",\"size\":0,\"errors\":0},{\"name\":\"DropoffLatitude\",\"type\":\"STRING\",\"size\":0,\"errors\":0},{\"name\":\"PassengerCount\",\"type\":\"STRING\",\"size\":0,\"errors\":0},{\"name\":\"TripDistance\",\"type\":\"STRING\",\"size\":0,\"errors\":0},{\"name\":\"FareAmount\",\"type\":\"STRING\",\"size\":0,\"errors\":0},{\"name\":\"Extra\",\"type\":\"STRING\",\"size\":0,\"errors\":0},{\"name\":\"MTATax\",\"type\":\"STRING\",\"size\":0,\"errors\":0},{\"name\":\"TipAmount\",\"type\":\"STRING\",\"size\":0,\"errors\":0},{\"name\":\"TollsAmount\",\"type\":\"STRING\",\"size\":0,\"errors\":0},{\"name\":\"EhailFee\",\"type\":\"STRING\",\"size\":0,\"errors\":0},{\"name\":\"TotalAmount\",\"type\":\"STRING\",\"size\":0,\"errors\":0},{\"name\":\"PaymentType\",\"type\":\"STRING\",\"size\":0,\"errors\":0},{\"name\":\"TripType\",\"type\":\"STRING\",\"size\":0,\"errors\":0}]}\r\n" +
                        "00\r\n" +
                        "\r\n",
                "POST /upload?fmt=json&overwrite=true&forceHeader=true&skipLev=true&name=clipboard-157200856 HTTP/1.1\r\n" +
                        "Host: localhost:9001\r\n" +
                        "Connection: keep-alive\r\n" +
                        "Content-Length: 832\r\n" +
                        "Accept: */*\r\n" +
                        "Origin: http://localhost:9000\r\n" +
                        "X-Requested-With: XMLHttpRequest\r\n" +
                        "User-Agent: Mozilla/5.0 (Windows NT 10.0; Win64; x64) AppleWebKit/537.36 (KHTML, like Gecko) Chrome/77.0.3865.120 Safari/537.36\r\n" +
                        "Sec-Fetch-Mode: cors\r\n" +
                        "Content-Type: multipart/form-data; boundary=----WebKitFormBoundaryOsOAD9cPKyHuxyBV\r\n" +
                        "Sec-Fetch-Site: same-origin\r\n" +
                        "Referer: http://localhost:9000/index.html\r\n" +
                        "Accept-Encoding: gzip, deflate, br\r\n" +
                        "Accept-Language: en-GB,en-US;q=0.9,en;q=0.8\r\n" +
                        "\r\n" +
                        "------WebKitFormBoundaryOsOAD9cPKyHuxyBV\r\n" +
                        "Content-Disposition: form-data; name=\"data\"\r\n" +
                        "\r\n" +
                        "VendorID,lpep_pickup_datetime,Lpep_dropoff_datetime,Store_and_fwd_flag,RateCodeID,Pickup_longitude,Pickup_latitude,Dropoff_longitude,Dropoff_latitude,Passenger_count,Trip_distance,Fare_amount,Extra,MTA_tax,Tip_amount,Tolls_amount,Ehail_fee,Total_amount,Payment_type,Trip_type\r\n" +
                        "\r\n" +
                        "\r\n" +
                        "2,2014-03-01 00:00:00,2014-03-01 19:18:34,N,1,0,0,-73.872024536132813,40.678714752197266,6,7.02,28.5,0,0.5,0,0,,29,2,1,,\r\n" +
                        "2,2014-03-01 00:00:00,2014-03-01 13:10:37,N,1,0,0,-73.917839050292969,40.757766723632812,1,5.43,23.5,0,0.5,5.88,0,,29.88,1,1,,\r\n" +
                        "2,2014-03-01 00:00:00,2014-03-01 14:36:16,N,1,0,0,-73.882896423339844,40.870456695556641,1,.84,5,0,0.5,0,0,,5.5,1,1,,\r\n" +
                        "2,2014-03-01 00:00:00,2014-03-01 02:51:03,N,1,0,0,0,0,1,8.98,26.5,0.5,0.5,5.4,0,,32.9,1,1,,\r\n" +
                        "2,2014-03-01 00:00:00,2014-03-01 03:13:09,N,1,0,0,0,0,1,.91,5.5,0.5,0.5,0,0,,6.5,2,1,,\r\n" +
                        "2,2014-03-01 00:00:00,2014-03-01 14:12:18,N,1,0,0,0,0,1,2.88,13,0,0.5,2.6,0,,16.1,1,1,,\r\n" +
                        "2,2014-03-01 00:00:00,2014-03-01 19:37:31,N,1,0,0,0,0,1,2.04,9,0,0.5,0,0,,9.5,2,1,,\r\n" +
                        "2,2014-03-01 00:00:00,2014-03-01 08:05:26,N,1,0,0,-73.863983154296875,40.895206451416016,1,7.61,22.5,0,0.5,0,0,,23,2,1,,\r\n" +
                        "2,2014-03-01 00:00:00,2014-03-01 17:02:26,N,1,0,0,0,0,1,3.37,14,0,0.5,7.5,0,,22,1,1,,\r\n" +
                        "2,2014-03-01 00:00:00,2014-03-01 10:45:08,N,1,0,0,-73.98382568359375,40.672164916992187,5,2.98,11,0,0.5,0,0,,11.5,2,1,,\r\n" +
                        "2,2014-03-01 00:00:00,2014-03-01 19:23:12,N,1,0,0,-73.897506713867188,40.856563568115234,1,6.10,21,0,0.5,4.2,0,,25.7,1,1,,\r\n" +
                        "2,2014-03-01 00:00:00,2014-03-01 20:30:34,N,1,0,0,-73.834732055664063,40.769981384277344,1,4.03,13.5,0.5,0.5,0,0,,14.5,2,1,,\r\n" +
                        "2,2014-03-01 00:00:00,2014-03-01 02:11:02,N,1,0,0,-73.962692260742187,40.805278778076172,1,11.02,36.5,0.5,0.5,9.25,0,,46.75,1,1,,\r\n" +
                        "2,2014-03-01 00:00:00,2014-03-01 01:12:02,N,1,0,0,-73.812576293945313,40.72515869140625,1,2.98,11,0.5,0.5,2.3,0,,14.3,1,1,,\r\n" +
                        "2,2014-03-01 00:00:00,2014-03-01 00:11:44,N,1,-73.807571411132813,40.700370788574219,-73.759422302246094,40.704967498779297,1,3.14,12,0.5,0.5,2.5,0,,15.5,1,1,,\r\n" +
                        "2,2014-03-01 00:00:00,2014-03-01 09:35:57,N,1,0,0,-74.008323669433594,40.733074188232422,1,7.41,24,0,0.5,5.87,5.33,,35.7,1,1,,\r\n" +
                        "2,2014-03-01 00:00:00,2014-03-01 20:03:23,N,1,0,0,-73.934471130371094,40.753532409667969,2,1.67,7.5,0,0.5,1.88,0,,9.88,1,1,,\r\n" +
                        "2,2014-03-01 00:00:00,2014-03-01 09:25:16,N,1,0,0,-73.964775085449219,40.713218688964844,6,3.18,13.5,0,0.5,2.7,0,,16.7,1,1,,\r\n" +
                        "2,2014-03-01 00:00:00,2014-03-01 07:19:12,N,1,0,0,0,0,1,7.78,23,0,0.5,0,0,,23.5,1,1,,\r\n" +
                        "2,2014-03-01 00:00:00,2014-03-01 14:30:15,N,1,0,0,-73.793098449707031,40.699207305908203,1,7.05,25.5,0,0.5,0,0,,26,2,1,,\r\n" +
                        "2,2014-03-01 00:00:00,2014-03-01 08:15:29,N,1,0,0,-73.994560241699219,40.738136291503906,1,6.82,21.5,0,0.5,4.3,0,,26.3,1,1,,\r\n" +
                        "2,2014-03-01 00:00:00,2014-03-01 19:50:35,N,1,0,0,-73.856315612792969,40.855121612548828,1,10.09,33.5,0,0.5,0,0,,34,2,1,,\r\n" +
                        "2,2014-03-01 00:00:00,2014-03-01 12:46:27,N,1,0,0,0,0,1,4.18,18,0,0.5,3.6,0,,22.1,1,1,,\r\n" +
                        "2,2014-03-01 00:00:00,2014-03-01 07:49:00,N,1,0,0,-73.9754638671875,40.750938415527344,1,6.29,23,0,0.5,0,0,,23.5,2,1,,\r\n" +
                        "2,2014-03-01 00:00:00,2014-03-01 06:54:37,N,1,0,0,0,0,1,6.40,19.5,0,0.5,0,0,,20,2,1,,\r\n" +
                        "2,2014-03-01 00:00:00,2014-03-01 11:26:06,N,1,0,0,-73.937446594238281,40.758167266845703,2,.00,2.5,0,0.5,0.5,0,,3.5,1,1,,\r\n" +
                        "2,2014-03-01 00:00:00,2014-03-01 19:53:49,N,1,0,0,-73.995964050292969,40.690750122070313,1,1.90,11,0,0.5,1.5,0,,13,1,1,,\r\n" +
                        "2,2014-03-01 00:00:00,2014-03-01 19:31:59,N,3,0,0,0,0,1,.42,21,0,0,0,0,,21,2,1,,\r\n" +
                        "2,2014-03-01 00:00:00,2014-03-01 21:11:09,N,1,0,0,-73.961799621582031,40.713447570800781,2,3.68,13,0.5,0.5,0,0,,14,2,1,,\r\n" +
                        "2,2014-03-01 00:00:00,2014-03-01 09:18:54,N,1,0,0,-73.839179992675781,40.8271484375,1,1.08,5.5,0,0.5,0,0,,6,2,1,,\r\n" +
                        "2,2014-03-01 00:00:00,2014-03-01 21:06:16,N,1,0,0,0,0,1,.02,4,0.5,0.5,0,0,,5,2,1,,\r\n" +
                        "2,2014-03-01 00:00:00,2014-03-01 21:11:52,N,1,0,0,-73.883941650390625,40.741928100585937,1,1.08,6.5,0.5,0.5,0,0,,7.5,2,1,,\r\n" +
                        "2,2014-03-01 00:00:00,2014-03-01 20:12:17,N,1,0,0,-73.860641479492188,40.756160736083984,1,2.01,9.5,0,0.5,2.38,0,,12.38,1,1,,\r\n" +
                        "2,2014-03-01 00:00:01,2014-03-01 00:04:27,N,1,-73.95135498046875,40.809841156005859,-73.937583923339844,40.804347991943359,1,.89,5.5,0.5,0.5,0,0,,6.5,2,1,,\r\n" +
                        "2,2014-03-01 00:00:03,2014-03-01 00:39:11,N,1,-73.95880126953125,40.716785430908203,-73.908256530761719,40.69879150390625,1,7.05,28,0.5,0.5,0,0,,29,2,1,,\r\n" +
                        "1,2014-03-01 00:00:03,2014-03-01 00:14:32,N,1,-73.938880920410156,40.681663513183594,-73.956787109375,40.713565826416016,1,3.30,13.5,0.5,0.5,2.9,0,,17.4,1,,,\r\n" +
                        "2,2014-03-01 00:00:03,2014-03-01 00:08:42,N,1,-73.941375732421875,40.818492889404297,-73.93524169921875,40.796005249023438,1,2.38,10,0.5,0.5,0,0,,11,2,1,,\r\n" +
                        "2,2014-03-01 00:00:05,2014-03-01 00:08:34,N,1,-73.951713562011719,40.714748382568359,-73.954734802246094,40.732883453369141,1,1.45,8,0.5,0.5,0,0,,9,2,1,,\r\n" +
                        "2,2014-03-01 00:00:05,2014-03-01 00:05:14,N,1,-73.904586791992188,40.753456115722656,-73.883033752441406,40.755744934082031,1,1.15,6.5,0.5,0.5,0,0,,7.5,2,1,,\r\n" +
                        "2,2014-03-01 00:00:06,2014-03-01 00:05:50,N,1,-73.917320251464844,40.770088195800781,-73.890525817871094,40.768100738525391,1,1.83,8,0.5,0.5,1.7,0,,10.7,1,1,,\r\n" +
                        "1,2014-03-01 00:00:07,2014-03-01 00:11:19,N,1,-73.964630126953125,40.712295532226563,-73.947219848632813,40.721889495849609,2,1.50,9,0.5,0.5,1,0,,11,1,,,\r\n" +
                        "2,2014-03-01 00:00:07,2014-03-01 00:14:04,N,1,-73.925445556640625,40.761676788330078,-73.876060485839844,40.756378173828125,1,2.81,12,0.5,0.5,0,0,,13,2,1,,\r\n" +
                        "2,2014-03-01 00:00:10,2014-03-01 00:07:49,N,1,-73.920318603515625,40.759616851806641,-73.925506591796875,40.771896362304688,1,1.44,7.5,0.5,0.5,0,0,,8.5,2,1,,\r\n" +
                        "2,2014-03-01 00:00:10,2014-03-01 00:13:21,N,1,-73.947578430175781,40.825412750244141,-73.94903564453125,40.793388366699219,1,3.02,12.5,0.5,0.5,0,0,,13.5,2,1,,\r\n" +
                        "2,2014-03-01 00:00:10,2014-03-01 00:13:15,N,1,-73.957618713378906,40.730094909667969,-73.967720031738281,40.687759399414062,1,3.97,14,0.5,0.5,2.9,0,,17.9,1,1,,\r\n" +
                        "2,2014-03-01 00:00:11,2014-03-01 00:11:25,N,1,-73.950340270996094,40.706771850585938,-73.983001708984375,40.696136474609375,1,2.33,10.5,0.5,0.5,2.2,0,,13.7,1,1,,\r\n" +
                        "1,2014-03-01 00:00:11,2014-03-01 00:05:42,N,1,-73.96142578125,40.675296783447266,-73.956123352050781,40.682975769042969,1,.80,5.5,0.5,0.5,0,0,,6.5,2,,,\r\n" +
                        "2,2014-03-01 00:00:13,2014-03-01 00:26:16,N,1,-73.93438720703125,40.682884216308594,-73.987312316894531,40.724613189697266,1,5.29,21.5,0.5,0.5,4.4,0,,26.9,1,1,,\r\n" +
                        "2,2014-03-01 00:00:13,2014-03-01 00:05:50,N,1,-73.831787109375,40.715095520019531,-73.811759948730469,40.719070434570313,1,1.79,7.5,0.5,0.5,1.6,0,,10.1,1,1,,\r\n" +
                        "1,2014-03-01 00:00:15,2014-03-01 00:37:17,N,1,-73.958778381347656,40.730594635009766,-74.000518798828125,40.752723693847656,1,7.40,29.5,0.5,0.5,7.6,0,,38.1,1,,,\r\n" +
                        "2,2014-03-01 00:00:15,2014-03-01 00:18:48,N,1,-73.944183349609375,40.714580535888672,-73.98779296875,40.732589721679688,1,3.82,16,0.5,0.5,4.95,0,,21.95,1,1,,\r\n" +
                        "2,2014-03-01 00:00:16,2014-03-01 00:04:28,N,1,-73.913551330566406,40.838531494140625,-73.899406433105469,40.838657379150391,1,.94,5.5,0.5,0.5,0,0,,6.5,2,1,,\r\n" +
                        "2,2014-03-01 00:00:16,2014-03-01 00:18:50,N,1,-73.917015075683594,40.761211395263672,-73.850166320800781,40.725177764892578,2,7.17,23,0.5,0.5,0,0,,24,2,1,,\r\n" +
                        "1,2014-03-01 00:00:17,2014-03-01 00:02:34,N,1,-73.956565856933594,40.748039245605469,-73.958755493164063,40.742103576660156,1,.50,3.5,0.5,0.5,0,0,,4.5,2,,,\r\n" +
                        "1,2014-03-01 00:00:18,2014-03-01 00:10:56,N,1,-73.990753173828125,40.692584991455078,-73.942802429199219,40.714881896972656,1,4.10,14,0.5,0.5,0,0,,15,2,,,\r\n" +
                        "1,2014-03-01 00:00:18,2014-03-01 00:03:29,N,1,-73.807746887207031,40.700340270996094,-73.815444946289062,40.695743560791016,1,.70,4.5,0.5,0.5,0,0,,5.5,2,,,\r\n" +
                        "2,2014-03-01 00:00:21,2014-03-01 00:21:36,N,1,-73.957740783691406,40.729896545410156,-73.92779541015625,40.697731018066406,1,3.95,17,0.5,0.5,4.38,0,,22.38,1,1,,\r\n" +
                        "2,2014-03-01 00:00:22,2014-03-01 00:01:53,N,1,-73.94354248046875,40.820354461669922,-73.949432373046875,40.812416076660156,1,.45,3.5,0.5,0.5,0,0,,4.5,2,1,,\r\n" +
                        "1,2014-03-01 00:00:22,2014-03-01 00:07:17,N,1,-73.9451904296875,40.689888000488281,-73.937591552734375,40.680465698242187,1,1.00,6.5,0.5,0.5,0,0,,7.5,2,,,\r\n" +
                        "\r\n" +
                        "------WebKitFormBoundaryOsOAD9cPKyHuxyBV--",
                NetworkFacadeImpl.INSTANCE,
                false,
                1
        );
    }

    @Test
    public void testJsonQueryAndDisconnectWithoutWaitingForResult() throws Exception {
        assertMemoryLeak(() -> {

            final NetworkFacade nf = NetworkFacadeImpl.INSTANCE;
            final String baseDir = temp.getRoot().getAbsolutePath();
            final DefaultHttpServerConfiguration httpConfiguration = createHttpServerConfiguration(nf, baseDir, 128, false, false);
            final WorkerPool workerPool = new WorkerPool(new WorkerPoolConfiguration() {
                @Override
                public int[] getWorkerAffinity() {
                    return new int[]{-1, -1};
                }

                @Override
                public int getWorkerCount() {
                    return 2;
                }

                @Override
                public boolean haltOnError() {
                    return false;
                }
            });
            try (
                    CairoEngine engine = new CairoEngine(new DefaultCairoConfiguration(baseDir));
                    HttpServer httpServer = new HttpServer(httpConfiguration, workerPool, false)
            ) {
                httpServer.bind(new HttpRequestProcessorFactory() {
                    @Override
                    public HttpRequestProcessor newInstance() {
                        return new StaticContentProcessor(httpConfiguration);
                    }

                    @Override
                    public String getUrl() {
                        return HttpServerConfiguration.DEFAULT_PROCESSOR_URL;
                    }
                });

                httpServer.bind(new HttpRequestProcessorFactory() {
                    @Override
                    public HttpRequestProcessor newInstance() {
                        return new JsonQueryProcessor(
                                httpConfiguration.getJsonQueryProcessorConfiguration(),
                                engine,
                                null,
                                workerPool.getWorkerCount()
                        );
                    }

                    @Override
                    public String getUrl() {
                        return "/query";
                    }
                });

                workerPool.start(LOG);

                try {
                    // create table with all column types
                    CairoTestUtils.createTestTable(
                            engine.getConfiguration(),
                            30,
                            new Rnd(),
                            new TestRecord.ArrayBinarySequence());

                    // send multipart request to server
                    final String request = "GET /query?query=x HTTP/1.1\r\n" +
                            "Host: localhost:9001\r\n" +
                            "Connection: keep-alive\r\n" +
                            "Cache-Control: max-age=0\r\n" +
                            "Upgrade-Insecure-Requests: 1\r\n" +
                            "User-Agent: Mozilla/5.0 (Windows NT 10.0; Win64; x64) AppleWebKit/537.36 (KHTML, like Gecko) Chrome/74.0.3729.169 Safari/537.36\r\n" +
                            "Accept: text/html,application/xhtml+xml,application/xml;q=0.9,image/webp,image/apng,*/*;q=0.8,application/signed-exchange;v=b3\r\n" +
                            "Accept-Encoding: gzip, deflate, br\r\n" +
                            "Accept-Language: en-GB,en-US;q=0.9,en;q=0.8\r\n" +
                            "\r\n";

                    String expectedResponse = "HTTP/1.1 200 OK\r\n" +
                            "Server: questDB/1.0\r\n" +
                            "Date: Thu, 1 Jan 1970 00:00:00 GMT\r\n" +
                            "Transfer-Encoding: chunked\r\n" +
                            "Content-Type: application/json; charset=utf-8\r\n" +
                            "Keep-Alive: timeout=5, max=10000\r\n" +
                            "\r\n" +
                            "68\r\n" +
                            "{\"query\":\"x\",\"columns\":[{\"name\":\"a\",\"type\":\"BYTE\"},{\"name\":\"b\",\"type\":\"SHORT\"},{\"name\":\"c\",\"type\":\"INT\"}\r\n" +
                            "72\r\n" +
                            ",{\"name\":\"d\",\"type\":\"LONG\"},{\"name\":\"e\",\"type\":\"DATE\"},{\"name\":\"f\",\"type\":\"TIMESTAMP\"},{\"name\":\"g\",\"type\":\"FLOAT\"}\r\n" +
                            "75\r\n" +
                            ",{\"name\":\"h\",\"type\":\"DOUBLE\"},{\"name\":\"i\",\"type\":\"STRING\"},{\"name\":\"j\",\"type\":\"SYMBOL\"},{\"name\":\"k\",\"type\":\"BOOLEAN\"}\r\n" +
                            "73\r\n" +
                            ",{\"name\":\"l\",\"type\":\"BINARY\"}],\"dataset\":[[80,24814,-727724771,8920866532787660373,\"-169665660-01-09T01:58:28.119Z\"\r\n" +
                            "70\r\n" +
                            ",\"-51129-02-11T06:38:29.397464Z\",null,null,\"EHNRX\",\"ZSX\",false,[]],[30,32312,-303295973,6854658259142399220,null\r\n" +
                            "6d\r\n" +
                            ",\"273652-10-24T01:16:04.499209Z\",0.38179755,0.9687423276940171,\"EDRQQ\",\"LOF\",false,[]],[-79,-21442,1985398001\r\n" +
                            "7f\r\n" +
                            ",7522482991756933150,\"279864478-12-31T01:58:35.932Z\",\"20093-07-24T16:56:53.198086Z\",null,0.05384400312338511,\"HVUVS\",\"OTS\",true\r\n" +
                            "80\r\n" +
                            ",[]],[70,-29572,-1966408995,-2406077911451945242,null,\"-254163-09-17T05:33:54.251307Z\",0.81233966,null,\"IKJSM\",\"SUQ\",false,[]],[\r\n" +
                            "74\r\n" +
                            "-97,15913,2011884585,4641238585508069993,\"-277437004-09-03T08:55:41.803Z\",\"186548-11-05T05:57:55.827139Z\",0.89989215\r\n" +
                            "80\r\n" +
                            ",0.6583311519893554,\"ZIMNZ\",\"RMF\",false,[]],[-9,5991,-907794648,null,null,null,0.13264287,null,\"OHNZH\",null,false,[]],[-94,30598\r\n" +
                            "75\r\n" +
                            ",-1510166985,6056145309392106540,null,null,0.54669005,null,\"MZVQE\",\"NDC\",true,[]],[-97,-11913,null,750145151786158348\r\n" +
                            "80\r\n" +
                            ",\"-144112168-08-02T20:50:38.542Z\",\"-279681-08-19T06:26:33.186955Z\",0.8977236,0.5691053034055052,\"WIFFL\",\"BRO\",false,[]],[58,7132\r\n" +
                            "7e\r\n" +
                            ",null,6793615437970356479,\"63572238-04-24T11:00:13.287Z\",\"171291-08-24T10:16:32.229138Z\",null,0.7215959171612961,\"KWZLU\",\"GXH\"\r\n" +
                            "72\r\n" +
                            ",false,[]],[37,7618,null,-9219078548506735248,\"286623354-12-11T19:15:45.735Z\",\"197633-02-20T09:12:49.579955Z\",null\r\n" +
                            "63\r\n" +
                            ",0.8001632261203552,null,\"KFM\",false,[]],[109,-8207,-485549586,null,\"278802275-11-05T23:22:18.593Z\"\r\n" +
                            "6d\r\n" +
                            ",\"122137-10-05T20:22:21.831563Z\",0.5780819,0.18586435581637295,\"DYOPH\",\"IMY\",false,[]],[-44,21057,-1604266757\r\n" +
                            "7a\r\n" +
                            ",4598876523645326656,null,\"204480-04-27T20:21:01.380246Z\",0.19736767,0.11591855759299885,\"DMIGQ\",\"VKH\",false,[]],[17,23522\r\n" +
                            "7e\r\n" +
                            ",-861621212,-6446120489339099836,null,\"79287-08-03T02:05:46.962686Z\",0.4349324,0.11296257318851766,\"CGFNW\",null,true,[]],[-104\r\n" +
                            "6d\r\n" +
                            ",12160,1772084256,-5828188148408093893,\"-270365729-01-24T04:33:47.165Z\",\"-252298-10-09T07:11:36.011048Z\",null\r\n" +
                            "73\r\n" +
                            ",0.5764439692141042,\"BQQEM\",null,false,[]],[-99,-7837,-159178348,null,\"81404961-06-19T18:10:11.037Z\",null,0.5598187\r\n" +
                            "73\r\n" +
                            ",0.5900836401674938,null,\"HPZ\",true,[]],[-127,5343,-238129044,-8851773155849999621,\"-152632412-11-30T22:15:09.334Z\"\r\n" +
                            "73\r\n" +
                            ",\"-90192-03-24T17:45:15.784841Z\",0.7806183,null,\"CLNXF\",\"UWP\",false,[]],[-59,-10912,1665107665,-8306574409611146484\r\n" +
                            "78\r\n" +
                            ",\"-243146933-02-10T16:15:15.931Z\",\"-109765-04-18T07:45:05.739795Z\",0.52387,null,\"NIJEE\",\"RUG\",true,[]],[69,4771,21764960\r\n" +
                            "7b\r\n" +
                            ",-5708280760166173503,null,\"-248236-04-27T14:06:03.509521Z\",0.77833515,0.533524384058538,\"VOCUG\",\"UNE\",false,[]],[56,-17784\r\n" +
                            "69\r\n" +
                            ",null,5637967617527425113,null,null,null,0.5815065874358148,null,\"EVQ\",true,[]],[58,29019,-416467698,null\r\n" +
                            "7b\r\n" +
                            ",\"-175203601-12-02T01:02:02.378Z\",\"201101-10-20T07:35:25.133598Z\",null,0.7430101994511517,\"DXCBJ\",null,true,[]],[-11,-23214\r\n" +
                            "80\r\n" +
                            ",1210163254,-7888017038009650608,\"152525393-08-28T08:19:48.512Z\",\"216070-11-17T13:37:58.936720Z\",null,null,\"JJILL\",\"YMI\",true,[]\r\n" +
                            "7d\r\n" +
                            "],[-69,-29912,217564476,null,\"-102483035-11-11T09:07:30.782Z\",\"-196714-09-04T03:57:56.227221Z\",0.08039439,0.18684267640195917\r\n" +
                            "61\r\n" +
                            ",\"EUKWM\",\"NZZ\",true,[]],[4,19590,-1505690678,6904166490726350488,\"-218006330-04-21T14:18:39.081Z\"\r\n" +
                            "6d\r\n" +
                            ",\"283032-05-21T12:20:14.632027Z\",0.23285526,0.22122747948030208,\"NSSTC\",\"ZUP\",false,[]],[-111,-6531,342159453\r\n" +
                            "80\r\n" +
                            ",8456443351018554474,\"197601854-07-22T06:29:36.718Z\",\"-180434-06-04T17:16:49.501207Z\",0.7910659,0.7128505998532723,\"YQPZG\",\"ZNY\"\r\n" +
                            "80\r\n" +
                            ",true,[]],[106,32411,-1426419269,-2990992799558673548,\"261692520-06-19T20:19:43.556Z\",null,0.8377384,0.02633639777833019,\"GENFE\"\r\n" +
                            "7f\r\n" +
                            ",\"WWR\",false,[]],[-125,25715,null,null,\"-113894547-06-20T07:24:13.689Z\",null,0.7417434,0.6288088087840823,\"IJZZY\",null,true,[]]\r\n" +
                            "75\r\n" +
                            ",[96,-13602,1350628163,null,\"257134407-03-20T11:25:44.819Z\",null,0.7360581,null,\"LGYDO\",\"NLI\",true,[]],[-64,8270,null\r\n" +
                            "80\r\n" +
                            ",-5695137753964242205,\"289246073-05-28T15:10:38.644Z\",\"-220112-01-30T11:56:06.194709Z\",0.938019,null,\"GHLXG\",\"MDJ\",true,[]],[-76\r\n" +
                            "7d\r\n" +
                            ",12479,null,-4034810129069646757,\"123619904-08-31T19:44:11.844Z\",\"267826-03-17T13:36:32.811014Z\",0.8463546,null,\"PFOYM\",\"WDS\"\r\n" +
                            "76\r\n" +
                            ",true,[]],[100,24045,-2102123220,-7175695171900374773,\"-242871073-08-17T14:45:16.399Z\",\"125517-01-13T08:03:16.581566Z\"\r\n" +
                            "44\r\n" +
                            ",0.20179749,0.42934437054513563,\"USIMY\",\"XUU\",false,[]]],\"count\":31}\r\n" +
                            "00\r\n" +
                            "\r\n";

                    sendAndReceive(nf, request, expectedResponse, 10, 100L, false);
                } finally {
                    workerPool.halt();
                }
            }
        });
    }

    @Test
    public void testJsonQueryBadUtf8() throws Exception {
        testJsonQuery(
                20,
                "GET /query?query=�������&limit=10 HTTP/1.1\r\n" +
                        "Host: localhost:9001\r\n" +
                        "Connection: keep-alive\r\n" +
                        "Cache-Control: max-age=0\r\n" +
                        "Upgrade-Insecure-Requests: 1\r\n" +
                        "User-Agent: Mozilla/5.0 (Windows NT 10.0; Win64; x64) AppleWebKit/537.36 (KHTML, like Gecko) Chrome/74.0.3729.169 Safari/537.36\r\n" +
                        "Accept: text/html,application/xhtml+xml,application/xml;q=0.9,image/webp,image/apng,*/*;q=0.8,application/signed-exchange;v=b3\r\n" +
                        "Accept-Encoding: gzip, deflate, br\r\n" +
                        "Accept-Language: en-GB,en-US;q=0.9,en;q=0.8\r\n" +
                        "\r\n",
                "HTTP/1.1 200 OK\r\n" +
                        "Server: questDB/1.0\r\n" +
                        "Date: Thu, 1 Jan 1970 00:00:00 GMT\r\n" +
                        "Transfer-Encoding: chunked\r\n" +
                        "Content-Type: application/json; charset=utf-8\r\n" +
                        "Keep-Alive: timeout=5, max=10000\r\n" +
                        "\r\n" +
                        "58\r\n" +
                        "{\"query\":\"�������\",\"error\":\"Bad UTF8 encoding in query text\",\"position\":0}\r\n" +
                        "00\r\n" +
                        "\r\n"
        );
    }

    @Test
    public void testJsonQueryBottomLimit() throws Exception {
        testJsonQuery(
                20,
                "GET /query?query=x&limit=10,25 HTTP/1.1\r\n" +
                        "Host: localhost:9001\r\n" +
                        "Connection: keep-alive\r\n" +
                        "Cache-Control: max-age=0\r\n" +
                        "Upgrade-Insecure-Requests: 1\r\n" +
                        "User-Agent: Mozilla/5.0 (Windows NT 10.0; Win64; x64) AppleWebKit/537.36 (KHTML, like Gecko) Chrome/74.0.3729.169 Safari/537.36\r\n" +
                        "Accept: text/html,application/xhtml+xml,application/xml;q=0.9,image/webp,image/apng,*/*;q=0.8,application/signed-exchange;v=b3\r\n" +
                        "Accept-Encoding: gzip, deflate, br\r\n" +
                        "Accept-Language: en-GB,en-US;q=0.9,en;q=0.8\r\n" +
                        "\r\n",
                "HTTP/1.1 200 OK\r\n" +
                        "Server: questDB/1.0\r\n" +
                        "Date: Thu, 1 Jan 1970 00:00:00 GMT\r\n" +
                        "Transfer-Encoding: chunked\r\n" +
                        "Content-Type: application/json; charset=utf-8\r\n" +
                        "Keep-Alive: timeout=5, max=10000\r\n" +
                        "\r\n" +
                        "0746\r\n" +
                        "{\"query\":\"x\",\"columns\":[{\"name\":\"a\",\"type\":\"BYTE\"},{\"name\":\"b\",\"type\":\"SHORT\"},{\"name\":\"c\",\"type\":\"INT\"},{\"name\":\"d\",\"type\":\"LONG\"},{\"name\":\"e\",\"type\":\"DATE\"},{\"name\":\"f\",\"type\":\"TIMESTAMP\"},{\"name\":\"g\",\"type\":\"FLOAT\"},{\"name\":\"h\",\"type\":\"DOUBLE\"},{\"name\":\"i\",\"type\":\"STRING\"},{\"name\":\"j\",\"type\":\"SYMBOL\"},{\"name\":\"k\",\"type\":\"BOOLEAN\"},{\"name\":\"l\",\"type\":\"BINARY\"}],\"dataset\":[[37,7618,null,-9219078548506735248,\"286623354-12-11T19:15:45.735Z\",\"197633-02-20T09:12:49.579955Z\",null,0.8001632261203552,null,\"KFM\",false,[]],[109,-8207,-485549586,null,\"278802275-11-05T23:22:18.593Z\",\"122137-10-05T20:22:21.831563Z\",0.5780819,0.18586435581637295,\"DYOPH\",\"IMY\",false,[]],[-44,21057,-1604266757,4598876523645326656,null,\"204480-04-27T20:21:01.380246Z\",0.19736767,0.11591855759299885,\"DMIGQ\",\"VKH\",false,[]],[17,23522,-861621212,-6446120489339099836,null,\"79287-08-03T02:05:46.962686Z\",0.4349324,0.11296257318851766,\"CGFNW\",null,true,[]],[-104,12160,1772084256,-5828188148408093893,\"-270365729-01-24T04:33:47.165Z\",\"-252298-10-09T07:11:36.011048Z\",null,0.5764439692141042,\"BQQEM\",null,false,[]],[-99,-7837,-159178348,null,\"81404961-06-19T18:10:11.037Z\",null,0.5598187,0.5900836401674938,null,\"HPZ\",true,[]],[-127,5343,-238129044,-8851773155849999621,\"-152632412-11-30T22:15:09.334Z\",\"-90192-03-24T17:45:15.784841Z\",0.7806183,null,\"CLNXF\",\"UWP\",false,[]],[-59,-10912,1665107665,-8306574409611146484,\"-243146933-02-10T16:15:15.931Z\",\"-109765-04-18T07:45:05.739795Z\",0.52387,null,\"NIJEE\",\"RUG\",true,[]],[69,4771,21764960,-5708280760166173503,null,\"-248236-04-27T14:06:03.509521Z\",0.77833515,0.533524384058538,\"VOCUG\",\"UNE\",false,[]],[56,-17784,null,5637967617527425113,null,null,null,0.5815065874358148,null,\"EVQ\",true,[]],[58,29019,-416467698,null,\"-175203601-12-02T01:02:02.378Z\",\"201101-10-20T07:35:25.133598Z\",null,0.7430101994511517,\"DXCBJ\",null,true,[]]],\"count\":20}\r\n" +
                        "00\r\n" +
                        "\r\n"
        );
    }

    @Test
    public void testJsonQueryCreateInsertStringifiedJson() throws Exception {
        testJsonQuery0(1, engine -> {
            // create table
            sendAndReceive(
                    NetworkFacadeImpl.INSTANCE,
                    "GET /query?limit=0%2C1000&count=true&src=con&query=%0D%0Acreate%20table%20data(s%20string)&timings=true HTTP/1.1\r\n" +
                            "Host: 127.0.0.1:9000\r\n" +
                            "Connection: keep-alive\r\n" +
                            "User-Agent: Mozilla/5.0 (Windows NT 10.0; Win64; x64) AppleWebKit/537.36 (KHTML, like Gecko) Chrome/86.0.4240.75 Safari/537.36\r\n" +
                            "Accept: */*\r\n" +
                            "Sec-Fetch-Site: same-origin\r\n" +
                            "Sec-Fetch-Mode: cors\r\n" +
                            "Sec-Fetch-Dest: empty\r\n" +
                            "Referer: http://127.0.0.1:9000/\r\n" +
                            "Accept-Encoding: gzip, deflate, br\n" +
                            "Accept-Language: en-GB,en-US;q=0.9,en;q=0.8\r\n" +
                            "\r\n",
                    "HTTP/1.1 200 OK\r\n" +
                            "Server: questDB/1.0\r\n" +
                            "Date: Thu, 1 Jan 1970 00:00:00 GMT\r\n" +
                            "Transfer-Encoding: chunked\r\n" +
                            "Content-Type: application/json; charset=utf-8\r\n" +
                            "Keep-Alive: timeout=5, max=10000\r\n" +
                            "\r\n" +
                            "0c\r\n" +
                            "{\"ddl\":\"OK\"}\r\n" +
                            "00\r\n" +
                            "\r\n",
                    1,
                    0,
                    false
            );

            // insert one record
            sendAndReceive(
                    NetworkFacadeImpl.INSTANCE,
                    "GET /query?limit=0%2C1000&count=true&src=con&query=%0D%0A%0D%0Ainsert%20into%20data%20values%20(%27%7B%20title%3A%20%5C%22Title%5C%22%7D%27)&timings=true HTTP/1.1\r\n" +
                            "Host: 127.0.0.1:9000\r\n" +
                            "Connection: keep-alive\r\n" +
                            "User-Agent: Mozilla/5.0 (Windows NT 10.0; Win64; x64) AppleWebKit/537.36 (KHTML, like Gecko) Chrome/86.0.4240.75 Safari/537.36\r\n" +
                            "Accept: */*\r\n" +
                            "Sec-Fetch-Site: same-origin\r\n" +
                            "Sec-Fetch-Mode: cors\r\n" +
                            "Sec-Fetch-Dest: empty\r\n" +
                            "Referer: http://127.0.0.1:9000/\r\n" +
                            "Accept-Encoding: gzip, deflate, br\r\n" +
                            "Accept-Language: en-GB,en-US;q=0.9,en;q=0.8\r\n" +
                            "\r\n",
                    "HTTP/1.1 200 OK\r\n" +
                            "Server: questDB/1.0\r\n" +
                            "Date: Thu, 1 Jan 1970 00:00:00 GMT\r\n" +
                            "Transfer-Encoding: chunked\r\n" +
                            "Content-Type: application/json; charset=utf-8\r\n" +
                            "Keep-Alive: timeout=5, max=10000\r\n" +
                            "\r\n" +
                            "0c\r\n" +
                            "{\"ddl\":\"OK\"}\r\n" +
                            "00\r\n" +
                            "\r\n",
                    1,
                    0,
                    false
            );

            // check if we have one record
            sendAndReceive(
                    NetworkFacadeImpl.INSTANCE,
                    "GET /query?limit=0%2C1000&count=true&src=con&query=data&timings=false HTTP/1.1\r\n" +
                            "Host: 127.0.0.1:9000\r\n" +
                            "Connection: keep-alive\r\n" +
                            "User-Agent: Mozilla/5.0 (Windows NT 10.0; Win64; x64) AppleWebKit/537.36 (KHTML, like Gecko) Chrome/86.0.4240.75 Safari/537.36\r\n" +
                            "Accept: */*\r\n" +
                            "Sec-Fetch-Site: same-origin\r\n" +
                            "Sec-Fetch-Mode: cors\r\n" +
                            "Sec-Fetch-Dest: empty\r\n" +
                            "Referer: http://127.0.0.1:9000/\r\n" +
                            "Accept-Encoding: gzip, deflate, br\r\n" +
                            "Accept-Language: en-GB,en-US;q=0.9,en;q=0.8\r\n" +
                            "\r\n",
                    "HTTP/1.1 200 OK\r\n" +
                            "Server: questDB/1.0\r\n" +
                            "Date: Thu, 1 Jan 1970 00:00:00 GMT\r\n" +
                            "Transfer-Encoding: chunked\r\n" +
                            "Content-Type: application/json; charset=utf-8\r\n" +
                            "Keep-Alive: timeout=5, max=10000\r\n" +
                            "\r\n" +
                            "6b\r\n" +
                            "{\"query\":\"data\",\"columns\":[{\"name\":\"s\",\"type\":\"STRING\"}],\"dataset\":[[\"{ title: \\\\\\\"Title\\\\\\\"}\"]],\"count\":1}\r\n" +
                            "00\r\n" +
                            "\r\n",
                    1,
                    0,
                    false
            );
        }, false);
    }

    @Test
    public void testJsonQueryCreateInsertTruncateAndDrop() throws Exception {
        testJsonQuery0(1, engine -> {

            // create table
            sendAndReceive(
                    NetworkFacadeImpl.INSTANCE,
                    "GET /query?query=%0A%0A%0Acreate+table+balances_x+(%0A%09cust_id+int%2C+%0A%09balance_ccy+symbol%2C+%0A%09balance+double%2C+%0A%09status+byte%2C+%0A%09timestamp+timestamp%0A)&limit=0%2C1000&count=true HTTP/1.1\r\n" +
                            "Host: localhost:9000\r\n" +
                            "Connection: keep-alive\r\n" +
                            "Accept: */*\r\n" +
                            "X-Requested-With: XMLHttpRequest\r\n" +
                            "User-Agent: Mozilla/5.0 (Windows NT 10.0; Win64; x64) AppleWebKit/537.36 (KHTML, like Gecko) Chrome/78.0.3904.87 Safari/537.36\r\n" +
                            "Sec-Fetch-Site: same-origin\r\n" +
                            "Sec-Fetch-Mode: cors\r\n" +
                            "Referer: http://localhost:9000/index.html\r\n" +
                            "Accept-Encoding: gzip, deflate, br\r\n" +
                            "Accept-Language: en-GB,en-US;q=0.9,en;q=0.8\r\n" +
                            "\r\n",
                    "HTTP/1.1 200 OK\r\n" +
                            "Server: questDB/1.0\r\n" +
                            "Date: Thu, 1 Jan 1970 00:00:00 GMT\r\n" +
                            "Transfer-Encoding: chunked\r\n" +
                            "Content-Type: application/json; charset=utf-8\r\n" +
                            "Keep-Alive: timeout=5, max=10000\r\n" +
                            "\r\n" +
                            "0c\r\n" +
                            "{\"ddl\":\"OK\"}\r\n" +
                            "00\r\n" +
                            "\r\n",
                    1,
                    0,
                    false
            );

            // insert one record
            sendAndReceive(
                    NetworkFacadeImpl.INSTANCE,
                    "GET /query?query=%0A%0Ainsert+into+balances_x+(cust_id%2C+balance_ccy%2C+balance%2C+timestamp)+values+(1%2C+%27USD%27%2C+1500.00%2C+6000000001)&limit=0%2C1000&count=true HTTP/1.1\r\n" +
                            "Host: localhost:9000\r\n" +
                            "Connection: keep-alive\r\n" +
                            "Accept: */*\r\n" +
                            "X-Requested-With: XMLHttpRequest\r\n" +
                            "User-Agent: Mozilla/5.0 (Windows NT 10.0; Win64; x64) AppleWebKit/537.36 (KHTML, like Gecko) Chrome/78.0.3904.87 Safari/537.36\r\n" +
                            "Sec-Fetch-Site: same-origin\r\n" +
                            "Sec-Fetch-Mode: cors\r\n" +
                            "Referer: http://localhost:9000/index.html\r\n" +
                            "Accept-Encoding: gzip, deflate, br\r\n" +
                            "Accept-Language: en-GB,en-US;q=0.9,en;q=0.8\r\n" +
                            "\r\n",
                    "HTTP/1.1 200 OK\r\n" +
                            "Server: questDB/1.0\r\n" +
                            "Date: Thu, 1 Jan 1970 00:00:00 GMT\r\n" +
                            "Transfer-Encoding: chunked\r\n" +
                            "Content-Type: application/json; charset=utf-8\r\n" +
                            "Keep-Alive: timeout=5, max=10000\r\n" +
                            "\r\n" +
                            "0c\r\n" +
                            "{\"ddl\":\"OK\"}\r\n" +
                            "00\r\n" +
                            "\r\n",
                    1,
                    0,
                    false
            );

            // check if we have one record
            sendAndReceive(
                    NetworkFacadeImpl.INSTANCE,
                    "GET /query?query=%0A%0Aselect+*+from+balances_x+latest+by+cust_id%2C+balance_ccy&limit=0%2C1000&count=true HTTP/1.1\r\n" +
                            "Host: localhost:9000\r\n" +
                            "Connection: keep-alive\r\n" +
                            "Accept: */*\r\n" +
                            "X-Requested-With: XMLHttpRequest\r\n" +
                            "User-Agent: Mozilla/5.0 (Windows NT 10.0; Win64; x64) AppleWebKit/537.36 (KHTML, like Gecko) Chrome/78.0.3904.87 Safari/537.36\r\n" +
                            "Sec-Fetch-Site: same-origin\r\n" +
                            "Sec-Fetch-Mode: cors\r\n" +
                            "Referer: http://localhost:9000/index.html\r\n" +
                            "Accept-Encoding: gzip, deflate, br\r\n" +
                            "Accept-Language: en-GB,en-US;q=0.9,en;q=0.8\r\n" +
                            "\r\n",
                    "HTTP/1.1 200 OK\r\n" +
                            "Server: questDB/1.0\r\n" +
                            "Date: Thu, 1 Jan 1970 00:00:00 GMT\r\n" +
                            "Transfer-Encoding: chunked\r\n" +
                            "Content-Type: application/json; charset=utf-8\r\n" +
                            "Keep-Alive: timeout=5, max=10000\r\n" +
                            "\r\n" +
                            "014c\r\n" +
                            "{\"query\":\"\\n\\nselect * from balances_x latest by cust_id, balance_ccy\",\"columns\":[{\"name\":\"cust_id\",\"type\":\"INT\"},{\"name\":\"balance_ccy\",\"type\":\"SYMBOL\"},{\"name\":\"balance\",\"type\":\"DOUBLE\"},{\"name\":\"status\",\"type\":\"BYTE\"},{\"name\":\"timestamp\",\"type\":\"TIMESTAMP\"}],\"dataset\":[[1,\"USD\",1500.0,0,\"1970-01-01T01:40:00.000001Z\"]],\"count\":1}\r\n" +
                            "00\r\n" +
                            "\r\n",
                    1,
                    0,
                    false
            );

            // truncate table
            sendAndReceive(
                    NetworkFacadeImpl.INSTANCE,
                    "GET /query?query=%0A%0Atruncate+table+balances_x&limit=0%2C1000&count=true HTTP/1.1\r\n" +
                            "Host: localhost:9000\r\n" +
                            "Connection: keep-alive\r\n" +
                            "Accept: */*\r\n" +
                            "X-Requested-With: XMLHttpRequest\r\n" +
                            "User-Agent: Mozilla/5.0 (Windows NT 10.0; Win64; x64) AppleWebKit/537.36 (KHTML, like Gecko) Chrome/78.0.3904.87 Safari/537.36\r\n" +
                            "Sec-Fetch-Site: same-origin\r\n" +
                            "Sec-Fetch-Mode: cors\r\n" +
                            "Referer: http://localhost:9000/index.html\r\n" +
                            "Accept-Encoding: gzip, deflate, br\r\n" +
                            "Accept-Language: en-GB,en-US;q=0.9,en;q=0.8\r\n" +
                            "\r\n",
                    "HTTP/1.1 200 OK\r\n" +
                            "Server: questDB/1.0\r\n" +
                            "Date: Thu, 1 Jan 1970 00:00:00 GMT\r\n" +
                            "Transfer-Encoding: chunked\r\n" +
                            "Content-Type: application/json; charset=utf-8\r\n" +
                            "Keep-Alive: timeout=5, max=10000\r\n" +
                            "\r\n" +
                            "0c\r\n" +
                            "{\"ddl\":\"OK\"}\r\n" +
                            "00\r\n" +
                            "\r\n",
                    1,
                    0,
                    false
            );

            // select again expecting only metadata
            sendAndReceive(
                    NetworkFacadeImpl.INSTANCE,
                    "GET /query?query=%0A%0Aselect+*+from+balances_x+latest+by+cust_id%2C+balance_ccy&limit=0%2C1000&count=true HTTP/1.1\r\n" +
                            "Host: localhost:9000\r\n" +
                            "Connection: keep-alive\r\n" +
                            "Accept: */*\r\n" +
                            "X-Requested-With: XMLHttpRequest\r\n" +
                            "User-Agent: Mozilla/5.0 (Windows NT 10.0; Win64; x64) AppleWebKit/537.36 (KHTML, like Gecko) Chrome/78.0.3904.87 Safari/537.36\r\n" +
                            "Sec-Fetch-Site: same-origin\r\n" +
                            "Sec-Fetch-Mode: cors\r\n" +
                            "Referer: http://localhost:9000/index.html\r\n" +
                            "Accept-Encoding: gzip, deflate, br\r\n" +
                            "Accept-Language: en-GB,en-US;q=0.9,en;q=0.8\r\n" +
                            "\r\n",
                    "HTTP/1.1 200 OK\r\n" +
                            "Server: questDB/1.0\r\n" +
                            "Date: Thu, 1 Jan 1970 00:00:00 GMT\r\n" +
                            "Transfer-Encoding: chunked\r\n" +
                            "Content-Type: application/json; charset=utf-8\r\n" +
                            "Keep-Alive: timeout=5, max=10000\r\n" +
                            "\r\n" +
                            "011c\r\n" +
                            "{\"query\":\"\\n\\nselect * from balances_x latest by cust_id, balance_ccy\",\"columns\":[{\"name\":\"cust_id\",\"type\":\"INT\"},{\"name\":\"balance_ccy\",\"type\":\"SYMBOL\"},{\"name\":\"balance\",\"type\":\"DOUBLE\"},{\"name\":\"status\",\"type\":\"BYTE\"},{\"name\":\"timestamp\",\"type\":\"TIMESTAMP\"}],\"dataset\":[],\"count\":0}\r\n" +
                            "00\r\n" +
                            "\r\n",
                    1,
                    0,
                    false
            );
        }, false);
    }

    @Test
    public void testJsonQueryCreateTable() throws Exception {
        testJsonQuery(
                20,
                "GET /query?query=%0A%0A%0Acreate+table+balances_x+(%0A%09cust_id+int%2C+%0A%09balance_ccy+symbol%2C+%0A%09balance+double%2C+%0A%09status+byte%2C+%0A%09timestamp+timestamp%0A)&limit=0%2C1000&count=true HTTP/1.1\r\n" +
                        "Host: localhost:9000\r\n" +
                        "Connection: keep-alive\r\n" +
                        "Accept: */*\r\n" +
                        "X-Requested-With: XMLHttpRequest\r\n" +
                        "User-Agent: Mozilla/5.0 (Windows NT 10.0; Win64; x64) AppleWebKit/537.36 (KHTML, like Gecko) Chrome/78.0.3904.87 Safari/537.36\r\n" +
                        "Sec-Fetch-Site: same-origin\r\n" +
                        "Sec-Fetch-Mode: cors\r\n" +
                        "Referer: http://localhost:9000/index.html\r\n" +
                        "Accept-Encoding: gzip, deflate, br\r\n" +
                        "Accept-Language: en-GB,en-US;q=0.9,en;q=0.8\r\n" +
                        "\r\n",
                "HTTP/1.1 200 OK\r\n" +
                        "Server: questDB/1.0\r\n" +
                        "Date: Thu, 1 Jan 1970 00:00:00 GMT\r\n" +
                        "Transfer-Encoding: chunked\r\n" +
                        "Content-Type: application/json; charset=utf-8\r\n" +
                        "Keep-Alive: timeout=5, max=10000\r\n" +
                        "\r\n" +
                        "0c\r\n" +
                        "{\"ddl\":\"OK\"}\r\n" +
                        "00\r\n" +
                        "\r\n",
                1
        );
    }

    @Test
    public void testJsonQueryDataError() throws Exception {
        assertMemoryLeak(() -> {
            final String baseDir = temp.getRoot().getAbsolutePath();
            final DefaultHttpServerConfiguration httpConfiguration = createHttpServerConfiguration(baseDir, false, false);
            final WorkerPool workerPool = new WorkerPool(new WorkerPoolConfiguration() {
                @Override
                public int[] getWorkerAffinity() {
                    return new int[]{-1};
                }

                @Override
                public int getWorkerCount() {
                    return 1;
                }

                @Override
                public boolean haltOnError() {
                    return false;
                }
            });

            try (
                    CairoEngine engine = new CairoEngine(new DefaultCairoConfiguration(baseDir));
                    HttpServer httpServer = new HttpServer(httpConfiguration, workerPool, false)
            ) {
                httpServer.bind(new HttpRequestProcessorFactory() {
                    @Override
                    public HttpRequestProcessor newInstance() {
                        return new StaticContentProcessor(httpConfiguration);
                    }

                    @Override
                    public String getUrl() {
                        return HttpServerConfiguration.DEFAULT_PROCESSOR_URL;
                    }
                });

                httpServer.bind(new HttpRequestProcessorFactory() {
                    @Override
                    public HttpRequestProcessor newInstance() {
                        return new JsonQueryProcessor(
                                httpConfiguration.getJsonQueryProcessorConfiguration(),
                                engine,
                                null,
                                workerPool.getWorkerCount()
                        );
                    }

                    @Override
                    public String getUrl() {
                        return "/query";
                    }
                });

                workerPool.start(LOG);

                try {

                    // send multipart request to server
                    final String request = "GET /query?limit=0%2C1000&count=true&src=con&query=select%20npe()%20from%20long_sequence(1)&timings=true HTTP/1.1\r\n" +
                            "Host: localhost:9000\r\n" +
                            "Connection: keep-alive\r\n" +
                            "User-Agent: Mozilla/5.0 (Windows NT 10.0; Win64; x64) AppleWebKit/537.36 (KHTML, like Gecko) Chrome/83.0.4103.97 Safari/537.36\r\n" +
                            "Accept: */*\r\n" +
                            "Sec-Fetch-Site: same-origin\r\n" +
                            "Sec-Fetch-Mode: cors\r\n" +
                            "Sec-Fetch-Dest: empty\r\n" +
                            "Referer: http://localhost:9000/index.html\r\n" +
                            "Accept-Encoding: gzip, deflate, br\r\n" +
                            "Accept-Language: en-GB,en-US;q=0.9,en;q=0.8\r\n" +
                            "Cookie: _ga=GA1.1.2124932001.1573824669; _hjid=f2db90b2-18cf-4956-8870-fcdcde56f3ca; _hjIncludedInSample=1; _gid=GA1.1.697400188.1591597903\r\n" +
                            "\r\n";

                    long fd = NetworkFacadeImpl.INSTANCE.socketTcp(true);
                    try {
                        long sockAddr = NetworkFacadeImpl.INSTANCE.sockaddr("127.0.0.1", 9001);
                        try {
                            Assert.assertTrue(fd > -1);
                            Assert.assertEquals(0, NetworkFacadeImpl.INSTANCE.connect(fd, sockAddr));
                            Assert.assertEquals(0, NetworkFacadeImpl.INSTANCE.setTcpNoDelay(fd, true));

                            final int len = request.length() * 2;
                            long ptr = Unsafe.malloc(len);
                            try {
                                int sent = 0;
                                int reqLen = request.length();
                                Chars.asciiStrCpy(request, reqLen, ptr);
                                while (sent < reqLen) {
                                    int n = NetworkFacadeImpl.INSTANCE.send(fd, ptr + sent, reqLen - sent);
                                    Assert.assertTrue(n > -1);
                                    sent += n;
                                }

                                Thread.sleep(1);

                                NetworkFacadeImpl.INSTANCE.configureNonBlocking(fd);
                                long t = System.currentTimeMillis();
                                boolean disconnected = true;
                                while (NetworkFacadeImpl.INSTANCE.recv(fd, ptr, 1) > -1) {
                                    if (t + 20000 < System.currentTimeMillis()) {
                                        disconnected = false;
                                        break;
                                    }
                                }
                                Assert.assertTrue("disconnect expected", disconnected);
                            } finally {
                                Unsafe.free(ptr, len);
                            }
                        } finally {
                            NetworkFacadeImpl.INSTANCE.freeSockAddr(sockAddr);
                        }
                    } finally {
                        NetworkFacadeImpl.INSTANCE.close(fd);
                    }
                } finally {
                    workerPool.halt();
                }
            }
        });
    }

    @Test
    public void testJsonQueryDropTable() throws Exception {
        testJsonQuery(
                20,
                "GET /query?query=drop%20table%20x HTTP/1.1\r\n" +
                        "Host: localhost:9001\r\n" +
                        "Connection: keep-alive\r\n" +
                        "Cache-Control: max-age=0\r\n" +
                        "Upgrade-Insecure-Requests: 1\r\n" +
                        "User-Agent: Mozilla/5.0 (Windows NT 10.0; Win64; x64) AppleWebKit/537.36 (KHTML, like Gecko) Chrome/74.0.3729.169 Safari/537.36\r\n" +
                        "Accept: text/html,application/xhtml+xml,application/xml;q=0.9,image/webp,image/apng,*/*;q=0.8,application/signed-exchange;v=b3\r\n" +
                        "Accept-Encoding: gzip, deflate, br\r\n" +
                        "Accept-Language: en-GB,en-US;q=0.9,en;q=0.8\r\n" +
                        "\r\n",
                "HTTP/1.1 200 OK\r\n" +
                        "Server: questDB/1.0\r\n" +
                        "Date: Thu, 1 Jan 1970 00:00:00 GMT\r\n" +
                        "Transfer-Encoding: chunked\r\n" +
                        "Content-Type: application/json; charset=utf-8\r\n" +
                        "Keep-Alive: timeout=5, max=10000\r\n" +
                        "\r\n" +
                        "0c\r\n" +
                        "{\"ddl\":\"OK\"}\r\n" +
                        "00\r\n" +
                        "\r\n",
                1
        );
    }

    @Test
    public void testJsonQueryEmptyColumnNameInLimitColumns() throws Exception {
        testJsonQuery(20, "GET /query?query=x&cols=k,c,,d,f1,e,g,h,i,j,a,l HTTP/1.1\r\n" +
                        "Host: localhost:9001\r\n" +
                        "Connection: keep-alive\r\n" +
                        "Cache-Control: max-age=0\r\n" +
                        "Upgrade-Insecure-Requests: 1\r\n" +
                        "User-Agent: Mozilla/5.0 (Windows NT 10.0; Win64; x64) AppleWebKit/537.36 (KHTML, like Gecko) Chrome/74.0.3729.169 Safari/537.36\r\n" +
                        "Accept: text/html,application/xhtml+xml,application/xml;q=0.9,image/webp,image/apng,*/*;q=0.8,application/signed-exchange;v=b3\r\n" +
                        "Accept-Encoding: gzip, deflate, br\r\n" +
                        "Accept-Language: en-GB,en-US;q=0.9,en;q=0.8\r\n" +
                        "\r\n",
                "HTTP/1.1 200 OK\r\n" +
                        "Server: questDB/1.0\r\n" +
                        "Date: Thu, 1 Jan 1970 00:00:00 GMT\r\n" +
                        "Transfer-Encoding: chunked\r\n" +
                        "Content-Type: application/json; charset=utf-8\r\n" +
                        "\r\n" +
                        "2c\r\n" +
                        "{\"query\":\"x\",\"error\":\"empty column in list\"}\r\n" +
                        "00\r\n" +
                        "\r\n", 20);
    }

    @Test
    public void testJsonQueryEmptyText() throws Exception {
        testJsonQuery(
                20,
                "GET /query?query= HTTP/1.1\r\n" +
                        "Host: localhost:9001\r\n" +
                        "Connection: keep-alive\r\n" +
                        "Cache-Control: max-age=0\r\n" +
                        "Upgrade-Insecure-Requests: 1\r\n" +
                        "User-Agent: Mozilla/5.0 (Windows NT 10.0; Win64; x64) AppleWebKit/537.36 (KHTML, like Gecko) Chrome/74.0.3729.169 Safari/537.36\r\n" +
                        "Accept: text/html,application/xhtml+xml,application/xml;q=0.9,image/webp,image/apng,*/*;q=0.8,application/signed-exchange;v=b3\r\n" +
                        "Accept-Encoding: gzip, deflate, br\r\n" +
                        "Accept-Language: en-GB,en-US;q=0.9,en;q=0.8\r\n" +
                        "\r\n",
                "HTTP/1.1 200 OK\r\n" +
                        "Server: questDB/1.0\r\n" +
                        "Date: Thu, 1 Jan 1970 00:00:00 GMT\r\n" +
                        "Transfer-Encoding: chunked\r\n" +
                        "Content-Type: application/json; charset=utf-8\r\n" +
                        "Keep-Alive: timeout=5, max=10000\r\n" +
                        "\r\n" +
                        "31\r\n" +
                        "{\"query\":\"\",\"error\":\"No query text\",\"position\":0}\r\n" +
                        "00\r\n" +
                        "\r\n"
        );
    }

    @Test
    public void testJsonQueryInfinity() throws Exception {
        testJsonQuery(
                20,
                "GET /query?query=select+1.0%2F0.0+from+long_sequence(1)&limit=0%2C1000&count=true&src=con HTTP/1.1\r\n" +
                        "Host: localhost:9000\r\n" +
                        "Connection: keep-alive\r\n" +
                        "Accept: */*\r\n" +
                        "X-Requested-With: XMLHttpRequest\r\n" +
                        "User-Agent: Mozilla/5.0 (Windows NT 10.0; Win64; x64) AppleWebKit/537.36 (KHTML, like Gecko) Chrome/79.0.3945.130 Safari/537.36\r\n" +
                        "Sec-Fetch-Site: same-origin\r\n" +
                        "Sec-Fetch-Mode: cors\r\n" +
                        "Referer: http://localhost:9000/index.html\r\n" +
                        "Accept-Encoding: gzip, deflate, br\r\n" +
                        "Accept-Language: en-GB,en-US;q=0.9,en;q=0.8\r\n" +
                        "Cookie: _ga=GA1.1.2124932001.1573824669; _gid=GA1.1.2057572436.1581161560\r\n" +
                        "\r\n",
                "HTTP/1.1 200 OK\r\n" +
                        "Server: questDB/1.0\r\n" +
                        "Date: Thu, 1 Jan 1970 00:00:00 GMT\r\n" +
                        "Transfer-Encoding: chunked\r\n" +
                        "Content-Type: application/json; charset=utf-8\r\n" +
                        "Keep-Alive: timeout=5, max=10000\r\n" +
                        "\r\n" +
                        "7c\r\n" +
                        "{\"query\":\"select 1.0\\/0.0 from long_sequence(1)\",\"columns\":[{\"name\":\"column\",\"type\":\"DOUBLE\"}],\"dataset\":[[null]],\"count\":1}\r\n" +
                        "00\r\n" +
                        "\r\n"
        );
    }

    @Test
    public void testJsonQueryInvalidColumnNameInLimitColumns() throws Exception {
        testJsonQuery(20, "GET /query?query=x&cols=k,c,b,d,f1,e,g,h,i,j,a,l HTTP/1.1\r\n" +
                        "Host: localhost:9001\r\n" +
                        "Connection: keep-alive\r\n" +
                        "Cache-Control: max-age=0\r\n" +
                        "Upgrade-Insecure-Requests: 1\r\n" +
                        "User-Agent: Mozilla/5.0 (Windows NT 10.0; Win64; x64) AppleWebKit/537.36 (KHTML, like Gecko) Chrome/74.0.3729.169 Safari/537.36\r\n" +
                        "Accept: text/html,application/xhtml+xml,application/xml;q=0.9,image/webp,image/apng,*/*;q=0.8,application/signed-exchange;v=b3\r\n" +
                        "Accept-Encoding: gzip, deflate, br\r\n" +
                        "Accept-Language: en-GB,en-US;q=0.9,en;q=0.8\r\n" +
                        "\r\n",
                "HTTP/1.1 200 OK\r\n" +
                        "Server: questDB/1.0\r\n" +
                        "Date: Thu, 1 Jan 1970 00:00:00 GMT\r\n" +
                        "Transfer-Encoding: chunked\r\n" +
                        "Content-Type: application/json; charset=utf-8\r\n" +
                        "\r\n" +
                        "32\r\n" +
                        "{\"query\":\"x\",\"error\":'invalid column in list: f1'}\r\n" +
                        "00\r\n" +
                        "\r\n", 20);
    }

    @Test
    public void testJsonQueryInvalidLastColumnNameInLimitColumns() throws Exception {
        testJsonQuery(20, "GET /query?query=x&cols=k,c,b,d,f,e,g,h,i,j,a,l2 HTTP/1.1\r\n" +
                        "Host: localhost:9001\r\n" +
                        "Connection: keep-alive\r\n" +
                        "Cache-Control: max-age=0\r\n" +
                        "Upgrade-Insecure-Requests: 1\r\n" +
                        "User-Agent: Mozilla/5.0 (Windows NT 10.0; Win64; x64) AppleWebKit/537.36 (KHTML, like Gecko) Chrome/74.0.3729.169 Safari/537.36\r\n" +
                        "Accept: text/html,application/xhtml+xml,application/xml;q=0.9,image/webp,image/apng,*/*;q=0.8,application/signed-exchange;v=b3\r\n" +
                        "Accept-Encoding: gzip, deflate, br\r\n" +
                        "Accept-Language: en-GB,en-US;q=0.9,en;q=0.8\r\n" +
                        "\r\n",
                "HTTP/1.1 200 OK\r\n" +
                        "Server: questDB/1.0\r\n" +
                        "Date: Thu, 1 Jan 1970 00:00:00 GMT\r\n" +
                        "Transfer-Encoding: chunked\r\n" +
                        "Content-Type: application/json; charset=utf-8\r\n" +
                        "\r\n" +
                        "32\r\n" +
                        "{\"query\":\"x\",\"error\":'invalid column in list: l2'}\r\n" +
                        "00\r\n" +
                        "\r\n", 20);
    }

    @Test
    public void testJsonQueryJsonReplaceZero() throws Exception {
        testJsonQuery0(2, engine -> {
            // create table with all column types
            createTestTable(
                    engine.getConfiguration(),
                    20
            );
            sendAndReceive(
                    NetworkFacadeImpl.INSTANCE,
                    "GET /query?query=y HTTP/1.1\r\n" +
                            "Host: localhost:9001\r\n" +
                            "Connection: keep-alive\r\n" +
                            "Cache-Control: max-age=0\r\n" +
                            "Upgrade-Insecure-Requests: 1\r\n" +
                            "User-Agent: Mozilla/5.0 (Windows NT 10.0; Win64; x64) AppleWebKit/537.36 (KHTML, like Gecko) Chrome/74.0.3729.169 Safari/537.36\r\n" +
                            "Accept: text/html,application/xhtml+xml,application/xml;q=0.9,image/webp,image/apng,*/*;q=0.8,application/signed-exchange;v=b3\r\n" +
                            "Accept-Encoding: gzip, deflate, br\r\n" +
                            "Accept-Language: en-GB,en-US;q=0.9,en;q=0.8\r\n" +
                            "\r\n",
                    "HTTP/1.1 200 OK\r\n" +
                            "Server: questDB/1.0\r\n" +
                            "Date: Thu, 1 Jan 1970 00:00:00 GMT\r\n" +
                            "Transfer-Encoding: chunked\r\n" +
                            "Content-Type: application/json; charset=utf-8\r\n" +
                            "Keep-Alive: timeout=5, max=10000\r\n" +
                            "\r\n" +
                            "0101\r\n" +
                            "{\"query\":\"y\",\"columns\":[{\"name\":\"j\",\"type\":\"SYMBOL\"}],\"dataset\":[[\"okok\"],[\"okok\"],[\"okok\"],[\"okok\"],[\"okok\"],[\"okok\"],[\"okok\"],[\"okok\"],[\"okok\"],[\"okok\"],[\"okok\"],[\"okok\"],[\"okok\"],[\"okok\"],[\"okok\"],[\"okok\"],[\"okok\"],[\"okok\"],[\"okok\"],[\"okok\"]],\"count\":20}\r\n" +
                            "00\r\n" +
                            "\r\n",
                    100,
                    0,
                    false
            );
        }, false);
    }

    @Test
    public void testJsonQueryLimitColumnsBadUtf8() throws Exception {
        testJsonQuery(
                20,
                "GET /query?query=select+%27oops%27+%D1%80%D0%B5%D0%BA%D0%BE%D1%80%D0%B4%D0%BD%D0%BE+from+long_sequence(10)%0A&count=false&cols=�������&src=vis HTTP/1.1\r\n" +
                        "Host: localhost:9000\r\n" +
                        "Connection: keep-alive\r\n" +
                        "Accept: */*\r\n" +
                        "X-Requested-With: XMLHttpRequest\r\n" +
                        "User-Agent: Mozilla/5.0 (Windows NT 10.0; Win64; x64) AppleWebKit/537.36 (KHTML, like Gecko) Chrome/79.0.3945.130 Safari/537.36\r\n" +
                        "Sec-Fetch-Site: same-origin\r\n" +
                        "Sec-Fetch-Mode: cors\r\n" +
                        "Referer: http://localhost:9000/index.html\r\n" +
                        "Accept-Encoding: gzip, deflate, br\r\n" +
                        "Accept-Language: en-GB,en-US;q=0.9,en;q=0.8\r\n" +
                        "Cookie: _ga=GA1.1.2124932001.1573824669; _gid=GA1.1.1731187971.1580598042\r\n" +
                        "\r\n",
                "HTTP/1.1 200 OK\r\n" +
                        "Server: questDB/1.0\r\n" +
                        "Date: Thu, 1 Jan 1970 00:00:00 GMT\r\n" +
                        "Transfer-Encoding: chunked\r\n" +
                        "Content-Type: application/json; charset=utf-8\r\n" +
                        "\r\n" +
                        "25\r\n" +
                        "{\"error\":\"utf8 error in column list\"}\r\n" +
                        "00\r\n" +
                        "\r\n"
        );
    }

    @Test
    public void testJsonQueryLimitColumnsUtf8() throws Exception {
        testJsonQuery(
                20,
                "GET /query?query=select+%27oops%27+%D1%80%D0%B5%D0%BA%D0%BE%D1%80%D0%B4%D0%BD%D0%BE+from+long_sequence(10)%0A&count=false&cols=%D1%80%D0%B5%D0%BA%D0%BE%D1%80%D0%B4%D0%BD%D0%BE&src=vis HTTP/1.1\r\n" +
                        "Host: localhost:9000\r\n" +
                        "Connection: keep-alive\r\n" +
                        "Accept: */*\r\n" +
                        "X-Requested-With: XMLHttpRequest\r\n" +
                        "User-Agent: Mozilla/5.0 (Windows NT 10.0; Win64; x64) AppleWebKit/537.36 (KHTML, like Gecko) Chrome/79.0.3945.130 Safari/537.36\r\n" +
                        "Sec-Fetch-Site: same-origin\r\n" +
                        "Sec-Fetch-Mode: cors\r\n" +
                        "Referer: http://localhost:9000/index.html\r\n" +
                        "Accept-Encoding: gzip, deflate, br\r\n" +
                        "Accept-Language: en-GB,en-US;q=0.9,en;q=0.8\r\n" +
                        "Cookie: _ga=GA1.1.2124932001.1573824669; _gid=GA1.1.1731187971.1580598042\r\n" +
                        "\r\n",
                "HTTP/1.1 200 OK\r\n" +
                        "Server: questDB/1.0\r\n" +
                        "Date: Thu, 1 Jan 1970 00:00:00 GMT\r\n" +
                        "Transfer-Encoding: chunked\r\n" +
                        "Content-Type: application/json; charset=utf-8\r\n" +
                        "Keep-Alive: timeout=5, max=10000\r\n" +
                        "\r\n" +
                        "ec\r\n" +
                        "{\"query\":\"select 'oops' рекордно from long_sequence(10)\\n\",\"columns\":[{\"name\":\"рекордно\",\"type\":\"STRING\"}],\"dataset\":[[\"oops\"],[\"oops\"],[\"oops\"],[\"oops\"],[\"oops\"],[\"oops\"],[\"oops\"],[\"oops\"],[\"oops\"],[\"oops\"]],\"count\":10}\r\n" +
                        "00\r\n" +
                        "\r\n"
        );
    }

    @Test
    public void testJsonQueryMiddleLimit() throws Exception {
        testJsonQuery(
                20,
                "GET /query?query=x&limit=10,14 HTTP/1.1\r\n" +
                        "Host: localhost:9001\r\n" +
                        "Connection: keep-alive\r\n" +
                        "Cache-Control: max-age=0\r\n" +
                        "Upgrade-Insecure-Requests: 1\r\n" +
                        "User-Agent: Mozilla/5.0 (Windows NT 10.0; Win64; x64) AppleWebKit/537.36 (KHTML, like Gecko) Chrome/74.0.3729.169 Safari/537.36\r\n" +
                        "Accept: text/html,application/xhtml+xml,application/xml;q=0.9,image/webp,image/apng,*/*;q=0.8,application/signed-exchange;v=b3\r\n" +
                        "Accept-Encoding: gzip, deflate, br\r\n" +
                        "Accept-Language: en-GB,en-US;q=0.9,en;q=0.8\r\n" +
                        "\r\n",
                "HTTP/1.1 200 OK\r\n" +
                        "Server: questDB/1.0\r\n" +
                        "Date: Thu, 1 Jan 1970 00:00:00 GMT\r\n" +
                        "Transfer-Encoding: chunked\r\n" +
                        "Content-Type: application/json; charset=utf-8\r\n" +
                        "Keep-Alive: timeout=5, max=10000\r\n" +
                        "\r\n" +
                        "044c\r\n" +
                        "{\"query\":\"x\",\"columns\":[{\"name\":\"a\",\"type\":\"BYTE\"},{\"name\":\"b\",\"type\":\"SHORT\"},{\"name\":\"c\",\"type\":\"INT\"},{\"name\":\"d\",\"type\":\"LONG\"},{\"name\":\"e\",\"type\":\"DATE\"},{\"name\":\"f\",\"type\":\"TIMESTAMP\"},{\"name\":\"g\",\"type\":\"FLOAT\"},{\"name\":\"h\",\"type\":\"DOUBLE\"},{\"name\":\"i\",\"type\":\"STRING\"},{\"name\":\"j\",\"type\":\"SYMBOL\"},{\"name\":\"k\",\"type\":\"BOOLEAN\"},{\"name\":\"l\",\"type\":\"BINARY\"}],\"dataset\":[[37,7618,null,-9219078548506735248,\"286623354-12-11T19:15:45.735Z\",\"197633-02-20T09:12:49.579955Z\",null,0.8001632261203552,null,\"KFM\",false,[]],[109,-8207,-485549586,null,\"278802275-11-05T23:22:18.593Z\",\"122137-10-05T20:22:21.831563Z\",0.5780819,0.18586435581637295,\"DYOPH\",\"IMY\",false,[]],[-44,21057,-1604266757,4598876523645326656,null,\"204480-04-27T20:21:01.380246Z\",0.19736767,0.11591855759299885,\"DMIGQ\",\"VKH\",false,[]],[17,23522,-861621212,-6446120489339099836,null,\"79287-08-03T02:05:46.962686Z\",0.4349324,0.11296257318851766,\"CGFNW\",null,true,[]],[-104,12160,1772084256,-5828188148408093893,\"-270365729-01-24T04:33:47.165Z\",\"-252298-10-09T07:11:36.011048Z\",null,0.5764439692141042,\"BQQEM\",null,false,[]]],\"count\":14}\r\n" +
                        "00\r\n" +
                        "\r\n"
        );
    }

    @Test
    public void testJsonQueryMiddleLimitNoMeta() throws Exception {
        testJsonQuery(
                20,
                "GET /query?query=x&limit=10,14&nm=true HTTP/1.1\r\n" +
                        "Host: localhost:9001\r\n" +
                        "Connection: keep-alive\r\n" +
                        "Cache-Control: max-age=0\r\n" +
                        "Upgrade-Insecure-Requests: 1\r\n" +
                        "User-Agent: Mozilla/5.0 (Windows NT 10.0; Win64; x64) AppleWebKit/537.36 (KHTML, like Gecko) Chrome/74.0.3729.169 Safari/537.36\r\n" +
                        "Accept: text/html,application/xhtml+xml,application/xml;q=0.9,image/webp,image/apng,*/*;q=0.8,application/signed-exchange;v=b3\r\n" +
                        "Accept-Encoding: gzip, deflate, br\r\n" +
                        "Accept-Language: en-GB,en-US;q=0.9,en;q=0.8\r\n" +
                        "\r\n",
                "HTTP/1.1 200 OK\r\n" +
                        "Server: questDB/1.0\r\n" +
                        "Date: Thu, 1 Jan 1970 00:00:00 GMT\r\n" +
                        "Transfer-Encoding: chunked\r\n" +
                        "Content-Type: application/json; charset=utf-8\r\n" +
                        "Keep-Alive: timeout=5, max=10000\r\n" +
                        "\r\n" +
                        "02df\r\n" +
                        "{\"dataset\":[[37,7618,null,-9219078548506735248,\"286623354-12-11T19:15:45.735Z\",\"197633-02-20T09:12:49.579955Z\",null,0.8001632261203552,null,\"KFM\",false,[]],[109,-8207,-485549586,null,\"278802275-11-05T23:22:18.593Z\",\"122137-10-05T20:22:21.831563Z\",0.5780819,0.18586435581637295,\"DYOPH\",\"IMY\",false,[]],[-44,21057,-1604266757,4598876523645326656,null,\"204480-04-27T20:21:01.380246Z\",0.19736767,0.11591855759299885,\"DMIGQ\",\"VKH\",false,[]],[17,23522,-861621212,-6446120489339099836,null,\"79287-08-03T02:05:46.962686Z\",0.4349324,0.11296257318851766,\"CGFNW\",null,true,[]],[-104,12160,1772084256,-5828188148408093893,\"-270365729-01-24T04:33:47.165Z\",\"-252298-10-09T07:11:36.011048Z\",null,0.5764439692141042,\"BQQEM\",null,false,[]]],\"count\":14}\r\n" +
                        "00\r\n" +
                        "\r\n"
        );
    }

    @Test
    public void testJsonQueryMultipleRows() throws Exception {
        testJsonQuery(
                20,
                "GET /query?query=x HTTP/1.1\r\n" +
                        "Host: localhost:9001\r\n" +
                        "Connection: keep-alive\r\n" +
                        "Cache-Control: max-age=0\r\n" +
                        "Upgrade-Insecure-Requests: 1\r\n" +
                        "User-Agent: Mozilla/5.0 (Windows NT 10.0; Win64; x64) AppleWebKit/537.36 (KHTML, like Gecko) Chrome/74.0.3729.169 Safari/537.36\r\n" +
                        "Accept: text/html,application/xhtml+xml,application/xml;q=0.9,image/webp,image/apng,*/*;q=0.8,application/signed-exchange;v=b3\r\n" +
                        "Accept-Encoding: gzip, deflate, br\r\n" +
                        "Accept-Language: en-GB,en-US;q=0.9,en;q=0.8\r\n" +
                        "\r\n",
                "HTTP/1.1 200 OK\r\n" +
                        "Server: questDB/1.0\r\n" +
                        "Date: Thu, 1 Jan 1970 00:00:00 GMT\r\n" +
                        "Transfer-Encoding: chunked\r\n" +
                        "Content-Type: application/json; charset=utf-8\r\n" +
                        "Keep-Alive: timeout=5, max=10000\r\n" +
                        "\r\n" +
                        "0bdd\r\n" +
                        "{\"query\":\"x\",\"columns\":[{\"name\":\"a\",\"type\":\"BYTE\"},{\"name\":\"b\",\"type\":\"SHORT\"},{\"name\":\"c\",\"type\":\"INT\"},{\"name\":\"d\",\"type\":\"LONG\"},{\"name\":\"e\",\"type\":\"DATE\"},{\"name\":\"f\",\"type\":\"TIMESTAMP\"},{\"name\":\"g\",\"type\":\"FLOAT\"},{\"name\":\"h\",\"type\":\"DOUBLE\"},{\"name\":\"i\",\"type\":\"STRING\"},{\"name\":\"j\",\"type\":\"SYMBOL\"},{\"name\":\"k\",\"type\":\"BOOLEAN\"},{\"name\":\"l\",\"type\":\"BINARY\"}],\"dataset\":[[80,24814,-727724771,8920866532787660373,\"-169665660-01-09T01:58:28.119Z\",\"-51129-02-11T06:38:29.397464Z\",null,null,\"EHNRX\",\"ZSX\",false,[]],[30,32312,-303295973,6854658259142399220,null,\"273652-10-24T01:16:04.499209Z\",0.38179755,0.9687423276940171,\"EDRQQ\",\"LOF\",false,[]],[-79,-21442,1985398001,7522482991756933150,\"279864478-12-31T01:58:35.932Z\",\"20093-07-24T16:56:53.198086Z\",null,0.05384400312338511,\"HVUVS\",\"OTS\",true,[]],[70,-29572,-1966408995,-2406077911451945242,null,\"-254163-09-17T05:33:54.251307Z\",0.81233966,null,\"IKJSM\",\"SUQ\",false,[]],[-97,15913,2011884585,4641238585508069993,\"-277437004-09-03T08:55:41.803Z\",\"186548-11-05T05:57:55.827139Z\",0.89989215,0.6583311519893554,\"ZIMNZ\",\"RMF\",false,[]],[-9,5991,-907794648,null,null,null,0.13264287,null,\"OHNZH\",null,false,[]],[-94,30598,-1510166985,6056145309392106540,null,null,0.54669005,null,\"MZVQE\",\"NDC\",true,[]],[-97,-11913,null,750145151786158348,\"-144112168-08-02T20:50:38.542Z\",\"-279681-08-19T06:26:33.186955Z\",0.8977236,0.5691053034055052,\"WIFFL\",\"BRO\",false,[]],[58,7132,null,6793615437970356479,\"63572238-04-24T11:00:13.287Z\",\"171291-08-24T10:16:32.229138Z\",null,0.7215959171612961,\"KWZLU\",\"GXH\",false,[]],[37,7618,null,-9219078548506735248,\"286623354-12-11T19:15:45.735Z\",\"197633-02-20T09:12:49.579955Z\",null,0.8001632261203552,null,\"KFM\",false,[]],[109,-8207,-485549586,null,\"278802275-11-05T23:22:18.593Z\",\"122137-10-05T20:22:21.831563Z\",0.5780819,0.18586435581637295,\"DYOPH\",\"IMY\",false,[]],[-44,21057,-1604266757,4598876523645326656,null,\"204480-04-27T20:21:01.380246Z\",0.19736767,0.11591855759299885,\"DMIGQ\",\"VKH\",false,[]],[17,23522,-861621212,-6446120489339099836,null,\"79287-08-03T02:05:46.962686Z\",0.4349324,0.11296257318851766,\"CGFNW\",null,true,[]],[-104,12160,1772084256,-5828188148408093893,\"-270365729-01-24T04:33:47.165Z\",\"-252298-10-09T07:11:36.011048Z\",null,0.5764439692141042,\"BQQEM\",null,false,[]],[-99,-7837,-159178348,null,\"81404961-06-19T18:10:11.037Z\",null,0.5598187,0.5900836401674938,null,\"HPZ\",true,[]],[-127,5343,-238129044,-8851773155849999621,\"-152632412-11-30T22:15:09.334Z\",\"-90192-03-24T17:45:15.784841Z\",0.7806183,null,\"CLNXF\",\"UWP\",false,[]],[-59,-10912,1665107665,-8306574409611146484,\"-243146933-02-10T16:15:15.931Z\",\"-109765-04-18T07:45:05.739795Z\",0.52387,null,\"NIJEE\",\"RUG\",true,[]],[69,4771,21764960,-5708280760166173503,null,\"-248236-04-27T14:06:03.509521Z\",0.77833515,0.533524384058538,\"VOCUG\",\"UNE\",false,[]],[56,-17784,null,5637967617527425113,null,null,null,0.5815065874358148,null,\"EVQ\",true,[]],[58,29019,-416467698,null,\"-175203601-12-02T01:02:02.378Z\",\"201101-10-20T07:35:25.133598Z\",null,0.7430101994511517,\"DXCBJ\",null,true,[]]],\"count\":20}\r\n" +
                        "00\r\n" +
                        "\r\n"
        );
    }

    @Test
    public void testJsonQueryMultipleRowsFiltered() throws Exception {
        testJsonQuery(
                20,
                "GET /query?query=%0A%0Aselect+*+from+x+where+i+~+%27E%27&limit=1,1&count=true HTTP/1.1\r\n" +
                        "Host: localhost:9001\r\n" +
                        "Connection: keep-alive\r\n" +
                        "Cache-Control: max-age=0\r\n" +
                        "Upgrade-Insecure-Requests: 1\r\n" +
                        "User-Agent: Mozilla/5.0 (Windows NT 10.0; Win64; x64) AppleWebKit/537.36 (KHTML, like Gecko) Chrome/74.0.3729.169 Safari/537.36\r\n" +
                        "Accept: text/html,application/xhtml+xml,application/xml;q=0.9,image/webp,image/apng,*/*;q=0.8,application/signed-exchange;v=b3\r\n" +
                        "Accept-Encoding: gzip, deflate, br\r\n" +
                        "Accept-Language: en-GB,en-US;q=0.9,en;q=0.8\r\n" +
                        "\r\n",
                "HTTP/1.1 200 OK\r\n" +
                        "Server: questDB/1.0\r\n" +
                        "Date: Thu, 1 Jan 1970 00:00:00 GMT\r\n" +
                        "Transfer-Encoding: chunked\r\n" +
                        "Content-Type: application/json; charset=utf-8\r\n" +
                        "Keep-Alive: timeout=5, max=10000\r\n" +
                        "\r\n" +
                        "0230\r\n" +
                        "{\"query\":\"\\n\\nselect * from x where i ~ 'E'\",\"columns\":[{\"name\":\"a\",\"type\":\"BYTE\"},{\"name\":\"b\",\"type\":\"SHORT\"},{\"name\":\"c\",\"type\":\"INT\"},{\"name\":\"d\",\"type\":\"LONG\"},{\"name\":\"e\",\"type\":\"DATE\"},{\"name\":\"f\",\"type\":\"TIMESTAMP\"},{\"name\":\"g\",\"type\":\"FLOAT\"},{\"name\":\"h\",\"type\":\"DOUBLE\"},{\"name\":\"i\",\"type\":\"STRING\"},{\"name\":\"j\",\"type\":\"SYMBOL\"},{\"name\":\"k\",\"type\":\"BOOLEAN\"},{\"name\":\"l\",\"type\":\"BINARY\"}],\"dataset\":[[80,24814,-727724771,8920866532787660373,\"-169665660-01-09T01:58:28.119Z\",\"-51129-02-11T06:38:29.397464Z\",null,null,\"EHNRX\",\"ZSX\",false,[]]],\"count\":5}\r\n" +
                        "00\r\n" +
                        "\r\n"
        );
    }

    @Test
    public void testJsonQueryMultipleRowsLimitColumns() throws Exception {
        testJsonQuery(
                20,
                "GET /query?query=x&cols=k,c,b,d,f,e,g,h,i,j,a,l HTTP/1.1\r\n" +
                        "Host: localhost:9001\r\n" +
                        "Connection: keep-alive\r\n" +
                        "Cache-Control: max-age=0\r\n" +
                        "Upgrade-Insecure-Requests: 1\r\n" +
                        "User-Agent: Mozilla/5.0 (Windows NT 10.0; Win64; x64) AppleWebKit/537.36 (KHTML, like Gecko) Chrome/74.0.3729.169 Safari/537.36\r\n" +
                        "Accept: text/html,application/xhtml+xml,application/xml;q=0.9,image/webp,image/apng,*/*;q=0.8,application/signed-exchange;v=b3\r\n" +
                        "Accept-Encoding: gzip, deflate, br\r\n" +
                        "Accept-Language: en-GB,en-US;q=0.9,en;q=0.8\r\n" +
                        "\r\n",
                "HTTP/1.1 200 OK\r\n" +
                        "Server: questDB/1.0\r\n" +
                        "Date: Thu, 1 Jan 1970 00:00:00 GMT\r\n" +
                        "Transfer-Encoding: chunked\r\n" +
                        "Content-Type: application/json; charset=utf-8\r\n" +
                        "Keep-Alive: timeout=5, max=10000\r\n" +
                        "\r\n" +
                        "0bda\r\n" +
                        "{\"query\":\"x\",\"columns\":[{\"name\":\"k\",\"type\":\"BOOLEAN\"},{\"name\":\"c\",\"type\":\"INT\"},{\"name\":\"b\",\"type\":\"SHORT\"},{\"name\":\"d\",\"type\":\"LONG\"},{\"name\":\"f\",\"type\":\"TIMESTAMP\"},{\"name\":\"e\",\"type\":\"DATE\"},{\"name\":\"g\",\"type\":\"FLOAT\"},{\"name\":\"h\",\"type\":\"DOUBLE\"},{\"name\":\"i\",\"type\":\"STRING\"},{\"name\":\"j\",\"type\":\"SYMBOL\"},{\"name\":\"a\",\"type\":\"BYTE\"},{\"name\":\"l\",\"type\":\"BINARY\"}],\"dataset\":[[false,-727724771,-13027,8920866532787660373,\"-51129-02-11T06:38:29.397464Z\",\"-169665660-01-09T01:58:28.119Z\",null,null,\"EHNRX\",\"ZSX\",80,[]],[false,-303295973,-11105,6854658259142399220,\"273652-10-24T01:16:04.499209Z\",null,0.38179755,0.9687423276940171,\"EDRQQ\",\"LOF\",30,[]],[true,1985398001,4635,7522482991756933150,\"20093-07-24T16:56:53.198086Z\",\"279864478-12-31T01:58:35.932Z\",null,0.05384400312338511,\"HVUVS\",\"OTS\",-79,[]],[false,-1966408995,-4628,-2406077911451945242,\"-254163-09-17T05:33:54.251307Z\",null,0.81233966,null,\"IKJSM\",\"SUQ\",70,[]],[false,2011884585,-15119,4641238585508069993,\"186548-11-05T05:57:55.827139Z\",\"-277437004-09-03T08:55:41.803Z\",0.89989215,0.6583311519893554,\"ZIMNZ\",\"RMF\",-97,[]],[false,-907794648,30294,null,null,null,0.13264287,null,\"OHNZH\",null,-9,[]],[true,-1510166985,-1315,6056145309392106540,null,null,0.54669005,null,\"MZVQE\",\"NDC\",-94,[]],[false,null,-30006,750145151786158348,\"-279681-08-19T06:26:33.186955Z\",\"-144112168-08-02T20:50:38.542Z\",0.8977236,0.5691053034055052,\"WIFFL\",\"BRO\",-97,[]],[false,null,-5079,6793615437970356479,\"171291-08-24T10:16:32.229138Z\",\"63572238-04-24T11:00:13.287Z\",null,0.7215959171612961,\"KWZLU\",\"GXH\",58,[]],[false,null,30698,-9219078548506735248,\"197633-02-20T09:12:49.579955Z\",\"286623354-12-11T19:15:45.735Z\",null,0.8001632261203552,null,\"KFM\",37,[]],[false,-485549586,10024,null,\"122137-10-05T20:22:21.831563Z\",\"278802275-11-05T23:22:18.593Z\",0.5780819,0.18586435581637295,\"DYOPH\",\"IMY\",109,[]],[false,-1604266757,-13852,4598876523645326656,\"204480-04-27T20:21:01.380246Z\",null,0.19736767,0.11591855759299885,\"DMIGQ\",\"VKH\",-44,[]],[true,-861621212,-20937,-6446120489339099836,\"79287-08-03T02:05:46.962686Z\",null,0.4349324,0.11296257318851766,\"CGFNW\",null,17,[]],[false,1772084256,-23044,-5828188148408093893,\"-252298-10-09T07:11:36.011048Z\",\"-270365729-01-24T04:33:47.165Z\",null,0.5764439692141042,\"BQQEM\",null,-104,[]],[true,-159178348,0,null,null,\"81404961-06-19T18:10:11.037Z\",0.5598187,0.5900836401674938,null,\"HPZ\",-99,[]],[false,-238129044,-32768,-8851773155849999621,\"-90192-03-24T17:45:15.784841Z\",\"-152632412-11-30T22:15:09.334Z\",0.7806183,null,\"CLNXF\",\"UWP\",-127,[]],[true,1665107665,0,-8306574409611146484,\"-109765-04-18T07:45:05.739795Z\",\"-243146933-02-10T16:15:15.931Z\",0.52387,null,\"NIJEE\",\"RUG\",-59,[]],[false,21764960,-32768,-5708280760166173503,\"-248236-04-27T14:06:03.509521Z\",null,0.77833515,0.533524384058538,\"VOCUG\",\"UNE\",69,[]],[true,null,0,5637967617527425113,null,null,null,0.5815065874358148,null,\"EVQ\",56,[]],[true,-416467698,-32768,null,\"201101-10-20T07:35:25.133598Z\",\"-175203601-12-02T01:02:02.378Z\",null,0.7430101994511517,\"DXCBJ\",null,58,[]]],\"count\":20}\r\n" +
                        "00\r\n" +
                        "\r\n"
        );
    }

    @Test
    public void testJsonQueryOutsideLimit() throws Exception {
        testJsonQuery(
                20,
                "GET /query?query=x&limit=35,40 HTTP/1.1\r\n" +
                        "Host: localhost:9001\r\n" +
                        "Connection: keep-alive\r\n" +
                        "Cache-Control: max-age=0\r\n" +
                        "Upgrade-Insecure-Requests: 1\r\n" +
                        "User-Agent: Mozilla/5.0 (Windows NT 10.0; Win64; x64) AppleWebKit/537.36 (KHTML, like Gecko) Chrome/74.0.3729.169 Safari/537.36\r\n" +
                        "Accept: text/html,application/xhtml+xml,application/xml;q=0.9,image/webp,image/apng,*/*;q=0.8,application/signed-exchange;v=b3\r\n" +
                        "Accept-Encoding: gzip, deflate, br\r\n" +
                        "Accept-Language: en-GB,en-US;q=0.9,en;q=0.8\r\n" +
                        "\r\n",
                "HTTP/1.1 200 OK\r\n" +
                        "Server: questDB/1.0\r\n" +
                        "Date: Thu, 1 Jan 1970 00:00:00 GMT\r\n" +
                        "Transfer-Encoding: chunked\r\n" +
                        "Content-Type: application/json; charset=utf-8\r\n" +
                        "Keep-Alive: timeout=5, max=10000\r\n" +
                        "\r\n" +
                        "0185\r\n" +
                        "{\"query\":\"x\",\"columns\":[{\"name\":\"a\",\"type\":\"BYTE\"},{\"name\":\"b\",\"type\":\"SHORT\"},{\"name\":\"c\",\"type\":\"INT\"},{\"name\":\"d\",\"type\":\"LONG\"},{\"name\":\"e\",\"type\":\"DATE\"},{\"name\":\"f\",\"type\":\"TIMESTAMP\"},{\"name\":\"g\",\"type\":\"FLOAT\"},{\"name\":\"h\",\"type\":\"DOUBLE\"},{\"name\":\"i\",\"type\":\"STRING\"},{\"name\":\"j\",\"type\":\"SYMBOL\"},{\"name\":\"k\",\"type\":\"BOOLEAN\"},{\"name\":\"l\",\"type\":\"BINARY\"}],\"dataset\":[],\"count\":0}\r\n" +
                        "00\r\n" +
                        "\r\n"
        );
    }

    @Test
    public void testJsonQueryPseudoRandomStability() throws Exception {
        testJsonQuery(
                20,
                "GET /query?query=select+rnd_symbol(%27a%27%2C%27b%27%2C%27c%27)+sym+from+long_sequence(10%2C+33%2C+55)&limit=0%2C1000&count=true&src=con HTTP/1.1\r\n" +
                        "Host: localhost:9001\r\n" +
                        "Connection: keep-alive\r\n" +
                        "Cache-Control: max-age=0\r\n" +
                        "Upgrade-Insecure-Requests: 1\r\n" +
                        "User-Agent: Mozilla/5.0 (Windows NT 10.0; Win64; x64) AppleWebKit/537.36 (KHTML, like Gecko) Chrome/74.0.3729.169 Safari/537.36\r\n" +
                        "Accept: text/html,application/xhtml+xml,application/xml;q=0.9,image/webp,image/apng,*/*;q=0.8,application/signed-exchange;v=b3\r\n" +
                        "Accept-Encoding: gzip, deflate, br\r\n" +
                        "Accept-Language: en-GB,en-US;q=0.9,en;q=0.8\r\n" +
                        "\r\n",
                "HTTP/1.1 200 OK\r\n" +
                        "Server: questDB/1.0\r\n" +
                        "Date: Thu, 1 Jan 1970 00:00:00 GMT\r\n" +
                        "Transfer-Encoding: chunked\r\n" +
                        "Content-Type: application/json; charset=utf-8\r\n" +
                        "Keep-Alive: timeout=5, max=10000\r\n" +
                        "\r\n" +
                        "cb\r\n" +
                        "{\"query\":\"select rnd_symbol('a','b','c') sym from long_sequence(10, 33, 55)\",\"columns\":[{\"name\":\"sym\",\"type\":\"SYMBOL\"}],\"dataset\":[[\"c\"],[\"c\"],[\"c\"],[\"b\"],[\"b\"],[\"a\"],[\"a\"],[\"a\"],[\"a\"],[\"a\"]],\"count\":10}\r\n" +
                        "00\r\n" +
                        "\r\n"
        );
    }

    @Test
    public void testJsonQueryRenameTable() throws Exception {
        testJsonQuery0(2, engine -> {
            // create table with all column types
            CairoTestUtils.createTestTable(
                    engine.getConfiguration(),
                    20,
                    new Rnd(),
                    new TestRecord.ArrayBinarySequence());

            // rename x -> y (quoted)
            sendAndReceive(
                    NetworkFacadeImpl.INSTANCE,
                    "GET /query?query=rename+table+%27x%27+to+%27y%27&limit=0%2C1000&count=true HTTP/1.1\r\n" +
                            "Host: localhost:9001\r\n" +
                            "Connection: keep-alive\r\n" +
                            "Cache-Control: max-age=0\r\n" +
                            "Upgrade-Insecure-Requests: 1\r\n" +
                            "User-Agent: Mozilla/5.0 (Windows NT 10.0; Win64; x64) AppleWebKit/537.36 (KHTML, like Gecko) Chrome/74.0.3729.169 Safari/537.36\r\n" +
                            "Accept: text/html,application/xhtml+xml,application/xml;q=0.9,image/webp,image/apng,*/*;q=0.8,application/signed-exchange;v=b3\r\n" +
                            "Accept-Encoding: gzip, deflate, br\r\n" +
                            "Accept-Language: en-GB,en-US;q=0.9,en;q=0.8\r\n" +
                            "\r\n",
                    "HTTP/1.1 200 OK\r\n" +
                            "Server: questDB/1.0\r\n" +
                            "Date: Thu, 1 Jan 1970 00:00:00 GMT\r\n" +
                            "Transfer-Encoding: chunked\r\n" +
                            "Content-Type: application/json; charset=utf-8\r\n" +
                            "Keep-Alive: timeout=5, max=10000\r\n" +
                            "\r\n" +
                            "0c\r\n" +
                            "{\"ddl\":\"OK\"}\r\n" +
                            "00\r\n" +
                            "\r\n",
                    1,
                    0,
                    false
            );

            // query new table name
            sendAndReceive(
                    NetworkFacadeImpl.INSTANCE,
                    "GET /query?query=y%20where%20i%20%3D%20(%27EHNRX%27) HTTP/1.1\r\n" +
                            "Host: localhost:9001\r\n" +
                            "Connection: keep-alive\r\n" +
                            "Cache-Control: max-age=0\r\n" +
                            "Upgrade-Insecure-Requests: 1\r\n" +
                            "User-Agent: Mozilla/5.0 (Windows NT 10.0; Win64; x64) AppleWebKit/537.36 (KHTML, like Gecko) Chrome/74.0.3729.169 Safari/537.36\r\n" +
                            "Accept: text/html,application/xhtml+xml,application/xml;q=0.9,image/webp,image/apng,*/*;q=0.8,application/signed-exchange;v=b3\r\n" +
                            "Accept-Encoding: gzip, deflate, br\r\n" +
                            "Accept-Language: en-GB,en-US;q=0.9,en;q=0.8\r\n" +
                            "\r\n",
                    "HTTP/1.1 200 OK\r\n" +
                            "Server: questDB/1.0\r\n" +
                            "Date: Thu, 1 Jan 1970 00:00:00 GMT\r\n" +
                            "Transfer-Encoding: chunked\r\n" +
                            "Content-Type: application/json; charset=utf-8\r\n" +
                            "Keep-Alive: timeout=5, max=10000\r\n" +
                            "\r\n" +
                            "0224\r\n" +
                            "{\"query\":\"y where i = ('EHNRX')\",\"columns\":[{\"name\":\"a\",\"type\":\"BYTE\"},{\"name\":\"b\",\"type\":\"SHORT\"},{\"name\":\"c\",\"type\":\"INT\"},{\"name\":\"d\",\"type\":\"LONG\"},{\"name\":\"e\",\"type\":\"DATE\"},{\"name\":\"f\",\"type\":\"TIMESTAMP\"},{\"name\":\"g\",\"type\":\"FLOAT\"},{\"name\":\"h\",\"type\":\"DOUBLE\"},{\"name\":\"i\",\"type\":\"STRING\"},{\"name\":\"j\",\"type\":\"SYMBOL\"},{\"name\":\"k\",\"type\":\"BOOLEAN\"},{\"name\":\"l\",\"type\":\"BINARY\"}],\"dataset\":[[80,24814,-727724771,8920866532787660373,\"-169665660-01-09T01:58:28.119Z\",\"-51129-02-11T06:38:29.397464Z\",null,null,\"EHNRX\",\"ZSX\",false,[]]],\"count\":1}\r\n" +
                            "00\r\n" +
                            "\r\n",
                    1,
                    0,
                    false
            );

            // rename y -> x (unquoted)
            sendAndReceive(
                    NetworkFacadeImpl.INSTANCE,
                    "GET /query?query=rename+table+y+to+x&limit=0%2C1000&count=true HTTP/1.1\r\n" +
                            "Host: localhost:9001\r\n" +
                            "Connection: keep-alive\r\n" +
                            "Cache-Control: max-age=0\r\n" +
                            "Upgrade-Insecure-Requests: 1\r\n" +
                            "User-Agent: Mozilla/5.0 (Windows NT 10.0; Win64; x64) AppleWebKit/537.36 (KHTML, like Gecko) Chrome/74.0.3729.169 Safari/537.36\r\n" +
                            "Accept: text/html,application/xhtml+xml,application/xml;q=0.9,image/webp,image/apng,*/*;q=0.8,application/signed-exchange;v=b3\r\n" +
                            "Accept-Encoding: gzip, deflate, br\r\n" +
                            "Accept-Language: en-GB,en-US;q=0.9,en;q=0.8\r\n" +
                            "\r\n",
                    "HTTP/1.1 200 OK\r\n" +
                            "Server: questDB/1.0\r\n" +
                            "Date: Thu, 1 Jan 1970 00:00:00 GMT\r\n" +
                            "Transfer-Encoding: chunked\r\n" +
                            "Content-Type: application/json; charset=utf-8\r\n" +
                            "Keep-Alive: timeout=5, max=10000\r\n" +
                            "\r\n" +
                            "0c\r\n" +
                            "{\"ddl\":\"OK\"}\r\n" +
                            "00\r\n" +
                            "\r\n",
                    1,
                    0,
                    false
            );

            // query table 'x'
            sendAndReceive(
                    NetworkFacadeImpl.INSTANCE,
                    "GET /query?query=x%20where%20i%20%3D%20(%27EHNRX%27) HTTP/1.1\r\n" +
                            "Host: localhost:9001\r\n" +
                            "Connection: keep-alive\r\n" +
                            "Cache-Control: max-age=0\r\n" +
                            "Upgrade-Insecure-Requests: 1\r\n" +
                            "User-Agent: Mozilla/5.0 (Windows NT 10.0; Win64; x64) AppleWebKit/537.36 (KHTML, like Gecko) Chrome/74.0.3729.169 Safari/537.36\r\n" +
                            "Accept: text/html,application/xhtml+xml,application/xml;q=0.9,image/webp,image/apng,*/*;q=0.8,application/signed-exchange;v=b3\r\n" +
                            "Accept-Encoding: gzip, deflate, br\r\n" +
                            "Accept-Language: en-GB,en-US;q=0.9,en;q=0.8\r\n" +
                            "\r\n",
                    "HTTP/1.1 200 OK\r\n" +
                            "Server: questDB/1.0\r\n" +
                            "Date: Thu, 1 Jan 1970 00:00:00 GMT\r\n" +
                            "Transfer-Encoding: chunked\r\n" +
                            "Content-Type: application/json; charset=utf-8\r\n" +
                            "Keep-Alive: timeout=5, max=10000\r\n" +
                            "\r\n" +
                            "0224\r\n" +
                            "{\"query\":\"x where i = ('EHNRX')\",\"columns\":[{\"name\":\"a\",\"type\":\"BYTE\"},{\"name\":\"b\",\"type\":\"SHORT\"},{\"name\":\"c\",\"type\":\"INT\"},{\"name\":\"d\",\"type\":\"LONG\"},{\"name\":\"e\",\"type\":\"DATE\"},{\"name\":\"f\",\"type\":\"TIMESTAMP\"},{\"name\":\"g\",\"type\":\"FLOAT\"},{\"name\":\"h\",\"type\":\"DOUBLE\"},{\"name\":\"i\",\"type\":\"STRING\"},{\"name\":\"j\",\"type\":\"SYMBOL\"},{\"name\":\"k\",\"type\":\"BOOLEAN\"},{\"name\":\"l\",\"type\":\"BINARY\"}],\"dataset\":[[80,24814,-727724771,8920866532787660373,\"-169665660-01-09T01:58:28.119Z\",\"-51129-02-11T06:38:29.397464Z\",null,null,\"EHNRX\",\"ZSX\",false,[]]],\"count\":1}\r\n" +
                            "00\r\n" +
                            "\r\n",
                    1,
                    0,
                    false
            );
        }, false);
    }

    @Test
    public void testJsonQueryResponseLimit() throws Exception {
        configuredMaxQueryResponseRowLimit = 2;
        testJsonQuery(
                20,
                "GET /query?query=x&limit=10,14 HTTP/1.1\r\n" +
                        "Host: localhost:9001\r\n" +
                        "Connection: keep-alive\r\n" +
                        "Cache-Control: max-age=0\r\n" +
                        "Upgrade-Insecure-Requests: 1\r\n" +
                        "User-Agent: Mozilla/5.0 (Windows NT 10.0; Win64; x64) AppleWebKit/537.36 (KHTML, like Gecko) Chrome/74.0.3729.169 Safari/537.36\r\n" +
                        "Accept: text/html,application/xhtml+xml,application/xml;q=0.9,image/webp,image/apng,*/*;q=0.8,application/signed-exchange;v=b3\r\n" +
                        "Accept-Encoding: gzip, deflate, br\r\n" +
                        "Accept-Language: en-GB,en-US;q=0.9,en;q=0.8\r\n" +
                        "\r\n",
                "HTTP/1.1 200 OK\r\n" +
                        "Server: questDB/1.0\r\n" +
                        "Date: Thu, 1 Jan 1970 00:00:00 GMT\r\n" +
                        "Transfer-Encoding: chunked\r\n" +
                        "Content-Type: application/json; charset=utf-8\r\n" +
                        "Keep-Alive: timeout=5, max=10000\r\n" +
                        "\r\n" +
                        "02a6\r\n" +
                        "{\"query\":\"x\",\"columns\":[{\"name\":\"a\",\"type\":\"BYTE\"},{\"name\":\"b\",\"type\":\"SHORT\"},{\"name\":\"c\",\"type\":\"INT\"},{\"name\":\"d\",\"type\":\"LONG\"},{\"name\":\"e\",\"type\":\"DATE\"},{\"name\":\"f\",\"type\":\"TIMESTAMP\"},{\"name\":\"g\",\"type\":\"FLOAT\"},{\"name\":\"h\",\"type\":\"DOUBLE\"},{\"name\":\"i\",\"type\":\"STRING\"},{\"name\":\"j\",\"type\":\"SYMBOL\"},{\"name\":\"k\",\"type\":\"BOOLEAN\"},{\"name\":\"l\",\"type\":\"BINARY\"}],\"dataset\":[[37,7618,null,-9219078548506735248,\"286623354-12-11T19:15:45.735Z\",\"197633-02-20T09:12:49.579955Z\",null,0.8001632261203552,null,\"KFM\",false,[]],[109,-8207,-485549586,null,\"278802275-11-05T23:22:18.593Z\",\"122137-10-05T20:22:21.831563Z\",0.5780819,0.18586435581637295,\"DYOPH\",\"IMY\",false,[]]],\"count\":11}\r\n" +
                        "00\r\n" +
                        "\r\n");
    }

    @Test
    public void testJsonQuerySelectAlterSelect() throws Exception {
        testJsonQuery0(1, engine -> {

            // create table
            sendAndReceive(
                    NetworkFacadeImpl.INSTANCE,
                    "GET /query?query=%0A%0A%0Acreate+table+balances_x+(%0A%09cust_id+int%2C+%0A%09balance_ccy+symbol%2C+%0A%09balance+double%2C+%0A%09status+byte%2C+%0A%09timestamp+timestamp%0A)&limit=0%2C1000&count=true HTTP/1.1\r\n" +
                            "Host: localhost:9000\r\n" +
                            "Connection: keep-alive\r\n" +
                            "Accept: */*\r\n" +
                            "X-Requested-With: XMLHttpRequest\r\n" +
                            "User-Agent: Mozilla/5.0 (Windows NT 10.0; Win64; x64) AppleWebKit/537.36 (KHTML, like Gecko) Chrome/78.0.3904.87 Safari/537.36\r\n" +
                            "Sec-Fetch-Site: same-origin\r\n" +
                            "Sec-Fetch-Mode: cors\r\n" +
                            "Referer: http://localhost:9000/index.html\r\n" +
                            "Accept-Encoding: gzip, deflate, br\r\n" +
                            "Accept-Language: en-GB,en-US;q=0.9,en;q=0.8\r\n" +
                            "\r\n",
                    "HTTP/1.1 200 OK\r\n" +
                            "Server: questDB/1.0\r\n" +
                            "Date: Thu, 1 Jan 1970 00:00:00 GMT\r\n" +
                            "Transfer-Encoding: chunked\r\n" +
                            "Content-Type: application/json; charset=utf-8\r\n" +
                            "Keep-Alive: timeout=5, max=10000\r\n" +
                            "\r\n" +
                            "0c\r\n" +
                            "{\"ddl\":\"OK\"}\r\n" +
                            "00\r\n" +
                            "\r\n",
                    1,
                    0,
                    false
            );

            // insert one record
            sendAndReceive(
                    NetworkFacadeImpl.INSTANCE,
                    "GET /query?query=%0A%0Ainsert+into+balances_x+(cust_id%2C+balance_ccy%2C+balance%2C+timestamp)+values+(1%2C+%27USD%27%2C+1500.00%2C+6000000001)&limit=0%2C1000&count=true HTTP/1.1\r\n" +
                            "Host: localhost:9000\r\n" +
                            "Connection: keep-alive\r\n" +
                            "Accept: */*\r\n" +
                            "X-Requested-With: XMLHttpRequest\r\n" +
                            "User-Agent: Mozilla/5.0 (Windows NT 10.0; Win64; x64) AppleWebKit/537.36 (KHTML, like Gecko) Chrome/78.0.3904.87 Safari/537.36\r\n" +
                            "Sec-Fetch-Site: same-origin\r\n" +
                            "Sec-Fetch-Mode: cors\r\n" +
                            "Referer: http://localhost:9000/index.html\r\n" +
                            "Accept-Encoding: gzip, deflate, br\r\n" +
                            "Accept-Language: en-GB,en-US;q=0.9,en;q=0.8\r\n" +
                            "\r\n",
                    "HTTP/1.1 200 OK\r\n" +
                            "Server: questDB/1.0\r\n" +
                            "Date: Thu, 1 Jan 1970 00:00:00 GMT\r\n" +
                            "Transfer-Encoding: chunked\r\n" +
                            "Content-Type: application/json; charset=utf-8\r\n" +
                            "Keep-Alive: timeout=5, max=10000\r\n" +
                            "\r\n" +
                            "0c\r\n" +
                            "{\"ddl\":\"OK\"}\r\n" +
                            "00\r\n" +
                            "\r\n",
                    1,
                    0,
                    false
            );

            // check if we have one record
            sendAndReceive(
                    NetworkFacadeImpl.INSTANCE,
                    "GET /query?query=%0A%0Aselect+*+from+balances_x+latest+by+cust_id%2C+balance_ccy&limit=0%2C1000&count=true HTTP/1.1\r\n" +
                            "Host: localhost:9000\r\n" +
                            "Connection: keep-alive\r\n" +
                            "Accept: */*\r\n" +
                            "X-Requested-With: XMLHttpRequest\r\n" +
                            "User-Agent: Mozilla/5.0 (Windows NT 10.0; Win64; x64) AppleWebKit/537.36 (KHTML, like Gecko) Chrome/78.0.3904.87 Safari/537.36\r\n" +
                            "Sec-Fetch-Site: same-origin\r\n" +
                            "Sec-Fetch-Mode: cors\r\n" +
                            "Referer: http://localhost:9000/index.html\r\n" +
                            "Accept-Encoding: gzip, deflate, br\r\n" +
                            "Accept-Language: en-GB,en-US;q=0.9,en;q=0.8\r\n" +
                            "\r\n",
                    "HTTP/1.1 200 OK\r\n" +
                            "Server: questDB/1.0\r\n" +
                            "Date: Thu, 1 Jan 1970 00:00:00 GMT\r\n" +
                            "Transfer-Encoding: chunked\r\n" +
                            "Content-Type: application/json; charset=utf-8\r\n" +
                            "Keep-Alive: timeout=5, max=10000\r\n" +
                            "\r\n" +
                            "014c\r\n" +
                            "{\"query\":\"\\n\\nselect * from balances_x latest by cust_id, balance_ccy\",\"columns\":[{\"name\":\"cust_id\",\"type\":\"INT\"},{\"name\":\"balance_ccy\",\"type\":\"SYMBOL\"},{\"name\":\"balance\",\"type\":\"DOUBLE\"},{\"name\":\"status\",\"type\":\"BYTE\"},{\"name\":\"timestamp\",\"type\":\"TIMESTAMP\"}],\"dataset\":[[1,\"USD\",1500.0,0,\"1970-01-01T01:40:00.000001Z\"]],\"count\":1}\r\n" +
                            "00\r\n" +
                            "\r\n",
                    1,
                    0,
                    false
            );

            // add column
            sendAndReceive(
                    NetworkFacadeImpl.INSTANCE,
                    "GET /query?query=alter+table+balances_x+add+column+xyz+int&limit=0%2C1000&count=true HTTP/1.1\r\n" +
                            "Host: localhost:13005\r\n" +
                            "Connection: keep-alive\r\n" +
                            "Accept: */*\r\n" +
                            "X-Requested-With: XMLHttpRequest\r\n" +
                            "User-Agent: Mozilla/5.0 (X11; Fedora; Linux x86_64) AppleWebKit/537.36 (KHTML, like Gecko) Chrome/78.0.3904.108 Safari/537.36\r\n" +
                            "Sec-Fetch-Site: same-origin\r\n" +
                            "Sec-Fetch-Mode: cors\r\n" +
                            "Referer: http://localhost:13005/index.html\r\n" +
                            "Accept-Encoding: gzip, deflate, br\r\n" +
                            "Accept-Language: en-GB,en-US;q=0.9,en;q=0.8\r\n" +
                            "\r\n",
                    "HTTP/1.1 200 OK\r\n" +
                            "Server: questDB/1.0\r\n" +
                            "Date: Thu, 1 Jan 1970 00:00:00 GMT\r\n" +
                            "Transfer-Encoding: chunked\r\n" +
                            "Content-Type: application/json; charset=utf-8\r\n" +
                            "Keep-Alive: timeout=5, max=10000\r\n" +
                            "\r\n" +
                            "0c\r\n" +
                            "{\"ddl\":\"OK\"}\r\n" +
                            "00\r\n" +
                            "\r\n",
                    1,
                    0,
                    false
            );

            // select again expecting only metadata
            sendAndReceive(
                    NetworkFacadeImpl.INSTANCE,
                    "GET /query?query=%0A%0Aselect+*+from+balances_x+latest+by+cust_id%2C+balance_ccy&limit=0%2C1000&count=true HTTP/1.1\r\n" +
                            "Host: localhost:9000\r\n" +
                            "Connection: keep-alive\r\n" +
                            "Accept: */*\r\n" +
                            "X-Requested-With: XMLHttpRequest\r\n" +
                            "User-Agent: Mozilla/5.0 (Windows NT 10.0; Win64; x64) AppleWebKit/537.36 (KHTML, like Gecko) Chrome/78.0.3904.87 Safari/537.36\r\n" +
                            "Sec-Fetch-Site: same-origin\r\n" +
                            "Sec-Fetch-Mode: cors\r\n" +
                            "Referer: http://localhost:9000/index.html\r\n" +
                            "Accept-Encoding: gzip, deflate, br\r\n" +
                            "Accept-Language: en-GB,en-US;q=0.9,en;q=0.8\r\n" +
                            "\r\n",
                    "HTTP/1.1 200 OK\r\n" +
                            "Server: questDB/1.0\r\n" +
                            "Date: Thu, 1 Jan 1970 00:00:00 GMT\r\n" +
                            "Transfer-Encoding: chunked\r\n" +
                            "Content-Type: application/json; charset=utf-8\r\n" +
                            "Keep-Alive: timeout=5, max=10000\r\n" +
                            "\r\n" +
                            "016d\r\n" +
                            "{\"query\":\"\\n\\nselect * from balances_x latest by cust_id, balance_ccy\",\"columns\":[{\"name\":\"cust_id\",\"type\":\"INT\"},{\"name\":\"balance_ccy\",\"type\":\"SYMBOL\"},{\"name\":\"balance\",\"type\":\"DOUBLE\"},{\"name\":\"status\",\"type\":\"BYTE\"},{\"name\":\"timestamp\",\"type\":\"TIMESTAMP\"},{\"name\":\"xyz\",\"type\":\"INT\"}],\"dataset\":[[1,\"USD\",1500.0,0,\"1970-01-01T01:40:00.000001Z\",null]],\"count\":1}\r\n" +
                            "00\r\n" +
                            "\r\n",
                    1,
                    0,
                    false
            );
        }, false);
    }

    @Test
    public void testJsonQuerySingleRow() throws Exception {
        testJsonQuery(
                20,
                "GET /query?query=x%20where%20i%20%3D%20(%27EHNRX%27) HTTP/1.1\r\n" +
                        "Host: localhost:9001\r\n" +
                        "Connection: keep-alive\r\n" +
                        "Cache-Control: max-age=0\r\n" +
                        "Upgrade-Insecure-Requests: 1\r\n" +
                        "User-Agent: Mozilla/5.0 (Windows NT 10.0; Win64; x64) AppleWebKit/537.36 (KHTML, like Gecko) Chrome/74.0.3729.169 Safari/537.36\r\n" +
                        "Accept: text/html,application/xhtml+xml,application/xml;q=0.9,image/webp,image/apng,*/*;q=0.8,application/signed-exchange;v=b3\r\n" +
                        "Accept-Encoding: gzip, deflate, br\r\n" +
                        "Accept-Language: en-GB,en-US;q=0.9,en;q=0.8\r\n" +
                        "\r\n",
                "HTTP/1.1 200 OK\r\n" +
                        "Server: questDB/1.0\r\n" +
                        "Date: Thu, 1 Jan 1970 00:00:00 GMT\r\n" +
                        "Transfer-Encoding: chunked\r\n" +
                        "Content-Type: application/json; charset=utf-8\r\n" +
                        "Keep-Alive: timeout=5, max=10000\r\n" +
                        "\r\n" +
                        "0224\r\n" +
                        "{\"query\":\"x where i = ('EHNRX')\",\"columns\":[{\"name\":\"a\",\"type\":\"BYTE\"},{\"name\":\"b\",\"type\":\"SHORT\"},{\"name\":\"c\",\"type\":\"INT\"},{\"name\":\"d\",\"type\":\"LONG\"},{\"name\":\"e\",\"type\":\"DATE\"},{\"name\":\"f\",\"type\":\"TIMESTAMP\"},{\"name\":\"g\",\"type\":\"FLOAT\"},{\"name\":\"h\",\"type\":\"DOUBLE\"},{\"name\":\"i\",\"type\":\"STRING\"},{\"name\":\"j\",\"type\":\"SYMBOL\"},{\"name\":\"k\",\"type\":\"BOOLEAN\"},{\"name\":\"l\",\"type\":\"BINARY\"}],\"dataset\":[[80,24814,-727724771,8920866532787660373,\"-169665660-01-09T01:58:28.119Z\",\"-51129-02-11T06:38:29.397464Z\",null,null,\"EHNRX\",\"ZSX\",false,[]]],\"count\":1}\r\n" +
                        "00\r\n" +
                        "\r\n"
        );
    }

    @Test
    public void testJsonQueryStoresTelemetryEvent() throws Exception {
        testJsonQuery(
                0,
                "GET /query?query=x HTTP/1.1\r\n" +
                        "Host: localhost:9001\r\n" +
                        "Connection: keep-alive\r\n" +
                        "Cache-Control: max-age=0\r\n" +
                        "Upgrade-Insecure-Requests: 1\r\n" +
                        "User-Agent: Mozilla/5.0 (Windows NT 10.0; Win64; x64) AppleWebKit/537.36 (KHTML, like Gecko) Chrome/74.0.3729.169 Safari/537.36\r\n" +
                        "Accept: text/html,application/xhtml+xml,application/xml;q=0.9,image/webp,image/apng,*/*;q=0.8,application/signed-exchange;v=b3\r\n" +
                        "Accept-Encoding: gzip, deflate, br\r\n" +
                        "Accept-Language: en-GB,en-US;q=0.9,en;q=0.8\r\n" +
                        "\r\n",
                "HTTP/1.1 200 OK\r\n" +
                        "Server: questDB/1.0\r\n" +
                        "Date: Thu, 1 Jan 1970 00:00:00 GMT\r\n" +
                        "Transfer-Encoding: chunked\r\n" +
                        "Content-Type: application/json; charset=utf-8\r\n" +
                        "Keep-Alive: timeout=5, max=10000\r\n" +
                        "\r\n" +
                        "0185\r\n" +
                        "{\"query\":\"x\",\"columns\":[{\"name\":\"a\",\"type\":\"BYTE\"},{\"name\":\"b\",\"type\":\"SHORT\"},{\"name\":\"c\",\"type\":\"INT\"},{\"name\":\"d\",\"type\":\"LONG\"},{\"name\":\"e\",\"type\":\"DATE\"},{\"name\":\"f\",\"type\":\"TIMESTAMP\"},{\"name\":\"g\",\"type\":\"FLOAT\"},{\"name\":\"h\",\"type\":\"DOUBLE\"},{\"name\":\"i\",\"type\":\"STRING\"},{\"name\":\"j\",\"type\":\"SYMBOL\"},{\"name\":\"k\",\"type\":\"BOOLEAN\"},{\"name\":\"l\",\"type\":\"BINARY\"}],\"dataset\":[],\"count\":0}\r\n" +
                        "00\r\n" +
                        "\r\n",
                1,
                true
        );

        final String expectedEvent = "100\n" +
                "1\n" +
                "101\n";
        assertColumn(expectedEvent, 1);

        final String expectedOrigin = "1\n" +
                "2\n" +
                "1\n";
        assertColumn(expectedOrigin, 2);
    }

    @Test
    public void testJsonQueryStoresTelemetryEventWhenCached() throws Exception {
        testJsonQuery(
                0,
                "GET /query?query=x HTTP/1.1\r\n" +
                        "Host: localhost:9001\r\n" +
                        "Connection: keep-alive\r\n" +
                        "Cache-Control: max-age=0\r\n" +
                        "Upgrade-Insecure-Requests: 1\r\n" +
                        "User-Agent: Mozilla/5.0 (Windows NT 10.0; Win64; x64) AppleWebKit/537.36 (KHTML, like Gecko) Chrome/74.0.3729.169 Safari/537.36\r\n" +
                        "Accept: text/html,application/xhtml+xml,application/xml;q=0.9,image/webp,image/apng,*/*;q=0.8,application/signed-exchange;v=b3\r\n" +
                        "Accept-Encoding: gzip, deflate, br\r\n" +
                        "Accept-Language: en-GB,en-US;q=0.9,en;q=0.8\r\n" +
                        "\r\n",
                "HTTP/1.1 200 OK\r\n" +
                        "Server: questDB/1.0\r\n" +
                        "Date: Thu, 1 Jan 1970 00:00:00 GMT\r\n" +
                        "Transfer-Encoding: chunked\r\n" +
                        "Content-Type: application/json; charset=utf-8\r\n" +
                        "Keep-Alive: timeout=5, max=10000\r\n" +
                        "\r\n" +
                        "0185\r\n" +
                        "{\"query\":\"x\",\"columns\":[{\"name\":\"a\",\"type\":\"BYTE\"},{\"name\":\"b\",\"type\":\"SHORT\"},{\"name\":\"c\",\"type\":\"INT\"},{\"name\":\"d\",\"type\":\"LONG\"},{\"name\":\"e\",\"type\":\"DATE\"},{\"name\":\"f\",\"type\":\"TIMESTAMP\"},{\"name\":\"g\",\"type\":\"FLOAT\"},{\"name\":\"h\",\"type\":\"DOUBLE\"},{\"name\":\"i\",\"type\":\"STRING\"},{\"name\":\"j\",\"type\":\"SYMBOL\"},{\"name\":\"k\",\"type\":\"BOOLEAN\"},{\"name\":\"l\",\"type\":\"BINARY\"}],\"dataset\":[],\"count\":0}\r\n" +
                        "00\r\n" +
                        "\r\n",
                2,
                true
        );

        final String expected = "100\n" +
                "1\n" +
                "1\n" +
                "101\n";
        assertColumn(expected, 1);

        final String expectedOrigin = "1\n" +
                "2\n" +
                "2\n" +
                "1\n";
        assertColumn(expectedOrigin, 2);
    }

    @Test
    public void testJsonQuerySyntaxError() throws Exception {
        assertMemoryLeak(() -> {
            final String baseDir = temp.getRoot().getAbsolutePath();
            final DefaultHttpServerConfiguration httpConfiguration = createHttpServerConfiguration(baseDir, false, false);
            final WorkerPool workerPool = new WorkerPool(new WorkerPoolConfiguration() {
                @Override
                public int[] getWorkerAffinity() {
                    return new int[]{-1};
                }

                @Override
                public int getWorkerCount() {
                    return 1;
                }

                @Override
                public boolean haltOnError() {
                    return false;
                }
            });

            try (
                    CairoEngine engine = new CairoEngine(new DefaultCairoConfiguration(baseDir));
                    HttpServer httpServer = new HttpServer(httpConfiguration, workerPool, false)
            ) {
                httpServer.bind(new HttpRequestProcessorFactory() {
                    @Override
                    public HttpRequestProcessor newInstance() {
                        return new StaticContentProcessor(httpConfiguration);
                    }

                    @Override
                    public String getUrl() {
                        return HttpServerConfiguration.DEFAULT_PROCESSOR_URL;
                    }
                });

                httpServer.bind(new HttpRequestProcessorFactory() {
                    @Override
                    public HttpRequestProcessor newInstance() {
                        return new JsonQueryProcessor(
                                httpConfiguration.getJsonQueryProcessorConfiguration(),
                                engine,
                                null,
                                workerPool.getWorkerCount()
                        );
                    }

                    @Override
                    public String getUrl() {
                        return "/query";
                    }
                });

                workerPool.start(LOG);

                try {

                    // create table with all column types
                    CairoTestUtils.createTestTable(
                            engine.getConfiguration(),
                            20,
                            new Rnd(),
                            new TestRecord.ArrayBinarySequence());

                    // send multipart request to server
                    final String request = "GET /query?query=x%20where2%20i%20%3D%20(%27EHNRX%27) HTTP/1.1\r\n" +
                            "Host: localhost:9001\r\n" +
                            "Connection: keep-alive\r\n" +
                            "Cache-Control: max-age=0\r\n" +
                            "Upgrade-Insecure-Requests: 1\r\n" +
                            "User-Agent: Mozilla/5.0 (Windows NT 10.0; Win64; x64) AppleWebKit/537.36 (KHTML, like Gecko) Chrome/74.0.3729.169 Safari/537.36\r\n" +
                            "Accept: text/html,application/xhtml+xml,application/xml;q=0.9,image/webp,image/apng,*/*;q=0.8,application/signed-exchange;v=b3\r\n" +
                            "Accept-Encoding: gzip, deflate, br\r\n" +
                            "Accept-Language: en-GB,en-US;q=0.9,en;q=0.8\r\n" +
                            "\r\n";

                    String expectedResponse = "HTTP/1.1 200 OK\r\n" +
                            "Server: questDB/1.0\r\n" +
                            "Date: Thu, 1 Jan 1970 00:00:00 GMT\r\n" +
                            "Transfer-Encoding: chunked\r\n" +
                            "Content-Type: application/json; charset=utf-8\r\n" +
                            "Keep-Alive: timeout=5, max=10000\r\n" +
                            "\r\n" +
                            "4d\r\n" +
                            "{\"query\":\"x where2 i = ('EHNRX')\",\"error\":\"unexpected token: i\",\"position\":9}\r\n" +
                            "00\r\n" +
                            "\r\n";

                    sendAndReceive(
                            NetworkFacadeImpl.INSTANCE,
                            request,
                            expectedResponse,
                            10,
                            0,
                            false
                    );
                } finally {
                    workerPool.halt();
                }
            }
        });
    }

    @Test
    public void testJsonQueryTopLimit() throws Exception {
        testJsonQuery(
                20,
                "GET /query?query=x&limit=10 HTTP/1.1\r\n" +
                        "Host: localhost:9001\r\n" +
                        "Connection: keep-alive\r\n" +
                        "Cache-Control: max-age=0\r\n" +
                        "Upgrade-Insecure-Requests: 1\r\n" +
                        "User-Agent: Mozilla/5.0 (Windows NT 10.0; Win64; x64) AppleWebKit/537.36 (KHTML, like Gecko) Chrome/74.0.3729.169 Safari/537.36\r\n" +
                        "Accept: text/html,application/xhtml+xml,application/xml;q=0.9,image/webp,image/apng,*/*;q=0.8,application/signed-exchange;v=b3\r\n" +
                        "Accept-Encoding: gzip, deflate, br\r\n" +
                        "Accept-Language: en-GB,en-US;q=0.9,en;q=0.8\r\n" +
                        "\r\n",
                "HTTP/1.1 200 OK\r\n" +
                        "Server: questDB/1.0\r\n" +
                        "Date: Thu, 1 Jan 1970 00:00:00 GMT\r\n" +
                        "Transfer-Encoding: chunked\r\n" +
                        "Content-Type: application/json; charset=utf-8\r\n" +
                        "Keep-Alive: timeout=5, max=10000\r\n" +
                        "\r\n" +
                        "06ac\r\n" +
                        "{\"query\":\"x\",\"columns\":[{\"name\":\"a\",\"type\":\"BYTE\"},{\"name\":\"b\",\"type\":\"SHORT\"},{\"name\":\"c\",\"type\":\"INT\"},{\"name\":\"d\",\"type\":\"LONG\"},{\"name\":\"e\",\"type\":\"DATE\"},{\"name\":\"f\",\"type\":\"TIMESTAMP\"},{\"name\":\"g\",\"type\":\"FLOAT\"},{\"name\":\"h\",\"type\":\"DOUBLE\"},{\"name\":\"i\",\"type\":\"STRING\"},{\"name\":\"j\",\"type\":\"SYMBOL\"},{\"name\":\"k\",\"type\":\"BOOLEAN\"},{\"name\":\"l\",\"type\":\"BINARY\"}],\"dataset\":[[80,24814,-727724771,8920866532787660373,\"-169665660-01-09T01:58:28.119Z\",\"-51129-02-11T06:38:29.397464Z\",null,null,\"EHNRX\",\"ZSX\",false,[]],[30,32312,-303295973,6854658259142399220,null,\"273652-10-24T01:16:04.499209Z\",0.38179755,0.9687423276940171,\"EDRQQ\",\"LOF\",false,[]],[-79,-21442,1985398001,7522482991756933150,\"279864478-12-31T01:58:35.932Z\",\"20093-07-24T16:56:53.198086Z\",null,0.05384400312338511,\"HVUVS\",\"OTS\",true,[]],[70,-29572,-1966408995,-2406077911451945242,null,\"-254163-09-17T05:33:54.251307Z\",0.81233966,null,\"IKJSM\",\"SUQ\",false,[]],[-97,15913,2011884585,4641238585508069993,\"-277437004-09-03T08:55:41.803Z\",\"186548-11-05T05:57:55.827139Z\",0.89989215,0.6583311519893554,\"ZIMNZ\",\"RMF\",false,[]],[-9,5991,-907794648,null,null,null,0.13264287,null,\"OHNZH\",null,false,[]],[-94,30598,-1510166985,6056145309392106540,null,null,0.54669005,null,\"MZVQE\",\"NDC\",true,[]],[-97,-11913,null,750145151786158348,\"-144112168-08-02T20:50:38.542Z\",\"-279681-08-19T06:26:33.186955Z\",0.8977236,0.5691053034055052,\"WIFFL\",\"BRO\",false,[]],[58,7132,null,6793615437970356479,\"63572238-04-24T11:00:13.287Z\",\"171291-08-24T10:16:32.229138Z\",null,0.7215959171612961,\"KWZLU\",\"GXH\",false,[]],[37,7618,null,-9219078548506735248,\"286623354-12-11T19:15:45.735Z\",\"197633-02-20T09:12:49.579955Z\",null,0.8001632261203552,null,\"KFM\",false,[]]],\"count\":10}\r\n" +
                        "00\r\n" +
                        "\r\n"
        );
    }

    @Test
    public void testJsonQueryTopLimitAndCount() throws Exception {
        testJsonQuery(
                20,
                "GET /query?query=x&limit=10&count=true HTTP/1.1\r\n" +
                        "Host: localhost:9001\r\n" +
                        "Connection: keep-alive\r\n" +
                        "Cache-Control: max-age=0\r\n" +
                        "Upgrade-Insecure-Requests: 1\r\n" +
                        "User-Agent: Mozilla/5.0 (Windows NT 10.0; Win64; x64) AppleWebKit/537.36 (KHTML, like Gecko) Chrome/74.0.3729.169 Safari/537.36\r\n" +
                        "Accept: text/html,application/xhtml+xml,application/xml;q=0.9,image/webp,image/apng,*/*;q=0.8,application/signed-exchange;v=b3\r\n" +
                        "Accept-Encoding: gzip, deflate, br\r\n" +
                        "Accept-Language: en-GB,en-US;q=0.9,en;q=0.8\r\n" +
                        "\r\n",
                "HTTP/1.1 200 OK\r\n" +
                        "Server: questDB/1.0\r\n" +
                        "Date: Thu, 1 Jan 1970 00:00:00 GMT\r\n" +
                        "Transfer-Encoding: chunked\r\n" +
                        "Content-Type: application/json; charset=utf-8\r\n" +
                        "Keep-Alive: timeout=5, max=10000\r\n" +
                        "\r\n" +
                        "06ac\r\n" +
                        "{\"query\":\"x\",\"columns\":[{\"name\":\"a\",\"type\":\"BYTE\"},{\"name\":\"b\",\"type\":\"SHORT\"},{\"name\":\"c\",\"type\":\"INT\"},{\"name\":\"d\",\"type\":\"LONG\"},{\"name\":\"e\",\"type\":\"DATE\"},{\"name\":\"f\",\"type\":\"TIMESTAMP\"},{\"name\":\"g\",\"type\":\"FLOAT\"},{\"name\":\"h\",\"type\":\"DOUBLE\"},{\"name\":\"i\",\"type\":\"STRING\"},{\"name\":\"j\",\"type\":\"SYMBOL\"},{\"name\":\"k\",\"type\":\"BOOLEAN\"},{\"name\":\"l\",\"type\":\"BINARY\"}],\"dataset\":[[80,24814,-727724771,8920866532787660373,\"-169665660-01-09T01:58:28.119Z\",\"-51129-02-11T06:38:29.397464Z\",null,null,\"EHNRX\",\"ZSX\",false,[]],[30,32312,-303295973,6854658259142399220,null,\"273652-10-24T01:16:04.499209Z\",0.38179755,0.9687423276940171,\"EDRQQ\",\"LOF\",false,[]],[-79,-21442,1985398001,7522482991756933150,\"279864478-12-31T01:58:35.932Z\",\"20093-07-24T16:56:53.198086Z\",null,0.05384400312338511,\"HVUVS\",\"OTS\",true,[]],[70,-29572,-1966408995,-2406077911451945242,null,\"-254163-09-17T05:33:54.251307Z\",0.81233966,null,\"IKJSM\",\"SUQ\",false,[]],[-97,15913,2011884585,4641238585508069993,\"-277437004-09-03T08:55:41.803Z\",\"186548-11-05T05:57:55.827139Z\",0.89989215,0.6583311519893554,\"ZIMNZ\",\"RMF\",false,[]],[-9,5991,-907794648,null,null,null,0.13264287,null,\"OHNZH\",null,false,[]],[-94,30598,-1510166985,6056145309392106540,null,null,0.54669005,null,\"MZVQE\",\"NDC\",true,[]],[-97,-11913,null,750145151786158348,\"-144112168-08-02T20:50:38.542Z\",\"-279681-08-19T06:26:33.186955Z\",0.8977236,0.5691053034055052,\"WIFFL\",\"BRO\",false,[]],[58,7132,null,6793615437970356479,\"63572238-04-24T11:00:13.287Z\",\"171291-08-24T10:16:32.229138Z\",null,0.7215959171612961,\"KWZLU\",\"GXH\",false,[]],[37,7618,null,-9219078548506735248,\"286623354-12-11T19:15:45.735Z\",\"197633-02-20T09:12:49.579955Z\",null,0.8001632261203552,null,\"KFM\",false,[]]],\"count\":20}\r\n" +
                        "00\r\n" +
                        "\r\n"
        );
    }

    @Test
    public void testJsonQueryTopLimitHttp1() throws Exception {
        testJsonQuery0(2, engine -> {
                    // create table with all column types
                    CairoTestUtils.createTestTable(
                            engine.getConfiguration(),
                            20,
                            new Rnd(),
                            new TestRecord.ArrayBinarySequence()
                    );
                    sendAndReceive(
                            NetworkFacadeImpl.INSTANCE,
                            "GET /query?query=x&limit=10 HTTP/1.1\r\n" +
                                    "Host: localhost:9001\r\n" +
                                    "Connection: keep-alive\r\n" +
                                    "Cache-Control: max-age=0\r\n" +
                                    "Upgrade-Insecure-Requests: 1\r\n" +
                                    "User-Agent: Mozilla/5.0 (Windows NT 10.0; Win64; x64) AppleWebKit/537.36 (KHTML, like Gecko) Chrome/74.0.3729.169 Safari/537.36\r\n" +
                                    "Accept: text/html,application/xhtml+xml,application/xml;q=0.9,image/webp,image/apng,*/*;q=0.8,application/signed-exchange;v=b3\r\n" +
                                    "Accept-Encoding: gzip, deflate, br\r\n" +
                                    "Accept-Language: en-GB,en-US;q=0.9,en;q=0.8\r\n" +
                                    "\r\n",
                            "HTTP/1.1 200 OK\r\n" +
                                    "Server: questDB/1.0\r\n" +
                                    "Date: Thu, 1 Jan 1970 00:00:00 GMT\r\n" +
                                    "Transfer-Encoding: chunked\r\n" +
                                    "Content-Type: application/json; charset=utf-8\r\n" +
                                    "Connection: close\r\n" +
                                    "Keep-Alive: timeout=5, max=10000\r\n" +
                                    "\r\n" +
                                    "06ac\r\n" +
                                    "{\"query\":\"x\",\"columns\":[{\"name\":\"a\",\"type\":\"BYTE\"},{\"name\":\"b\",\"type\":\"SHORT\"},{\"name\":\"c\",\"type\":\"INT\"},{\"name\":\"d\",\"type\":\"LONG\"},{\"name\":\"e\",\"type\":\"DATE\"},{\"name\":\"f\",\"type\":\"TIMESTAMP\"},{\"name\":\"g\",\"type\":\"FLOAT\"},{\"name\":\"h\",\"type\":\"DOUBLE\"},{\"name\":\"i\",\"type\":\"STRING\"},{\"name\":\"j\",\"type\":\"SYMBOL\"},{\"name\":\"k\",\"type\":\"BOOLEAN\"},{\"name\":\"l\",\"type\":\"BINARY\"}],\"dataset\":[[80,24814,-727724771,8920866532787660373,\"-169665660-01-09T01:58:28.119Z\",\"-51129-02-11T06:38:29.397464Z\",null,null,\"EHNRX\",\"ZSX\",false,[]],[30,32312,-303295973,6854658259142399220,null,\"273652-10-24T01:16:04.499209Z\",0.38179755,0.9687423276940171,\"EDRQQ\",\"LOF\",false,[]],[-79,-21442,1985398001,7522482991756933150,\"279864478-12-31T01:58:35.932Z\",\"20093-07-24T16:56:53.198086Z\",null,0.05384400312338511,\"HVUVS\",\"OTS\",true,[]],[70,-29572,-1966408995,-2406077911451945242,null,\"-254163-09-17T05:33:54.251307Z\",0.81233966,null,\"IKJSM\",\"SUQ\",false,[]],[-97,15913,2011884585,4641238585508069993,\"-277437004-09-03T08:55:41.803Z\",\"186548-11-05T05:57:55.827139Z\",0.89989215,0.6583311519893554,\"ZIMNZ\",\"RMF\",false,[]],[-9,5991,-907794648,null,null,null,0.13264287,null,\"OHNZH\",null,false,[]],[-94,30598,-1510166985,6056145309392106540,null,null,0.54669005,null,\"MZVQE\",\"NDC\",true,[]],[-97,-11913,null,750145151786158348,\"-144112168-08-02T20:50:38.542Z\",\"-279681-08-19T06:26:33.186955Z\",0.8977236,0.5691053034055052,\"WIFFL\",\"BRO\",false,[]],[58,7132,null,6793615437970356479,\"63572238-04-24T11:00:13.287Z\",\"171291-08-24T10:16:32.229138Z\",null,0.7215959171612961,\"KWZLU\",\"GXH\",false,[]],[37,7618,null,-9219078548506735248,\"286623354-12-11T19:15:45.735Z\",\"197633-02-20T09:12:49.579955Z\",null,0.8001632261203552,null,\"KFM\",false,[]]],\"count\":10}\r\n" +
                                    "00\r\n" +
                                    "\r\n",
                            1,
                            0,
                            false,
                            true
                    );
                }, false,
                true);
    }

    @Test
    public void testJsonQueryWithInterruption() throws Exception {
        assertMemoryLeak(() -> {
            final NetworkFacade nf = NetworkFacadeImpl.INSTANCE;
            final String baseDir = temp.getRoot().getAbsolutePath();
            final DefaultHttpServerConfiguration httpConfiguration = createHttpServerConfiguration(nf, baseDir, 128,
                    false, false);
            final WorkerPool workerPool = new WorkerPool(new WorkerPoolConfiguration() {
                @Override
                public int[] getWorkerAffinity() {
                    return new int[]{-1};
                }

                @Override
                public int getWorkerCount() {
                    return 1;
                }

                @Override
                public boolean haltOnError() {
                    return false;
                }
            });
            try (CairoEngine engine = new CairoEngine(new DefaultCairoConfiguration(baseDir));
                 HttpServer httpServer = new HttpServer(httpConfiguration, workerPool, false)) {
                httpServer.bind(new HttpRequestProcessorFactory() {
                    @Override
                    public HttpRequestProcessor newInstance() {
                        return new StaticContentProcessor(httpConfiguration);
                    }

                    @Override
                    public String getUrl() {
                        return HttpServerConfiguration.DEFAULT_PROCESSOR_URL;
                    }
                });

                httpServer.bind(new HttpRequestProcessorFactory() {
                    @Override
                    public HttpRequestProcessor newInstance() {
                        return new JsonQueryProcessor(httpConfiguration.getJsonQueryProcessorConfiguration(), engine,
                                null, workerPool.getWorkerCount());
                    }

                    @Override
                    public String getUrl() {
                        return "/query";
                    }
                });

                final AtomicBoolean clientClosed = new AtomicBoolean(false);
                final AtomicBoolean serverClosed = new AtomicBoolean(false);
                HttpClientStateListener clientStateListener = new HttpClientStateListener() {
                    @Override
                    public void onClosed() {
                        clientClosed.set(true);

                    }

                    @Override
                    public void onReceived(int nBytes) {
                        LOG.info().$("Client received ").$(nBytes).$(" bytes").$();
                    }
                };
                workerPool.start(LOG);

                try {
                    // create table with all column types
                    CairoTestUtils.createTestTable(engine.getConfiguration(), 10000, new Rnd(),
                            new TestRecord.ArrayBinarySequence());

                    // send multipart request to server

                    final String request = "GET /query?query=select+distinct+a+from+x+where+test_latched_counter() HTTP/1.1\r\n"
                            + "Host: localhost:9001\r\n" + "Connection: keep-alive\r\n" + "Cache-Control: max-age=0\r\n"
                            + "Upgrade-Insecure-Requests: 1\r\n"
                            + "User-Agent: Mozilla/5.0 (Windows NT 10.0; Win64; x64) AppleWebKit/537.36 (KHTML, like Gecko) Chrome/74.0.3729.169 Safari/537.36\r\n"
                            + "Accept: text/html,application/xhtml+xml,application/xml;q=0.9,image/webp,image/apng,*/*;q=0.8,application/signed-exchange;v=b3\r\n"
                            + "Accept-Encoding: gzip, deflate, br\r\n"
                            + "Accept-Language: en-GB,en-US;q=0.9,en;q=0.8\r\n" + "\r\n";

                    String expectedResponse = "HTTP/1.1 200 OK\r\n" + "Server: questDB/1.0\r\n"
                            + "Date: Thu, 1 Jan 1970 00:00:00 GMT\r\n" + "Transfer-Encoding: chunked\r\n"
                            + "Content-Type: application/json; charset=utf-8\r\n"
                            + "Keep-Alive: timeout=5, max=10000\r\n" + "\r\n" + "7e\r\n" + "{\"query\":\"s";
                    TestLatchedCounterFunctionFactory.reset(new TestLatchedCounterFunctionFactory.Callback() {
                        @Override
                        public boolean onGet(Record record, int count) {
                            if (count == 4) {
                                while (!clientClosed.get()) {
                                    LockSupport.parkNanos(1);
                                }
                            }
                            return true;
                        }

                        @Override
                        public void onClose() {
                            serverClosed.set(true);
                        }
                    });
                    long fd = nf.socketTcp(true);
                    try {
                        long sockAddr = nf.sockaddr("127.0.0.1", 9001);
                        try {
                            Assert.assertTrue(fd > -1);
                            Assert.assertEquals(0, nf.connect(fd, sockAddr));
                            Assert.assertEquals(0, nf.setTcpNoDelay(fd, true));

                            byte[] expectedResponse1 = expectedResponse.getBytes();
                            long bufLen = request.length();
                            long ptr = Unsafe.malloc(bufLen);
                            try {
                                new SendAndReceiveRequestBuilder()
                                        .withNetworkFacade(nf)
                                        .withPauseBetweenSendAndReceive(0)
                                        .withPrintOnly(false)
                                        .withExpectDisconnect(true)
                                        .executeExplicit(request, fd, expectedResponse1, 200, ptr, clientStateListener);
                            } finally {
                                Unsafe.free(ptr, bufLen);
                            }
                        } finally {
                            nf.freeSockAddr(sockAddr);
                        }
                    } finally {
                        nf.close(fd);
                        clientStateListener.onClosed();
                    }
                    while (!serverClosed.get()) {
                        LockSupport.parkNanos(1);
                    }
                    Assert.assertEquals(6, TestLatchedCounterFunctionFactory.getCount());
                } finally {
                    workerPool.halt();
                }
            }
        });
    }

    @Test
    public void testJsonQueryZeroRows() throws Exception {
        testJsonQuery(
                0,
                "GET /query?query=x HTTP/1.1\r\n" +
                        "Host: localhost:9001\r\n" +
                        "Connection: keep-alive\r\n" +
                        "Cache-Control: max-age=0\r\n" +
                        "Upgrade-Insecure-Requests: 1\r\n" +
                        "User-Agent: Mozilla/5.0 (Windows NT 10.0; Win64; x64) AppleWebKit/537.36 (KHTML, like Gecko) Chrome/74.0.3729.169 Safari/537.36\r\n" +
                        "Accept: text/html,application/xhtml+xml,application/xml;q=0.9,image/webp,image/apng,*/*;q=0.8,application/signed-exchange;v=b3\r\n" +
                        "Accept-Encoding: gzip, deflate, br\r\n" +
                        "Accept-Language: en-GB,en-US;q=0.9,en;q=0.8\r\n" +
                        "\r\n",
                "HTTP/1.1 200 OK\r\n" +
                        "Server: questDB/1.0\r\n" +
                        "Date: Thu, 1 Jan 1970 00:00:00 GMT\r\n" +
                        "Transfer-Encoding: chunked\r\n" +
                        "Content-Type: application/json; charset=utf-8\r\n" +
                        "Keep-Alive: timeout=5, max=10000\r\n" +
                        "\r\n" +
                        "0185\r\n" +
                        "{\"query\":\"x\",\"columns\":[{\"name\":\"a\",\"type\":\"BYTE\"},{\"name\":\"b\",\"type\":\"SHORT\"},{\"name\":\"c\",\"type\":\"INT\"},{\"name\":\"d\",\"type\":\"LONG\"},{\"name\":\"e\",\"type\":\"DATE\"},{\"name\":\"f\",\"type\":\"TIMESTAMP\"},{\"name\":\"g\",\"type\":\"FLOAT\"},{\"name\":\"h\",\"type\":\"DOUBLE\"},{\"name\":\"i\",\"type\":\"STRING\"},{\"name\":\"j\",\"type\":\"SYMBOL\"},{\"name\":\"k\",\"type\":\"BOOLEAN\"},{\"name\":\"l\",\"type\":\"BINARY\"}],\"dataset\":[],\"count\":0}\r\n" +
                        "00\r\n" +
                        "\r\n"
        );
    }

    @Test
    public void testJsonUtf8EncodedColumnName() throws Exception {
        testJsonQuery(0, "GET /query?query=select+0+%D1%80%D0%B5%D0%BA%D0%BE%D1%80%D0%B4%D0%BD%D0%BE+from+long_sequence(10)&limit=0%2C1000&count=true&src=con HTTP/1.1\r\n" +
                        "Host: localhost:9000\r\n" +
                        "Connection: keep-alive\r\n" +
                        "Accept: */*\r\n" +
                        "X-Requested-With: XMLHttpRequest\r\n" +
                        "User-Agent: Mozilla/5.0 (Windows NT 10.0; Win64; x64) AppleWebKit/537.36 (KHTML, like Gecko) Chrome/79.0.3945.130 Safari/537.36\r\n" +
                        "Sec-Fetch-Site: same-origin\r\n" +
                        "Sec-Fetch-Mode: cors\r\n" +
                        "Referer: http://localhost:9000/index.html\r\n" +
                        "Accept-Encoding: gzip, deflate, br\r\n" +
                        "Accept-Language: en-GB,en-US;q=0.9,en;q=0.8\r\n" +
                        "Cookie: _ga=GA1.1.2124932001.1573824669; _gid=GA1.1.392867896.1580123365\r\n" +
                        "\r\n",
                "HTTP/1.1 200 OK\r\n" +
                        "Server: questDB/1.0\r\n" +
                        "Date: Thu, 1 Jan 1970 00:00:00 GMT\r\n" +
                        "Transfer-Encoding: chunked\r\n" +
                        "Content-Type: application/json; charset=utf-8\r\n" +
                        "Keep-Alive: timeout=5, max=10000\r\n" +
                        "\r\n" +
                        "b0\r\n" +
                        "{\"query\":\"select 0 рекордно from long_sequence(10)\",\"columns\":[{\"name\":\"рекордно\",\"type\":\"INT\"}],\"dataset\":[[0],[0],[0],[0],[0],[0],[0],[0],[0],[0]],\"count\":10}\r\n" +
                        "00\r\n" +
                        "\r\n"
                , 1);
    }

    @Test
    public void testJsonUtf8EncodedQuery() throws Exception {
        testJsonQuery(
                0,
                "GET /query?query=%0A%0A%0A%0ASELECT+%27Rapha%C3%ABl%27+a%2C+%27L%C3%A9o%27+b+FROM+long_sequence(2)&limit=0%2C1000&count=true HTTP/1.1\r\n" +
                        "Host: localhost:13005\r\n" +
                        "Connection: keep-alive\r\n" +
                        "Accept: */*\r\n" +
                        "X-Requested-With: XMLHttpRequest\r\n" +
                        "User-Agent: Mozilla/5.0 (X11; Fedora; Linux x86_64) AppleWebKit/537.36 (KHTML, like Gecko) Chrome/78.0.3904.97 Safari/537.36\r\n" +
                        "Sec-Fetch-Site: same-origin\r\n" +
                        "Sec-Fetch-Mode: cors\r\n" +
                        "Referer: http://localhost:13005/index.html\r\n" +
                        "Accept-Encoding: gzip, deflate, br\r\n" +
                        "Accept-Language: en-GB,en-US;q=0.9,en;q=0.8\r\n" +
                        "Cookie: ajs_group_id=null; ajs_anonymous_id=%22870b530ab5ce462f4545099f85657346%22; ajs_user_id=%22870b530ab5ce462f4545099f85657346%22; _ga=GA1.1.1909943241.1573659694\r\n" +
                        "\r\n",
                "HTTP/1.1 200 OK\r\n" +
                        "Server: questDB/1.0\r\n" +
                        "Date: Thu, 1 Jan 1970 00:00:00 GMT\r\n" +
                        "Transfer-Encoding: chunked\r\n" +
                        "Content-Type: application/json; charset=utf-8\r\n" +
                        "Keep-Alive: timeout=5, max=10000\r\n" +
                        "\r\n" +
                        "cb\r\n" +
                        "{\"query\":\"\\n\\n\\n\\nSELECT 'Raphaël' a, 'Léo' b FROM long_sequence(2)\",\"columns\":[{\"name\":\"a\",\"type\":\"STRING\"},{\"name\":\"b\",\"type\":\"STRING\"}],\"dataset\":[[\"Raphaël\",\"Léo\"],[\"Raphaël\",\"Léo\"]],\"count\":2}\r\n" +
                        "00\r\n" +
                        "\r\n"
        );
    }

    @Test
    public void testMaxConnections() throws Exception {

        LOG.info().$("started maxConnections").$();

        assertMemoryLeak(() -> {
            HttpServerConfiguration httpServerConfiguration = new DefaultHttpServerConfiguration();

            int N = 200;

            AtomicInteger openCount = new AtomicInteger(0);
            AtomicInteger closeCount = new AtomicInteger(0);

            final IODispatcherConfiguration configuration = new DefaultIODispatcherConfiguration() {
                @Override
                public int getActiveConnectionLimit() {
                    return 15;
                }
            };

            try (IODispatcher<HttpConnectionContext> dispatcher = IODispatchers.create(
                    configuration,
                    new IOContextFactory<>() {
                        @Override
                        public HttpConnectionContext newInstance(long fd, IODispatcher<HttpConnectionContext> dispatcher1) {
                            openCount.incrementAndGet();
                            return new HttpConnectionContext(httpServerConfiguration.getHttpContextConfiguration()) {
                                @Override
                                public void close() {
                                    closeCount.incrementAndGet();
                                    super.close();
                                }
                            }.of(fd, dispatcher1);
                        }
                    }
            )) {
                HttpRequestProcessorSelector selector =
                        new HttpRequestProcessorSelector() {
                            @Override
                            public HttpRequestProcessor select(CharSequence url) {
                                return null;
                            }

                            @Override
                            public HttpRequestProcessor getDefaultProcessor() {
                                return new HttpRequestProcessor() {
                                };
                            }

                            @Override
                            public void close() {
                            }
                        };

                AtomicBoolean serverRunning = new AtomicBoolean(true);
                SOCountDownLatch serverHaltLatch = new SOCountDownLatch(1);

                new Thread(() -> {
                    do {
                        dispatcher.run(0);
                        dispatcher.processIOQueue(
                                (operation, context) -> context.handleClientOperation(operation, selector, EmptyRescheduleContext)
                        );
                    } while (serverRunning.get());
                    serverHaltLatch.countDown();
                }).start();


                for (int i = 0; i < N; i++) {
                    long fd = Net.socketTcp(true);
                    long sockAddr = Net.sockaddr("127.0.0.1", 9001);
                    try {
                        Assert.assertTrue(fd > -1);
                        Assert.assertEquals(0, Net.connect(fd, sockAddr));
                        Assert.assertEquals(0, Net.close(fd));
                        LOG.info().$("closed [fd=").$(fd).$(']').$();
                    } finally {
                        Net.freeSockAddr(sockAddr);
                    }
                }

                Assert.assertFalse(configuration.getActiveConnectionLimit() < dispatcher.getConnectionCount());
                serverRunning.set(false);
                serverHaltLatch.await();
            }
        });
    }

    @Test
    public void testMissingContentDisposition() throws Exception {
        testImport(
                "HTTP/1.1 200 OK\r\n" +
                        "Server: questDB/1.0\r\n" +
                        "Date: Thu, 1 Jan 1970 00:00:00 GMT\r\n" +
                        "Transfer-Encoding: chunked\r\n" +
                        "Content-Type: text/plain; charset=utf-8\r\n" +
                        "\r\n" +
                        "2f\r\n" +
                        "'Content-Disposition' multipart header missing'\r\n" +
                        "00\r\n" +
                        "\r\n",
                "POST /upload HTTP/1.1\r\n" +
                        "host: localhost:9001\r\n" +
                        "User-Agent: curl/7.64.0\r\n" +
                        "Accept: */*\r\n" +
                        "Content-Length: 437760673\r\n" +
                        "Content-Type: multipart/form-data; boundary=------------------------27d997ca93d2689d\r\n" +
                        "Expect: 100-continue\r\n" +
                        "\r\n" +
                        "--------------------------27d997ca93d2689d\r\n" +
                        "Content-Type: application/octet-stream\r\n" +
                        "\r\n" +
                        "9988" +
                        "\r\n" +
                        "--------------------------27d997ca93d2689d--",
                NetworkFacadeImpl.INSTANCE,
                true,
                1
        );
    }

    @Test
    public void testMissingContentDispositionFileName() throws Exception {
        testImport(
                "HTTP/1.1 200 OK\r\n" +
                        "Server: questDB/1.0\r\n" +
                        "Date: Thu, 1 Jan 1970 00:00:00 GMT\r\n" +
                        "Transfer-Encoding: chunked\r\n" +
                        "Content-Type: text/plain; charset=utf-8\r\n" +
                        "\r\n" +
                        "12\r\n" +
                        "no file name given\r\n" +
                        "00\r\n" +
                        "\r\n",
                "POST /upload HTTP/1.1\r\n" +
                        "host: localhost:9001\r\n" +
                        "User-Agent: curl/7.64.0\r\n" +
                        "Accept: */*\r\n" +
                        "Content-Length: 437760673\r\n" +
                        "Content-Type: multipart/form-data; boundary=------------------------27d997ca93d2689d\r\n" +
                        "Expect: 100-continue\r\n" +
                        "\r\n" +
                        "--------------------------27d997ca93d2689d\r\n" +
                        "content-disposition: form-data; name=\"data\"\r\n" +
                        "Content-Type: application/octet-stream\r\n" +
                        "\r\n" +
                        "9988" +
                        "\r\n" +
                        "--------------------------27d997ca93d2689d--",
                NetworkFacadeImpl.INSTANCE,
                true,
                1
        );
    }

    @Test
    public void testMissingContentDispositionName() throws Exception {
        testImport(
                "HTTP/1.1 200 OK\r\n" +
                        "Server: questDB/1.0\r\n" +
                        "Date: Thu, 1 Jan 1970 00:00:00 GMT\r\n" +
                        "Transfer-Encoding: chunked\r\n" +
                        "Content-Type: text/plain; charset=utf-8\r\n" +
                        "\r\n" +
                        "37\r\n" +
                        "invalid value in 'Content-Disposition' multipart header\r\n" +
                        "00\r\n" +
                        "\r\n",
                "POST /upload HTTP/1.1\r\n" +
                        "host: localhost:9001\r\n" +
                        "User-Agent: curl/7.64.0\r\n" +
                        "Accept: */*\r\n" +
                        "Content-Length: 437760673\r\n" +
                        "Content-Type: multipart/form-data; boundary=------------------------27d997ca93d2689d\r\n" +
                        "Expect: 100-continue\r\n" +
                        "\r\n" +
                        "--------------------------27d997ca93d2689d\r\n" +
                        "content-disposition: ; filename=\"fhv_tripdata_2017-02.csv\"\r\n" +
                        "Content-Type: application/octet-stream\r\n" +
                        "\r\n" +
                        "9988" +
                        "\r\n" +
                        "--------------------------27d997ca93d2689d--",
                NetworkFacadeImpl.INSTANCE,
                true,
                1
        );
    }

    @Test
    public void testMissingURL() throws Exception {
        testJsonQuery0(2, engine -> {
            long fd = NetworkFacadeImpl.INSTANCE.socketTcp(true);
            try {
                long sockAddr = NetworkFacadeImpl.INSTANCE.sockaddr("127.0.0.1", 9001);
                try {
                    Assert.assertTrue(fd > -1);
                    Assert.assertEquals(0, NetworkFacadeImpl.INSTANCE.connect(fd, sockAddr));
                    Assert.assertEquals(0, NetworkFacadeImpl.INSTANCE.setTcpNoDelay(fd, true));

                    final String request = "GET HTTP/1.1\r\n" +
                            "Host: localhost:9001\r\n" +
                            "Connection: keep-alive\r\n" +
                            "Cache-Control: max-age=0\r\n" +
                            "Upgrade-Insecure-Requests: 1\r\n" +
                            "User-Agent: Mozilla/5.0 (Windows NT 10.0; Win64; x64) AppleWebKit/537.36 (KHTML, like Gecko) Chrome/74.0.3729.169 Safari/537.36\r\n" +
                            "Accept: text/html,application/xhtml+xml,application/xml;q=0.9,image/webp,image/apng,*/*;q=0.8,application/signed-exchange;v=b3\r\n" +
                            "Accept-Encoding: gzip, deflate, br\r\n" +
                            "Accept-Language: en-GB,en-US;q=0.9,en;q=0.8\r\n" +
                            "\r\n";
                    final int len = request.length() * 2;
                    final NetworkFacade nf = NetworkFacadeImpl.INSTANCE;
                    long ptr = Unsafe.malloc(len);
                    try {
                        int sent = 0;
                        int reqLen = request.length();
                        Chars.asciiStrCpy(request, reqLen, ptr);
                        boolean disconnected = false;
                        while (sent < reqLen) {
                            int n = nf.send(fd, ptr + sent, reqLen - sent);
                            if (n < 0) {
                                disconnected = true;
                                break;
                            }
                            if (n > 0) {
                                sent += n;
                            }
                        }
                        if (!disconnected) {
                            while (true) {
                                int n = nf.recv(fd, ptr, len);
                                if (n < 0) {
                                    break;
                                }
                            }
                        }
                    } finally {
                        Unsafe.free(ptr, len);
                    }
                } finally {
                    NetworkFacadeImpl.INSTANCE.freeSockAddr(sockAddr);
                }
            } finally {
                NetworkFacadeImpl.INSTANCE.close(fd);
            }
        }, false);
    }

    @Test
    public void testPostRequestToGetProcessor() throws Exception {
        testImport(
                "HTTP/1.1 404 Not Found\r\n" +
                        "Server: questDB/1.0\r\n" +
                        "Date: Thu, 1 Jan 1970 00:00:00 GMT\r\n" +
                        "Transfer-Encoding: chunked\r\n" +
                        "Content-Type: text/plain; charset=utf-8\r\n" +
                        "\r\n" +
                        "2a\r\n" +
                        "Bad request. non-multipart GET expected.\r\n" +
                        "\r\n" +
                        "00\r\n" +
                        "\r\n",
                "POST /exec?fmt=json&overwrite=true&forceHeader=true&name=clipboard-157200856 HTTP/1.1\r\n" +
                        "Host: localhost:9001\r\n" +
                        "Connection: keep-alive\r\n" +
                        "Content-Length: 832\r\n" +
                        "Accept: */*\r\n" +
                        "Origin: http://localhost:9000\r\n" +
                        "X-Requested-With: XMLHttpRequest\r\n" +
                        "User-Agent: Mozilla/5.0 (Windows NT 10.0; Win64; x64) AppleWebKit/537.36 (KHTML, like Gecko) Chrome/77.0.3865.120 Safari/537.36\r\n" +
                        "Sec-Fetch-Mode: cors\r\n" +
                        "Content-Type: multipart/form-data; boundary=----WebKitFormBoundaryOsOAD9cPKyHuxyBV\r\n" +
                        "Sec-Fetch-Site: same-origin\r\n" +
                        "Referer: http://localhost:9000/index.html\r\n" +
                        "Accept-Encoding: gzip, deflate, br\r\n" +
                        "Accept-Language: en-GB,en-US;q=0.9,en;q=0.8\r\n" +
                        "\r\n" +
                        "------WebKitFormBoundaryOsOAD9cPKyHuxyBV\r\n" +
                        "Content-Disposition: form-data; name=\"schema\"\r\n" +
                        "\r\n" +
                        "[{\"name\":\"timestamp,\"type\":\"DATE\"},{\"name\":\"bid\",\"type\":\"INT\"}]\r\n" +
                        "------WebKitFormBoundaryOsOAD9cPKyHuxyBV\r\n" +
                        "Content-Disposition: form-data; name=\"data\"\r\n" +
                        "\r\n" +
                        "timestamp,bid\r\n" +
                        "27/05/2018 00:00:01,100\r\n" +
                        "27/05/2018 00:00:02,101\r\n" +
                        "27/05/2018 00:00:03,102\r\n" +
                        "27/05/2018 00:00:04,103\r\n" +
                        "27/05/2018 00:00:05,104\r\n" +
                        "27/05/2018 00:00:06,105\r\n" +
                        "27/05/2018 00:00:07,106\r\n" +
                        "27/05/2018 00:00:08,107\r\n" +
                        "27/05/2018 00:00:09,108\r\n" +
                        "27/05/2018 00:00:10,109\r\n" +
                        "27/05/2018 00:00:11,110\r\n" +
                        "27/05/2018 00:00:12,111\r\n" +
                        "27/05/2018 00:00:13,112\r\n" +
                        "27/05/2018 00:00:14,113\r\n" +
                        "27/05/2018 00:00:15,114\r\n" +
                        "27/05/2018 00:00:16,115\r\n" +
                        "27/05/2018 00:00:17,116\r\n" +
                        "27/05/2018 00:00:18,117\r\n" +
                        "27/05/2018 00:00:19,118\r\n" +
                        "27/05/2018 00:00:20,119\r\n" +
                        "27/05/2018 00:00:21,120\r\n" +
                        "\r\n" +
                        "------WebKitFormBoundaryOsOAD9cPKyHuxyBV--",
                NetworkFacadeImpl.INSTANCE,
                true,
                1
        );
    }

    @Test
    public void testSCPConnectDownloadDisconnect() throws Exception {
        assertMemoryLeak(() -> {
            final String baseDir = temp.getRoot().getAbsolutePath();
            final DefaultHttpServerConfiguration httpConfiguration = createHttpServerConfiguration(baseDir, false, false);
            final WorkerPool workerPool = new WorkerPool(new WorkerPoolConfiguration() {
                @Override
                public int[] getWorkerAffinity() {
                    return new int[]{-1, -1};
                }

                @Override
                public int getWorkerCount() {
                    return 2;
                }

                @Override
                public boolean haltOnError() {
                    return false;
                }
            });
            try (HttpServer httpServer = new HttpServer(httpConfiguration, workerPool, false)) {
                httpServer.bind(new HttpRequestProcessorFactory() {
                    @Override
                    public HttpRequestProcessor newInstance() {
                        return new StaticContentProcessor(httpConfiguration);
                    }

                    @Override
                    public String getUrl() {
                        return HttpServerConfiguration.DEFAULT_PROCESSOR_URL;
                    }
                });

                workerPool.start(LOG);

                // create 20Mb file in /tmp directory
                try (Path path = new Path().of(baseDir).concat("questdb-temp.txt").$()) {
                    try {
                        Rnd rnd = new Rnd();
                        final int diskBufferLen = 1024 * 1024;

                        writeRandomFile(path, rnd, 122222212222L, diskBufferLen);

//                        httpServer.getStartedLatch().await();

                        long sockAddr = Net.sockaddr("127.0.0.1", 9001);
                        try {
                            int netBufferLen = 4 * 1024;
                            long buffer = Unsafe.calloc(netBufferLen);
                            try {

                                // send request to server to download file we just created
                                final String request = "GET /questdb-temp.txt HTTP/1.1\r\n" +
                                        "Host: localhost:9000\r\n" +
                                        "Connection: keep-alive\r\n" +
                                        "Cache-Control: max-age=0\r\n" +
                                        "Accept: text/html,application/xhtml+xml,application/xml;q=0.9,image/webp,*/*;q=0.8\r\n" +
                                        "User-Agent: Mozilla/5.0 (Windows NT 6.1; WOW64) AppleWebKit/537.36 (KHTML, like Gecko) Chrome/31.0.1650.48 Safari/537.36\r\n" +
                                        "Accept-Encoding: gzip,deflate,sdch\r\n" +
                                        "Accept-Language: en-US,en;q=0.8\r\n" +
                                        "Cookie: textwrapon=false; textautoformat=false; wysiwyg=textarea\r\n" +
                                        "\r\n";

                                String expectedResponseHeader = "HTTP/1.1 200 OK\r\n" +
                                        "Server: questDB/1.0\r\n" +
                                        "Date: Thu, 1 Jan 1970 00:00:00 GMT\r\n" +
                                        "Content-Length: 20971520\r\n" +
                                        "Content-Type: text/plain\r\n" +
                                        "ETag: \"122222212222\"\r\n" + // this is last modified timestamp on the file, we set this value when we created file
                                        "\r\n";

                                for (int j = 0; j < 10; j++) {
                                    long fd = Net.socketTcp(true);
                                    Assert.assertTrue(fd > -1);
                                    Assert.assertEquals(0, Net.connect(fd, sockAddr));
                                    try {
                                        sendRequest(request, fd, buffer);
                                        assertDownloadResponse(fd, rnd, buffer, netBufferLen, diskBufferLen, expectedResponseHeader, 20971670);
                                    } finally {
                                        Net.close(fd);
                                    }
                                }

                                // send few requests to receive 304
                                final String request2 = "GET /questdb-temp.txt HTTP/1.1\r\n" +
                                        "Host: localhost:9000\r\n" +
                                        "Connection: keep-alive\r\n" +
                                        "Cache-Control: max-age=0\r\n" +
                                        "Accept: text/html,application/xhtml+xml,application/xml;q=0.9,image/webp,*/*;q=0.8\r\n" +
                                        "User-Agent: Mozilla/5.0 (Windows NT 6.1; WOW64) AppleWebKit/537.36 (KHTML, like Gecko) Chrome/31.0.1650.48 Safari/537.36\r\n" +
                                        "Accept-Encoding: gzip,deflate,sdch\r\n" +
                                        "Accept-Language: en-US,en;q=0.8\r\n" +
                                        "If-None-Match: \"122222212222\"\r\n" + // this header should make static processor return 304
                                        "Cookie: textwrapon=false; textautoformat=false; wysiwyg=textarea\r\n" +
                                        "\r\n";

                                String expectedResponseHeader2 = "HTTP/1.1 304 Not Modified\r\n" +
                                        "Server: questDB/1.0\r\n" +
                                        "Date: Thu, 1 Jan 1970 00:00:00 GMT\r\n" +
                                        "Content-Type: text/html; charset=utf-8\r\n" +
                                        "\r\n";

                                for (int i = 0; i < 3; i++) {
                                    long fd = Net.socketTcp(true);
                                    Assert.assertTrue(fd > -1);
                                    Assert.assertEquals(0, Net.connect(fd, sockAddr));
                                    try {
                                        sendRequest(request2, fd, buffer);
                                        assertDownloadResponse(fd, rnd, buffer, netBufferLen, 0, expectedResponseHeader2, 126);
                                    } finally {
                                        Net.close(fd);
                                    }
                                }

                                // couple more full downloads after 304
                                for (int j = 0; j < 2; j++) {
                                    long fd = Net.socketTcp(true);
                                    Assert.assertTrue(fd > -1);
                                    Assert.assertEquals(0, Net.connect(fd, sockAddr));
                                    try {
                                        sendRequest(request, fd, buffer);
                                        assertDownloadResponse(fd, rnd, buffer, netBufferLen, diskBufferLen, expectedResponseHeader, 20971670);
                                    } finally {
                                        Net.close(fd);
                                    }
                                }

                                // get a 404 now
                                final String request3 = "GET /questdb-temp_!.txt HTTP/1.1\r\n" +
                                        "Host: localhost:9000\r\n" +
                                        "Connection: keep-alive\r\n" +
                                        "Cache-Control: max-age=0\r\n" +
                                        "Accept: text/html,application/xhtml+xml,application/xml;q=0.9,image/webp,*/*;q=0.8\r\n" +
                                        "User-Agent: Mozilla/5.0 (Windows NT 6.1; WOW64) AppleWebKit/537.36 (KHTML, like Gecko) Chrome/31.0.1650.48 Safari/537.36\r\n" +
                                        "Accept-Encoding: gzip,deflate,sdch\r\n" +
                                        "Accept-Language: en-US,en;q=0.8\r\n" +
                                        "Cookie: textwrapon=false; textautoformat=false; wysiwyg=textarea\r\n" +
                                        "\r\n";

                                String expectedResponseHeader3 = "HTTP/1.1 404 Not Found\r\n" +
                                        "Server: questDB/1.0\r\n" +
                                        "Date: Thu, 1 Jan 1970 00:00:00 GMT\r\n" +
                                        "Transfer-Encoding: chunked\r\n" +
                                        "Content-Type: text/plain; charset=utf-8\r\n" +
                                        "\r\n" +
                                        "0b\r\n" +
                                        "Not Found\r\n" +
                                        "\r\n" +
                                        "00\r\n" +
                                        "\r\n";


                                sendAndReceive(NetworkFacadeImpl.INSTANCE, request3, expectedResponseHeader3, 4, 0, false);
                                // and few more 304s
                                sendAndReceive(NetworkFacadeImpl.INSTANCE, request2, expectedResponseHeader2, 4, 0, false);
                            } finally {
                                Unsafe.free(buffer, netBufferLen);
                            }
                        } finally {
                            Net.freeSockAddr(sockAddr);
                        }
                    } finally {
                        workerPool.halt();
                        Files.remove(path);
                    }
                }
            }
        });
    }

    @Test
    public void testSCPFullDownload() throws Exception {
        assertMemoryLeak(() -> {
            final String baseDir = temp.getRoot().getAbsolutePath();
            final DefaultHttpServerConfiguration httpConfiguration = createHttpServerConfiguration(baseDir, false, false);
            final WorkerPool workerPool = new WorkerPool(new WorkerPoolConfiguration() {
                @Override
                public int[] getWorkerAffinity() {
                    return new int[]{-1, -1};
                }

                @Override
                public int getWorkerCount() {
                    return 2;
                }

                @Override
                public boolean haltOnError() {
                    return false;
                }
            });
            try (HttpServer httpServer = new HttpServer(httpConfiguration, workerPool, false)) {
                httpServer.bind(new HttpRequestProcessorFactory() {
                    @Override
                    public HttpRequestProcessor newInstance() {
                        return new StaticContentProcessor(httpConfiguration);
                    }

                    @Override
                    public String getUrl() {
                        return HttpServerConfiguration.DEFAULT_PROCESSOR_URL;
                    }
                });

                workerPool.start(LOG);

                // create 20Mb file in /tmp directory
                try (Path path = new Path().of(baseDir).concat("questdb-temp.txt").$()) {
                    try {
                        Rnd rnd = new Rnd();
                        final int diskBufferLen = 1024 * 1024;

                        writeRandomFile(path, rnd, 122299092L, diskBufferLen);

                        long fd = Net.socketTcp(true);
                        try {
                            long sockAddr = Net.sockaddr("127.0.0.1", 9001);
                            try {
                                Assert.assertTrue(fd > -1);
                                Assert.assertEquals(0, Net.connect(fd, sockAddr));

                                int netBufferLen = 4 * 1024;
                                long buffer = Unsafe.calloc(netBufferLen);
                                try {

                                    // send request to server to download file we just created
                                    final String request = "GET /questdb-temp.txt HTTP/1.1\r\n" +
                                            "Host: localhost:9000\r\n" +
                                            "Connection: keep-alive\r\n" +
                                            "Cache-Control: max-age=0\r\n" +
                                            "Accept: text/html,application/xhtml+xml,application/xml;q=0.9,image/webp,*/*;q=0.8\r\n" +
                                            "User-Agent: Mozilla/5.0 (Windows NT 6.1; WOW64) AppleWebKit/537.36 (KHTML, like Gecko) Chrome/31.0.1650.48 Safari/537.36\r\n" +
                                            "Accept-Encoding: gzip,deflate,sdch\r\n" +
                                            "Accept-Language: en-US,en;q=0.8\r\n" +
                                            "Cookie: textwrapon=false; textautoformat=false; wysiwyg=textarea\r\n" +
                                            "\r\n";

                                    String expectedResponseHeader = "HTTP/1.1 200 OK\r\n" +
                                            "Server: questDB/1.0\r\n" +
                                            "Date: Thu, 1 Jan 1970 00:00:00 GMT\r\n" +
                                            "Content-Length: 20971520\r\n" +
                                            "Content-Type: text/plain\r\n" +
                                            "ETag: \"122299092\"\r\n" + // this is last modified timestamp on the file, we set this value when we created file
                                            "\r\n";

                                    for (int j = 0; j < 10; j++) {
                                        sendRequest(request, fd, buffer);
                                        assertDownloadResponse(fd, rnd, buffer, netBufferLen, diskBufferLen, expectedResponseHeader, 20971667);
                                    }
//
                                    // send few requests to receive 304
                                    final String request2 = "GET /questdb-temp.txt HTTP/1.1\r\n" +
                                            "Host: localhost:9000\r\n" +
                                            "Connection: keep-alive\r\n" +
                                            "Cache-Control: max-age=0\r\n" +
                                            "Accept: text/html,application/xhtml+xml,application/xml;q=0.9,image/webp,*/*;q=0.8\r\n" +
                                            "User-Agent: Mozilla/5.0 (Windows NT 6.1; WOW64) AppleWebKit/537.36 (KHTML, like Gecko) Chrome/31.0.1650.48 Safari/537.36\r\n" +
                                            "Accept-Encoding: gzip,deflate,sdch\r\n" +
                                            "Accept-Language: en-US,en;q=0.8\r\n" +
                                            "If-None-Match: \"122299092\"\r\n" + // this header should make static processor return 304
                                            "Cookie: textwrapon=false; textautoformat=false; wysiwyg=textarea\r\n" +
                                            "\r\n";

                                    String expectedResponseHeader2 = "HTTP/1.1 304 Not Modified\r\n" +
                                            "Server: questDB/1.0\r\n" +
                                            "Date: Thu, 1 Jan 1970 00:00:00 GMT\r\n" +
                                            "Content-Type: text/html; charset=utf-8\r\n" +
                                            "\r\n";

                                    for (int i = 0; i < 3; i++) {
                                        sendRequest(request2, fd, buffer);
                                        assertDownloadResponse(fd, rnd, buffer, netBufferLen, 0, expectedResponseHeader2, 126);
                                    }

                                    // couple more full downloads after 304
                                    for (int j = 0; j < 2; j++) {
                                        sendRequest(request, fd, buffer);
                                        assertDownloadResponse(fd, rnd, buffer, netBufferLen, diskBufferLen, expectedResponseHeader, 20971667);
                                    }

                                    // get a 404 now
                                    final String request3 = "GET /questdb-temp_!.txt HTTP/1.1\r\n" +
                                            "Host: localhost:9000\r\n" +
                                            "Connection: keep-alive\r\n" +
                                            "Cache-Control: max-age=0\r\n" +
                                            "Accept: text/html,application/xhtml+xml,application/xml;q=0.9,image/webp,*/*;q=0.8\r\n" +
                                            "User-Agent: Mozilla/5.0 (Windows NT 6.1; WOW64) AppleWebKit/537.36 (KHTML, like Gecko) Chrome/31.0.1650.48 Safari/537.36\r\n" +
                                            "Accept-Encoding: gzip,deflate,sdch\r\n" +
                                            "Accept-Language: en-US,en;q=0.8\r\n" +
                                            "Cookie: textwrapon=false; textautoformat=false; wysiwyg=textarea\r\n" +
                                            "\r\n";

                                    String expectedResponseHeader3 = "HTTP/1.1 404 Not Found\r\n" +
                                            "Server: questDB/1.0\r\n" +
                                            "Date: Thu, 1 Jan 1970 00:00:00 GMT\r\n" +
                                            "Transfer-Encoding: chunked\r\n" +
                                            "Content-Type: text/plain; charset=utf-8\r\n" +
                                            "\r\n" +
                                            "0b\r\n" +
                                            "Not Found\r\n" +
                                            "\r\n" +
                                            "00\r\n" +
                                            "\r\n";


                                    sendAndReceive(NetworkFacadeImpl.INSTANCE, request3, expectedResponseHeader3, 4, 0, false);
                                    // and few more 304s
                                    sendAndReceive(NetworkFacadeImpl.INSTANCE, request2, expectedResponseHeader2, 4, 0, false);
                                } finally {
                                    Unsafe.free(buffer, netBufferLen);
                                }
                            } finally {
                                Net.freeSockAddr(sockAddr);
                            }
                        } finally {
                            Net.close(fd);
                            LOG.info().$("closed [fd=").$(fd).$(']').$();
                        }
                    } finally {
                        workerPool.halt();
                        Files.remove(path);
                    }
                }
            }
        });
    }

    @Test
    public void testSCPHttp10() throws Exception {
        assertMemoryLeak(() -> {
            final String baseDir = temp.getRoot().getAbsolutePath();
            final DefaultHttpServerConfiguration httpConfiguration = createHttpServerConfiguration(NetworkFacadeImpl.INSTANCE, baseDir, 16 * 1024, false, false, false, "HTTP/1.0 ");
            final WorkerPool workerPool = new WorkerPool(new WorkerPoolConfiguration() {
                @Override
                public int[] getWorkerAffinity() {
                    return new int[]{-1, -1};
                }

                @Override
                public int getWorkerCount() {
                    return 2;
                }

                @Override
                public boolean haltOnError() {
                    return false;
                }
            });
            try (HttpServer httpServer = new HttpServer(httpConfiguration, workerPool, false)) {
                httpServer.bind(new HttpRequestProcessorFactory() {
                    @Override
                    public HttpRequestProcessor newInstance() {
                        return new StaticContentProcessor(httpConfiguration);
                    }

                    @Override
                    public String getUrl() {
                        return HttpServerConfiguration.DEFAULT_PROCESSOR_URL;
                    }
                });

                workerPool.start(LOG);

                // create 20Mb file in /tmp directory
                try (Path path = new Path().of(baseDir).concat("questdb-temp.txt").$()) {
                    try {
                        Rnd rnd = new Rnd();
                        final int diskBufferLen = 1024 * 1024;

                        writeRandomFile(path, rnd, 122222212222L, diskBufferLen);

//                        httpServer.getStartedLatch().await();

                        long sockAddr = Net.sockaddr("127.0.0.1", 9001);
                        try {
                            int netBufferLen = 4 * 1024;
                            long buffer = Unsafe.calloc(netBufferLen);
                            try {

                                // send request to server to download file we just created
                                final String request = "GET /questdb-temp.txt HTTP/1.1\r\n" +
                                        "Host: localhost:9000\r\n" +
                                        "Connection: keep-alive\r\n" +
                                        "Cache-Control: max-age=0\r\n" +
                                        "Accept: text/html,application/xhtml+xml,application/xml;q=0.9,image/webp,*/*;q=0.8\r\n" +
                                        "User-Agent: Mozilla/5.0 (Windows NT 6.1; WOW64) AppleWebKit/537.36 (KHTML, like Gecko) Chrome/31.0.1650.48 Safari/537.36\r\n" +
                                        "Accept-Encoding: gzip,deflate,sdch\r\n" +
                                        "Accept-Language: en-US,en;q=0.8\r\n" +
                                        "Cookie: textwrapon=false; textautoformat=false; wysiwyg=textarea\r\n" +
                                        "\r\n";

                                String expectedResponseHeader = "HTTP/1.0 200 OK\r\n" +
                                        "Server: questDB/1.0\r\n" +
                                        "Date: Thu, 1 Jan 1970 00:00:00 GMT\r\n" +
                                        "Content-Length: 20971520\r\n" +
                                        "Content-Type: text/plain\r\n" +
                                        "Connection: close\r\n" +
                                        "ETag: \"122222212222\"\r\n" + // this is last modified timestamp on the file, we set this value when we created file
                                        "\r\n";

                                for (int j = 0; j < 1; j++) {
                                    long fd = Net.socketTcp(true);
                                    Assert.assertTrue(fd > -1);
                                    Assert.assertEquals(0, Net.connect(fd, sockAddr));
                                    try {
                                        sendRequest(request, fd, buffer);
                                        assertDownloadResponse(fd, rnd, buffer, netBufferLen, diskBufferLen, expectedResponseHeader, 20971670);
                                    } finally {
                                        Net.close(fd);
                                    }
                                }

                                // send few requests to receive 304
                                final String request2 = "GET /questdb-temp.txt HTTP/1.1\r\n" +
                                        "Host: localhost:9000\r\n" +
                                        "Connection: keep-alive\r\n" +
                                        "Cache-Control: max-age=0\r\n" +
                                        "Accept: text/html,application/xhtml+xml,application/xml;q=0.9,image/webp,*/*;q=0.8\r\n" +
                                        "User-Agent: Mozilla/5.0 (Windows NT 6.1; WOW64) AppleWebKit/537.36 (KHTML, like Gecko) Chrome/31.0.1650.48 Safari/537.36\r\n" +
                                        "Accept-Encoding: gzip,deflate,sdch\r\n" +
                                        "Accept-Language: en-US,en;q=0.8\r\n" +
                                        "If-None-Match: \"122222212222\"\r\n" + // this header should make static processor return 304
                                        "Cookie: textwrapon=false; textautoformat=false; wysiwyg=textarea\r\n" +
                                        "\r\n";

                                String expectedResponseHeader2 = "HTTP/1.0 304 Not Modified\r\n" +
                                        "Server: questDB/1.0\r\n" +
                                        "Date: Thu, 1 Jan 1970 00:00:00 GMT\r\n" +
                                        "Content-Type: text/html; charset=utf-8\r\n" +
                                        "Connection: close\r\n" +
                                        "\r\n";

                                for (int i = 0; i < 3; i++) {
                                    long fd = Net.socketTcp(true);
                                    Assert.assertTrue(fd > -1);
                                    Assert.assertEquals(0, Net.connect(fd, sockAddr));
                                    try {
                                        sendRequest(request2, fd, buffer);
                                        assertDownloadResponse(fd, rnd, buffer, netBufferLen, 0, expectedResponseHeader2, 126);
                                    } finally {
                                        Net.close(fd);
                                    }
                                }

                                // couple more full downloads after 304
                                for (int j = 0; j < 2; j++) {
                                    long fd = Net.socketTcp(true);
                                    Assert.assertTrue(fd > -1);
                                    Assert.assertEquals(0, Net.connect(fd, sockAddr));
                                    try {
                                        sendRequest(request, fd, buffer);
                                        assertDownloadResponse(fd, rnd, buffer, netBufferLen, diskBufferLen, expectedResponseHeader, 20971670);
                                    } finally {
                                        Net.close(fd);
                                    }
                                }

                                // get a 404 now
                                final String request3 = "GET /questdb-temp_!.txt HTTP/1.1\r\n" +
                                        "Host: localhost:9000\r\n" +
                                        "Connection: keep-alive\r\n" +
                                        "Cache-Control: max-age=0\r\n" +
                                        "Accept: text/html,application/xhtml+xml,application/xml;q=0.9,image/webp,*/*;q=0.8\r\n" +
                                        "User-Agent: Mozilla/5.0 (Windows NT 6.1; WOW64) AppleWebKit/537.36 (KHTML, like Gecko) Chrome/31.0.1650.48 Safari/537.36\r\n" +
                                        "Accept-Encoding: gzip,deflate,sdch\r\n" +
                                        "Accept-Language: en-US,en;q=0.8\r\n" +
                                        "Cookie: textwrapon=false; textautoformat=false; wysiwyg=textarea\r\n" +
                                        "\r\n";

                                String expectedResponseHeader3 = "HTTP/1.0 404 Not Found\r\n" +
                                        "Server: questDB/1.0\r\n" +
                                        "Date: Thu, 1 Jan 1970 00:00:00 GMT\r\n" +
                                        "Transfer-Encoding: chunked\r\n" +
                                        "Content-Type: text/plain; charset=utf-8\r\n" +
                                        "Connection: close\r\n" +
                                        "\r\n" +
                                        "0b\r\n" +
                                        "Not Found\r\n" +
                                        "\r\n" +
                                        "00\r\n" +
                                        "\r\n";


                                for (int i = 0; i < 4; i++) {
                                    long fd = Net.socketTcp(true);
                                    Assert.assertTrue(fd > -1);
                                    Assert.assertEquals(0, Net.connect(fd, sockAddr));
                                    try {
                                        sendRequest(request3, fd, buffer);
                                        assertDownloadResponse(fd, rnd, buffer, netBufferLen, 0, expectedResponseHeader3, expectedResponseHeader3.length());
                                    } finally {
                                        Net.close(fd);
                                    }
                                }

                                // and few more 304s

                                for (int i = 0; i < 3; i++) {
                                    long fd = Net.socketTcp(true);
                                    Assert.assertTrue(fd > -1);
                                    Assert.assertEquals(0, Net.connect(fd, sockAddr));
                                    try {
                                        sendRequest(request2, fd, buffer);
                                        assertDownloadResponse(fd, rnd, buffer, netBufferLen, 0, expectedResponseHeader2, 126);
                                    } finally {
                                        Net.close(fd);
                                    }
                                }

                            } finally {
                                Unsafe.free(buffer, netBufferLen);
                            }
                        } finally {
                            Net.freeSockAddr(sockAddr);
                            workerPool.halt();
                        }
                    } finally {
                        Files.remove(path);
                    }
                }
            }
        });
    }

    @Test
    public void testSendHttpGet() throws Exception {

        LOG.info().$("started testSendHttpGet").$();

        final String request = "GET /status?x=1&a=%26b&c&d=x HTTP/1.1\r\n" +
                "Host: localhost:9000\r\n" +
                "Connection: keep-alive\r\n" +
                "Cache-Control: max-age=0\r\n" +
                "Accept: text/html,application/xhtml+xml,application/xml;q=0.9,image/webp,*/*;q=0.8\r\n" +
                "User-Agent: Mozilla/5.0 (Windows NT 6.1; WOW64) AppleWebKit/537.36 (KHTML, like Gecko) Chrome/31.0.1650.48 Safari/537.36\r\n" +
                "Accept-Encoding: gzip,deflate,sdch\r\n" +
                "Accept-Language: en-US,en;q=0.8\r\n" +
                "Cookie: textwrapon=false; textautoformat=false; wysiwyg=textarea\r\n" +
                "\r\n";

        // the difference between request and expected is url encoding (and ':' padding, which can easily be fixed)
        final String expected = "GET /status?x=1&a=&b&c&d=x HTTP/1.1\r\n" +
                "host:localhost:9000\r\n" +
                "connection:keep-alive\r\n" +
                "cache-control:max-age=0\r\n" +
                "accept:text/html,application/xhtml+xml,application/xml;q=0.9,image/webp,*/*;q=0.8\r\n" +
                "user-agent:Mozilla/5.0 (Windows NT 6.1; WOW64) AppleWebKit/537.36 (KHTML, like Gecko) Chrome/31.0.1650.48 Safari/537.36\r\n" +
                "accept-encoding:gzip,deflate,sdch\r\n" +
                "accept-language:en-US,en;q=0.8\r\n" +
                "cookie:textwrapon=false; textautoformat=false; wysiwyg=textarea\r\n" +
                "\r\n";

        assertMemoryLeak(() -> {
            HttpServerConfiguration httpServerConfiguration = new DefaultHttpServerConfiguration();

            SOCountDownLatch connectLatch = new SOCountDownLatch(1);
            SOCountDownLatch contextClosedLatch = new SOCountDownLatch(1);
            SOCountDownLatch requestReceivedLatch = new SOCountDownLatch(1);
            AtomicInteger closeCount = new AtomicInteger(0);

            try (IODispatcher<HttpConnectionContext> dispatcher = IODispatchers.create(
                    new DefaultIODispatcherConfiguration(),
                    new IOContextFactory<>() {
                        @Override
                        public HttpConnectionContext newInstance(long fd, IODispatcher<HttpConnectionContext> dispatcher1) {
                            connectLatch.countDown();
                            return new HttpConnectionContext(httpServerConfiguration.getHttpContextConfiguration()) {
                                @Override
                                public void close() {
                                    // it is possible that context is closed twice in error
                                    // when crashes occur put debug line here to see how many times
                                    // context is closed
                                    if (closeCount.incrementAndGet() == 1) {
                                        super.close();
                                        contextClosedLatch.countDown();
                                    }
                                }
                            }.of(fd, dispatcher1);
                        }
                    }
            )) {
                StringSink sink = new StringSink();

                final HttpRequestProcessorSelector selector =

                        new HttpRequestProcessorSelector() {
                            @Override
                            public HttpRequestProcessor select(CharSequence url) {
                                return new HttpRequestProcessor() {
                                    @Override
                                    public void onHeadersReady(HttpConnectionContext context) {
                                        HttpRequestHeader headers = context.getRequestHeader();
                                        sink.put(headers.getMethodLine());
                                        sink.put("\r\n");
                                        ObjList<CharSequence> headerNames = headers.getHeaderNames();
                                        for (int i = 0, n = headerNames.size(); i < n; i++) {
                                            sink.put(headerNames.getQuick(i)).put(':');
                                            sink.put(headers.getHeader(headerNames.getQuick(i)));
                                            sink.put("\r\n");
                                        }
                                        sink.put("\r\n");
                                        requestReceivedLatch.countDown();
                                    }
                                };
                            }

                            @Override
                            public HttpRequestProcessor getDefaultProcessor() {
                                return null;
                            }

                            @Override
                            public void close() {
                            }
                        };

                AtomicBoolean serverRunning = new AtomicBoolean(true);
                SOCountDownLatch serverHaltLatch = new SOCountDownLatch(1);

                new Thread(() -> {
                    while (serverRunning.get()) {
                        dispatcher.run(0);
                        dispatcher.processIOQueue(
                                (operation, context) -> context.handleClientOperation(operation, selector, EmptyRescheduleContext)
                        );
                    }
                    serverHaltLatch.countDown();
                }).start();


                long fd = Net.socketTcp(true);
                try {
                    long sockAddr = Net.sockaddr("127.0.0.1", 9001);
                    try {
                        Assert.assertTrue(fd > -1);
                        Assert.assertEquals(0, Net.connect(fd, sockAddr));

                        connectLatch.await();

                        int len = request.length();
                        long buffer = TestUtils.toMemory(request);
                        try {
                            Assert.assertEquals(len, Net.send(fd, buffer, len));
                        } finally {
                            Unsafe.free(buffer, len);
                        }

                        // do not disconnect right away, wait for server to receive the request
                        requestReceivedLatch.await();
                        Assert.assertEquals(0, Net.close(fd));
                        LOG.info().$("closed [fd=").$(fd).$(']').$();

                        contextClosedLatch.await();

                        serverRunning.set(false);
                        serverHaltLatch.await();

                        Assert.assertEquals(0, dispatcher.getConnectionCount());

                        TestUtils.assertEquals(expected, sink);
                    } finally {
                        Net.freeSockAddr(sockAddr);
                    }
                } finally {
                    Net.close(fd);
                }

                Assert.assertEquals(1, closeCount.get());
            }
        });
    }

    @Test
    public void testSendHttpGetAndSimpleResponse() throws Exception {

        LOG.info().$("started testSendHttpGetAndSimpleResponse").$();

        final String request = "GET /status?x=1&a=%26b&c&d=x HTTP/1.1\r\n" +
                "Host: localhost:9000\r\n" +
                "Connection: keep-alive\r\n" +
                "Cache-Control: max-age=0\r\n" +
                "Accept: text/html,application/xhtml+xml,application/xml;q=0.9,image/webp,*/*;q=0.8\r\n" +
                "User-Agent: Mozilla/5.0 (Windows NT 6.1; WOW64) AppleWebKit/537.36 (KHTML, like Gecko) Chrome/31.0.1650.48 Safari/537.36\r\n" +
                "Accept-Encoding: gzip,deflate,sdch\r\n" +
                "Accept-Language: en-US,en;q=0.8\r\n" +
                "Cookie: textwrapon=false; textautoformat=false; wysiwyg=textarea\r\n" +
                "\r\n";

        // the difference between request and expected is url encoding (and ':' padding, which can easily be fixed)
        final String expected = "GET /status?x=1&a=&b&c&d=x HTTP/1.1\r\n" +
                "host:localhost:9000\r\n" +
                "connection:keep-alive\r\n" +
                "cache-control:max-age=0\r\n" +
                "accept:text/html,application/xhtml+xml,application/xml;q=0.9,image/webp,*/*;q=0.8\r\n" +
                "user-agent:Mozilla/5.0 (Windows NT 6.1; WOW64) AppleWebKit/537.36 (KHTML, like Gecko) Chrome/31.0.1650.48 Safari/537.36\r\n" +
                "accept-encoding:gzip,deflate,sdch\r\n" +
                "accept-language:en-US,en;q=0.8\r\n" +
                "cookie:textwrapon=false; textautoformat=false; wysiwyg=textarea\r\n" +
                "\r\n";

        final String expectedResponse = "HTTP/1.1 200 OK\r\n" +
                "Server: questDB/1.0\r\n" +
                "Date: Thu, 1 Jan 1970 00:00:00 GMT\r\n" +
                "Transfer-Encoding: chunked\r\n" +
                "Content-Type: text/plain; charset=utf-8\r\n" +
                "\r\n" +
                "04\r\n" +
                "OK\r\n" +
                "\r\n" +
                "00\r\n" +
                "\r\n";

        assertMemoryLeak(() -> {
            HttpServerConfiguration httpServerConfiguration = new DefaultHttpServerConfiguration(
                    new DefaultHttpContextConfiguration() {
                        @Override
                        public MillisecondClock getClock() {
                            return () -> 0;
                        }
                    }
            );

            SOCountDownLatch connectLatch = new SOCountDownLatch(1);
            SOCountDownLatch contextClosedLatch = new SOCountDownLatch(1);
            AtomicInteger closeCount = new AtomicInteger(0);

            try (IODispatcher<HttpConnectionContext> dispatcher = IODispatchers.create(
                    new DefaultIODispatcherConfiguration(),
                    new IOContextFactory<>() {
                        @Override
                        public HttpConnectionContext newInstance(long fd, IODispatcher<HttpConnectionContext> dispatcher1) {
                            connectLatch.countDown();
                            return new HttpConnectionContext(httpServerConfiguration.getHttpContextConfiguration()) {
                                @Override
                                public void close() {
                                    // it is possible that context is closed twice in error
                                    // when crashes occur put debug line here to see how many times
                                    // context is closed
                                    if (closeCount.incrementAndGet() == 1) {
                                        super.close();
                                        contextClosedLatch.countDown();
                                    }
                                }
                            }.of(fd, dispatcher1);
                        }
                    }
            )) {
                StringSink sink = new StringSink();

                final HttpRequestProcessorSelector selector =

                        new HttpRequestProcessorSelector() {

                            @Override
                            public HttpRequestProcessor select(CharSequence url) {
                                return null;
                            }

                            @Override
                            public HttpRequestProcessor getDefaultProcessor() {
                                return new HttpRequestProcessor() {
                                    @Override
                                    public void onHeadersReady(HttpConnectionContext context) {
                                        HttpRequestHeader headers = context.getRequestHeader();
                                        sink.put(headers.getMethodLine());
                                        sink.put("\r\n");
                                        ObjList<CharSequence> headerNames = headers.getHeaderNames();
                                        for (int i = 0, n = headerNames.size(); i < n; i++) {
                                            sink.put(headerNames.getQuick(i)).put(':');
                                            sink.put(headers.getHeader(headerNames.getQuick(i)));
                                            sink.put("\r\n");
                                        }
                                        sink.put("\r\n");
                                    }

                                    @Override
                                    public void onRequestComplete(HttpConnectionContext context) throws PeerDisconnectedException, PeerIsSlowToReadException {
                                        context.simpleResponse().sendStatusWithDefaultMessage(200);
                                    }
                                };
                            }

                            @Override
                            public void close() {
                            }
                        };

                AtomicBoolean serverRunning = new AtomicBoolean(true);
                SOCountDownLatch serverHaltLatch = new SOCountDownLatch(1);

                new Thread(() -> {
                    while (serverRunning.get()) {
                        dispatcher.run(0);
                        dispatcher.processIOQueue(
                                (operation, context) -> context.handleClientOperation(operation, selector, EmptyRescheduleContext)
                        );
                    }
                    serverHaltLatch.countDown();
                }).start();


                long fd = Net.socketTcp(true);
                try {
                    long sockAddr = Net.sockaddr("127.0.0.1", 9001);
                    try {
                        Assert.assertTrue(fd > -1);
                        Assert.assertEquals(0, Net.connect(fd, sockAddr));

                        connectLatch.await();

                        int len = request.length();
                        long buffer = TestUtils.toMemory(request);
                        try {
                            Assert.assertEquals(len, Net.send(fd, buffer, len));
                            // read response we expect
                            StringSink sink2 = new StringSink();
                            final int expectedLen = expectedResponse.length();
                            int read = 0;
                            while (read < expectedLen) {
                                int n = Net.recv(fd, buffer, len);
                                Assert.assertTrue(n > 0);

                                for (int i = 0; i < n; i++) {
                                    sink2.put((char) Unsafe.getUnsafe().getByte(buffer + i));
                                }
                                // copy response bytes to sink
                                read += n;
                            }

                            TestUtils.assertEquals(expectedResponse, sink2);
                        } finally {
                            Unsafe.free(buffer, len);
                        }

                        Assert.assertEquals(0, Net.close(fd));
                        LOG.info().$("closed [fd=").$(fd).$(']').$();

                        contextClosedLatch.await();

                        serverRunning.set(false);
                        serverHaltLatch.await();

                        Assert.assertEquals(0, dispatcher.getConnectionCount());

                        TestUtils.assertEquals(expected, sink);
                    } finally {
                        Net.freeSockAddr(sockAddr);
                    }
                } finally {
                    Net.close(fd);
                }

                Assert.assertEquals(1, closeCount.get());
            }
        });
    }

    @Test
    public void testSendTimeout() throws Exception {

        LOG.info().$("started testSendHttpGet").$();

        final String request = "GET /status?x=1&a=%26b&c&d=x HTTP/1.1\r\n" +
                "Host: localhost:9000\r\n" +
                "Connection: keep-alive\r\n" +
                "Cache-Control: max-age=0\r\n" +
                "Accept: text/html,application/xhtml+xml,application/xml;q=0.9,image/webp,*/*;q=0.8\r\n" +
                "User-Agent: Mozilla/5.0 (Windows NT 6.1; WOW64) AppleWebKit/537.36 (KHTML, like Gecko) Chrome/31.0.1650.48 Safari/537.36\r\n" +
                "Accept-Encoding: gzip,deflate,sdch\r\n" +
                "Accept-Language: en-US,en;q=0.8\r\n" +
                "Cookie: textwrapon=false; textautoformat=false; wysiwyg=textarea\r\n" +
                "\r\n";

        assertMemoryLeak(() -> {
            HttpServerConfiguration httpServerConfiguration = new DefaultHttpServerConfiguration();

            SOCountDownLatch connectLatch = new SOCountDownLatch(1);
            SOCountDownLatch contextClosedLatch = new SOCountDownLatch(1);
            AtomicInteger closeCount = new AtomicInteger(0);

            try (IODispatcher<HttpConnectionContext> dispatcher = IODispatchers.create(
                    new DefaultIODispatcherConfiguration() {
                        @Override
                        public long getIdleConnectionTimeout() {
                            // 0.5s idle timeout
                            return 500;
                        }
                    },
                    new IOContextFactory<>() {
                        @Override
                        public HttpConnectionContext newInstance(long fd, IODispatcher<HttpConnectionContext> dispatcher1) {
                            connectLatch.countDown();
                            return new HttpConnectionContext(httpServerConfiguration.getHttpContextConfiguration()) {
                                @Override
                                public void close() {
                                    // it is possible that context is closed twice in error
                                    // when crashes occur put debug line here to see how many times
                                    // context is closed
                                    if (closeCount.incrementAndGet() == 1) {
                                        super.close();
                                        contextClosedLatch.countDown();
                                    }
                                }
                            }.of(fd, dispatcher1);
                        }
                    }
            )) {
                StringSink sink = new StringSink();

                HttpRequestProcessorSelector selector = new HttpRequestProcessorSelector() {

                    @Override
                    public HttpRequestProcessor select(CharSequence url) {
                        return null;
                    }

                    @Override
                    public HttpRequestProcessor getDefaultProcessor() {
                        return new HttpRequestProcessor() {
                            @Override
                            public void onHeadersReady(HttpConnectionContext connectionContext) {
                                HttpRequestHeader headers = connectionContext.getRequestHeader();
                                sink.put(headers.getMethodLine());
                                sink.put("\r\n");
                                ObjList<CharSequence> headerNames = headers.getHeaderNames();
                                for (int i = 0, n = headerNames.size(); i < n; i++) {
                                    sink.put(headerNames.getQuick(i)).put(':');
                                    sink.put(headers.getHeader(headerNames.getQuick(i)));
                                    sink.put("\r\n");
                                }
                                sink.put("\r\n");
                            }
                        };
                    }

                    @Override
                    public void close() {
                    }
                };

                AtomicBoolean serverRunning = new AtomicBoolean(true);
                SOCountDownLatch serverHaltLatch = new SOCountDownLatch(1);

                new Thread(() -> {
                    while (serverRunning.get()) {
                        dispatcher.run(0);
                        dispatcher.processIOQueue(
                                (operation, context) -> context.handleClientOperation(operation, selector, EmptyRescheduleContext)
                        );
                    }
                    serverHaltLatch.countDown();
                }).start();


                long fd = Net.socketTcp(true);
                try {
                    long sockAddr = Net.sockaddr("127.0.0.1", 9001);
                    try {
                        Assert.assertTrue(fd > -1);
                        Assert.assertEquals(0, Net.connect(fd, sockAddr));
                        Net.setTcpNoDelay(fd, true);

                        connectLatch.await();

                        int len = request.length();
                        long buffer = TestUtils.toMemory(request);
                        try {
                            int part1 = len / 2;
                            Assert.assertEquals(part1, Net.send(fd, buffer, part1));
                            Thread.sleep(1000);
                            Assert.assertEquals(len - part1, Net.send(fd, buffer + part1, len - part1));
                        } finally {
                            Unsafe.free(buffer, len);
                        }

                        contextClosedLatch.await();

                        Assert.assertEquals(0, dispatcher.getConnectionCount());

                        serverRunning.set(false);
                        serverHaltLatch.await();

                        Assert.assertEquals(0, dispatcher.getConnectionCount());

                        // do not close client side before server does theirs
                        Assert.assertTrue(Net.isDead(fd));

                        TestUtils.assertEquals("", sink);
                    } finally {
                        Net.freeSockAddr(sockAddr);
                    }
                } finally {
                    Net.close(fd);
                    LOG.info().$("closed [fd=").$(fd).$(']').$();
                }

                Assert.assertEquals(1, closeCount.get());
            }
        });
    }

    @Test
    public void testTextQueryPseudoRandomStability() throws Exception {
        testJsonQuery(
                20,
                "GET /exp?query=select+rnd_symbol(%27a%27%2C%27b%27%2C%27c%27)+sym+from+long_sequence(10%2C+33%2C+55)&limit=0%2C1000&count=true&src=con HTTP/1.1\r\n" +
                        "Host: localhost:9001\r\n" +
                        "Connection: keep-alive\r\n" +
                        "Cache-Control: max-age=0\r\n" +
                        "Upgrade-Insecure-Requests: 1\r\n" +
                        "User-Agent: Mozilla/5.0 (Windows NT 10.0; Win64; x64) AppleWebKit/537.36 (KHTML, like Gecko) Chrome/74.0.3729.169 Safari/537.36\r\n" +
                        "Accept: text/html,application/xhtml+xml,application/xml;q=0.9,image/webp,image/apng,*/*;q=0.8,application/signed-exchange;v=b3\r\n" +
                        "Accept-Encoding: gzip, deflate, br\r\n" +
                        "Accept-Language: en-GB,en-US;q=0.9,en;q=0.8\r\n" +
                        "\r\n",
                "HTTP/1.1 200 OK\r\n" +
                        "Server: questDB/1.0\r\n" +
                        "Date: Thu, 1 Jan 1970 00:00:00 GMT\r\n" +
                        "Transfer-Encoding: chunked\r\n" +
                        "Content-Type: text/csv; charset=utf-8\r\n" +
                        "Content-Disposition: attachment; filename=\"questdb-query-0.csv\"\r\n" +
                        "Keep-Alive: timeout=5, max=10000\r\n" +
                        "\r\n" +
                        "39\r\n" +
                        "\"sym\"\r\n" +
                        "\"c\"\r\n" +
                        "\"c\"\r\n" +
                        "\"c\"\r\n" +
                        "\"b\"\r\n" +
                        "\"b\"\r\n" +
                        "\"a\"\r\n" +
                        "\"a\"\r\n" +
                        "\"a\"\r\n" +
                        "\"a\"\r\n" +
                        "\"a\"\r\n" +
                        "\r\n" +
                        "00\r\n" +
                        "\r\n"
        );
    }

    @Test
    public void testTextQueryResponseLimit() throws Exception {
        configuredMaxQueryResponseRowLimit = 3;
        testJsonQuery(
                20,
                "GET /exp?query=select+rnd_symbol(%27a%27%2C%27b%27%2C%27c%27)+sym+from+long_sequence(10%2C+33%2C+55)&limit=0%2C1000&count=true&src=con HTTP/1.1\r\n" +
                        "Host: localhost:9001\r\n" +
                        "Connection: keep-alive\r\n" +
                        "Cache-Control: max-age=0\r\n" +
                        "Upgrade-Insecure-Requests: 1\r\n" +
                        "User-Agent: Mozilla/5.0 (Windows NT 10.0; Win64; x64) AppleWebKit/537.36 (KHTML, like Gecko) Chrome/74.0.3729.169 Safari/537.36\r\n" +
                        "Accept: text/html,application/xhtml+xml,application/xml;q=0.9,image/webp,image/apng,*/*;q=0.8,application/signed-exchange;v=b3\r\n" +
                        "Accept-Encoding: gzip, deflate, br\r\n" +
                        "Accept-Language: en-GB,en-US;q=0.9,en;q=0.8\r\n" +
                        "\r\n",
                "HTTP/1.1 200 OK\r\n" +
                        "Server: questDB/1.0\r\n" +
                        "Date: Thu, 1 Jan 1970 00:00:00 GMT\r\n" +
                        "Transfer-Encoding: chunked\r\n" +
                        "Content-Type: text/csv; charset=utf-8\r\n" +
                        "Content-Disposition: attachment; filename=\"questdb-query-0.csv\"\r\n" +
                        "Keep-Alive: timeout=5, max=10000\r\n" +
                        "\r\n" +
                        "16\r\n" +
                        "\"sym\"\r\n" +
                        "\"c\"\r\n" +
                        "\"c\"\r\n" +
                        "\"c\"\r\n" +
                        "\r\n" +
                        "00\r\n" +
                        "\r\n");
    }

    @Test
    // this test is ignore for the time being because it is unstable on OSX and I
    // have not figured out the reason yet. I would like to see if this test
    // runs any different on Linux, just to narrow the problem down to either
    // dispatcher or Http parser.
    public void testTwoThreadsSendTwoThreadsRead() throws Exception {

        LOG.info().$("started testSendHttpGet").$();

        final String request = "GET /status?x=1&a=%26b&c&d=x HTTP/1.1\r\n" +
                "Host: localhost:9000\r\n" +
                "Connection: keep-alive\r\n" +
                "Cache-Control: max-age=0\r\n" +
                "Accept: text/html,application/xhtml+xml,application/xml;q=0.9,image/webp,*/*;q=0.8\r\n" +
                "User-Agent: Mozilla/5.0 (Windows NT 6.1; WOW64) AppleWebKit/537.36 (KHTML, like Gecko) Chrome/31.0.1650.48 Safari/537.36\r\n" +
                "Accept-Encoding: gzip,deflate,sdch\r\n" +
                "Accept-Language: en-US,en;q=0.8\r\n" +
                "Cookie: textwrapon=false; textautoformat=false; wysiwyg=textarea\r\n" +
                "\r\n";

        // the difference between request and expected is url encoding (and ':' padding, which can easily be fixed)
        final String expected = "GET /status?x=1&a=&b&c&d=x HTTP/1.1\r\n" +
                "host:localhost:9000\r\n" +
                "connection:keep-alive\r\n" +
                "cache-control:max-age=0\r\n" +
                "accept:text/html,application/xhtml+xml,application/xml;q=0.9,image/webp,*/*;q=0.8\r\n" +
                "user-agent:Mozilla/5.0 (Windows NT 6.1; WOW64) AppleWebKit/537.36 (KHTML, like Gecko) Chrome/31.0.1650.48 Safari/537.36\r\n" +
                "accept-encoding:gzip,deflate,sdch\r\n" +
                "accept-language:en-US,en;q=0.8\r\n" +
                "cookie:textwrapon=false; textautoformat=false; wysiwyg=textarea\r\n" +
                "\r\n";

        final int N = 1000;
        final int serverThreadCount = 2;
        final int senderCount = 2;


        assertMemoryLeak(() -> {
            HttpServerConfiguration httpServerConfiguration = new DefaultHttpServerConfiguration();

            final NetworkFacade nf = NetworkFacadeImpl.INSTANCE;
            final AtomicInteger requestsReceived = new AtomicInteger();

            try (IODispatcher<HttpConnectionContext> dispatcher = IODispatchers.create(
                    new DefaultIODispatcherConfiguration(),
                    (fd, dispatcher1) -> new HttpConnectionContext(httpServerConfiguration.getHttpContextConfiguration()).of(fd, dispatcher1)
            )) {

                // server will publish status of each request to this queue
                final RingQueue<Status> queue = new RingQueue<>(Status::new, 1024);
                final MPSequence pubSeq = new MPSequence(queue.getCapacity());
                SCSequence subSeq = new SCSequence();
                pubSeq.then(subSeq).then(pubSeq);

                AtomicBoolean serverRunning = new AtomicBoolean(true);

                CountDownLatch serverHaltLatch = new CountDownLatch(serverThreadCount);
                for (int j = 0; j < serverThreadCount; j++) {
                    new Thread(() -> {
                        final StringSink sink = new StringSink();
                        final long responseBuf = Unsafe.malloc(32);
                        Unsafe.getUnsafe().putByte(responseBuf, (byte) 'A');

                        final HttpRequestProcessor processor = new HttpRequestProcessor() {
                            @Override
                            public void onHeadersReady(HttpConnectionContext context) {
                                HttpRequestHeader headers = context.getRequestHeader();
                                sink.clear();
                                sink.put(headers.getMethodLine());
                                sink.put("\r\n");
                                ObjList<CharSequence> headerNames = headers.getHeaderNames();
                                for (int i = 0, n = headerNames.size(); i < n; i++) {
                                    sink.put(headerNames.getQuick(i)).put(':');
                                    sink.put(headers.getHeader(headerNames.getQuick(i)));
                                    sink.put("\r\n");
                                }
                                sink.put("\r\n");

                                boolean result;
                                try {
                                    TestUtils.assertEquals(expected, sink);
                                    result = true;
                                } catch (Exception e) {
                                    result = false;
                                }

                                while (true) {
                                    long cursor = pubSeq.next();
                                    if (cursor < 0) {
                                        continue;
                                    }
                                    queue.get(cursor).valid = result;
                                    pubSeq.done(cursor);
                                    break;
                                }

                                requestsReceived.incrementAndGet();

                                nf.send(context.getFd(), responseBuf, 1);
                            }
                        };

                        HttpRequestProcessorSelector selector = new HttpRequestProcessorSelector() {

                            @Override
                            public HttpRequestProcessor select(CharSequence url) {
                                return null;
                            }

                            @Override
                            public HttpRequestProcessor getDefaultProcessor() {
                                return processor;
                            }

                            @Override
                            public void close() {
                            }
                        };

                        while (serverRunning.get()) {
                            dispatcher.run(0);
                            dispatcher.processIOQueue(
                                    (operation, context) -> context.handleClientOperation(operation, selector, EmptyRescheduleContext)
                            );
                        }

                        Unsafe.free(responseBuf, 32);
                        serverHaltLatch.countDown();
                    }).start();
                }

                for (int j = 0; j < senderCount; j++) {
                    int k = j;
                    new Thread(() -> {
                        long sockAddr = Net.sockaddr("127.0.0.1", 9001);
                        try {
                            for (int i = 0; i < N; i++) {
                                long fd = Net.socketTcp(true);
                                try {
                                    Assert.assertTrue(fd > -1);
                                    Assert.assertEquals(0, Net.connect(fd, sockAddr));

                                    int len = request.length();
                                    long buffer = TestUtils.toMemory(request);
                                    try {
                                        Assert.assertEquals(len, Net.send(fd, buffer, len));
                                        Assert.assertEquals("fd=" + fd + ", i=" + i, 1, Net.recv(fd, buffer, 1));
                                        LOG.info().$("i=").$(i).$(", j=").$(k).$();
                                        Assert.assertEquals('A', Unsafe.getUnsafe().getByte(buffer));
                                    } finally {
                                        Unsafe.free(buffer, len);
                                    }
                                } finally {
                                    Net.close(fd);
                                }
                            }
                        } finally {
                            Net.freeSockAddr(sockAddr);
                        }
                    }).start();
                }

                int receiveCount = 0;
                while (receiveCount < N * senderCount) {
                    long cursor = subSeq.next();
                    if (cursor < 0) {
                        continue;
                    }
                    boolean valid = queue.get(cursor).valid;
                    subSeq.done(cursor);
                    Assert.assertTrue(valid);
                    receiveCount++;
                }

                serverRunning.set(false);
                serverHaltLatch.await();
            }
            Assert.assertEquals(N * senderCount, requestsReceived.get());
        });
    }

    private static void assertDownloadResponse(long fd, Rnd rnd, long buffer, int len, int nonRepeatedContentLength, String expectedResponseHeader, long expectedResponseLen) {
        int expectedHeaderLen = expectedResponseHeader.length();
        int headerCheckRemaining = expectedResponseHeader.length();
        long downloadedSoFar = 0;
        int contentRemaining = 0;
        while (downloadedSoFar < expectedResponseLen) {
            int contentOffset = 0;
            int n = Net.recv(fd, buffer, len);
            Assert.assertTrue(n > -1);
            if (n > 0) {
                if (headerCheckRemaining > 0) {
                    for (int i = 0; i < n && headerCheckRemaining > 0; i++) {
//                        System.out.print(expectedResponseHeader.charAt(expectedHeaderLen - headerCheckRemaining));
                        if (expectedResponseHeader.charAt(expectedHeaderLen - headerCheckRemaining) != (char) Unsafe.getUnsafe().getByte(buffer + i)) {
                            Assert.fail("at " + (expectedHeaderLen - headerCheckRemaining));
                        }
                        headerCheckRemaining--;
                        contentOffset++;
                    }
                }

                if (headerCheckRemaining == 0) {
                    for (int i = contentOffset; i < n; i++) {
                        if (contentRemaining == 0) {
                            contentRemaining = nonRepeatedContentLength;
                            rnd.reset();
                        }
                        Assert.assertEquals(rnd.nextByte(), Unsafe.getUnsafe().getByte(buffer + i));
                        contentRemaining--;
                    }

                }
                downloadedSoFar += n;
            }
        }
    }

    private static void sendRequest(String request, long fd, long buffer) {
        final int requestLen = request.length();
        Chars.asciiStrCpy(request, requestLen, buffer);
        Assert.assertEquals(requestLen, Net.send(fd, buffer, requestLen));
    }

    private void assertColumn(CharSequence expected, int index) {
        final String baseDir = temp.getRoot().getAbsolutePath();
        DefaultCairoConfiguration configuration = new DefaultCairoConfiguration(baseDir);

        try (TableReader reader = new TableReader(configuration, "telemetry")) {
            final StringSink sink = new StringSink();
            final RecordCursorPrinter printer = new RecordCursorPrinter(sink);
            sink.clear();
            printer.printFullColumn(reader.getCursor(), reader.getMetadata(), index, false);
            TestUtils.assertEquals(expected, sink);
            reader.getCursor().toTop();
            sink.clear();
            printer.printFullColumn(reader.getCursor(), reader.getMetadata(), index, false);
            TestUtils.assertEquals(expected, sink);
        }
    }

    @NotNull
    private DefaultHttpServerConfiguration createHttpServerConfiguration(
            String baseDir,
            boolean dumpTraffic,
            boolean allowDeflateBeforeSend
    ) {
        return createHttpServerConfiguration(
                NetworkFacadeImpl.INSTANCE,
                baseDir,
                1024 * 1024,
                dumpTraffic,
                allowDeflateBeforeSend
        );
    }

    @NotNull
    private DefaultHttpServerConfiguration createHttpServerConfiguration(
            NetworkFacade nf,
            String baseDir,
            int sendBufferSize,
            boolean dumpTraffic,
            boolean allowDeflateBeforeSend
    ) {
        return createHttpServerConfiguration(nf, baseDir, sendBufferSize, dumpTraffic, allowDeflateBeforeSend, true, "HTTP/1.1 ");
    }

    @NotNull
    private DefaultHttpServerConfiguration createHttpServerConfiguration(
            NetworkFacade nf,
            String baseDir,
            int sendBufferSize,
            boolean dumpTraffic,
            boolean allowDeflateBeforeSend,
            boolean serverKeepAlive,
            String httpProtocolVersion
    ) {
<<<<<<< HEAD
        return new HttpServerConfigurationBuilder()
                .withNetwork(nf)
                .withBaseDir(baseDir)
                .withSendBufferSize(sendBufferSize)
                .withDumpingTraffic(dumpTraffic)
                .withAllowDeflateBeforeSend(allowDeflateBeforeSend)
                .withServerKeepAlive(serverKeepAlive)
                .withHttpProtocolVersion(httpProtocolVersion)
                .build();
=======
        final IODispatcherConfiguration ioDispatcherConfiguration = new DefaultIODispatcherConfiguration() {
            @Override
            public NetworkFacade getNetworkFacade() {
                return nf;
            }
        };

        return new DefaultHttpServerConfiguration(
                new DefaultHttpContextConfiguration() {
                    @Override
                    public boolean allowDeflateBeforeSend() {
                        return allowDeflateBeforeSend;
                    }

                    @Override
                    public MillisecondClock getClock() {
                        return () -> 0;
                    }

                    @Override
                    public boolean getDumpNetworkTraffic() {
                        return dumpTraffic;
                    }

                    @Override
                    public String getHttpVersion() {
                        return httpProtocolVersion;
                    }

                    @Override
                    public int getSendBufferSize() {
                        return sendBufferSize;
                    }

                    @Override
                    public boolean getServerKeepAlive() {
                        return serverKeepAlive;
                    }
                }
        ) {
            private final StaticContentProcessorConfiguration staticContentProcessorConfiguration = new StaticContentProcessorConfiguration() {
                @Override
                public FilesFacade getFilesFacade() {
                    return FilesFacadeImpl.INSTANCE;
                }

                @Override
                public CharSequence getIndexFileName() {
                    return null;
                }

                @Override
                public MimeTypesCache getMimeTypesCache() {
                    return mimeTypesCache;
                }

                @Override
                public CharSequence getPublicDirectory() {
                    return baseDir;
                }

                @Override
                public String getKeepAliveHeader() {
                    return null;
                }
            };

            private final JsonQueryProcessorConfiguration jsonQueryProcessorConfiguration = new JsonQueryProcessorConfiguration() {

                private final DefaultSqlInterruptorConfiguration sqlInterruptorConfiguration = new DefaultSqlInterruptorConfiguration();

                @Override
                public MillisecondClock getClock() {
                    return () -> 0;
                }

                @Override
                public int getConnectionCheckFrequency() {
                    return 1_000_000;
                }

                @Override
                public FilesFacade getFilesFacade() {
                    return FilesFacadeImpl.INSTANCE;
                }

                @Override
                public int getFloatScale() {
                    return 10;
                }

                @Override
                public int getDoubleScale() {
                    return Numbers.MAX_SCALE;
                }

                @Override
                public CharSequence getKeepAliveHeader() {
                    return "Keep-Alive: timeout=5, max=10000\r\n";
                }

                @Override
                public long getMaxQueryResponseRowLimit() {
                    return configuredMaxQueryResponseRowLimit;
                }

                @Override
                public SqlInterruptorConfiguration getInterruptorConfiguration() {
                    return sqlInterruptorConfiguration;
                }
            };

            @Override
            public IODispatcherConfiguration getDispatcherConfiguration() {
                return ioDispatcherConfiguration;
            }

            @Override
            public JsonQueryProcessorConfiguration getJsonQueryProcessorConfiguration() {
                return jsonQueryProcessorConfiguration;
            }

            @Override
            public StaticContentProcessorConfiguration getStaticContentProcessorConfiguration() {
                return staticContentProcessorConfiguration;
            }
        };
>>>>>>> 891c3c13
    }

    private void sendAndReceive(
            NetworkFacade nf,
            String request,
            String response,
            int requestCount,
            long pauseBetweenSendAndReceive,
            boolean print
    ) throws InterruptedException {
        sendAndReceive(
                nf,
                request,
                response,
                requestCount,
                pauseBetweenSendAndReceive,
                print,
                false
        );
    }

    private void sendAndReceive(
            NetworkFacade nf,
            String request,
            String response,
            int requestCount,
            long pauseBetweenSendAndReceive,
            boolean print,
            boolean expectDisconnect
    ) throws InterruptedException {
        new SendAndReceiveRequestBuilder()
                .withNetworkFacade(nf)
                .withExpectDisconnect(expectDisconnect)
                .withPrintOnly(print)
                .withRequestCount(requestCount)
                .withPauseBetweenSendAndReceive(pauseBetweenSendAndReceive)
                .execute(request, response);
    }

    private void testJsonQuery(int recordCount, String request, String expectedResponse, int requestCount, boolean telemetry) throws Exception {
        testJsonQuery0(2, engine -> {
            // create table with all column types
            CairoTestUtils.createTestTable(
                    engine.getConfiguration(),
                    recordCount,
                    new Rnd(),
                    new TestRecord.ArrayBinarySequence()
            );
            sendAndReceive(
                    NetworkFacadeImpl.INSTANCE,
                    request,
                    expectedResponse,
                    requestCount,
                    0,
                    false
            );
        }, telemetry);
    }

    private void testJsonQuery(int recordCount, String request, String expectedResponse, int requestCount) throws Exception {
        testJsonQuery(recordCount, request, expectedResponse, requestCount, false);
    }

    private void testJsonQuery(int recordCount, String request, String expectedResponse) throws Exception {
        testJsonQuery(recordCount, request, expectedResponse, 100, false);
    }

    private void testJsonQuery0(int workerCount, HttpQueryTestBuilder.HttpClientCode code, boolean telemetry) throws Exception {
        testJsonQuery0(workerCount, code, telemetry, false);
    }

<<<<<<< HEAD
    private void testJsonQuery0(int workerCount, HttpQueryTestBuilder.HttpClientCode code, boolean telemetry, boolean http1) throws Exception {
        new HttpQueryTestBuilder()
                .withWorkerCount(workerCount)
                .withTelemetry(telemetry)
                .withTempFolder(temp)
                .withHttpServerConfigBuilder(new HttpServerConfigurationBuilder()
                        .withServerKeepAlive(!http1)
                        .withSendBufferSize(16 * 1024)
                        .withConfiguredMaxQueryResponseRowLimit(configuredMaxQueryResponseRowLimit)
                        .withHttpProtocolVersion(http1 ? "HTTP/1.0 " : "HTTP/1.1 "))
                .run(code);
=======
    private void testJsonQuery0(int workerCount, HttpClientCode code, boolean telemetry, boolean http1) throws Exception {
        final int[] workerAffinity = new int[workerCount];
        Arrays.fill(workerAffinity, -1);

        assertMemoryLeak(() -> {
            final String baseDir = temp.getRoot().getAbsolutePath();
            final DefaultHttpServerConfiguration httpConfiguration = createHttpServerConfiguration(NetworkFacadeImpl.INSTANCE, baseDir, 16 * 1024, false, false,
                    !http1, http1 ? "HTTP/1.0 " : "HTTP/1.1 ");
            final WorkerPool workerPool = new WorkerPool(new WorkerPoolConfiguration() {
                @Override
                public int[] getWorkerAffinity() {
                    return workerAffinity;
                }

                @Override
                public int getWorkerCount() {
                    return workerCount;
                }

                @Override
                public boolean haltOnError() {
                    return false;
                }
            });

            DefaultCairoConfiguration cairoConfiguration = new DefaultCairoConfiguration(baseDir);

            try (
                    CairoEngine engine = new CairoEngine(cairoConfiguration);
                    HttpServer httpServer = new HttpServer(httpConfiguration, workerPool, false)
            ) {
                TelemetryJob telemetryJob = null;
                final MessageBus messageBus = new MessageBusImpl(cairoConfiguration);
                if (telemetry) {
                    telemetryJob = new TelemetryJob(engine);
                }
                httpServer.bind(new HttpRequestProcessorFactory() {
                    @Override
                    public HttpRequestProcessor newInstance() {
                        return new StaticContentProcessor(httpConfiguration);
                    }

                    @Override
                    public String getUrl() {
                        return HttpServerConfiguration.DEFAULT_PROCESSOR_URL;
                    }
                });

                httpServer.bind(new HttpRequestProcessorFactory() {
                    @Override
                    public HttpRequestProcessor newInstance() {
                        return new JsonQueryProcessor(
                                httpConfiguration.getJsonQueryProcessorConfiguration(),
                                engine,
                                messageBus,
                                workerPool.getWorkerCount()
                        );
                    }

                    @Override
                    public String getUrl() {
                        return "/query";
                    }
                });

                httpServer.bind(new HttpRequestProcessorFactory() {
                    @Override
                    public HttpRequestProcessor newInstance() {
                        return new TextQueryProcessor(
                                httpConfiguration.getJsonQueryProcessorConfiguration(),
                                engine,
                                null,
                                workerPool.getWorkerCount()
                        );
                    }

                    @Override
                    public String getUrl() {
                        return "/exp";
                    }
                });


                httpServer.bind(new HttpRequestProcessorFactory() {
                    @Override
                    public HttpRequestProcessor newInstance() {
                        return new TableStatusCheckProcessor(engine, httpConfiguration.getJsonQueryProcessorConfiguration());
                    }

                    @Override
                    public String getUrl() {
                        return "/chk";
                    }
                });

                QueryCache.configure(httpConfiguration);

                workerPool.start(LOG);

                try {
                    code.run(engine);
                } finally {
                    workerPool.halt();

                    if (telemetryJob != null) {
                        Misc.free(telemetryJob);
                    }
                }
            }
        });
>>>>>>> 891c3c13
    }

    private void writeRandomFile(Path path, Rnd rnd, long lastModified, int bufLen) {
        if (Files.exists(path)) {
            Assert.assertTrue(Files.remove(path));
        }
        long fd = Files.openAppend(path);

        long buf = Unsafe.malloc(bufLen); // 1Mb buffer
        for (int i = 0; i < bufLen; i++) {
            Unsafe.getUnsafe().putByte(buf + i, rnd.nextByte());
        }

        for (int i = 0; i < 20; i++) {
            Assert.assertEquals(bufLen, Files.append(fd, buf, bufLen));
        }

        Files.close(fd);
        Files.setLastModified(path, lastModified);
        Unsafe.free(buf, bufLen);
    }

    private static class HelloContext implements IOContext {
        private final long fd;
        private final long buffer = Unsafe.malloc(1024);
        private final SOCountDownLatch closeLatch;
        private final IODispatcher<HelloContext> dispatcher;

        public HelloContext(long fd, SOCountDownLatch closeLatch, IODispatcher<HelloContext> dispatcher) {
            this.fd = fd;
            this.closeLatch = closeLatch;
            this.dispatcher = dispatcher;
        }

        @Override
        public void close() {
            Unsafe.free(buffer, 1024);
            closeLatch.countDown();
        }

        @Override
        public long getFd() {
            return fd;
        }

        @Override
        public boolean invalid() {
            return false;
        }

        @Override
        public IODispatcher<HelloContext> getDispatcher() {
            return dispatcher;
        }
    }

    static class Status {
        boolean valid;
    }
}<|MERGE_RESOLUTION|>--- conflicted
+++ resolved
@@ -28,15 +28,9 @@
 import io.questdb.cairo.security.AllowAllCairoSecurityContext;
 import io.questdb.cairo.sql.Record;
 import io.questdb.cutlass.NetUtils;
-<<<<<<< HEAD
-import io.questdb.cutlass.http.processors.JsonQueryProcessor;
-import io.questdb.cutlass.http.processors.StaticContentProcessor;
-import io.questdb.cutlass.http.processors.TextImportProcessor;
-=======
 import io.questdb.cutlass.http.processors.*;
 import io.questdb.griffin.DefaultSqlInterruptorConfiguration;
 import io.questdb.griffin.SqlInterruptorConfiguration;
->>>>>>> 891c3c13
 import io.questdb.griffin.engine.functions.test.TestLatchedCounterFunctionFactory;
 import io.questdb.log.Log;
 import io.questdb.log.LogFactory;
@@ -5161,7 +5155,6 @@
             boolean serverKeepAlive,
             String httpProtocolVersion
     ) {
-<<<<<<< HEAD
         return new HttpServerConfigurationBuilder()
                 .withNetwork(nf)
                 .withBaseDir(baseDir)
@@ -5171,135 +5164,6 @@
                 .withServerKeepAlive(serverKeepAlive)
                 .withHttpProtocolVersion(httpProtocolVersion)
                 .build();
-=======
-        final IODispatcherConfiguration ioDispatcherConfiguration = new DefaultIODispatcherConfiguration() {
-            @Override
-            public NetworkFacade getNetworkFacade() {
-                return nf;
-            }
-        };
-
-        return new DefaultHttpServerConfiguration(
-                new DefaultHttpContextConfiguration() {
-                    @Override
-                    public boolean allowDeflateBeforeSend() {
-                        return allowDeflateBeforeSend;
-                    }
-
-                    @Override
-                    public MillisecondClock getClock() {
-                        return () -> 0;
-                    }
-
-                    @Override
-                    public boolean getDumpNetworkTraffic() {
-                        return dumpTraffic;
-                    }
-
-                    @Override
-                    public String getHttpVersion() {
-                        return httpProtocolVersion;
-                    }
-
-                    @Override
-                    public int getSendBufferSize() {
-                        return sendBufferSize;
-                    }
-
-                    @Override
-                    public boolean getServerKeepAlive() {
-                        return serverKeepAlive;
-                    }
-                }
-        ) {
-            private final StaticContentProcessorConfiguration staticContentProcessorConfiguration = new StaticContentProcessorConfiguration() {
-                @Override
-                public FilesFacade getFilesFacade() {
-                    return FilesFacadeImpl.INSTANCE;
-                }
-
-                @Override
-                public CharSequence getIndexFileName() {
-                    return null;
-                }
-
-                @Override
-                public MimeTypesCache getMimeTypesCache() {
-                    return mimeTypesCache;
-                }
-
-                @Override
-                public CharSequence getPublicDirectory() {
-                    return baseDir;
-                }
-
-                @Override
-                public String getKeepAliveHeader() {
-                    return null;
-                }
-            };
-
-            private final JsonQueryProcessorConfiguration jsonQueryProcessorConfiguration = new JsonQueryProcessorConfiguration() {
-
-                private final DefaultSqlInterruptorConfiguration sqlInterruptorConfiguration = new DefaultSqlInterruptorConfiguration();
-
-                @Override
-                public MillisecondClock getClock() {
-                    return () -> 0;
-                }
-
-                @Override
-                public int getConnectionCheckFrequency() {
-                    return 1_000_000;
-                }
-
-                @Override
-                public FilesFacade getFilesFacade() {
-                    return FilesFacadeImpl.INSTANCE;
-                }
-
-                @Override
-                public int getFloatScale() {
-                    return 10;
-                }
-
-                @Override
-                public int getDoubleScale() {
-                    return Numbers.MAX_SCALE;
-                }
-
-                @Override
-                public CharSequence getKeepAliveHeader() {
-                    return "Keep-Alive: timeout=5, max=10000\r\n";
-                }
-
-                @Override
-                public long getMaxQueryResponseRowLimit() {
-                    return configuredMaxQueryResponseRowLimit;
-                }
-
-                @Override
-                public SqlInterruptorConfiguration getInterruptorConfiguration() {
-                    return sqlInterruptorConfiguration;
-                }
-            };
-
-            @Override
-            public IODispatcherConfiguration getDispatcherConfiguration() {
-                return ioDispatcherConfiguration;
-            }
-
-            @Override
-            public JsonQueryProcessorConfiguration getJsonQueryProcessorConfiguration() {
-                return jsonQueryProcessorConfiguration;
-            }
-
-            @Override
-            public StaticContentProcessorConfiguration getStaticContentProcessorConfiguration() {
-                return staticContentProcessorConfiguration;
-            }
-        };
->>>>>>> 891c3c13
     }
 
     private void sendAndReceive(
@@ -5371,7 +5235,6 @@
         testJsonQuery0(workerCount, code, telemetry, false);
     }
 
-<<<<<<< HEAD
     private void testJsonQuery0(int workerCount, HttpQueryTestBuilder.HttpClientCode code, boolean telemetry, boolean http1) throws Exception {
         new HttpQueryTestBuilder()
                 .withWorkerCount(workerCount)
@@ -5383,118 +5246,6 @@
                         .withConfiguredMaxQueryResponseRowLimit(configuredMaxQueryResponseRowLimit)
                         .withHttpProtocolVersion(http1 ? "HTTP/1.0 " : "HTTP/1.1 "))
                 .run(code);
-=======
-    private void testJsonQuery0(int workerCount, HttpClientCode code, boolean telemetry, boolean http1) throws Exception {
-        final int[] workerAffinity = new int[workerCount];
-        Arrays.fill(workerAffinity, -1);
-
-        assertMemoryLeak(() -> {
-            final String baseDir = temp.getRoot().getAbsolutePath();
-            final DefaultHttpServerConfiguration httpConfiguration = createHttpServerConfiguration(NetworkFacadeImpl.INSTANCE, baseDir, 16 * 1024, false, false,
-                    !http1, http1 ? "HTTP/1.0 " : "HTTP/1.1 ");
-            final WorkerPool workerPool = new WorkerPool(new WorkerPoolConfiguration() {
-                @Override
-                public int[] getWorkerAffinity() {
-                    return workerAffinity;
-                }
-
-                @Override
-                public int getWorkerCount() {
-                    return workerCount;
-                }
-
-                @Override
-                public boolean haltOnError() {
-                    return false;
-                }
-            });
-
-            DefaultCairoConfiguration cairoConfiguration = new DefaultCairoConfiguration(baseDir);
-
-            try (
-                    CairoEngine engine = new CairoEngine(cairoConfiguration);
-                    HttpServer httpServer = new HttpServer(httpConfiguration, workerPool, false)
-            ) {
-                TelemetryJob telemetryJob = null;
-                final MessageBus messageBus = new MessageBusImpl(cairoConfiguration);
-                if (telemetry) {
-                    telemetryJob = new TelemetryJob(engine);
-                }
-                httpServer.bind(new HttpRequestProcessorFactory() {
-                    @Override
-                    public HttpRequestProcessor newInstance() {
-                        return new StaticContentProcessor(httpConfiguration);
-                    }
-
-                    @Override
-                    public String getUrl() {
-                        return HttpServerConfiguration.DEFAULT_PROCESSOR_URL;
-                    }
-                });
-
-                httpServer.bind(new HttpRequestProcessorFactory() {
-                    @Override
-                    public HttpRequestProcessor newInstance() {
-                        return new JsonQueryProcessor(
-                                httpConfiguration.getJsonQueryProcessorConfiguration(),
-                                engine,
-                                messageBus,
-                                workerPool.getWorkerCount()
-                        );
-                    }
-
-                    @Override
-                    public String getUrl() {
-                        return "/query";
-                    }
-                });
-
-                httpServer.bind(new HttpRequestProcessorFactory() {
-                    @Override
-                    public HttpRequestProcessor newInstance() {
-                        return new TextQueryProcessor(
-                                httpConfiguration.getJsonQueryProcessorConfiguration(),
-                                engine,
-                                null,
-                                workerPool.getWorkerCount()
-                        );
-                    }
-
-                    @Override
-                    public String getUrl() {
-                        return "/exp";
-                    }
-                });
-
-
-                httpServer.bind(new HttpRequestProcessorFactory() {
-                    @Override
-                    public HttpRequestProcessor newInstance() {
-                        return new TableStatusCheckProcessor(engine, httpConfiguration.getJsonQueryProcessorConfiguration());
-                    }
-
-                    @Override
-                    public String getUrl() {
-                        return "/chk";
-                    }
-                });
-
-                QueryCache.configure(httpConfiguration);
-
-                workerPool.start(LOG);
-
-                try {
-                    code.run(engine);
-                } finally {
-                    workerPool.halt();
-
-                    if (telemetryJob != null) {
-                        Misc.free(telemetryJob);
-                    }
-                }
-            }
-        });
->>>>>>> 891c3c13
     }
 
     private void writeRandomFile(Path path, Rnd rnd, long lastModified, int bufLen) {
