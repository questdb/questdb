--- conflicted
+++ resolved
@@ -44,13 +44,9 @@
 
 import io.questdb.MessageBus;
 import io.questdb.MessageBusImpl;
-<<<<<<< HEAD
-=======
 import io.questdb.PropServerConfiguration;
 import io.questdb.ServerConfigurationException;
 import io.questdb.TelemetryJob;
-import io.questdb.cairo.*;
->>>>>>> d3dbe2cf
 import io.questdb.cairo.security.AllowAllCairoSecurityContext;
 import io.questdb.cairo.sql.Record;
 import io.questdb.cutlass.NetUtils;
@@ -85,21 +81,9 @@
 import org.junit.Ignore;
 import org.junit.Rule;
 import org.junit.Test;
-<<<<<<< HEAD
-=======
-import org.junit.rules.TemporaryFolder;
 
 import java.io.IOException;
-import java.nio.charset.StandardCharsets;
-import java.util.Arrays;
 import java.util.Properties;
-import java.util.concurrent.CountDownLatch;
-import java.util.concurrent.atomic.AtomicBoolean;
-import java.util.concurrent.atomic.AtomicInteger;
-import java.util.concurrent.locks.LockSupport;
-
-import static io.questdb.test.tools.TestUtils.assertMemoryLeak;
->>>>>>> d3dbe2cf
 
 public class IODispatcherTest {
     private static final Log LOG = LogFactory.getLog(IODispatcherTest.class);
@@ -3060,7 +3044,7 @@
                         "0185\r\n" +
                         "{\"query\":\"x\",\"columns\":[{\"name\":\"a\",\"type\":\"BYTE\"},{\"name\":\"b\",\"type\":\"SHORT\"},{\"name\":\"c\",\"type\":\"INT\"},{\"name\":\"d\",\"type\":\"LONG\"},{\"name\":\"e\",\"type\":\"DATE\"},{\"name\":\"f\",\"type\":\"TIMESTAMP\"},{\"name\":\"g\",\"type\":\"FLOAT\"},{\"name\":\"h\",\"type\":\"DOUBLE\"},{\"name\":\"i\",\"type\":\"STRING\"},{\"name\":\"j\",\"type\":\"SYMBOL\"},{\"name\":\"k\",\"type\":\"BOOLEAN\"},{\"name\":\"l\",\"type\":\"BINARY\"}],\"dataset\":[],\"count\":0}\r\n" +
                         "00\r\n" +
-                    "\r\n",
+                        "\r\n",
                 1,
                 true
         );
@@ -3100,7 +3084,7 @@
                         "0185\r\n" +
                         "{\"query\":\"x\",\"columns\":[{\"name\":\"a\",\"type\":\"BYTE\"},{\"name\":\"b\",\"type\":\"SHORT\"},{\"name\":\"c\",\"type\":\"INT\"},{\"name\":\"d\",\"type\":\"LONG\"},{\"name\":\"e\",\"type\":\"DATE\"},{\"name\":\"f\",\"type\":\"TIMESTAMP\"},{\"name\":\"g\",\"type\":\"FLOAT\"},{\"name\":\"h\",\"type\":\"DOUBLE\"},{\"name\":\"i\",\"type\":\"STRING\"},{\"name\":\"j\",\"type\":\"SYMBOL\"},{\"name\":\"k\",\"type\":\"BOOLEAN\"},{\"name\":\"l\",\"type\":\"BINARY\"}],\"dataset\":[],\"count\":0}\r\n" +
                         "00\r\n" +
-                    "\r\n",
+                        "\r\n",
                 2,
                 true
         );
@@ -4719,7 +4703,7 @@
                     false,
                     false
             );
-        });
+        }, false);
     }
 
     // TODO: investigate failure
@@ -4787,7 +4771,7 @@
             }
             countDownLatch.await();
             Thread.sleep(1000);
-        });
+        }, false);
     }
 
     @Test
@@ -4873,7 +4857,7 @@
 
                 }
             }
-        });
+        }, false);
     }
 
     @Test
