/*******************************************************************************
 *     ___                  _   ____  ____
 *    / _ \ _   _  ___  ___| |_|  _ \| __ )
 *   | | | | | | |/ _ \/ __| __| | | |  _ \
 *   | |_| | |_| |  __/\__ \ |_| |_| | |_) |
 *    \__\_\\__,_|\___||___/\__|____/|____/
 *
 *  Copyright (c) 2014-2019 Appsicle
 *  Copyright (c) 2019-2020 QuestDB
 *
 *  Licensed under the Apache License, Version 2.0 (the "License");
 *  you may not use this file except in compliance with the License.
 *  You may obtain a copy of the License at
 *
 *  http://www.apache.org/licenses/LICENSE-2.0
 *
 *  Unless required by applicable law or agreed to in writing, software
 *  distributed under the License is distributed on an "AS IS" BASIS,
 *  WITHOUT WARRANTIES OR CONDITIONS OF ANY KIND, either express or implied.
 *  See the License for the specific language governing permissions and
 *  limitations under the License.
 *
 ******************************************************************************/

package io.questdb.cutlass.http;

import io.questdb.cairo.*;
import io.questdb.cairo.security.AllowAllCairoSecurityContext;
import io.questdb.cairo.sql.Record;
import io.questdb.cutlass.NetUtils;
import io.questdb.cutlass.http.processors.JsonQueryProcessor;
import io.questdb.cutlass.http.processors.StaticContentProcessor;
import io.questdb.cutlass.http.processors.TextImportProcessor;
import io.questdb.griffin.engine.functions.test.TestLatchedCounterFunctionFactory;
import io.questdb.log.Log;
import io.questdb.log.LogFactory;
import io.questdb.mp.*;
import io.questdb.network.*;
import io.questdb.std.*;
import io.questdb.std.str.Path;
import io.questdb.std.str.StringSink;
import io.questdb.std.time.MillisecondClock;
import io.questdb.test.tools.TestUtils;
import org.jetbrains.annotations.NotNull;
import org.junit.Assert;
import org.junit.Rule;
import org.junit.Test;
import org.junit.rules.TemporaryFolder;

import java.util.concurrent.CountDownLatch;
import java.util.concurrent.atomic.AtomicBoolean;
import java.util.concurrent.atomic.AtomicInteger;
import java.util.concurrent.locks.LockSupport;

import static io.questdb.test.tools.TestUtils.assertMemoryLeak;

public class IODispatcherTest {
    private static final Log LOG = LogFactory.getLog(IODispatcherTest.class);
    @Rule
    public TemporaryFolder temp = new TemporaryFolder();

    private long configuredMaxQueryResponseRowLimit = Long.MAX_VALUE;
    private static final RescheduleContext EmptyRescheduleContext = (retry) -> {
    };

    public static void createTestTable(CairoConfiguration configuration, int n) {
        try (TableModel model = new TableModel(configuration, "y", PartitionBy.NONE)) {
            model
                    .col("j", ColumnType.SYMBOL);
            CairoTestUtils.create(model);
        }

        try (TableWriter writer = new TableWriter(configuration, "y")) {
            for (int i = 0; i < n; i++) {
                TableWriter.Row row = writer.newRow();
                row.putSym(0, "ok\0ok");
                row.append();
            }
            writer.commit();
        }
    }

    @Test
    public void testBiasWrite() throws Exception {

        LOG.info().$("started testBiasWrite").$();

        assertMemoryLeak(() -> {

            SOCountDownLatch connectLatch = new SOCountDownLatch(1);
            SOCountDownLatch contextClosedLatch = new SOCountDownLatch(1);

            try (IODispatcher<HelloContext> dispatcher = IODispatchers.create(
                    new DefaultIODispatcherConfiguration() {
                        @Override
                        public int getInitialBias() {
                            return IODispatcherConfiguration.BIAS_WRITE;
                        }
                    },
                    (fd, dispatcher1) -> {
                        connectLatch.countDown();
                        return new HelloContext(fd, contextClosedLatch, dispatcher1);
                    }
            )) {
                AtomicBoolean serverRunning = new AtomicBoolean(true);
                SOCountDownLatch serverHaltLatch = new SOCountDownLatch(1);

                new Thread(() -> {
                    while (serverRunning.get()) {
                        dispatcher.run(0);
                        dispatcher.processIOQueue(
                                (operation, context) -> {
                                    if (operation == IOOperation.WRITE) {
                                        Assert.assertEquals(1024, Net.send(context.getFd(), context.buffer, 1024));
                                        context.dispatcher.disconnect(context);
                                    }
                                }
                        );
                    }
                    serverHaltLatch.countDown();
                }).start();


                long fd = Net.socketTcp(true);
                try {
                    long sockAddr = Net.sockaddr("127.0.0.1", 9001);
                    try {
                        Assert.assertTrue(fd > -1);
                        Assert.assertEquals(0, Net.connect(fd, sockAddr));

                        connectLatch.await();

                        long buffer = Unsafe.malloc(2048);
                        try {
                            Assert.assertEquals(1024, Net.recv(fd, buffer, 1024));
                        } finally {
                            Unsafe.free(buffer, 2048);
                        }


                        Assert.assertEquals(0, Net.close(fd));
                        LOG.info().$("closed [fd=").$(fd).$(']').$();

                        contextClosedLatch.await();

                        serverRunning.set(false);
                        serverHaltLatch.await();

                        Assert.assertEquals(0, dispatcher.getConnectionCount());
                    } finally {
                        Net.freeSockAddr(sockAddr);
                    }
                } finally {
                    Net.close(fd);
                }
            }
        });
    }

    @Test
    public void testConnectDisconnect() throws Exception {

        LOG.info().$("started testConnectDisconnect").$();

        assertMemoryLeak(() -> {
            HttpServerConfiguration httpServerConfiguration = new DefaultHttpServerConfiguration();

            SOCountDownLatch connectLatch = new SOCountDownLatch(1);
            SOCountDownLatch contextClosedLatch = new SOCountDownLatch(1);
            AtomicInteger closeCount = new AtomicInteger(0);

            try (IODispatcher<HttpConnectionContext> dispatcher = IODispatchers.create(
                    new DefaultIODispatcherConfiguration(),
                    new IOContextFactory<>() {
                        @Override
                        public HttpConnectionContext newInstance(long fd, IODispatcher<HttpConnectionContext> dispatcher1) {
                            connectLatch.countDown();
                            return new HttpConnectionContext(httpServerConfiguration) {
                                @Override
                                public void close() {
                                    // it is possible that context is closed twice in error
                                    // when crashes occur put debug line here to see how many times
                                    // context is closed
                                    if (closeCount.incrementAndGet() == 1) {
                                        super.close();
                                        contextClosedLatch.countDown();
                                    }
                                }
                            }.of(fd, dispatcher1);
                        }
                    }
            )) {
                HttpRequestProcessorSelector selector = new HttpRequestProcessorSelector() {

                    @Override
                    public HttpRequestProcessor select(CharSequence url) {
                        return null;
                    }

                    @Override
                    public HttpRequestProcessor getDefaultProcessor() {
                        return new HttpRequestProcessor() {
                        };
                    }

                    @Override
                    public void close() {
                    }
                };

                AtomicBoolean serverRunning = new AtomicBoolean(true);
                SOCountDownLatch serverHaltLatch = new SOCountDownLatch(1);

                new Thread(() -> {

                    while (serverRunning.get()) {
                        dispatcher.run(0);
                        dispatcher.processIOQueue(
                                (operation, context) -> context.handleClientOperation(operation, selector, EmptyRescheduleContext)
                        );
                    }
                    serverHaltLatch.countDown();
                }).start();


                long fd = Net.socketTcp(true);
                try {
                    long sockAddr = Net.sockaddr("127.0.0.1", 9001);
                    try {
                        Assert.assertTrue(fd > -1);
                        Assert.assertEquals(0, Net.connect(fd, sockAddr));

                        connectLatch.await();

                        Assert.assertEquals(0, Net.close(fd));
                        LOG.info().$("closed [fd=").$(fd).$(']').$();

                        contextClosedLatch.await();

                        serverRunning.set(false);
                        serverHaltLatch.await();

                        Assert.assertEquals(0, dispatcher.getConnectionCount());
                    } finally {
                        Net.freeSockAddr(sockAddr);
                    }
                } finally {
                    Net.close(fd);
                }

                Assert.assertEquals(1, closeCount.get());
            }
        });
    }

    @Test
    public void testExistentCheckBadArg() throws Exception {
        testJsonQuery(
                20,
                "GET /chk?f=json&x=clipboard-1580645706714&_=1580598041784 HTTP/1.1\r\n" +
                        "Host: localhost:9000\r\n" +
                        "Connection: keep-alive\r\n" +
                        "Accept: */*\r\n" +
                        "X-Requested-With: XMLHttpRequest\r\n" +
                        "User-Agent: Mozilla/5.0 (Windows NT 10.0; Win64; x64) AppleWebKit/537.36 (KHTML, like Gecko) Chrome/79.0.3945.130 Safari/537.36\r\n" +
                        "Sec-Fetch-Site: same-origin\r\n" +
                        "Sec-Fetch-Mode: cors\r\n" +
                        "Referer: http://localhost:9000/index.html\r\n" +
                        "Accept-Encoding: gzip, deflate, br\r\n" +
                        "Accept-Language: en-GB,en-US;q=0.9,en;q=0.8\r\n" +
                        "Cookie: _ga=GA1.1.2124932001.1573824669; _gid=GA1.1.1731187971.1580598042\r\n" +
                        "\r\n",
                "HTTP/1.1 200 OK\r\n" +
                        "Server: questDB/1.0\r\n" +
                        "Date: Thu, 1 Jan 1970 00:00:00 GMT\r\n" +
                        "Transfer-Encoding: chunked\r\n" +
                        "Content-Type: text/plain; charset=utf-8\r\n" +
                        "\r\n" +
                        "14\r\n" +
                        "table name missing\r\n" +
                        "\r\n" +
                        "00\r\n" +
                        "\r\n"
        );
    }

    @Test
    public void testExistentCheckDoesNotExist() throws Exception {
        testJsonQuery(
                20,
                "GET /chk?f=json&j=clipboard-1580645706714&_=1580598041784 HTTP/1.1\r\n" +
                        "Host: localhost:9000\r\n" +
                        "Connection: keep-alive\r\n" +
                        "Accept: */*\r\n" +
                        "X-Requested-With: XMLHttpRequest\r\n" +
                        "User-Agent: Mozilla/5.0 (Windows NT 10.0; Win64; x64) AppleWebKit/537.36 (KHTML, like Gecko) Chrome/79.0.3945.130 Safari/537.36\r\n" +
                        "Sec-Fetch-Site: same-origin\r\n" +
                        "Sec-Fetch-Mode: cors\r\n" +
                        "Referer: http://localhost:9000/index.html\r\n" +
                        "Accept-Encoding: gzip, deflate, br\r\n" +
                        "Accept-Language: en-GB,en-US;q=0.9,en;q=0.8\r\n" +
                        "Cookie: _ga=GA1.1.2124932001.1573824669; _gid=GA1.1.1731187971.1580598042\r\n" +
                        "\r\n",
                "HTTP/1.1 200 OK\r\n" +
                        "Server: questDB/1.0\r\n" +
                        "Date: Thu, 1 Jan 1970 00:00:00 GMT\r\n" +
                        "Transfer-Encoding: chunked\r\n" +
                        "Content-Type: application/json\r\n" +
                        "Keep-Alive: timeout=5, max=10000\r\n" +
                        "\r\n" +
                        "1b\r\n" +
                        "{\"status\":\"Does not exist\"}\r\n" +
                        "00\r\n" +
                        "\r\n"
        );
    }

    @Test
    public void testExistentCheckExists() throws Exception {
        testJsonQuery(
                20,
                "GET /chk?f=json&j=x HTTP/1.1\r\n" +
                        "Host: localhost:9000\r\n" +
                        "Connection: keep-alive\r\n" +
                        "Accept: */*\r\n" +
                        "X-Requested-With: XMLHttpRequest\r\n" +
                        "User-Agent: Mozilla/5.0 (Windows NT 10.0; Win64; x64) AppleWebKit/537.36 (KHTML, like Gecko) Chrome/79.0.3945.130 Safari/537.36\r\n" +
                        "Sec-Fetch-Site: same-origin\r\n" +
                        "Sec-Fetch-Mode: cors\r\n" +
                        "Referer: http://localhost:9000/index.html\r\n" +
                        "Accept-Encoding: gzip, deflate, br\r\n" +
                        "Accept-Language: en-GB,en-US;q=0.9,en;q=0.8\r\n" +
                        "Cookie: _ga=GA1.1.2124932001.1573824669; _gid=GA1.1.1731187971.1580598042\r\n" +
                        "\r\n",
                "HTTP/1.1 200 OK\r\n" +
                        "Server: questDB/1.0\r\n" +
                        "Date: Thu, 1 Jan 1970 00:00:00 GMT\r\n" +
                        "Transfer-Encoding: chunked\r\n" +
                        "Content-Type: application/json\r\n" +
                        "Keep-Alive: timeout=5, max=10000\r\n" +
                        "\r\n" +
                        "13\r\n" +
                        "{\"status\":\"Exists\"}\r\n" +
                        "00\r\n" +
                        "\r\n"
        );
    }

    @Test
    public void testExistentCheckExistsPlain() throws Exception {
        testJsonQuery(
                20,
                "GET /chk?j=x HTTP/1.1\r\n" +
                        "Host: localhost:9000\r\n" +
                        "Connection: keep-alive\r\n" +
                        "Accept: */*\r\n" +
                        "X-Requested-With: XMLHttpRequest\r\n" +
                        "User-Agent: Mozilla/5.0 (Windows NT 10.0; Win64; x64) AppleWebKit/537.36 (KHTML, like Gecko) Chrome/79.0.3945.130 Safari/537.36\r\n" +
                        "Sec-Fetch-Site: same-origin\r\n" +
                        "Sec-Fetch-Mode: cors\r\n" +
                        "Referer: http://localhost:9000/index.html\r\n" +
                        "Accept-Encoding: gzip, deflate, br\r\n" +
                        "Accept-Language: en-GB,en-US;q=0.9,en;q=0.8\r\n" +
                        "Cookie: _ga=GA1.1.2124932001.1573824669; _gid=GA1.1.1731187971.1580598042\r\n" +
                        "\r\n",
                "HTTP/1.1 200 OK\r\n" +
                        "Server: questDB/1.0\r\n" +
                        "Date: Thu, 1 Jan 1970 00:00:00 GMT\r\n" +
                        "Transfer-Encoding: chunked\r\n" +
                        "Content-Type: text/plain; charset=utf-8\r\n" +
                        "\r\n" +
                        "08\r\n" +
                        "Exists\r\n" +
                        "\r\n" +
                        "00\r\n" +
                        "\r\n"
        );
    }

    @Test
    public void testHttpLong256AndCharImport() {
        // this script uploads text file:
        // 0x5c504ed432cb51138bcf09aa5e8a410dd4a1e204ef84bfed1be16dfba1b22060,a
        // 0x19f1df2c7ee6b464720ad28e903aeda1a5ad8780afc22f0b960827bd4fcf656d,b
        // 0x9e6e19637bb625a8ff3d052b7c2fe57dc78c55a15d258d77c43d5a9c160b0384,p
        // 0xcb9378977089c773c074045b20ede2cdcc3a6ff562f4e64b51b20c5205234525,w
        // 0xd23ae9b2e5c68caf2c5663af5ba27679dc3b3cb781c4dc698abbd17d63e32e9f,t

        final String uploadScript = ">504f5354202f696d703f666d743d6a736f6e266f76657277726974653d7472756520485454502f312e310d0a486f73743a206c6f63616c686f73743a393030300d0a436f6e6e656374696f6e3a206b6565702d616c6976650d0a436f6e74656e742d4c656e6774683a203534380d0a4163636570743a202a2f2a0d0a582d5265717565737465642d576974683a20584d4c48747470526571756573740d0a557365722d4167656e743a204d6f7a696c6c612f352e30202857696e646f7773204e542031302e303b2057696e36343b2078363429204170706c655765624b69742f3533372e333620284b48544d4c2c206c696b65204765636b6f29204368726f6d652f37362e302e333830392e313030205361666172692f3533372e33360d0a5365632d46657463682d4d6f64653a20636f72730d0a436f6e74656e742d547970653a206d756c7469706172742f666f726d2d646174613b20626f756e646172793d2d2d2d2d5765624b6974466f726d426f756e64617279386c75374239696e37567a5767614a4f0d0a4f726967696e3a20687474703a2f2f6c6f63616c686f73743a393030300d0a5365632d46657463682d536974653a2073616d652d6f726967696e0d0a526566657265723a20687474703a2f2f6c6f63616c686f73743a393030302f696e6465782e68746d6c0d0a4163636570742d456e636f64696e673a20677a69702c206465666c6174652c2062720d0a4163636570742d4c616e67756167653a20656e2d47422c656e2d55533b713d302e392c656e3b713d302e380d0a0d0a\n" +
                ">2d2d2d2d2d2d5765624b6974466f726d426f756e64617279386c75374239696e37567a5767614a4f0d0a436f6e74656e742d446973706f736974696f6e3a20666f726d2d646174613b206e616d653d2264617461223b2066696c656e616d653d2273616d706c652e637376220d0a436f6e74656e742d547970653a206170706c69636174696f6e2f766e642e6d732d657863656c0d0a0d0a3078356335303465643433326362353131333862636630396161356538613431306464346131653230346566383462666564316265313664666261316232323036302c610d0a3078313966316466326337656536623436343732306164323865393033616564613161356164383738306166633232663062393630383237626434666366363536642c620d0a3078396536653139363337626236323561386666336430353262376332666535376463373863353561313564323538643737633433643561396331363062303338342c700d0a3078636239333738393737303839633737336330373430343562323065646532636463633361366666353632663465363462353162323063353230353233343532352c770d0a3078643233616539623265356336386361663263353636336166356261323736373964633362336362373831633464633639386162626431376436336533326539662c740d0a0d0a2d2d2d2d2d2d5765624b6974466f726d426f756e64617279386c75374239696e37567a5767614a4f2d2d0d0a\n" +
                "<485454502f312e3120323030204f4b0d0a5365727665723a20717565737444422f312e300d0a446174653a205468752c2031204a616e20313937302030303a30303a303020474d540d0a5472616e736665722d456e636f64696e673a206368756e6b65640d0a436f6e74656e742d547970653a206170706c69636174696f6e2f6a736f6e3b20636861727365743d7574662d380d0a\n" +
                "<0d0a63380d0a\n" +
                "<7b22737461747573223a224f4b222c226c6f636174696f6e223a2273616d706c652e637376222c22726f777352656a6563746564223a302c22726f7773496d706f72746564223a352c22686561646572223a66616c73652c22636f6c756d6e73223a5b7b226e616d65223a226630222c2274797065223a224c4f4e47323536222c2273697a65223a33322c226572726f7273223a307d2c7b226e616d65223a226631222c2274797065223a2243484152222c2273697a65223a322c226572726f7273223a307d5d7d\n" +
                "<0d0a30300d0a\n" +
                "<0d0a\n";

        final String expectedTableMetadata = "{\"columnCount\":2,\"columns\":[{\"index\":0,\"name\":\"f0\",\"type\":\"LONG256\"},{\"index\":1,\"name\":\"f1\",\"type\":\"CHAR\"}],\"timestampIndex\":-1}";

        final String baseDir = temp.getRoot().getAbsolutePath();
        final CairoConfiguration configuration = new DefaultCairoConfiguration(baseDir);
        try (
                CairoEngine cairoEngine = new CairoEngine(configuration);
                HttpServer ignored = HttpServer.create(
                        new DefaultHttpServerConfiguration() {
                            @Override
                            public MillisecondClock getClock() {
                                return StationaryMillisClock.INSTANCE;
                            }
                        },
                        null,
                        LOG,
                        cairoEngine
                )) {

            // upload file
            NetUtils.playScript(NetworkFacadeImpl.INSTANCE, uploadScript, "127.0.0.1", 9001);

            try (TableReader reader = cairoEngine.getReader(AllowAllCairoSecurityContext.INSTANCE, "sample.csv", TableUtils.ANY_TABLE_VERSION)) {
                StringSink sink = new StringSink();
                reader.getMetadata().toJson(sink);
                TestUtils.assertEquals(expectedTableMetadata, sink);
            }

            final String selectAsJsonScript = ">474554202f657865633f71756572793d25304125304125323773616d706c652e637376253237266c696d69743d302532433130303026636f756e743d7472756520485454502f312e310d0a486f73743a206c6f63616c686f73743a393030300d0a436f6e6e656374696f6e3a206b6565702d616c6976650d0a4163636570743a202a2f2a0d0a582d5265717565737465642d576974683a20584d4c48747470526571756573740d0a557365722d4167656e743a204d6f7a696c6c612f352e30202857696e646f7773204e542031302e303b2057696e36343b2078363429204170706c655765624b69742f3533372e333620284b48544d4c2c206c696b65204765636b6f29204368726f6d652f37362e302e333830392e313030205361666172692f3533372e33360d0a5365632d46657463682d4d6f64653a20636f72730d0a5365632d46657463682d536974653a2073616d652d6f726967696e0d0a526566657265723a20687474703a2f2f6c6f63616c686f73743a393030302f696e6465782e68746d6c0d0a4163636570742d456e636f64696e673a20677a69702c206465666c6174652c2062720d0a4163636570742d4c616e67756167653a20656e2d47422c656e2d55533b713d302e392c656e3b713d302e380d0a0d0a\n" +
                    "<485454502f312e3120323030204f4b0d0a5365727665723a20717565737444422f312e300d0a446174653a205468752c2031204a616e20313937302030303a30303a303020474d540d0a5472616e736665722d456e636f64696e673a206368756e6b65640d0a436f6e74656e742d547970653a206170706c69636174696f6e2f6a736f6e3b20636861727365743d7574662d380d0a4b6565702d416c6976653a2074696d656f75743d352c206d61783d31303030300d0a\n" +
                    "<0d0a303166300d0a\n" +
                    "<7b227175657279223a225c6e5c6e2773616d706c652e63737627222c22636f6c756d6e73223a5b7b226e616d65223a226630222c2274797065223a224c4f4e47323536227d2c7b226e616d65223a226631222c2274797065223a2243484152227d5d2c2264617461736574223a5b5b22307835633530346564343332636235313133386263663039616135653861343130646434613165323034656638346266656431626531366466626131623232303630222c2261225d2c5b22307831396631646632633765653662343634373230616432386539303361656461316135616438373830616663323266306239363038323762643466636636353664222c2262225d2c5b22307839653665313936333762623632356138666633643035326237633266653537646337386335356131356432353864373763343364356139633136306230333834222c2270225d2c5b22307863623933373839373730383963373733633037343034356232306564653263646363336136666635363266346536346235316232306335323035323334353235222c2277225d2c5b22307864323361653962326535633638636166326335363633616635626132373637396463336233636237383163346463363938616262643137643633653332653966222c2274225d5d2c22636f756e74223a357d\n" +
                    "<0d0a30300d0a\n" +
                    "<0d0a";

            // select * from 'sample.csv'
            NetUtils.playScript(NetworkFacadeImpl.INSTANCE, selectAsJsonScript, "127.0.0.1", 9001);

            final String downloadAsCsvScript = ">474554202f6578703f71756572793d25304125304125323773616d706c652e63737625323720485454502f312e310d0a486f73743a206c6f63616c686f73743a393030300d0a436f6e6e656374696f6e3a206b6565702d616c6976650d0a557067726164652d496e7365637572652d52657175657374733a20310d0a557365722d4167656e743a204d6f7a696c6c612f352e30202857696e646f7773204e542031302e303b2057696e36343b2078363429204170706c655765624b69742f3533372e333620284b48544d4c2c206c696b65204765636b6f29204368726f6d652f37362e302e333830392e313030205361666172692f3533372e33360d0a5365632d46657463682d4d6f64653a206e617669676174650d0a4163636570743a20746578742f68746d6c2c6170706c69636174696f6e2f7868746d6c2b786d6c2c6170706c69636174696f6e2f786d6c3b713d302e392c696d6167652f776562702c696d6167652f61706e672c2a2f2a3b713d302e382c6170706c69636174696f6e2f7369676e65642d65786368616e67653b763d62330d0a5365632d46657463682d536974653a2073616d652d6f726967696e0d0a526566657265723a20687474703a2f2f6c6f63616c686f73743a393030302f696e6465782e68746d6c0d0a4163636570742d456e636f64696e673a20677a69702c206465666c6174652c2062720d0a4163636570742d4c616e67756167653a20656e2d47422c656e2d55533b713d302e392c656e3b713d302e380d0a0d0a\n" +
                    "<485454502f312e3120323030204f4b0d0a5365727665723a20717565737444422f312e300d0a446174653a205468752c2031204a616e20313937302030303a30303a303020474d540d0a5472616e736665722d456e636f64696e673a206368756e6b65640d0a436f6e74656e742d547970653a20746578742f6373763b20636861727365743d7574662d380d0a436f6e74656e742d446973706f736974696f6e3a206174746163686d656e743b2066696c656e616d653d22717565737464622d71756572792d302e637376220d0a4b6565702d416c6976653a2074696d656f75743d352c206d61783d31303030300d0a\n" +
                    "<0d0a303136390d0a\n" +
                    "<226630222c226631220d0a3078356335303465643433326362353131333862636630396161356538613431306464346131653230346566383462666564316265313664666261316232323036302c610d0a3078313966316466326337656536623436343732306164323865393033616564613161356164383738306166633232663062393630383237626434666366363536642c620d0a3078396536653139363337626236323561386666336430353262376332666535376463373863353561313564323538643737633433643561396331363062303338342c700d0a3078636239333738393737303839633737336330373430343562323065646532636463633361366666353632663465363462353162323063353230353233343532352c770d0a3078643233616539623265356336386361663263353636336166356261323736373964633362336362373831633464633639386162626431376436336533326539662c740d0a\n" +
                    "<0d0a30300d0a\n" +
                    "<0d0a";

            // download select * from 'sample.csv' as csv
            NetUtils.playScript(NetworkFacadeImpl.INSTANCE, downloadAsCsvScript, "127.0.0.1", 9001);
        }
    }

    @Test
    public void testHttpLong256AndCharImportLimitColumns() {
        // this script uploads text file:
        // 0x5c504ed432cb51138bcf09aa5e8a410dd4a1e204ef84bfed1be16dfba1b22060,a
        // 0x19f1df2c7ee6b464720ad28e903aeda1a5ad8780afc22f0b960827bd4fcf656d,b
        // 0x9e6e19637bb625a8ff3d052b7c2fe57dc78c55a15d258d77c43d5a9c160b0384,p
        // 0xcb9378977089c773c074045b20ede2cdcc3a6ff562f4e64b51b20c5205234525,w
        // 0xd23ae9b2e5c68caf2c5663af5ba27679dc3b3cb781c4dc698abbd17d63e32e9f,t

        final String uploadScript = ">504f5354202f696d703f666d743d6a736f6e266f76657277726974653d7472756520485454502f312e310d0a486f73743a206c6f63616c686f73743a393030300d0a436f6e6e656374696f6e3a206b6565702d616c6976650d0a436f6e74656e742d4c656e6774683a203534380d0a4163636570743a202a2f2a0d0a582d5265717565737465642d576974683a20584d4c48747470526571756573740d0a557365722d4167656e743a204d6f7a696c6c612f352e30202857696e646f7773204e542031302e303b2057696e36343b2078363429204170706c655765624b69742f3533372e333620284b48544d4c2c206c696b65204765636b6f29204368726f6d652f37362e302e333830392e313030205361666172692f3533372e33360d0a5365632d46657463682d4d6f64653a20636f72730d0a436f6e74656e742d547970653a206d756c7469706172742f666f726d2d646174613b20626f756e646172793d2d2d2d2d5765624b6974466f726d426f756e64617279386c75374239696e37567a5767614a4f0d0a4f726967696e3a20687474703a2f2f6c6f63616c686f73743a393030300d0a5365632d46657463682d536974653a2073616d652d6f726967696e0d0a526566657265723a20687474703a2f2f6c6f63616c686f73743a393030302f696e6465782e68746d6c0d0a4163636570742d456e636f64696e673a20677a69702c206465666c6174652c2062720d0a4163636570742d4c616e67756167653a20656e2d47422c656e2d55533b713d302e392c656e3b713d302e380d0a0d0a\n" +
                ">2d2d2d2d2d2d5765624b6974466f726d426f756e64617279386c75374239696e37567a5767614a4f0d0a436f6e74656e742d446973706f736974696f6e3a20666f726d2d646174613b206e616d653d2264617461223b2066696c656e616d653d2273616d706c652e637376220d0a436f6e74656e742d547970653a206170706c69636174696f6e2f766e642e6d732d657863656c0d0a0d0a3078356335303465643433326362353131333862636630396161356538613431306464346131653230346566383462666564316265313664666261316232323036302c610d0a3078313966316466326337656536623436343732306164323865393033616564613161356164383738306166633232663062393630383237626434666366363536642c620d0a3078396536653139363337626236323561386666336430353262376332666535376463373863353561313564323538643737633433643561396331363062303338342c700d0a3078636239333738393737303839633737336330373430343562323065646532636463633361366666353632663465363462353162323063353230353233343532352c770d0a3078643233616539623265356336386361663263353636336166356261323736373964633362336362373831633464633639386162626431376436336533326539662c740d0a0d0a2d2d2d2d2d2d5765624b6974466f726d426f756e64617279386c75374239696e37567a5767614a4f2d2d0d0a\n" +
                "<485454502f312e3120323030204f4b0d0a5365727665723a20717565737444422f312e300d0a446174653a205468752c2031204a616e20313937302030303a30303a303020474d540d0a5472616e736665722d456e636f64696e673a206368756e6b65640d0a436f6e74656e742d547970653a206170706c69636174696f6e2f6a736f6e3b20636861727365743d7574662d380d0a\n" +
                "<0d0a63380d0a\n" +
                "<7b22737461747573223a224f4b222c226c6f636174696f6e223a2273616d706c652e637376222c22726f777352656a6563746564223a302c22726f7773496d706f72746564223a352c22686561646572223a66616c73652c22636f6c756d6e73223a5b7b226e616d65223a226630222c2274797065223a224c4f4e47323536222c2273697a65223a33322c226572726f7273223a307d2c7b226e616d65223a226631222c2274797065223a2243484152222c2273697a65223a322c226572726f7273223a307d5d7d\n" +
                "<0d0a30300d0a\n" +
                "<0d0a\n";

        final String expectedTableMetadata = "{\"columnCount\":2,\"columns\":[{\"index\":0,\"name\":\"f0\",\"type\":\"LONG256\"},{\"index\":1,\"name\":\"f1\",\"type\":\"CHAR\"}],\"timestampIndex\":-1}";

        final String baseDir = temp.getRoot().getAbsolutePath();
        final CairoConfiguration configuration = new DefaultCairoConfiguration(baseDir);
        try (
                CairoEngine cairoEngine = new CairoEngine(configuration);
                HttpServer ignored = HttpServer.create(
                        new DefaultHttpServerConfiguration() {
                            @Override
                            public MillisecondClock getClock() {
                                return StationaryMillisClock.INSTANCE;
                            }
                        },
                        null,
                        LOG,
                        cairoEngine
                )) {

            // upload file
            NetUtils.playScript(NetworkFacadeImpl.INSTANCE, uploadScript, "127.0.0.1", 9001);

            try (TableReader reader = cairoEngine.getReader(AllowAllCairoSecurityContext.INSTANCE, "sample.csv", TableUtils.ANY_TABLE_VERSION)) {
                StringSink sink = new StringSink();
                reader.getMetadata().toJson(sink);
                TestUtils.assertEquals(expectedTableMetadata, sink);
            }

            final String selectAsJsonScript = ">474554202f657865633f71756572793d25323773616d706c652e63737625323726636f756e743d66616c736526636f6c733d66302532436631267372633d76697320485454502f312e310d0a486f73743a206c6f63616c686f73743a393030300d0a436f6e6e656374696f6e3a206b6565702d616c6976650d0a4163636570743a202a2f2a0d0a582d5265717565737465642d576974683a20584d4c48747470526571756573740d0a557365722d4167656e743a204d6f7a696c6c612f352e30202857696e646f7773204e542031302e303b2057696e36343b2078363429204170706c655765624b69742f3533372e333620284b48544d4c2c206c696b65204765636b6f29204368726f6d652f37392e302e333934352e313330205361666172692f3533372e33360d0a5365632d46657463682d536974653a2073616d652d6f726967696e0d0a5365632d46657463682d4d6f64653a20636f72730d0a526566657265723a20687474703a2f2f6c6f63616c686f73743a393030302f696e6465782e68746d6c0d0a4163636570742d456e636f64696e673a20677a69702c206465666c6174652c2062720d0a4163636570742d4c616e67756167653a20656e2d47422c656e2d55533b713d302e392c656e3b713d302e380d0a436f6f6b69653a205f67613d4741312e312e323132343933323030312e313537333832343636393b205f6769643d4741312e312e3339323836373839362e313538303132333336350d0a0d0a\n" +
                    "<485454502f312e3120323030204f4b0d0a5365727665723a20717565737444422f312e300d0a446174653a205468752c2031204a616e20313937302030303a30303a303020474d540d0a5472616e736665722d456e636f64696e673a206368756e6b65640d0a436f6e74656e742d547970653a206170706c69636174696f6e2f6a736f6e3b20636861727365743d7574662d380d0a4b6565702d416c6976653a2074696d656f75743d352c206d61783d31303030300d0a\n" +
                    "<0d0a303165630d0a\n";

            // select * from 'sample.csv' and limit columns to f0,f1
            NetUtils.playScript(NetworkFacadeImpl.INSTANCE, selectAsJsonScript, "127.0.0.1", 9001);
        }
    }

    public void testImport(
            String response,
            String request,
            NetworkFacade nf,
            boolean expectDisconnect,
            int requestCount
    ) throws Exception {

        new HttpQueryTestBuilder()
                .withTempFolder(temp)
                .withWorkerCount(2)
                .withHttpServerConfigBuilder(
                        new HttpServerConfigurationBuilder()
                                .withNetwork(nf)
                                .withDumpingTraffic(false)
                                .withAllowDeflateBeforeSend(false)
                                .withHttpProtocolVersion("HTTP/1.1 ")
                                .withServerKeepAlive(true)
                )
                .run(engine -> sendAndReceive(
                        nf,
                        request,
                        response,
                        requestCount,
                        0,
                        false,
                        expectDisconnect
                ));
    }

    @Test
    public void testImportBadJson() throws Exception {
        testImport(
                "HTTP/1.1 200 OK\r\n" +
                        "Server: questDB/1.0\r\n" +
                        "Date: Thu, 1 Jan 1970 00:00:00 GMT\r\n" +
                        "Transfer-Encoding: chunked\r\n" +
                        "Content-Type: application/json; charset=utf-8\r\n" +
                        "\r\n" +
                        "1e\r\n" +
                        "{\"status\":\"Unexpected symbol\"}\r\n" +
                        "00\r\n" +
                        "\r\n",
                "POST /upload?fmt=json&overwrite=true&forceHeader=true&name=clipboard-157200856 HTTP/1.1\r\n" +
                        "Host: localhost:9001\r\n" +
                        "Connection: keep-alive\r\n" +
                        "Content-Length: 832\r\n" +
                        "Accept: */*\r\n" +
                        "Origin: http://localhost:9000\r\n" +
                        "X-Requested-With: XMLHttpRequest\r\n" +
                        "User-Agent: Mozilla/5.0 (Windows NT 10.0; Win64; x64) AppleWebKit/537.36 (KHTML, like Gecko) Chrome/77.0.3865.120 Safari/537.36\r\n" +
                        "Sec-Fetch-Mode: cors\r\n" +
                        "Content-Type: multipart/form-data; boundary=----WebKitFormBoundaryOsOAD9cPKyHuxyBV\r\n" +
                        "Sec-Fetch-Site: same-origin\r\n" +
                        "Referer: http://localhost:9000/index.html\r\n" +
                        "Accept-Encoding: gzip, deflate, br\r\n" +
                        "Accept-Language: en-GB,en-US;q=0.9,en;q=0.8\r\n" +
                        "\r\n" +
                        "------WebKitFormBoundaryOsOAD9cPKyHuxyBV\r\n" +
                        "Content-Disposition: form-data; name=\"schema\"\r\n" +
                        "\r\n" +
                        "[{\"name\":\"timestamp,\"type\":\"DATE\"},{\"name\":\"bid\",\"type\":\"INT\"}]\r\n" +
                        "------WebKitFormBoundaryOsOAD9cPKyHuxyBV\r\n" +
                        "Content-Disposition: form-data; name=\"data\"\r\n" +
                        "\r\n" +
                        "timestamp,bid\r\n" +
                        "27/05/2018 00:00:01,100\r\n" +
                        "27/05/2018 00:00:02,101\r\n" +
                        "27/05/2018 00:00:03,102\r\n" +
                        "27/05/2018 00:00:04,103\r\n" +
                        "27/05/2018 00:00:05,104\r\n" +
                        "27/05/2018 00:00:06,105\r\n" +
                        "27/05/2018 00:00:07,106\r\n" +
                        "27/05/2018 00:00:08,107\r\n" +
                        "27/05/2018 00:00:09,108\r\n" +
                        "27/05/2018 00:00:10,109\r\n" +
                        "27/05/2018 00:00:11,110\r\n" +
                        "27/05/2018 00:00:12,111\r\n" +
                        "27/05/2018 00:00:13,112\r\n" +
                        "27/05/2018 00:00:14,113\r\n" +
                        "27/05/2018 00:00:15,114\r\n" +
                        "27/05/2018 00:00:16,115\r\n" +
                        "27/05/2018 00:00:17,116\r\n" +
                        "27/05/2018 00:00:18,117\r\n" +
                        "27/05/2018 00:00:19,118\r\n" +
                        "27/05/2018 00:00:20,119\r\n" +
                        "27/05/2018 00:00:21,120\r\n" +
                        "\r\n" +
                        "------WebKitFormBoundaryOsOAD9cPKyHuxyBV--",
                NetworkFacadeImpl.INSTANCE,
                true,
                1
        );
    }

    @Test
    public void testImportBadRequestGet() throws Exception {
        testImport(
                "HTTP/1.1 404 Not Found\r\n" +
                        "Server: questDB/1.0\r\n" +
                        "Date: Thu, 1 Jan 1970 00:00:00 GMT\r\n" +
                        "Transfer-Encoding: chunked\r\n" +
                        "Content-Type: text/plain; charset=utf-8\r\n" +
                        "\r\n" +
                        "27\r\n" +
                        "Bad request. Multipart POST expected.\r\n" +
                        "\r\n" +
                        "00\r\n" +
                        "\r\n",
                "GET /upload?blah HTTP/1.1\r\n" +
                        "Host: localhost:9001\r\n" +
                        "Connection: keep-alive\r\n" +
                        "Cache-Control: max-age=0\r\n" +
                        "DNT: 1\r\n" +
                        "Upgrade-Insecure-Requests: 1\r\n" +
                        "User-Agent: Mozilla/5.0 (X11; Linux x86_64) AppleWebKit/537.36 (KHTML, like Gecko) Chrome/85.0.4183.83 Safari/537.36\r\n" +
                        "Sec-Fetch-Site: none\r\n" +
                        "Sec-Fetch-Mode: navigate\r\n" +
                        "Sec-Fetch-User: ?1\r\n" +
                        "Sec-Fetch-Dest: document\r\n" +
                        "Accept-Encoding: gzip, deflate, br\r\n" +
                        "Accept-Language: en-GB,en;q=0.9,es-AR;q=0.8,es;q=0.7\r\n" +
                        "\r\n",
                NetworkFacadeImpl.INSTANCE,
                true,
                1
        );
    }

    @Test
    public void testImportColumnMismatch() throws Exception {
        testImport(
                "HTTP/1.1 200 OK\r\n" +
                        "Server: questDB/1.0\r\n" +
                        "Date: Thu, 1 Jan 1970 00:00:00 GMT\r\n" +
                        "Transfer-Encoding: chunked\r\n" +
                        "Content-Type: text/plain; charset=utf-8\r\n" +
                        "\r\n" +
                        "05d7\r\n" +
                        "+---------------------------------------------------------------------------------------------------------------+\r\n" +
                        "|      Location:  |                          fhv_tripdata_2017-02.csv  |        Pattern  | Locale  |    Errors  |\r\n" +
                        "|   Partition by  |                                              NONE  |                 |         |            |\r\n" +
                        "+---------------------------------------------------------------------------------------------------------------+\r\n" +
                        "|   Rows handled  |                                                24  |                 |         |            |\r\n" +
                        "|  Rows imported  |                                                24  |                 |         |            |\r\n" +
                        "+---------------------------------------------------------------------------------------------------------------+\r\n" +
                        "|              0  |                                DispatchingBaseNum  |                   STRING  |         0  |\r\n" +
                        "|              1  |                                    PickupDateTime  |                     DATE  |         0  |\r\n" +
                        "|              2  |                                   DropOffDatetime  |                   STRING  |         0  |\r\n" +
                        "|              3  |                                      PUlocationID  |                   STRING  |         0  |\r\n" +
                        "|              4  |                                      DOlocationID  |                   STRING  |         0  |\r\n" +
                        "+---------------------------------------------------------------------------------------------------------------+\r\n" +
                        "\r\n" +
                        "00\r\n" +
                        "\r\n"
                ,
                "POST /upload HTTP/1.1\r\n" +
                        "Host: localhost:9001\r\n" +
                        "User-Agent: curl/7.64.0\r\n" +
                        "Accept: */*\r\n" +
                        "Content-Length: 437760673\r\n" +
                        "Content-Type: multipart/form-data; boundary=------------------------27d997ca93d2689d\r\n" +
                        "Expect: 100-continue\r\n" +
                        "\r\n" +
                        "--------------------------27d997ca93d2689d\r\n" +
                        "Content-Disposition: form-data; name=\"schema\"; filename=\"schema.json\"\r\n" +
                        "Content-Type: application/octet-stream\r\n" +
                        "\r\n" +
                        "[\r\n" +
                        "  {\r\n" +
                        "    \"name\": \"date\",\r\n" +
                        "    \"type\": \"DATE\",\r\n" +
                        "    \"pattern\": \"d MMMM y.\",\r\n" +
                        "    \"locale\": \"ru-RU\"\r\n" +
                        "  }\r\n" +
                        "]\r\n" +
                        "\r\n" +
                        "--------------------------27d997ca93d2689d\r\n" +
                        "Content-Disposition: form-data; name=\"data\"; filename=\"fhv_tripdata_2017-02.csv\"\r\n" +
                        "Content-Type: application/octet-stream\r\n" +
                        "\r\n" +
                        "Dispatching_base_num,Pickup_DateTime,DropOff_datetime,PUlocationID,DOlocationID\r\n" +
                        "B00008,2017-02-01 00:30:00,,,\r\n" +
                        "B00008,2017-02-01 00:40:00,,,\r\n" +
                        "B00009,2017-02-01 00:30:00,,,\r\n" +
                        "B00013,2017-02-01 00:11:00,,,\r\n" +
                        "B00013,2017-02-01 00:41:00,,,\r\n" +
                        "B00013,2017-02-01 00:00:00,,,\r\n" +
                        "B00013,2017-02-01 00:53:00,,,\r\n" +
                        "B00013,2017-02-01 00:44:00,,,\r\n" +
                        "B00013,2017-02-01 00:05:00,,,\r\n" +
                        "B00013,2017-02-01 00:54:00,,,\r\n" +
                        "B00014,2017-02-01 00:45:00,,,\r\n" +
                        "B00014,2017-02-01 00:45:00,,,\r\n" +
                        "B00014,2017-02-01 00:46:00,,,\r\n" +
                        "B00014,2017-02-01 00:54:00,,,\r\n" +
                        "B00014,2017-02-01 00:45:00,,,\r\n" +
                        "B00014,2017-02-01 00:45:00,,,\r\n" +
                        "B00014,2017-02-01 00:45:00,,,\r\n" +
                        "B00014,2017-02-01 00:26:00,,,\r\n" +
                        "B00014,2017-02-01 00:55:00,,,\r\n" +
                        "B00014,2017-02-01 00:47:00,,,\r\n" +
                        "B00014,2017-02-01 00:05:00,,,\r\n" +
                        "B00014,2017-02-01 00:58:00,,,\r\n" +
                        "B00014,2017-02-01 00:33:00,,,\r\n" +
                        "B00014,2017-02-01 00:45:00,,,\r\n" +
                        "\r\n" +
                        "--------------------------27d997ca93d2689d--"
                , NetworkFacadeImpl.INSTANCE
                , false
                , 1
        );

        // append different data structure to the same table

        testImport(
                "HTTP/1.1 200 OK\r\n" +
                        "Server: questDB/1.0\r\n" +
                        "Date: Thu, 1 Jan 1970 00:00:00 GMT\r\n" +
                        "Transfer-Encoding: chunked\r\n" +
                        "Content-Type: text/plain; charset=utf-8\r\n" +
                        "\r\n" +
                        "5d\r\n" +
                        "column count mismatch [textColumnCount=6, tableColumnCount=5, table=fhv_tripdata_2017-02.csv]\r\n" +
                        "00\r\n" +
                        "\r\n"
                ,
                "POST /upload?overwrite=false HTTP/1.1\r\n" +
                        "Host: localhost:9001\r\n" +
                        "User-Agent: curl/7.64.0\r\n" +
                        "Accept: */*\r\n" +
                        "Content-Length: 437760673\r\n" +
                        "Content-Type: multipart/form-data; boundary=------------------------27d997ca93d2689d\r\n" +
                        "Expect: 100-continue\r\n" +
                        "\r\n" +
                        "--------------------------27d997ca93d2689d\r\n" +
                        "Content-Disposition: form-data; name=\"schema\"; filename=\"schema.json\"\r\n" +
                        "Content-Type: application/octet-stream\r\n" +
                        "\r\n" +
                        "[\r\n" +
                        "  {\r\n" +
                        "    \"name\": \"date\",\r\n" +
                        "    \"type\": \"DATE\",\r\n" +
                        "    \"pattern\": \"d MMMM y.\",\r\n" +
                        "    \"locale\": \"ru-RU\"\r\n" +
                        "  }\r\n" +
                        "]\r\n" +
                        "\r\n" +
                        "--------------------------27d997ca93d2689d\r\n" +
                        "Content-Disposition: form-data; name=\"data\"; filename=\"fhv_tripdata_2017-02.csv\"\r\n" +
                        "Content-Type: application/octet-stream\r\n" +
                        "\r\n" +
                        "Dispatching_base_num,DropOff_datetime,PUlocationID,DOlocationID,x,y\r\n" +
                        "B00008,,,,,\r\n" +
                        "B00008,,,,,\r\n" +
                        "B00009,,,,,\r\n" +
                        "B00013,,,,,\r\n" +
                        "B00013,,,,,\r\n" +
                        "B00013,,,,,\r\n" +
                        "B00013,,,,,\r\n" +
                        "B00013,,,,,\r\n" +
                        "B00013,,,,,\r\n" +
                        "B00013,,,,,\r\n" +
                        "B00014,,,,,\r\n" +
                        "B00014,,,,,\r\n" +
                        "B00014,,,,,\r\n" +
                        "B00014,,,,,\r\n" +
                        "B00014,,,,,\r\n" +
                        "B00014,,,,,\r\n" +
                        "B00014,,,,,\r\n" +
                        "B00014,,,,,\r\n" +
                        "B00014,,,,,\r\n" +
                        "B00014,,,,,\r\n" +
                        "B00014,,,,,\r\n" +
                        "B00014,,,,,\r\n" +
                        "B00014,,,,,\r\n" +
                        "B00014,,,,,\r\n" +
                        "\r\n" +
                        "--------------------------27d997ca93d2689d--"
                , NetworkFacadeImpl.INSTANCE
                , false
                , 1
        );
    }

    @Test
    public void testImportDelimiterNotDetected() throws Exception {
        testImport(
                "HTTP/1.1 200 OK\r\n" +
                        "Server: questDB/1.0\r\n" +
                        "Date: Thu, 1 Jan 1970 00:00:00 GMT\r\n" +
                        "Transfer-Encoding: chunked\r\n" +
                        "Content-Type: text/plain; charset=utf-8\r\n" +
                        "\r\n" +
                        "31\r\n" +
                        "not enough lines [table=fhv_tripdata_2017-02.csv]\r\n" +
                        "00\r\n" +
                        "\r\n",
                "POST /upload HTTP/1.1\r\n" +
                        "host: localhost:9001\r\n" +
                        "User-Agent: curl/7.64.0\r\n" +
                        "Accept: */*\r\n" +
                        "Content-Length: 437760673\r\n" +
                        "Content-Type: multipart/form-data; boundary=------------------------27d997ca93d2689d\r\n" +
                        "Expect: 100-continue\r\n" +
                        "\r\n" +
                        "--------------------------27d997ca93d2689d\r\n" +
                        "content-disposition: form-data; name=\"data\"; filename=\"fhv_tripdata_2017-02.csv\"\r\n" +
                        "content-type: application/octet-stream\r\n" +
                        "\r\n" +
                        "9988" +
                        "\r\n" +
                        "--------------------------27d997ca93d2689d--",
                NetworkFacadeImpl.INSTANCE,
                true,
                1
        );
    }

    @Test
    public void testImportEmptyData() throws Exception {
        testImport(
                "HTTP/1.1 200 OK\r\n" +
                        "Server: questDB/1.0\r\n" +
                        "Date: Thu, 1 Jan 1970 00:00:00 GMT\r\n" +
                        "Transfer-Encoding: chunked\r\n" +
                        "Content-Type: text/plain; charset=utf-8\r\n" +
                        "\r\n" +
                        "0398\r\n" +
                        "+---------------------------------------------------------------------------------------------------------------+\r\n" +
                        "|      Location:  |                          fhv_tripdata_2017-02.csv  |        Pattern  | Locale  |    Errors  |\r\n" +
                        "|   Partition by  |                                              NONE  |                 |         |            |\r\n" +
                        "+---------------------------------------------------------------------------------------------------------------+\r\n" +
                        "|   Rows handled  |                                                 0  |                 |         |            |\r\n" +
                        "|  Rows imported  |                                                 0  |                 |         |            |\r\n" +
                        "+---------------------------------------------------------------------------------------------------------------+\r\n" +
                        "+---------------------------------------------------------------------------------------------------------------+\r\n" +
                        "\r\n" +
                        "00\r\n" +
                        "\r\n",
                "POST /upload HTTP/1.1\r\n" +
                        "Host: localhost:9001\r\n" +
                        "User-Agent: curl/7.64.0\r\n" +
                        "Accept: */*\r\n" +
                        "Content-Length: 437760673\r\n" +
                        "Content-Type: multipart/form-data; boundary=------------------------27d997ca93d2689d\r\n" +
                        "Expect: 100-continue\r\n" +
                        "\r\n" +
                        "--------------------------27d997ca93d2689d\r\n" +
                        "Content-Disposition: form-data; name=\"data\"; filename=\"fhv_tripdata_2017-02.csv\"\r\n" +
                        "Content-Type: application/octet-stream\r\n" +
                        "\r\n" +
                        "\r\n" +
                        "--------------------------27d997ca93d2689d--",
                NetworkFacadeImpl.INSTANCE,
                false,
                120
        );
    }

    @Test
    public void testImportForceUnknownDate() throws Exception {
        testImport(
                "HTTP/1.1 200 OK\r\n" +
                        "Server: questDB/1.0\r\n" +
                        "Date: Thu, 1 Jan 1970 00:00:00 GMT\r\n" +
                        "Transfer-Encoding: chunked\r\n" +
                        "Content-Type: application/json; charset=utf-8\r\n" +
                        "\r\n" +
                        "2c\r\n" +
                        "{\"status\":\"DATE format pattern is required\"}\r\n" +
                        "00\r\n" +
                        "\r\n",
                "POST /upload?fmt=json&overwrite=true&forceHeader=true&name=clipboard-157200856 HTTP/1.1\r\n" +
                        "Host: localhost:9001\r\n" +
                        "Connection: keep-alive\r\n" +
                        "Content-Length: 832\r\n" +
                        "Accept: */*\r\n" +
                        "Origin: http://localhost:9000\r\n" +
                        "X-Requested-With: XMLHttpRequest\r\n" +
                        "User-Agent: Mozilla/5.0 (Windows NT 10.0; Win64; x64) AppleWebKit/537.36 (KHTML, like Gecko) Chrome/77.0.3865.120 Safari/537.36\r\n" +
                        "Sec-Fetch-Mode: cors\r\n" +
                        "Content-Type: multipart/form-data; boundary=----WebKitFormBoundaryOsOAD9cPKyHuxyBV\r\n" +
                        "Sec-Fetch-Site: same-origin\r\n" +
                        "Referer: http://localhost:9000/index.html\r\n" +
                        "Accept-Encoding: gzip, deflate, br\r\n" +
                        "Accept-Language: en-GB,en-US;q=0.9,en;q=0.8\r\n" +
                        "\r\n" +
                        "------WebKitFormBoundaryOsOAD9cPKyHuxyBV\r\n" +
                        "Content-Disposition: form-data; name=\"schema\"\r\n" +
                        "\r\n" +
                        "[{\"name\":\"timestamp\",\"type\":\"DATE\"},{\"name\":\"bid\",\"type\":\"INT\"}]\r\n" +
                        "------WebKitFormBoundaryOsOAD9cPKyHuxyBV\r\n" +
                        "Content-Disposition: form-data; name=\"data\"\r\n" +
                        "\r\n" +
                        "timestamp,bid\r\n" +
                        "27/05/2018 00:00:01,100\r\n" +
                        "27/05/2018 00:00:02,101\r\n" +
                        "27/05/2018 00:00:03,102\r\n" +
                        "27/05/2018 00:00:04,103\r\n" +
                        "27/05/2018 00:00:05,104\r\n" +
                        "27/05/2018 00:00:06,105\r\n" +
                        "27/05/2018 00:00:07,106\r\n" +
                        "27/05/2018 00:00:08,107\r\n" +
                        "27/05/2018 00:00:09,108\r\n" +
                        "27/05/2018 00:00:10,109\r\n" +
                        "27/05/2018 00:00:11,110\r\n" +
                        "27/05/2018 00:00:12,111\r\n" +
                        "27/05/2018 00:00:13,112\r\n" +
                        "27/05/2018 00:00:14,113\r\n" +
                        "27/05/2018 00:00:15,114\r\n" +
                        "27/05/2018 00:00:16,115\r\n" +
                        "27/05/2018 00:00:17,116\r\n" +
                        "27/05/2018 00:00:18,117\r\n" +
                        "27/05/2018 00:00:19,118\r\n" +
                        "27/05/2018 00:00:20,119\r\n" +
                        "27/05/2018 00:00:21,120\r\n" +
                        "\r\n" +
                        "------WebKitFormBoundaryOsOAD9cPKyHuxyBV--",
                NetworkFacadeImpl.INSTANCE,
                true,
                1
        );
    }

    @Test
    public void testImportForceUnknownTimestamp() throws Exception {
        testImport(
                "HTTP/1.1 200 OK\r\n" +
                        "Server: questDB/1.0\r\n" +
                        "Date: Thu, 1 Jan 1970 00:00:00 GMT\r\n" +
                        "Transfer-Encoding: chunked\r\n" +
                        "Content-Type: application/json; charset=utf-8\r\n" +
                        "\r\n" +
                        "31\r\n" +
                        "{\"status\":\"TIMESTAMP format pattern is required\"}\r\n" +
                        "00\r\n" +
                        "\r\n",
                "POST /upload?fmt=json&overwrite=true&forceHeader=true&name=clipboard-157200856 HTTP/1.1\r\n" +
                        "Host: localhost:9001\r\n" +
                        "Connection: keep-alive\r\n" +
                        "Content-Length: 832\r\n" +
                        "Accept: */*\r\n" +
                        "Origin: http://localhost:9000\r\n" +
                        "X-Requested-With: XMLHttpRequest\r\n" +
                        "User-Agent: Mozilla/5.0 (Windows NT 10.0; Win64; x64) AppleWebKit/537.36 (KHTML, like Gecko) Chrome/77.0.3865.120 Safari/537.36\r\n" +
                        "Sec-Fetch-Mode: cors\r\n" +
                        "Content-Type: multipart/form-data; boundary=----WebKitFormBoundaryOsOAD9cPKyHuxyBV\r\n" +
                        "Sec-Fetch-Site: same-origin\r\n" +
                        "Referer: http://localhost:9000/index.html\r\n" +
                        "Accept-Encoding: gzip, deflate, br\r\n" +
                        "Accept-Language: en-GB,en-US;q=0.9,en;q=0.8\r\n" +
                        "\r\n" +
                        "------WebKitFormBoundaryOsOAD9cPKyHuxyBV\r\n" +
                        "Content-Disposition: form-data; name=\"schema\"\r\n" +
                        "\r\n" +
                        "[{\"name\":\"timestamp\",\"type\":\"TIMESTAMP\"},{\"name\":\"bid\",\"type\":\"INT\"}]\r\n" +
                        "------WebKitFormBoundaryOsOAD9cPKyHuxyBV\r\n" +
                        "Content-Disposition: form-data; name=\"data\"\r\n" +
                        "\r\n" +
                        "timestamp,bid\r\n" +
                        "27/05/2018 00:00:01,100\r\n" +
                        "27/05/2018 00:00:02,101\r\n" +
                        "27/05/2018 00:00:03,102\r\n" +
                        "27/05/2018 00:00:04,103\r\n" +
                        "27/05/2018 00:00:05,104\r\n" +
                        "27/05/2018 00:00:06,105\r\n" +
                        "27/05/2018 00:00:07,106\r\n" +
                        "27/05/2018 00:00:08,107\r\n" +
                        "27/05/2018 00:00:09,108\r\n" +
                        "27/05/2018 00:00:10,109\r\n" +
                        "27/05/2018 00:00:11,110\r\n" +
                        "27/05/2018 00:00:12,111\r\n" +
                        "27/05/2018 00:00:13,112\r\n" +
                        "27/05/2018 00:00:14,113\r\n" +
                        "27/05/2018 00:00:15,114\r\n" +
                        "27/05/2018 00:00:16,115\r\n" +
                        "27/05/2018 00:00:17,116\r\n" +
                        "27/05/2018 00:00:18,117\r\n" +
                        "27/05/2018 00:00:19,118\r\n" +
                        "27/05/2018 00:00:20,119\r\n" +
                        "27/05/2018 00:00:21,120\r\n" +
                        "\r\n" +
                        "------WebKitFormBoundaryOsOAD9cPKyHuxyBV--",
                NetworkFacadeImpl.INSTANCE,
                true,
                1
        );
    }

    @Test
    public void testImportMultipleOnSameConnection() throws Exception {
        testImport(
                "HTTP/1.1 200 OK\r\n" +
                        "Server: questDB/1.0\r\n" +
                        "Date: Thu, 1 Jan 1970 00:00:00 GMT\r\n" +
                        "Transfer-Encoding: chunked\r\n" +
                        "Content-Type: text/plain; charset=utf-8\r\n" +
                        "\r\n" +
                        "05d7\r\n" +
                        "+---------------------------------------------------------------------------------------------------------------+\r\n" +
                        "|      Location:  |                          fhv_tripdata_2017-02.csv  |        Pattern  | Locale  |    Errors  |\r\n" +
                        "|   Partition by  |                                              NONE  |                 |         |            |\r\n" +
                        "+---------------------------------------------------------------------------------------------------------------+\r\n" +
                        "|   Rows handled  |                                                24  |                 |         |            |\r\n" +
                        "|  Rows imported  |                                                24  |                 |         |            |\r\n" +
                        "+---------------------------------------------------------------------------------------------------------------+\r\n" +
                        "|              0  |                                DispatchingBaseNum  |                   STRING  |         0  |\r\n" +
                        "|              1  |                                    PickupDateTime  |                     DATE  |         0  |\r\n" +
                        "|              2  |                                   DropOffDatetime  |                   STRING  |         0  |\r\n" +
                        "|              3  |                                      PUlocationID  |                   STRING  |         0  |\r\n" +
                        "|              4  |                                      DOlocationID  |                   STRING  |         0  |\r\n" +
                        "+---------------------------------------------------------------------------------------------------------------+\r\n" +
                        "\r\n" +
                        "00\r\n" +
                        "\r\n"
                ,
                "POST /upload HTTP/1.1\r\n" +
                        "Host: localhost:9001\r\n" +
                        "User-Agent: curl/7.64.0\r\n" +
                        "Accept: */*\r\n" +
                        "Content-Length: 437760673\r\n" +
                        "Content-Type: multipart/form-data; boundary=------------------------27d997ca93d2689d\r\n" +
                        "Expect: 100-continue\r\n" +
                        "\r\n" +
                        "--------------------------27d997ca93d2689d\r\n" +
                        "Content-Disposition: form-data; name=\"schema\"; filename=\"schema.json\"\r\n" +
                        "Content-Type: application/octet-stream\r\n" +
                        "\r\n" +
                        "[\r\n" +
                        "  {\r\n" +
                        "    \"name\": \"date\",\r\n" +
                        "    \"type\": \"DATE\",\r\n" +
                        "    \"pattern\": \"d MMMM y.\",\r\n" +
                        "    \"locale\": \"ru-RU\"\r\n" +
                        "  }\r\n" +
                        "]\r\n" +
                        "\r\n" +
                        "--------------------------27d997ca93d2689d\r\n" +
                        "Content-Disposition: form-data; name=\"data\"; filename=\"fhv_tripdata_2017-02.csv\"\r\n" +
                        "Content-Type: application/octet-stream\r\n" +
                        "\r\n" +
                        "Dispatching_base_num,Pickup_DateTime,DropOff_datetime,PUlocationID,DOlocationID\r\n" +
                        "B00008,2017-02-01 00:30:00,,,\r\n" +
                        "B00008,2017-02-01 00:40:00,,,\r\n" +
                        "B00009,2017-02-01 00:30:00,,,\r\n" +
                        "B00013,2017-02-01 00:11:00,,,\r\n" +
                        "B00013,2017-02-01 00:41:00,,,\r\n" +
                        "B00013,2017-02-01 00:00:00,,,\r\n" +
                        "B00013,2017-02-01 00:53:00,,,\r\n" +
                        "B00013,2017-02-01 00:44:00,,,\r\n" +
                        "B00013,2017-02-01 00:05:00,,,\r\n" +
                        "B00013,2017-02-01 00:54:00,,,\r\n" +
                        "B00014,2017-02-01 00:45:00,,,\r\n" +
                        "B00014,2017-02-01 00:45:00,,,\r\n" +
                        "B00014,2017-02-01 00:46:00,,,\r\n" +
                        "B00014,2017-02-01 00:54:00,,,\r\n" +
                        "B00014,2017-02-01 00:45:00,,,\r\n" +
                        "B00014,2017-02-01 00:45:00,,,\r\n" +
                        "B00014,2017-02-01 00:45:00,,,\r\n" +
                        "B00014,2017-02-01 00:26:00,,,\r\n" +
                        "B00014,2017-02-01 00:55:00,,,\r\n" +
                        "B00014,2017-02-01 00:47:00,,,\r\n" +
                        "B00014,2017-02-01 00:05:00,,,\r\n" +
                        "B00014,2017-02-01 00:58:00,,,\r\n" +
                        "B00014,2017-02-01 00:33:00,,,\r\n" +
                        "B00014,2017-02-01 00:45:00,,,\r\n" +
                        "\r\n" +
                        "--------------------------27d997ca93d2689d--"
                , NetworkFacadeImpl.INSTANCE
                , false
                , 1 // todo: we need to fix writer queuing and increase request count
        );
    }

    @Test
    public void testImportMultipleOnSameConnectionFragmented() throws Exception {
        testImport(
                "HTTP/1.1 200 OK\r\n" +
                        "Server: questDB/1.0\r\n" +
                        "Date: Thu, 1 Jan 1970 00:00:00 GMT\r\n" +
                        "Transfer-Encoding: chunked\r\n" +
                        "Content-Type: text/plain; charset=utf-8\r\n" +
                        "\r\n" +
                        "05d7\r\n" +
                        "+---------------------------------------------------------------------------------------------------------------+\r\n" +
                        "|      Location:  |                          fhv_tripdata_2017-02.csv  |        Pattern  | Locale  |    Errors  |\r\n" +
                        "|   Partition by  |                                              NONE  |                 |         |            |\r\n" +
                        "+---------------------------------------------------------------------------------------------------------------+\r\n" +
                        "|   Rows handled  |                                                24  |                 |         |            |\r\n" +
                        "|  Rows imported  |                                                24  |                 |         |            |\r\n" +
                        "+---------------------------------------------------------------------------------------------------------------+\r\n" +
                        "|              0  |                                DispatchingBaseNum  |                   STRING  |         0  |\r\n" +
                        "|              1  |                                    PickupDateTime  |                     DATE  |         0  |\r\n" +
                        "|              2  |                                   DropOffDatetime  |                   STRING  |         0  |\r\n" +
                        "|              3  |                                      PUlocationID  |                   STRING  |         0  |\r\n" +
                        "|              4  |                                      DOlocationID  |                   STRING  |         0  |\r\n" +
                        "+---------------------------------------------------------------------------------------------------------------+\r\n" +
                        "\r\n" +
                        "00\r\n" +
                        "\r\n",
                "POST /upload HTTP/1.1\r\n" +
                        "Host: localhost:9001\r\n" +
                        "User-Agent: curl/7.64.0\r\n" +
                        "Accept: */*\r\n" +
                        "Content-Length: 437760673\r\n" +
                        "Content-Type: multipart/form-data; boundary=------------------------27d997ca93d2689d\r\n" +
                        "Expect: 100-continue\r\n" +
                        "\r\n" +
                        "--------------------------27d997ca93d2689d\r\n" +
                        "Content-Disposition: form-data; name=\"schema\"; filename=\"schema.json\"\r\n" +
                        "Content-Type: application/octet-stream\r\n" +
                        "\r\n" +
                        "[\r\n" +
                        "  {\r\n" +
                        "    \"name\": \"date\",\r\n" +
                        "    \"type\": \"DATE\",\r\n" +
                        "    \"pattern\": \"d MMMM y.\",\r\n" +
                        "    \"locale\": \"ru-RU\"\r\n" +
                        "  }\r\n" +
                        "]\r\n" +
                        "\r\n" +
                        "--------------------------27d997ca93d2689d\r\n" +
                        "Content-Disposition: form-data; name=\"data\"; filename=\"fhv_tripdata_2017-02.csv\"\r\n" +
                        "Content-Type: application/octet-stream\r\n" +
                        "\r\n" +
                        "Dispatching_base_num,Pickup_DateTime,DropOff_datetime,PUlocationID,DOlocationID\r\n" +
                        "B00008,2017-02-01 00:30:00,,,\r\n" +
                        "B00008,2017-02-01 00:40:00,,,\r\n" +
                        "B00009,2017-02-01 00:30:00,,,\r\n" +
                        "B00013,2017-02-01 00:11:00,,,\r\n" +
                        "B00013,2017-02-01 00:41:00,,,\r\n" +
                        "B00013,2017-02-01 00:00:00,,,\r\n" +
                        "B00013,2017-02-01 00:53:00,,,\r\n" +
                        "B00013,2017-02-01 00:44:00,,,\r\n" +
                        "B00013,2017-02-01 00:05:00,,,\r\n" +
                        "B00013,2017-02-01 00:54:00,,,\r\n" +
                        "B00014,2017-02-01 00:45:00,,,\r\n" +
                        "B00014,2017-02-01 00:45:00,,,\r\n" +
                        "B00014,2017-02-01 00:46:00,,,\r\n" +
                        "B00014,2017-02-01 00:54:00,,,\r\n" +
                        "B00014,2017-02-01 00:45:00,,,\r\n" +
                        "B00014,2017-02-01 00:45:00,,,\r\n" +
                        "B00014,2017-02-01 00:45:00,,,\r\n" +
                        "B00014,2017-02-01 00:26:00,,,\r\n" +
                        "B00014,2017-02-01 00:55:00,,,\r\n" +
                        "B00014,2017-02-01 00:47:00,,,\r\n" +
                        "B00014,2017-02-01 00:05:00,,,\r\n" +
                        "B00014,2017-02-01 00:58:00,,,\r\n" +
                        "B00014,2017-02-01 00:33:00,,,\r\n" +
                        "B00014,2017-02-01 00:45:00,,,\r\n" +
                        "\r\n" +
                        "--------------------------27d997ca93d2689d--",
                new NetworkFacadeImpl() {
                    @Override
                    public int send(long fd, long buffer, int bufferLen) {
                        // ensure we do not send more than one byte at a time
                        if (bufferLen > 0) {
                            return super.send(fd, buffer, 1);
                        }
                        return 0;
                    }
                },
                false,
                1 // todo: fix writer queue and increase request count
        );
    }

    @Test
    public void testImportMultipleOnSameConnectionSlow() throws Exception {
        assertMemoryLeak(() -> {
            final String baseDir = temp.getRoot().getAbsolutePath();
            final DefaultHttpServerConfiguration httpConfiguration = createHttpServerConfiguration(baseDir, false, false);
            final WorkerPool workerPool = new WorkerPool(new WorkerPoolConfiguration() {
                @Override
                public int[] getWorkerAffinity() {
                    return new int[]{-1, -1, -1};
                }

                @Override
                public int getWorkerCount() {
                    return 3;
                }

                @Override
                public boolean haltOnError() {
                    return false;
                }
            });
            try (
                    CairoEngine engine = new CairoEngine(new DefaultCairoConfiguration(baseDir));
                    HttpServer httpServer = new HttpServer(httpConfiguration, workerPool, false)
            ) {
                httpServer.bind(new HttpRequestProcessorFactory() {
                    @Override
                    public HttpRequestProcessor newInstance() {
                        return new StaticContentProcessor(httpConfiguration);
                    }

                    @Override
                    public String getUrl() {
                        return HttpServerConfiguration.DEFAULT_PROCESSOR_URL;
                    }
                });

                httpServer.bind(new HttpRequestProcessorFactory() {
                    @Override
                    public HttpRequestProcessor newInstance() {
                        return new TextImportProcessor(engine);
                    }

                    @Override
                    public String getUrl() {
                        return "/upload";
                    }
                });

                workerPool.start(LOG);

                // send multipart request to server
                final String request = "POST /upload HTTP/1.1\r\n" +
                        "Host: localhost:9001\r\n" +
                        "User-Agent: curl/7.64.0\r\n" +
                        "Accept: */*\r\n" +
                        "Content-Length: 437760673\r\n" +
                        "Content-Type: multipart/form-data; boundary=------------------------27d997ca93d2689d\r\n" +
                        "Expect: 100-continue\r\n" +
                        "\r\n" +
                        "--------------------------27d997ca93d2689d\r\n" +
                        "Content-Disposition: form-data; name=\"schema\"; filename=\"schema.json\"\r\n" +
                        "Content-Type: application/octet-stream\r\n" +
                        "\r\n" +
                        "[\r\n" +
                        "  {\r\n" +
                        "    \"name\": \"date\",\r\n" +
                        "    \"type\": \"DATE\",\r\n" +
                        "    \"pattern\": \"d MMMM y.\",\r\n" +
                        "    \"locale\": \"ru-RU\"\r\n" +
                        "  }\r\n" +
                        "]\r\n" +
                        "\r\n" +
                        "--------------------------27d997ca93d2689d\r\n" +
                        "Content-Disposition: form-data; name=\"data\"; filename=\"fhv_tripdata_2017-02.csv\"\r\n" +
                        "Content-Type: application/octet-stream\r\n" +
                        "\r\n" +
                        "Dispatching_base_num,Pickup_DateTime,DropOff_datetime,PUlocationID,DOlocationID\r\n" +
                        "B00008,2017-02-01 00:30:00,,,\r\n" +
                        "B00008,2017-02-01 00:40:00,,,\r\n" +
                        "B00009,2017-02-01 00:30:00,,,\r\n" +
                        "B00013,2017-02-01 00:11:00,,,\r\n" +
                        "B00013,2017-02-01 00:41:00,,,\r\n" +
                        "B00013,2017-02-01 00:00:00,,,\r\n" +
                        "B00013,2017-02-01 00:53:00,,,\r\n" +
                        "B00013,2017-02-01 00:44:00,,,\r\n" +
                        "B00013,2017-02-01 00:05:00,,,\r\n" +
                        "B00013,2017-02-01 00:54:00,,,\r\n" +
                        "B00014,2017-02-01 00:45:00,,,\r\n" +
                        "B00014,2017-02-01 00:45:00,,,\r\n" +
                        "B00014,2017-02-01 00:46:00,,,\r\n" +
                        "B00014,2017-02-01 00:54:00,,,\r\n" +
                        "B00014,2017-02-01 00:45:00,,,\r\n" +
                        "B00014,2017-02-01 00:45:00,,,\r\n" +
                        "B00014,2017-02-01 00:45:00,,,\r\n" +
                        "B00014,2017-02-01 00:26:00,,,\r\n" +
                        "B00014,2017-02-01 00:55:00,,,\r\n" +
                        "B00014,2017-02-01 00:47:00,,,\r\n" +
                        "B00014,2017-02-01 00:05:00,,,\r\n" +
                        "B00014,2017-02-01 00:58:00,,,\r\n" +
                        "B00014,2017-02-01 00:33:00,,,\r\n" +
                        "B00014,2017-02-01 00:45:00,,,\r\n" +
                        "\r\n" +
                        "--------------------------27d997ca93d2689d--";

                String expectedResponse = "HTTP/1.1 200 OK\r\n" +
                        "Server: questDB/1.0\r\n" +
                        "Date: Thu, 1 Jan 1970 00:00:00 GMT\r\n" +
                        "Transfer-Encoding: chunked\r\n" +
                        "Content-Type: text/plain; charset=utf-8\r\n" +
                        "\r\n" +
                        "05d7\r\n" +
                        "+---------------------------------------------------------------------------------------------------------------+\r\n" +
                        "|      Location:  |                          fhv_tripdata_2017-02.csv  |        Pattern  | Locale  |    Errors  |\r\n" +
                        "|   Partition by  |                                              NONE  |                 |         |            |\r\n" +
                        "+---------------------------------------------------------------------------------------------------------------+\r\n" +
                        "|   Rows handled  |                                                24  |                 |         |            |\r\n" +
                        "|  Rows imported  |                                                24  |                 |         |            |\r\n" +
                        "+---------------------------------------------------------------------------------------------------------------+\r\n" +
                        "|              0  |                                DispatchingBaseNum  |                   STRING  |         0  |\r\n" +
                        "|              1  |                                    PickupDateTime  |                     DATE  |         0  |\r\n" +
                        "|              2  |                                   DropOffDatetime  |                   STRING  |         0  |\r\n" +
                        "|              3  |                                      PUlocationID  |                   STRING  |         0  |\r\n" +
                        "|              4  |                                      DOlocationID  |                   STRING  |         0  |\r\n" +
                        "+---------------------------------------------------------------------------------------------------------------+\r\n" +
                        "\r\n" +
                        "00\r\n" +
                        "\r\n";


                NetworkFacade nf = new NetworkFacadeImpl() {
                    int totalSent = 0;

                    @Override
                    public int send(long fd, long buffer, int bufferLen) {
                        if (bufferLen > 0) {
                            int result = super.send(fd, buffer, 1);
                            totalSent += result;

                            // start delaying after 800 bytes

                            if (totalSent > 20) {
                                LockSupport.parkNanos(10000);
                                totalSent = 0;
                            }
                            return result;
                        }
                        return 0;
                    }
                };

                try {
                    sendAndReceive(
                            nf,
                            request,
                            expectedResponse,
                            3,
                            0,
                            false
                    );
                } finally {
                    workerPool.halt();
                }
            }
        });
    }

    @Test
    public void testImportNoSkipLEV() throws Exception {
        testImport(
                "HTTP/1.1 200 OK\r\n" +
                        "Server: questDB/1.0\r\n" +
                        "Date: Thu, 1 Jan 1970 00:00:00 GMT\r\n" +
                        "Transfer-Encoding: chunked\r\n" +
                        "Content-Type: application/json; charset=utf-8\r\n" +
                        "\r\n" +
                        "0503\r\n" +
                        "{\"status\":\"OK\",\"location\":\"clipboard-157200856\",\"rowsRejected\":0,\"rowsImported\":59,\"header\":true,\"columns\":[{\"name\":\"VendorID\",\"type\":\"INT\",\"size\":4,\"errors\":0},{\"name\":\"lpepPickupDatetime\",\"type\":\"DATE\",\"size\":8,\"errors\":0},{\"name\":\"LpepDropoffDatetime\",\"type\":\"DATE\",\"size\":8,\"errors\":0},{\"name\":\"StoreAndFwdFlag\",\"type\":\"CHAR\",\"size\":2,\"errors\":0},{\"name\":\"RateCodeID\",\"type\":\"INT\",\"size\":4,\"errors\":0},{\"name\":\"PickupLongitude\",\"type\":\"DOUBLE\",\"size\":8,\"errors\":0},{\"name\":\"PickupLatitude\",\"type\":\"DOUBLE\",\"size\":8,\"errors\":0},{\"name\":\"DropoffLongitude\",\"type\":\"DOUBLE\",\"size\":8,\"errors\":0},{\"name\":\"DropoffLatitude\",\"type\":\"DOUBLE\",\"size\":8,\"errors\":0},{\"name\":\"PassengerCount\",\"type\":\"INT\",\"size\":4,\"errors\":0},{\"name\":\"TripDistance\",\"type\":\"DOUBLE\",\"size\":8,\"errors\":0},{\"name\":\"FareAmount\",\"type\":\"DOUBLE\",\"size\":8,\"errors\":0},{\"name\":\"Extra\",\"type\":\"DOUBLE\",\"size\":8,\"errors\":0},{\"name\":\"MTATax\",\"type\":\"DOUBLE\",\"size\":8,\"errors\":0},{\"name\":\"TipAmount\",\"type\":\"DOUBLE\",\"size\":8,\"errors\":0},{\"name\":\"TollsAmount\",\"type\":\"DOUBLE\",\"size\":8,\"errors\":0},{\"name\":\"EhailFee\",\"type\":\"STRING\",\"size\":0,\"errors\":0},{\"name\":\"TotalAmount\",\"type\":\"DOUBLE\",\"size\":8,\"errors\":0},{\"name\":\"PaymentType\",\"type\":\"INT\",\"size\":4,\"errors\":0},{\"name\":\"TripType\",\"type\":\"INT\",\"size\":4,\"errors\":0}]}\r\n" +
                        "00\r\n" +
                        "\r\n",
                "POST /upload?fmt=json&overwrite=true&forceHeader=true&name=clipboard-157200856 HTTP/1.1\r\n" +
                        "Host: localhost:9001\r\n" +
                        "Connection: keep-alive\r\n" +
                        "Content-Length: 832\r\n" +
                        "Accept: */*\r\n" +
                        "Origin: http://localhost:9000\r\n" +
                        "X-Requested-With: XMLHttpRequest\r\n" +
                        "User-Agent: Mozilla/5.0 (Windows NT 10.0; Win64; x64) AppleWebKit/537.36 (KHTML, like Gecko) Chrome/77.0.3865.120 Safari/537.36\r\n" +
                        "Sec-Fetch-Mode: cors\r\n" +
                        "Content-Type: multipart/form-data; boundary=----WebKitFormBoundaryOsOAD9cPKyHuxyBV\r\n" +
                        "Sec-Fetch-Site: same-origin\r\n" +
                        "Referer: http://localhost:9000/index.html\r\n" +
                        "Accept-Encoding: gzip, deflate, br\r\n" +
                        "Accept-Language: en-GB,en-US;q=0.9,en;q=0.8\r\n" +
                        "\r\n" +
                        "------WebKitFormBoundaryOsOAD9cPKyHuxyBV\r\n" +
                        "Content-Disposition: form-data; name=\"data\"\r\n" +
                        "\r\n" +
                        "VendorID,lpep_pickup_datetime,Lpep_dropoff_datetime,Store_and_fwd_flag,RateCodeID,Pickup_longitude,Pickup_latitude,Dropoff_longitude,Dropoff_latitude,Passenger_count,Trip_distance,Fare_amount,Extra,MTA_tax,Tip_amount,Tolls_amount,Ehail_fee,Total_amount,Payment_type,Trip_type\r\n" +
                        "\r\n" +
                        "\r\n" +
                        "2,2014-03-01 00:00:00,2014-03-01 19:18:34,N,1,0,0,-73.872024536132813,40.678714752197266,6,7.02,28.5,0,0.5,0,0,,29,2,1,,\r\n" +
                        "2,2014-03-01 00:00:00,2014-03-01 13:10:37,N,1,0,0,-73.917839050292969,40.757766723632812,1,5.43,23.5,0,0.5,5.88,0,,29.88,1,1,,\r\n" +
                        "2,2014-03-01 00:00:00,2014-03-01 14:36:16,N,1,0,0,-73.882896423339844,40.870456695556641,1,.84,5,0,0.5,0,0,,5.5,1,1,,\r\n" +
                        "2,2014-03-01 00:00:00,2014-03-01 02:51:03,N,1,0,0,0,0,1,8.98,26.5,0.5,0.5,5.4,0,,32.9,1,1,,\r\n" +
                        "2,2014-03-01 00:00:00,2014-03-01 03:13:09,N,1,0,0,0,0,1,.91,5.5,0.5,0.5,0,0,,6.5,2,1,,\r\n" +
                        "2,2014-03-01 00:00:00,2014-03-01 14:12:18,N,1,0,0,0,0,1,2.88,13,0,0.5,2.6,0,,16.1,1,1,,\r\n" +
                        "2,2014-03-01 00:00:00,2014-03-01 19:37:31,N,1,0,0,0,0,1,2.04,9,0,0.5,0,0,,9.5,2,1,,\r\n" +
                        "2,2014-03-01 00:00:00,2014-03-01 08:05:26,N,1,0,0,-73.863983154296875,40.895206451416016,1,7.61,22.5,0,0.5,0,0,,23,2,1,,\r\n" +
                        "2,2014-03-01 00:00:00,2014-03-01 17:02:26,N,1,0,0,0,0,1,3.37,14,0,0.5,7.5,0,,22,1,1,,\r\n" +
                        "2,2014-03-01 00:00:00,2014-03-01 10:45:08,N,1,0,0,-73.98382568359375,40.672164916992187,5,2.98,11,0,0.5,0,0,,11.5,2,1,,\r\n" +
                        "2,2014-03-01 00:00:00,2014-03-01 19:23:12,N,1,0,0,-73.897506713867188,40.856563568115234,1,6.10,21,0,0.5,4.2,0,,25.7,1,1,,\r\n" +
                        "2,2014-03-01 00:00:00,2014-03-01 20:30:34,N,1,0,0,-73.834732055664063,40.769981384277344,1,4.03,13.5,0.5,0.5,0,0,,14.5,2,1,,\r\n" +
                        "2,2014-03-01 00:00:00,2014-03-01 02:11:02,N,1,0,0,-73.962692260742187,40.805278778076172,1,11.02,36.5,0.5,0.5,9.25,0,,46.75,1,1,,\r\n" +
                        "2,2014-03-01 00:00:00,2014-03-01 01:12:02,N,1,0,0,-73.812576293945313,40.72515869140625,1,2.98,11,0.5,0.5,2.3,0,,14.3,1,1,,\r\n" +
                        "2,2014-03-01 00:00:00,2014-03-01 00:11:44,N,1,-73.807571411132813,40.700370788574219,-73.759422302246094,40.704967498779297,1,3.14,12,0.5,0.5,2.5,0,,15.5,1,1,,\r\n" +
                        "2,2014-03-01 00:00:00,2014-03-01 09:35:57,N,1,0,0,-74.008323669433594,40.733074188232422,1,7.41,24,0,0.5,5.87,5.33,,35.7,1,1,,\r\n" +
                        "2,2014-03-01 00:00:00,2014-03-01 20:03:23,N,1,0,0,-73.934471130371094,40.753532409667969,2,1.67,7.5,0,0.5,1.88,0,,9.88,1,1,,\r\n" +
                        "2,2014-03-01 00:00:00,2014-03-01 09:25:16,N,1,0,0,-73.964775085449219,40.713218688964844,6,3.18,13.5,0,0.5,2.7,0,,16.7,1,1,,\r\n" +
                        "2,2014-03-01 00:00:00,2014-03-01 07:19:12,N,1,0,0,0,0,1,7.78,23,0,0.5,0,0,,23.5,1,1,,\r\n" +
                        "2,2014-03-01 00:00:00,2014-03-01 14:30:15,N,1,0,0,-73.793098449707031,40.699207305908203,1,7.05,25.5,0,0.5,0,0,,26,2,1,,\r\n" +
                        "2,2014-03-01 00:00:00,2014-03-01 08:15:29,N,1,0,0,-73.994560241699219,40.738136291503906,1,6.82,21.5,0,0.5,4.3,0,,26.3,1,1,,\r\n" +
                        "2,2014-03-01 00:00:00,2014-03-01 19:50:35,N,1,0,0,-73.856315612792969,40.855121612548828,1,10.09,33.5,0,0.5,0,0,,34,2,1,,\r\n" +
                        "2,2014-03-01 00:00:00,2014-03-01 12:46:27,N,1,0,0,0,0,1,4.18,18,0,0.5,3.6,0,,22.1,1,1,,\r\n" +
                        "2,2014-03-01 00:00:00,2014-03-01 07:49:00,N,1,0,0,-73.9754638671875,40.750938415527344,1,6.29,23,0,0.5,0,0,,23.5,2,1,,\r\n" +
                        "2,2014-03-01 00:00:00,2014-03-01 06:54:37,N,1,0,0,0,0,1,6.40,19.5,0,0.5,0,0,,20,2,1,,\r\n" +
                        "2,2014-03-01 00:00:00,2014-03-01 11:26:06,N,1,0,0,-73.937446594238281,40.758167266845703,2,.00,2.5,0,0.5,0.5,0,,3.5,1,1,,\r\n" +
                        "2,2014-03-01 00:00:00,2014-03-01 19:53:49,N,1,0,0,-73.995964050292969,40.690750122070313,1,1.90,11,0,0.5,1.5,0,,13,1,1,,\r\n" +
                        "2,2014-03-01 00:00:00,2014-03-01 19:31:59,N,3,0,0,0,0,1,.42,21,0,0,0,0,,21,2,1,,\r\n" +
                        "2,2014-03-01 00:00:00,2014-03-01 21:11:09,N,1,0,0,-73.961799621582031,40.713447570800781,2,3.68,13,0.5,0.5,0,0,,14,2,1,,\r\n" +
                        "2,2014-03-01 00:00:00,2014-03-01 09:18:54,N,1,0,0,-73.839179992675781,40.8271484375,1,1.08,5.5,0,0.5,0,0,,6,2,1,,\r\n" +
                        "2,2014-03-01 00:00:00,2014-03-01 21:06:16,N,1,0,0,0,0,1,.02,4,0.5,0.5,0,0,,5,2,1,,\r\n" +
                        "2,2014-03-01 00:00:00,2014-03-01 21:11:52,N,1,0,0,-73.883941650390625,40.741928100585937,1,1.08,6.5,0.5,0.5,0,0,,7.5,2,1,,\r\n" +
                        "2,2014-03-01 00:00:00,2014-03-01 20:12:17,N,1,0,0,-73.860641479492188,40.756160736083984,1,2.01,9.5,0,0.5,2.38,0,,12.38,1,1,,\r\n" +
                        "2,2014-03-01 00:00:01,2014-03-01 00:04:27,N,1,-73.95135498046875,40.809841156005859,-73.937583923339844,40.804347991943359,1,.89,5.5,0.5,0.5,0,0,,6.5,2,1,,\r\n" +
                        "2,2014-03-01 00:00:03,2014-03-01 00:39:11,N,1,-73.95880126953125,40.716785430908203,-73.908256530761719,40.69879150390625,1,7.05,28,0.5,0.5,0,0,,29,2,1,,\r\n" +
                        "1,2014-03-01 00:00:03,2014-03-01 00:14:32,N,1,-73.938880920410156,40.681663513183594,-73.956787109375,40.713565826416016,1,3.30,13.5,0.5,0.5,2.9,0,,17.4,1,,,\r\n" +
                        "2,2014-03-01 00:00:03,2014-03-01 00:08:42,N,1,-73.941375732421875,40.818492889404297,-73.93524169921875,40.796005249023438,1,2.38,10,0.5,0.5,0,0,,11,2,1,,\r\n" +
                        "2,2014-03-01 00:00:05,2014-03-01 00:08:34,N,1,-73.951713562011719,40.714748382568359,-73.954734802246094,40.732883453369141,1,1.45,8,0.5,0.5,0,0,,9,2,1,,\r\n" +
                        "2,2014-03-01 00:00:05,2014-03-01 00:05:14,N,1,-73.904586791992188,40.753456115722656,-73.883033752441406,40.755744934082031,1,1.15,6.5,0.5,0.5,0,0,,7.5,2,1,,\r\n" +
                        "2,2014-03-01 00:00:06,2014-03-01 00:05:50,N,1,-73.917320251464844,40.770088195800781,-73.890525817871094,40.768100738525391,1,1.83,8,0.5,0.5,1.7,0,,10.7,1,1,,\r\n" +
                        "1,2014-03-01 00:00:07,2014-03-01 00:11:19,N,1,-73.964630126953125,40.712295532226563,-73.947219848632813,40.721889495849609,2,1.50,9,0.5,0.5,1,0,,11,1,,,\r\n" +
                        "2,2014-03-01 00:00:07,2014-03-01 00:14:04,N,1,-73.925445556640625,40.761676788330078,-73.876060485839844,40.756378173828125,1,2.81,12,0.5,0.5,0,0,,13,2,1,,\r\n" +
                        "2,2014-03-01 00:00:10,2014-03-01 00:07:49,N,1,-73.920318603515625,40.759616851806641,-73.925506591796875,40.771896362304688,1,1.44,7.5,0.5,0.5,0,0,,8.5,2,1,,\r\n" +
                        "2,2014-03-01 00:00:10,2014-03-01 00:13:21,N,1,-73.947578430175781,40.825412750244141,-73.94903564453125,40.793388366699219,1,3.02,12.5,0.5,0.5,0,0,,13.5,2,1,,\r\n" +
                        "2,2014-03-01 00:00:10,2014-03-01 00:13:15,N,1,-73.957618713378906,40.730094909667969,-73.967720031738281,40.687759399414062,1,3.97,14,0.5,0.5,2.9,0,,17.9,1,1,,\r\n" +
                        "2,2014-03-01 00:00:11,2014-03-01 00:11:25,N,1,-73.950340270996094,40.706771850585938,-73.983001708984375,40.696136474609375,1,2.33,10.5,0.5,0.5,2.2,0,,13.7,1,1,,\r\n" +
                        "1,2014-03-01 00:00:11,2014-03-01 00:05:42,N,1,-73.96142578125,40.675296783447266,-73.956123352050781,40.682975769042969,1,.80,5.5,0.5,0.5,0,0,,6.5,2,,,\r\n" +
                        "2,2014-03-01 00:00:13,2014-03-01 00:26:16,N,1,-73.93438720703125,40.682884216308594,-73.987312316894531,40.724613189697266,1,5.29,21.5,0.5,0.5,4.4,0,,26.9,1,1,,\r\n" +
                        "2,2014-03-01 00:00:13,2014-03-01 00:05:50,N,1,-73.831787109375,40.715095520019531,-73.811759948730469,40.719070434570313,1,1.79,7.5,0.5,0.5,1.6,0,,10.1,1,1,,\r\n" +
                        "1,2014-03-01 00:00:15,2014-03-01 00:37:17,N,1,-73.958778381347656,40.730594635009766,-74.000518798828125,40.752723693847656,1,7.40,29.5,0.5,0.5,7.6,0,,38.1,1,,,\r\n" +
                        "2,2014-03-01 00:00:15,2014-03-01 00:18:48,N,1,-73.944183349609375,40.714580535888672,-73.98779296875,40.732589721679688,1,3.82,16,0.5,0.5,4.95,0,,21.95,1,1,,\r\n" +
                        "2,2014-03-01 00:00:16,2014-03-01 00:04:28,N,1,-73.913551330566406,40.838531494140625,-73.899406433105469,40.838657379150391,1,.94,5.5,0.5,0.5,0,0,,6.5,2,1,,\r\n" +
                        "2,2014-03-01 00:00:16,2014-03-01 00:18:50,N,1,-73.917015075683594,40.761211395263672,-73.850166320800781,40.725177764892578,2,7.17,23,0.5,0.5,0,0,,24,2,1,,\r\n" +
                        "1,2014-03-01 00:00:17,2014-03-01 00:02:34,N,1,-73.956565856933594,40.748039245605469,-73.958755493164063,40.742103576660156,1,.50,3.5,0.5,0.5,0,0,,4.5,2,,,\r\n" +
                        "1,2014-03-01 00:00:18,2014-03-01 00:10:56,N,1,-73.990753173828125,40.692584991455078,-73.942802429199219,40.714881896972656,1,4.10,14,0.5,0.5,0,0,,15,2,,,\r\n" +
                        "1,2014-03-01 00:00:18,2014-03-01 00:03:29,N,1,-73.807746887207031,40.700340270996094,-73.815444946289062,40.695743560791016,1,.70,4.5,0.5,0.5,0,0,,5.5,2,,,\r\n" +
                        "2,2014-03-01 00:00:21,2014-03-01 00:21:36,N,1,-73.957740783691406,40.729896545410156,-73.92779541015625,40.697731018066406,1,3.95,17,0.5,0.5,4.38,0,,22.38,1,1,,\r\n" +
                        "2,2014-03-01 00:00:22,2014-03-01 00:01:53,N,1,-73.94354248046875,40.820354461669922,-73.949432373046875,40.812416076660156,1,.45,3.5,0.5,0.5,0,0,,4.5,2,1,,\r\n" +
                        "1,2014-03-01 00:00:22,2014-03-01 00:07:17,N,1,-73.9451904296875,40.689888000488281,-73.937591552734375,40.680465698242187,1,1.00,6.5,0.5,0.5,0,0,,7.5,2,,,\r\n" +
                        "\r\n" +
                        "------WebKitFormBoundaryOsOAD9cPKyHuxyBV--",
                NetworkFacadeImpl.INSTANCE,
                false,
                1
        );
    }

    @Test
    public void testImportSkipLEV() throws Exception {
        testImport(
                "HTTP/1.1 200 OK\r\n" +
                        "Server: questDB/1.0\r\n" +
                        "Date: Thu, 1 Jan 1970 00:00:00 GMT\r\n" +
                        "Transfer-Encoding: chunked\r\n" +
                        "Content-Type: application/json; charset=utf-8\r\n" +
                        "\r\n" +
                        "0519\r\n" +
                        "{\"status\":\"OK\",\"location\":\"clipboard-157200856\",\"rowsRejected\":59,\"rowsImported\":59,\"header\":true,\"columns\":[{\"name\":\"VendorID\",\"type\":\"STRING\",\"size\":0,\"errors\":0},{\"name\":\"lpepPickupDatetime\",\"type\":\"STRING\",\"size\":0,\"errors\":0},{\"name\":\"LpepDropoffDatetime\",\"type\":\"STRING\",\"size\":0,\"errors\":0},{\"name\":\"StoreAndFwdFlag\",\"type\":\"STRING\",\"size\":0,\"errors\":0},{\"name\":\"RateCodeID\",\"type\":\"STRING\",\"size\":0,\"errors\":0},{\"name\":\"PickupLongitude\",\"type\":\"STRING\",\"size\":0,\"errors\":0},{\"name\":\"PickupLatitude\",\"type\":\"STRING\",\"size\":0,\"errors\":0},{\"name\":\"DropoffLongitude\",\"type\":\"STRING\",\"size\":0,\"errors\":0},{\"name\":\"DropoffLatitude\",\"type\":\"STRING\",\"size\":0,\"errors\":0},{\"name\":\"PassengerCount\",\"type\":\"STRING\",\"size\":0,\"errors\":0},{\"name\":\"TripDistance\",\"type\":\"STRING\",\"size\":0,\"errors\":0},{\"name\":\"FareAmount\",\"type\":\"STRING\",\"size\":0,\"errors\":0},{\"name\":\"Extra\",\"type\":\"STRING\",\"size\":0,\"errors\":0},{\"name\":\"MTATax\",\"type\":\"STRING\",\"size\":0,\"errors\":0},{\"name\":\"TipAmount\",\"type\":\"STRING\",\"size\":0,\"errors\":0},{\"name\":\"TollsAmount\",\"type\":\"STRING\",\"size\":0,\"errors\":0},{\"name\":\"EhailFee\",\"type\":\"STRING\",\"size\":0,\"errors\":0},{\"name\":\"TotalAmount\",\"type\":\"STRING\",\"size\":0,\"errors\":0},{\"name\":\"PaymentType\",\"type\":\"STRING\",\"size\":0,\"errors\":0},{\"name\":\"TripType\",\"type\":\"STRING\",\"size\":0,\"errors\":0}]}\r\n" +
                        "00\r\n" +
                        "\r\n",
                "POST /upload?fmt=json&overwrite=true&forceHeader=true&skipLev=true&name=clipboard-157200856 HTTP/1.1\r\n" +
                        "Host: localhost:9001\r\n" +
                        "Connection: keep-alive\r\n" +
                        "Content-Length: 832\r\n" +
                        "Accept: */*\r\n" +
                        "Origin: http://localhost:9000\r\n" +
                        "X-Requested-With: XMLHttpRequest\r\n" +
                        "User-Agent: Mozilla/5.0 (Windows NT 10.0; Win64; x64) AppleWebKit/537.36 (KHTML, like Gecko) Chrome/77.0.3865.120 Safari/537.36\r\n" +
                        "Sec-Fetch-Mode: cors\r\n" +
                        "Content-Type: multipart/form-data; boundary=----WebKitFormBoundaryOsOAD9cPKyHuxyBV\r\n" +
                        "Sec-Fetch-Site: same-origin\r\n" +
                        "Referer: http://localhost:9000/index.html\r\n" +
                        "Accept-Encoding: gzip, deflate, br\r\n" +
                        "Accept-Language: en-GB,en-US;q=0.9,en;q=0.8\r\n" +
                        "\r\n" +
                        "------WebKitFormBoundaryOsOAD9cPKyHuxyBV\r\n" +
                        "Content-Disposition: form-data; name=\"data\"\r\n" +
                        "\r\n" +
                        "VendorID,lpep_pickup_datetime,Lpep_dropoff_datetime,Store_and_fwd_flag,RateCodeID,Pickup_longitude,Pickup_latitude,Dropoff_longitude,Dropoff_latitude,Passenger_count,Trip_distance,Fare_amount,Extra,MTA_tax,Tip_amount,Tolls_amount,Ehail_fee,Total_amount,Payment_type,Trip_type\r\n" +
                        "\r\n" +
                        "\r\n" +
                        "2,2014-03-01 00:00:00,2014-03-01 19:18:34,N,1,0,0,-73.872024536132813,40.678714752197266,6,7.02,28.5,0,0.5,0,0,,29,2,1,,\r\n" +
                        "2,2014-03-01 00:00:00,2014-03-01 13:10:37,N,1,0,0,-73.917839050292969,40.757766723632812,1,5.43,23.5,0,0.5,5.88,0,,29.88,1,1,,\r\n" +
                        "2,2014-03-01 00:00:00,2014-03-01 14:36:16,N,1,0,0,-73.882896423339844,40.870456695556641,1,.84,5,0,0.5,0,0,,5.5,1,1,,\r\n" +
                        "2,2014-03-01 00:00:00,2014-03-01 02:51:03,N,1,0,0,0,0,1,8.98,26.5,0.5,0.5,5.4,0,,32.9,1,1,,\r\n" +
                        "2,2014-03-01 00:00:00,2014-03-01 03:13:09,N,1,0,0,0,0,1,.91,5.5,0.5,0.5,0,0,,6.5,2,1,,\r\n" +
                        "2,2014-03-01 00:00:00,2014-03-01 14:12:18,N,1,0,0,0,0,1,2.88,13,0,0.5,2.6,0,,16.1,1,1,,\r\n" +
                        "2,2014-03-01 00:00:00,2014-03-01 19:37:31,N,1,0,0,0,0,1,2.04,9,0,0.5,0,0,,9.5,2,1,,\r\n" +
                        "2,2014-03-01 00:00:00,2014-03-01 08:05:26,N,1,0,0,-73.863983154296875,40.895206451416016,1,7.61,22.5,0,0.5,0,0,,23,2,1,,\r\n" +
                        "2,2014-03-01 00:00:00,2014-03-01 17:02:26,N,1,0,0,0,0,1,3.37,14,0,0.5,7.5,0,,22,1,1,,\r\n" +
                        "2,2014-03-01 00:00:00,2014-03-01 10:45:08,N,1,0,0,-73.98382568359375,40.672164916992187,5,2.98,11,0,0.5,0,0,,11.5,2,1,,\r\n" +
                        "2,2014-03-01 00:00:00,2014-03-01 19:23:12,N,1,0,0,-73.897506713867188,40.856563568115234,1,6.10,21,0,0.5,4.2,0,,25.7,1,1,,\r\n" +
                        "2,2014-03-01 00:00:00,2014-03-01 20:30:34,N,1,0,0,-73.834732055664063,40.769981384277344,1,4.03,13.5,0.5,0.5,0,0,,14.5,2,1,,\r\n" +
                        "2,2014-03-01 00:00:00,2014-03-01 02:11:02,N,1,0,0,-73.962692260742187,40.805278778076172,1,11.02,36.5,0.5,0.5,9.25,0,,46.75,1,1,,\r\n" +
                        "2,2014-03-01 00:00:00,2014-03-01 01:12:02,N,1,0,0,-73.812576293945313,40.72515869140625,1,2.98,11,0.5,0.5,2.3,0,,14.3,1,1,,\r\n" +
                        "2,2014-03-01 00:00:00,2014-03-01 00:11:44,N,1,-73.807571411132813,40.700370788574219,-73.759422302246094,40.704967498779297,1,3.14,12,0.5,0.5,2.5,0,,15.5,1,1,,\r\n" +
                        "2,2014-03-01 00:00:00,2014-03-01 09:35:57,N,1,0,0,-74.008323669433594,40.733074188232422,1,7.41,24,0,0.5,5.87,5.33,,35.7,1,1,,\r\n" +
                        "2,2014-03-01 00:00:00,2014-03-01 20:03:23,N,1,0,0,-73.934471130371094,40.753532409667969,2,1.67,7.5,0,0.5,1.88,0,,9.88,1,1,,\r\n" +
                        "2,2014-03-01 00:00:00,2014-03-01 09:25:16,N,1,0,0,-73.964775085449219,40.713218688964844,6,3.18,13.5,0,0.5,2.7,0,,16.7,1,1,,\r\n" +
                        "2,2014-03-01 00:00:00,2014-03-01 07:19:12,N,1,0,0,0,0,1,7.78,23,0,0.5,0,0,,23.5,1,1,,\r\n" +
                        "2,2014-03-01 00:00:00,2014-03-01 14:30:15,N,1,0,0,-73.793098449707031,40.699207305908203,1,7.05,25.5,0,0.5,0,0,,26,2,1,,\r\n" +
                        "2,2014-03-01 00:00:00,2014-03-01 08:15:29,N,1,0,0,-73.994560241699219,40.738136291503906,1,6.82,21.5,0,0.5,4.3,0,,26.3,1,1,,\r\n" +
                        "2,2014-03-01 00:00:00,2014-03-01 19:50:35,N,1,0,0,-73.856315612792969,40.855121612548828,1,10.09,33.5,0,0.5,0,0,,34,2,1,,\r\n" +
                        "2,2014-03-01 00:00:00,2014-03-01 12:46:27,N,1,0,0,0,0,1,4.18,18,0,0.5,3.6,0,,22.1,1,1,,\r\n" +
                        "2,2014-03-01 00:00:00,2014-03-01 07:49:00,N,1,0,0,-73.9754638671875,40.750938415527344,1,6.29,23,0,0.5,0,0,,23.5,2,1,,\r\n" +
                        "2,2014-03-01 00:00:00,2014-03-01 06:54:37,N,1,0,0,0,0,1,6.40,19.5,0,0.5,0,0,,20,2,1,,\r\n" +
                        "2,2014-03-01 00:00:00,2014-03-01 11:26:06,N,1,0,0,-73.937446594238281,40.758167266845703,2,.00,2.5,0,0.5,0.5,0,,3.5,1,1,,\r\n" +
                        "2,2014-03-01 00:00:00,2014-03-01 19:53:49,N,1,0,0,-73.995964050292969,40.690750122070313,1,1.90,11,0,0.5,1.5,0,,13,1,1,,\r\n" +
                        "2,2014-03-01 00:00:00,2014-03-01 19:31:59,N,3,0,0,0,0,1,.42,21,0,0,0,0,,21,2,1,,\r\n" +
                        "2,2014-03-01 00:00:00,2014-03-01 21:11:09,N,1,0,0,-73.961799621582031,40.713447570800781,2,3.68,13,0.5,0.5,0,0,,14,2,1,,\r\n" +
                        "2,2014-03-01 00:00:00,2014-03-01 09:18:54,N,1,0,0,-73.839179992675781,40.8271484375,1,1.08,5.5,0,0.5,0,0,,6,2,1,,\r\n" +
                        "2,2014-03-01 00:00:00,2014-03-01 21:06:16,N,1,0,0,0,0,1,.02,4,0.5,0.5,0,0,,5,2,1,,\r\n" +
                        "2,2014-03-01 00:00:00,2014-03-01 21:11:52,N,1,0,0,-73.883941650390625,40.741928100585937,1,1.08,6.5,0.5,0.5,0,0,,7.5,2,1,,\r\n" +
                        "2,2014-03-01 00:00:00,2014-03-01 20:12:17,N,1,0,0,-73.860641479492188,40.756160736083984,1,2.01,9.5,0,0.5,2.38,0,,12.38,1,1,,\r\n" +
                        "2,2014-03-01 00:00:01,2014-03-01 00:04:27,N,1,-73.95135498046875,40.809841156005859,-73.937583923339844,40.804347991943359,1,.89,5.5,0.5,0.5,0,0,,6.5,2,1,,\r\n" +
                        "2,2014-03-01 00:00:03,2014-03-01 00:39:11,N,1,-73.95880126953125,40.716785430908203,-73.908256530761719,40.69879150390625,1,7.05,28,0.5,0.5,0,0,,29,2,1,,\r\n" +
                        "1,2014-03-01 00:00:03,2014-03-01 00:14:32,N,1,-73.938880920410156,40.681663513183594,-73.956787109375,40.713565826416016,1,3.30,13.5,0.5,0.5,2.9,0,,17.4,1,,,\r\n" +
                        "2,2014-03-01 00:00:03,2014-03-01 00:08:42,N,1,-73.941375732421875,40.818492889404297,-73.93524169921875,40.796005249023438,1,2.38,10,0.5,0.5,0,0,,11,2,1,,\r\n" +
                        "2,2014-03-01 00:00:05,2014-03-01 00:08:34,N,1,-73.951713562011719,40.714748382568359,-73.954734802246094,40.732883453369141,1,1.45,8,0.5,0.5,0,0,,9,2,1,,\r\n" +
                        "2,2014-03-01 00:00:05,2014-03-01 00:05:14,N,1,-73.904586791992188,40.753456115722656,-73.883033752441406,40.755744934082031,1,1.15,6.5,0.5,0.5,0,0,,7.5,2,1,,\r\n" +
                        "2,2014-03-01 00:00:06,2014-03-01 00:05:50,N,1,-73.917320251464844,40.770088195800781,-73.890525817871094,40.768100738525391,1,1.83,8,0.5,0.5,1.7,0,,10.7,1,1,,\r\n" +
                        "1,2014-03-01 00:00:07,2014-03-01 00:11:19,N,1,-73.964630126953125,40.712295532226563,-73.947219848632813,40.721889495849609,2,1.50,9,0.5,0.5,1,0,,11,1,,,\r\n" +
                        "2,2014-03-01 00:00:07,2014-03-01 00:14:04,N,1,-73.925445556640625,40.761676788330078,-73.876060485839844,40.756378173828125,1,2.81,12,0.5,0.5,0,0,,13,2,1,,\r\n" +
                        "2,2014-03-01 00:00:10,2014-03-01 00:07:49,N,1,-73.920318603515625,40.759616851806641,-73.925506591796875,40.771896362304688,1,1.44,7.5,0.5,0.5,0,0,,8.5,2,1,,\r\n" +
                        "2,2014-03-01 00:00:10,2014-03-01 00:13:21,N,1,-73.947578430175781,40.825412750244141,-73.94903564453125,40.793388366699219,1,3.02,12.5,0.5,0.5,0,0,,13.5,2,1,,\r\n" +
                        "2,2014-03-01 00:00:10,2014-03-01 00:13:15,N,1,-73.957618713378906,40.730094909667969,-73.967720031738281,40.687759399414062,1,3.97,14,0.5,0.5,2.9,0,,17.9,1,1,,\r\n" +
                        "2,2014-03-01 00:00:11,2014-03-01 00:11:25,N,1,-73.950340270996094,40.706771850585938,-73.983001708984375,40.696136474609375,1,2.33,10.5,0.5,0.5,2.2,0,,13.7,1,1,,\r\n" +
                        "1,2014-03-01 00:00:11,2014-03-01 00:05:42,N,1,-73.96142578125,40.675296783447266,-73.956123352050781,40.682975769042969,1,.80,5.5,0.5,0.5,0,0,,6.5,2,,,\r\n" +
                        "2,2014-03-01 00:00:13,2014-03-01 00:26:16,N,1,-73.93438720703125,40.682884216308594,-73.987312316894531,40.724613189697266,1,5.29,21.5,0.5,0.5,4.4,0,,26.9,1,1,,\r\n" +
                        "2,2014-03-01 00:00:13,2014-03-01 00:05:50,N,1,-73.831787109375,40.715095520019531,-73.811759948730469,40.719070434570313,1,1.79,7.5,0.5,0.5,1.6,0,,10.1,1,1,,\r\n" +
                        "1,2014-03-01 00:00:15,2014-03-01 00:37:17,N,1,-73.958778381347656,40.730594635009766,-74.000518798828125,40.752723693847656,1,7.40,29.5,0.5,0.5,7.6,0,,38.1,1,,,\r\n" +
                        "2,2014-03-01 00:00:15,2014-03-01 00:18:48,N,1,-73.944183349609375,40.714580535888672,-73.98779296875,40.732589721679688,1,3.82,16,0.5,0.5,4.95,0,,21.95,1,1,,\r\n" +
                        "2,2014-03-01 00:00:16,2014-03-01 00:04:28,N,1,-73.913551330566406,40.838531494140625,-73.899406433105469,40.838657379150391,1,.94,5.5,0.5,0.5,0,0,,6.5,2,1,,\r\n" +
                        "2,2014-03-01 00:00:16,2014-03-01 00:18:50,N,1,-73.917015075683594,40.761211395263672,-73.850166320800781,40.725177764892578,2,7.17,23,0.5,0.5,0,0,,24,2,1,,\r\n" +
                        "1,2014-03-01 00:00:17,2014-03-01 00:02:34,N,1,-73.956565856933594,40.748039245605469,-73.958755493164063,40.742103576660156,1,.50,3.5,0.5,0.5,0,0,,4.5,2,,,\r\n" +
                        "1,2014-03-01 00:00:18,2014-03-01 00:10:56,N,1,-73.990753173828125,40.692584991455078,-73.942802429199219,40.714881896972656,1,4.10,14,0.5,0.5,0,0,,15,2,,,\r\n" +
                        "1,2014-03-01 00:00:18,2014-03-01 00:03:29,N,1,-73.807746887207031,40.700340270996094,-73.815444946289062,40.695743560791016,1,.70,4.5,0.5,0.5,0,0,,5.5,2,,,\r\n" +
                        "2,2014-03-01 00:00:21,2014-03-01 00:21:36,N,1,-73.957740783691406,40.729896545410156,-73.92779541015625,40.697731018066406,1,3.95,17,0.5,0.5,4.38,0,,22.38,1,1,,\r\n" +
                        "2,2014-03-01 00:00:22,2014-03-01 00:01:53,N,1,-73.94354248046875,40.820354461669922,-73.949432373046875,40.812416076660156,1,.45,3.5,0.5,0.5,0,0,,4.5,2,1,,\r\n" +
                        "1,2014-03-01 00:00:22,2014-03-01 00:07:17,N,1,-73.9451904296875,40.689888000488281,-73.937591552734375,40.680465698242187,1,1.00,6.5,0.5,0.5,0,0,,7.5,2,,,\r\n" +
                        "\r\n" +
                        "------WebKitFormBoundaryOsOAD9cPKyHuxyBV--",
                NetworkFacadeImpl.INSTANCE,
                false,
                1
        );
    }

    @Test
    public void testJsonQueryAndDisconnectWithoutWaitingForResult() throws Exception {
        assertMemoryLeak(() -> {

            final NetworkFacade nf = NetworkFacadeImpl.INSTANCE;
            final String baseDir = temp.getRoot().getAbsolutePath();
            final DefaultHttpServerConfiguration httpConfiguration = createHttpServerConfiguration(nf, baseDir, 128, false, false);
            final WorkerPool workerPool = new WorkerPool(new WorkerPoolConfiguration() {
                @Override
                public int[] getWorkerAffinity() {
                    return new int[]{-1, -1};
                }

                @Override
                public int getWorkerCount() {
                    return 2;
                }

                @Override
                public boolean haltOnError() {
                    return false;
                }
            });
            try (
                    CairoEngine engine = new CairoEngine(new DefaultCairoConfiguration(baseDir));
                    HttpServer httpServer = new HttpServer(httpConfiguration, workerPool, false)
            ) {
                httpServer.bind(new HttpRequestProcessorFactory() {
                    @Override
                    public HttpRequestProcessor newInstance() {
                        return new StaticContentProcessor(httpConfiguration);
                    }

                    @Override
                    public String getUrl() {
                        return HttpServerConfiguration.DEFAULT_PROCESSOR_URL;
                    }
                });

                httpServer.bind(new HttpRequestProcessorFactory() {
                    @Override
                    public HttpRequestProcessor newInstance() {
                        return new JsonQueryProcessor(
                                httpConfiguration.getJsonQueryProcessorConfiguration(),
                                engine,
                                null,
                                workerPool.getWorkerCount()
                        );
                    }

                    @Override
                    public String getUrl() {
                        return "/query";
                    }
                });

                workerPool.start(LOG);

                try {
                    // create table with all column types
                    CairoTestUtils.createTestTable(
                            engine.getConfiguration(),
                            30,
                            new Rnd(),
                            new TestRecord.ArrayBinarySequence());

                    // send multipart request to server
                    final String request = "GET /query?query=x HTTP/1.1\r\n" +
                            "Host: localhost:9001\r\n" +
                            "Connection: keep-alive\r\n" +
                            "Cache-Control: max-age=0\r\n" +
                            "Upgrade-Insecure-Requests: 1\r\n" +
                            "User-Agent: Mozilla/5.0 (Windows NT 10.0; Win64; x64) AppleWebKit/537.36 (KHTML, like Gecko) Chrome/74.0.3729.169 Safari/537.36\r\n" +
                            "Accept: text/html,application/xhtml+xml,application/xml;q=0.9,image/webp,image/apng,*/*;q=0.8,application/signed-exchange;v=b3\r\n" +
                            "Accept-Encoding: gzip, deflate, br\r\n" +
                            "Accept-Language: en-GB,en-US;q=0.9,en;q=0.8\r\n" +
                            "\r\n";

                    String expectedResponse = "HTTP/1.1 200 OK\r\n" +
                            "Server: questDB/1.0\r\n" +
                            "Date: Thu, 1 Jan 1970 00:00:00 GMT\r\n" +
                            "Transfer-Encoding: chunked\r\n" +
                            "Content-Type: application/json; charset=utf-8\r\n" +
                            "Keep-Alive: timeout=5, max=10000\r\n" +
                            "\r\n" +
                            "68\r\n" +
                            "{\"query\":\"x\",\"columns\":[{\"name\":\"a\",\"type\":\"BYTE\"},{\"name\":\"b\",\"type\":\"SHORT\"},{\"name\":\"c\",\"type\":\"INT\"}\r\n" +
                            "72\r\n" +
                            ",{\"name\":\"d\",\"type\":\"LONG\"},{\"name\":\"e\",\"type\":\"DATE\"},{\"name\":\"f\",\"type\":\"TIMESTAMP\"},{\"name\":\"g\",\"type\":\"FLOAT\"}\r\n" +
                            "75\r\n" +
                            ",{\"name\":\"h\",\"type\":\"DOUBLE\"},{\"name\":\"i\",\"type\":\"STRING\"},{\"name\":\"j\",\"type\":\"SYMBOL\"},{\"name\":\"k\",\"type\":\"BOOLEAN\"}\r\n" +
                            "73\r\n" +
                            ",{\"name\":\"l\",\"type\":\"BINARY\"}],\"dataset\":[[80,24814,-727724771,8920866532787660373,\"-169665660-01-09T01:58:28.119Z\"\r\n" +
                            "70\r\n" +
                            ",\"-51129-02-11T06:38:29.397464Z\",null,null,\"EHNRX\",\"ZSX\",false,[]],[30,32312,-303295973,6854658259142399220,null\r\n" +
                            "6d\r\n" +
                            ",\"273652-10-24T01:16:04.499209Z\",0.38179755,0.9687423276940171,\"EDRQQ\",\"LOF\",false,[]],[-79,-21442,1985398001\r\n" +
                            "7f\r\n" +
                            ",7522482991756933150,\"279864478-12-31T01:58:35.932Z\",\"20093-07-24T16:56:53.198086Z\",null,0.05384400312338511,\"HVUVS\",\"OTS\",true\r\n" +
                            "80\r\n" +
                            ",[]],[70,-29572,-1966408995,-2406077911451945242,null,\"-254163-09-17T05:33:54.251307Z\",0.81233966,null,\"IKJSM\",\"SUQ\",false,[]],[\r\n" +
                            "74\r\n" +
                            "-97,15913,2011884585,4641238585508069993,\"-277437004-09-03T08:55:41.803Z\",\"186548-11-05T05:57:55.827139Z\",0.89989215\r\n" +
                            "80\r\n" +
                            ",0.6583311519893554,\"ZIMNZ\",\"RMF\",false,[]],[-9,5991,-907794648,null,null,null,0.13264287,null,\"OHNZH\",null,false,[]],[-94,30598\r\n" +
                            "75\r\n" +
                            ",-1510166985,6056145309392106540,null,null,0.54669005,null,\"MZVQE\",\"NDC\",true,[]],[-97,-11913,null,750145151786158348\r\n" +
                            "80\r\n" +
                            ",\"-144112168-08-02T20:50:38.542Z\",\"-279681-08-19T06:26:33.186955Z\",0.8977236,0.5691053034055052,\"WIFFL\",\"BRO\",false,[]],[58,7132\r\n" +
                            "7e\r\n" +
                            ",null,6793615437970356479,\"63572238-04-24T11:00:13.287Z\",\"171291-08-24T10:16:32.229138Z\",null,0.7215959171612961,\"KWZLU\",\"GXH\"\r\n" +
                            "72\r\n" +
                            ",false,[]],[37,7618,null,-9219078548506735248,\"286623354-12-11T19:15:45.735Z\",\"197633-02-20T09:12:49.579955Z\",null\r\n" +
                            "63\r\n" +
                            ",0.8001632261203552,null,\"KFM\",false,[]],[109,-8207,-485549586,null,\"278802275-11-05T23:22:18.593Z\"\r\n" +
                            "6d\r\n" +
                            ",\"122137-10-05T20:22:21.831563Z\",0.5780819,0.18586435581637295,\"DYOPH\",\"IMY\",false,[]],[-44,21057,-1604266757\r\n" +
                            "7a\r\n" +
                            ",4598876523645326656,null,\"204480-04-27T20:21:01.380246Z\",0.19736767,0.11591855759299885,\"DMIGQ\",\"VKH\",false,[]],[17,23522\r\n" +
                            "7e\r\n" +
                            ",-861621212,-6446120489339099836,null,\"79287-08-03T02:05:46.962686Z\",0.4349324,0.11296257318851766,\"CGFNW\",null,true,[]],[-104\r\n" +
                            "6d\r\n" +
                            ",12160,1772084256,-5828188148408093893,\"-270365729-01-24T04:33:47.165Z\",\"-252298-10-09T07:11:36.011048Z\",null\r\n" +
                            "73\r\n" +
                            ",0.5764439692141042,\"BQQEM\",null,false,[]],[-99,-7837,-159178348,null,\"81404961-06-19T18:10:11.037Z\",null,0.5598187\r\n" +
                            "73\r\n" +
                            ",0.5900836401674938,null,\"HPZ\",true,[]],[-127,5343,-238129044,-8851773155849999621,\"-152632412-11-30T22:15:09.334Z\"\r\n" +
                            "73\r\n" +
                            ",\"-90192-03-24T17:45:15.784841Z\",0.7806183,null,\"CLNXF\",\"UWP\",false,[]],[-59,-10912,1665107665,-8306574409611146484\r\n" +
                            "78\r\n" +
                            ",\"-243146933-02-10T16:15:15.931Z\",\"-109765-04-18T07:45:05.739795Z\",0.52387,null,\"NIJEE\",\"RUG\",true,[]],[69,4771,21764960\r\n" +
                            "7b\r\n" +
                            ",-5708280760166173503,null,\"-248236-04-27T14:06:03.509521Z\",0.77833515,0.533524384058538,\"VOCUG\",\"UNE\",false,[]],[56,-17784\r\n" +
                            "69\r\n" +
                            ",null,5637967617527425113,null,null,null,0.5815065874358148,null,\"EVQ\",true,[]],[58,29019,-416467698,null\r\n" +
                            "7b\r\n" +
                            ",\"-175203601-12-02T01:02:02.378Z\",\"201101-10-20T07:35:25.133598Z\",null,0.7430101994511517,\"DXCBJ\",null,true,[]],[-11,-23214\r\n" +
                            "80\r\n" +
                            ",1210163254,-7888017038009650608,\"152525393-08-28T08:19:48.512Z\",\"216070-11-17T13:37:58.936720Z\",null,null,\"JJILL\",\"YMI\",true,[]\r\n" +
                            "7d\r\n" +
                            "],[-69,-29912,217564476,null,\"-102483035-11-11T09:07:30.782Z\",\"-196714-09-04T03:57:56.227221Z\",0.08039439,0.18684267640195917\r\n" +
                            "61\r\n" +
                            ",\"EUKWM\",\"NZZ\",true,[]],[4,19590,-1505690678,6904166490726350488,\"-218006330-04-21T14:18:39.081Z\"\r\n" +
                            "6d\r\n" +
                            ",\"283032-05-21T12:20:14.632027Z\",0.23285526,0.22122747948030208,\"NSSTC\",\"ZUP\",false,[]],[-111,-6531,342159453\r\n" +
                            "80\r\n" +
                            ",8456443351018554474,\"197601854-07-22T06:29:36.718Z\",\"-180434-06-04T17:16:49.501207Z\",0.7910659,0.7128505998532723,\"YQPZG\",\"ZNY\"\r\n" +
                            "80\r\n" +
                            ",true,[]],[106,32411,-1426419269,-2990992799558673548,\"261692520-06-19T20:19:43.556Z\",null,0.8377384,0.02633639777833019,\"GENFE\"\r\n" +
                            "7f\r\n" +
                            ",\"WWR\",false,[]],[-125,25715,null,null,\"-113894547-06-20T07:24:13.689Z\",null,0.7417434,0.6288088087840823,\"IJZZY\",null,true,[]]\r\n" +
                            "75\r\n" +
                            ",[96,-13602,1350628163,null,\"257134407-03-20T11:25:44.819Z\",null,0.7360581,null,\"LGYDO\",\"NLI\",true,[]],[-64,8270,null\r\n" +
                            "80\r\n" +
                            ",-5695137753964242205,\"289246073-05-28T15:10:38.644Z\",\"-220112-01-30T11:56:06.194709Z\",0.938019,null,\"GHLXG\",\"MDJ\",true,[]],[-76\r\n" +
                            "7d\r\n" +
                            ",12479,null,-4034810129069646757,\"123619904-08-31T19:44:11.844Z\",\"267826-03-17T13:36:32.811014Z\",0.8463546,null,\"PFOYM\",\"WDS\"\r\n" +
                            "76\r\n" +
                            ",true,[]],[100,24045,-2102123220,-7175695171900374773,\"-242871073-08-17T14:45:16.399Z\",\"125517-01-13T08:03:16.581566Z\"\r\n" +
                            "44\r\n" +
                            ",0.20179749,0.42934437054513563,\"USIMY\",\"XUU\",false,[]]],\"count\":31}\r\n" +
                            "00\r\n" +
                            "\r\n";

                    sendAndReceive(nf, request, expectedResponse, 10, 100L, false);
                } finally {
                    workerPool.halt();
                }
            }
        });
    }

    @Test
    public void testJsonQueryBadUtf8() throws Exception {
        testJsonQuery(
                20,
                "GET /query?query=�������&limit=10 HTTP/1.1\r\n" +
                        "Host: localhost:9001\r\n" +
                        "Connection: keep-alive\r\n" +
                        "Cache-Control: max-age=0\r\n" +
                        "Upgrade-Insecure-Requests: 1\r\n" +
                        "User-Agent: Mozilla/5.0 (Windows NT 10.0; Win64; x64) AppleWebKit/537.36 (KHTML, like Gecko) Chrome/74.0.3729.169 Safari/537.36\r\n" +
                        "Accept: text/html,application/xhtml+xml,application/xml;q=0.9,image/webp,image/apng,*/*;q=0.8,application/signed-exchange;v=b3\r\n" +
                        "Accept-Encoding: gzip, deflate, br\r\n" +
                        "Accept-Language: en-GB,en-US;q=0.9,en;q=0.8\r\n" +
                        "\r\n",
                "HTTP/1.1 200 OK\r\n" +
                        "Server: questDB/1.0\r\n" +
                        "Date: Thu, 1 Jan 1970 00:00:00 GMT\r\n" +
                        "Transfer-Encoding: chunked\r\n" +
                        "Content-Type: application/json; charset=utf-8\r\n" +
                        "Keep-Alive: timeout=5, max=10000\r\n" +
                        "\r\n" +
                        "58\r\n" +
                        "{\"query\":\"�������\",\"error\":\"Bad UTF8 encoding in query text\",\"position\":0}\r\n" +
                        "00\r\n" +
                        "\r\n"
        );
    }

    @Test
    public void testJsonQueryBottomLimit() throws Exception {
        testJsonQuery(
                20,
                "GET /query?query=x&limit=10,25 HTTP/1.1\r\n" +
                        "Host: localhost:9001\r\n" +
                        "Connection: keep-alive\r\n" +
                        "Cache-Control: max-age=0\r\n" +
                        "Upgrade-Insecure-Requests: 1\r\n" +
                        "User-Agent: Mozilla/5.0 (Windows NT 10.0; Win64; x64) AppleWebKit/537.36 (KHTML, like Gecko) Chrome/74.0.3729.169 Safari/537.36\r\n" +
                        "Accept: text/html,application/xhtml+xml,application/xml;q=0.9,image/webp,image/apng,*/*;q=0.8,application/signed-exchange;v=b3\r\n" +
                        "Accept-Encoding: gzip, deflate, br\r\n" +
                        "Accept-Language: en-GB,en-US;q=0.9,en;q=0.8\r\n" +
                        "\r\n",
                "HTTP/1.1 200 OK\r\n" +
                        "Server: questDB/1.0\r\n" +
                        "Date: Thu, 1 Jan 1970 00:00:00 GMT\r\n" +
                        "Transfer-Encoding: chunked\r\n" +
                        "Content-Type: application/json; charset=utf-8\r\n" +
                        "Keep-Alive: timeout=5, max=10000\r\n" +
                        "\r\n" +
                        "0746\r\n" +
                        "{\"query\":\"x\",\"columns\":[{\"name\":\"a\",\"type\":\"BYTE\"},{\"name\":\"b\",\"type\":\"SHORT\"},{\"name\":\"c\",\"type\":\"INT\"},{\"name\":\"d\",\"type\":\"LONG\"},{\"name\":\"e\",\"type\":\"DATE\"},{\"name\":\"f\",\"type\":\"TIMESTAMP\"},{\"name\":\"g\",\"type\":\"FLOAT\"},{\"name\":\"h\",\"type\":\"DOUBLE\"},{\"name\":\"i\",\"type\":\"STRING\"},{\"name\":\"j\",\"type\":\"SYMBOL\"},{\"name\":\"k\",\"type\":\"BOOLEAN\"},{\"name\":\"l\",\"type\":\"BINARY\"}],\"dataset\":[[37,7618,null,-9219078548506735248,\"286623354-12-11T19:15:45.735Z\",\"197633-02-20T09:12:49.579955Z\",null,0.8001632261203552,null,\"KFM\",false,[]],[109,-8207,-485549586,null,\"278802275-11-05T23:22:18.593Z\",\"122137-10-05T20:22:21.831563Z\",0.5780819,0.18586435581637295,\"DYOPH\",\"IMY\",false,[]],[-44,21057,-1604266757,4598876523645326656,null,\"204480-04-27T20:21:01.380246Z\",0.19736767,0.11591855759299885,\"DMIGQ\",\"VKH\",false,[]],[17,23522,-861621212,-6446120489339099836,null,\"79287-08-03T02:05:46.962686Z\",0.4349324,0.11296257318851766,\"CGFNW\",null,true,[]],[-104,12160,1772084256,-5828188148408093893,\"-270365729-01-24T04:33:47.165Z\",\"-252298-10-09T07:11:36.011048Z\",null,0.5764439692141042,\"BQQEM\",null,false,[]],[-99,-7837,-159178348,null,\"81404961-06-19T18:10:11.037Z\",null,0.5598187,0.5900836401674938,null,\"HPZ\",true,[]],[-127,5343,-238129044,-8851773155849999621,\"-152632412-11-30T22:15:09.334Z\",\"-90192-03-24T17:45:15.784841Z\",0.7806183,null,\"CLNXF\",\"UWP\",false,[]],[-59,-10912,1665107665,-8306574409611146484,\"-243146933-02-10T16:15:15.931Z\",\"-109765-04-18T07:45:05.739795Z\",0.52387,null,\"NIJEE\",\"RUG\",true,[]],[69,4771,21764960,-5708280760166173503,null,\"-248236-04-27T14:06:03.509521Z\",0.77833515,0.533524384058538,\"VOCUG\",\"UNE\",false,[]],[56,-17784,null,5637967617527425113,null,null,null,0.5815065874358148,null,\"EVQ\",true,[]],[58,29019,-416467698,null,\"-175203601-12-02T01:02:02.378Z\",\"201101-10-20T07:35:25.133598Z\",null,0.7430101994511517,\"DXCBJ\",null,true,[]]],\"count\":20}\r\n" +
                        "00\r\n" +
                        "\r\n"
        );
    }

    @Test
    public void testJsonQueryCreateInsertStringifiedJson() throws Exception {
        testJsonQuery0(1, engine -> {
            // create table
            sendAndReceive(
                    NetworkFacadeImpl.INSTANCE,
                    "GET /query?limit=0%2C1000&count=true&src=con&query=%0D%0Acreate%20table%20data(s%20string)&timings=true HTTP/1.1\r\n" +
                            "Host: 127.0.0.1:9000\r\n" +
                            "Connection: keep-alive\r\n" +
                            "User-Agent: Mozilla/5.0 (Windows NT 10.0; Win64; x64) AppleWebKit/537.36 (KHTML, like Gecko) Chrome/86.0.4240.75 Safari/537.36\r\n" +
                            "Accept: */*\r\n" +
                            "Sec-Fetch-Site: same-origin\r\n" +
                            "Sec-Fetch-Mode: cors\r\n" +
                            "Sec-Fetch-Dest: empty\r\n" +
                            "Referer: http://127.0.0.1:9000/\r\n" +
                            "Accept-Encoding: gzip, deflate, br\n" +
                            "Accept-Language: en-GB,en-US;q=0.9,en;q=0.8\r\n" +
                            "\r\n",
                    "HTTP/1.1 200 OK\r\n" +
                            "Server: questDB/1.0\r\n" +
                            "Date: Thu, 1 Jan 1970 00:00:00 GMT\r\n" +
                            "Transfer-Encoding: chunked\r\n" +
                            "Content-Type: application/json; charset=utf-8\r\n" +
                            "Keep-Alive: timeout=5, max=10000\r\n" +
                            "\r\n" +
                            "0c\r\n" +
                            "{\"ddl\":\"OK\"}\r\n" +
                            "00\r\n" +
                            "\r\n",
                    1,
                    0,
                    false
            );

            // insert one record
            sendAndReceive(
                    NetworkFacadeImpl.INSTANCE,
                    "GET /query?limit=0%2C1000&count=true&src=con&query=%0D%0A%0D%0Ainsert%20into%20data%20values%20(%27%7B%20title%3A%20%5C%22Title%5C%22%7D%27)&timings=true HTTP/1.1\r\n" +
                            "Host: 127.0.0.1:9000\r\n" +
                            "Connection: keep-alive\r\n" +
                            "User-Agent: Mozilla/5.0 (Windows NT 10.0; Win64; x64) AppleWebKit/537.36 (KHTML, like Gecko) Chrome/86.0.4240.75 Safari/537.36\r\n" +
                            "Accept: */*\r\n" +
                            "Sec-Fetch-Site: same-origin\r\n" +
                            "Sec-Fetch-Mode: cors\r\n" +
                            "Sec-Fetch-Dest: empty\r\n" +
                            "Referer: http://127.0.0.1:9000/\r\n" +
                            "Accept-Encoding: gzip, deflate, br\r\n" +
                            "Accept-Language: en-GB,en-US;q=0.9,en;q=0.8\r\n" +
                            "\r\n",
                    "HTTP/1.1 200 OK\r\n" +
                            "Server: questDB/1.0\r\n" +
                            "Date: Thu, 1 Jan 1970 00:00:00 GMT\r\n" +
                            "Transfer-Encoding: chunked\r\n" +
                            "Content-Type: application/json; charset=utf-8\r\n" +
                            "Keep-Alive: timeout=5, max=10000\r\n" +
                            "\r\n" +
                            "0c\r\n" +
                            "{\"ddl\":\"OK\"}\r\n" +
                            "00\r\n" +
                            "\r\n",
                    1,
                    0,
                    false
            );

            // check if we have one record
            sendAndReceive(
                    NetworkFacadeImpl.INSTANCE,
                    "GET /query?limit=0%2C1000&count=true&src=con&query=data&timings=false HTTP/1.1\r\n" +
                            "Host: 127.0.0.1:9000\r\n" +
                            "Connection: keep-alive\r\n" +
                            "User-Agent: Mozilla/5.0 (Windows NT 10.0; Win64; x64) AppleWebKit/537.36 (KHTML, like Gecko) Chrome/86.0.4240.75 Safari/537.36\r\n" +
                            "Accept: */*\r\n" +
                            "Sec-Fetch-Site: same-origin\r\n" +
                            "Sec-Fetch-Mode: cors\r\n" +
                            "Sec-Fetch-Dest: empty\r\n" +
                            "Referer: http://127.0.0.1:9000/\r\n" +
                            "Accept-Encoding: gzip, deflate, br\r\n" +
                            "Accept-Language: en-GB,en-US;q=0.9,en;q=0.8\r\n" +
                            "\r\n",
                    "HTTP/1.1 200 OK\r\n" +
                            "Server: questDB/1.0\r\n" +
                            "Date: Thu, 1 Jan 1970 00:00:00 GMT\r\n" +
                            "Transfer-Encoding: chunked\r\n" +
                            "Content-Type: application/json; charset=utf-8\r\n" +
                            "Keep-Alive: timeout=5, max=10000\r\n" +
                            "\r\n" +
                            "6b\r\n" +
                            "{\"query\":\"data\",\"columns\":[{\"name\":\"s\",\"type\":\"STRING\"}],\"dataset\":[[\"{ title: \\\\\\\"Title\\\\\\\"}\"]],\"count\":1}\r\n" +
                            "00\r\n" +
                            "\r\n",
                    1,
                    0,
                    false
            );
        }, false);
    }

    @Test
    public void testJsonQueryCreateInsertTruncateAndDrop() throws Exception {
        testJsonQuery0(1, engine -> {

            // create table
            sendAndReceive(
                    NetworkFacadeImpl.INSTANCE,
                    "GET /query?query=%0A%0A%0Acreate+table+balances_x+(%0A%09cust_id+int%2C+%0A%09balance_ccy+symbol%2C+%0A%09balance+double%2C+%0A%09status+byte%2C+%0A%09timestamp+timestamp%0A)&limit=0%2C1000&count=true HTTP/1.1\r\n" +
                            "Host: localhost:9000\r\n" +
                            "Connection: keep-alive\r\n" +
                            "Accept: */*\r\n" +
                            "X-Requested-With: XMLHttpRequest\r\n" +
                            "User-Agent: Mozilla/5.0 (Windows NT 10.0; Win64; x64) AppleWebKit/537.36 (KHTML, like Gecko) Chrome/78.0.3904.87 Safari/537.36\r\n" +
                            "Sec-Fetch-Site: same-origin\r\n" +
                            "Sec-Fetch-Mode: cors\r\n" +
                            "Referer: http://localhost:9000/index.html\r\n" +
                            "Accept-Encoding: gzip, deflate, br\r\n" +
                            "Accept-Language: en-GB,en-US;q=0.9,en;q=0.8\r\n" +
                            "\r\n",
                    "HTTP/1.1 200 OK\r\n" +
                            "Server: questDB/1.0\r\n" +
                            "Date: Thu, 1 Jan 1970 00:00:00 GMT\r\n" +
                            "Transfer-Encoding: chunked\r\n" +
                            "Content-Type: application/json; charset=utf-8\r\n" +
                            "Keep-Alive: timeout=5, max=10000\r\n" +
                            "\r\n" +
                            "0c\r\n" +
                            "{\"ddl\":\"OK\"}\r\n" +
                            "00\r\n" +
                            "\r\n",
                    1,
                    0,
                    false
            );

            // insert one record
            sendAndReceive(
                    NetworkFacadeImpl.INSTANCE,
                    "GET /query?query=%0A%0Ainsert+into+balances_x+(cust_id%2C+balance_ccy%2C+balance%2C+timestamp)+values+(1%2C+%27USD%27%2C+1500.00%2C+6000000001)&limit=0%2C1000&count=true HTTP/1.1\r\n" +
                            "Host: localhost:9000\r\n" +
                            "Connection: keep-alive\r\n" +
                            "Accept: */*\r\n" +
                            "X-Requested-With: XMLHttpRequest\r\n" +
                            "User-Agent: Mozilla/5.0 (Windows NT 10.0; Win64; x64) AppleWebKit/537.36 (KHTML, like Gecko) Chrome/78.0.3904.87 Safari/537.36\r\n" +
                            "Sec-Fetch-Site: same-origin\r\n" +
                            "Sec-Fetch-Mode: cors\r\n" +
                            "Referer: http://localhost:9000/index.html\r\n" +
                            "Accept-Encoding: gzip, deflate, br\r\n" +
                            "Accept-Language: en-GB,en-US;q=0.9,en;q=0.8\r\n" +
                            "\r\n",
                    "HTTP/1.1 200 OK\r\n" +
                            "Server: questDB/1.0\r\n" +
                            "Date: Thu, 1 Jan 1970 00:00:00 GMT\r\n" +
                            "Transfer-Encoding: chunked\r\n" +
                            "Content-Type: application/json; charset=utf-8\r\n" +
                            "Keep-Alive: timeout=5, max=10000\r\n" +
                            "\r\n" +
                            "0c\r\n" +
                            "{\"ddl\":\"OK\"}\r\n" +
                            "00\r\n" +
                            "\r\n",
                    1,
                    0,
                    false
            );

            // check if we have one record
            sendAndReceive(
                    NetworkFacadeImpl.INSTANCE,
                    "GET /query?query=%0A%0Aselect+*+from+balances_x+latest+by+cust_id%2C+balance_ccy&limit=0%2C1000&count=true HTTP/1.1\r\n" +
                            "Host: localhost:9000\r\n" +
                            "Connection: keep-alive\r\n" +
                            "Accept: */*\r\n" +
                            "X-Requested-With: XMLHttpRequest\r\n" +
                            "User-Agent: Mozilla/5.0 (Windows NT 10.0; Win64; x64) AppleWebKit/537.36 (KHTML, like Gecko) Chrome/78.0.3904.87 Safari/537.36\r\n" +
                            "Sec-Fetch-Site: same-origin\r\n" +
                            "Sec-Fetch-Mode: cors\r\n" +
                            "Referer: http://localhost:9000/index.html\r\n" +
                            "Accept-Encoding: gzip, deflate, br\r\n" +
                            "Accept-Language: en-GB,en-US;q=0.9,en;q=0.8\r\n" +
                            "\r\n",
                    "HTTP/1.1 200 OK\r\n" +
                            "Server: questDB/1.0\r\n" +
                            "Date: Thu, 1 Jan 1970 00:00:00 GMT\r\n" +
                            "Transfer-Encoding: chunked\r\n" +
                            "Content-Type: application/json; charset=utf-8\r\n" +
                            "Keep-Alive: timeout=5, max=10000\r\n" +
                            "\r\n" +
                            "014c\r\n" +
                            "{\"query\":\"\\n\\nselect * from balances_x latest by cust_id, balance_ccy\",\"columns\":[{\"name\":\"cust_id\",\"type\":\"INT\"},{\"name\":\"balance_ccy\",\"type\":\"SYMBOL\"},{\"name\":\"balance\",\"type\":\"DOUBLE\"},{\"name\":\"status\",\"type\":\"BYTE\"},{\"name\":\"timestamp\",\"type\":\"TIMESTAMP\"}],\"dataset\":[[1,\"USD\",1500.0,0,\"1970-01-01T01:40:00.000001Z\"]],\"count\":1}\r\n" +
                            "00\r\n" +
                            "\r\n",
                    1,
                    0,
                    false
            );

            // truncate table
            sendAndReceive(
                    NetworkFacadeImpl.INSTANCE,
                    "GET /query?query=%0A%0Atruncate+table+balances_x&limit=0%2C1000&count=true HTTP/1.1\r\n" +
                            "Host: localhost:9000\r\n" +
                            "Connection: keep-alive\r\n" +
                            "Accept: */*\r\n" +
                            "X-Requested-With: XMLHttpRequest\r\n" +
                            "User-Agent: Mozilla/5.0 (Windows NT 10.0; Win64; x64) AppleWebKit/537.36 (KHTML, like Gecko) Chrome/78.0.3904.87 Safari/537.36\r\n" +
                            "Sec-Fetch-Site: same-origin\r\n" +
                            "Sec-Fetch-Mode: cors\r\n" +
                            "Referer: http://localhost:9000/index.html\r\n" +
                            "Accept-Encoding: gzip, deflate, br\r\n" +
                            "Accept-Language: en-GB,en-US;q=0.9,en;q=0.8\r\n" +
                            "\r\n",
                    "HTTP/1.1 200 OK\r\n" +
                            "Server: questDB/1.0\r\n" +
                            "Date: Thu, 1 Jan 1970 00:00:00 GMT\r\n" +
                            "Transfer-Encoding: chunked\r\n" +
                            "Content-Type: application/json; charset=utf-8\r\n" +
                            "Keep-Alive: timeout=5, max=10000\r\n" +
                            "\r\n" +
                            "0c\r\n" +
                            "{\"ddl\":\"OK\"}\r\n" +
                            "00\r\n" +
                            "\r\n",
                    1,
                    0,
                    false
            );

            // select again expecting only metadata
            sendAndReceive(
                    NetworkFacadeImpl.INSTANCE,
                    "GET /query?query=%0A%0Aselect+*+from+balances_x+latest+by+cust_id%2C+balance_ccy&limit=0%2C1000&count=true HTTP/1.1\r\n" +
                            "Host: localhost:9000\r\n" +
                            "Connection: keep-alive\r\n" +
                            "Accept: */*\r\n" +
                            "X-Requested-With: XMLHttpRequest\r\n" +
                            "User-Agent: Mozilla/5.0 (Windows NT 10.0; Win64; x64) AppleWebKit/537.36 (KHTML, like Gecko) Chrome/78.0.3904.87 Safari/537.36\r\n" +
                            "Sec-Fetch-Site: same-origin\r\n" +
                            "Sec-Fetch-Mode: cors\r\n" +
                            "Referer: http://localhost:9000/index.html\r\n" +
                            "Accept-Encoding: gzip, deflate, br\r\n" +
                            "Accept-Language: en-GB,en-US;q=0.9,en;q=0.8\r\n" +
                            "\r\n",
                    "HTTP/1.1 200 OK\r\n" +
                            "Server: questDB/1.0\r\n" +
                            "Date: Thu, 1 Jan 1970 00:00:00 GMT\r\n" +
                            "Transfer-Encoding: chunked\r\n" +
                            "Content-Type: application/json; charset=utf-8\r\n" +
                            "Keep-Alive: timeout=5, max=10000\r\n" +
                            "\r\n" +
                            "011c\r\n" +
                            "{\"query\":\"\\n\\nselect * from balances_x latest by cust_id, balance_ccy\",\"columns\":[{\"name\":\"cust_id\",\"type\":\"INT\"},{\"name\":\"balance_ccy\",\"type\":\"SYMBOL\"},{\"name\":\"balance\",\"type\":\"DOUBLE\"},{\"name\":\"status\",\"type\":\"BYTE\"},{\"name\":\"timestamp\",\"type\":\"TIMESTAMP\"}],\"dataset\":[],\"count\":0}\r\n" +
                            "00\r\n" +
                            "\r\n",
                    1,
                    0,
                    false
            );
        }, false);
    }

    @Test
    public void testJsonQueryCreateTable() throws Exception {
        testJsonQuery(
                20,
                "GET /query?query=%0A%0A%0Acreate+table+balances_x+(%0A%09cust_id+int%2C+%0A%09balance_ccy+symbol%2C+%0A%09balance+double%2C+%0A%09status+byte%2C+%0A%09timestamp+timestamp%0A)&limit=0%2C1000&count=true HTTP/1.1\r\n" +
                        "Host: localhost:9000\r\n" +
                        "Connection: keep-alive\r\n" +
                        "Accept: */*\r\n" +
                        "X-Requested-With: XMLHttpRequest\r\n" +
                        "User-Agent: Mozilla/5.0 (Windows NT 10.0; Win64; x64) AppleWebKit/537.36 (KHTML, like Gecko) Chrome/78.0.3904.87 Safari/537.36\r\n" +
                        "Sec-Fetch-Site: same-origin\r\n" +
                        "Sec-Fetch-Mode: cors\r\n" +
                        "Referer: http://localhost:9000/index.html\r\n" +
                        "Accept-Encoding: gzip, deflate, br\r\n" +
                        "Accept-Language: en-GB,en-US;q=0.9,en;q=0.8\r\n" +
                        "\r\n",
                "HTTP/1.1 200 OK\r\n" +
                        "Server: questDB/1.0\r\n" +
                        "Date: Thu, 1 Jan 1970 00:00:00 GMT\r\n" +
                        "Transfer-Encoding: chunked\r\n" +
                        "Content-Type: application/json; charset=utf-8\r\n" +
                        "Keep-Alive: timeout=5, max=10000\r\n" +
                        "\r\n" +
                        "0c\r\n" +
                        "{\"ddl\":\"OK\"}\r\n" +
                        "00\r\n" +
                        "\r\n",
                1
        );
    }

    @Test
    public void testJsonQueryDataError() throws Exception {
        assertMemoryLeak(() -> {
            final String baseDir = temp.getRoot().getAbsolutePath();
            final DefaultHttpServerConfiguration httpConfiguration = createHttpServerConfiguration(baseDir, false, false);
            final WorkerPool workerPool = new WorkerPool(new WorkerPoolConfiguration() {
                @Override
                public int[] getWorkerAffinity() {
                    return new int[]{-1};
                }

                @Override
                public int getWorkerCount() {
                    return 1;
                }

                @Override
                public boolean haltOnError() {
                    return false;
                }
            });

            try (
                    CairoEngine engine = new CairoEngine(new DefaultCairoConfiguration(baseDir));
                    HttpServer httpServer = new HttpServer(httpConfiguration, workerPool, false)
            ) {
                httpServer.bind(new HttpRequestProcessorFactory() {
                    @Override
                    public HttpRequestProcessor newInstance() {
                        return new StaticContentProcessor(httpConfiguration);
                    }

                    @Override
                    public String getUrl() {
                        return HttpServerConfiguration.DEFAULT_PROCESSOR_URL;
                    }
                });

                httpServer.bind(new HttpRequestProcessorFactory() {
                    @Override
                    public HttpRequestProcessor newInstance() {
                        return new JsonQueryProcessor(
                                httpConfiguration.getJsonQueryProcessorConfiguration(),
                                engine,
                                null,
                                workerPool.getWorkerCount()
                        );
                    }

                    @Override
                    public String getUrl() {
                        return "/query";
                    }
                });

                workerPool.start(LOG);

                try {

                    // send multipart request to server
                    final String request = "GET /query?limit=0%2C1000&count=true&src=con&query=select%20npe()%20from%20long_sequence(1)&timings=true HTTP/1.1\r\n" +
                            "Host: localhost:9000\r\n" +
                            "Connection: keep-alive\r\n" +
                            "User-Agent: Mozilla/5.0 (Windows NT 10.0; Win64; x64) AppleWebKit/537.36 (KHTML, like Gecko) Chrome/83.0.4103.97 Safari/537.36\r\n" +
                            "Accept: */*\r\n" +
                            "Sec-Fetch-Site: same-origin\r\n" +
                            "Sec-Fetch-Mode: cors\r\n" +
                            "Sec-Fetch-Dest: empty\r\n" +
                            "Referer: http://localhost:9000/index.html\r\n" +
                            "Accept-Encoding: gzip, deflate, br\r\n" +
                            "Accept-Language: en-GB,en-US;q=0.9,en;q=0.8\r\n" +
                            "Cookie: _ga=GA1.1.2124932001.1573824669; _hjid=f2db90b2-18cf-4956-8870-fcdcde56f3ca; _hjIncludedInSample=1; _gid=GA1.1.697400188.1591597903\r\n" +
                            "\r\n";

                    long fd = NetworkFacadeImpl.INSTANCE.socketTcp(true);
                    try {
                        long sockAddr = NetworkFacadeImpl.INSTANCE.sockaddr("127.0.0.1", 9001);
                        try {
                            Assert.assertTrue(fd > -1);
                            Assert.assertEquals(0, NetworkFacadeImpl.INSTANCE.connect(fd, sockAddr));
                            Assert.assertEquals(0, NetworkFacadeImpl.INSTANCE.setTcpNoDelay(fd, true));

                            final int len = request.length() * 2;
                            long ptr = Unsafe.malloc(len);
                            try {
                                int sent = 0;
                                int reqLen = request.length();
                                Chars.asciiStrCpy(request, reqLen, ptr);
                                while (sent < reqLen) {
                                    int n = NetworkFacadeImpl.INSTANCE.send(fd, ptr + sent, reqLen - sent);
                                    Assert.assertTrue(n > -1);
                                    sent += n;
                                }

                                Thread.sleep(1);

                                NetworkFacadeImpl.INSTANCE.configureNonBlocking(fd);
                                long t = System.currentTimeMillis();
                                boolean disconnected = true;
                                while (NetworkFacadeImpl.INSTANCE.recv(fd, ptr, 1) > -1) {
                                    if (t + 20000 < System.currentTimeMillis()) {
                                        disconnected = false;
                                        break;
                                    }
                                }
                                Assert.assertTrue("disconnect expected", disconnected);
                            } finally {
                                Unsafe.free(ptr, len);
                            }
                        } finally {
                            NetworkFacadeImpl.INSTANCE.freeSockAddr(sockAddr);
                        }
                    } finally {
                        NetworkFacadeImpl.INSTANCE.close(fd);
                    }
                } finally {
                    workerPool.halt();
                }
            }
        });
    }

    @Test
    public void testJsonQueryDropTable() throws Exception {
        testJsonQuery(
                20,
                "GET /query?query=drop%20table%20x HTTP/1.1\r\n" +
                        "Host: localhost:9001\r\n" +
                        "Connection: keep-alive\r\n" +
                        "Cache-Control: max-age=0\r\n" +
                        "Upgrade-Insecure-Requests: 1\r\n" +
                        "User-Agent: Mozilla/5.0 (Windows NT 10.0; Win64; x64) AppleWebKit/537.36 (KHTML, like Gecko) Chrome/74.0.3729.169 Safari/537.36\r\n" +
                        "Accept: text/html,application/xhtml+xml,application/xml;q=0.9,image/webp,image/apng,*/*;q=0.8,application/signed-exchange;v=b3\r\n" +
                        "Accept-Encoding: gzip, deflate, br\r\n" +
                        "Accept-Language: en-GB,en-US;q=0.9,en;q=0.8\r\n" +
                        "\r\n",
                "HTTP/1.1 200 OK\r\n" +
                        "Server: questDB/1.0\r\n" +
                        "Date: Thu, 1 Jan 1970 00:00:00 GMT\r\n" +
                        "Transfer-Encoding: chunked\r\n" +
                        "Content-Type: application/json; charset=utf-8\r\n" +
                        "Keep-Alive: timeout=5, max=10000\r\n" +
                        "\r\n" +
                        "0c\r\n" +
                        "{\"ddl\":\"OK\"}\r\n" +
                        "00\r\n" +
                        "\r\n",
                1
        );
    }

    @Test
    public void testJsonQueryEmptyColumnNameInLimitColumns() throws Exception {
        testJsonQuery(20, "GET /query?query=x&cols=k,c,,d,f1,e,g,h,i,j,a,l HTTP/1.1\r\n" +
                        "Host: localhost:9001\r\n" +
                        "Connection: keep-alive\r\n" +
                        "Cache-Control: max-age=0\r\n" +
                        "Upgrade-Insecure-Requests: 1\r\n" +
                        "User-Agent: Mozilla/5.0 (Windows NT 10.0; Win64; x64) AppleWebKit/537.36 (KHTML, like Gecko) Chrome/74.0.3729.169 Safari/537.36\r\n" +
                        "Accept: text/html,application/xhtml+xml,application/xml;q=0.9,image/webp,image/apng,*/*;q=0.8,application/signed-exchange;v=b3\r\n" +
                        "Accept-Encoding: gzip, deflate, br\r\n" +
                        "Accept-Language: en-GB,en-US;q=0.9,en;q=0.8\r\n" +
                        "\r\n",
                "HTTP/1.1 200 OK\r\n" +
                        "Server: questDB/1.0\r\n" +
                        "Date: Thu, 1 Jan 1970 00:00:00 GMT\r\n" +
                        "Transfer-Encoding: chunked\r\n" +
                        "Content-Type: application/json; charset=utf-8\r\n" +
                        "\r\n" +
                        "2c\r\n" +
                        "{\"query\":\"x\",\"error\":\"empty column in list\"}\r\n" +
                        "00\r\n" +
                        "\r\n", 20);
    }

    @Test
    public void testJsonQueryEmptyText() throws Exception {
        testJsonQuery(
                20,
                "GET /query?query= HTTP/1.1\r\n" +
                        "Host: localhost:9001\r\n" +
                        "Connection: keep-alive\r\n" +
                        "Cache-Control: max-age=0\r\n" +
                        "Upgrade-Insecure-Requests: 1\r\n" +
                        "User-Agent: Mozilla/5.0 (Windows NT 10.0; Win64; x64) AppleWebKit/537.36 (KHTML, like Gecko) Chrome/74.0.3729.169 Safari/537.36\r\n" +
                        "Accept: text/html,application/xhtml+xml,application/xml;q=0.9,image/webp,image/apng,*/*;q=0.8,application/signed-exchange;v=b3\r\n" +
                        "Accept-Encoding: gzip, deflate, br\r\n" +
                        "Accept-Language: en-GB,en-US;q=0.9,en;q=0.8\r\n" +
                        "\r\n",
                "HTTP/1.1 200 OK\r\n" +
                        "Server: questDB/1.0\r\n" +
                        "Date: Thu, 1 Jan 1970 00:00:00 GMT\r\n" +
                        "Transfer-Encoding: chunked\r\n" +
                        "Content-Type: application/json; charset=utf-8\r\n" +
                        "Keep-Alive: timeout=5, max=10000\r\n" +
                        "\r\n" +
                        "31\r\n" +
                        "{\"query\":\"\",\"error\":\"No query text\",\"position\":0}\r\n" +
                        "00\r\n" +
                        "\r\n"
        );
    }

    @Test
    public void testJsonQueryInfinity() throws Exception {
        testJsonQuery(
                20,
                "GET /query?query=select+1.0%2F0.0+from+long_sequence(1)&limit=0%2C1000&count=true&src=con HTTP/1.1\r\n" +
                        "Host: localhost:9000\r\n" +
                        "Connection: keep-alive\r\n" +
                        "Accept: */*\r\n" +
                        "X-Requested-With: XMLHttpRequest\r\n" +
                        "User-Agent: Mozilla/5.0 (Windows NT 10.0; Win64; x64) AppleWebKit/537.36 (KHTML, like Gecko) Chrome/79.0.3945.130 Safari/537.36\r\n" +
                        "Sec-Fetch-Site: same-origin\r\n" +
                        "Sec-Fetch-Mode: cors\r\n" +
                        "Referer: http://localhost:9000/index.html\r\n" +
                        "Accept-Encoding: gzip, deflate, br\r\n" +
                        "Accept-Language: en-GB,en-US;q=0.9,en;q=0.8\r\n" +
                        "Cookie: _ga=GA1.1.2124932001.1573824669; _gid=GA1.1.2057572436.1581161560\r\n" +
                        "\r\n",
                "HTTP/1.1 200 OK\r\n" +
                        "Server: questDB/1.0\r\n" +
                        "Date: Thu, 1 Jan 1970 00:00:00 GMT\r\n" +
                        "Transfer-Encoding: chunked\r\n" +
                        "Content-Type: application/json; charset=utf-8\r\n" +
                        "Keep-Alive: timeout=5, max=10000\r\n" +
                        "\r\n" +
                        "7c\r\n" +
                        "{\"query\":\"select 1.0\\/0.0 from long_sequence(1)\",\"columns\":[{\"name\":\"column\",\"type\":\"DOUBLE\"}],\"dataset\":[[null]],\"count\":1}\r\n" +
                        "00\r\n" +
                        "\r\n"
        );
    }

    @Test
    public void testJsonQueryInvalidColumnNameInLimitColumns() throws Exception {
        testJsonQuery(20, "GET /query?query=x&cols=k,c,b,d,f1,e,g,h,i,j,a,l HTTP/1.1\r\n" +
                        "Host: localhost:9001\r\n" +
                        "Connection: keep-alive\r\n" +
                        "Cache-Control: max-age=0\r\n" +
                        "Upgrade-Insecure-Requests: 1\r\n" +
                        "User-Agent: Mozilla/5.0 (Windows NT 10.0; Win64; x64) AppleWebKit/537.36 (KHTML, like Gecko) Chrome/74.0.3729.169 Safari/537.36\r\n" +
                        "Accept: text/html,application/xhtml+xml,application/xml;q=0.9,image/webp,image/apng,*/*;q=0.8,application/signed-exchange;v=b3\r\n" +
                        "Accept-Encoding: gzip, deflate, br\r\n" +
                        "Accept-Language: en-GB,en-US;q=0.9,en;q=0.8\r\n" +
                        "\r\n",
                "HTTP/1.1 200 OK\r\n" +
                        "Server: questDB/1.0\r\n" +
                        "Date: Thu, 1 Jan 1970 00:00:00 GMT\r\n" +
                        "Transfer-Encoding: chunked\r\n" +
                        "Content-Type: application/json; charset=utf-8\r\n" +
                        "\r\n" +
                        "32\r\n" +
                        "{\"query\":\"x\",\"error\":'invalid column in list: f1'}\r\n" +
                        "00\r\n" +
                        "\r\n", 20);
    }

    @Test
    public void testJsonQueryInvalidLastColumnNameInLimitColumns() throws Exception {
        testJsonQuery(20, "GET /query?query=x&cols=k,c,b,d,f,e,g,h,i,j,a,l2 HTTP/1.1\r\n" +
                        "Host: localhost:9001\r\n" +
                        "Connection: keep-alive\r\n" +
                        "Cache-Control: max-age=0\r\n" +
                        "Upgrade-Insecure-Requests: 1\r\n" +
                        "User-Agent: Mozilla/5.0 (Windows NT 10.0; Win64; x64) AppleWebKit/537.36 (KHTML, like Gecko) Chrome/74.0.3729.169 Safari/537.36\r\n" +
                        "Accept: text/html,application/xhtml+xml,application/xml;q=0.9,image/webp,image/apng,*/*;q=0.8,application/signed-exchange;v=b3\r\n" +
                        "Accept-Encoding: gzip, deflate, br\r\n" +
                        "Accept-Language: en-GB,en-US;q=0.9,en;q=0.8\r\n" +
                        "\r\n",
                "HTTP/1.1 200 OK\r\n" +
                        "Server: questDB/1.0\r\n" +
                        "Date: Thu, 1 Jan 1970 00:00:00 GMT\r\n" +
                        "Transfer-Encoding: chunked\r\n" +
                        "Content-Type: application/json; charset=utf-8\r\n" +
                        "\r\n" +
                        "32\r\n" +
                        "{\"query\":\"x\",\"error\":'invalid column in list: l2'}\r\n" +
                        "00\r\n" +
                        "\r\n", 20);
    }

    @Test
    public void testJsonQueryJsonReplaceZero() throws Exception {
        testJsonQuery0(2, engine -> {
            // create table with all column types
            createTestTable(
                    engine.getConfiguration(),
                    20
            );
            sendAndReceive(
                    NetworkFacadeImpl.INSTANCE,
                    "GET /query?query=y HTTP/1.1\r\n" +
                            "Host: localhost:9001\r\n" +
                            "Connection: keep-alive\r\n" +
                            "Cache-Control: max-age=0\r\n" +
                            "Upgrade-Insecure-Requests: 1\r\n" +
                            "User-Agent: Mozilla/5.0 (Windows NT 10.0; Win64; x64) AppleWebKit/537.36 (KHTML, like Gecko) Chrome/74.0.3729.169 Safari/537.36\r\n" +
                            "Accept: text/html,application/xhtml+xml,application/xml;q=0.9,image/webp,image/apng,*/*;q=0.8,application/signed-exchange;v=b3\r\n" +
                            "Accept-Encoding: gzip, deflate, br\r\n" +
                            "Accept-Language: en-GB,en-US;q=0.9,en;q=0.8\r\n" +
                            "\r\n",
                    "HTTP/1.1 200 OK\r\n" +
                            "Server: questDB/1.0\r\n" +
                            "Date: Thu, 1 Jan 1970 00:00:00 GMT\r\n" +
                            "Transfer-Encoding: chunked\r\n" +
                            "Content-Type: application/json; charset=utf-8\r\n" +
                            "Keep-Alive: timeout=5, max=10000\r\n" +
                            "\r\n" +
                            "0101\r\n" +
                            "{\"query\":\"y\",\"columns\":[{\"name\":\"j\",\"type\":\"SYMBOL\"}],\"dataset\":[[\"okok\"],[\"okok\"],[\"okok\"],[\"okok\"],[\"okok\"],[\"okok\"],[\"okok\"],[\"okok\"],[\"okok\"],[\"okok\"],[\"okok\"],[\"okok\"],[\"okok\"],[\"okok\"],[\"okok\"],[\"okok\"],[\"okok\"],[\"okok\"],[\"okok\"],[\"okok\"]],\"count\":20}\r\n" +
                            "00\r\n" +
                            "\r\n",
                    100,
                    0,
                    false
            );
        }, false);
    }

    @Test
    public void testJsonQueryLimitColumnsBadUtf8() throws Exception {
        testJsonQuery(
                20,
                "GET /query?query=select+%27oops%27+%D1%80%D0%B5%D0%BA%D0%BE%D1%80%D0%B4%D0%BD%D0%BE+from+long_sequence(10)%0A&count=false&cols=�������&src=vis HTTP/1.1\r\n" +
                        "Host: localhost:9000\r\n" +
                        "Connection: keep-alive\r\n" +
                        "Accept: */*\r\n" +
                        "X-Requested-With: XMLHttpRequest\r\n" +
                        "User-Agent: Mozilla/5.0 (Windows NT 10.0; Win64; x64) AppleWebKit/537.36 (KHTML, like Gecko) Chrome/79.0.3945.130 Safari/537.36\r\n" +
                        "Sec-Fetch-Site: same-origin\r\n" +
                        "Sec-Fetch-Mode: cors\r\n" +
                        "Referer: http://localhost:9000/index.html\r\n" +
                        "Accept-Encoding: gzip, deflate, br\r\n" +
                        "Accept-Language: en-GB,en-US;q=0.9,en;q=0.8\r\n" +
                        "Cookie: _ga=GA1.1.2124932001.1573824669; _gid=GA1.1.1731187971.1580598042\r\n" +
                        "\r\n",
                "HTTP/1.1 200 OK\r\n" +
                        "Server: questDB/1.0\r\n" +
                        "Date: Thu, 1 Jan 1970 00:00:00 GMT\r\n" +
                        "Transfer-Encoding: chunked\r\n" +
                        "Content-Type: application/json; charset=utf-8\r\n" +
                        "\r\n" +
                        "25\r\n" +
                        "{\"error\":\"utf8 error in column list\"}\r\n" +
                        "00\r\n" +
                        "\r\n"
        );
    }

    @Test
    public void testJsonQueryLimitColumnsUtf8() throws Exception {
        testJsonQuery(
                20,
                "GET /query?query=select+%27oops%27+%D1%80%D0%B5%D0%BA%D0%BE%D1%80%D0%B4%D0%BD%D0%BE+from+long_sequence(10)%0A&count=false&cols=%D1%80%D0%B5%D0%BA%D0%BE%D1%80%D0%B4%D0%BD%D0%BE&src=vis HTTP/1.1\r\n" +
                        "Host: localhost:9000\r\n" +
                        "Connection: keep-alive\r\n" +
                        "Accept: */*\r\n" +
                        "X-Requested-With: XMLHttpRequest\r\n" +
                        "User-Agent: Mozilla/5.0 (Windows NT 10.0; Win64; x64) AppleWebKit/537.36 (KHTML, like Gecko) Chrome/79.0.3945.130 Safari/537.36\r\n" +
                        "Sec-Fetch-Site: same-origin\r\n" +
                        "Sec-Fetch-Mode: cors\r\n" +
                        "Referer: http://localhost:9000/index.html\r\n" +
                        "Accept-Encoding: gzip, deflate, br\r\n" +
                        "Accept-Language: en-GB,en-US;q=0.9,en;q=0.8\r\n" +
                        "Cookie: _ga=GA1.1.2124932001.1573824669; _gid=GA1.1.1731187971.1580598042\r\n" +
                        "\r\n",
                "HTTP/1.1 200 OK\r\n" +
                        "Server: questDB/1.0\r\n" +
                        "Date: Thu, 1 Jan 1970 00:00:00 GMT\r\n" +
                        "Transfer-Encoding: chunked\r\n" +
                        "Content-Type: application/json; charset=utf-8\r\n" +
                        "Keep-Alive: timeout=5, max=10000\r\n" +
                        "\r\n" +
                        "ec\r\n" +
                        "{\"query\":\"select 'oops' рекордно from long_sequence(10)\\n\",\"columns\":[{\"name\":\"рекордно\",\"type\":\"STRING\"}],\"dataset\":[[\"oops\"],[\"oops\"],[\"oops\"],[\"oops\"],[\"oops\"],[\"oops\"],[\"oops\"],[\"oops\"],[\"oops\"],[\"oops\"]],\"count\":10}\r\n" +
                        "00\r\n" +
                        "\r\n"
        );
    }

    @Test
    public void testJsonQueryMiddleLimit() throws Exception {
        testJsonQuery(
                20,
                "GET /query?query=x&limit=10,14 HTTP/1.1\r\n" +
                        "Host: localhost:9001\r\n" +
                        "Connection: keep-alive\r\n" +
                        "Cache-Control: max-age=0\r\n" +
                        "Upgrade-Insecure-Requests: 1\r\n" +
                        "User-Agent: Mozilla/5.0 (Windows NT 10.0; Win64; x64) AppleWebKit/537.36 (KHTML, like Gecko) Chrome/74.0.3729.169 Safari/537.36\r\n" +
                        "Accept: text/html,application/xhtml+xml,application/xml;q=0.9,image/webp,image/apng,*/*;q=0.8,application/signed-exchange;v=b3\r\n" +
                        "Accept-Encoding: gzip, deflate, br\r\n" +
                        "Accept-Language: en-GB,en-US;q=0.9,en;q=0.8\r\n" +
                        "\r\n",
                "HTTP/1.1 200 OK\r\n" +
                        "Server: questDB/1.0\r\n" +
                        "Date: Thu, 1 Jan 1970 00:00:00 GMT\r\n" +
                        "Transfer-Encoding: chunked\r\n" +
                        "Content-Type: application/json; charset=utf-8\r\n" +
                        "Keep-Alive: timeout=5, max=10000\r\n" +
                        "\r\n" +
                        "044c\r\n" +
                        "{\"query\":\"x\",\"columns\":[{\"name\":\"a\",\"type\":\"BYTE\"},{\"name\":\"b\",\"type\":\"SHORT\"},{\"name\":\"c\",\"type\":\"INT\"},{\"name\":\"d\",\"type\":\"LONG\"},{\"name\":\"e\",\"type\":\"DATE\"},{\"name\":\"f\",\"type\":\"TIMESTAMP\"},{\"name\":\"g\",\"type\":\"FLOAT\"},{\"name\":\"h\",\"type\":\"DOUBLE\"},{\"name\":\"i\",\"type\":\"STRING\"},{\"name\":\"j\",\"type\":\"SYMBOL\"},{\"name\":\"k\",\"type\":\"BOOLEAN\"},{\"name\":\"l\",\"type\":\"BINARY\"}],\"dataset\":[[37,7618,null,-9219078548506735248,\"286623354-12-11T19:15:45.735Z\",\"197633-02-20T09:12:49.579955Z\",null,0.8001632261203552,null,\"KFM\",false,[]],[109,-8207,-485549586,null,\"278802275-11-05T23:22:18.593Z\",\"122137-10-05T20:22:21.831563Z\",0.5780819,0.18586435581637295,\"DYOPH\",\"IMY\",false,[]],[-44,21057,-1604266757,4598876523645326656,null,\"204480-04-27T20:21:01.380246Z\",0.19736767,0.11591855759299885,\"DMIGQ\",\"VKH\",false,[]],[17,23522,-861621212,-6446120489339099836,null,\"79287-08-03T02:05:46.962686Z\",0.4349324,0.11296257318851766,\"CGFNW\",null,true,[]],[-104,12160,1772084256,-5828188148408093893,\"-270365729-01-24T04:33:47.165Z\",\"-252298-10-09T07:11:36.011048Z\",null,0.5764439692141042,\"BQQEM\",null,false,[]]],\"count\":14}\r\n" +
                        "00\r\n" +
                        "\r\n"
        );
    }

    @Test
    public void testJsonQueryMiddleLimitNoMeta() throws Exception {
        testJsonQuery(
                20,
                "GET /query?query=x&limit=10,14&nm=true HTTP/1.1\r\n" +
                        "Host: localhost:9001\r\n" +
                        "Connection: keep-alive\r\n" +
                        "Cache-Control: max-age=0\r\n" +
                        "Upgrade-Insecure-Requests: 1\r\n" +
                        "User-Agent: Mozilla/5.0 (Windows NT 10.0; Win64; x64) AppleWebKit/537.36 (KHTML, like Gecko) Chrome/74.0.3729.169 Safari/537.36\r\n" +
                        "Accept: text/html,application/xhtml+xml,application/xml;q=0.9,image/webp,image/apng,*/*;q=0.8,application/signed-exchange;v=b3\r\n" +
                        "Accept-Encoding: gzip, deflate, br\r\n" +
                        "Accept-Language: en-GB,en-US;q=0.9,en;q=0.8\r\n" +
                        "\r\n",
                "HTTP/1.1 200 OK\r\n" +
                        "Server: questDB/1.0\r\n" +
                        "Date: Thu, 1 Jan 1970 00:00:00 GMT\r\n" +
                        "Transfer-Encoding: chunked\r\n" +
                        "Content-Type: application/json; charset=utf-8\r\n" +
                        "Keep-Alive: timeout=5, max=10000\r\n" +
                        "\r\n" +
                        "02df\r\n" +
                        "{\"dataset\":[[37,7618,null,-9219078548506735248,\"286623354-12-11T19:15:45.735Z\",\"197633-02-20T09:12:49.579955Z\",null,0.8001632261203552,null,\"KFM\",false,[]],[109,-8207,-485549586,null,\"278802275-11-05T23:22:18.593Z\",\"122137-10-05T20:22:21.831563Z\",0.5780819,0.18586435581637295,\"DYOPH\",\"IMY\",false,[]],[-44,21057,-1604266757,4598876523645326656,null,\"204480-04-27T20:21:01.380246Z\",0.19736767,0.11591855759299885,\"DMIGQ\",\"VKH\",false,[]],[17,23522,-861621212,-6446120489339099836,null,\"79287-08-03T02:05:46.962686Z\",0.4349324,0.11296257318851766,\"CGFNW\",null,true,[]],[-104,12160,1772084256,-5828188148408093893,\"-270365729-01-24T04:33:47.165Z\",\"-252298-10-09T07:11:36.011048Z\",null,0.5764439692141042,\"BQQEM\",null,false,[]]],\"count\":14}\r\n" +
                        "00\r\n" +
                        "\r\n"
        );
    }

    @Test
    public void testJsonQueryMultipleRows() throws Exception {
        testJsonQuery(
                20,
                "GET /query?query=x HTTP/1.1\r\n" +
                        "Host: localhost:9001\r\n" +
                        "Connection: keep-alive\r\n" +
                        "Cache-Control: max-age=0\r\n" +
                        "Upgrade-Insecure-Requests: 1\r\n" +
                        "User-Agent: Mozilla/5.0 (Windows NT 10.0; Win64; x64) AppleWebKit/537.36 (KHTML, like Gecko) Chrome/74.0.3729.169 Safari/537.36\r\n" +
                        "Accept: text/html,application/xhtml+xml,application/xml;q=0.9,image/webp,image/apng,*/*;q=0.8,application/signed-exchange;v=b3\r\n" +
                        "Accept-Encoding: gzip, deflate, br\r\n" +
                        "Accept-Language: en-GB,en-US;q=0.9,en;q=0.8\r\n" +
                        "\r\n",
                "HTTP/1.1 200 OK\r\n" +
                        "Server: questDB/1.0\r\n" +
                        "Date: Thu, 1 Jan 1970 00:00:00 GMT\r\n" +
                        "Transfer-Encoding: chunked\r\n" +
                        "Content-Type: application/json; charset=utf-8\r\n" +
                        "Keep-Alive: timeout=5, max=10000\r\n" +
                        "\r\n" +
                        "0bdd\r\n" +
                        "{\"query\":\"x\",\"columns\":[{\"name\":\"a\",\"type\":\"BYTE\"},{\"name\":\"b\",\"type\":\"SHORT\"},{\"name\":\"c\",\"type\":\"INT\"},{\"name\":\"d\",\"type\":\"LONG\"},{\"name\":\"e\",\"type\":\"DATE\"},{\"name\":\"f\",\"type\":\"TIMESTAMP\"},{\"name\":\"g\",\"type\":\"FLOAT\"},{\"name\":\"h\",\"type\":\"DOUBLE\"},{\"name\":\"i\",\"type\":\"STRING\"},{\"name\":\"j\",\"type\":\"SYMBOL\"},{\"name\":\"k\",\"type\":\"BOOLEAN\"},{\"name\":\"l\",\"type\":\"BINARY\"}],\"dataset\":[[80,24814,-727724771,8920866532787660373,\"-169665660-01-09T01:58:28.119Z\",\"-51129-02-11T06:38:29.397464Z\",null,null,\"EHNRX\",\"ZSX\",false,[]],[30,32312,-303295973,6854658259142399220,null,\"273652-10-24T01:16:04.499209Z\",0.38179755,0.9687423276940171,\"EDRQQ\",\"LOF\",false,[]],[-79,-21442,1985398001,7522482991756933150,\"279864478-12-31T01:58:35.932Z\",\"20093-07-24T16:56:53.198086Z\",null,0.05384400312338511,\"HVUVS\",\"OTS\",true,[]],[70,-29572,-1966408995,-2406077911451945242,null,\"-254163-09-17T05:33:54.251307Z\",0.81233966,null,\"IKJSM\",\"SUQ\",false,[]],[-97,15913,2011884585,4641238585508069993,\"-277437004-09-03T08:55:41.803Z\",\"186548-11-05T05:57:55.827139Z\",0.89989215,0.6583311519893554,\"ZIMNZ\",\"RMF\",false,[]],[-9,5991,-907794648,null,null,null,0.13264287,null,\"OHNZH\",null,false,[]],[-94,30598,-1510166985,6056145309392106540,null,null,0.54669005,null,\"MZVQE\",\"NDC\",true,[]],[-97,-11913,null,750145151786158348,\"-144112168-08-02T20:50:38.542Z\",\"-279681-08-19T06:26:33.186955Z\",0.8977236,0.5691053034055052,\"WIFFL\",\"BRO\",false,[]],[58,7132,null,6793615437970356479,\"63572238-04-24T11:00:13.287Z\",\"171291-08-24T10:16:32.229138Z\",null,0.7215959171612961,\"KWZLU\",\"GXH\",false,[]],[37,7618,null,-9219078548506735248,\"286623354-12-11T19:15:45.735Z\",\"197633-02-20T09:12:49.579955Z\",null,0.8001632261203552,null,\"KFM\",false,[]],[109,-8207,-485549586,null,\"278802275-11-05T23:22:18.593Z\",\"122137-10-05T20:22:21.831563Z\",0.5780819,0.18586435581637295,\"DYOPH\",\"IMY\",false,[]],[-44,21057,-1604266757,4598876523645326656,null,\"204480-04-27T20:21:01.380246Z\",0.19736767,0.11591855759299885,\"DMIGQ\",\"VKH\",false,[]],[17,23522,-861621212,-6446120489339099836,null,\"79287-08-03T02:05:46.962686Z\",0.4349324,0.11296257318851766,\"CGFNW\",null,true,[]],[-104,12160,1772084256,-5828188148408093893,\"-270365729-01-24T04:33:47.165Z\",\"-252298-10-09T07:11:36.011048Z\",null,0.5764439692141042,\"BQQEM\",null,false,[]],[-99,-7837,-159178348,null,\"81404961-06-19T18:10:11.037Z\",null,0.5598187,0.5900836401674938,null,\"HPZ\",true,[]],[-127,5343,-238129044,-8851773155849999621,\"-152632412-11-30T22:15:09.334Z\",\"-90192-03-24T17:45:15.784841Z\",0.7806183,null,\"CLNXF\",\"UWP\",false,[]],[-59,-10912,1665107665,-8306574409611146484,\"-243146933-02-10T16:15:15.931Z\",\"-109765-04-18T07:45:05.739795Z\",0.52387,null,\"NIJEE\",\"RUG\",true,[]],[69,4771,21764960,-5708280760166173503,null,\"-248236-04-27T14:06:03.509521Z\",0.77833515,0.533524384058538,\"VOCUG\",\"UNE\",false,[]],[56,-17784,null,5637967617527425113,null,null,null,0.5815065874358148,null,\"EVQ\",true,[]],[58,29019,-416467698,null,\"-175203601-12-02T01:02:02.378Z\",\"201101-10-20T07:35:25.133598Z\",null,0.7430101994511517,\"DXCBJ\",null,true,[]]],\"count\":20}\r\n" +
                        "00\r\n" +
                        "\r\n"
        );
    }

    @Test
    public void testJsonQueryMultipleRowsFiltered() throws Exception {
        testJsonQuery(
                20,
                "GET /query?query=%0A%0Aselect+*+from+x+where+i+~+%27E%27&limit=1,1&count=true HTTP/1.1\r\n" +
                        "Host: localhost:9001\r\n" +
                        "Connection: keep-alive\r\n" +
                        "Cache-Control: max-age=0\r\n" +
                        "Upgrade-Insecure-Requests: 1\r\n" +
                        "User-Agent: Mozilla/5.0 (Windows NT 10.0; Win64; x64) AppleWebKit/537.36 (KHTML, like Gecko) Chrome/74.0.3729.169 Safari/537.36\r\n" +
                        "Accept: text/html,application/xhtml+xml,application/xml;q=0.9,image/webp,image/apng,*/*;q=0.8,application/signed-exchange;v=b3\r\n" +
                        "Accept-Encoding: gzip, deflate, br\r\n" +
                        "Accept-Language: en-GB,en-US;q=0.9,en;q=0.8\r\n" +
                        "\r\n",
                "HTTP/1.1 200 OK\r\n" +
                        "Server: questDB/1.0\r\n" +
                        "Date: Thu, 1 Jan 1970 00:00:00 GMT\r\n" +
                        "Transfer-Encoding: chunked\r\n" +
                        "Content-Type: application/json; charset=utf-8\r\n" +
                        "Keep-Alive: timeout=5, max=10000\r\n" +
                        "\r\n" +
                        "0230\r\n" +
                        "{\"query\":\"\\n\\nselect * from x where i ~ 'E'\",\"columns\":[{\"name\":\"a\",\"type\":\"BYTE\"},{\"name\":\"b\",\"type\":\"SHORT\"},{\"name\":\"c\",\"type\":\"INT\"},{\"name\":\"d\",\"type\":\"LONG\"},{\"name\":\"e\",\"type\":\"DATE\"},{\"name\":\"f\",\"type\":\"TIMESTAMP\"},{\"name\":\"g\",\"type\":\"FLOAT\"},{\"name\":\"h\",\"type\":\"DOUBLE\"},{\"name\":\"i\",\"type\":\"STRING\"},{\"name\":\"j\",\"type\":\"SYMBOL\"},{\"name\":\"k\",\"type\":\"BOOLEAN\"},{\"name\":\"l\",\"type\":\"BINARY\"}],\"dataset\":[[80,24814,-727724771,8920866532787660373,\"-169665660-01-09T01:58:28.119Z\",\"-51129-02-11T06:38:29.397464Z\",null,null,\"EHNRX\",\"ZSX\",false,[]]],\"count\":5}\r\n" +
                        "00\r\n" +
                        "\r\n"
        );
    }

    @Test
    public void testJsonQueryMultipleRowsLimitColumns() throws Exception {
        testJsonQuery(
                20,
                "GET /query?query=x&cols=k,c,b,d,f,e,g,h,i,j,a,l HTTP/1.1\r\n" +
                        "Host: localhost:9001\r\n" +
                        "Connection: keep-alive\r\n" +
                        "Cache-Control: max-age=0\r\n" +
                        "Upgrade-Insecure-Requests: 1\r\n" +
                        "User-Agent: Mozilla/5.0 (Windows NT 10.0; Win64; x64) AppleWebKit/537.36 (KHTML, like Gecko) Chrome/74.0.3729.169 Safari/537.36\r\n" +
                        "Accept: text/html,application/xhtml+xml,application/xml;q=0.9,image/webp,image/apng,*/*;q=0.8,application/signed-exchange;v=b3\r\n" +
                        "Accept-Encoding: gzip, deflate, br\r\n" +
                        "Accept-Language: en-GB,en-US;q=0.9,en;q=0.8\r\n" +
                        "\r\n",
                "HTTP/1.1 200 OK\r\n" +
                        "Server: questDB/1.0\r\n" +
                        "Date: Thu, 1 Jan 1970 00:00:00 GMT\r\n" +
                        "Transfer-Encoding: chunked\r\n" +
                        "Content-Type: application/json; charset=utf-8\r\n" +
                        "Keep-Alive: timeout=5, max=10000\r\n" +
                        "\r\n" +
                        "0bda\r\n" +
                        "{\"query\":\"x\",\"columns\":[{\"name\":\"k\",\"type\":\"BOOLEAN\"},{\"name\":\"c\",\"type\":\"INT\"},{\"name\":\"b\",\"type\":\"SHORT\"},{\"name\":\"d\",\"type\":\"LONG\"},{\"name\":\"f\",\"type\":\"TIMESTAMP\"},{\"name\":\"e\",\"type\":\"DATE\"},{\"name\":\"g\",\"type\":\"FLOAT\"},{\"name\":\"h\",\"type\":\"DOUBLE\"},{\"name\":\"i\",\"type\":\"STRING\"},{\"name\":\"j\",\"type\":\"SYMBOL\"},{\"name\":\"a\",\"type\":\"BYTE\"},{\"name\":\"l\",\"type\":\"BINARY\"}],\"dataset\":[[false,-727724771,-13027,8920866532787660373,\"-51129-02-11T06:38:29.397464Z\",\"-169665660-01-09T01:58:28.119Z\",null,null,\"EHNRX\",\"ZSX\",80,[]],[false,-303295973,-11105,6854658259142399220,\"273652-10-24T01:16:04.499209Z\",null,0.38179755,0.9687423276940171,\"EDRQQ\",\"LOF\",30,[]],[true,1985398001,4635,7522482991756933150,\"20093-07-24T16:56:53.198086Z\",\"279864478-12-31T01:58:35.932Z\",null,0.05384400312338511,\"HVUVS\",\"OTS\",-79,[]],[false,-1966408995,-4628,-2406077911451945242,\"-254163-09-17T05:33:54.251307Z\",null,0.81233966,null,\"IKJSM\",\"SUQ\",70,[]],[false,2011884585,-15119,4641238585508069993,\"186548-11-05T05:57:55.827139Z\",\"-277437004-09-03T08:55:41.803Z\",0.89989215,0.6583311519893554,\"ZIMNZ\",\"RMF\",-97,[]],[false,-907794648,30294,null,null,null,0.13264287,null,\"OHNZH\",null,-9,[]],[true,-1510166985,-1315,6056145309392106540,null,null,0.54669005,null,\"MZVQE\",\"NDC\",-94,[]],[false,null,-30006,750145151786158348,\"-279681-08-19T06:26:33.186955Z\",\"-144112168-08-02T20:50:38.542Z\",0.8977236,0.5691053034055052,\"WIFFL\",\"BRO\",-97,[]],[false,null,-5079,6793615437970356479,\"171291-08-24T10:16:32.229138Z\",\"63572238-04-24T11:00:13.287Z\",null,0.7215959171612961,\"KWZLU\",\"GXH\",58,[]],[false,null,30698,-9219078548506735248,\"197633-02-20T09:12:49.579955Z\",\"286623354-12-11T19:15:45.735Z\",null,0.8001632261203552,null,\"KFM\",37,[]],[false,-485549586,10024,null,\"122137-10-05T20:22:21.831563Z\",\"278802275-11-05T23:22:18.593Z\",0.5780819,0.18586435581637295,\"DYOPH\",\"IMY\",109,[]],[false,-1604266757,-13852,4598876523645326656,\"204480-04-27T20:21:01.380246Z\",null,0.19736767,0.11591855759299885,\"DMIGQ\",\"VKH\",-44,[]],[true,-861621212,-20937,-6446120489339099836,\"79287-08-03T02:05:46.962686Z\",null,0.4349324,0.11296257318851766,\"CGFNW\",null,17,[]],[false,1772084256,-23044,-5828188148408093893,\"-252298-10-09T07:11:36.011048Z\",\"-270365729-01-24T04:33:47.165Z\",null,0.5764439692141042,\"BQQEM\",null,-104,[]],[true,-159178348,0,null,null,\"81404961-06-19T18:10:11.037Z\",0.5598187,0.5900836401674938,null,\"HPZ\",-99,[]],[false,-238129044,-32768,-8851773155849999621,\"-90192-03-24T17:45:15.784841Z\",\"-152632412-11-30T22:15:09.334Z\",0.7806183,null,\"CLNXF\",\"UWP\",-127,[]],[true,1665107665,0,-8306574409611146484,\"-109765-04-18T07:45:05.739795Z\",\"-243146933-02-10T16:15:15.931Z\",0.52387,null,\"NIJEE\",\"RUG\",-59,[]],[false,21764960,-32768,-5708280760166173503,\"-248236-04-27T14:06:03.509521Z\",null,0.77833515,0.533524384058538,\"VOCUG\",\"UNE\",69,[]],[true,null,0,5637967617527425113,null,null,null,0.5815065874358148,null,\"EVQ\",56,[]],[true,-416467698,-32768,null,\"201101-10-20T07:35:25.133598Z\",\"-175203601-12-02T01:02:02.378Z\",null,0.7430101994511517,\"DXCBJ\",null,58,[]]],\"count\":20}\r\n" +
                        "00\r\n" +
                        "\r\n"
        );
    }

    @Test
    public void testJsonQueryOutsideLimit() throws Exception {
        testJsonQuery(
                20,
                "GET /query?query=x&limit=35,40 HTTP/1.1\r\n" +
                        "Host: localhost:9001\r\n" +
                        "Connection: keep-alive\r\n" +
                        "Cache-Control: max-age=0\r\n" +
                        "Upgrade-Insecure-Requests: 1\r\n" +
                        "User-Agent: Mozilla/5.0 (Windows NT 10.0; Win64; x64) AppleWebKit/537.36 (KHTML, like Gecko) Chrome/74.0.3729.169 Safari/537.36\r\n" +
                        "Accept: text/html,application/xhtml+xml,application/xml;q=0.9,image/webp,image/apng,*/*;q=0.8,application/signed-exchange;v=b3\r\n" +
                        "Accept-Encoding: gzip, deflate, br\r\n" +
                        "Accept-Language: en-GB,en-US;q=0.9,en;q=0.8\r\n" +
                        "\r\n",
                "HTTP/1.1 200 OK\r\n" +
                        "Server: questDB/1.0\r\n" +
                        "Date: Thu, 1 Jan 1970 00:00:00 GMT\r\n" +
                        "Transfer-Encoding: chunked\r\n" +
                        "Content-Type: application/json; charset=utf-8\r\n" +
                        "Keep-Alive: timeout=5, max=10000\r\n" +
                        "\r\n" +
                        "0185\r\n" +
                        "{\"query\":\"x\",\"columns\":[{\"name\":\"a\",\"type\":\"BYTE\"},{\"name\":\"b\",\"type\":\"SHORT\"},{\"name\":\"c\",\"type\":\"INT\"},{\"name\":\"d\",\"type\":\"LONG\"},{\"name\":\"e\",\"type\":\"DATE\"},{\"name\":\"f\",\"type\":\"TIMESTAMP\"},{\"name\":\"g\",\"type\":\"FLOAT\"},{\"name\":\"h\",\"type\":\"DOUBLE\"},{\"name\":\"i\",\"type\":\"STRING\"},{\"name\":\"j\",\"type\":\"SYMBOL\"},{\"name\":\"k\",\"type\":\"BOOLEAN\"},{\"name\":\"l\",\"type\":\"BINARY\"}],\"dataset\":[],\"count\":0}\r\n" +
                        "00\r\n" +
                        "\r\n"
        );
    }

    @Test
    public void testJsonQueryPseudoRandomStability() throws Exception {
        testJsonQuery(
                20,
                "GET /query?query=select+rnd_symbol(%27a%27%2C%27b%27%2C%27c%27)+sym+from+long_sequence(10%2C+33%2C+55)&limit=0%2C1000&count=true&src=con HTTP/1.1\r\n" +
                        "Host: localhost:9001\r\n" +
                        "Connection: keep-alive\r\n" +
                        "Cache-Control: max-age=0\r\n" +
                        "Upgrade-Insecure-Requests: 1\r\n" +
                        "User-Agent: Mozilla/5.0 (Windows NT 10.0; Win64; x64) AppleWebKit/537.36 (KHTML, like Gecko) Chrome/74.0.3729.169 Safari/537.36\r\n" +
                        "Accept: text/html,application/xhtml+xml,application/xml;q=0.9,image/webp,image/apng,*/*;q=0.8,application/signed-exchange;v=b3\r\n" +
                        "Accept-Encoding: gzip, deflate, br\r\n" +
                        "Accept-Language: en-GB,en-US;q=0.9,en;q=0.8\r\n" +
                        "\r\n",
                "HTTP/1.1 200 OK\r\n" +
                        "Server: questDB/1.0\r\n" +
                        "Date: Thu, 1 Jan 1970 00:00:00 GMT\r\n" +
                        "Transfer-Encoding: chunked\r\n" +
                        "Content-Type: application/json; charset=utf-8\r\n" +
                        "Keep-Alive: timeout=5, max=10000\r\n" +
                        "\r\n" +
                        "cb\r\n" +
                        "{\"query\":\"select rnd_symbol('a','b','c') sym from long_sequence(10, 33, 55)\",\"columns\":[{\"name\":\"sym\",\"type\":\"SYMBOL\"}],\"dataset\":[[\"c\"],[\"c\"],[\"c\"],[\"b\"],[\"b\"],[\"a\"],[\"a\"],[\"a\"],[\"a\"],[\"a\"]],\"count\":10}\r\n" +
                        "00\r\n" +
                        "\r\n"
        );
    }

    @Test
    public void testJsonQueryRenameTable() throws Exception {
        testJsonQuery0(2, engine -> {
            // create table with all column types
            CairoTestUtils.createTestTable(
                    engine.getConfiguration(),
                    20,
                    new Rnd(),
                    new TestRecord.ArrayBinarySequence());

            // rename x -> y (quoted)
            sendAndReceive(
                    NetworkFacadeImpl.INSTANCE,
                    "GET /query?query=rename+table+%27x%27+to+%27y%27&limit=0%2C1000&count=true HTTP/1.1\r\n" +
                            "Host: localhost:9001\r\n" +
                            "Connection: keep-alive\r\n" +
                            "Cache-Control: max-age=0\r\n" +
                            "Upgrade-Insecure-Requests: 1\r\n" +
                            "User-Agent: Mozilla/5.0 (Windows NT 10.0; Win64; x64) AppleWebKit/537.36 (KHTML, like Gecko) Chrome/74.0.3729.169 Safari/537.36\r\n" +
                            "Accept: text/html,application/xhtml+xml,application/xml;q=0.9,image/webp,image/apng,*/*;q=0.8,application/signed-exchange;v=b3\r\n" +
                            "Accept-Encoding: gzip, deflate, br\r\n" +
                            "Accept-Language: en-GB,en-US;q=0.9,en;q=0.8\r\n" +
                            "\r\n",
                    "HTTP/1.1 200 OK\r\n" +
                            "Server: questDB/1.0\r\n" +
                            "Date: Thu, 1 Jan 1970 00:00:00 GMT\r\n" +
                            "Transfer-Encoding: chunked\r\n" +
                            "Content-Type: application/json; charset=utf-8\r\n" +
                            "Keep-Alive: timeout=5, max=10000\r\n" +
                            "\r\n" +
                            "0c\r\n" +
                            "{\"ddl\":\"OK\"}\r\n" +
                            "00\r\n" +
                            "\r\n",
                    1,
                    0,
                    false
            );

            // query new table name
            sendAndReceive(
                    NetworkFacadeImpl.INSTANCE,
                    "GET /query?query=y%20where%20i%20%3D%20(%27EHNRX%27) HTTP/1.1\r\n" +
                            "Host: localhost:9001\r\n" +
                            "Connection: keep-alive\r\n" +
                            "Cache-Control: max-age=0\r\n" +
                            "Upgrade-Insecure-Requests: 1\r\n" +
                            "User-Agent: Mozilla/5.0 (Windows NT 10.0; Win64; x64) AppleWebKit/537.36 (KHTML, like Gecko) Chrome/74.0.3729.169 Safari/537.36\r\n" +
                            "Accept: text/html,application/xhtml+xml,application/xml;q=0.9,image/webp,image/apng,*/*;q=0.8,application/signed-exchange;v=b3\r\n" +
                            "Accept-Encoding: gzip, deflate, br\r\n" +
                            "Accept-Language: en-GB,en-US;q=0.9,en;q=0.8\r\n" +
                            "\r\n",
                    "HTTP/1.1 200 OK\r\n" +
                            "Server: questDB/1.0\r\n" +
                            "Date: Thu, 1 Jan 1970 00:00:00 GMT\r\n" +
                            "Transfer-Encoding: chunked\r\n" +
                            "Content-Type: application/json; charset=utf-8\r\n" +
                            "Keep-Alive: timeout=5, max=10000\r\n" +
                            "\r\n" +
                            "0224\r\n" +
                            "{\"query\":\"y where i = ('EHNRX')\",\"columns\":[{\"name\":\"a\",\"type\":\"BYTE\"},{\"name\":\"b\",\"type\":\"SHORT\"},{\"name\":\"c\",\"type\":\"INT\"},{\"name\":\"d\",\"type\":\"LONG\"},{\"name\":\"e\",\"type\":\"DATE\"},{\"name\":\"f\",\"type\":\"TIMESTAMP\"},{\"name\":\"g\",\"type\":\"FLOAT\"},{\"name\":\"h\",\"type\":\"DOUBLE\"},{\"name\":\"i\",\"type\":\"STRING\"},{\"name\":\"j\",\"type\":\"SYMBOL\"},{\"name\":\"k\",\"type\":\"BOOLEAN\"},{\"name\":\"l\",\"type\":\"BINARY\"}],\"dataset\":[[80,24814,-727724771,8920866532787660373,\"-169665660-01-09T01:58:28.119Z\",\"-51129-02-11T06:38:29.397464Z\",null,null,\"EHNRX\",\"ZSX\",false,[]]],\"count\":1}\r\n" +
                            "00\r\n" +
                            "\r\n",
                    1,
                    0,
                    false
            );

            // rename y -> x (unquoted)
            sendAndReceive(
                    NetworkFacadeImpl.INSTANCE,
                    "GET /query?query=rename+table+y+to+x&limit=0%2C1000&count=true HTTP/1.1\r\n" +
                            "Host: localhost:9001\r\n" +
                            "Connection: keep-alive\r\n" +
                            "Cache-Control: max-age=0\r\n" +
                            "Upgrade-Insecure-Requests: 1\r\n" +
                            "User-Agent: Mozilla/5.0 (Windows NT 10.0; Win64; x64) AppleWebKit/537.36 (KHTML, like Gecko) Chrome/74.0.3729.169 Safari/537.36\r\n" +
                            "Accept: text/html,application/xhtml+xml,application/xml;q=0.9,image/webp,image/apng,*/*;q=0.8,application/signed-exchange;v=b3\r\n" +
                            "Accept-Encoding: gzip, deflate, br\r\n" +
                            "Accept-Language: en-GB,en-US;q=0.9,en;q=0.8\r\n" +
                            "\r\n",
                    "HTTP/1.1 200 OK\r\n" +
                            "Server: questDB/1.0\r\n" +
                            "Date: Thu, 1 Jan 1970 00:00:00 GMT\r\n" +
                            "Transfer-Encoding: chunked\r\n" +
                            "Content-Type: application/json; charset=utf-8\r\n" +
                            "Keep-Alive: timeout=5, max=10000\r\n" +
                            "\r\n" +
                            "0c\r\n" +
                            "{\"ddl\":\"OK\"}\r\n" +
                            "00\r\n" +
                            "\r\n",
                    1,
                    0,
                    false
            );

            // query table 'x'
            sendAndReceive(
                    NetworkFacadeImpl.INSTANCE,
                    "GET /query?query=x%20where%20i%20%3D%20(%27EHNRX%27) HTTP/1.1\r\n" +
                            "Host: localhost:9001\r\n" +
                            "Connection: keep-alive\r\n" +
                            "Cache-Control: max-age=0\r\n" +
                            "Upgrade-Insecure-Requests: 1\r\n" +
                            "User-Agent: Mozilla/5.0 (Windows NT 10.0; Win64; x64) AppleWebKit/537.36 (KHTML, like Gecko) Chrome/74.0.3729.169 Safari/537.36\r\n" +
                            "Accept: text/html,application/xhtml+xml,application/xml;q=0.9,image/webp,image/apng,*/*;q=0.8,application/signed-exchange;v=b3\r\n" +
                            "Accept-Encoding: gzip, deflate, br\r\n" +
                            "Accept-Language: en-GB,en-US;q=0.9,en;q=0.8\r\n" +
                            "\r\n",
                    "HTTP/1.1 200 OK\r\n" +
                            "Server: questDB/1.0\r\n" +
                            "Date: Thu, 1 Jan 1970 00:00:00 GMT\r\n" +
                            "Transfer-Encoding: chunked\r\n" +
                            "Content-Type: application/json; charset=utf-8\r\n" +
                            "Keep-Alive: timeout=5, max=10000\r\n" +
                            "\r\n" +
                            "0224\r\n" +
                            "{\"query\":\"x where i = ('EHNRX')\",\"columns\":[{\"name\":\"a\",\"type\":\"BYTE\"},{\"name\":\"b\",\"type\":\"SHORT\"},{\"name\":\"c\",\"type\":\"INT\"},{\"name\":\"d\",\"type\":\"LONG\"},{\"name\":\"e\",\"type\":\"DATE\"},{\"name\":\"f\",\"type\":\"TIMESTAMP\"},{\"name\":\"g\",\"type\":\"FLOAT\"},{\"name\":\"h\",\"type\":\"DOUBLE\"},{\"name\":\"i\",\"type\":\"STRING\"},{\"name\":\"j\",\"type\":\"SYMBOL\"},{\"name\":\"k\",\"type\":\"BOOLEAN\"},{\"name\":\"l\",\"type\":\"BINARY\"}],\"dataset\":[[80,24814,-727724771,8920866532787660373,\"-169665660-01-09T01:58:28.119Z\",\"-51129-02-11T06:38:29.397464Z\",null,null,\"EHNRX\",\"ZSX\",false,[]]],\"count\":1}\r\n" +
                            "00\r\n" +
                            "\r\n",
                    1,
                    0,
                    false
            );
        }, false);
    }

    @Test
    public void testJsonQueryResponseLimit() throws Exception {
        configuredMaxQueryResponseRowLimit = 2;
        testJsonQuery(
                20,
                "GET /query?query=x&limit=10,14 HTTP/1.1\r\n" +
                        "Host: localhost:9001\r\n" +
                        "Connection: keep-alive\r\n" +
                        "Cache-Control: max-age=0\r\n" +
                        "Upgrade-Insecure-Requests: 1\r\n" +
                        "User-Agent: Mozilla/5.0 (Windows NT 10.0; Win64; x64) AppleWebKit/537.36 (KHTML, like Gecko) Chrome/74.0.3729.169 Safari/537.36\r\n" +
                        "Accept: text/html,application/xhtml+xml,application/xml;q=0.9,image/webp,image/apng,*/*;q=0.8,application/signed-exchange;v=b3\r\n" +
                        "Accept-Encoding: gzip, deflate, br\r\n" +
                        "Accept-Language: en-GB,en-US;q=0.9,en;q=0.8\r\n" +
                        "\r\n",
                "HTTP/1.1 200 OK\r\n" +
                        "Server: questDB/1.0\r\n" +
                        "Date: Thu, 1 Jan 1970 00:00:00 GMT\r\n" +
                        "Transfer-Encoding: chunked\r\n" +
                        "Content-Type: application/json; charset=utf-8\r\n" +
                        "Keep-Alive: timeout=5, max=10000\r\n" +
                        "\r\n" +
                        "02a6\r\n" +
                        "{\"query\":\"x\",\"columns\":[{\"name\":\"a\",\"type\":\"BYTE\"},{\"name\":\"b\",\"type\":\"SHORT\"},{\"name\":\"c\",\"type\":\"INT\"},{\"name\":\"d\",\"type\":\"LONG\"},{\"name\":\"e\",\"type\":\"DATE\"},{\"name\":\"f\",\"type\":\"TIMESTAMP\"},{\"name\":\"g\",\"type\":\"FLOAT\"},{\"name\":\"h\",\"type\":\"DOUBLE\"},{\"name\":\"i\",\"type\":\"STRING\"},{\"name\":\"j\",\"type\":\"SYMBOL\"},{\"name\":\"k\",\"type\":\"BOOLEAN\"},{\"name\":\"l\",\"type\":\"BINARY\"}],\"dataset\":[[37,7618,null,-9219078548506735248,\"286623354-12-11T19:15:45.735Z\",\"197633-02-20T09:12:49.579955Z\",null,0.8001632261203552,null,\"KFM\",false,[]],[109,-8207,-485549586,null,\"278802275-11-05T23:22:18.593Z\",\"122137-10-05T20:22:21.831563Z\",0.5780819,0.18586435581637295,\"DYOPH\",\"IMY\",false,[]]],\"count\":11}\r\n" +
                        "00\r\n" +
                        "\r\n");
    }

    @Test
    public void testJsonQuerySelectAlterSelect() throws Exception {
        testJsonQuery0(1, engine -> {

            // create table
            sendAndReceive(
                    NetworkFacadeImpl.INSTANCE,
                    "GET /query?query=%0A%0A%0Acreate+table+balances_x+(%0A%09cust_id+int%2C+%0A%09balance_ccy+symbol%2C+%0A%09balance+double%2C+%0A%09status+byte%2C+%0A%09timestamp+timestamp%0A)&limit=0%2C1000&count=true HTTP/1.1\r\n" +
                            "Host: localhost:9000\r\n" +
                            "Connection: keep-alive\r\n" +
                            "Accept: */*\r\n" +
                            "X-Requested-With: XMLHttpRequest\r\n" +
                            "User-Agent: Mozilla/5.0 (Windows NT 10.0; Win64; x64) AppleWebKit/537.36 (KHTML, like Gecko) Chrome/78.0.3904.87 Safari/537.36\r\n" +
                            "Sec-Fetch-Site: same-origin\r\n" +
                            "Sec-Fetch-Mode: cors\r\n" +
                            "Referer: http://localhost:9000/index.html\r\n" +
                            "Accept-Encoding: gzip, deflate, br\r\n" +
                            "Accept-Language: en-GB,en-US;q=0.9,en;q=0.8\r\n" +
                            "\r\n",
                    "HTTP/1.1 200 OK\r\n" +
                            "Server: questDB/1.0\r\n" +
                            "Date: Thu, 1 Jan 1970 00:00:00 GMT\r\n" +
                            "Transfer-Encoding: chunked\r\n" +
                            "Content-Type: application/json; charset=utf-8\r\n" +
                            "Keep-Alive: timeout=5, max=10000\r\n" +
                            "\r\n" +
                            "0c\r\n" +
                            "{\"ddl\":\"OK\"}\r\n" +
                            "00\r\n" +
                            "\r\n",
                    1,
                    0,
                    false
            );

            // insert one record
            sendAndReceive(
                    NetworkFacadeImpl.INSTANCE,
                    "GET /query?query=%0A%0Ainsert+into+balances_x+(cust_id%2C+balance_ccy%2C+balance%2C+timestamp)+values+(1%2C+%27USD%27%2C+1500.00%2C+6000000001)&limit=0%2C1000&count=true HTTP/1.1\r\n" +
                            "Host: localhost:9000\r\n" +
                            "Connection: keep-alive\r\n" +
                            "Accept: */*\r\n" +
                            "X-Requested-With: XMLHttpRequest\r\n" +
                            "User-Agent: Mozilla/5.0 (Windows NT 10.0; Win64; x64) AppleWebKit/537.36 (KHTML, like Gecko) Chrome/78.0.3904.87 Safari/537.36\r\n" +
                            "Sec-Fetch-Site: same-origin\r\n" +
                            "Sec-Fetch-Mode: cors\r\n" +
                            "Referer: http://localhost:9000/index.html\r\n" +
                            "Accept-Encoding: gzip, deflate, br\r\n" +
                            "Accept-Language: en-GB,en-US;q=0.9,en;q=0.8\r\n" +
                            "\r\n",
                    "HTTP/1.1 200 OK\r\n" +
                            "Server: questDB/1.0\r\n" +
                            "Date: Thu, 1 Jan 1970 00:00:00 GMT\r\n" +
                            "Transfer-Encoding: chunked\r\n" +
                            "Content-Type: application/json; charset=utf-8\r\n" +
                            "Keep-Alive: timeout=5, max=10000\r\n" +
                            "\r\n" +
                            "0c\r\n" +
                            "{\"ddl\":\"OK\"}\r\n" +
                            "00\r\n" +
                            "\r\n",
                    1,
                    0,
                    false
            );

            // check if we have one record
            sendAndReceive(
                    NetworkFacadeImpl.INSTANCE,
                    "GET /query?query=%0A%0Aselect+*+from+balances_x+latest+by+cust_id%2C+balance_ccy&limit=0%2C1000&count=true HTTP/1.1\r\n" +
                            "Host: localhost:9000\r\n" +
                            "Connection: keep-alive\r\n" +
                            "Accept: */*\r\n" +
                            "X-Requested-With: XMLHttpRequest\r\n" +
                            "User-Agent: Mozilla/5.0 (Windows NT 10.0; Win64; x64) AppleWebKit/537.36 (KHTML, like Gecko) Chrome/78.0.3904.87 Safari/537.36\r\n" +
                            "Sec-Fetch-Site: same-origin\r\n" +
                            "Sec-Fetch-Mode: cors\r\n" +
                            "Referer: http://localhost:9000/index.html\r\n" +
                            "Accept-Encoding: gzip, deflate, br\r\n" +
                            "Accept-Language: en-GB,en-US;q=0.9,en;q=0.8\r\n" +
                            "\r\n",
                    "HTTP/1.1 200 OK\r\n" +
                            "Server: questDB/1.0\r\n" +
                            "Date: Thu, 1 Jan 1970 00:00:00 GMT\r\n" +
                            "Transfer-Encoding: chunked\r\n" +
                            "Content-Type: application/json; charset=utf-8\r\n" +
                            "Keep-Alive: timeout=5, max=10000\r\n" +
                            "\r\n" +
                            "014c\r\n" +
                            "{\"query\":\"\\n\\nselect * from balances_x latest by cust_id, balance_ccy\",\"columns\":[{\"name\":\"cust_id\",\"type\":\"INT\"},{\"name\":\"balance_ccy\",\"type\":\"SYMBOL\"},{\"name\":\"balance\",\"type\":\"DOUBLE\"},{\"name\":\"status\",\"type\":\"BYTE\"},{\"name\":\"timestamp\",\"type\":\"TIMESTAMP\"}],\"dataset\":[[1,\"USD\",1500.0,0,\"1970-01-01T01:40:00.000001Z\"]],\"count\":1}\r\n" +
                            "00\r\n" +
                            "\r\n",
                    1,
                    0,
                    false
            );

            // add column
            sendAndReceive(
                    NetworkFacadeImpl.INSTANCE,
                    "GET /query?query=alter+table+balances_x+add+column+xyz+int&limit=0%2C1000&count=true HTTP/1.1\r\n" +
                            "Host: localhost:13005\r\n" +
                            "Connection: keep-alive\r\n" +
                            "Accept: */*\r\n" +
                            "X-Requested-With: XMLHttpRequest\r\n" +
                            "User-Agent: Mozilla/5.0 (X11; Fedora; Linux x86_64) AppleWebKit/537.36 (KHTML, like Gecko) Chrome/78.0.3904.108 Safari/537.36\r\n" +
                            "Sec-Fetch-Site: same-origin\r\n" +
                            "Sec-Fetch-Mode: cors\r\n" +
                            "Referer: http://localhost:13005/index.html\r\n" +
                            "Accept-Encoding: gzip, deflate, br\r\n" +
                            "Accept-Language: en-GB,en-US;q=0.9,en;q=0.8\r\n" +
                            "\r\n",
                    "HTTP/1.1 200 OK\r\n" +
                            "Server: questDB/1.0\r\n" +
                            "Date: Thu, 1 Jan 1970 00:00:00 GMT\r\n" +
                            "Transfer-Encoding: chunked\r\n" +
                            "Content-Type: application/json; charset=utf-8\r\n" +
                            "Keep-Alive: timeout=5, max=10000\r\n" +
                            "\r\n" +
                            "0c\r\n" +
                            "{\"ddl\":\"OK\"}\r\n" +
                            "00\r\n" +
                            "\r\n",
                    1,
                    0,
                    false
            );

            // select again expecting only metadata
            sendAndReceive(
                    NetworkFacadeImpl.INSTANCE,
                    "GET /query?query=%0A%0Aselect+*+from+balances_x+latest+by+cust_id%2C+balance_ccy&limit=0%2C1000&count=true HTTP/1.1\r\n" +
                            "Host: localhost:9000\r\n" +
                            "Connection: keep-alive\r\n" +
                            "Accept: */*\r\n" +
                            "X-Requested-With: XMLHttpRequest\r\n" +
                            "User-Agent: Mozilla/5.0 (Windows NT 10.0; Win64; x64) AppleWebKit/537.36 (KHTML, like Gecko) Chrome/78.0.3904.87 Safari/537.36\r\n" +
                            "Sec-Fetch-Site: same-origin\r\n" +
                            "Sec-Fetch-Mode: cors\r\n" +
                            "Referer: http://localhost:9000/index.html\r\n" +
                            "Accept-Encoding: gzip, deflate, br\r\n" +
                            "Accept-Language: en-GB,en-US;q=0.9,en;q=0.8\r\n" +
                            "\r\n",
                    "HTTP/1.1 200 OK\r\n" +
                            "Server: questDB/1.0\r\n" +
                            "Date: Thu, 1 Jan 1970 00:00:00 GMT\r\n" +
                            "Transfer-Encoding: chunked\r\n" +
                            "Content-Type: application/json; charset=utf-8\r\n" +
                            "Keep-Alive: timeout=5, max=10000\r\n" +
                            "\r\n" +
                            "016d\r\n" +
                            "{\"query\":\"\\n\\nselect * from balances_x latest by cust_id, balance_ccy\",\"columns\":[{\"name\":\"cust_id\",\"type\":\"INT\"},{\"name\":\"balance_ccy\",\"type\":\"SYMBOL\"},{\"name\":\"balance\",\"type\":\"DOUBLE\"},{\"name\":\"status\",\"type\":\"BYTE\"},{\"name\":\"timestamp\",\"type\":\"TIMESTAMP\"},{\"name\":\"xyz\",\"type\":\"INT\"}],\"dataset\":[[1,\"USD\",1500.0,0,\"1970-01-01T01:40:00.000001Z\",null]],\"count\":1}\r\n" +
                            "00\r\n" +
                            "\r\n",
                    1,
                    0,
                    false
            );
        }, false);
    }

    @Test
    public void testJsonQuerySingleRow() throws Exception {
        testJsonQuery(
                20,
                "GET /query?query=x%20where%20i%20%3D%20(%27EHNRX%27) HTTP/1.1\r\n" +
                        "Host: localhost:9001\r\n" +
                        "Connection: keep-alive\r\n" +
                        "Cache-Control: max-age=0\r\n" +
                        "Upgrade-Insecure-Requests: 1\r\n" +
                        "User-Agent: Mozilla/5.0 (Windows NT 10.0; Win64; x64) AppleWebKit/537.36 (KHTML, like Gecko) Chrome/74.0.3729.169 Safari/537.36\r\n" +
                        "Accept: text/html,application/xhtml+xml,application/xml;q=0.9,image/webp,image/apng,*/*;q=0.8,application/signed-exchange;v=b3\r\n" +
                        "Accept-Encoding: gzip, deflate, br\r\n" +
                        "Accept-Language: en-GB,en-US;q=0.9,en;q=0.8\r\n" +
                        "\r\n",
                "HTTP/1.1 200 OK\r\n" +
                        "Server: questDB/1.0\r\n" +
                        "Date: Thu, 1 Jan 1970 00:00:00 GMT\r\n" +
                        "Transfer-Encoding: chunked\r\n" +
                        "Content-Type: application/json; charset=utf-8\r\n" +
                        "Keep-Alive: timeout=5, max=10000\r\n" +
                        "\r\n" +
                        "0224\r\n" +
                        "{\"query\":\"x where i = ('EHNRX')\",\"columns\":[{\"name\":\"a\",\"type\":\"BYTE\"},{\"name\":\"b\",\"type\":\"SHORT\"},{\"name\":\"c\",\"type\":\"INT\"},{\"name\":\"d\",\"type\":\"LONG\"},{\"name\":\"e\",\"type\":\"DATE\"},{\"name\":\"f\",\"type\":\"TIMESTAMP\"},{\"name\":\"g\",\"type\":\"FLOAT\"},{\"name\":\"h\",\"type\":\"DOUBLE\"},{\"name\":\"i\",\"type\":\"STRING\"},{\"name\":\"j\",\"type\":\"SYMBOL\"},{\"name\":\"k\",\"type\":\"BOOLEAN\"},{\"name\":\"l\",\"type\":\"BINARY\"}],\"dataset\":[[80,24814,-727724771,8920866532787660373,\"-169665660-01-09T01:58:28.119Z\",\"-51129-02-11T06:38:29.397464Z\",null,null,\"EHNRX\",\"ZSX\",false,[]]],\"count\":1}\r\n" +
                        "00\r\n" +
                        "\r\n"
        );
    }

    @Test
    public void testJsonQueryStoresTelemetryEvent() throws Exception {
        testJsonQuery(
                0,
                "GET /query?query=x HTTP/1.1\r\n" +
                        "Host: localhost:9001\r\n" +
                        "Connection: keep-alive\r\n" +
                        "Cache-Control: max-age=0\r\n" +
                        "Upgrade-Insecure-Requests: 1\r\n" +
                        "User-Agent: Mozilla/5.0 (Windows NT 10.0; Win64; x64) AppleWebKit/537.36 (KHTML, like Gecko) Chrome/74.0.3729.169 Safari/537.36\r\n" +
                        "Accept: text/html,application/xhtml+xml,application/xml;q=0.9,image/webp,image/apng,*/*;q=0.8,application/signed-exchange;v=b3\r\n" +
                        "Accept-Encoding: gzip, deflate, br\r\n" +
                        "Accept-Language: en-GB,en-US;q=0.9,en;q=0.8\r\n" +
                        "\r\n",
                "HTTP/1.1 200 OK\r\n" +
                        "Server: questDB/1.0\r\n" +
                        "Date: Thu, 1 Jan 1970 00:00:00 GMT\r\n" +
                        "Transfer-Encoding: chunked\r\n" +
                        "Content-Type: application/json; charset=utf-8\r\n" +
                        "Keep-Alive: timeout=5, max=10000\r\n" +
                        "\r\n" +
                        "0185\r\n" +
                        "{\"query\":\"x\",\"columns\":[{\"name\":\"a\",\"type\":\"BYTE\"},{\"name\":\"b\",\"type\":\"SHORT\"},{\"name\":\"c\",\"type\":\"INT\"},{\"name\":\"d\",\"type\":\"LONG\"},{\"name\":\"e\",\"type\":\"DATE\"},{\"name\":\"f\",\"type\":\"TIMESTAMP\"},{\"name\":\"g\",\"type\":\"FLOAT\"},{\"name\":\"h\",\"type\":\"DOUBLE\"},{\"name\":\"i\",\"type\":\"STRING\"},{\"name\":\"j\",\"type\":\"SYMBOL\"},{\"name\":\"k\",\"type\":\"BOOLEAN\"},{\"name\":\"l\",\"type\":\"BINARY\"}],\"dataset\":[],\"count\":0}\r\n" +
                        "00\r\n" +
                        "\r\n",
                1,
                true
        );

        final String expectedEvent = "100\n" +
                "1\n" +
                "101\n";
        assertColumn(expectedEvent, 1);

        final String expectedOrigin = "1\n" +
                "2\n" +
                "1\n";
        assertColumn(expectedOrigin, 2);
    }

    @Test
    public void testJsonQueryStoresTelemetryEventWhenCached() throws Exception {
        testJsonQuery(
                0,
                "GET /query?query=x HTTP/1.1\r\n" +
                        "Host: localhost:9001\r\n" +
                        "Connection: keep-alive\r\n" +
                        "Cache-Control: max-age=0\r\n" +
                        "Upgrade-Insecure-Requests: 1\r\n" +
                        "User-Agent: Mozilla/5.0 (Windows NT 10.0; Win64; x64) AppleWebKit/537.36 (KHTML, like Gecko) Chrome/74.0.3729.169 Safari/537.36\r\n" +
                        "Accept: text/html,application/xhtml+xml,application/xml;q=0.9,image/webp,image/apng,*/*;q=0.8,application/signed-exchange;v=b3\r\n" +
                        "Accept-Encoding: gzip, deflate, br\r\n" +
                        "Accept-Language: en-GB,en-US;q=0.9,en;q=0.8\r\n" +
                        "\r\n",
                "HTTP/1.1 200 OK\r\n" +
                        "Server: questDB/1.0\r\n" +
                        "Date: Thu, 1 Jan 1970 00:00:00 GMT\r\n" +
                        "Transfer-Encoding: chunked\r\n" +
                        "Content-Type: application/json; charset=utf-8\r\n" +
                        "Keep-Alive: timeout=5, max=10000\r\n" +
                        "\r\n" +
                        "0185\r\n" +
                        "{\"query\":\"x\",\"columns\":[{\"name\":\"a\",\"type\":\"BYTE\"},{\"name\":\"b\",\"type\":\"SHORT\"},{\"name\":\"c\",\"type\":\"INT\"},{\"name\":\"d\",\"type\":\"LONG\"},{\"name\":\"e\",\"type\":\"DATE\"},{\"name\":\"f\",\"type\":\"TIMESTAMP\"},{\"name\":\"g\",\"type\":\"FLOAT\"},{\"name\":\"h\",\"type\":\"DOUBLE\"},{\"name\":\"i\",\"type\":\"STRING\"},{\"name\":\"j\",\"type\":\"SYMBOL\"},{\"name\":\"k\",\"type\":\"BOOLEAN\"},{\"name\":\"l\",\"type\":\"BINARY\"}],\"dataset\":[],\"count\":0}\r\n" +
                        "00\r\n" +
                        "\r\n",
                2,
                true
        );

        final String expected = "100\n" +
                "1\n" +
                "1\n" +
                "101\n";
        assertColumn(expected, 1);

        final String expectedOrigin = "1\n" +
                "2\n" +
                "2\n" +
                "1\n";
        assertColumn(expectedOrigin, 2);
    }

    @Test
    public void testJsonQuerySyntaxError() throws Exception {
        assertMemoryLeak(() -> {
            final String baseDir = temp.getRoot().getAbsolutePath();
            final DefaultHttpServerConfiguration httpConfiguration = createHttpServerConfiguration(baseDir, false, false);
            final WorkerPool workerPool = new WorkerPool(new WorkerPoolConfiguration() {
                @Override
                public int[] getWorkerAffinity() {
                    return new int[]{-1};
                }

                @Override
                public int getWorkerCount() {
                    return 1;
                }

                @Override
                public boolean haltOnError() {
                    return false;
                }
            });

            try (
                    CairoEngine engine = new CairoEngine(new DefaultCairoConfiguration(baseDir));
                    HttpServer httpServer = new HttpServer(httpConfiguration, workerPool, false)
            ) {
                httpServer.bind(new HttpRequestProcessorFactory() {
                    @Override
                    public HttpRequestProcessor newInstance() {
                        return new StaticContentProcessor(httpConfiguration);
                    }

                    @Override
                    public String getUrl() {
                        return HttpServerConfiguration.DEFAULT_PROCESSOR_URL;
                    }
                });

                httpServer.bind(new HttpRequestProcessorFactory() {
                    @Override
                    public HttpRequestProcessor newInstance() {
                        return new JsonQueryProcessor(
                                httpConfiguration.getJsonQueryProcessorConfiguration(),
                                engine,
                                null,
                                workerPool.getWorkerCount()
                        );
                    }

                    @Override
                    public String getUrl() {
                        return "/query";
                    }
                });

                workerPool.start(LOG);

                try {

                    // create table with all column types
                    CairoTestUtils.createTestTable(
                            engine.getConfiguration(),
                            20,
                            new Rnd(),
                            new TestRecord.ArrayBinarySequence());

                    // send multipart request to server
                    final String request = "GET /query?query=x%20where2%20i%20%3D%20(%27EHNRX%27) HTTP/1.1\r\n" +
                            "Host: localhost:9001\r\n" +
                            "Connection: keep-alive\r\n" +
                            "Cache-Control: max-age=0\r\n" +
                            "Upgrade-Insecure-Requests: 1\r\n" +
                            "User-Agent: Mozilla/5.0 (Windows NT 10.0; Win64; x64) AppleWebKit/537.36 (KHTML, like Gecko) Chrome/74.0.3729.169 Safari/537.36\r\n" +
                            "Accept: text/html,application/xhtml+xml,application/xml;q=0.9,image/webp,image/apng,*/*;q=0.8,application/signed-exchange;v=b3\r\n" +
                            "Accept-Encoding: gzip, deflate, br\r\n" +
                            "Accept-Language: en-GB,en-US;q=0.9,en;q=0.8\r\n" +
                            "\r\n";

                    String expectedResponse = "HTTP/1.1 200 OK\r\n" +
                            "Server: questDB/1.0\r\n" +
                            "Date: Thu, 1 Jan 1970 00:00:00 GMT\r\n" +
                            "Transfer-Encoding: chunked\r\n" +
                            "Content-Type: application/json; charset=utf-8\r\n" +
                            "Keep-Alive: timeout=5, max=10000\r\n" +
                            "\r\n" +
                            "4d\r\n" +
                            "{\"query\":\"x where2 i = ('EHNRX')\",\"error\":\"unexpected token: i\",\"position\":9}\r\n" +
                            "00\r\n" +
                            "\r\n";

                    sendAndReceive(
                            NetworkFacadeImpl.INSTANCE,
                            request,
                            expectedResponse,
                            10,
                            0,
                            false
                    );
                } finally {
                    workerPool.halt();
                }
            }
        });
    }

    @Test
    public void testJsonQueryTopLimit() throws Exception {
        testJsonQuery(
                20,
                "GET /query?query=x&limit=10 HTTP/1.1\r\n" +
                        "Host: localhost:9001\r\n" +
                        "Connection: keep-alive\r\n" +
                        "Cache-Control: max-age=0\r\n" +
                        "Upgrade-Insecure-Requests: 1\r\n" +
                        "User-Agent: Mozilla/5.0 (Windows NT 10.0; Win64; x64) AppleWebKit/537.36 (KHTML, like Gecko) Chrome/74.0.3729.169 Safari/537.36\r\n" +
                        "Accept: text/html,application/xhtml+xml,application/xml;q=0.9,image/webp,image/apng,*/*;q=0.8,application/signed-exchange;v=b3\r\n" +
                        "Accept-Encoding: gzip, deflate, br\r\n" +
                        "Accept-Language: en-GB,en-US;q=0.9,en;q=0.8\r\n" +
                        "\r\n",
                "HTTP/1.1 200 OK\r\n" +
                        "Server: questDB/1.0\r\n" +
                        "Date: Thu, 1 Jan 1970 00:00:00 GMT\r\n" +
                        "Transfer-Encoding: chunked\r\n" +
                        "Content-Type: application/json; charset=utf-8\r\n" +
                        "Keep-Alive: timeout=5, max=10000\r\n" +
                        "\r\n" +
                        "06ac\r\n" +
                        "{\"query\":\"x\",\"columns\":[{\"name\":\"a\",\"type\":\"BYTE\"},{\"name\":\"b\",\"type\":\"SHORT\"},{\"name\":\"c\",\"type\":\"INT\"},{\"name\":\"d\",\"type\":\"LONG\"},{\"name\":\"e\",\"type\":\"DATE\"},{\"name\":\"f\",\"type\":\"TIMESTAMP\"},{\"name\":\"g\",\"type\":\"FLOAT\"},{\"name\":\"h\",\"type\":\"DOUBLE\"},{\"name\":\"i\",\"type\":\"STRING\"},{\"name\":\"j\",\"type\":\"SYMBOL\"},{\"name\":\"k\",\"type\":\"BOOLEAN\"},{\"name\":\"l\",\"type\":\"BINARY\"}],\"dataset\":[[80,24814,-727724771,8920866532787660373,\"-169665660-01-09T01:58:28.119Z\",\"-51129-02-11T06:38:29.397464Z\",null,null,\"EHNRX\",\"ZSX\",false,[]],[30,32312,-303295973,6854658259142399220,null,\"273652-10-24T01:16:04.499209Z\",0.38179755,0.9687423276940171,\"EDRQQ\",\"LOF\",false,[]],[-79,-21442,1985398001,7522482991756933150,\"279864478-12-31T01:58:35.932Z\",\"20093-07-24T16:56:53.198086Z\",null,0.05384400312338511,\"HVUVS\",\"OTS\",true,[]],[70,-29572,-1966408995,-2406077911451945242,null,\"-254163-09-17T05:33:54.251307Z\",0.81233966,null,\"IKJSM\",\"SUQ\",false,[]],[-97,15913,2011884585,4641238585508069993,\"-277437004-09-03T08:55:41.803Z\",\"186548-11-05T05:57:55.827139Z\",0.89989215,0.6583311519893554,\"ZIMNZ\",\"RMF\",false,[]],[-9,5991,-907794648,null,null,null,0.13264287,null,\"OHNZH\",null,false,[]],[-94,30598,-1510166985,6056145309392106540,null,null,0.54669005,null,\"MZVQE\",\"NDC\",true,[]],[-97,-11913,null,750145151786158348,\"-144112168-08-02T20:50:38.542Z\",\"-279681-08-19T06:26:33.186955Z\",0.8977236,0.5691053034055052,\"WIFFL\",\"BRO\",false,[]],[58,7132,null,6793615437970356479,\"63572238-04-24T11:00:13.287Z\",\"171291-08-24T10:16:32.229138Z\",null,0.7215959171612961,\"KWZLU\",\"GXH\",false,[]],[37,7618,null,-9219078548506735248,\"286623354-12-11T19:15:45.735Z\",\"197633-02-20T09:12:49.579955Z\",null,0.8001632261203552,null,\"KFM\",false,[]]],\"count\":10}\r\n" +
                        "00\r\n" +
                        "\r\n"
        );
    }

    @Test
    public void testJsonQueryTopLimitAndCount() throws Exception {
        testJsonQuery(
                20,
                "GET /query?query=x&limit=10&count=true HTTP/1.1\r\n" +
                        "Host: localhost:9001\r\n" +
                        "Connection: keep-alive\r\n" +
                        "Cache-Control: max-age=0\r\n" +
                        "Upgrade-Insecure-Requests: 1\r\n" +
                        "User-Agent: Mozilla/5.0 (Windows NT 10.0; Win64; x64) AppleWebKit/537.36 (KHTML, like Gecko) Chrome/74.0.3729.169 Safari/537.36\r\n" +
                        "Accept: text/html,application/xhtml+xml,application/xml;q=0.9,image/webp,image/apng,*/*;q=0.8,application/signed-exchange;v=b3\r\n" +
                        "Accept-Encoding: gzip, deflate, br\r\n" +
                        "Accept-Language: en-GB,en-US;q=0.9,en;q=0.8\r\n" +
                        "\r\n",
                "HTTP/1.1 200 OK\r\n" +
                        "Server: questDB/1.0\r\n" +
                        "Date: Thu, 1 Jan 1970 00:00:00 GMT\r\n" +
                        "Transfer-Encoding: chunked\r\n" +
                        "Content-Type: application/json; charset=utf-8\r\n" +
                        "Keep-Alive: timeout=5, max=10000\r\n" +
                        "\r\n" +
                        "06ac\r\n" +
                        "{\"query\":\"x\",\"columns\":[{\"name\":\"a\",\"type\":\"BYTE\"},{\"name\":\"b\",\"type\":\"SHORT\"},{\"name\":\"c\",\"type\":\"INT\"},{\"name\":\"d\",\"type\":\"LONG\"},{\"name\":\"e\",\"type\":\"DATE\"},{\"name\":\"f\",\"type\":\"TIMESTAMP\"},{\"name\":\"g\",\"type\":\"FLOAT\"},{\"name\":\"h\",\"type\":\"DOUBLE\"},{\"name\":\"i\",\"type\":\"STRING\"},{\"name\":\"j\",\"type\":\"SYMBOL\"},{\"name\":\"k\",\"type\":\"BOOLEAN\"},{\"name\":\"l\",\"type\":\"BINARY\"}],\"dataset\":[[80,24814,-727724771,8920866532787660373,\"-169665660-01-09T01:58:28.119Z\",\"-51129-02-11T06:38:29.397464Z\",null,null,\"EHNRX\",\"ZSX\",false,[]],[30,32312,-303295973,6854658259142399220,null,\"273652-10-24T01:16:04.499209Z\",0.38179755,0.9687423276940171,\"EDRQQ\",\"LOF\",false,[]],[-79,-21442,1985398001,7522482991756933150,\"279864478-12-31T01:58:35.932Z\",\"20093-07-24T16:56:53.198086Z\",null,0.05384400312338511,\"HVUVS\",\"OTS\",true,[]],[70,-29572,-1966408995,-2406077911451945242,null,\"-254163-09-17T05:33:54.251307Z\",0.81233966,null,\"IKJSM\",\"SUQ\",false,[]],[-97,15913,2011884585,4641238585508069993,\"-277437004-09-03T08:55:41.803Z\",\"186548-11-05T05:57:55.827139Z\",0.89989215,0.6583311519893554,\"ZIMNZ\",\"RMF\",false,[]],[-9,5991,-907794648,null,null,null,0.13264287,null,\"OHNZH\",null,false,[]],[-94,30598,-1510166985,6056145309392106540,null,null,0.54669005,null,\"MZVQE\",\"NDC\",true,[]],[-97,-11913,null,750145151786158348,\"-144112168-08-02T20:50:38.542Z\",\"-279681-08-19T06:26:33.186955Z\",0.8977236,0.5691053034055052,\"WIFFL\",\"BRO\",false,[]],[58,7132,null,6793615437970356479,\"63572238-04-24T11:00:13.287Z\",\"171291-08-24T10:16:32.229138Z\",null,0.7215959171612961,\"KWZLU\",\"GXH\",false,[]],[37,7618,null,-9219078548506735248,\"286623354-12-11T19:15:45.735Z\",\"197633-02-20T09:12:49.579955Z\",null,0.8001632261203552,null,\"KFM\",false,[]]],\"count\":20}\r\n" +
                        "00\r\n" +
                        "\r\n"
        );
    }

    @Test
    public void testJsonQueryTopLimitHttp1() throws Exception {
        testJsonQuery0(2, engine -> {
                    // create table with all column types
                    CairoTestUtils.createTestTable(
                            engine.getConfiguration(),
                            20,
                            new Rnd(),
                            new TestRecord.ArrayBinarySequence()
                    );
                    sendAndReceive(
                            NetworkFacadeImpl.INSTANCE,
                            "GET /query?query=x&limit=10 HTTP/1.1\r\n" +
                                    "Host: localhost:9001\r\n" +
                                    "Connection: keep-alive\r\n" +
                                    "Cache-Control: max-age=0\r\n" +
                                    "Upgrade-Insecure-Requests: 1\r\n" +
                                    "User-Agent: Mozilla/5.0 (Windows NT 10.0; Win64; x64) AppleWebKit/537.36 (KHTML, like Gecko) Chrome/74.0.3729.169 Safari/537.36\r\n" +
                                    "Accept: text/html,application/xhtml+xml,application/xml;q=0.9,image/webp,image/apng,*/*;q=0.8,application/signed-exchange;v=b3\r\n" +
                                    "Accept-Encoding: gzip, deflate, br\r\n" +
                                    "Accept-Language: en-GB,en-US;q=0.9,en;q=0.8\r\n" +
                                    "\r\n",
                            "HTTP/1.1 200 OK\r\n" +
                                    "Server: questDB/1.0\r\n" +
                                    "Date: Thu, 1 Jan 1970 00:00:00 GMT\r\n" +
                                    "Transfer-Encoding: chunked\r\n" +
                                    "Content-Type: application/json; charset=utf-8\r\n" +
                                    "Connection: close\r\n" +
                                    "Keep-Alive: timeout=5, max=10000\r\n" +
                                    "\r\n" +
                                    "06ac\r\n" +
                                    "{\"query\":\"x\",\"columns\":[{\"name\":\"a\",\"type\":\"BYTE\"},{\"name\":\"b\",\"type\":\"SHORT\"},{\"name\":\"c\",\"type\":\"INT\"},{\"name\":\"d\",\"type\":\"LONG\"},{\"name\":\"e\",\"type\":\"DATE\"},{\"name\":\"f\",\"type\":\"TIMESTAMP\"},{\"name\":\"g\",\"type\":\"FLOAT\"},{\"name\":\"h\",\"type\":\"DOUBLE\"},{\"name\":\"i\",\"type\":\"STRING\"},{\"name\":\"j\",\"type\":\"SYMBOL\"},{\"name\":\"k\",\"type\":\"BOOLEAN\"},{\"name\":\"l\",\"type\":\"BINARY\"}],\"dataset\":[[80,24814,-727724771,8920866532787660373,\"-169665660-01-09T01:58:28.119Z\",\"-51129-02-11T06:38:29.397464Z\",null,null,\"EHNRX\",\"ZSX\",false,[]],[30,32312,-303295973,6854658259142399220,null,\"273652-10-24T01:16:04.499209Z\",0.38179755,0.9687423276940171,\"EDRQQ\",\"LOF\",false,[]],[-79,-21442,1985398001,7522482991756933150,\"279864478-12-31T01:58:35.932Z\",\"20093-07-24T16:56:53.198086Z\",null,0.05384400312338511,\"HVUVS\",\"OTS\",true,[]],[70,-29572,-1966408995,-2406077911451945242,null,\"-254163-09-17T05:33:54.251307Z\",0.81233966,null,\"IKJSM\",\"SUQ\",false,[]],[-97,15913,2011884585,4641238585508069993,\"-277437004-09-03T08:55:41.803Z\",\"186548-11-05T05:57:55.827139Z\",0.89989215,0.6583311519893554,\"ZIMNZ\",\"RMF\",false,[]],[-9,5991,-907794648,null,null,null,0.13264287,null,\"OHNZH\",null,false,[]],[-94,30598,-1510166985,6056145309392106540,null,null,0.54669005,null,\"MZVQE\",\"NDC\",true,[]],[-97,-11913,null,750145151786158348,\"-144112168-08-02T20:50:38.542Z\",\"-279681-08-19T06:26:33.186955Z\",0.8977236,0.5691053034055052,\"WIFFL\",\"BRO\",false,[]],[58,7132,null,6793615437970356479,\"63572238-04-24T11:00:13.287Z\",\"171291-08-24T10:16:32.229138Z\",null,0.7215959171612961,\"KWZLU\",\"GXH\",false,[]],[37,7618,null,-9219078548506735248,\"286623354-12-11T19:15:45.735Z\",\"197633-02-20T09:12:49.579955Z\",null,0.8001632261203552,null,\"KFM\",false,[]]],\"count\":10}\r\n" +
                                    "00\r\n" +
                                    "\r\n",
                            1,
                            0,
                            false,
                            true
                    );
                }, false,
                true);
    }

    @Test
    public void testJsonQueryWithInterruption() throws Exception {
        assertMemoryLeak(() -> {
            final NetworkFacade nf = NetworkFacadeImpl.INSTANCE;
            final String baseDir = temp.getRoot().getAbsolutePath();
            final DefaultHttpServerConfiguration httpConfiguration = createHttpServerConfiguration(nf, baseDir, 128,
                    false, false);
            final WorkerPool workerPool = new WorkerPool(new WorkerPoolConfiguration() {
                @Override
                public int[] getWorkerAffinity() {
                    return new int[]{-1};
                }

                @Override
                public int getWorkerCount() {
                    return 1;
                }

                @Override
                public boolean haltOnError() {
                    return false;
                }
            });
            try (CairoEngine engine = new CairoEngine(new DefaultCairoConfiguration(baseDir));
                 HttpServer httpServer = new HttpServer(httpConfiguration, workerPool, false)) {
                httpServer.bind(new HttpRequestProcessorFactory() {
                    @Override
                    public HttpRequestProcessor newInstance() {
                        return new StaticContentProcessor(httpConfiguration);
                    }

                    @Override
                    public String getUrl() {
                        return HttpServerConfiguration.DEFAULT_PROCESSOR_URL;
                    }
                });

                httpServer.bind(new HttpRequestProcessorFactory() {
                    @Override
                    public HttpRequestProcessor newInstance() {
                        return new JsonQueryProcessor(httpConfiguration.getJsonQueryProcessorConfiguration(), engine,
                                null, workerPool.getWorkerCount());
                    }

                    @Override
                    public String getUrl() {
                        return "/query";
                    }
                });

                final AtomicBoolean clientClosed = new AtomicBoolean(false);
                final AtomicBoolean serverClosed = new AtomicBoolean(false);
                HttpClientStateListener clientStateListener = new HttpClientStateListener() {
                    @Override
                    public void onClosed() {
                        clientClosed.set(true);

                    }

                    @Override
                    public void onReceived(int nBytes) {
                        LOG.info().$("Client received ").$(nBytes).$(" bytes").$();
                    }
                };
                workerPool.start(LOG);

                try {
                    // create table with all column types
                    CairoTestUtils.createTestTable(engine.getConfiguration(), 10000, new Rnd(),
                            new TestRecord.ArrayBinarySequence());

                    // send multipart request to server

                    final String request = "GET /query?query=select+distinct+a+from+x+where+test_latched_counter() HTTP/1.1\r\n"
                            + "Host: localhost:9001\r\n" + "Connection: keep-alive\r\n" + "Cache-Control: max-age=0\r\n"
                            + "Upgrade-Insecure-Requests: 1\r\n"
                            + "User-Agent: Mozilla/5.0 (Windows NT 10.0; Win64; x64) AppleWebKit/537.36 (KHTML, like Gecko) Chrome/74.0.3729.169 Safari/537.36\r\n"
                            + "Accept: text/html,application/xhtml+xml,application/xml;q=0.9,image/webp,image/apng,*/*;q=0.8,application/signed-exchange;v=b3\r\n"
                            + "Accept-Encoding: gzip, deflate, br\r\n"
                            + "Accept-Language: en-GB,en-US;q=0.9,en;q=0.8\r\n" + "\r\n";

                    String expectedResponse = "HTTP/1.1 200 OK\r\n" + "Server: questDB/1.0\r\n"
                            + "Date: Thu, 1 Jan 1970 00:00:00 GMT\r\n" + "Transfer-Encoding: chunked\r\n"
                            + "Content-Type: application/json; charset=utf-8\r\n"
                            + "Keep-Alive: timeout=5, max=10000\r\n" + "\r\n" + "7e\r\n" + "{\"query\":\"s";
                    TestLatchedCounterFunctionFactory.reset(new TestLatchedCounterFunctionFactory.Callback() {
                        @Override
                        public boolean onGet(Record record, int count) {
                            if (count == 4) {
                                while (!clientClosed.get()) {
                                    LockSupport.parkNanos(1);
                                }
                            }
                            return true;
                        }

                        @Override
                        public void onClose() {
                            serverClosed.set(true);
                        }
                    });
                    long fd = nf.socketTcp(true);
                    try {
                        long sockAddr = nf.sockaddr("127.0.0.1", 9001);
                        try {
                            Assert.assertTrue(fd > -1);
                            Assert.assertEquals(0, nf.connect(fd, sockAddr));
                            Assert.assertEquals(0, nf.setTcpNoDelay(fd, true));

                            byte[] expectedResponse1 = expectedResponse.getBytes();
                            long bufLen = request.length();
                            long ptr = Unsafe.malloc(bufLen);
                            try {
                                new SendAndReceiveRequestBuilder()
                                        .withNetworkFacade(nf)
                                        .withPauseBetweenSendAndReceive(0)
                                        .withPrintOnly(false)
                                        .withExpectDisconnect(true)
                                        .executeExplicit(request, fd, expectedResponse1, 200, ptr, clientStateListener);
                            } finally {
                                Unsafe.free(ptr, bufLen);
                            }
                        } finally {
                            nf.freeSockAddr(sockAddr);
                        }
                    } finally {
                        nf.close(fd);
                        clientStateListener.onClosed();
                    }
                    while (!serverClosed.get()) {
                        LockSupport.parkNanos(1);
                    }
                    Assert.assertEquals(6, TestLatchedCounterFunctionFactory.getCount());
                } finally {
                    workerPool.halt();
                }
            }
        });
    }

    @Test
    public void testJsonQueryZeroRows() throws Exception {
        testJsonQuery(
                0,
                "GET /query?query=x HTTP/1.1\r\n" +
                        "Host: localhost:9001\r\n" +
                        "Connection: keep-alive\r\n" +
                        "Cache-Control: max-age=0\r\n" +
                        "Upgrade-Insecure-Requests: 1\r\n" +
                        "User-Agent: Mozilla/5.0 (Windows NT 10.0; Win64; x64) AppleWebKit/537.36 (KHTML, like Gecko) Chrome/74.0.3729.169 Safari/537.36\r\n" +
                        "Accept: text/html,application/xhtml+xml,application/xml;q=0.9,image/webp,image/apng,*/*;q=0.8,application/signed-exchange;v=b3\r\n" +
                        "Accept-Encoding: gzip, deflate, br\r\n" +
                        "Accept-Language: en-GB,en-US;q=0.9,en;q=0.8\r\n" +
                        "\r\n",
                "HTTP/1.1 200 OK\r\n" +
                        "Server: questDB/1.0\r\n" +
                        "Date: Thu, 1 Jan 1970 00:00:00 GMT\r\n" +
                        "Transfer-Encoding: chunked\r\n" +
                        "Content-Type: application/json; charset=utf-8\r\n" +
                        "Keep-Alive: timeout=5, max=10000\r\n" +
                        "\r\n" +
                        "0185\r\n" +
                        "{\"query\":\"x\",\"columns\":[{\"name\":\"a\",\"type\":\"BYTE\"},{\"name\":\"b\",\"type\":\"SHORT\"},{\"name\":\"c\",\"type\":\"INT\"},{\"name\":\"d\",\"type\":\"LONG\"},{\"name\":\"e\",\"type\":\"DATE\"},{\"name\":\"f\",\"type\":\"TIMESTAMP\"},{\"name\":\"g\",\"type\":\"FLOAT\"},{\"name\":\"h\",\"type\":\"DOUBLE\"},{\"name\":\"i\",\"type\":\"STRING\"},{\"name\":\"j\",\"type\":\"SYMBOL\"},{\"name\":\"k\",\"type\":\"BOOLEAN\"},{\"name\":\"l\",\"type\":\"BINARY\"}],\"dataset\":[],\"count\":0}\r\n" +
                        "00\r\n" +
                        "\r\n"
        );
    }

    @Test
    public void testJsonUtf8EncodedColumnName() throws Exception {
        testJsonQuery(0, "GET /query?query=select+0+%D1%80%D0%B5%D0%BA%D0%BE%D1%80%D0%B4%D0%BD%D0%BE+from+long_sequence(10)&limit=0%2C1000&count=true&src=con HTTP/1.1\r\n" +
                        "Host: localhost:9000\r\n" +
                        "Connection: keep-alive\r\n" +
                        "Accept: */*\r\n" +
                        "X-Requested-With: XMLHttpRequest\r\n" +
                        "User-Agent: Mozilla/5.0 (Windows NT 10.0; Win64; x64) AppleWebKit/537.36 (KHTML, like Gecko) Chrome/79.0.3945.130 Safari/537.36\r\n" +
                        "Sec-Fetch-Site: same-origin\r\n" +
                        "Sec-Fetch-Mode: cors\r\n" +
                        "Referer: http://localhost:9000/index.html\r\n" +
                        "Accept-Encoding: gzip, deflate, br\r\n" +
                        "Accept-Language: en-GB,en-US;q=0.9,en;q=0.8\r\n" +
                        "Cookie: _ga=GA1.1.2124932001.1573824669; _gid=GA1.1.392867896.1580123365\r\n" +
                        "\r\n",
                "HTTP/1.1 200 OK\r\n" +
                        "Server: questDB/1.0\r\n" +
                        "Date: Thu, 1 Jan 1970 00:00:00 GMT\r\n" +
                        "Transfer-Encoding: chunked\r\n" +
                        "Content-Type: application/json; charset=utf-8\r\n" +
                        "Keep-Alive: timeout=5, max=10000\r\n" +
                        "\r\n" +
                        "b0\r\n" +
                        "{\"query\":\"select 0 рекордно from long_sequence(10)\",\"columns\":[{\"name\":\"рекордно\",\"type\":\"INT\"}],\"dataset\":[[0],[0],[0],[0],[0],[0],[0],[0],[0],[0]],\"count\":10}\r\n" +
                        "00\r\n" +
                        "\r\n"
                , 1);
    }

    @Test
    public void testJsonUtf8EncodedQuery() throws Exception {
        testJsonQuery(
                0,
                "GET /query?query=%0A%0A%0A%0ASELECT+%27Rapha%C3%ABl%27+a%2C+%27L%C3%A9o%27+b+FROM+long_sequence(2)&limit=0%2C1000&count=true HTTP/1.1\r\n" +
                        "Host: localhost:13005\r\n" +
                        "Connection: keep-alive\r\n" +
                        "Accept: */*\r\n" +
                        "X-Requested-With: XMLHttpRequest\r\n" +
                        "User-Agent: Mozilla/5.0 (X11; Fedora; Linux x86_64) AppleWebKit/537.36 (KHTML, like Gecko) Chrome/78.0.3904.97 Safari/537.36\r\n" +
                        "Sec-Fetch-Site: same-origin\r\n" +
                        "Sec-Fetch-Mode: cors\r\n" +
                        "Referer: http://localhost:13005/index.html\r\n" +
                        "Accept-Encoding: gzip, deflate, br\r\n" +
                        "Accept-Language: en-GB,en-US;q=0.9,en;q=0.8\r\n" +
                        "Cookie: ajs_group_id=null; ajs_anonymous_id=%22870b530ab5ce462f4545099f85657346%22; ajs_user_id=%22870b530ab5ce462f4545099f85657346%22; _ga=GA1.1.1909943241.1573659694\r\n" +
                        "\r\n",
                "HTTP/1.1 200 OK\r\n" +
                        "Server: questDB/1.0\r\n" +
                        "Date: Thu, 1 Jan 1970 00:00:00 GMT\r\n" +
                        "Transfer-Encoding: chunked\r\n" +
                        "Content-Type: application/json; charset=utf-8\r\n" +
                        "Keep-Alive: timeout=5, max=10000\r\n" +
                        "\r\n" +
                        "cb\r\n" +
                        "{\"query\":\"\\n\\n\\n\\nSELECT 'Raphaël' a, 'Léo' b FROM long_sequence(2)\",\"columns\":[{\"name\":\"a\",\"type\":\"STRING\"},{\"name\":\"b\",\"type\":\"STRING\"}],\"dataset\":[[\"Raphaël\",\"Léo\"],[\"Raphaël\",\"Léo\"]],\"count\":2}\r\n" +
                        "00\r\n" +
                        "\r\n"
        );
    }

    @Test
    public void testMaxConnections() throws Exception {

        LOG.info().$("started maxConnections").$();

        assertMemoryLeak(() -> {
            HttpServerConfiguration httpServerConfiguration = new DefaultHttpServerConfiguration();

            int N = 200;

            AtomicInteger openCount = new AtomicInteger(0);
            AtomicInteger closeCount = new AtomicInteger(0);

            final IODispatcherConfiguration configuration = new DefaultIODispatcherConfiguration() {
                @Override
                public int getActiveConnectionLimit() {
                    return 15;
                }
            };

            try (IODispatcher<HttpConnectionContext> dispatcher = IODispatchers.create(
                    configuration,
                    new IOContextFactory<>() {
                        @Override
                        public HttpConnectionContext newInstance(long fd, IODispatcher<HttpConnectionContext> dispatcher1) {
                            openCount.incrementAndGet();
                            return new HttpConnectionContext(httpServerConfiguration) {
                                @Override
                                public void close() {
                                    closeCount.incrementAndGet();
                                    super.close();
                                }
                            }.of(fd, dispatcher1);
                        }
                    }
            )) {
                HttpRequestProcessorSelector selector =
                        new HttpRequestProcessorSelector() {
                            @Override
                            public HttpRequestProcessor select(CharSequence url) {
                                return null;
                            }

                            @Override
                            public HttpRequestProcessor getDefaultProcessor() {
                                return new HttpRequestProcessor() {
                                };
                            }

                            @Override
                            public void close() {
                            }
                        };

                AtomicBoolean serverRunning = new AtomicBoolean(true);
                SOCountDownLatch serverHaltLatch = new SOCountDownLatch(1);

                new Thread(() -> {
                    do {
                        dispatcher.run(0);
                        dispatcher.processIOQueue(
                                (operation, context) -> context.handleClientOperation(operation, selector, EmptyRescheduleContext)
                        );
                    } while (serverRunning.get());
                    serverHaltLatch.countDown();
                }).start();


                for (int i = 0; i < N; i++) {
                    long fd = Net.socketTcp(true);
                    long sockAddr = Net.sockaddr("127.0.0.1", 9001);
                    try {
                        Assert.assertTrue(fd > -1);
                        Assert.assertEquals(0, Net.connect(fd, sockAddr));
                        Assert.assertEquals(0, Net.close(fd));
                        LOG.info().$("closed [fd=").$(fd).$(']').$();
                    } finally {
                        Net.freeSockAddr(sockAddr);
                    }
                }

                Assert.assertFalse(configuration.getActiveConnectionLimit() < dispatcher.getConnectionCount());
                serverRunning.set(false);
                serverHaltLatch.await();
            }
        });
    }

    @Test
    public void testMissingContentDisposition() throws Exception {
        testImport(
                "HTTP/1.1 200 OK\r\n" +
                        "Server: questDB/1.0\r\n" +
                        "Date: Thu, 1 Jan 1970 00:00:00 GMT\r\n" +
                        "Transfer-Encoding: chunked\r\n" +
                        "Content-Type: text/plain; charset=utf-8\r\n" +
                        "\r\n" +
                        "2f\r\n" +
                        "'Content-Disposition' multipart header missing'\r\n" +
                        "00\r\n" +
                        "\r\n",
                "POST /upload HTTP/1.1\r\n" +
                        "host: localhost:9001\r\n" +
                        "User-Agent: curl/7.64.0\r\n" +
                        "Accept: */*\r\n" +
                        "Content-Length: 437760673\r\n" +
                        "Content-Type: multipart/form-data; boundary=------------------------27d997ca93d2689d\r\n" +
                        "Expect: 100-continue\r\n" +
                        "\r\n" +
                        "--------------------------27d997ca93d2689d\r\n" +
                        "Content-Type: application/octet-stream\r\n" +
                        "\r\n" +
                        "9988" +
                        "\r\n" +
                        "--------------------------27d997ca93d2689d--",
                NetworkFacadeImpl.INSTANCE,
                true,
                1
        );
    }

    @Test
    public void testMissingContentDispositionFileName() throws Exception {
        testImport(
                "HTTP/1.1 200 OK\r\n" +
                        "Server: questDB/1.0\r\n" +
                        "Date: Thu, 1 Jan 1970 00:00:00 GMT\r\n" +
                        "Transfer-Encoding: chunked\r\n" +
                        "Content-Type: text/plain; charset=utf-8\r\n" +
                        "\r\n" +
                        "12\r\n" +
                        "no file name given\r\n" +
                        "00\r\n" +
                        "\r\n",
                "POST /upload HTTP/1.1\r\n" +
                        "host: localhost:9001\r\n" +
                        "User-Agent: curl/7.64.0\r\n" +
                        "Accept: */*\r\n" +
                        "Content-Length: 437760673\r\n" +
                        "Content-Type: multipart/form-data; boundary=------------------------27d997ca93d2689d\r\n" +
                        "Expect: 100-continue\r\n" +
                        "\r\n" +
                        "--------------------------27d997ca93d2689d\r\n" +
                        "content-disposition: form-data; name=\"data\"\r\n" +
                        "Content-Type: application/octet-stream\r\n" +
                        "\r\n" +
                        "9988" +
                        "\r\n" +
                        "--------------------------27d997ca93d2689d--",
                NetworkFacadeImpl.INSTANCE,
                true,
                1
        );
    }

    @Test
    public void testMissingContentDispositionName() throws Exception {
        testImport(
                "HTTP/1.1 200 OK\r\n" +
                        "Server: questDB/1.0\r\n" +
                        "Date: Thu, 1 Jan 1970 00:00:00 GMT\r\n" +
                        "Transfer-Encoding: chunked\r\n" +
                        "Content-Type: text/plain; charset=utf-8\r\n" +
                        "\r\n" +
                        "37\r\n" +
                        "invalid value in 'Content-Disposition' multipart header\r\n" +
                        "00\r\n" +
                        "\r\n",
                "POST /upload HTTP/1.1\r\n" +
                        "host: localhost:9001\r\n" +
                        "User-Agent: curl/7.64.0\r\n" +
                        "Accept: */*\r\n" +
                        "Content-Length: 437760673\r\n" +
                        "Content-Type: multipart/form-data; boundary=------------------------27d997ca93d2689d\r\n" +
                        "Expect: 100-continue\r\n" +
                        "\r\n" +
                        "--------------------------27d997ca93d2689d\r\n" +
                        "content-disposition: ; filename=\"fhv_tripdata_2017-02.csv\"\r\n" +
                        "Content-Type: application/octet-stream\r\n" +
                        "\r\n" +
                        "9988" +
                        "\r\n" +
                        "--------------------------27d997ca93d2689d--",
                NetworkFacadeImpl.INSTANCE,
                true,
                1
        );
    }

    @Test
    public void testMissingURL() throws Exception {
        testJsonQuery0(2, engine -> {
            long fd = NetworkFacadeImpl.INSTANCE.socketTcp(true);
            try {
                long sockAddr = NetworkFacadeImpl.INSTANCE.sockaddr("127.0.0.1", 9001);
                try {
                    Assert.assertTrue(fd > -1);
                    Assert.assertEquals(0, NetworkFacadeImpl.INSTANCE.connect(fd, sockAddr));
                    Assert.assertEquals(0, NetworkFacadeImpl.INSTANCE.setTcpNoDelay(fd, true));

                    final String request = "GET HTTP/1.1\r\n" +
                            "Host: localhost:9001\r\n" +
                            "Connection: keep-alive\r\n" +
                            "Cache-Control: max-age=0\r\n" +
                            "Upgrade-Insecure-Requests: 1\r\n" +
                            "User-Agent: Mozilla/5.0 (Windows NT 10.0; Win64; x64) AppleWebKit/537.36 (KHTML, like Gecko) Chrome/74.0.3729.169 Safari/537.36\r\n" +
                            "Accept: text/html,application/xhtml+xml,application/xml;q=0.9,image/webp,image/apng,*/*;q=0.8,application/signed-exchange;v=b3\r\n" +
                            "Accept-Encoding: gzip, deflate, br\r\n" +
                            "Accept-Language: en-GB,en-US;q=0.9,en;q=0.8\r\n" +
                            "\r\n";
                    final int len = request.length() * 2;
                    final NetworkFacade nf = NetworkFacadeImpl.INSTANCE;
                    long ptr = Unsafe.malloc(len);
                    try {
                        int sent = 0;
                        int reqLen = request.length();
                        Chars.asciiStrCpy(request, reqLen, ptr);
                        boolean disconnected = false;
                        while (sent < reqLen) {
                            int n = nf.send(fd, ptr + sent, reqLen - sent);
                            if (n < 0) {
                                disconnected = true;
                                break;
                            }
                            if (n > 0) {
                                sent += n;
                            }
                        }
                        if (!disconnected) {
                            while (true) {
                                int n = nf.recv(fd, ptr, len);
                                if (n < 0) {
                                    break;
                                }
                            }
                        }
                    } finally {
                        Unsafe.free(ptr, len);
                    }
                } finally {
                    NetworkFacadeImpl.INSTANCE.freeSockAddr(sockAddr);
                }
            } finally {
                NetworkFacadeImpl.INSTANCE.close(fd);
            }
        }, false);
    }

    @Test
    public void testPostRequestToGetProcessor() throws Exception {
        testImport(
                "HTTP/1.1 404 Not Found\r\n" +
                        "Server: questDB/1.0\r\n" +
                        "Date: Thu, 1 Jan 1970 00:00:00 GMT\r\n" +
                        "Transfer-Encoding: chunked\r\n" +
                        "Content-Type: text/plain; charset=utf-8\r\n" +
                        "\r\n" +
                        "2a\r\n" +
                        "Bad request. non-multipart GET expected.\r\n" +
                        "\r\n" +
                        "00\r\n" +
                        "\r\n",
                "POST /exec?fmt=json&overwrite=true&forceHeader=true&name=clipboard-157200856 HTTP/1.1\r\n" +
                        "Host: localhost:9001\r\n" +
                        "Connection: keep-alive\r\n" +
                        "Content-Length: 832\r\n" +
                        "Accept: */*\r\n" +
                        "Origin: http://localhost:9000\r\n" +
                        "X-Requested-With: XMLHttpRequest\r\n" +
                        "User-Agent: Mozilla/5.0 (Windows NT 10.0; Win64; x64) AppleWebKit/537.36 (KHTML, like Gecko) Chrome/77.0.3865.120 Safari/537.36\r\n" +
                        "Sec-Fetch-Mode: cors\r\n" +
                        "Content-Type: multipart/form-data; boundary=----WebKitFormBoundaryOsOAD9cPKyHuxyBV\r\n" +
                        "Sec-Fetch-Site: same-origin\r\n" +
                        "Referer: http://localhost:9000/index.html\r\n" +
                        "Accept-Encoding: gzip, deflate, br\r\n" +
                        "Accept-Language: en-GB,en-US;q=0.9,en;q=0.8\r\n" +
                        "\r\n" +
                        "------WebKitFormBoundaryOsOAD9cPKyHuxyBV\r\n" +
                        "Content-Disposition: form-data; name=\"schema\"\r\n" +
                        "\r\n" +
                        "[{\"name\":\"timestamp,\"type\":\"DATE\"},{\"name\":\"bid\",\"type\":\"INT\"}]\r\n" +
                        "------WebKitFormBoundaryOsOAD9cPKyHuxyBV\r\n" +
                        "Content-Disposition: form-data; name=\"data\"\r\n" +
                        "\r\n" +
                        "timestamp,bid\r\n" +
                        "27/05/2018 00:00:01,100\r\n" +
                        "27/05/2018 00:00:02,101\r\n" +
                        "27/05/2018 00:00:03,102\r\n" +
                        "27/05/2018 00:00:04,103\r\n" +
                        "27/05/2018 00:00:05,104\r\n" +
                        "27/05/2018 00:00:06,105\r\n" +
                        "27/05/2018 00:00:07,106\r\n" +
                        "27/05/2018 00:00:08,107\r\n" +
                        "27/05/2018 00:00:09,108\r\n" +
                        "27/05/2018 00:00:10,109\r\n" +
                        "27/05/2018 00:00:11,110\r\n" +
                        "27/05/2018 00:00:12,111\r\n" +
                        "27/05/2018 00:00:13,112\r\n" +
                        "27/05/2018 00:00:14,113\r\n" +
                        "27/05/2018 00:00:15,114\r\n" +
                        "27/05/2018 00:00:16,115\r\n" +
                        "27/05/2018 00:00:17,116\r\n" +
                        "27/05/2018 00:00:18,117\r\n" +
                        "27/05/2018 00:00:19,118\r\n" +
                        "27/05/2018 00:00:20,119\r\n" +
                        "27/05/2018 00:00:21,120\r\n" +
                        "\r\n" +
                        "------WebKitFormBoundaryOsOAD9cPKyHuxyBV--",
                NetworkFacadeImpl.INSTANCE,
                true,
                1
        );
    }

    @Test
    public void testSCPConnectDownloadDisconnect() throws Exception {
        assertMemoryLeak(() -> {
            final String baseDir = temp.getRoot().getAbsolutePath();
            final DefaultHttpServerConfiguration httpConfiguration = createHttpServerConfiguration(baseDir, false, false);
            final WorkerPool workerPool = new WorkerPool(new WorkerPoolConfiguration() {
                @Override
                public int[] getWorkerAffinity() {
                    return new int[]{-1, -1};
                }

                @Override
                public int getWorkerCount() {
                    return 2;
                }

                @Override
                public boolean haltOnError() {
                    return false;
                }
            });
            try (HttpServer httpServer = new HttpServer(httpConfiguration, workerPool, false)) {
                httpServer.bind(new HttpRequestProcessorFactory() {
                    @Override
                    public HttpRequestProcessor newInstance() {
                        return new StaticContentProcessor(httpConfiguration);
                    }

                    @Override
                    public String getUrl() {
                        return HttpServerConfiguration.DEFAULT_PROCESSOR_URL;
                    }
                });

                workerPool.start(LOG);

                // create 20Mb file in /tmp directory
                try (Path path = new Path().of(baseDir).concat("questdb-temp.txt").$()) {
                    try {
                        Rnd rnd = new Rnd();
                        final int diskBufferLen = 1024 * 1024;

                        writeRandomFile(path, rnd, 122222212222L, diskBufferLen);

//                        httpServer.getStartedLatch().await();

                        long sockAddr = Net.sockaddr("127.0.0.1", 9001);
                        try {
                            int netBufferLen = 4 * 1024;
                            long buffer = Unsafe.calloc(netBufferLen);
                            try {

                                // send request to server to download file we just created
                                final String request = "GET /questdb-temp.txt HTTP/1.1\r\n" +
                                        "Host: localhost:9000\r\n" +
                                        "Connection: keep-alive\r\n" +
                                        "Cache-Control: max-age=0\r\n" +
                                        "Accept: text/html,application/xhtml+xml,application/xml;q=0.9,image/webp,*/*;q=0.8\r\n" +
                                        "User-Agent: Mozilla/5.0 (Windows NT 6.1; WOW64) AppleWebKit/537.36 (KHTML, like Gecko) Chrome/31.0.1650.48 Safari/537.36\r\n" +
                                        "Accept-Encoding: gzip,deflate,sdch\r\n" +
                                        "Accept-Language: en-US,en;q=0.8\r\n" +
                                        "Cookie: textwrapon=false; textautoformat=false; wysiwyg=textarea\r\n" +
                                        "\r\n";

                                String expectedResponseHeader = "HTTP/1.1 200 OK\r\n" +
                                        "Server: questDB/1.0\r\n" +
                                        "Date: Thu, 1 Jan 1970 00:00:00 GMT\r\n" +
                                        "Content-Length: 20971520\r\n" +
                                        "Content-Type: text/plain\r\n" +
                                        "ETag: \"122222212222\"\r\n" + // this is last modified timestamp on the file, we set this value when we created file
                                        "\r\n";

                                for (int j = 0; j < 10; j++) {
                                    long fd = Net.socketTcp(true);
                                    Assert.assertTrue(fd > -1);
                                    Assert.assertEquals(0, Net.connect(fd, sockAddr));
                                    try {
                                        sendRequest(request, fd, buffer);
                                        assertDownloadResponse(fd, rnd, buffer, netBufferLen, diskBufferLen, expectedResponseHeader, 20971670);
                                    } finally {
                                        Net.close(fd);
                                    }
                                }

                                // send few requests to receive 304
                                final String request2 = "GET /questdb-temp.txt HTTP/1.1\r\n" +
                                        "Host: localhost:9000\r\n" +
                                        "Connection: keep-alive\r\n" +
                                        "Cache-Control: max-age=0\r\n" +
                                        "Accept: text/html,application/xhtml+xml,application/xml;q=0.9,image/webp,*/*;q=0.8\r\n" +
                                        "User-Agent: Mozilla/5.0 (Windows NT 6.1; WOW64) AppleWebKit/537.36 (KHTML, like Gecko) Chrome/31.0.1650.48 Safari/537.36\r\n" +
                                        "Accept-Encoding: gzip,deflate,sdch\r\n" +
                                        "Accept-Language: en-US,en;q=0.8\r\n" +
                                        "If-None-Match: \"122222212222\"\r\n" + // this header should make static processor return 304
                                        "Cookie: textwrapon=false; textautoformat=false; wysiwyg=textarea\r\n" +
                                        "\r\n";

                                String expectedResponseHeader2 = "HTTP/1.1 304 Not Modified\r\n" +
                                        "Server: questDB/1.0\r\n" +
                                        "Date: Thu, 1 Jan 1970 00:00:00 GMT\r\n" +
                                        "Content-Type: text/html; charset=utf-8\r\n" +
                                        "\r\n";

                                for (int i = 0; i < 3; i++) {
                                    long fd = Net.socketTcp(true);
                                    Assert.assertTrue(fd > -1);
                                    Assert.assertEquals(0, Net.connect(fd, sockAddr));
                                    try {
                                        sendRequest(request2, fd, buffer);
                                        assertDownloadResponse(fd, rnd, buffer, netBufferLen, 0, expectedResponseHeader2, 126);
                                    } finally {
                                        Net.close(fd);
                                    }
                                }

                                // couple more full downloads after 304
                                for (int j = 0; j < 2; j++) {
                                    long fd = Net.socketTcp(true);
                                    Assert.assertTrue(fd > -1);
                                    Assert.assertEquals(0, Net.connect(fd, sockAddr));
                                    try {
                                        sendRequest(request, fd, buffer);
                                        assertDownloadResponse(fd, rnd, buffer, netBufferLen, diskBufferLen, expectedResponseHeader, 20971670);
                                    } finally {
                                        Net.close(fd);
                                    }
                                }

                                // get a 404 now
                                final String request3 = "GET /questdb-temp_!.txt HTTP/1.1\r\n" +
                                        "Host: localhost:9000\r\n" +
                                        "Connection: keep-alive\r\n" +
                                        "Cache-Control: max-age=0\r\n" +
                                        "Accept: text/html,application/xhtml+xml,application/xml;q=0.9,image/webp,*/*;q=0.8\r\n" +
                                        "User-Agent: Mozilla/5.0 (Windows NT 6.1; WOW64) AppleWebKit/537.36 (KHTML, like Gecko) Chrome/31.0.1650.48 Safari/537.36\r\n" +
                                        "Accept-Encoding: gzip,deflate,sdch\r\n" +
                                        "Accept-Language: en-US,en;q=0.8\r\n" +
                                        "Cookie: textwrapon=false; textautoformat=false; wysiwyg=textarea\r\n" +
                                        "\r\n";

                                String expectedResponseHeader3 = "HTTP/1.1 404 Not Found\r\n" +
                                        "Server: questDB/1.0\r\n" +
                                        "Date: Thu, 1 Jan 1970 00:00:00 GMT\r\n" +
                                        "Transfer-Encoding: chunked\r\n" +
                                        "Content-Type: text/plain; charset=utf-8\r\n" +
                                        "\r\n" +
                                        "0b\r\n" +
                                        "Not Found\r\n" +
                                        "\r\n" +
                                        "00\r\n" +
                                        "\r\n";


                                sendAndReceive(NetworkFacadeImpl.INSTANCE, request3, expectedResponseHeader3, 4, 0, false);
                                // and few more 304s
                                sendAndReceive(NetworkFacadeImpl.INSTANCE, request2, expectedResponseHeader2, 4, 0, false);
                            } finally {
                                Unsafe.free(buffer, netBufferLen);
                            }
                        } finally {
                            Net.freeSockAddr(sockAddr);
                        }
                    } finally {
                        workerPool.halt();
                        Files.remove(path);
                    }
                }
            }
        });
    }

    @Test
    public void testSCPFullDownload() throws Exception {
        assertMemoryLeak(() -> {
            final String baseDir = temp.getRoot().getAbsolutePath();
            final DefaultHttpServerConfiguration httpConfiguration = createHttpServerConfiguration(baseDir, false, false);
            final WorkerPool workerPool = new WorkerPool(new WorkerPoolConfiguration() {
                @Override
                public int[] getWorkerAffinity() {
                    return new int[]{-1, -1};
                }

                @Override
                public int getWorkerCount() {
                    return 2;
                }

                @Override
                public boolean haltOnError() {
                    return false;
                }
            });
            try (HttpServer httpServer = new HttpServer(httpConfiguration, workerPool, false)) {
                httpServer.bind(new HttpRequestProcessorFactory() {
                    @Override
                    public HttpRequestProcessor newInstance() {
                        return new StaticContentProcessor(httpConfiguration);
                    }

                    @Override
                    public String getUrl() {
                        return HttpServerConfiguration.DEFAULT_PROCESSOR_URL;
                    }
                });

                workerPool.start(LOG);

                // create 20Mb file in /tmp directory
                try (Path path = new Path().of(baseDir).concat("questdb-temp.txt").$()) {
                    try {
                        Rnd rnd = new Rnd();
                        final int diskBufferLen = 1024 * 1024;

                        writeRandomFile(path, rnd, 122299092L, diskBufferLen);

                        long fd = Net.socketTcp(true);
                        try {
                            long sockAddr = Net.sockaddr("127.0.0.1", 9001);
                            try {
                                Assert.assertTrue(fd > -1);
                                Assert.assertEquals(0, Net.connect(fd, sockAddr));

                                int netBufferLen = 4 * 1024;
                                long buffer = Unsafe.calloc(netBufferLen);
                                try {

                                    // send request to server to download file we just created
                                    final String request = "GET /questdb-temp.txt HTTP/1.1\r\n" +
                                            "Host: localhost:9000\r\n" +
                                            "Connection: keep-alive\r\n" +
                                            "Cache-Control: max-age=0\r\n" +
                                            "Accept: text/html,application/xhtml+xml,application/xml;q=0.9,image/webp,*/*;q=0.8\r\n" +
                                            "User-Agent: Mozilla/5.0 (Windows NT 6.1; WOW64) AppleWebKit/537.36 (KHTML, like Gecko) Chrome/31.0.1650.48 Safari/537.36\r\n" +
                                            "Accept-Encoding: gzip,deflate,sdch\r\n" +
                                            "Accept-Language: en-US,en;q=0.8\r\n" +
                                            "Cookie: textwrapon=false; textautoformat=false; wysiwyg=textarea\r\n" +
                                            "\r\n";

                                    String expectedResponseHeader = "HTTP/1.1 200 OK\r\n" +
                                            "Server: questDB/1.0\r\n" +
                                            "Date: Thu, 1 Jan 1970 00:00:00 GMT\r\n" +
                                            "Content-Length: 20971520\r\n" +
                                            "Content-Type: text/plain\r\n" +
                                            "ETag: \"122299092\"\r\n" + // this is last modified timestamp on the file, we set this value when we created file
                                            "\r\n";

                                    for (int j = 0; j < 10; j++) {
                                        sendRequest(request, fd, buffer);
                                        assertDownloadResponse(fd, rnd, buffer, netBufferLen, diskBufferLen, expectedResponseHeader, 20971667);
                                    }
//
                                    // send few requests to receive 304
                                    final String request2 = "GET /questdb-temp.txt HTTP/1.1\r\n" +
                                            "Host: localhost:9000\r\n" +
                                            "Connection: keep-alive\r\n" +
                                            "Cache-Control: max-age=0\r\n" +
                                            "Accept: text/html,application/xhtml+xml,application/xml;q=0.9,image/webp,*/*;q=0.8\r\n" +
                                            "User-Agent: Mozilla/5.0 (Windows NT 6.1; WOW64) AppleWebKit/537.36 (KHTML, like Gecko) Chrome/31.0.1650.48 Safari/537.36\r\n" +
                                            "Accept-Encoding: gzip,deflate,sdch\r\n" +
                                            "Accept-Language: en-US,en;q=0.8\r\n" +
                                            "If-None-Match: \"122299092\"\r\n" + // this header should make static processor return 304
                                            "Cookie: textwrapon=false; textautoformat=false; wysiwyg=textarea\r\n" +
                                            "\r\n";

                                    String expectedResponseHeader2 = "HTTP/1.1 304 Not Modified\r\n" +
                                            "Server: questDB/1.0\r\n" +
                                            "Date: Thu, 1 Jan 1970 00:00:00 GMT\r\n" +
                                            "Content-Type: text/html; charset=utf-8\r\n" +
                                            "\r\n";

                                    for (int i = 0; i < 3; i++) {
                                        sendRequest(request2, fd, buffer);
                                        assertDownloadResponse(fd, rnd, buffer, netBufferLen, 0, expectedResponseHeader2, 126);
                                    }

                                    // couple more full downloads after 304
                                    for (int j = 0; j < 2; j++) {
                                        sendRequest(request, fd, buffer);
                                        assertDownloadResponse(fd, rnd, buffer, netBufferLen, diskBufferLen, expectedResponseHeader, 20971667);
                                    }

                                    // get a 404 now
                                    final String request3 = "GET /questdb-temp_!.txt HTTP/1.1\r\n" +
                                            "Host: localhost:9000\r\n" +
                                            "Connection: keep-alive\r\n" +
                                            "Cache-Control: max-age=0\r\n" +
                                            "Accept: text/html,application/xhtml+xml,application/xml;q=0.9,image/webp,*/*;q=0.8\r\n" +
                                            "User-Agent: Mozilla/5.0 (Windows NT 6.1; WOW64) AppleWebKit/537.36 (KHTML, like Gecko) Chrome/31.0.1650.48 Safari/537.36\r\n" +
                                            "Accept-Encoding: gzip,deflate,sdch\r\n" +
                                            "Accept-Language: en-US,en;q=0.8\r\n" +
                                            "Cookie: textwrapon=false; textautoformat=false; wysiwyg=textarea\r\n" +
                                            "\r\n";

                                    String expectedResponseHeader3 = "HTTP/1.1 404 Not Found\r\n" +
                                            "Server: questDB/1.0\r\n" +
                                            "Date: Thu, 1 Jan 1970 00:00:00 GMT\r\n" +
                                            "Transfer-Encoding: chunked\r\n" +
                                            "Content-Type: text/plain; charset=utf-8\r\n" +
                                            "\r\n" +
                                            "0b\r\n" +
                                            "Not Found\r\n" +
                                            "\r\n" +
                                            "00\r\n" +
                                            "\r\n";


                                    sendAndReceive(NetworkFacadeImpl.INSTANCE, request3, expectedResponseHeader3, 4, 0, false);
                                    // and few more 304s
                                    sendAndReceive(NetworkFacadeImpl.INSTANCE, request2, expectedResponseHeader2, 4, 0, false);
                                } finally {
                                    Unsafe.free(buffer, netBufferLen);
                                }
                            } finally {
                                Net.freeSockAddr(sockAddr);
                            }
                        } finally {
                            Net.close(fd);
                            LOG.info().$("closed [fd=").$(fd).$(']').$();
                        }
                    } finally {
                        workerPool.halt();
                        Files.remove(path);
                    }
                }
            }
        });
    }

    @Test
    public void testSCPHttp10() throws Exception {
        assertMemoryLeak(() -> {
            final String baseDir = temp.getRoot().getAbsolutePath();
            final DefaultHttpServerConfiguration httpConfiguration = createHttpServerConfiguration(NetworkFacadeImpl.INSTANCE, baseDir, 16 * 1024, false, false, false, "HTTP/1.0 ");
            final WorkerPool workerPool = new WorkerPool(new WorkerPoolConfiguration() {
                @Override
                public int[] getWorkerAffinity() {
                    return new int[]{-1, -1};
                }

                @Override
                public int getWorkerCount() {
                    return 2;
                }

                @Override
                public boolean haltOnError() {
                    return false;
                }
            });
            try (HttpServer httpServer = new HttpServer(httpConfiguration, workerPool, false)) {
                httpServer.bind(new HttpRequestProcessorFactory() {
                    @Override
                    public HttpRequestProcessor newInstance() {
                        return new StaticContentProcessor(httpConfiguration);
                    }

                    @Override
                    public String getUrl() {
                        return HttpServerConfiguration.DEFAULT_PROCESSOR_URL;
                    }
                });

                workerPool.start(LOG);

                // create 20Mb file in /tmp directory
                try (Path path = new Path().of(baseDir).concat("questdb-temp.txt").$()) {
                    try {
                        Rnd rnd = new Rnd();
                        final int diskBufferLen = 1024 * 1024;

                        writeRandomFile(path, rnd, 122222212222L, diskBufferLen);

//                        httpServer.getStartedLatch().await();

                        long sockAddr = Net.sockaddr("127.0.0.1", 9001);
                        try {
                            int netBufferLen = 4 * 1024;
                            long buffer = Unsafe.calloc(netBufferLen);
                            try {

                                // send request to server to download file we just created
                                final String request = "GET /questdb-temp.txt HTTP/1.1\r\n" +
                                        "Host: localhost:9000\r\n" +
                                        "Connection: keep-alive\r\n" +
                                        "Cache-Control: max-age=0\r\n" +
                                        "Accept: text/html,application/xhtml+xml,application/xml;q=0.9,image/webp,*/*;q=0.8\r\n" +
                                        "User-Agent: Mozilla/5.0 (Windows NT 6.1; WOW64) AppleWebKit/537.36 (KHTML, like Gecko) Chrome/31.0.1650.48 Safari/537.36\r\n" +
                                        "Accept-Encoding: gzip,deflate,sdch\r\n" +
                                        "Accept-Language: en-US,en;q=0.8\r\n" +
                                        "Cookie: textwrapon=false; textautoformat=false; wysiwyg=textarea\r\n" +
                                        "\r\n";

                                String expectedResponseHeader = "HTTP/1.0 200 OK\r\n" +
                                        "Server: questDB/1.0\r\n" +
                                        "Date: Thu, 1 Jan 1970 00:00:00 GMT\r\n" +
                                        "Content-Length: 20971520\r\n" +
                                        "Content-Type: text/plain\r\n" +
                                        "Connection: close\r\n" +
                                        "ETag: \"122222212222\"\r\n" + // this is last modified timestamp on the file, we set this value when we created file
                                        "\r\n";

                                for (int j = 0; j < 1; j++) {
                                    long fd = Net.socketTcp(true);
                                    Assert.assertTrue(fd > -1);
                                    Assert.assertEquals(0, Net.connect(fd, sockAddr));
                                    try {
                                        sendRequest(request, fd, buffer);
                                        assertDownloadResponse(fd, rnd, buffer, netBufferLen, diskBufferLen, expectedResponseHeader, 20971670);
                                    } finally {
                                        Net.close(fd);
                                    }
                                }

                                // send few requests to receive 304
                                final String request2 = "GET /questdb-temp.txt HTTP/1.1\r\n" +
                                        "Host: localhost:9000\r\n" +
                                        "Connection: keep-alive\r\n" +
                                        "Cache-Control: max-age=0\r\n" +
                                        "Accept: text/html,application/xhtml+xml,application/xml;q=0.9,image/webp,*/*;q=0.8\r\n" +
                                        "User-Agent: Mozilla/5.0 (Windows NT 6.1; WOW64) AppleWebKit/537.36 (KHTML, like Gecko) Chrome/31.0.1650.48 Safari/537.36\r\n" +
                                        "Accept-Encoding: gzip,deflate,sdch\r\n" +
                                        "Accept-Language: en-US,en;q=0.8\r\n" +
                                        "If-None-Match: \"122222212222\"\r\n" + // this header should make static processor return 304
                                        "Cookie: textwrapon=false; textautoformat=false; wysiwyg=textarea\r\n" +
                                        "\r\n";

                                String expectedResponseHeader2 = "HTTP/1.0 304 Not Modified\r\n" +
                                        "Server: questDB/1.0\r\n" +
                                        "Date: Thu, 1 Jan 1970 00:00:00 GMT\r\n" +
                                        "Content-Type: text/html; charset=utf-8\r\n" +
                                        "Connection: close\r\n" +
                                        "\r\n";

                                for (int i = 0; i < 3; i++) {
                                    long fd = Net.socketTcp(true);
                                    Assert.assertTrue(fd > -1);
                                    Assert.assertEquals(0, Net.connect(fd, sockAddr));
                                    try {
                                        sendRequest(request2, fd, buffer);
                                        assertDownloadResponse(fd, rnd, buffer, netBufferLen, 0, expectedResponseHeader2, 126);
                                    } finally {
                                        Net.close(fd);
                                    }
                                }

                                // couple more full downloads after 304
                                for (int j = 0; j < 2; j++) {
                                    long fd = Net.socketTcp(true);
                                    Assert.assertTrue(fd > -1);
                                    Assert.assertEquals(0, Net.connect(fd, sockAddr));
                                    try {
                                        sendRequest(request, fd, buffer);
                                        assertDownloadResponse(fd, rnd, buffer, netBufferLen, diskBufferLen, expectedResponseHeader, 20971670);
                                    } finally {
                                        Net.close(fd);
                                    }
                                }

                                // get a 404 now
                                final String request3 = "GET /questdb-temp_!.txt HTTP/1.1\r\n" +
                                        "Host: localhost:9000\r\n" +
                                        "Connection: keep-alive\r\n" +
                                        "Cache-Control: max-age=0\r\n" +
                                        "Accept: text/html,application/xhtml+xml,application/xml;q=0.9,image/webp,*/*;q=0.8\r\n" +
                                        "User-Agent: Mozilla/5.0 (Windows NT 6.1; WOW64) AppleWebKit/537.36 (KHTML, like Gecko) Chrome/31.0.1650.48 Safari/537.36\r\n" +
                                        "Accept-Encoding: gzip,deflate,sdch\r\n" +
                                        "Accept-Language: en-US,en;q=0.8\r\n" +
                                        "Cookie: textwrapon=false; textautoformat=false; wysiwyg=textarea\r\n" +
                                        "\r\n";

                                String expectedResponseHeader3 = "HTTP/1.0 404 Not Found\r\n" +
                                        "Server: questDB/1.0\r\n" +
                                        "Date: Thu, 1 Jan 1970 00:00:00 GMT\r\n" +
                                        "Transfer-Encoding: chunked\r\n" +
                                        "Content-Type: text/plain; charset=utf-8\r\n" +
                                        "Connection: close\r\n" +
                                        "\r\n" +
                                        "0b\r\n" +
                                        "Not Found\r\n" +
                                        "\r\n" +
                                        "00\r\n" +
                                        "\r\n";


                                for (int i = 0; i < 4; i++) {
                                    long fd = Net.socketTcp(true);
                                    Assert.assertTrue(fd > -1);
                                    Assert.assertEquals(0, Net.connect(fd, sockAddr));
                                    try {
                                        sendRequest(request3, fd, buffer);
                                        assertDownloadResponse(fd, rnd, buffer, netBufferLen, 0, expectedResponseHeader3, expectedResponseHeader3.length());
                                    } finally {
                                        Net.close(fd);
                                    }
                                }

                                // and few more 304s

                                for (int i = 0; i < 3; i++) {
                                    long fd = Net.socketTcp(true);
                                    Assert.assertTrue(fd > -1);
                                    Assert.assertEquals(0, Net.connect(fd, sockAddr));
                                    try {
                                        sendRequest(request2, fd, buffer);
                                        assertDownloadResponse(fd, rnd, buffer, netBufferLen, 0, expectedResponseHeader2, 126);
                                    } finally {
                                        Net.close(fd);
                                    }
                                }

                            } finally {
                                Unsafe.free(buffer, netBufferLen);
                            }
                        } finally {
                            Net.freeSockAddr(sockAddr);
                            workerPool.halt();
                        }
                    } finally {
                        Files.remove(path);
                    }
                }
            }
        });
    }

    @Test
    public void testSendHttpGet() throws Exception {

        LOG.info().$("started testSendHttpGet").$();

        final String request = "GET /status?x=1&a=%26b&c&d=x HTTP/1.1\r\n" +
                "Host: localhost:9000\r\n" +
                "Connection: keep-alive\r\n" +
                "Cache-Control: max-age=0\r\n" +
                "Accept: text/html,application/xhtml+xml,application/xml;q=0.9,image/webp,*/*;q=0.8\r\n" +
                "User-Agent: Mozilla/5.0 (Windows NT 6.1; WOW64) AppleWebKit/537.36 (KHTML, like Gecko) Chrome/31.0.1650.48 Safari/537.36\r\n" +
                "Accept-Encoding: gzip,deflate,sdch\r\n" +
                "Accept-Language: en-US,en;q=0.8\r\n" +
                "Cookie: textwrapon=false; textautoformat=false; wysiwyg=textarea\r\n" +
                "\r\n";

        // the difference between request and expected is url encoding (and ':' padding, which can easily be fixed)
        final String expected = "GET /status?x=1&a=&b&c&d=x HTTP/1.1\r\n" +
                "host:localhost:9000\r\n" +
                "connection:keep-alive\r\n" +
                "cache-control:max-age=0\r\n" +
                "accept:text/html,application/xhtml+xml,application/xml;q=0.9,image/webp,*/*;q=0.8\r\n" +
                "user-agent:Mozilla/5.0 (Windows NT 6.1; WOW64) AppleWebKit/537.36 (KHTML, like Gecko) Chrome/31.0.1650.48 Safari/537.36\r\n" +
                "accept-encoding:gzip,deflate,sdch\r\n" +
                "accept-language:en-US,en;q=0.8\r\n" +
                "cookie:textwrapon=false; textautoformat=false; wysiwyg=textarea\r\n" +
                "\r\n";

        assertMemoryLeak(() -> {
            HttpServerConfiguration httpServerConfiguration = new DefaultHttpServerConfiguration();

            SOCountDownLatch connectLatch = new SOCountDownLatch(1);
            SOCountDownLatch contextClosedLatch = new SOCountDownLatch(1);
            SOCountDownLatch requestReceivedLatch = new SOCountDownLatch(1);
            AtomicInteger closeCount = new AtomicInteger(0);

            try (IODispatcher<HttpConnectionContext> dispatcher = IODispatchers.create(
                    new DefaultIODispatcherConfiguration(),
                    new IOContextFactory<>() {
                        @Override
                        public HttpConnectionContext newInstance(long fd, IODispatcher<HttpConnectionContext> dispatcher1) {
                            connectLatch.countDown();
                            return new HttpConnectionContext(httpServerConfiguration) {
                                @Override
                                public void close() {
                                    // it is possible that context is closed twice in error
                                    // when crashes occur put debug line here to see how many times
                                    // context is closed
                                    if (closeCount.incrementAndGet() == 1) {
                                        super.close();
                                        contextClosedLatch.countDown();
                                    }
                                }
                            }.of(fd, dispatcher1);
                        }
                    }
            )) {
                StringSink sink = new StringSink();

                final HttpRequestProcessorSelector selector =

                        new HttpRequestProcessorSelector() {
                            @Override
                            public HttpRequestProcessor select(CharSequence url) {
                                return new HttpRequestProcessor() {
                                    @Override
                                    public void onHeadersReady(HttpConnectionContext context) {
                                        HttpRequestHeader headers = context.getRequestHeader();
                                        sink.put(headers.getMethodLine());
                                        sink.put("\r\n");
                                        ObjList<CharSequence> headerNames = headers.getHeaderNames();
                                        for (int i = 0, n = headerNames.size(); i < n; i++) {
                                            sink.put(headerNames.getQuick(i)).put(':');
                                            sink.put(headers.getHeader(headerNames.getQuick(i)));
                                            sink.put("\r\n");
                                        }
                                        sink.put("\r\n");
                                        requestReceivedLatch.countDown();
                                    }
                                };
                            }

                            @Override
                            public HttpRequestProcessor getDefaultProcessor() {
                                return null;
                            }

                            @Override
                            public void close() {
                            }
                        };

                AtomicBoolean serverRunning = new AtomicBoolean(true);
                SOCountDownLatch serverHaltLatch = new SOCountDownLatch(1);

                new Thread(() -> {
                    while (serverRunning.get()) {
                        dispatcher.run(0);
                        dispatcher.processIOQueue(
                                (operation, context) -> context.handleClientOperation(operation, selector, EmptyRescheduleContext)
                        );
                    }
                    serverHaltLatch.countDown();
                }).start();


                long fd = Net.socketTcp(true);
                try {
                    long sockAddr = Net.sockaddr("127.0.0.1", 9001);
                    try {
                        Assert.assertTrue(fd > -1);
                        Assert.assertEquals(0, Net.connect(fd, sockAddr));

                        connectLatch.await();

                        int len = request.length();
                        long buffer = TestUtils.toMemory(request);
                        try {
                            Assert.assertEquals(len, Net.send(fd, buffer, len));
                        } finally {
                            Unsafe.free(buffer, len);
                        }

                        // do not disconnect right away, wait for server to receive the request
                        requestReceivedLatch.await();
                        Assert.assertEquals(0, Net.close(fd));
                        LOG.info().$("closed [fd=").$(fd).$(']').$();

                        contextClosedLatch.await();

                        serverRunning.set(false);
                        serverHaltLatch.await();

                        Assert.assertEquals(0, dispatcher.getConnectionCount());

                        TestUtils.assertEquals(expected, sink);
                    } finally {
                        Net.freeSockAddr(sockAddr);
                    }
                } finally {
                    Net.close(fd);
                }

                Assert.assertEquals(1, closeCount.get());
            }
        });
    }

    @Test
    public void testSendHttpGetAndSimpleResponse() throws Exception {

        LOG.info().$("started testSendHttpGetAndSimpleResponse").$();

        final String request = "GET /status?x=1&a=%26b&c&d=x HTTP/1.1\r\n" +
                "Host: localhost:9000\r\n" +
                "Connection: keep-alive\r\n" +
                "Cache-Control: max-age=0\r\n" +
                "Accept: text/html,application/xhtml+xml,application/xml;q=0.9,image/webp,*/*;q=0.8\r\n" +
                "User-Agent: Mozilla/5.0 (Windows NT 6.1; WOW64) AppleWebKit/537.36 (KHTML, like Gecko) Chrome/31.0.1650.48 Safari/537.36\r\n" +
                "Accept-Encoding: gzip,deflate,sdch\r\n" +
                "Accept-Language: en-US,en;q=0.8\r\n" +
                "Cookie: textwrapon=false; textautoformat=false; wysiwyg=textarea\r\n" +
                "\r\n";

        // the difference between request and expected is url encoding (and ':' padding, which can easily be fixed)
        final String expected = "GET /status?x=1&a=&b&c&d=x HTTP/1.1\r\n" +
                "host:localhost:9000\r\n" +
                "connection:keep-alive\r\n" +
                "cache-control:max-age=0\r\n" +
                "accept:text/html,application/xhtml+xml,application/xml;q=0.9,image/webp,*/*;q=0.8\r\n" +
                "user-agent:Mozilla/5.0 (Windows NT 6.1; WOW64) AppleWebKit/537.36 (KHTML, like Gecko) Chrome/31.0.1650.48 Safari/537.36\r\n" +
                "accept-encoding:gzip,deflate,sdch\r\n" +
                "accept-language:en-US,en;q=0.8\r\n" +
                "cookie:textwrapon=false; textautoformat=false; wysiwyg=textarea\r\n" +
                "\r\n";

        final String expectedResponse = "HTTP/1.1 200 OK\r\n" +
                "Server: questDB/1.0\r\n" +
                "Date: Thu, 1 Jan 1970 00:00:00 GMT\r\n" +
                "Transfer-Encoding: chunked\r\n" +
                "Content-Type: text/plain; charset=utf-8\r\n" +
                "\r\n" +
                "04\r\n" +
                "OK\r\n" +
                "\r\n" +
                "00\r\n" +
                "\r\n";

        assertMemoryLeak(() -> {
            HttpServerConfiguration httpServerConfiguration = new DefaultHttpServerConfiguration() {
                @Override
                public MillisecondClock getClock() {
                    return () -> 0;
                }
            };

            SOCountDownLatch connectLatch = new SOCountDownLatch(1);
            SOCountDownLatch contextClosedLatch = new SOCountDownLatch(1);
            AtomicInteger closeCount = new AtomicInteger(0);

            try (IODispatcher<HttpConnectionContext> dispatcher = IODispatchers.create(
                    new DefaultIODispatcherConfiguration(),
                    new IOContextFactory<>() {
                        @Override
                        public HttpConnectionContext newInstance(long fd, IODispatcher<HttpConnectionContext> dispatcher1) {
                            connectLatch.countDown();
                            return new HttpConnectionContext(httpServerConfiguration) {
                                @Override
                                public void close() {
                                    // it is possible that context is closed twice in error
                                    // when crashes occur put debug line here to see how many times
                                    // context is closed
                                    if (closeCount.incrementAndGet() == 1) {
                                        super.close();
                                        contextClosedLatch.countDown();
                                    }
                                }
                            }.of(fd, dispatcher1);
                        }
                    }
            )) {
                StringSink sink = new StringSink();

                final HttpRequestProcessorSelector selector =

                        new HttpRequestProcessorSelector() {

                            @Override
                            public HttpRequestProcessor select(CharSequence url) {
                                return null;
                            }

                            @Override
                            public HttpRequestProcessor getDefaultProcessor() {
                                return new HttpRequestProcessor() {
                                    @Override
                                    public void onHeadersReady(HttpConnectionContext context) {
                                        HttpRequestHeader headers = context.getRequestHeader();
                                        sink.put(headers.getMethodLine());
                                        sink.put("\r\n");
                                        ObjList<CharSequence> headerNames = headers.getHeaderNames();
                                        for (int i = 0, n = headerNames.size(); i < n; i++) {
                                            sink.put(headerNames.getQuick(i)).put(':');
                                            sink.put(headers.getHeader(headerNames.getQuick(i)));
                                            sink.put("\r\n");
                                        }
                                        sink.put("\r\n");
                                    }

                                    @Override
                                    public void onRequestComplete(HttpConnectionContext context) throws PeerDisconnectedException, PeerIsSlowToReadException {
                                        context.simpleResponse().sendStatusWithDefaultMessage(200);
                                    }
                                };
                            }

                            @Override
                            public void close() {
                            }
                        };

                AtomicBoolean serverRunning = new AtomicBoolean(true);
                SOCountDownLatch serverHaltLatch = new SOCountDownLatch(1);

                new Thread(() -> {
                    while (serverRunning.get()) {
                        dispatcher.run(0);
                        dispatcher.processIOQueue(
                                (operation, context) -> context.handleClientOperation(operation, selector, EmptyRescheduleContext)
                        );
                    }
                    serverHaltLatch.countDown();
                }).start();


                long fd = Net.socketTcp(true);
                try {
                    long sockAddr = Net.sockaddr("127.0.0.1", 9001);
                    try {
                        Assert.assertTrue(fd > -1);
                        Assert.assertEquals(0, Net.connect(fd, sockAddr));

                        connectLatch.await();

                        int len = request.length();
                        long buffer = TestUtils.toMemory(request);
                        try {
                            Assert.assertEquals(len, Net.send(fd, buffer, len));
                            // read response we expect
                            StringSink sink2 = new StringSink();
                            final int expectedLen = expectedResponse.length();
                            int read = 0;
                            while (read < expectedLen) {
                                int n = Net.recv(fd, buffer, len);
                                Assert.assertTrue(n > 0);

                                for (int i = 0; i < n; i++) {
                                    sink2.put((char) Unsafe.getUnsafe().getByte(buffer + i));
                                }
                                // copy response bytes to sink
                                read += n;
                            }

                            TestUtils.assertEquals(expectedResponse, sink2);
                        } finally {
                            Unsafe.free(buffer, len);
                        }

                        Assert.assertEquals(0, Net.close(fd));
                        LOG.info().$("closed [fd=").$(fd).$(']').$();

                        contextClosedLatch.await();

                        serverRunning.set(false);
                        serverHaltLatch.await();

                        Assert.assertEquals(0, dispatcher.getConnectionCount());

                        TestUtils.assertEquals(expected, sink);
                    } finally {
                        Net.freeSockAddr(sockAddr);
                    }
                } finally {
                    Net.close(fd);
                }

                Assert.assertEquals(1, closeCount.get());
            }
        });
    }

    @Test
    public void testSendTimeout() throws Exception {

        LOG.info().$("started testSendHttpGet").$();

        final String request = "GET /status?x=1&a=%26b&c&d=x HTTP/1.1\r\n" +
                "Host: localhost:9000\r\n" +
                "Connection: keep-alive\r\n" +
                "Cache-Control: max-age=0\r\n" +
                "Accept: text/html,application/xhtml+xml,application/xml;q=0.9,image/webp,*/*;q=0.8\r\n" +
                "User-Agent: Mozilla/5.0 (Windows NT 6.1; WOW64) AppleWebKit/537.36 (KHTML, like Gecko) Chrome/31.0.1650.48 Safari/537.36\r\n" +
                "Accept-Encoding: gzip,deflate,sdch\r\n" +
                "Accept-Language: en-US,en;q=0.8\r\n" +
                "Cookie: textwrapon=false; textautoformat=false; wysiwyg=textarea\r\n" +
                "\r\n";

        assertMemoryLeak(() -> {
            HttpServerConfiguration httpServerConfiguration = new DefaultHttpServerConfiguration();

            SOCountDownLatch connectLatch = new SOCountDownLatch(1);
            SOCountDownLatch contextClosedLatch = new SOCountDownLatch(1);
            AtomicInteger closeCount = new AtomicInteger(0);

            try (IODispatcher<HttpConnectionContext> dispatcher = IODispatchers.create(
                    new DefaultIODispatcherConfiguration() {
                        @Override
                        public long getIdleConnectionTimeout() {
                            // 0.5s idle timeout
                            return 500;
                        }
                    },
                    new IOContextFactory<>() {
                        @Override
                        public HttpConnectionContext newInstance(long fd, IODispatcher<HttpConnectionContext> dispatcher1) {
                            connectLatch.countDown();
                            return new HttpConnectionContext(httpServerConfiguration) {
                                @Override
                                public void close() {
                                    // it is possible that context is closed twice in error
                                    // when crashes occur put debug line here to see how many times
                                    // context is closed
                                    if (closeCount.incrementAndGet() == 1) {
                                        super.close();
                                        contextClosedLatch.countDown();
                                    }
                                }
                            }.of(fd, dispatcher1);
                        }
                    }
            )) {
                StringSink sink = new StringSink();

                HttpRequestProcessorSelector selector = new HttpRequestProcessorSelector() {

                    @Override
                    public HttpRequestProcessor select(CharSequence url) {
                        return null;
                    }

                    @Override
                    public HttpRequestProcessor getDefaultProcessor() {
                        return new HttpRequestProcessor() {
                            @Override
                            public void onHeadersReady(HttpConnectionContext connectionContext) {
                                HttpRequestHeader headers = connectionContext.getRequestHeader();
                                sink.put(headers.getMethodLine());
                                sink.put("\r\n");
                                ObjList<CharSequence> headerNames = headers.getHeaderNames();
                                for (int i = 0, n = headerNames.size(); i < n; i++) {
                                    sink.put(headerNames.getQuick(i)).put(':');
                                    sink.put(headers.getHeader(headerNames.getQuick(i)));
                                    sink.put("\r\n");
                                }
                                sink.put("\r\n");
                            }
                        };
                    }

                    @Override
                    public void close() {
                    }
                };

                AtomicBoolean serverRunning = new AtomicBoolean(true);
                SOCountDownLatch serverHaltLatch = new SOCountDownLatch(1);

                new Thread(() -> {
                    while (serverRunning.get()) {
                        dispatcher.run(0);
                        dispatcher.processIOQueue(
                                (operation, context) -> context.handleClientOperation(operation, selector, EmptyRescheduleContext)
                        );
                    }
                    serverHaltLatch.countDown();
                }).start();


                long fd = Net.socketTcp(true);
                try {
                    long sockAddr = Net.sockaddr("127.0.0.1", 9001);
                    try {
                        Assert.assertTrue(fd > -1);
                        Assert.assertEquals(0, Net.connect(fd, sockAddr));
                        Net.setTcpNoDelay(fd, true);

                        connectLatch.await();

                        int len = request.length();
                        long buffer = TestUtils.toMemory(request);
                        try {
                            int part1 = len / 2;
                            Assert.assertEquals(part1, Net.send(fd, buffer, part1));
                            Thread.sleep(1000);
                            Assert.assertEquals(len - part1, Net.send(fd, buffer + part1, len - part1));
                        } finally {
                            Unsafe.free(buffer, len);
                        }

                        contextClosedLatch.await();

                        Assert.assertEquals(0, dispatcher.getConnectionCount());

                        serverRunning.set(false);
                        serverHaltLatch.await();

                        Assert.assertEquals(0, dispatcher.getConnectionCount());

                        // do not close client side before server does theirs
                        Assert.assertTrue(Net.isDead(fd));

                        TestUtils.assertEquals("", sink);
                    } finally {
                        Net.freeSockAddr(sockAddr);
                    }
                } finally {
                    Net.close(fd);
                    LOG.info().$("closed [fd=").$(fd).$(']').$();
                }

                Assert.assertEquals(1, closeCount.get());
            }
        });
    }

    @Test
    public void testTextQueryPseudoRandomStability() throws Exception {
        testJsonQuery(
                20,
                "GET /exp?query=select+rnd_symbol(%27a%27%2C%27b%27%2C%27c%27)+sym+from+long_sequence(10%2C+33%2C+55)&limit=0%2C1000&count=true&src=con HTTP/1.1\r\n" +
                        "Host: localhost:9001\r\n" +
                        "Connection: keep-alive\r\n" +
                        "Cache-Control: max-age=0\r\n" +
                        "Upgrade-Insecure-Requests: 1\r\n" +
                        "User-Agent: Mozilla/5.0 (Windows NT 10.0; Win64; x64) AppleWebKit/537.36 (KHTML, like Gecko) Chrome/74.0.3729.169 Safari/537.36\r\n" +
                        "Accept: text/html,application/xhtml+xml,application/xml;q=0.9,image/webp,image/apng,*/*;q=0.8,application/signed-exchange;v=b3\r\n" +
                        "Accept-Encoding: gzip, deflate, br\r\n" +
                        "Accept-Language: en-GB,en-US;q=0.9,en;q=0.8\r\n" +
                        "\r\n",
                "HTTP/1.1 200 OK\r\n" +
                        "Server: questDB/1.0\r\n" +
                        "Date: Thu, 1 Jan 1970 00:00:00 GMT\r\n" +
                        "Transfer-Encoding: chunked\r\n" +
                        "Content-Type: text/csv; charset=utf-8\r\n" +
                        "Content-Disposition: attachment; filename=\"questdb-query-0.csv\"\r\n" +
                        "Keep-Alive: timeout=5, max=10000\r\n" +
                        "\r\n" +
                        "39\r\n" +
                        "\"sym\"\r\n" +
                        "\"c\"\r\n" +
                        "\"c\"\r\n" +
                        "\"c\"\r\n" +
                        "\"b\"\r\n" +
                        "\"b\"\r\n" +
                        "\"a\"\r\n" +
                        "\"a\"\r\n" +
                        "\"a\"\r\n" +
                        "\"a\"\r\n" +
                        "\"a\"\r\n" +
                        "\r\n" +
                        "00\r\n" +
                        "\r\n"
        );
    }

    @Test
    public void testTextQueryResponseLimit() throws Exception {
        configuredMaxQueryResponseRowLimit = 3;
        testJsonQuery(
                20,
                "GET /exp?query=select+rnd_symbol(%27a%27%2C%27b%27%2C%27c%27)+sym+from+long_sequence(10%2C+33%2C+55)&limit=0%2C1000&count=true&src=con HTTP/1.1\r\n" +
                        "Host: localhost:9001\r\n" +
                        "Connection: keep-alive\r\n" +
                        "Cache-Control: max-age=0\r\n" +
                        "Upgrade-Insecure-Requests: 1\r\n" +
                        "User-Agent: Mozilla/5.0 (Windows NT 10.0; Win64; x64) AppleWebKit/537.36 (KHTML, like Gecko) Chrome/74.0.3729.169 Safari/537.36\r\n" +
                        "Accept: text/html,application/xhtml+xml,application/xml;q=0.9,image/webp,image/apng,*/*;q=0.8,application/signed-exchange;v=b3\r\n" +
                        "Accept-Encoding: gzip, deflate, br\r\n" +
                        "Accept-Language: en-GB,en-US;q=0.9,en;q=0.8\r\n" +
                        "\r\n",
                "HTTP/1.1 200 OK\r\n" +
                        "Server: questDB/1.0\r\n" +
                        "Date: Thu, 1 Jan 1970 00:00:00 GMT\r\n" +
                        "Transfer-Encoding: chunked\r\n" +
                        "Content-Type: text/csv; charset=utf-8\r\n" +
                        "Content-Disposition: attachment; filename=\"questdb-query-0.csv\"\r\n" +
                        "Keep-Alive: timeout=5, max=10000\r\n" +
                        "\r\n" +
                        "16\r\n" +
                        "\"sym\"\r\n" +
                        "\"c\"\r\n" +
                        "\"c\"\r\n" +
                        "\"c\"\r\n" +
                        "\r\n" +
                        "00\r\n" +
                        "\r\n");
    }

    @Test
    // this test is ignore for the time being because it is unstable on OSX and I
    // have not figured out the reason yet. I would like to see if this test
    // runs any different on Linux, just to narrow the problem down to either
    // dispatcher or Http parser.
    public void testTwoThreadsSendTwoThreadsRead() throws Exception {

        LOG.info().$("started testSendHttpGet").$();

        final String request = "GET /status?x=1&a=%26b&c&d=x HTTP/1.1\r\n" +
                "Host: localhost:9000\r\n" +
                "Connection: keep-alive\r\n" +
                "Cache-Control: max-age=0\r\n" +
                "Accept: text/html,application/xhtml+xml,application/xml;q=0.9,image/webp,*/*;q=0.8\r\n" +
                "User-Agent: Mozilla/5.0 (Windows NT 6.1; WOW64) AppleWebKit/537.36 (KHTML, like Gecko) Chrome/31.0.1650.48 Safari/537.36\r\n" +
                "Accept-Encoding: gzip,deflate,sdch\r\n" +
                "Accept-Language: en-US,en;q=0.8\r\n" +
                "Cookie: textwrapon=false; textautoformat=false; wysiwyg=textarea\r\n" +
                "\r\n";

        // the difference between request and expected is url encoding (and ':' padding, which can easily be fixed)
        final String expected = "GET /status?x=1&a=&b&c&d=x HTTP/1.1\r\n" +
                "host:localhost:9000\r\n" +
                "connection:keep-alive\r\n" +
                "cache-control:max-age=0\r\n" +
                "accept:text/html,application/xhtml+xml,application/xml;q=0.9,image/webp,*/*;q=0.8\r\n" +
                "user-agent:Mozilla/5.0 (Windows NT 6.1; WOW64) AppleWebKit/537.36 (KHTML, like Gecko) Chrome/31.0.1650.48 Safari/537.36\r\n" +
                "accept-encoding:gzip,deflate,sdch\r\n" +
                "accept-language:en-US,en;q=0.8\r\n" +
                "cookie:textwrapon=false; textautoformat=false; wysiwyg=textarea\r\n" +
                "\r\n";

        final int N = 1000;
        final int serverThreadCount = 2;
        final int senderCount = 2;


        assertMemoryLeak(() -> {
            HttpServerConfiguration httpServerConfiguration = new DefaultHttpServerConfiguration();

            final NetworkFacade nf = NetworkFacadeImpl.INSTANCE;
            final AtomicInteger requestsReceived = new AtomicInteger();

            try (IODispatcher<HttpConnectionContext> dispatcher = IODispatchers.create(
                    new DefaultIODispatcherConfiguration(),
                    (fd, dispatcher1) -> new HttpConnectionContext(httpServerConfiguration).of(fd, dispatcher1)
            )) {

                // server will publish status of each request to this queue
                final RingQueue<Status> queue = new RingQueue<>(Status::new, 1024);
                final MPSequence pubSeq = new MPSequence(queue.getCapacity());
                SCSequence subSeq = new SCSequence();
                pubSeq.then(subSeq).then(pubSeq);

                AtomicBoolean serverRunning = new AtomicBoolean(true);

                CountDownLatch serverHaltLatch = new CountDownLatch(serverThreadCount);
                for (int j = 0; j < serverThreadCount; j++) {
                    new Thread(() -> {
                        final StringSink sink = new StringSink();
                        final long responseBuf = Unsafe.malloc(32);
                        Unsafe.getUnsafe().putByte(responseBuf, (byte) 'A');

                        final HttpRequestProcessor processor = new HttpRequestProcessor() {
                            @Override
                            public void onHeadersReady(HttpConnectionContext context) {
                                HttpRequestHeader headers = context.getRequestHeader();
                                sink.clear();
                                sink.put(headers.getMethodLine());
                                sink.put("\r\n");
                                ObjList<CharSequence> headerNames = headers.getHeaderNames();
                                for (int i = 0, n = headerNames.size(); i < n; i++) {
                                    sink.put(headerNames.getQuick(i)).put(':');
                                    sink.put(headers.getHeader(headerNames.getQuick(i)));
                                    sink.put("\r\n");
                                }
                                sink.put("\r\n");

                                boolean result;
                                try {
                                    TestUtils.assertEquals(expected, sink);
                                    result = true;
                                } catch (Exception e) {
                                    result = false;
                                }

                                while (true) {
                                    long cursor = pubSeq.next();
                                    if (cursor < 0) {
                                        continue;
                                    }
                                    queue.get(cursor).valid = result;
                                    pubSeq.done(cursor);
                                    break;
                                }

                                requestsReceived.incrementAndGet();

                                nf.send(context.getFd(), responseBuf, 1);
                            }
                        };

                        HttpRequestProcessorSelector selector = new HttpRequestProcessorSelector() {

                            @Override
                            public HttpRequestProcessor select(CharSequence url) {
                                return null;
                            }

                            @Override
                            public HttpRequestProcessor getDefaultProcessor() {
                                return processor;
                            }

                            @Override
                            public void close() {
                            }
                        };

                        while (serverRunning.get()) {
                            dispatcher.run(0);
                            dispatcher.processIOQueue(
                                    (operation, context) -> context.handleClientOperation(operation, selector, EmptyRescheduleContext)
                            );
                        }

                        Unsafe.free(responseBuf, 32);
                        serverHaltLatch.countDown();
                    }).start();
                }

                for (int j = 0; j < senderCount; j++) {
                    int k = j;
                    new Thread(() -> {
                        long sockAddr = Net.sockaddr("127.0.0.1", 9001);
                        try {
                            for (int i = 0; i < N; i++) {
                                long fd = Net.socketTcp(true);
                                try {
                                    Assert.assertTrue(fd > -1);
                                    Assert.assertEquals(0, Net.connect(fd, sockAddr));

                                    int len = request.length();
                                    long buffer = TestUtils.toMemory(request);
                                    try {
                                        Assert.assertEquals(len, Net.send(fd, buffer, len));
                                        Assert.assertEquals("fd=" + fd + ", i=" + i, 1, Net.recv(fd, buffer, 1));
                                        LOG.info().$("i=").$(i).$(", j=").$(k).$();
                                        Assert.assertEquals('A', Unsafe.getUnsafe().getByte(buffer));
                                    } finally {
                                        Unsafe.free(buffer, len);
                                    }
                                } finally {
                                    Net.close(fd);
                                }
                            }
                        } finally {
                            Net.freeSockAddr(sockAddr);
                        }
                    }).start();
                }

                int receiveCount = 0;
                while (receiveCount < N * senderCount) {
                    long cursor = subSeq.next();
                    if (cursor < 0) {
                        continue;
                    }
                    boolean valid = queue.get(cursor).valid;
                    subSeq.done(cursor);
                    Assert.assertTrue(valid);
                    receiveCount++;
                }

                serverRunning.set(false);
                serverHaltLatch.await();
            }
            Assert.assertEquals(N * senderCount, requestsReceived.get());
        });
    }

    private static void assertDownloadResponse(long fd, Rnd rnd, long buffer, int len, int nonRepeatedContentLength, String expectedResponseHeader, long expectedResponseLen) {
        int expectedHeaderLen = expectedResponseHeader.length();
        int headerCheckRemaining = expectedResponseHeader.length();
        long downloadedSoFar = 0;
        int contentRemaining = 0;
        while (downloadedSoFar < expectedResponseLen) {
            int contentOffset = 0;
            int n = Net.recv(fd, buffer, len);
            Assert.assertTrue(n > -1);
            if (n > 0) {
                if (headerCheckRemaining > 0) {
                    for (int i = 0; i < n && headerCheckRemaining > 0; i++) {
//                        System.out.print(expectedResponseHeader.charAt(expectedHeaderLen - headerCheckRemaining));
                        if (expectedResponseHeader.charAt(expectedHeaderLen - headerCheckRemaining) != (char) Unsafe.getUnsafe().getByte(buffer + i)) {
                            Assert.fail("at " + (expectedHeaderLen - headerCheckRemaining));
                        }
                        headerCheckRemaining--;
                        contentOffset++;
                    }
                }

                if (headerCheckRemaining == 0) {
                    for (int i = contentOffset; i < n; i++) {
                        if (contentRemaining == 0) {
                            contentRemaining = nonRepeatedContentLength;
                            rnd.reset();
                        }
                        Assert.assertEquals(rnd.nextByte(), Unsafe.getUnsafe().getByte(buffer + i));
                        contentRemaining--;
                    }

                }
                downloadedSoFar += n;
            }
        }
    }

    private static void sendRequest(String request, long fd, long buffer) {
        final int requestLen = request.length();
        Chars.asciiStrCpy(request, requestLen, buffer);
        Assert.assertEquals(requestLen, Net.send(fd, buffer, requestLen));
    }

    private void assertColumn(CharSequence expected, int index) {
        final String baseDir = temp.getRoot().getAbsolutePath();
        DefaultCairoConfiguration configuration = new DefaultCairoConfiguration(baseDir);

        try (TableReader reader = new TableReader(configuration, "telemetry")) {
            final StringSink sink = new StringSink();
            final RecordCursorPrinter printer = new RecordCursorPrinter(sink);
            sink.clear();
            printer.printFullColumn(reader.getCursor(), reader.getMetadata(), index, false);
            TestUtils.assertEquals(expected, sink);
            reader.getCursor().toTop();
            sink.clear();
            printer.printFullColumn(reader.getCursor(), reader.getMetadata(), index, false);
            TestUtils.assertEquals(expected, sink);
        }
    }

    @NotNull
    private DefaultHttpServerConfiguration createHttpServerConfiguration(
            String baseDir,
            boolean dumpTraffic,
            boolean allowDeflateBeforeSend
    ) {
        return createHttpServerConfiguration(
                NetworkFacadeImpl.INSTANCE,
                baseDir,
                1024 * 1024,
                dumpTraffic,
                allowDeflateBeforeSend
        );
    }

    @NotNull
    private DefaultHttpServerConfiguration createHttpServerConfiguration(
            NetworkFacade nf,
            String baseDir,
            int sendBufferSize,
            boolean dumpTraffic,
            boolean allowDeflateBeforeSend
    ) {
        return createHttpServerConfiguration(nf, baseDir, sendBufferSize, dumpTraffic, allowDeflateBeforeSend, true, "HTTP/1.1 ");
    }

    @NotNull
    private DefaultHttpServerConfiguration createHttpServerConfiguration(
            NetworkFacade nf,
            String baseDir,
            int sendBufferSize,
            boolean dumpTraffic,
            boolean allowDeflateBeforeSend,
            boolean serverKeepAlive,
            String httpProtocolVersion
    ) {
        return new HttpServerConfigurationBuilder()
                .withNetwork(nf)
                .withBaseDir(baseDir)
                .withSendBufferSize(sendBufferSize)
                .withDumpingTraffic(dumpTraffic)
                .withAllowDeflateBeforeSend(allowDeflateBeforeSend)
                .withServerKeepAlive(serverKeepAlive)
                .withHttpProtocolVersion(httpProtocolVersion)
                .build();
    }

    private void sendAndReceive(
            NetworkFacade nf,
            String request,
            String response,
            int requestCount,
            long pauseBetweenSendAndReceive,
            boolean print
    ) throws InterruptedException {
        sendAndReceive(
                nf,
                request,
                response,
                requestCount,
                pauseBetweenSendAndReceive,
                print,
                false
        );
    }

    private void sendAndReceive(
            NetworkFacade nf,
            String request,
            String response,
            int requestCount,
            long pauseBetweenSendAndReceive,
            boolean print,
            boolean expectDisconnect
    ) throws InterruptedException {
<<<<<<< HEAD
        new SendAndReceiveRequestBuilder()
                .withNetworkFacade(nf)
                .withExpectDisconnect(expectDisconnect)
                .withPrintOnly(print)
                .withRequestCount(requestCount)
                .withPauseBetweenSendAndReceive(pauseBetweenSendAndReceive)
                .execute(request, response);
=======
        long fd = nf.socketTcp(true);
        try {
            long sockAddr = nf.sockaddr("127.0.0.1", 9001);
            try {
                Assert.assertTrue(fd > -1);
                Assert.assertEquals(0, nf.connect(fd, sockAddr));
                Assert.assertEquals(0, nf.setTcpNoDelay(fd, true));

                byte[] expectedResponse = response.getBytes();
                final int len = Math.max(expectedResponse.length, request.length()) * 2;
                long ptr = Unsafe.malloc(len);
                try {
                    for (int j = 0; j < requestCount; j++) {
                        sendAndReceive(nf, request, pauseBetweenSendAndReceive, print, expectDisconnect, fd, expectedResponse, len, ptr, null);
                    }
                } finally {
                    Unsafe.free(ptr, len);
                }
            } finally {
                nf.freeSockAddr(sockAddr);
            }
        } finally {
            nf.close(fd);
        }
    }

    private void sendAndReceive(
            NetworkFacade nf, String request, long pauseBetweenSendAndReceive, boolean print, boolean expectDisconnect, long fd, byte[] expectedResponse, final int len, long ptr,
            HttpClientStateListener listener
    ) throws InterruptedException {
        int sent = 0;
        int reqLen = request.length();
        Chars.asciiStrCpy(request, reqLen, ptr);
        while (sent < reqLen) {
            int n = nf.send(fd, ptr + sent, reqLen - sent);
            Assert.assertTrue(n > -1);
            sent += n;
        }

        if (pauseBetweenSendAndReceive > 0) {
            Thread.sleep(pauseBetweenSendAndReceive);
        }
        // receive response
        final int expectedToReceive = expectedResponse.length;
        int received = 0;
        if (print) {
            System.out.println("expected=`");
            System.out.print(new String(expectedResponse, StandardCharsets.UTF_8));
            System.out.println('`');
            System.out.println("received=`");
        }
        boolean disconnected = false;
        while (received < expectedToReceive) {
            int n = nf.recv(fd, ptr + received, len - received);
            if (n > 0) {
                // dump(ptr + received, n);
                // compare bytes
                for (int i = 0; i < n; i++) {
                    if (print) {
                        System.out.print((char) Unsafe.getUnsafe().getByte(ptr + received + i));
                    } else {
                        if (expectedResponse[received + i] != Unsafe.getUnsafe().getByte(ptr + received + i)) {
                            LOG.error().$("received not what expected [contents=`").utf8(new DirectByteCharSequence().of(ptr, ptr + received + n)).$("`]").$();
                            Assert.fail("Error at: " + (received + i) + ", local=" + i);
                        }
                    }
                }
                received += n;
                if (null != listener) {
                    listener.onReceived(received);
                }
            } else if (n < 0) {
                disconnected = true;
                break;
            }
        }
        if (print) {
            System.out.println('`');
        }
        if (disconnected && !expectDisconnect) {
            LOG.error().$("disconnected?").$();
            Assert.fail();
        }
>>>>>>> 1043970d
    }

    private void testJsonQuery(int recordCount, String request, String expectedResponse, int requestCount, boolean telemetry) throws Exception {
        testJsonQuery0(2, engine -> {
            // create table with all column types
            CairoTestUtils.createTestTable(
                    engine.getConfiguration(),
                    recordCount,
                    new Rnd(),
                    new TestRecord.ArrayBinarySequence()
            );
            sendAndReceive(
                    NetworkFacadeImpl.INSTANCE,
                    request,
                    expectedResponse,
                    requestCount,
                    0,
                    false
            );
        }, telemetry);
    }

    private void testJsonQuery(int recordCount, String request, String expectedResponse, int requestCount) throws Exception {
        testJsonQuery(recordCount, request, expectedResponse, requestCount, false);
    }

    private void testJsonQuery(int recordCount, String request, String expectedResponse) throws Exception {
        testJsonQuery(recordCount, request, expectedResponse, 100, false);
    }

    private void testJsonQuery0(int workerCount, HttpQueryTestBuilder.HttpClientCode code, boolean telemetry) throws Exception {
        testJsonQuery0(workerCount, code, telemetry, false);
    }

    private void testJsonQuery0(int workerCount, HttpQueryTestBuilder.HttpClientCode code, boolean telemetry, boolean http1) throws Exception {
        new HttpQueryTestBuilder()
                .withWorkerCount(workerCount)
                .withTelemetry(telemetry)
                .withTempFolder(temp)
                .withHttpServerConfigBuilder(new HttpServerConfigurationBuilder()
                        .withServerKeepAlive(!http1)
                        .withSendBufferSize(16 * 1024)
                        .withConfiguredMaxQueryResponseRowLimit(configuredMaxQueryResponseRowLimit)
                        .withHttpProtocolVersion(http1 ? "HTTP/1.0 " : "HTTP/1.1 "))
                .run(code);
    }

    private void writeRandomFile(Path path, Rnd rnd, long lastModified, int bufLen) {
        if (Files.exists(path)) {
            Assert.assertTrue(Files.remove(path));
        }
        long fd = Files.openAppend(path);

        long buf = Unsafe.malloc(bufLen); // 1Mb buffer
        for (int i = 0; i < bufLen; i++) {
            Unsafe.getUnsafe().putByte(buf + i, rnd.nextByte());
        }

        for (int i = 0; i < 20; i++) {
            Assert.assertEquals(bufLen, Files.append(fd, buf, bufLen));
        }

        Files.close(fd);
        Files.setLastModified(path, lastModified);
        Unsafe.free(buf, bufLen);
    }

    private static class HelloContext implements IOContext {
        private final long fd;
        private final long buffer = Unsafe.malloc(1024);
        private final SOCountDownLatch closeLatch;
        private final IODispatcher<HelloContext> dispatcher;

        public HelloContext(long fd, SOCountDownLatch closeLatch, IODispatcher<HelloContext> dispatcher) {
            this.fd = fd;
            this.closeLatch = closeLatch;
            this.dispatcher = dispatcher;
        }

        @Override
        public void close() {
            Unsafe.free(buffer, 1024);
            closeLatch.countDown();
        }

        @Override
        public long getFd() {
            return fd;
        }

        @Override
        public boolean invalid() {
            return false;
        }

        @Override
        public IODispatcher<HelloContext> getDispatcher() {
            return dispatcher;
        }
    }

    static class Status {
        boolean valid;
    }
}<|MERGE_RESOLUTION|>--- conflicted
+++ resolved
@@ -5190,7 +5190,6 @@
             boolean print,
             boolean expectDisconnect
     ) throws InterruptedException {
-<<<<<<< HEAD
         new SendAndReceiveRequestBuilder()
                 .withNetworkFacade(nf)
                 .withExpectDisconnect(expectDisconnect)
@@ -5198,91 +5197,6 @@
                 .withRequestCount(requestCount)
                 .withPauseBetweenSendAndReceive(pauseBetweenSendAndReceive)
                 .execute(request, response);
-=======
-        long fd = nf.socketTcp(true);
-        try {
-            long sockAddr = nf.sockaddr("127.0.0.1", 9001);
-            try {
-                Assert.assertTrue(fd > -1);
-                Assert.assertEquals(0, nf.connect(fd, sockAddr));
-                Assert.assertEquals(0, nf.setTcpNoDelay(fd, true));
-
-                byte[] expectedResponse = response.getBytes();
-                final int len = Math.max(expectedResponse.length, request.length()) * 2;
-                long ptr = Unsafe.malloc(len);
-                try {
-                    for (int j = 0; j < requestCount; j++) {
-                        sendAndReceive(nf, request, pauseBetweenSendAndReceive, print, expectDisconnect, fd, expectedResponse, len, ptr, null);
-                    }
-                } finally {
-                    Unsafe.free(ptr, len);
-                }
-            } finally {
-                nf.freeSockAddr(sockAddr);
-            }
-        } finally {
-            nf.close(fd);
-        }
-    }
-
-    private void sendAndReceive(
-            NetworkFacade nf, String request, long pauseBetweenSendAndReceive, boolean print, boolean expectDisconnect, long fd, byte[] expectedResponse, final int len, long ptr,
-            HttpClientStateListener listener
-    ) throws InterruptedException {
-        int sent = 0;
-        int reqLen = request.length();
-        Chars.asciiStrCpy(request, reqLen, ptr);
-        while (sent < reqLen) {
-            int n = nf.send(fd, ptr + sent, reqLen - sent);
-            Assert.assertTrue(n > -1);
-            sent += n;
-        }
-
-        if (pauseBetweenSendAndReceive > 0) {
-            Thread.sleep(pauseBetweenSendAndReceive);
-        }
-        // receive response
-        final int expectedToReceive = expectedResponse.length;
-        int received = 0;
-        if (print) {
-            System.out.println("expected=`");
-            System.out.print(new String(expectedResponse, StandardCharsets.UTF_8));
-            System.out.println('`');
-            System.out.println("received=`");
-        }
-        boolean disconnected = false;
-        while (received < expectedToReceive) {
-            int n = nf.recv(fd, ptr + received, len - received);
-            if (n > 0) {
-                // dump(ptr + received, n);
-                // compare bytes
-                for (int i = 0; i < n; i++) {
-                    if (print) {
-                        System.out.print((char) Unsafe.getUnsafe().getByte(ptr + received + i));
-                    } else {
-                        if (expectedResponse[received + i] != Unsafe.getUnsafe().getByte(ptr + received + i)) {
-                            LOG.error().$("received not what expected [contents=`").utf8(new DirectByteCharSequence().of(ptr, ptr + received + n)).$("`]").$();
-                            Assert.fail("Error at: " + (received + i) + ", local=" + i);
-                        }
-                    }
-                }
-                received += n;
-                if (null != listener) {
-                    listener.onReceived(received);
-                }
-            } else if (n < 0) {
-                disconnected = true;
-                break;
-            }
-        }
-        if (print) {
-            System.out.println('`');
-        }
-        if (disconnected && !expectDisconnect) {
-            LOG.error().$("disconnected?").$();
-            Assert.fail();
-        }
->>>>>>> 1043970d
     }
 
     private void testJsonQuery(int recordCount, String request, String expectedResponse, int requestCount, boolean telemetry) throws Exception {
