--- conflicted
+++ resolved
@@ -1749,12 +1749,6 @@
         );
     }
 
-<<<<<<< HEAD
-    // TODO: a partition switch is missing. When transientRowCount goes from 4 to 1 fixedRowCount
-    //  is not updated, this results in "rowsRejected":3, "rowsImported":2.
-    @Ignore("Edge case, no regression.")
-=======
->>>>>>> ea212baf
     @Test
     public void testImportSettingCommitLagAndMaxUncommittedRows2() throws Exception {
         importWithCommitLagAndMaxUncommittedRowsTableNotExists(
