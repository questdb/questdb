--- conflicted
+++ resolved
@@ -4157,14 +4157,8 @@
                 }
             }, Metrics.disabled());
 
-<<<<<<< HEAD
-            try (CairoEngine engine = new CairoEngine(new DefaultCairoConfiguration(baseDir));
-                 HttpServer httpServer = new HttpServer(httpConfiguration, workerPool, false)
-=======
-            try (
-                    CairoEngine engine = new CairoEngine(new DefaultCairoConfiguration(baseDir), metrics);
-                    HttpServer httpServer = new HttpServer(httpConfiguration, metrics, workerPool, false)
->>>>>>> 7c44a142
+            try (CairoEngine engine = new CairoEngine(new DefaultCairoConfiguration(baseDir), metrics);
+                 HttpServer httpServer = new HttpServer(httpConfiguration, metrics, workerPool, false)
             ) {
                 httpServer.bind(new HttpRequestProcessorFactory() {
                     @Override
