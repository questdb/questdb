/*******************************************************************************
 *     ___                  _   ____  ____
 *    / _ \ _   _  ___  ___| |_|  _ \| __ )
 *   | | | | | | |/ _ \/ __| __| | | |  _ \
 *   | |_| | |_| |  __/\__ \ |_| |_| | |_) |
 *    \__\_\\__,_|\___||___/\__|____/|____/
 *
 *  Copyright (c) 2014-2019 Appsicle
 *  Copyright (c) 2019-2020 QuestDB
 *
 *  Licensed under the Apache License, Version 2.0 (the "License");
 *  you may not use this file except in compliance with the License.
 *  You may obtain a copy of the License at
 *
 *  http://www.apache.org/licenses/LICENSE-2.0
 *
 *  Unless required by applicable law or agreed to in writing, software
 *  distributed under the License is distributed on an "AS IS" BASIS,
 *  WITHOUT WARRANTIES OR CONDITIONS OF ANY KIND, either express or implied.
 *  See the License for the specific language governing permissions and
 *  limitations under the License.
 *
 ******************************************************************************/

package io.questdb.cutlass.http;

import static io.questdb.test.tools.TestUtils.assertMemoryLeak;

import java.io.InputStream;
import java.util.concurrent.CountDownLatch;
import java.util.concurrent.CyclicBarrier;
import java.util.concurrent.TimeUnit;
import java.util.concurrent.atomic.AtomicBoolean;
import java.util.concurrent.atomic.AtomicInteger;
import java.util.concurrent.atomic.AtomicLong;
import java.util.concurrent.locks.LockSupport;

import org.jetbrains.annotations.NotNull;
import org.junit.Assert;
import org.junit.Before;
import org.junit.Rule;
import org.junit.Test;
import org.junit.rules.TemporaryFolder;

import io.questdb.Metrics;
import io.questdb.cairo.CairoConfiguration;
import io.questdb.cairo.CairoEngine;
import io.questdb.cairo.CairoTestUtils;
import io.questdb.cairo.ColumnType;
import io.questdb.cairo.DefaultCairoConfiguration;
import io.questdb.cairo.PartitionBy;
import io.questdb.cairo.RecordCursorPrinter;
import io.questdb.cairo.TableModel;
import io.questdb.cairo.TableReader;
import io.questdb.cairo.TableUtils;
import io.questdb.cairo.TableWriter;
import io.questdb.cairo.TestRecord;
import io.questdb.cairo.security.AllowAllCairoSecurityContext;
import io.questdb.cutlass.NetUtils;
import io.questdb.cutlass.http.processors.HealthCheckProcessor;
import io.questdb.cutlass.http.processors.JsonQueryProcessor;
import io.questdb.cutlass.http.processors.QueryCache;
import io.questdb.cutlass.http.processors.StaticContentProcessor;
import io.questdb.cutlass.http.processors.TextImportProcessor;
import io.questdb.griffin.SqlCompiler;
import io.questdb.griffin.SqlException;
import io.questdb.griffin.SqlExecutionContext;
import io.questdb.griffin.SqlExecutionContextImpl;
import io.questdb.griffin.engine.functions.rnd.SharedRandom;
import io.questdb.griffin.engine.functions.test.TestLatchedCounterFunctionFactory;
import io.questdb.log.Log;
import io.questdb.log.LogFactory;
import io.questdb.mp.MPSequence;
import io.questdb.mp.RingQueue;
import io.questdb.mp.SCSequence;
import io.questdb.mp.SOCountDownLatch;
import io.questdb.mp.WorkerPool;
import io.questdb.mp.WorkerPoolConfiguration;
import io.questdb.network.DefaultIODispatcherConfiguration;
import io.questdb.network.IOContext;
import io.questdb.network.IOContextFactory;
import io.questdb.network.IODispatcher;
import io.questdb.network.IODispatcherConfiguration;
import io.questdb.network.IODispatchers;
import io.questdb.network.IOOperation;
import io.questdb.network.IORequestProcessor;
import io.questdb.network.Net;
import io.questdb.network.NetworkFacade;
import io.questdb.network.NetworkFacadeImpl;
import io.questdb.network.PeerDisconnectedException;
import io.questdb.network.PeerIsSlowToReadException;
import io.questdb.std.Chars;
import io.questdb.std.Files;
import io.questdb.std.LongHashSet;
import io.questdb.std.LongList;
import io.questdb.std.ObjList;
import io.questdb.std.Os;
import io.questdb.std.Rnd;
import io.questdb.std.StationaryMillisClock;
import io.questdb.std.Unsafe;
import io.questdb.std.Zip;
import io.questdb.std.datetime.microtime.Timestamps;
import io.questdb.std.datetime.millitime.MillisecondClock;
import io.questdb.std.str.AbstractCharSequence;
import io.questdb.std.str.ByteSequence;
import io.questdb.std.str.Path;
import io.questdb.std.str.StringSink;
import io.questdb.test.tools.TestUtils;

public class IODispatcherTest {
    public static final String JSON_DDL_RESPONSE = "0d\r\n" +
            "{\"ddl\":\"OK\"}\n\r\n" +
            "00\r\n" +
            "\r\n";

    private static final Log LOG = LogFactory.getLog(IODispatcherTest.class);
    private static final RescheduleContext EmptyRescheduleContext = (retry) -> {
    };
    private static final RecordCursorPrinter printer = new RecordCursorPrinter();
    private static final Metrics metrics = Metrics.enabled();
    private final String ValidImportResponse = "HTTP/1.1 200 OK\r\n" +
            "Server: questDB/1.0\r\n" +
            "Date: Thu, 1 Jan 1970 00:00:00 GMT\r\n" +
            "Transfer-Encoding: chunked\r\n" +
            "Content-Type: text/plain; charset=utf-8\r\n" +
            "\r\n" +
            "0666\r\n" +
            "+-----------------------------------------------------------------------------------------------------------------+\r\n" +
            "|      Location:  |                          fhv_tripdata_2017-02.csv  |        Pattern  | Locale  |      Errors  |\r\n" +
            "|   Partition by  |                                              NONE  |                 |         |              |\r\n" +
            "|      Timestamp  |                                              NONE  |                 |         |              |\r\n" +
            "+-----------------------------------------------------------------------------------------------------------------+\r\n" +
            "|   Rows handled  |                                                24  |                 |         |              |\r\n" +
            "|  Rows imported  |                                                24  |                 |         |              |\r\n" +
            "+-----------------------------------------------------------------------------------------------------------------+\r\n" +
            "|              0  |                              Dispatching_base_num  |                   STRING  |           0  |\r\n" +
            "|              1  |                                   Pickup_DateTime  |                     DATE  |           0  |\r\n" +
            "|              2  |                                  DropOff_datetime  |                   STRING  |           0  |\r\n" +
            "|              3  |                                      PUlocationID  |                   STRING  |           0  |\r\n" +
            "|              4  |                                      DOlocationID  |                   STRING  |           0  |\r\n" +
            "+-----------------------------------------------------------------------------------------------------------------+\r\n" +
            "\r\n" +
            "00\r\n" +
            "\r\n";
    @Rule
    public TemporaryFolder temp = new TemporaryFolder();
    private long configuredMaxQueryResponseRowLimit = Long.MAX_VALUE;

    public static void createTestTable(CairoConfiguration configuration, int n) {
        try (TableModel model = new TableModel(configuration, "y", PartitionBy.NONE)) {
            model
                    .col("j", ColumnType.SYMBOL);
            CairoTestUtils.create(model);
        }

        try (TableWriter writer = new TableWriter(configuration, "y")) {
            for (int i = 0; i < n; i++) {
                TableWriter.Row row = writer.newRow();
                row.putSym(0, "ok\0ok");
                row.append();
            }
            writer.commit();
        }
    }

    @Test
    public void queryWithDoubleQuotesParsedCorrecly() throws Exception {
        new HttpQueryTestBuilder()
                .withTempFolder(temp)
                .withWorkerCount(1)
                .withHttpServerConfigBuilder(new HttpServerConfigurationBuilder())
                .withTelemetry(false)
                .run(engine -> {
                    // select 1 as "select"
                    // with select being the column name to check double quote parsing
                    new SendAndReceiveRequestBuilder().executeWithStandardHeaders(
                            "GET /query?query=SELECT%201%20as%20%22select%22 HTTP/1.1\r\n",
                            "67\r\n"
                                    + "{\"query\":\"SELECT 1 as \\\"select\\\"\",\"columns\":[{\"name\":\"select\",\"type\":\"INT\"}],\"dataset\":[[1]],\"count\":1}\r\n"
                                    + "00\r\n"
                                    + "\r\n"
                    );
                });
    }

    @Before
    public void setUp3() {
        SharedRandom.RANDOM.set(new Rnd());
    }

    @Test
    public void testBiasWrite() throws Exception {

        LOG.info().$("started testBiasWrite").$();

        assertMemoryLeak(() -> {

            SOCountDownLatch connectLatch = new SOCountDownLatch(1);
            SOCountDownLatch contextClosedLatch = new SOCountDownLatch(1);

            try (IODispatcher<HelloContext> dispatcher = IODispatchers.create(
                    new DefaultIODispatcherConfiguration() {
                        @Override
                        public int getInitialBias() {
                            return IODispatcherConfiguration.BIAS_WRITE;
                        }

                        @Override
                        public boolean getPeerNoLinger() {
                            return false;
                        }
                    },
                    (fd, dispatcher1) -> {
                        connectLatch.countDown();
                        return new HelloContext(fd, contextClosedLatch, dispatcher1);
                    }
            )) {
                AtomicBoolean serverRunning = new AtomicBoolean(true);
                SOCountDownLatch serverHaltLatch = new SOCountDownLatch(1);

                new Thread(() -> {
                    while (serverRunning.get()) {
                        dispatcher.run(0);
                        dispatcher.processIOQueue(
                                (operation, context) -> {
                                    if (operation == IOOperation.WRITE) {
                                        Assert.assertEquals(1024, Net.send(context.getFd(), context.buffer, 1024));
                                        context.dispatcher.disconnect(context, IODispatcher.DISCONNECT_REASON_TEST);
                                    }
                                }
                        );
                    }
                    serverHaltLatch.countDown();
                }).start();


                long fd = Net.socketTcp(true);
                try {
                    long sockAddr = Net.sockaddr("127.0.0.1", 9001);
                    try {
                        try {
                            TestUtils.assertConnect(fd, sockAddr);

                            connectLatch.await();

                            long buffer = Unsafe.malloc(2048);
                            try {
                                Assert.assertEquals(1024, Net.recv(fd, buffer, 1024));
                            } finally {
                                Unsafe.free(buffer, 2048);
                            }


                            Assert.assertEquals(0, Net.close(fd));
                            LOG.info().$("closed [fd=").$(fd).$(']').$();
                            fd = -1;

                            contextClosedLatch.await();
                        } finally {
                            serverRunning.set(false);
                            serverHaltLatch.await();
                        }
                        Assert.assertEquals(0, dispatcher.getConnectionCount());
                    } finally {
                        Net.freeSockAddr(sockAddr);
                    }
                } finally {
                    if (fd != -1) {
                        Net.close(fd);
                    }
                }
            }
        });
    }

    @Test
    public void testConnectDisconnect() throws Exception {

        LOG.info().$("started testConnectDisconnect").$();

        assertMemoryLeak(() -> {
            HttpServerConfiguration httpServerConfiguration = new DefaultHttpServerConfiguration();

            SOCountDownLatch connectLatch = new SOCountDownLatch(1);
            SOCountDownLatch contextClosedLatch = new SOCountDownLatch(1);
            AtomicInteger closeCount = new AtomicInteger(0);

            try (IODispatcher<HttpConnectionContext> dispatcher = IODispatchers.create(
                    new DefaultIODispatcherConfiguration(),
                    new IOContextFactory<HttpConnectionContext>() {
                        @Override
                        public HttpConnectionContext newInstance(long fd, IODispatcher<HttpConnectionContext> dispatcher1) {
                            connectLatch.countDown();
                            return new HttpConnectionContext(httpServerConfiguration.getHttpContextConfiguration()) {
                                @Override
                                public void close() {
                                    // it is possible that context is closed twice in error
                                    // when crashes occur put debug line here to see how many times
                                    // context is closed
                                    if (closeCount.incrementAndGet() == 1) {
                                        super.close();
                                        contextClosedLatch.countDown();
                                    }
                                }
                            }.of(fd, dispatcher1);
                        }
                    }
            )) {
                HttpRequestProcessorSelector selector = new HttpRequestProcessorSelector() {

                    @Override
                    public HttpRequestProcessor select(CharSequence url) {
                        return null;
                    }

                    @Override
                    public HttpRequestProcessor getDefaultProcessor() {
                        return new HttpRequestProcessor() {
                        };
                    }

                    @Override
                    public void close() {
                    }
                };

                AtomicBoolean serverRunning = new AtomicBoolean(true);
                SOCountDownLatch serverHaltLatch = new SOCountDownLatch(1);

                new Thread(() -> {

                    while (serverRunning.get()) {
                        dispatcher.run(0);
                        dispatcher.processIOQueue(
                                (operation, context) -> context.handleClientOperation(operation, selector, EmptyRescheduleContext)
                        );
                    }
                    serverHaltLatch.countDown();
                }).start();


                long fd = Net.socketTcp(true);
                try {
                    long sockAddr = Net.sockaddr("127.0.0.1", 9001);
                    try {
                        try {
                            TestUtils.assertConnect(fd, sockAddr);

                            connectLatch.await();

                            Assert.assertEquals(0, Net.close(fd));
                            LOG.info().$("closed [fd=").$(fd).$(']').$();
                            fd = -1;

                            contextClosedLatch.await();

                        } finally {
                            serverRunning.set(false);
                            serverHaltLatch.await();
                        }
                        Assert.assertEquals(0, dispatcher.getConnectionCount());
                    } finally {
                        Net.freeSockAddr(sockAddr);
                    }
                } finally {
                    if (fd != -1) {
                        Net.close(fd);
                    }
                }

                Assert.assertEquals(1, closeCount.get());
            }
        });
    }

    @Test
    public void testExistentCheckBadArg() throws Exception {
        testJsonQuery(
                20,
                "GET /chk?f=json&x=clipboard-1580645706714&_=1580598041784 HTTP/1.1\r\n" +
                        "Host: localhost:9000\r\n" +
                        "Connection: keep-alive\r\n" +
                        "Accept: */*\r\n" +
                        "X-Requested-With: XMLHttpRequest\r\n" +
                        "User-Agent: Mozilla/5.0 (Windows NT 10.0; Win64; x64) AppleWebKit/537.36 (KHTML, like Gecko) Chrome/79.0.3945.130 Safari/537.36\r\n" +
                        "Sec-Fetch-Site: same-origin\r\n" +
                        "Sec-Fetch-Mode: cors\r\n" +
                        "Referer: http://localhost:9000/index.html\r\n" +
                        "Accept-Encoding: gzip, deflate, br\r\n" +
                        "Accept-Language: en-GB,en-US;q=0.9,en;q=0.8\r\n" +
                        "Cookie: _ga=GA1.1.2124932001.1573824669; _gid=GA1.1.1731187971.1580598042\r\n" +
                        "\r\n",
                "HTTP/1.1 200 OK\r\n" +
                        "Server: questDB/1.0\r\n" +
                        "Date: Thu, 1 Jan 1970 00:00:00 GMT\r\n" +
                        "Transfer-Encoding: chunked\r\n" +
                        "Content-Type: text/plain; charset=utf-8\r\n" +
                        "\r\n" +
                        "14\r\n" +
                        "table name missing\r\n" +
                        "\r\n" +
                        "00\r\n" +
                        "\r\n"
        );
    }

    @Test
    public void testExistentCheckDoesNotExist() throws Exception {
        testJsonQuery(
                20,
                "GET /chk?f=json&j=clipboard-1580645706714&_=1580598041784 HTTP/1.1\r\n" +
                        "Host: localhost:9000\r\n" +
                        "Connection: keep-alive\r\n" +
                        "Accept: */*\r\n" +
                        "X-Requested-With: XMLHttpRequest\r\n" +
                        "User-Agent: Mozilla/5.0 (Windows NT 10.0; Win64; x64) AppleWebKit/537.36 (KHTML, like Gecko) Chrome/79.0.3945.130 Safari/537.36\r\n" +
                        "Sec-Fetch-Site: same-origin\r\n" +
                        "Sec-Fetch-Mode: cors\r\n" +
                        "Referer: http://localhost:9000/index.html\r\n" +
                        "Accept-Encoding: gzip, deflate, br\r\n" +
                        "Accept-Language: en-GB,en-US;q=0.9,en;q=0.8\r\n" +
                        "Cookie: _ga=GA1.1.2124932001.1573824669; _gid=GA1.1.1731187971.1580598042\r\n" +
                        "\r\n",
                "HTTP/1.1 200 OK\r\n" +
                        "Server: questDB/1.0\r\n" +
                        "Date: Thu, 1 Jan 1970 00:00:00 GMT\r\n" +
                        "Transfer-Encoding: chunked\r\n" +
                        "Content-Type: application/json\r\n" +
                        "Keep-Alive: timeout=5, max=10000\r\n" +
                        "\r\n" +
                        "1b\r\n" +
                        "{\"status\":\"Does not exist\"}\r\n" +
                        "00\r\n" +
                        "\r\n"
        );
    }

    @Test
    public void testExistentCheckExists() throws Exception {
        testJsonQuery(
                20,
                "GET /chk?f=json&j=x HTTP/1.1\r\n" +
                        "Host: localhost:9000\r\n" +
                        "Connection: keep-alive\r\n" +
                        "Accept: */*\r\n" +
                        "X-Requested-With: XMLHttpRequest\r\n" +
                        "User-Agent: Mozilla/5.0 (Windows NT 10.0; Win64; x64) AppleWebKit/537.36 (KHTML, like Gecko) Chrome/79.0.3945.130 Safari/537.36\r\n" +
                        "Sec-Fetch-Site: same-origin\r\n" +
                        "Sec-Fetch-Mode: cors\r\n" +
                        "Referer: http://localhost:9000/index.html\r\n" +
                        "Accept-Encoding: gzip, deflate, br\r\n" +
                        "Accept-Language: en-GB,en-US;q=0.9,en;q=0.8\r\n" +
                        "Cookie: _ga=GA1.1.2124932001.1573824669; _gid=GA1.1.1731187971.1580598042\r\n" +
                        "\r\n",
                "HTTP/1.1 200 OK\r\n" +
                        "Server: questDB/1.0\r\n" +
                        "Date: Thu, 1 Jan 1970 00:00:00 GMT\r\n" +
                        "Transfer-Encoding: chunked\r\n" +
                        "Content-Type: application/json\r\n" +
                        "Keep-Alive: timeout=5, max=10000\r\n" +
                        "\r\n" +
                        "13\r\n" +
                        "{\"status\":\"Exists\"}\r\n" +
                        "00\r\n" +
                        "\r\n"
        );
    }

    @Test
    public void testExistentCheckExistsPlain() throws Exception {
        testJsonQuery(
                20,
                "GET /chk?j=x HTTP/1.1\r\n" +
                        "Host: localhost:9000\r\n" +
                        "Connection: keep-alive\r\n" +
                        "Accept: */*\r\n" +
                        "X-Requested-With: XMLHttpRequest\r\n" +
                        "User-Agent: Mozilla/5.0 (Windows NT 10.0; Win64; x64) AppleWebKit/537.36 (KHTML, like Gecko) Chrome/79.0.3945.130 Safari/537.36\r\n" +
                        "Sec-Fetch-Site: same-origin\r\n" +
                        "Sec-Fetch-Mode: cors\r\n" +
                        "Referer: http://localhost:9000/index.html\r\n" +
                        "Accept-Encoding: gzip, deflate, br\r\n" +
                        "Accept-Language: en-GB,en-US;q=0.9,en;q=0.8\r\n" +
                        "Cookie: _ga=GA1.1.2124932001.1573824669; _gid=GA1.1.1731187971.1580598042\r\n" +
                        "\r\n",
                "HTTP/1.1 200 OK\r\n" +
                        "Server: questDB/1.0\r\n" +
                        "Date: Thu, 1 Jan 1970 00:00:00 GMT\r\n" +
                        "Transfer-Encoding: chunked\r\n" +
                        "Content-Type: text/plain; charset=utf-8\r\n" +
                        "\r\n" +
                        "08\r\n" +
                        "Exists\r\n" +
                        "\r\n" +
                        "00\r\n" +
                        "\r\n"
        );
    }

    @Test
    public void testHttpLong256AndCharImport() {
        // this script uploads text file:
        // 0x5c504ed432cb51138bcf09aa5e8a410dd4a1e204ef84bfed1be16dfba1b22060,a
        // 0x19f1df2c7ee6b464720ad28e903aeda1a5ad8780afc22f0b960827bd4fcf656d,b
        // 0x9e6e19637bb625a8ff3d052b7c2fe57dc78c55a15d258d77c43d5a9c160b0384,p
        // 0xcb9378977089c773c074045b20ede2cdcc3a6ff562f4e64b51b20c5205234525,w
        // 0xd23ae9b2e5c68caf2c5663af5ba27679dc3b3cb781c4dc698abbd17d63e32e9f,t

        final String uploadScript = ">504f5354202f696d703f666d743d6a736f6e266f76657277726974653d7472756520485454502f312e310d0a486f73743a206c6f63616c686f73743a393030300d0a436f6e6e656374696f6e3a206b6565702d616c6976650d0a436f6e74656e742d4c656e6774683a203534380d0a4163636570743a202a2f2a0d0a582d5265717565737465642d576974683a20584d4c48747470526571756573740d0a557365722d4167656e743a204d6f7a696c6c612f352e30202857696e646f7773204e542031302e303b2057696e36343b2078363429204170706c655765624b69742f3533372e333620284b48544d4c2c206c696b65204765636b6f29204368726f6d652f37362e302e333830392e313030205361666172692f3533372e33360d0a5365632d46657463682d4d6f64653a20636f72730d0a436f6e74656e742d547970653a206d756c7469706172742f666f726d2d646174613b20626f756e646172793d2d2d2d2d5765624b6974466f726d426f756e64617279386c75374239696e37567a5767614a4f0d0a4f726967696e3a20687474703a2f2f6c6f63616c686f73743a393030300d0a5365632d46657463682d536974653a2073616d652d6f726967696e0d0a526566657265723a20687474703a2f2f6c6f63616c686f73743a393030302f696e6465782e68746d6c0d0a4163636570742d456e636f64696e673a20677a69702c206465666c6174652c2062720d0a4163636570742d4c616e67756167653a20656e2d47422c656e2d55533b713d302e392c656e3b713d302e380d0a0d0a\n" +
                ">2d2d2d2d2d2d5765624b6974466f726d426f756e64617279386c75374239696e37567a5767614a4f0d0a436f6e74656e742d446973706f736974696f6e3a20666f726d2d646174613b206e616d653d2264617461223b2066696c656e616d653d2273616d706c652e637376220d0a436f6e74656e742d547970653a206170706c69636174696f6e2f766e642e6d732d657863656c0d0a0d0a3078356335303465643433326362353131333862636630396161356538613431306464346131653230346566383462666564316265313664666261316232323036302c610d0a3078313966316466326337656536623436343732306164323865393033616564613161356164383738306166633232663062393630383237626434666366363536642c620d0a3078396536653139363337626236323561386666336430353262376332666535376463373863353561313564323538643737633433643561396331363062303338342c700d0a3078636239333738393737303839633737336330373430343562323065646532636463633361366666353632663465363462353162323063353230353233343532352c770d0a3078643233616539623265356336386361663263353636336166356261323736373964633362336362373831633464633639386162626431376436336533326539662c740d0a0d0a2d2d2d2d2d2d5765624b6974466f726d426f756e64617279386c75374239696e37567a5767614a4f2d2d0d0a\n" +
                "<485454502f312e3120323030204f4b0d0a5365727665723a20717565737444422f312e300d0a446174653a205468752c2031204a616e20313937302030303a30303a303020474d540d0a5472616e736665722d456e636f64696e673a206368756e6b65640d0a436f6e74656e742d547970653a206170706c69636174696f6e2f6a736f6e3b20636861727365743d7574662d380d0a\n" +
                "<0d0a63380d0a\n" +
                "<7b22737461747573223a224f4b222c226c6f636174696f6e223a2273616d706c652e637376222c22726f777352656a6563746564223a302c22726f7773496d706f72746564223a352c22686561646572223a66616c73652c22636f6c756d6e73223a5b7b226e616d65223a226630222c2274797065223a224c4f4e47323536222c2273697a65223a33322c226572726f7273223a307d2c7b226e616d65223a226631222c2274797065223a2243484152222c2273697a65223a322c226572726f7273223a307d5d7d\n" +
                "<0d0a30300d0a\n" +
                "<0d0a\n";

        final String expectedTableMetadata = "{\"columnCount\":2,\"columns\":[{\"index\":0,\"name\":\"f0\",\"type\":\"LONG256\"},{\"index\":1,\"name\":\"f1\",\"type\":\"CHAR\"}],\"timestampIndex\":-1}";

        final String baseDir = temp.getRoot().getAbsolutePath();
        final CairoConfiguration configuration = new DefaultCairoConfiguration(baseDir);
        try (
                CairoEngine cairoEngine = new CairoEngine(configuration);
                HttpServer ignored = HttpServer.create(
                        new DefaultHttpServerConfiguration(
                                new DefaultHttpContextConfiguration() {
                                    @Override
                                    public MillisecondClock getClock() {
                                        return StationaryMillisClock.INSTANCE;
                                    }
                                }
                        ),
                        null,
                        LOG,
                        cairoEngine,
                        metrics
                )) {

            // upload file
            NetUtils.playScript(NetworkFacadeImpl.INSTANCE, uploadScript, "127.0.0.1", 9001);

            try (TableReader reader = cairoEngine.getReader(AllowAllCairoSecurityContext.INSTANCE, "sample.csv", TableUtils.ANY_TABLE_VERSION)) {
                StringSink sink = new StringSink();
                reader.getMetadata().toJson(sink);
                TestUtils.assertEquals(expectedTableMetadata, sink);
            }

            final String selectAsJsonScript = ">474554202f657865633f71756572793d25304125304125323773616d706c652e637376253237266c696d69743d302532433130303026636f756e743d7472756520485454502f312e310d0a486f73743a206c6f63616c686f73743a393030300d0a436f6e6e656374696f6e3a206b6565702d616c6976650d0a4163636570743a202a2f2a0d0a582d5265717565737465642d576974683a20584d4c48747470526571756573740d0a557365722d4167656e743a204d6f7a696c6c612f352e30202857696e646f7773204e542031302e303b2057696e36343b2078363429204170706c655765624b69742f3533372e333620284b48544d4c2c206c696b65204765636b6f29204368726f6d652f37362e302e333830392e313030205361666172692f3533372e33360d0a5365632d46657463682d4d6f64653a20636f72730d0a5365632d46657463682d536974653a2073616d652d6f726967696e0d0a526566657265723a20687474703a2f2f6c6f63616c686f73743a393030302f696e6465782e68746d6c0d0a4163636570742d456e636f64696e673a20677a69702c206465666c6174652c2062720d0a4163636570742d4c616e67756167653a20656e2d47422c656e2d55533b713d302e392c656e3b713d302e380d0a0d0a\n" +
                    "<485454502f312e3120323030204f4b0d0a5365727665723a20717565737444422f312e300d0a446174653a205468752c2031204a616e20313937302030303a30303a303020474d540d0a5472616e736665722d456e636f64696e673a206368756e6b65640d0a436f6e74656e742d547970653a206170706c69636174696f6e2f6a736f6e3b20636861727365743d7574662d380d0a4b6565702d416c6976653a2074696d656f75743d352c206d61783d31303030300d0a\n" +
                    "<0d0a303166300d0a\n" +
                    "<7b227175657279223a225c6e5c6e2773616d706c652e63737627222c22636f6c756d6e73223a5b7b226e616d65223a226630222c2274797065223a224c4f4e47323536227d2c7b226e616d65223a226631222c2274797065223a2243484152227d5d2c2264617461736574223a5b5b22307835633530346564343332636235313133386263663039616135653861343130646434613165323034656638346266656431626531366466626131623232303630222c2261225d2c5b22307831396631646632633765653662343634373230616432386539303361656461316135616438373830616663323266306239363038323762643466636636353664222c2262225d2c5b22307839653665313936333762623632356138666633643035326237633266653537646337386335356131356432353864373763343364356139633136306230333834222c2270225d2c5b22307863623933373839373730383963373733633037343034356232306564653263646363336136666635363266346536346235316232306335323035323334353235222c2277225d2c5b22307864323361653962326535633638636166326335363633616635626132373637396463336233636237383163346463363938616262643137643633653332653966222c2274225d5d2c22636f756e74223a357d\n" +
                    "<0d0a30300d0a\n" +
                    "<0d0a";

            // select * from 'sample.csv'
            NetUtils.playScript(NetworkFacadeImpl.INSTANCE, selectAsJsonScript, "127.0.0.1", 9001);

            final String downloadAsCsvScript = ">474554202f6578703f71756572793d25304125304125323773616d706c652e63737625323720485454502f312e310d0a486f73743a206c6f63616c686f73743a393030300d0a436f6e6e656374696f6e3a206b6565702d616c6976650d0a557067726164652d496e7365637572652d52657175657374733a20310d0a557365722d4167656e743a204d6f7a696c6c612f352e30202857696e646f7773204e542031302e303b2057696e36343b2078363429204170706c655765624b69742f3533372e333620284b48544d4c2c206c696b65204765636b6f29204368726f6d652f37362e302e333830392e313030205361666172692f3533372e33360d0a5365632d46657463682d4d6f64653a206e617669676174650d0a4163636570743a20746578742f68746d6c2c6170706c69636174696f6e2f7868746d6c2b786d6c2c6170706c69636174696f6e2f786d6c3b713d302e392c696d6167652f776562702c696d6167652f61706e672c2a2f2a3b713d302e382c6170706c69636174696f6e2f7369676e65642d65786368616e67653b763d62330d0a5365632d46657463682d536974653a2073616d652d6f726967696e0d0a526566657265723a20687474703a2f2f6c6f63616c686f73743a393030302f696e6465782e68746d6c0d0a4163636570742d456e636f64696e673a20677a69702c206465666c6174652c2062720d0a4163636570742d4c616e67756167653a20656e2d47422c656e2d55533b713d302e392c656e3b713d302e380d0a0d0a\n" +
                    "<485454502f312e3120323030204f4b0d0a5365727665723a20717565737444422f312e300d0a446174653a205468752c2031204a616e20313937302030303a30303a303020474d540d0a5472616e736665722d456e636f64696e673a206368756e6b65640d0a436f6e74656e742d547970653a20746578742f6373763b20636861727365743d7574662d380d0a436f6e74656e742d446973706f736974696f6e3a206174746163686d656e743b2066696c656e616d653d22717565737464622d71756572792d302e637376220d0a4b6565702d416c6976653a2074696d656f75743d352c206d61783d31303030300d0a\n" +
                    "<0d0a303136390d0a\n" +
                    "<226630222c226631220d0a3078356335303465643433326362353131333862636630396161356538613431306464346131653230346566383462666564316265313664666261316232323036302c610d0a3078313966316466326337656536623436343732306164323865393033616564613161356164383738306166633232663062393630383237626434666366363536642c620d0a3078396536653139363337626236323561386666336430353262376332666535376463373863353561313564323538643737633433643561396331363062303338342c700d0a3078636239333738393737303839633737336330373430343562323065646532636463633361366666353632663465363462353162323063353230353233343532352c770d0a3078643233616539623265356336386361663263353636336166356261323736373964633362336362373831633464633639386162626431376436336533326539662c740d0a\n" +
                    "<0d0a30300d0a\n" +
                    "<0d0a";

            // download select * from 'sample.csv' as csv
            NetUtils.playScript(NetworkFacadeImpl.INSTANCE, downloadAsCsvScript, "127.0.0.1", 9001);
        }
    }

    @Test
    public void testHttpLong256AndCharImportLimitColumns() {
        // this script uploads text file:
        // 0x5c504ed432cb51138bcf09aa5e8a410dd4a1e204ef84bfed1be16dfba1b22060,a
        // 0x19f1df2c7ee6b464720ad28e903aeda1a5ad8780afc22f0b960827bd4fcf656d,b
        // 0x9e6e19637bb625a8ff3d052b7c2fe57dc78c55a15d258d77c43d5a9c160b0384,p
        // 0xcb9378977089c773c074045b20ede2cdcc3a6ff562f4e64b51b20c5205234525,w
        // 0xd23ae9b2e5c68caf2c5663af5ba27679dc3b3cb781c4dc698abbd17d63e32e9f,t

        final String uploadScript = ">504f5354202f696d703f666d743d6a736f6e266f76657277726974653d7472756520485454502f312e310d0a486f73743a206c6f63616c686f73743a393030300d0a436f6e6e656374696f6e3a206b6565702d616c6976650d0a436f6e74656e742d4c656e6774683a203534380d0a4163636570743a202a2f2a0d0a582d5265717565737465642d576974683a20584d4c48747470526571756573740d0a557365722d4167656e743a204d6f7a696c6c612f352e30202857696e646f7773204e542031302e303b2057696e36343b2078363429204170706c655765624b69742f3533372e333620284b48544d4c2c206c696b65204765636b6f29204368726f6d652f37362e302e333830392e313030205361666172692f3533372e33360d0a5365632d46657463682d4d6f64653a20636f72730d0a436f6e74656e742d547970653a206d756c7469706172742f666f726d2d646174613b20626f756e646172793d2d2d2d2d5765624b6974466f726d426f756e64617279386c75374239696e37567a5767614a4f0d0a4f726967696e3a20687474703a2f2f6c6f63616c686f73743a393030300d0a5365632d46657463682d536974653a2073616d652d6f726967696e0d0a526566657265723a20687474703a2f2f6c6f63616c686f73743a393030302f696e6465782e68746d6c0d0a4163636570742d456e636f64696e673a20677a69702c206465666c6174652c2062720d0a4163636570742d4c616e67756167653a20656e2d47422c656e2d55533b713d302e392c656e3b713d302e380d0a0d0a\n" +
                ">2d2d2d2d2d2d5765624b6974466f726d426f756e64617279386c75374239696e37567a5767614a4f0d0a436f6e74656e742d446973706f736974696f6e3a20666f726d2d646174613b206e616d653d2264617461223b2066696c656e616d653d2273616d706c652e637376220d0a436f6e74656e742d547970653a206170706c69636174696f6e2f766e642e6d732d657863656c0d0a0d0a3078356335303465643433326362353131333862636630396161356538613431306464346131653230346566383462666564316265313664666261316232323036302c610d0a3078313966316466326337656536623436343732306164323865393033616564613161356164383738306166633232663062393630383237626434666366363536642c620d0a3078396536653139363337626236323561386666336430353262376332666535376463373863353561313564323538643737633433643561396331363062303338342c700d0a3078636239333738393737303839633737336330373430343562323065646532636463633361366666353632663465363462353162323063353230353233343532352c770d0a3078643233616539623265356336386361663263353636336166356261323736373964633362336362373831633464633639386162626431376436336533326539662c740d0a0d0a2d2d2d2d2d2d5765624b6974466f726d426f756e64617279386c75374239696e37567a5767614a4f2d2d0d0a\n" +
                "<485454502f312e3120323030204f4b0d0a5365727665723a20717565737444422f312e300d0a446174653a205468752c2031204a616e20313937302030303a30303a303020474d540d0a5472616e736665722d456e636f64696e673a206368756e6b65640d0a436f6e74656e742d547970653a206170706c69636174696f6e2f6a736f6e3b20636861727365743d7574662d380d0a\n" +
                "<0d0a63380d0a\n" +
                "<7b22737461747573223a224f4b222c226c6f636174696f6e223a2273616d706c652e637376222c22726f777352656a6563746564223a302c22726f7773496d706f72746564223a352c22686561646572223a66616c73652c22636f6c756d6e73223a5b7b226e616d65223a226630222c2274797065223a224c4f4e47323536222c2273697a65223a33322c226572726f7273223a307d2c7b226e616d65223a226631222c2274797065223a2243484152222c2273697a65223a322c226572726f7273223a307d5d7d\n" +
                "<0d0a30300d0a\n" +
                "<0d0a\n";

        final String expectedTableMetadata = "{\"columnCount\":2,\"columns\":[{\"index\":0,\"name\":\"f0\",\"type\":\"LONG256\"},{\"index\":1,\"name\":\"f1\",\"type\":\"CHAR\"}],\"timestampIndex\":-1}";

        final String baseDir = temp.getRoot().getAbsolutePath();
        final CairoConfiguration configuration = new DefaultCairoConfiguration(baseDir);
        try (
                CairoEngine cairoEngine = new CairoEngine(configuration);
                HttpServer ignored = HttpServer.create(
                        new DefaultHttpServerConfiguration(new DefaultHttpContextConfiguration() {
                            @Override
                            public MillisecondClock getClock() {
                                return StationaryMillisClock.INSTANCE;
                            }
                        }),
                        null,
                        LOG,
                        cairoEngine,
                        metrics
                )) {

            // upload file
            NetUtils.playScript(NetworkFacadeImpl.INSTANCE, uploadScript, "127.0.0.1", 9001);

            try (TableReader reader = cairoEngine.getReader(AllowAllCairoSecurityContext.INSTANCE, "sample.csv", TableUtils.ANY_TABLE_VERSION)) {
                StringSink sink = new StringSink();
                reader.getMetadata().toJson(sink);
                TestUtils.assertEquals(expectedTableMetadata, sink);
            }

            final String selectAsJsonScript = ">474554202f657865633f71756572793d25323773616d706c652e63737625323726636f756e743d66616c736526636f6c733d66302532436631267372633d76697320485454502f312e310d0a486f73743a206c6f63616c686f73743a393030300d0a436f6e6e656374696f6e3a206b6565702d616c6976650d0a4163636570743a202a2f2a0d0a582d5265717565737465642d576974683a20584d4c48747470526571756573740d0a557365722d4167656e743a204d6f7a696c6c612f352e30202857696e646f7773204e542031302e303b2057696e36343b2078363429204170706c655765624b69742f3533372e333620284b48544d4c2c206c696b65204765636b6f29204368726f6d652f37392e302e333934352e313330205361666172692f3533372e33360d0a5365632d46657463682d536974653a2073616d652d6f726967696e0d0a5365632d46657463682d4d6f64653a20636f72730d0a526566657265723a20687474703a2f2f6c6f63616c686f73743a393030302f696e6465782e68746d6c0d0a4163636570742d456e636f64696e673a20677a69702c206465666c6174652c2062720d0a4163636570742d4c616e67756167653a20656e2d47422c656e2d55533b713d302e392c656e3b713d302e380d0a436f6f6b69653a205f67613d4741312e312e323132343933323030312e313537333832343636393b205f6769643d4741312e312e3339323836373839362e313538303132333336350d0a0d0a\n" +
                    "<485454502f312e3120323030204f4b0d0a5365727665723a20717565737444422f312e300d0a446174653a205468752c2031204a616e20313937302030303a30303a303020474d540d0a5472616e736665722d456e636f64696e673a206368756e6b65640d0a436f6e74656e742d547970653a206170706c69636174696f6e2f6a736f6e3b20636861727365743d7574662d380d0a4b6565702d416c6976653a2074696d656f75743d352c206d61783d31303030300d0a\n" +
                    "<0d0a303165630d0a\n";

            // select * from 'sample.csv' and limit columns to f0,f1
            NetUtils.playScript(NetworkFacadeImpl.INSTANCE, selectAsJsonScript, "127.0.0.1", 9001);
        }
    }

    public void testImport(
            String response,
            String request,
            NetworkFacade nf,
            boolean expectDisconnect,
            int requestCount
    ) throws Exception {

        new HttpQueryTestBuilder()
                .withTempFolder(temp)
                .withWorkerCount(2)
                .withHttpServerConfigBuilder(
                        new HttpServerConfigurationBuilder()
                                .withNetwork(nf)
                                .withDumpingTraffic(false)
                                .withAllowDeflateBeforeSend(false)
                                .withHttpProtocolVersion("HTTP/1.1 ")
                                .withServerKeepAlive(true)
                )
                .run(engine -> sendAndReceive(
                        nf,
                        request,
                        response,
                        requestCount,
                        0,
                        false,
                        expectDisconnect
                ));
    }

    @Test
    public void testImportBadJson() throws Exception {
        testImport(
                "HTTP/1.1 200 OK\r\n" +
                        "Server: questDB/1.0\r\n" +
                        "Date: Thu, 1 Jan 1970 00:00:00 GMT\r\n" +
                        "Transfer-Encoding: chunked\r\n" +
                        "Content-Type: application/json; charset=utf-8\r\n" +
                        "\r\n" +
                        "1e\r\n" +
                        "{\"status\":\"Unexpected symbol\"}\r\n" +
                        "00\r\n" +
                        "\r\n",
                "POST /upload?fmt=json&overwrite=true&forceHeader=true&name=clipboard-157200856 HTTP/1.1\r\n" +
                        "Host: localhost:9001\r\n" +
                        "Connection: keep-alive\r\n" +
                        "Content-Length: 832\r\n" +
                        "Accept: */*\r\n" +
                        "Origin: http://localhost:9000\r\n" +
                        "X-Requested-With: XMLHttpRequest\r\n" +
                        "User-Agent: Mozilla/5.0 (Windows NT 10.0; Win64; x64) AppleWebKit/537.36 (KHTML, like Gecko) Chrome/77.0.3865.120 Safari/537.36\r\n" +
                        "Sec-Fetch-Mode: cors\r\n" +
                        "Content-Type: multipart/form-data; boundary=----WebKitFormBoundaryOsOAD9cPKyHuxyBV\r\n" +
                        "Sec-Fetch-Site: same-origin\r\n" +
                        "Referer: http://localhost:9000/index.html\r\n" +
                        "Accept-Encoding: gzip, deflate, br\r\n" +
                        "Accept-Language: en-GB,en-US;q=0.9,en;q=0.8\r\n" +
                        "\r\n" +
                        "------WebKitFormBoundaryOsOAD9cPKyHuxyBV\r\n" +
                        "Content-Disposition: form-data; name=\"schema\"\r\n" +
                        "\r\n" +
                        "[{\"name\":\"timestamp,\"type\":\"DATE\"},{\"name\":\"bid\",\"type\":\"INT\"}]\r\n" +
                        "------WebKitFormBoundaryOsOAD9cPKyHuxyBV\r\n" +
                        "Content-Disposition: form-data; name=\"data\"\r\n" +
                        "\r\n" +
                        "timestamp,bid\r\n" +
                        "27/05/2018 00:00:01,100\r\n" +
                        "27/05/2018 00:00:02,101\r\n" +
                        "27/05/2018 00:00:03,102\r\n" +
                        "27/05/2018 00:00:04,103\r\n" +
                        "27/05/2018 00:00:05,104\r\n" +
                        "27/05/2018 00:00:06,105\r\n" +
                        "27/05/2018 00:00:07,106\r\n" +
                        "27/05/2018 00:00:08,107\r\n" +
                        "27/05/2018 00:00:09,108\r\n" +
                        "27/05/2018 00:00:10,109\r\n" +
                        "27/05/2018 00:00:11,110\r\n" +
                        "27/05/2018 00:00:12,111\r\n" +
                        "27/05/2018 00:00:13,112\r\n" +
                        "27/05/2018 00:00:14,113\r\n" +
                        "27/05/2018 00:00:15,114\r\n" +
                        "27/05/2018 00:00:16,115\r\n" +
                        "27/05/2018 00:00:17,116\r\n" +
                        "27/05/2018 00:00:18,117\r\n" +
                        "27/05/2018 00:00:19,118\r\n" +
                        "27/05/2018 00:00:20,119\r\n" +
                        "27/05/2018 00:00:21,120\r\n" +
                        "\r\n" +
                        "------WebKitFormBoundaryOsOAD9cPKyHuxyBV--",
                NetworkFacadeImpl.INSTANCE,
                true,
                1
        );
    }

    @Test
    public void testImportBadRequestGet() throws Exception {
        testImport(
                "HTTP/1.1 404 Not Found\r\n" +
                        "Server: questDB/1.0\r\n" +
                        "Date: Thu, 1 Jan 1970 00:00:00 GMT\r\n" +
                        "Transfer-Encoding: chunked\r\n" +
                        "Content-Type: text/plain; charset=utf-8\r\n" +
                        "\r\n" +
                        "27\r\n" +
                        "Bad request. Multipart POST expected.\r\n" +
                        "\r\n" +
                        "00\r\n" +
                        "\r\n",
                "GET /upload?blah HTTP/1.1\r\n" +
                        "Host: localhost:9001\r\n" +
                        "Connection: keep-alive\r\n" +
                        "Cache-Control: max-age=0\r\n" +
                        "DNT: 1\r\n" +
                        "Upgrade-Insecure-Requests: 1\r\n" +
                        "User-Agent: Mozilla/5.0 (X11; Linux x86_64) AppleWebKit/537.36 (KHTML, like Gecko) Chrome/85.0.4183.83 Safari/537.36\r\n" +
                        "Sec-Fetch-Site: none\r\n" +
                        "Sec-Fetch-Mode: navigate\r\n" +
                        "Sec-Fetch-User: ?1\r\n" +
                        "Sec-Fetch-Dest: document\r\n" +
                        "Accept-Encoding: gzip, deflate, br\r\n" +
                        "Accept-Language: en-GB,en;q=0.9,es-AR;q=0.8,es;q=0.7\r\n" +
                        "\r\n",
                NetworkFacadeImpl.INSTANCE,
                true,
                1
        );
    }

    @Test
    public void testImportColumnMismatch() throws Exception {
        testImport(
                ValidImportResponse
                ,
                "POST /upload HTTP/1.1\r\n" +
                        "Host: localhost:9001\r\n" +
                        "User-Agent: curl/7.64.0\r\n" +
                        "Accept: */*\r\n" +
                        "Content-Length: 437760673\r\n" +
                        "Content-Type: multipart/form-data; boundary=------------------------27d997ca93d2689d\r\n" +
                        "Expect: 100-continue\r\n" +
                        "\r\n" +
                        "--------------------------27d997ca93d2689d\r\n" +
                        "Content-Disposition: form-data; name=\"schema\"; filename=\"schema.json\"\r\n" +
                        "Content-Type: application/octet-stream\r\n" +
                        "\r\n" +
                        "[\r\n" +
                        "  {\r\n" +
                        "    \"name\": \"date\",\r\n" +
                        "    \"type\": \"DATE\",\r\n" +
                        "    \"pattern\": \"d MMMM y.\",\r\n" +
                        "    \"locale\": \"ru-RU\"\r\n" +
                        "  }\r\n" +
                        "]\r\n" +
                        "\r\n" +
                        "--------------------------27d997ca93d2689d\r\n" +
                        "Content-Disposition: form-data; name=\"data\"; filename=\"fhv_tripdata_2017-02.csv\"\r\n" +
                        "Content-Type: application/octet-stream\r\n" +
                        "\r\n" +
                        "Dispatching_base_num,Pickup_DateTime,DropOff_datetime,PUlocationID,DOlocationID\r\n" +
                        "B00008,2017-02-01 00:30:00,,,\r\n" +
                        "B00008,2017-02-01 00:40:00,,,\r\n" +
                        "B00009,2017-02-01 00:30:00,,,\r\n" +
                        "B00013,2017-02-01 00:11:00,,,\r\n" +
                        "B00013,2017-02-01 00:41:00,,,\r\n" +
                        "B00013,2017-02-01 00:00:00,,,\r\n" +
                        "B00013,2017-02-01 00:53:00,,,\r\n" +
                        "B00013,2017-02-01 00:44:00,,,\r\n" +
                        "B00013,2017-02-01 00:05:00,,,\r\n" +
                        "B00013,2017-02-01 00:54:00,,,\r\n" +
                        "B00014,2017-02-01 00:45:00,,,\r\n" +
                        "B00014,2017-02-01 00:45:00,,,\r\n" +
                        "B00014,2017-02-01 00:46:00,,,\r\n" +
                        "B00014,2017-02-01 00:54:00,,,\r\n" +
                        "B00014,2017-02-01 00:45:00,,,\r\n" +
                        "B00014,2017-02-01 00:45:00,,,\r\n" +
                        "B00014,2017-02-01 00:45:00,,,\r\n" +
                        "B00014,2017-02-01 00:26:00,,,\r\n" +
                        "B00014,2017-02-01 00:55:00,,,\r\n" +
                        "B00014,2017-02-01 00:47:00,,,\r\n" +
                        "B00014,2017-02-01 00:05:00,,,\r\n" +
                        "B00014,2017-02-01 00:58:00,,,\r\n" +
                        "B00014,2017-02-01 00:33:00,,,\r\n" +
                        "B00014,2017-02-01 00:45:00,,,\r\n" +
                        "\r\n" +
                        "--------------------------27d997ca93d2689d--"
                , NetworkFacadeImpl.INSTANCE
                , false
                , 1
        );

        // append different data structure to the same table

        testImport(
                "HTTP/1.1 200 OK\r\n" +
                        "Server: questDB/1.0\r\n" +
                        "Date: Thu, 1 Jan 1970 00:00:00 GMT\r\n" +
                        "Transfer-Encoding: chunked\r\n" +
                        "Content-Type: text/plain; charset=utf-8\r\n" +
                        "\r\n" +
                        "5d\r\n" +
                        "column count mismatch [textColumnCount=6, tableColumnCount=5, table=fhv_tripdata_2017-02.csv]\r\n" +
                        "00\r\n" +
                        "\r\n"
                ,
                "POST /upload?overwrite=false HTTP/1.1\r\n" +
                        "Host: localhost:9001\r\n" +
                        "User-Agent: curl/7.64.0\r\n" +
                        "Accept: */*\r\n" +
                        "Content-Length: 437760673\r\n" +
                        "Content-Type: multipart/form-data; boundary=------------------------27d997ca93d2689d\r\n" +
                        "Expect: 100-continue\r\n" +
                        "\r\n" +
                        "--------------------------27d997ca93d2689d\r\n" +
                        "Content-Disposition: form-data; name=\"schema\"; filename=\"schema.json\"\r\n" +
                        "Content-Type: application/octet-stream\r\n" +
                        "\r\n" +
                        "[\r\n" +
                        "  {\r\n" +
                        "    \"name\": \"date\",\r\n" +
                        "    \"type\": \"DATE\",\r\n" +
                        "    \"pattern\": \"d MMMM y.\",\r\n" +
                        "    \"locale\": \"ru-RU\"\r\n" +
                        "  }\r\n" +
                        "]\r\n" +
                        "\r\n" +
                        "--------------------------27d997ca93d2689d\r\n" +
                        "Content-Disposition: form-data; name=\"data\"; filename=\"fhv_tripdata_2017-02.csv\"\r\n" +
                        "Content-Type: application/octet-stream\r\n" +
                        "\r\n" +
                        "Dispatching_base_num,DropOff_datetime,PUlocationID,DOlocationID,x,y\r\n" +
                        "B00008,,,,,\r\n" +
                        "B00008,,,,,\r\n" +
                        "B00009,,,,,\r\n" +
                        "B00013,,,,,\r\n" +
                        "B00013,,,,,\r\n" +
                        "B00013,,,,,\r\n" +
                        "B00013,,,,,\r\n" +
                        "B00013,,,,,\r\n" +
                        "B00013,,,,,\r\n" +
                        "B00013,,,,,\r\n" +
                        "B00014,,,,,\r\n" +
                        "B00014,,,,,\r\n" +
                        "B00014,,,,,\r\n" +
                        "B00014,,,,,\r\n" +
                        "B00014,,,,,\r\n" +
                        "B00014,,,,,\r\n" +
                        "B00014,,,,,\r\n" +
                        "B00014,,,,,\r\n" +
                        "B00014,,,,,\r\n" +
                        "B00014,,,,,\r\n" +
                        "B00014,,,,,\r\n" +
                        "B00014,,,,,\r\n" +
                        "B00014,,,,,\r\n" +
                        "B00014,,,,,\r\n" +
                        "\r\n" +
                        "--------------------------27d997ca93d2689d--"
                , NetworkFacadeImpl.INSTANCE
                , false
                , 1
        );
    }

    @Test
    public void testImportDelimiterNotDetected() throws Exception {
        testImport(
                "HTTP/1.1 200 OK\r\n" +
                        "Server: questDB/1.0\r\n" +
                        "Date: Thu, 1 Jan 1970 00:00:00 GMT\r\n" +
                        "Transfer-Encoding: chunked\r\n" +
                        "Content-Type: text/plain; charset=utf-8\r\n" +
                        "\r\n" +
                        "31\r\n" +
                        "not enough lines [table=fhv_tripdata_2017-02.csv]\r\n" +
                        "00\r\n" +
                        "\r\n",
                "POST /upload HTTP/1.1\r\n" +
                        "host: localhost:9001\r\n" +
                        "User-Agent: curl/7.64.0\r\n" +
                        "Accept: */*\r\n" +
                        "Content-Length: 437760673\r\n" +
                        "Content-Type: multipart/form-data; boundary=------------------------27d997ca93d2689d\r\n" +
                        "Expect: 100-continue\r\n" +
                        "\r\n" +
                        "--------------------------27d997ca93d2689d\r\n" +
                        "content-disposition: form-data; name=\"data\"; filename=\"fhv_tripdata_2017-02.csv\"\r\n" +
                        "content-type: application/octet-stream\r\n" +
                        "\r\n" +
                        "9988" +
                        "\r\n" +
                        "--------------------------27d997ca93d2689d--",
                NetworkFacadeImpl.INSTANCE,
                true,
                1
        );
    }

    @Test
    public void testImportEmptyData() throws Exception {
        testImport(
                "HTTP/1.1 200 OK\r\n" +
                        "Server: questDB/1.0\r\n" +
                        "Date: Thu, 1 Jan 1970 00:00:00 GMT\r\n" +
                        "Transfer-Encoding: chunked\r\n" +
                        "Content-Type: text/plain; charset=utf-8\r\n" +
                        "\r\n" +
                        "041d\r\n" +
                        "+-----------------------------------------------------------------------------------------------------------------+\r\n" +
                        "|      Location:  |                          fhv_tripdata_2017-02.csv  |        Pattern  | Locale  |      Errors  |\r\n" +
                        "|   Partition by  |                                              NONE  |                 |         |              |\r\n" +
                        "|      Timestamp  |                                              NONE  |                 |         |              |\r\n" +
                        "+-----------------------------------------------------------------------------------------------------------------+\r\n" +
                        "|   Rows handled  |                                                 0  |                 |         |              |\r\n" +
                        "|  Rows imported  |                                                 0  |                 |         |              |\r\n" +
                        "+-----------------------------------------------------------------------------------------------------------------+\r\n" +
                        "+-----------------------------------------------------------------------------------------------------------------+\r\n" +
                        "\r\n" +
                        "00\r\n" +
                        "\r\n",
                "POST /upload HTTP/1.1\r\n" +
                        "Host: localhost:9001\r\n" +
                        "User-Agent: curl/7.64.0\r\n" +
                        "Accept: */*\r\n" +
                        "Content-Length: 437760673\r\n" +
                        "Content-Type: multipart/form-data; boundary=------------------------27d997ca93d2689d\r\n" +
                        "Expect: 100-continue\r\n" +
                        "\r\n" +
                        "--------------------------27d997ca93d2689d\r\n" +
                        "Content-Disposition: form-data; name=\"data\"; filename=\"fhv_tripdata_2017-02.csv\"\r\n" +
                        "Content-Type: application/octet-stream\r\n" +
                        "\r\n" +
                        "\r\n" +
                        "--------------------------27d997ca93d2689d--",
                NetworkFacadeImpl.INSTANCE,
                false,
                120
        );
    }

    @Test
    public void testImportEpochTimestamp() throws Exception {

        new HttpQueryTestBuilder()
                .withTempFolder(temp)
                .withWorkerCount(2)
                .withHttpServerConfigBuilder(
                        new HttpServerConfigurationBuilder()
                                .withNetwork(NetworkFacadeImpl.INSTANCE)
                                .withDumpingTraffic(false)
                                .withAllowDeflateBeforeSend(false)
                                .withHttpProtocolVersion("HTTP/1.1 ")
                                .withServerKeepAlive(true)
                )
                .run((engine) -> {
                            SqlExecutionContextImpl executionContext = new SqlExecutionContextImpl(engine, 1);
                            try (SqlCompiler compiler = new SqlCompiler(engine)) {
                                compiler.compile("create table test (ts timestamp, value int) timestamp(ts) partition by DAY", executionContext);

                                sendAndReceive(
                                        NetworkFacadeImpl.INSTANCE,
                                        "POST /upload?name=test HTTP/1.1\r\n" +
                                                "Host: localhost:9000\r\n" +
                                                "User-Agent: curl/7.71.1\r\n" +
                                                "Accept: */*\r\n" +
                                                "Content-Length: 372\r\n" +
                                                "Content-Type: multipart/form-data; boundary=----WebKitFormBoundaryOsOAD9cPKyHuxyBV\r\n" +
                                                "\r\n" +
                                                "------WebKitFormBoundaryOsOAD9cPKyHuxyBV\r\n" +
                                                "Content-Disposition: form-data; name=\"data\"\r\n" +
                                                "\r\n" +
                                                "100000000,1000\r\n" +
                                                "100000001,2000\r\n" +
                                                "100000001,2000\r\n" +
                                                "100000001,2000\r\n" +
                                                "100000001,2000\r\n" +
                                                "100000001,2000\r\n" +
                                                "100000001,2000\r\n" +
                                                "100000001,2000\n" +
                                                "100000001,2000\r\n" +
                                                "100000001,2000\r\n" +
                                                "100000001,2000\r\n" +
                                                "\r\n" +
                                                "------WebKitFormBoundaryOsOAD9cPKyHuxyBV--",
                                        "HTTP/1.1 200 OK\r\n" +
                                                "Server: questDB/1.0\r\n" +
                                                "Date: Thu, 1 Jan 1970 00:00:00 GMT\r\n" +
                                                "Transfer-Encoding: chunked\r\n" +
                                                "Content-Type: text/plain; charset=utf-8\r\n" +
                                                "\r\n" +
                                                "0507\r\n" +
                                                "+-----------------------------------------------------------------------------------------------------------------+\r\n" +
                                                "|      Location:  |                                              test  |        Pattern  | Locale  |      Errors  |\r\n" +
                                                "|   Partition by  |                                               DAY  |                 |         |              |\r\n" +
                                                "|      Timestamp  |                                                ts  |                 |         |              |\r\n" +
                                                "+-----------------------------------------------------------------------------------------------------------------+\r\n" +
                                                "|   Rows handled  |                                                11  |                 |         |              |\r\n" +
                                                "|  Rows imported  |                                                11  |                 |         |              |\r\n" +
                                                "+-----------------------------------------------------------------------------------------------------------------+\r\n" +
                                                "|              0  |                                                ts  |                TIMESTAMP  |           0  |\r\n" +
                                                "|              1  |                                             value  |                      INT  |           0  |\r\n" +
                                                "+-----------------------------------------------------------------------------------------------------------------+\r\n" +
                                                "\r\n" +
                                                "00\r\n" +
                                                "\r\n",
                                        1,
                                        0,
                                        false,
                                        true
                                );

                                StringSink sink = new StringSink();
                                TestUtils.assertSql(
                                        compiler,
                                        executionContext,
                                        "test",
                                        sink,
                                        "ts\tvalue\n" +
                                                "1970-01-01T00:01:40.000000Z\t1000\n" +
                                                "1970-01-01T00:01:40.000001Z\t2000\n" +
                                                "1970-01-01T00:01:40.000001Z\t2000\n" +
                                                "1970-01-01T00:01:40.000001Z\t2000\n" +
                                                "1970-01-01T00:01:40.000001Z\t2000\n" +
                                                "1970-01-01T00:01:40.000001Z\t2000\n" +
                                                "1970-01-01T00:01:40.000001Z\t2000\n" +
                                                "1970-01-01T00:01:40.000001Z\t2000\n" +
                                                "1970-01-01T00:01:40.000001Z\t2000\n" +
                                                "1970-01-01T00:01:40.000001Z\t2000\n" +
                                                "1970-01-01T00:01:40.000001Z\t2000\n"
                                );
                            }
                        }
                );
    }

    @Test
    public void testImportForceUnknownDate() throws Exception {
        testImport(
                "HTTP/1.1 200 OK\r\n" +
                        "Server: questDB/1.0\r\n" +
                        "Date: Thu, 1 Jan 1970 00:00:00 GMT\r\n" +
                        "Transfer-Encoding: chunked\r\n" +
                        "Content-Type: application/json; charset=utf-8\r\n" +
                        "\r\n" +
                        "2c\r\n" +
                        "{\"status\":\"DATE format pattern is required\"}\r\n" +
                        "00\r\n" +
                        "\r\n",
                "POST /upload?fmt=json&overwrite=true&forceHeader=true&name=clipboard-157200856 HTTP/1.1\r\n" +
                        "Host: localhost:9001\r\n" +
                        "Connection: keep-alive\r\n" +
                        "Content-Length: 832\r\n" +
                        "Accept: */*\r\n" +
                        "Origin: http://localhost:9000\r\n" +
                        "X-Requested-With: XMLHttpRequest\r\n" +
                        "User-Agent: Mozilla/5.0 (Windows NT 10.0; Win64; x64) AppleWebKit/537.36 (KHTML, like Gecko) Chrome/77.0.3865.120 Safari/537.36\r\n" +
                        "Sec-Fetch-Mode: cors\r\n" +
                        "Content-Type: multipart/form-data; boundary=----WebKitFormBoundaryOsOAD9cPKyHuxyBV\r\n" +
                        "Sec-Fetch-Site: same-origin\r\n" +
                        "Referer: http://localhost:9000/index.html\r\n" +
                        "Accept-Encoding: gzip, deflate, br\r\n" +
                        "Accept-Language: en-GB,en-US;q=0.9,en;q=0.8\r\n" +
                        "\r\n" +
                        "------WebKitFormBoundaryOsOAD9cPKyHuxyBV\r\n" +
                        "Content-Disposition: form-data; name=\"schema\"\r\n" +
                        "\r\n" +
                        "[{\"name\":\"timestamp\",\"type\":\"DATE\"},{\"name\":\"bid\",\"type\":\"INT\"}]\r\n" +
                        "------WebKitFormBoundaryOsOAD9cPKyHuxyBV\r\n" +
                        "Content-Disposition: form-data; name=\"data\"\r\n" +
                        "\r\n" +
                        "timestamp,bid\r\n" +
                        "27/05/2018 00:00:01,100\r\n" +
                        "27/05/2018 00:00:02,101\r\n" +
                        "27/05/2018 00:00:03,102\r\n" +
                        "27/05/2018 00:00:04,103\r\n" +
                        "27/05/2018 00:00:05,104\r\n" +
                        "27/05/2018 00:00:06,105\r\n" +
                        "27/05/2018 00:00:07,106\r\n" +
                        "27/05/2018 00:00:08,107\r\n" +
                        "27/05/2018 00:00:09,108\r\n" +
                        "27/05/2018 00:00:10,109\r\n" +
                        "27/05/2018 00:00:11,110\r\n" +
                        "27/05/2018 00:00:12,111\r\n" +
                        "27/05/2018 00:00:13,112\r\n" +
                        "27/05/2018 00:00:14,113\r\n" +
                        "27/05/2018 00:00:15,114\r\n" +
                        "27/05/2018 00:00:16,115\r\n" +
                        "27/05/2018 00:00:17,116\r\n" +
                        "27/05/2018 00:00:18,117\r\n" +
                        "27/05/2018 00:00:19,118\r\n" +
                        "27/05/2018 00:00:20,119\r\n" +
                        "27/05/2018 00:00:21,120\r\n" +
                        "\r\n" +
                        "------WebKitFormBoundaryOsOAD9cPKyHuxyBV--",
                NetworkFacadeImpl.INSTANCE,
                true,
                1
        );
    }

    @Test
    public void testImportForceUnknownTimestamp() throws Exception {
        testImport(
                "HTTP/1.1 200 OK\r\n" +
                        "Server: questDB/1.0\r\n" +
                        "Date: Thu, 1 Jan 1970 00:00:00 GMT\r\n" +
                        "Transfer-Encoding: chunked\r\n" +
                        "Content-Type: application/json; charset=utf-8\r\n" +
                        "\r\n" +
                        "31\r\n" +
                        "{\"status\":\"TIMESTAMP format pattern is required\"}\r\n" +
                        "00\r\n" +
                        "\r\n",
                "POST /upload?fmt=json&overwrite=true&forceHeader=true&name=clipboard-157200856 HTTP/1.1\r\n" +
                        "Host: localhost:9001\r\n" +
                        "Connection: keep-alive\r\n" +
                        "Content-Length: 832\r\n" +
                        "Accept: */*\r\n" +
                        "Origin: http://localhost:9000\r\n" +
                        "X-Requested-With: XMLHttpRequest\r\n" +
                        "User-Agent: Mozilla/5.0 (Windows NT 10.0; Win64; x64) AppleWebKit/537.36 (KHTML, like Gecko) Chrome/77.0.3865.120 Safari/537.36\r\n" +
                        "Sec-Fetch-Mode: cors\r\n" +
                        "Content-Type: multipart/form-data; boundary=----WebKitFormBoundaryOsOAD9cPKyHuxyBV\r\n" +
                        "Sec-Fetch-Site: same-origin\r\n" +
                        "Referer: http://localhost:9000/index.html\r\n" +
                        "Accept-Encoding: gzip, deflate, br\r\n" +
                        "Accept-Language: en-GB,en-US;q=0.9,en;q=0.8\r\n" +
                        "\r\n" +
                        "------WebKitFormBoundaryOsOAD9cPKyHuxyBV\r\n" +
                        "Content-Disposition: form-data; name=\"schema\"\r\n" +
                        "\r\n" +
                        "[{\"name\":\"timestamp\",\"type\":\"TIMESTAMP\"},{\"name\":\"bid\",\"type\":\"INT\"}]\r\n" +
                        "------WebKitFormBoundaryOsOAD9cPKyHuxyBV\r\n" +
                        "Content-Disposition: form-data; name=\"data\"\r\n" +
                        "\r\n" +
                        "timestamp,bid\r\n" +
                        "27/05/2018 00:00:01,100\r\n" +
                        "27/05/2018 00:00:02,101\r\n" +
                        "27/05/2018 00:00:03,102\r\n" +
                        "27/05/2018 00:00:04,103\r\n" +
                        "27/05/2018 00:00:05,104\r\n" +
                        "27/05/2018 00:00:06,105\r\n" +
                        "27/05/2018 00:00:07,106\r\n" +
                        "27/05/2018 00:00:08,107\r\n" +
                        "27/05/2018 00:00:09,108\r\n" +
                        "27/05/2018 00:00:10,109\r\n" +
                        "27/05/2018 00:00:11,110\r\n" +
                        "27/05/2018 00:00:12,111\r\n" +
                        "27/05/2018 00:00:13,112\r\n" +
                        "27/05/2018 00:00:14,113\r\n" +
                        "27/05/2018 00:00:15,114\r\n" +
                        "27/05/2018 00:00:16,115\r\n" +
                        "27/05/2018 00:00:17,116\r\n" +
                        "27/05/2018 00:00:18,117\r\n" +
                        "27/05/2018 00:00:19,118\r\n" +
                        "27/05/2018 00:00:20,119\r\n" +
                        "27/05/2018 00:00:21,120\r\n" +
                        "\r\n" +
                        "------WebKitFormBoundaryOsOAD9cPKyHuxyBV--",
                NetworkFacadeImpl.INSTANCE,
                true,
                1
        );
    }

    @Test
    public void testImportMultipleOnSameConnection()
            throws Exception {
        testImport(
                ValidImportResponse,
                "POST /upload HTTP/1.1\r\n" +
                        "Host: localhost:9001\r\n" +
                        "User-Agent: curl/7.64.0\r\n" +
                        "Accept: */*\r\n" +
                        "Content-Length: 437760673\r\n" +
                        "Content-Type: multipart/form-data; boundary=------------------------27d997ca93d2689d\r\n" +
                        "Expect: 100-continue\r\n" +
                        "\r\n" +
                        "--------------------------27d997ca93d2689d\r\n" +
                        "Content-Disposition: form-data; name=\"schema\"; filename=\"schema.json\"\r\n" +
                        "Content-Type: application/octet-stream\r\n" +
                        "\r\n" +
                        "[\r\n" +
                        "  {\r\n" +
                        "    \"name\": \"date\",\r\n" +
                        "    \"type\": \"DATE\",\r\n" +
                        "    \"pattern\": \"d MMMM y.\",\r\n" +
                        "    \"locale\": \"ru-RU\"\r\n" +
                        "  }\r\n" +
                        "]\r\n" +
                        "\r\n" +
                        "--------------------------27d997ca93d2689d\r\n" +
                        "Content-Disposition: form-data; name=\"data\"; filename=\"fhv_tripdata_2017-02.csv\"\r\n" +
                        "Content-Type: application/octet-stream\r\n" +
                        "\r\n" +
                        "Dispatching_base_num,Pickup_DateTime,DropOff_datetime,PUlocationID,DOlocationID\r\n" +
                        "B00008,2017-02-01 00:30:00,,,\r\n" +
                        "B00008,2017-02-01 00:40:00,,,\r\n" +
                        "B00009,2017-02-01 00:30:00,,,\r\n" +
                        "B00013,2017-02-01 00:11:00,,,\r\n" +
                        "B00013,2017-02-01 00:41:00,,,\r\n" +
                        "B00013,2017-02-01 00:00:00,,,\r\n" +
                        "B00013,2017-02-01 00:53:00,,,\r\n" +
                        "B00013,2017-02-01 00:44:00,,,\r\n" +
                        "B00013,2017-02-01 00:05:00,,,\r\n" +
                        "B00013,2017-02-01 00:54:00,,,\r\n" +
                        "B00014,2017-02-01 00:45:00,,,\r\n" +
                        "B00014,2017-02-01 00:45:00,,,\r\n" +
                        "B00014,2017-02-01 00:46:00,,,\r\n" +
                        "B00014,2017-02-01 00:54:00,,,\r\n" +
                        "B00014,2017-02-01 00:45:00,,,\r\n" +
                        "B00014,2017-02-01 00:45:00,,,\r\n" +
                        "B00014,2017-02-01 00:45:00,,,\r\n" +
                        "B00014,2017-02-01 00:26:00,,,\r\n" +
                        "B00014,2017-02-01 00:55:00,,,\r\n" +
                        "B00014,2017-02-01 00:47:00,,,\r\n" +
                        "B00014,2017-02-01 00:05:00,,,\r\n" +
                        "B00014,2017-02-01 00:58:00,,,\r\n" +
                        "B00014,2017-02-01 00:33:00,,,\r\n" +
                        "B00014,2017-02-01 00:45:00,,,\r\n" +
                        "\r\n" +
                        "--------------------------27d997ca93d2689d--"
                , NetworkFacadeImpl.INSTANCE
                , false
                , 5
        );
    }

    @Test
    public void testImportMultipleOnSameConnectionFragmented() throws Exception {
        testImport(
                ValidImportResponse,
                "POST /upload HTTP/1.1\r\n" +
                        "Host: localhost:9001\r\n" +
                        "User-Agent: curl/7.64.0\r\n" +
                        "Accept: */*\r\n" +
                        "Content-Length: 437760673\r\n" +
                        "Content-Type: multipart/form-data; boundary=------------------------27d997ca93d2689d\r\n" +
                        "Expect: 100-continue\r\n" +
                        "\r\n" +
                        "--------------------------27d997ca93d2689d\r\n" +
                        "Content-Disposition: form-data; name=\"schema\"; filename=\"schema.json\"\r\n" +
                        "Content-Type: application/octet-stream\r\n" +
                        "\r\n" +
                        "[\r\n" +
                        "  {\r\n" +
                        "    \"name\": \"date\",\r\n" +
                        "    \"type\": \"DATE\",\r\n" +
                        "    \"pattern\": \"d MMMM y.\",\r\n" +
                        "    \"locale\": \"ru-RU\"\r\n" +
                        "  }\r\n" +
                        "]\r\n" +
                        "\r\n" +
                        "--------------------------27d997ca93d2689d\r\n" +
                        "Content-Disposition: form-data; name=\"data\"; filename=\"fhv_tripdata_2017-02.csv\"\r\n" +
                        "Content-Type: application/octet-stream\r\n" +
                        "\r\n" +
                        "Dispatching_base_num,Pickup_DateTime,DropOff_datetime,PUlocationID,DOlocationID\r\n" +
                        "B00008,2017-02-01 00:30:00,,,\r\n" +
                        "B00008,2017-02-01 00:40:00,,,\r\n" +
                        "B00009,2017-02-01 00:30:00,,,\r\n" +
                        "B00013,2017-02-01 00:11:00,,,\r\n" +
                        "B00013,2017-02-01 00:41:00,,,\r\n" +
                        "B00013,2017-02-01 00:00:00,,,\r\n" +
                        "B00013,2017-02-01 00:53:00,,,\r\n" +
                        "B00013,2017-02-01 00:44:00,,,\r\n" +
                        "B00013,2017-02-01 00:05:00,,,\r\n" +
                        "B00013,2017-02-01 00:54:00,,,\r\n" +
                        "B00014,2017-02-01 00:45:00,,,\r\n" +
                        "B00014,2017-02-01 00:45:00,,,\r\n" +
                        "B00014,2017-02-01 00:46:00,,,\r\n" +
                        "B00014,2017-02-01 00:54:00,,,\r\n" +
                        "B00014,2017-02-01 00:45:00,,,\r\n" +
                        "B00014,2017-02-01 00:45:00,,,\r\n" +
                        "B00014,2017-02-01 00:45:00,,,\r\n" +
                        "B00014,2017-02-01 00:26:00,,,\r\n" +
                        "B00014,2017-02-01 00:55:00,,,\r\n" +
                        "B00014,2017-02-01 00:47:00,,,\r\n" +
                        "B00014,2017-02-01 00:05:00,,,\r\n" +
                        "B00014,2017-02-01 00:58:00,,,\r\n" +
                        "B00014,2017-02-01 00:33:00,,,\r\n" +
                        "B00014,2017-02-01 00:45:00,,,\r\n" +
                        "\r\n" +
                        "--------------------------27d997ca93d2689d--",
                new NetworkFacadeImpl() {
                    @Override
                    public int send(long fd, long buffer, int bufferLen) {
                        // ensure we do not send more than one byte at a time
                        if (bufferLen > 0) {
                            return super.send(fd, buffer, 1);
                        }
                        return 0;
                    }
                },
                false,
                10
        );
    }

    @Test
    public void testImportMultipleOnSameConnectionSlow() throws Exception {
        assertMemoryLeak(() -> {
            final String baseDir = temp.getRoot().getAbsolutePath();
            final DefaultHttpServerConfiguration httpConfiguration = createHttpServerConfiguration(baseDir, false);
            final WorkerPool workerPool = new WorkerPool(new WorkerPoolConfiguration() {
                @Override
                public int[] getWorkerAffinity() {
                    return new int[]{-1, -1, -1};
                }

                @Override
                public int getWorkerCount() {
                    return 3;
                }

                @Override
                public boolean haltOnError() {
                    return false;
                }
            });
            try (
                    CairoEngine engine = new CairoEngine(new DefaultCairoConfiguration(baseDir));
                    HttpServer httpServer = new HttpServer(httpConfiguration, workerPool, false)
            ) {
                httpServer.bind(new HttpRequestProcessorFactory() {
                    @Override
                    public HttpRequestProcessor newInstance() {
                        return new StaticContentProcessor(httpConfiguration);
                    }

                    @Override
                    public String getUrl() {
                        return HttpServerConfiguration.DEFAULT_PROCESSOR_URL;
                    }
                });

                httpServer.bind(new HttpRequestProcessorFactory() {
                    @Override
                    public HttpRequestProcessor newInstance() {
                        return new TextImportProcessor(engine);
                    }

                    @Override
                    public String getUrl() {
                        return "/upload";
                    }
                });

                workerPool.start(LOG);

                // send multipart request to server
                final String request = "POST /upload HTTP/1.1\r\n" +
                        "Host: localhost:9001\r\n" +
                        "User-Agent: curl/7.64.0\r\n" +
                        "Accept: */*\r\n" +
                        "Content-Length: 437760673\r\n" +
                        "Content-Type: multipart/form-data; boundary=------------------------27d997ca93d2689d\r\n" +
                        "Expect: 100-continue\r\n" +
                        "\r\n" +
                        "--------------------------27d997ca93d2689d\r\n" +
                        "Content-Disposition: form-data; name=\"schema\"; filename=\"schema.json\"\r\n" +
                        "Content-Type: application/octet-stream\r\n" +
                        "\r\n" +
                        "[\r\n" +
                        "  {\r\n" +
                        "    \"name\": \"date\",\r\n" +
                        "    \"type\": \"DATE\",\r\n" +
                        "    \"pattern\": \"d MMMM y.\",\r\n" +
                        "    \"locale\": \"ru-RU\"\r\n" +
                        "  }\r\n" +
                        "]\r\n" +
                        "\r\n" +
                        "--------------------------27d997ca93d2689d\r\n" +
                        "Content-Disposition: form-data; name=\"data\"; filename=\"fhv_tripdata_2017-02.csv\"\r\n" +
                        "Content-Type: application/octet-stream\r\n" +
                        "\r\n" +
                        "Dispatching_base_num,Pickup_DateTime,DropOff_datetime,PUlocationID,DOlocationID\r\n" +
                        "B00008,2017-02-01 00:30:00,,,\r\n" +
                        "B00008,2017-02-01 00:40:00,,,\r\n" +
                        "B00009,2017-02-01 00:30:00,,,\r\n" +
                        "B00013,2017-02-01 00:11:00,,,\r\n" +
                        "B00013,2017-02-01 00:41:00,,,\r\n" +
                        "B00013,2017-02-01 00:00:00,,,\r\n" +
                        "B00013,2017-02-01 00:53:00,,,\r\n" +
                        "B00013,2017-02-01 00:44:00,,,\r\n" +
                        "B00013,2017-02-01 00:05:00,,,\r\n" +
                        "B00013,2017-02-01 00:54:00,,,\r\n" +
                        "B00014,2017-02-01 00:45:00,,,\r\n" +
                        "B00014,2017-02-01 00:45:00,,,\r\n" +
                        "B00014,2017-02-01 00:46:00,,,\r\n" +
                        "B00014,2017-02-01 00:54:00,,,\r\n" +
                        "B00014,2017-02-01 00:45:00,,,\r\n" +
                        "B00014,2017-02-01 00:45:00,,,\r\n" +
                        "B00014,2017-02-01 00:45:00,,,\r\n" +
                        "B00014,2017-02-01 00:26:00,,,\r\n" +
                        "B00014,2017-02-01 00:55:00,,,\r\n" +
                        "B00014,2017-02-01 00:47:00,,,\r\n" +
                        "B00014,2017-02-01 00:05:00,,,\r\n" +
                        "B00014,2017-02-01 00:58:00,,,\r\n" +
                        "B00014,2017-02-01 00:33:00,,,\r\n" +
                        "B00014,2017-02-01 00:45:00,,,\r\n" +
                        "\r\n" +
                        "--------------------------27d997ca93d2689d--";


                NetworkFacade nf = new NetworkFacadeImpl() {
                    int totalSent = 0;

                    @Override
                    public int send(long fd, long buffer, int bufferLen) {
                        if (bufferLen > 0) {
                            int result = super.send(fd, buffer, 1);
                            totalSent += result;

                            // start delaying after 800 bytes

                            if (totalSent > 20) {
                                LockSupport.parkNanos(10000);
                                totalSent = 0;
                            }
                            return result;
                        }
                        return 0;
                    }
                };

                try {
                    sendAndReceive(
                            nf,
                            request,
                            ValidImportResponse,
                            3,
                            0,
                            false
                    );
                } finally {
                    workerPool.halt();
                }
            }
        });
    }

    @Test
    public void testImportNoSkipLEV() throws Exception {
        testImport(
                "HTTP/1.1 200 OK\r\n" +
                        "Server: questDB/1.0\r\n" +
                        "Date: Thu, 1 Jan 1970 00:00:00 GMT\r\n" +
                        "Transfer-Encoding: chunked\r\n" +
                        "Content-Type: application/json; charset=utf-8\r\n" +
                        "\r\n" +
                        "0518\r\n" +
                        "{\"status\":\"OK\",\"location\":\"clipboard-157200856\",\"rowsRejected\":0,\"rowsImported\":59,\"header\":true,\"columns\":[{\"name\":\"VendorID\",\"type\":\"INT\",\"size\":4,\"errors\":0},{\"name\":\"lpep_pickup_datetime\",\"type\":\"DATE\",\"size\":8,\"errors\":0},{\"name\":\"Lpep_dropoff_datetime\",\"type\":\"DATE\",\"size\":8,\"errors\":0},{\"name\":\"Store_and_fwd_flag\",\"type\":\"CHAR\",\"size\":2,\"errors\":0},{\"name\":\"RateCodeID\",\"type\":\"INT\",\"size\":4,\"errors\":0},{\"name\":\"Pickup_longitude\",\"type\":\"DOUBLE\",\"size\":8,\"errors\":0},{\"name\":\"Pickup_latitude\",\"type\":\"DOUBLE\",\"size\":8,\"errors\":0},{\"name\":\"Dropoff_longitude\",\"type\":\"DOUBLE\",\"size\":8,\"errors\":0},{\"name\":\"Dropoff_latitude\",\"type\":\"DOUBLE\",\"size\":8,\"errors\":0},{\"name\":\"Passenger_count\",\"type\":\"INT\",\"size\":4,\"errors\":0},{\"name\":\"Trip_distance\",\"type\":\"DOUBLE\",\"size\":8,\"errors\":0},{\"name\":\"Fare_amount\",\"type\":\"DOUBLE\",\"size\":8,\"errors\":0},{\"name\":\"Extra\",\"type\":\"DOUBLE\",\"size\":8,\"errors\":0},{\"name\":\"MTA_tax\",\"type\":\"DOUBLE\",\"size\":8,\"errors\":0},{\"name\":\"Tip_amount\",\"type\":\"DOUBLE\",\"size\":8,\"errors\":0},{\"name\":\"Tolls_amount\",\"type\":\"DOUBLE\",\"size\":8,\"errors\":0},{\"name\":\"Ehail_fee\",\"type\":\"STRING\",\"size\":0,\"errors\":0},{\"name\":\"Total_amount\",\"type\":\"DOUBLE\",\"size\":8,\"errors\":0},{\"name\":\"Payment_type\",\"type\":\"INT\",\"size\":4,\"errors\":0},{\"name\":\"Trip_type\",\"type\":\"INT\",\"size\":4,\"errors\":0}]}\r\n" +
                        "00\r\n" +
                        "\r\n",
                "POST /upload?fmt=json&overwrite=true&forceHeader=true&name=clipboard-157200856 HTTP/1.1\r\n" +
                        "Host: localhost:9001\r\n" +
                        "Connection: keep-alive\r\n" +
                        "Content-Length: 832\r\n" +
                        "Accept: */*\r\n" +
                        "Origin: http://localhost:9000\r\n" +
                        "X-Requested-With: XMLHttpRequest\r\n" +
                        "User-Agent: Mozilla/5.0 (Windows NT 10.0; Win64; x64) AppleWebKit/537.36 (KHTML, like Gecko) Chrome/77.0.3865.120 Safari/537.36\r\n" +
                        "Sec-Fetch-Mode: cors\r\n" +
                        "Content-Type: multipart/form-data; boundary=----WebKitFormBoundaryOsOAD9cPKyHuxyBV\r\n" +
                        "Sec-Fetch-Site: same-origin\r\n" +
                        "Referer: http://localhost:9000/index.html\r\n" +
                        "Accept-Encoding: gzip, deflate, br\r\n" +
                        "Accept-Language: en-GB,en-US;q=0.9,en;q=0.8\r\n" +
                        "\r\n" +
                        "------WebKitFormBoundaryOsOAD9cPKyHuxyBV\r\n" +
                        "Content-Disposition: form-data; name=\"data\"\r\n" +
                        "\r\n" +
                        "VendorID,lpep_pickup_datetime,Lpep_dropoff_datetime,Store_and_fwd_flag,RateCodeID,Pickup_longitude,Pickup_latitude,Dropoff_longitude,Dropoff_latitude,Passenger_count,Trip_distance,Fare_amount,Extra,MTA_tax,Tip_amount,Tolls_amount,Ehail_fee,Total_amount,Payment_type,Trip_type\r\n" +
                        "\r\n" +
                        "\r\n" +
                        "2,2014-03-01 00:00:00,2014-03-01 19:18:34,N,1,0,0,-73.872024536132813,40.678714752197266,6,7.02,28.5,0,0.5,0,0,,29,2,1,,\r\n" +
                        "2,2014-03-01 00:00:00,2014-03-01 13:10:37,N,1,0,0,-73.917839050292969,40.757766723632812,1,5.43,23.5,0,0.5,5.88,0,,29.88,1,1,,\r\n" +
                        "2,2014-03-01 00:00:00,2014-03-01 14:36:16,N,1,0,0,-73.882896423339844,40.870456695556641,1,.84,5,0,0.5,0,0,,5.5,1,1,,\r\n" +
                        "2,2014-03-01 00:00:00,2014-03-01 02:51:03,N,1,0,0,0,0,1,8.98,26.5,0.5,0.5,5.4,0,,32.9,1,1,,\r\n" +
                        "2,2014-03-01 00:00:00,2014-03-01 03:13:09,N,1,0,0,0,0,1,.91,5.5,0.5,0.5,0,0,,6.5,2,1,,\r\n" +
                        "2,2014-03-01 00:00:00,2014-03-01 14:12:18,N,1,0,0,0,0,1,2.88,13,0,0.5,2.6,0,,16.1,1,1,,\r\n" +
                        "2,2014-03-01 00:00:00,2014-03-01 19:37:31,N,1,0,0,0,0,1,2.04,9,0,0.5,0,0,,9.5,2,1,,\r\n" +
                        "2,2014-03-01 00:00:00,2014-03-01 08:05:26,N,1,0,0,-73.863983154296875,40.895206451416016,1,7.61,22.5,0,0.5,0,0,,23,2,1,,\r\n" +
                        "2,2014-03-01 00:00:00,2014-03-01 17:02:26,N,1,0,0,0,0,1,3.37,14,0,0.5,7.5,0,,22,1,1,,\r\n" +
                        "2,2014-03-01 00:00:00,2014-03-01 10:45:08,N,1,0,0,-73.98382568359375,40.672164916992187,5,2.98,11,0,0.5,0,0,,11.5,2,1,,\r\n" +
                        "2,2014-03-01 00:00:00,2014-03-01 19:23:12,N,1,0,0,-73.897506713867188,40.856563568115234,1,6.10,21,0,0.5,4.2,0,,25.7,1,1,,\r\n" +
                        "2,2014-03-01 00:00:00,2014-03-01 20:30:34,N,1,0,0,-73.834732055664063,40.769981384277344,1,4.03,13.5,0.5,0.5,0,0,,14.5,2,1,,\r\n" +
                        "2,2014-03-01 00:00:00,2014-03-01 02:11:02,N,1,0,0,-73.962692260742187,40.805278778076172,1,11.02,36.5,0.5,0.5,9.25,0,,46.75,1,1,,\r\n" +
                        "2,2014-03-01 00:00:00,2014-03-01 01:12:02,N,1,0,0,-73.812576293945313,40.72515869140625,1,2.98,11,0.5,0.5,2.3,0,,14.3,1,1,,\r\n" +
                        "2,2014-03-01 00:00:00,2014-03-01 00:11:44,N,1,-73.807571411132813,40.700370788574219,-73.759422302246094,40.704967498779297,1,3.14,12,0.5,0.5,2.5,0,,15.5,1,1,,\r\n" +
                        "2,2014-03-01 00:00:00,2014-03-01 09:35:57,N,1,0,0,-74.008323669433594,40.733074188232422,1,7.41,24,0,0.5,5.87,5.33,,35.7,1,1,,\r\n" +
                        "2,2014-03-01 00:00:00,2014-03-01 20:03:23,N,1,0,0,-73.934471130371094,40.753532409667969,2,1.67,7.5,0,0.5,1.88,0,,9.88,1,1,,\r\n" +
                        "2,2014-03-01 00:00:00,2014-03-01 09:25:16,N,1,0,0,-73.964775085449219,40.713218688964844,6,3.18,13.5,0,0.5,2.7,0,,16.7,1,1,,\r\n" +
                        "2,2014-03-01 00:00:00,2014-03-01 07:19:12,N,1,0,0,0,0,1,7.78,23,0,0.5,0,0,,23.5,1,1,,\r\n" +
                        "2,2014-03-01 00:00:00,2014-03-01 14:30:15,N,1,0,0,-73.793098449707031,40.699207305908203,1,7.05,25.5,0,0.5,0,0,,26,2,1,,\r\n" +
                        "2,2014-03-01 00:00:00,2014-03-01 08:15:29,N,1,0,0,-73.994560241699219,40.738136291503906,1,6.82,21.5,0,0.5,4.3,0,,26.3,1,1,,\r\n" +
                        "2,2014-03-01 00:00:00,2014-03-01 19:50:35,N,1,0,0,-73.856315612792969,40.855121612548828,1,10.09,33.5,0,0.5,0,0,,34,2,1,,\r\n" +
                        "2,2014-03-01 00:00:00,2014-03-01 12:46:27,N,1,0,0,0,0,1,4.18,18,0,0.5,3.6,0,,22.1,1,1,,\r\n" +
                        "2,2014-03-01 00:00:00,2014-03-01 07:49:00,N,1,0,0,-73.9754638671875,40.750938415527344,1,6.29,23,0,0.5,0,0,,23.5,2,1,,\r\n" +
                        "2,2014-03-01 00:00:00,2014-03-01 06:54:37,N,1,0,0,0,0,1,6.40,19.5,0,0.5,0,0,,20,2,1,,\r\n" +
                        "2,2014-03-01 00:00:00,2014-03-01 11:26:06,N,1,0,0,-73.937446594238281,40.758167266845703,2,.00,2.5,0,0.5,0.5,0,,3.5,1,1,,\r\n" +
                        "2,2014-03-01 00:00:00,2014-03-01 19:53:49,N,1,0,0,-73.995964050292969,40.690750122070313,1,1.90,11,0,0.5,1.5,0,,13,1,1,,\r\n" +
                        "2,2014-03-01 00:00:00,2014-03-01 19:31:59,N,3,0,0,0,0,1,.42,21,0,0,0,0,,21,2,1,,\r\n" +
                        "2,2014-03-01 00:00:00,2014-03-01 21:11:09,N,1,0,0,-73.961799621582031,40.713447570800781,2,3.68,13,0.5,0.5,0,0,,14,2,1,,\r\n" +
                        "2,2014-03-01 00:00:00,2014-03-01 09:18:54,N,1,0,0,-73.839179992675781,40.8271484375,1,1.08,5.5,0,0.5,0,0,,6,2,1,,\r\n" +
                        "2,2014-03-01 00:00:00,2014-03-01 21:06:16,N,1,0,0,0,0,1,.02,4,0.5,0.5,0,0,,5,2,1,,\r\n" +
                        "2,2014-03-01 00:00:00,2014-03-01 21:11:52,N,1,0,0,-73.883941650390625,40.741928100585937,1,1.08,6.5,0.5,0.5,0,0,,7.5,2,1,,\r\n" +
                        "2,2014-03-01 00:00:00,2014-03-01 20:12:17,N,1,0,0,-73.860641479492188,40.756160736083984,1,2.01,9.5,0,0.5,2.38,0,,12.38,1,1,,\r\n" +
                        "2,2014-03-01 00:00:01,2014-03-01 00:04:27,N,1,-73.95135498046875,40.809841156005859,-73.937583923339844,40.804347991943359,1,.89,5.5,0.5,0.5,0,0,,6.5,2,1,,\r\n" +
                        "2,2014-03-01 00:00:03,2014-03-01 00:39:11,N,1,-73.95880126953125,40.716785430908203,-73.908256530761719,40.69879150390625,1,7.05,28,0.5,0.5,0,0,,29,2,1,,\r\n" +
                        "1,2014-03-01 00:00:03,2014-03-01 00:14:32,N,1,-73.938880920410156,40.681663513183594,-73.956787109375,40.713565826416016,1,3.30,13.5,0.5,0.5,2.9,0,,17.4,1,,,\r\n" +
                        "2,2014-03-01 00:00:03,2014-03-01 00:08:42,N,1,-73.941375732421875,40.818492889404297,-73.93524169921875,40.796005249023438,1,2.38,10,0.5,0.5,0,0,,11,2,1,,\r\n" +
                        "2,2014-03-01 00:00:05,2014-03-01 00:08:34,N,1,-73.951713562011719,40.714748382568359,-73.954734802246094,40.732883453369141,1,1.45,8,0.5,0.5,0,0,,9,2,1,,\r\n" +
                        "2,2014-03-01 00:00:05,2014-03-01 00:05:14,N,1,-73.904586791992188,40.753456115722656,-73.883033752441406,40.755744934082031,1,1.15,6.5,0.5,0.5,0,0,,7.5,2,1,,\r\n" +
                        "2,2014-03-01 00:00:06,2014-03-01 00:05:50,N,1,-73.917320251464844,40.770088195800781,-73.890525817871094,40.768100738525391,1,1.83,8,0.5,0.5,1.7,0,,10.7,1,1,,\r\n" +
                        "1,2014-03-01 00:00:07,2014-03-01 00:11:19,N,1,-73.964630126953125,40.712295532226563,-73.947219848632813,40.721889495849609,2,1.50,9,0.5,0.5,1,0,,11,1,,,\r\n" +
                        "2,2014-03-01 00:00:07,2014-03-01 00:14:04,N,1,-73.925445556640625,40.761676788330078,-73.876060485839844,40.756378173828125,1,2.81,12,0.5,0.5,0,0,,13,2,1,,\r\n" +
                        "2,2014-03-01 00:00:10,2014-03-01 00:07:49,N,1,-73.920318603515625,40.759616851806641,-73.925506591796875,40.771896362304688,1,1.44,7.5,0.5,0.5,0,0,,8.5,2,1,,\r\n" +
                        "2,2014-03-01 00:00:10,2014-03-01 00:13:21,N,1,-73.947578430175781,40.825412750244141,-73.94903564453125,40.793388366699219,1,3.02,12.5,0.5,0.5,0,0,,13.5,2,1,,\r\n" +
                        "2,2014-03-01 00:00:10,2014-03-01 00:13:15,N,1,-73.957618713378906,40.730094909667969,-73.967720031738281,40.687759399414062,1,3.97,14,0.5,0.5,2.9,0,,17.9,1,1,,\r\n" +
                        "2,2014-03-01 00:00:11,2014-03-01 00:11:25,N,1,-73.950340270996094,40.706771850585938,-73.983001708984375,40.696136474609375,1,2.33,10.5,0.5,0.5,2.2,0,,13.7,1,1,,\r\n" +
                        "1,2014-03-01 00:00:11,2014-03-01 00:05:42,N,1,-73.96142578125,40.675296783447266,-73.956123352050781,40.682975769042969,1,.80,5.5,0.5,0.5,0,0,,6.5,2,,,\r\n" +
                        "2,2014-03-01 00:00:13,2014-03-01 00:26:16,N,1,-73.93438720703125,40.682884216308594,-73.987312316894531,40.724613189697266,1,5.29,21.5,0.5,0.5,4.4,0,,26.9,1,1,,\r\n" +
                        "2,2014-03-01 00:00:13,2014-03-01 00:05:50,N,1,-73.831787109375,40.715095520019531,-73.811759948730469,40.719070434570313,1,1.79,7.5,0.5,0.5,1.6,0,,10.1,1,1,,\r\n" +
                        "1,2014-03-01 00:00:15,2014-03-01 00:37:17,N,1,-73.958778381347656,40.730594635009766,-74.000518798828125,40.752723693847656,1,7.40,29.5,0.5,0.5,7.6,0,,38.1,1,,,\r\n" +
                        "2,2014-03-01 00:00:15,2014-03-01 00:18:48,N,1,-73.944183349609375,40.714580535888672,-73.98779296875,40.732589721679688,1,3.82,16,0.5,0.5,4.95,0,,21.95,1,1,,\r\n" +
                        "2,2014-03-01 00:00:16,2014-03-01 00:04:28,N,1,-73.913551330566406,40.838531494140625,-73.899406433105469,40.838657379150391,1,.94,5.5,0.5,0.5,0,0,,6.5,2,1,,\r\n" +
                        "2,2014-03-01 00:00:16,2014-03-01 00:18:50,N,1,-73.917015075683594,40.761211395263672,-73.850166320800781,40.725177764892578,2,7.17,23,0.5,0.5,0,0,,24,2,1,,\r\n" +
                        "1,2014-03-01 00:00:17,2014-03-01 00:02:34,N,1,-73.956565856933594,40.748039245605469,-73.958755493164063,40.742103576660156,1,.50,3.5,0.5,0.5,0,0,,4.5,2,,,\r\n" +
                        "1,2014-03-01 00:00:18,2014-03-01 00:10:56,N,1,-73.990753173828125,40.692584991455078,-73.942802429199219,40.714881896972656,1,4.10,14,0.5,0.5,0,0,,15,2,,,\r\n" +
                        "1,2014-03-01 00:00:18,2014-03-01 00:03:29,N,1,-73.807746887207031,40.700340270996094,-73.815444946289062,40.695743560791016,1,.70,4.5,0.5,0.5,0,0,,5.5,2,,,\r\n" +
                        "2,2014-03-01 00:00:21,2014-03-01 00:21:36,N,1,-73.957740783691406,40.729896545410156,-73.92779541015625,40.697731018066406,1,3.95,17,0.5,0.5,4.38,0,,22.38,1,1,,\r\n" +
                        "2,2014-03-01 00:00:22,2014-03-01 00:01:53,N,1,-73.94354248046875,40.820354461669922,-73.949432373046875,40.812416076660156,1,.45,3.5,0.5,0.5,0,0,,4.5,2,1,,\r\n" +
                        "1,2014-03-01 00:00:22,2014-03-01 00:07:17,N,1,-73.9451904296875,40.689888000488281,-73.937591552734375,40.680465698242187,1,1.00,6.5,0.5,0.5,0,0,,7.5,2,,,\r\n" +
                        "\r\n" +
                        "------WebKitFormBoundaryOsOAD9cPKyHuxyBV--",
                NetworkFacadeImpl.INSTANCE,
                false,
                1
        );
    }

    @Test
    public void testImportSkipLEV() throws Exception {
        testImport(
                "HTTP/1.1 200 OK\r\n" +
                        "Server: questDB/1.0\r\n" +
                        "Date: Thu, 1 Jan 1970 00:00:00 GMT\r\n" +
                        "Transfer-Encoding: chunked\r\n" +
                        "Content-Type: application/json; charset=utf-8\r\n" +
                        "\r\n" +
                        "052e\r\n" +
                        "{\"status\":\"OK\",\"location\":\"clipboard-157200856\",\"rowsRejected\":59,\"rowsImported\":59,\"header\":true,\"columns\":[{\"name\":\"VendorID\",\"type\":\"STRING\",\"size\":0,\"errors\":0},{\"name\":\"lpep_pickup_datetime\",\"type\":\"STRING\",\"size\":0,\"errors\":0},{\"name\":\"Lpep_dropoff_datetime\",\"type\":\"STRING\",\"size\":0,\"errors\":0},{\"name\":\"Store_and_fwd_flag\",\"type\":\"STRING\",\"size\":0,\"errors\":0},{\"name\":\"RateCodeID\",\"type\":\"STRING\",\"size\":0,\"errors\":0},{\"name\":\"Pickup_longitude\",\"type\":\"STRING\",\"size\":0,\"errors\":0},{\"name\":\"Pickup_latitude\",\"type\":\"STRING\",\"size\":0,\"errors\":0},{\"name\":\"Dropoff_longitude\",\"type\":\"STRING\",\"size\":0,\"errors\":0},{\"name\":\"Dropoff_latitude\",\"type\":\"STRING\",\"size\":0,\"errors\":0},{\"name\":\"Passenger_count\",\"type\":\"STRING\",\"size\":0,\"errors\":0},{\"name\":\"Trip_distance\",\"type\":\"STRING\",\"size\":0,\"errors\":0},{\"name\":\"Fare_amount\",\"type\":\"STRING\",\"size\":0,\"errors\":0},{\"name\":\"Extra\",\"type\":\"STRING\",\"size\":0,\"errors\":0},{\"name\":\"MTA_tax\",\"type\":\"STRING\",\"size\":0,\"errors\":0},{\"name\":\"Tip_amount\",\"type\":\"STRING\",\"size\":0,\"errors\":0},{\"name\":\"Tolls_amount\",\"type\":\"STRING\",\"size\":0,\"errors\":0},{\"name\":\"Ehail_fee\",\"type\":\"STRING\",\"size\":0,\"errors\":0},{\"name\":\"Total_amount\",\"type\":\"STRING\",\"size\":0,\"errors\":0},{\"name\":\"Payment_type\",\"type\":\"STRING\",\"size\":0,\"errors\":0},{\"name\":\"Trip_type\",\"type\":\"STRING\",\"size\":0,\"errors\":0}]}\r\n" +
                        "00\r\n" +
                        "\r\n",
                "POST /upload?fmt=json&overwrite=true&forceHeader=true&skipLev=true&name=clipboard-157200856 HTTP/1.1\r\n" +
                        "Host: localhost:9001\r\n" +
                        "Connection: keep-alive\r\n" +
                        "Content-Length: 832\r\n" +
                        "Accept: */*\r\n" +
                        "Origin: http://localhost:9000\r\n" +
                        "X-Requested-With: XMLHttpRequest\r\n" +
                        "User-Agent: Mozilla/5.0 (Windows NT 10.0; Win64; x64) AppleWebKit/537.36 (KHTML, like Gecko) Chrome/77.0.3865.120 Safari/537.36\r\n" +
                        "Sec-Fetch-Mode: cors\r\n" +
                        "Content-Type: multipart/form-data; boundary=----WebKitFormBoundaryOsOAD9cPKyHuxyBV\r\n" +
                        "Sec-Fetch-Site: same-origin\r\n" +
                        "Referer: http://localhost:9000/index.html\r\n" +
                        "Accept-Encoding: gzip, deflate, br\r\n" +
                        "Accept-Language: en-GB,en-US;q=0.9,en;q=0.8\r\n" +
                        "\r\n" +
                        "------WebKitFormBoundaryOsOAD9cPKyHuxyBV\r\n" +
                        "Content-Disposition: form-data; name=\"data\"\r\n" +
                        "\r\n" +
                        "VendorID,lpep_pickup_datetime,Lpep_dropoff_datetime,Store_and_fwd_flag,RateCodeID,Pickup_longitude,Pickup_latitude,Dropoff_longitude,Dropoff_latitude,Passenger_count,Trip_distance,Fare_amount,Extra,MTA_tax,Tip_amount,Tolls_amount,Ehail_fee,Total_amount,Payment_type,Trip_type\r\n" +
                        "\r\n" +
                        "\r\n" +
                        "2,2014-03-01 00:00:00,2014-03-01 19:18:34,N,1,0,0,-73.872024536132813,40.678714752197266,6,7.02,28.5,0,0.5,0,0,,29,2,1,,\r\n" +
                        "2,2014-03-01 00:00:00,2014-03-01 13:10:37,N,1,0,0,-73.917839050292969,40.757766723632812,1,5.43,23.5,0,0.5,5.88,0,,29.88,1,1,,\r\n" +
                        "2,2014-03-01 00:00:00,2014-03-01 14:36:16,N,1,0,0,-73.882896423339844,40.870456695556641,1,.84,5,0,0.5,0,0,,5.5,1,1,,\r\n" +
                        "2,2014-03-01 00:00:00,2014-03-01 02:51:03,N,1,0,0,0,0,1,8.98,26.5,0.5,0.5,5.4,0,,32.9,1,1,,\r\n" +
                        "2,2014-03-01 00:00:00,2014-03-01 03:13:09,N,1,0,0,0,0,1,.91,5.5,0.5,0.5,0,0,,6.5,2,1,,\r\n" +
                        "2,2014-03-01 00:00:00,2014-03-01 14:12:18,N,1,0,0,0,0,1,2.88,13,0,0.5,2.6,0,,16.1,1,1,,\r\n" +
                        "2,2014-03-01 00:00:00,2014-03-01 19:37:31,N,1,0,0,0,0,1,2.04,9,0,0.5,0,0,,9.5,2,1,,\r\n" +
                        "2,2014-03-01 00:00:00,2014-03-01 08:05:26,N,1,0,0,-73.863983154296875,40.895206451416016,1,7.61,22.5,0,0.5,0,0,,23,2,1,,\r\n" +
                        "2,2014-03-01 00:00:00,2014-03-01 17:02:26,N,1,0,0,0,0,1,3.37,14,0,0.5,7.5,0,,22,1,1,,\r\n" +
                        "2,2014-03-01 00:00:00,2014-03-01 10:45:08,N,1,0,0,-73.98382568359375,40.672164916992187,5,2.98,11,0,0.5,0,0,,11.5,2,1,,\r\n" +
                        "2,2014-03-01 00:00:00,2014-03-01 19:23:12,N,1,0,0,-73.897506713867188,40.856563568115234,1,6.10,21,0,0.5,4.2,0,,25.7,1,1,,\r\n" +
                        "2,2014-03-01 00:00:00,2014-03-01 20:30:34,N,1,0,0,-73.834732055664063,40.769981384277344,1,4.03,13.5,0.5,0.5,0,0,,14.5,2,1,,\r\n" +
                        "2,2014-03-01 00:00:00,2014-03-01 02:11:02,N,1,0,0,-73.962692260742187,40.805278778076172,1,11.02,36.5,0.5,0.5,9.25,0,,46.75,1,1,,\r\n" +
                        "2,2014-03-01 00:00:00,2014-03-01 01:12:02,N,1,0,0,-73.812576293945313,40.72515869140625,1,2.98,11,0.5,0.5,2.3,0,,14.3,1,1,,\r\n" +
                        "2,2014-03-01 00:00:00,2014-03-01 00:11:44,N,1,-73.807571411132813,40.700370788574219,-73.759422302246094,40.704967498779297,1,3.14,12,0.5,0.5,2.5,0,,15.5,1,1,,\r\n" +
                        "2,2014-03-01 00:00:00,2014-03-01 09:35:57,N,1,0,0,-74.008323669433594,40.733074188232422,1,7.41,24,0,0.5,5.87,5.33,,35.7,1,1,,\r\n" +
                        "2,2014-03-01 00:00:00,2014-03-01 20:03:23,N,1,0,0,-73.934471130371094,40.753532409667969,2,1.67,7.5,0,0.5,1.88,0,,9.88,1,1,,\r\n" +
                        "2,2014-03-01 00:00:00,2014-03-01 09:25:16,N,1,0,0,-73.964775085449219,40.713218688964844,6,3.18,13.5,0,0.5,2.7,0,,16.7,1,1,,\r\n" +
                        "2,2014-03-01 00:00:00,2014-03-01 07:19:12,N,1,0,0,0,0,1,7.78,23,0,0.5,0,0,,23.5,1,1,,\r\n" +
                        "2,2014-03-01 00:00:00,2014-03-01 14:30:15,N,1,0,0,-73.793098449707031,40.699207305908203,1,7.05,25.5,0,0.5,0,0,,26,2,1,,\r\n" +
                        "2,2014-03-01 00:00:00,2014-03-01 08:15:29,N,1,0,0,-73.994560241699219,40.738136291503906,1,6.82,21.5,0,0.5,4.3,0,,26.3,1,1,,\r\n" +
                        "2,2014-03-01 00:00:00,2014-03-01 19:50:35,N,1,0,0,-73.856315612792969,40.855121612548828,1,10.09,33.5,0,0.5,0,0,,34,2,1,,\r\n" +
                        "2,2014-03-01 00:00:00,2014-03-01 12:46:27,N,1,0,0,0,0,1,4.18,18,0,0.5,3.6,0,,22.1,1,1,,\r\n" +
                        "2,2014-03-01 00:00:00,2014-03-01 07:49:00,N,1,0,0,-73.9754638671875,40.750938415527344,1,6.29,23,0,0.5,0,0,,23.5,2,1,,\r\n" +
                        "2,2014-03-01 00:00:00,2014-03-01 06:54:37,N,1,0,0,0,0,1,6.40,19.5,0,0.5,0,0,,20,2,1,,\r\n" +
                        "2,2014-03-01 00:00:00,2014-03-01 11:26:06,N,1,0,0,-73.937446594238281,40.758167266845703,2,.00,2.5,0,0.5,0.5,0,,3.5,1,1,,\r\n" +
                        "2,2014-03-01 00:00:00,2014-03-01 19:53:49,N,1,0,0,-73.995964050292969,40.690750122070313,1,1.90,11,0,0.5,1.5,0,,13,1,1,,\r\n" +
                        "2,2014-03-01 00:00:00,2014-03-01 19:31:59,N,3,0,0,0,0,1,.42,21,0,0,0,0,,21,2,1,,\r\n" +
                        "2,2014-03-01 00:00:00,2014-03-01 21:11:09,N,1,0,0,-73.961799621582031,40.713447570800781,2,3.68,13,0.5,0.5,0,0,,14,2,1,,\r\n" +
                        "2,2014-03-01 00:00:00,2014-03-01 09:18:54,N,1,0,0,-73.839179992675781,40.8271484375,1,1.08,5.5,0,0.5,0,0,,6,2,1,,\r\n" +
                        "2,2014-03-01 00:00:00,2014-03-01 21:06:16,N,1,0,0,0,0,1,.02,4,0.5,0.5,0,0,,5,2,1,,\r\n" +
                        "2,2014-03-01 00:00:00,2014-03-01 21:11:52,N,1,0,0,-73.883941650390625,40.741928100585937,1,1.08,6.5,0.5,0.5,0,0,,7.5,2,1,,\r\n" +
                        "2,2014-03-01 00:00:00,2014-03-01 20:12:17,N,1,0,0,-73.860641479492188,40.756160736083984,1,2.01,9.5,0,0.5,2.38,0,,12.38,1,1,,\r\n" +
                        "2,2014-03-01 00:00:01,2014-03-01 00:04:27,N,1,-73.95135498046875,40.809841156005859,-73.937583923339844,40.804347991943359,1,.89,5.5,0.5,0.5,0,0,,6.5,2,1,,\r\n" +
                        "2,2014-03-01 00:00:03,2014-03-01 00:39:11,N,1,-73.95880126953125,40.716785430908203,-73.908256530761719,40.69879150390625,1,7.05,28,0.5,0.5,0,0,,29,2,1,,\r\n" +
                        "1,2014-03-01 00:00:03,2014-03-01 00:14:32,N,1,-73.938880920410156,40.681663513183594,-73.956787109375,40.713565826416016,1,3.30,13.5,0.5,0.5,2.9,0,,17.4,1,,,\r\n" +
                        "2,2014-03-01 00:00:03,2014-03-01 00:08:42,N,1,-73.941375732421875,40.818492889404297,-73.93524169921875,40.796005249023438,1,2.38,10,0.5,0.5,0,0,,11,2,1,,\r\n" +
                        "2,2014-03-01 00:00:05,2014-03-01 00:08:34,N,1,-73.951713562011719,40.714748382568359,-73.954734802246094,40.732883453369141,1,1.45,8,0.5,0.5,0,0,,9,2,1,,\r\n" +
                        "2,2014-03-01 00:00:05,2014-03-01 00:05:14,N,1,-73.904586791992188,40.753456115722656,-73.883033752441406,40.755744934082031,1,1.15,6.5,0.5,0.5,0,0,,7.5,2,1,,\r\n" +
                        "2,2014-03-01 00:00:06,2014-03-01 00:05:50,N,1,-73.917320251464844,40.770088195800781,-73.890525817871094,40.768100738525391,1,1.83,8,0.5,0.5,1.7,0,,10.7,1,1,,\r\n" +
                        "1,2014-03-01 00:00:07,2014-03-01 00:11:19,N,1,-73.964630126953125,40.712295532226563,-73.947219848632813,40.721889495849609,2,1.50,9,0.5,0.5,1,0,,11,1,,,\r\n" +
                        "2,2014-03-01 00:00:07,2014-03-01 00:14:04,N,1,-73.925445556640625,40.761676788330078,-73.876060485839844,40.756378173828125,1,2.81,12,0.5,0.5,0,0,,13,2,1,,\r\n" +
                        "2,2014-03-01 00:00:10,2014-03-01 00:07:49,N,1,-73.920318603515625,40.759616851806641,-73.925506591796875,40.771896362304688,1,1.44,7.5,0.5,0.5,0,0,,8.5,2,1,,\r\n" +
                        "2,2014-03-01 00:00:10,2014-03-01 00:13:21,N,1,-73.947578430175781,40.825412750244141,-73.94903564453125,40.793388366699219,1,3.02,12.5,0.5,0.5,0,0,,13.5,2,1,,\r\n" +
                        "2,2014-03-01 00:00:10,2014-03-01 00:13:15,N,1,-73.957618713378906,40.730094909667969,-73.967720031738281,40.687759399414062,1,3.97,14,0.5,0.5,2.9,0,,17.9,1,1,,\r\n" +
                        "2,2014-03-01 00:00:11,2014-03-01 00:11:25,N,1,-73.950340270996094,40.706771850585938,-73.983001708984375,40.696136474609375,1,2.33,10.5,0.5,0.5,2.2,0,,13.7,1,1,,\r\n" +
                        "1,2014-03-01 00:00:11,2014-03-01 00:05:42,N,1,-73.96142578125,40.675296783447266,-73.956123352050781,40.682975769042969,1,.80,5.5,0.5,0.5,0,0,,6.5,2,,,\r\n" +
                        "2,2014-03-01 00:00:13,2014-03-01 00:26:16,N,1,-73.93438720703125,40.682884216308594,-73.987312316894531,40.724613189697266,1,5.29,21.5,0.5,0.5,4.4,0,,26.9,1,1,,\r\n" +
                        "2,2014-03-01 00:00:13,2014-03-01 00:05:50,N,1,-73.831787109375,40.715095520019531,-73.811759948730469,40.719070434570313,1,1.79,7.5,0.5,0.5,1.6,0,,10.1,1,1,,\r\n" +
                        "1,2014-03-01 00:00:15,2014-03-01 00:37:17,N,1,-73.958778381347656,40.730594635009766,-74.000518798828125,40.752723693847656,1,7.40,29.5,0.5,0.5,7.6,0,,38.1,1,,,\r\n" +
                        "2,2014-03-01 00:00:15,2014-03-01 00:18:48,N,1,-73.944183349609375,40.714580535888672,-73.98779296875,40.732589721679688,1,3.82,16,0.5,0.5,4.95,0,,21.95,1,1,,\r\n" +
                        "2,2014-03-01 00:00:16,2014-03-01 00:04:28,N,1,-73.913551330566406,40.838531494140625,-73.899406433105469,40.838657379150391,1,.94,5.5,0.5,0.5,0,0,,6.5,2,1,,\r\n" +
                        "2,2014-03-01 00:00:16,2014-03-01 00:18:50,N,1,-73.917015075683594,40.761211395263672,-73.850166320800781,40.725177764892578,2,7.17,23,0.5,0.5,0,0,,24,2,1,,\r\n" +
                        "1,2014-03-01 00:00:17,2014-03-01 00:02:34,N,1,-73.956565856933594,40.748039245605469,-73.958755493164063,40.742103576660156,1,.50,3.5,0.5,0.5,0,0,,4.5,2,,,\r\n" +
                        "1,2014-03-01 00:00:18,2014-03-01 00:10:56,N,1,-73.990753173828125,40.692584991455078,-73.942802429199219,40.714881896972656,1,4.10,14,0.5,0.5,0,0,,15,2,,,\r\n" +
                        "1,2014-03-01 00:00:18,2014-03-01 00:03:29,N,1,-73.807746887207031,40.700340270996094,-73.815444946289062,40.695743560791016,1,.70,4.5,0.5,0.5,0,0,,5.5,2,,,\r\n" +
                        "2,2014-03-01 00:00:21,2014-03-01 00:21:36,N,1,-73.957740783691406,40.729896545410156,-73.92779541015625,40.697731018066406,1,3.95,17,0.5,0.5,4.38,0,,22.38,1,1,,\r\n" +
                        "2,2014-03-01 00:00:22,2014-03-01 00:01:53,N,1,-73.94354248046875,40.820354461669922,-73.949432373046875,40.812416076660156,1,.45,3.5,0.5,0.5,0,0,,4.5,2,1,,\r\n" +
                        "1,2014-03-01 00:00:22,2014-03-01 00:07:17,N,1,-73.9451904296875,40.689888000488281,-73.937591552734375,40.680465698242187,1,1.00,6.5,0.5,0.5,0,0,,7.5,2,,,\r\n" +
                        "\r\n" +
                        "------WebKitFormBoundaryOsOAD9cPKyHuxyBV--",
                NetworkFacadeImpl.INSTANCE,
                false,
                1
        );
    }

    @Test
    public void testJsonQueryAndDisconnectWithoutWaitingForResult() throws Exception {
        assertMemoryLeak(() -> {

            final NetworkFacade nf = NetworkFacadeImpl.INSTANCE;
            final String baseDir = temp.getRoot().getAbsolutePath();
            final DefaultHttpServerConfiguration httpConfiguration = createHttpServerConfiguration(nf, baseDir, 256, false, false);
            final WorkerPool workerPool = new WorkerPool(new WorkerPoolConfiguration() {
                @Override
                public int[] getWorkerAffinity() {
                    return new int[]{-1, -1};
                }

                @Override
                public int getWorkerCount() {
                    return 2;
                }

                @Override
                public boolean haltOnError() {
                    return false;
                }
            });
            try (
                    CairoEngine engine = new CairoEngine(new DefaultCairoConfiguration(baseDir));
                    HttpServer httpServer = new HttpServer(httpConfiguration, workerPool, false)
            ) {
                httpServer.bind(new HttpRequestProcessorFactory() {
                    @Override
                    public HttpRequestProcessor newInstance() {
                        return new StaticContentProcessor(httpConfiguration);
                    }

                    @Override
                    public String getUrl() {
                        return HttpServerConfiguration.DEFAULT_PROCESSOR_URL;
                    }
                });

                httpServer.bind(new HttpRequestProcessorFactory() {
                    @Override
                    public HttpRequestProcessor newInstance() {
                        return new JsonQueryProcessor(
                                httpConfiguration.getJsonQueryProcessorConfiguration(),
                                engine,
                                null,
                                workerPool.getWorkerCount(),
                                metrics
                        );
                    }

                    @Override
                    public String getUrl() {
                        return "/query";
                    }
                });

                workerPool.start(LOG);

                try {
                    // create table with all column types
                    CairoTestUtils.createTestTable(
                            engine.getConfiguration(),
                            30,
                            new Rnd(),
                            new TestRecord.ArrayBinarySequence());

                    // send multipart request to server
                    final String request = "GET /query?query=x HTTP/1.1\r\n" +
                            "Host: localhost:9001\r\n" +
                            "Connection: keep-alive\r\n" +
                            "Cache-Control: max-age=0\r\n" +
                            "Upgrade-Insecure-Requests: 1\r\n" +
                            "User-Agent: Mozilla/5.0 (Windows NT 10.0; Win64; x64) AppleWebKit/537.36 (KHTML, like Gecko) Chrome/74.0.3729.169 Safari/537.36\r\n" +
                            "Accept: text/html,application/xhtml+xml,application/xml;q=0.9,image/webp,image/apng,*/*;q=0.8,application/signed-exchange;v=b3\r\n" +
                            "Accept-Encoding: gzip, deflate, br\r\n" +
                            "Accept-Language: en-GB,en-US;q=0.9,en;q=0.8\r\n" +
                            "\r\n";

                    String expectedResponse = "HTTP/1.1 200 OK\r\n" +
                            "Server: questDB/1.0\r\n" +
                            "Date: Thu, 1 Jan 1970 00:00:00 GMT\r\n" +
                            "Transfer-Encoding: chunked\r\n" +
                            "Content-Type: application/json; charset=utf-8\r\n" +
                            "Keep-Alive: timeout=5, max=10000\r\n" +
                            "\r\n" + "f7\r\n" +
                            "{\"query\":\"x\",\"columns\":[{\"name\":\"a\",\"type\":\"BYTE\"},{\"name\":\"b\",\"type\":\"SHORT\"},{\"name\":\"c\",\"type\":\"INT\"},{\"name\":\"d\",\"type\":\"LONG\"},{\"name\":\"e\",\"type\":\"DATE\"},{\"name\":\"f\",\"type\":\"TIMESTAMP\"},{\"name\":\"g\",\"type\":\"FLOAT\"},{\"name\":\"h\",\"type\":\"DOUBLE\"}\r\n"
                            +
                            "fd\r\n" +
                            ",{\"name\":\"i\",\"type\":\"STRING\"},{\"name\":\"j\",\"type\":\"SYMBOL\"},{\"name\":\"k\",\"type\":\"BOOLEAN\"},{\"name\":\"l\",\"type\":\"BINARY\"}],\"dataset\":[[80,24814,-727724771,8920866532787660373,\"-169665660-01-09T01:58:28.119Z\",\"-51129-02-11T06:38:29.397464Z\",null,null,\"EHNRX\"\r\n"
                            +
                            "fe\r\n" +
                            ",\"ZSX\",false,[]],[30,32312,-303295973,6854658259142399220,null,\"273652-10-24T01:16:04.499209Z\",0.38179755,0.9687423276940171,\"EDRQQ\",\"LOF\",false,[]],[-79,-21442,1985398001,7522482991756933150,\"279864478-12-31T01:58:35.932Z\",\"20093-07-24T16:56:53.198086Z\"\r\n"
                            +
                            "f5\r\n" +
                            ",null,0.05384400312338511,\"HVUVS\",\"OTS\",true,[]],[70,-29572,-1966408995,-2406077911451945242,null,\"-254163-09-17T05:33:54.251307Z\",0.81233966,null,\"IKJSM\",\"SUQ\",false,[]],[-97,15913,2011884585,4641238585508069993,\"-277437004-09-03T08:55:41.803Z\"\r\n"
                            +
                            "fe\r\n" +
                            ",\"186548-11-05T05:57:55.827139Z\",0.89989215,0.6583311519893554,\"ZIMNZ\",\"RMF\",false,[]],[-9,5991,-907794648,null,null,null,0.13264287,null,\"OHNZH\",null,false,[]],[-94,30598,-1510166985,6056145309392106540,null,null,0.54669005,null,\"MZVQE\",\"NDC\",true,[]],[\r\n"
                            +
                            "ff\r\n" +
                            "-97,-11913,null,750145151786158348,\"-144112168-08-02T20:50:38.542Z\",\"-279681-08-19T06:26:33.186955Z\",0.8977236,0.5691053034055052,\"WIFFL\",\"BRO\",false,[]],[58,7132,null,6793615437970356479,\"63572238-04-24T11:00:13.287Z\",\"171291-08-24T10:16:32.229138Z\",null\r\n"
                            +
                            "f6\r\n" +
                            ",0.7215959171612961,\"KWZLU\",\"GXH\",false,[]],[37,7618,null,-9219078548506735248,\"286623354-12-11T19:15:45.735Z\",\"197633-02-20T09:12:49.579955Z\",null,0.8001632261203552,null,\"KFM\",false,[]],[109,-8207,-485549586,null,\"278802275-11-05T23:22:18.593Z\"\r\n"
                            +
                            "f2\r\n" +
                            ",\"122137-10-05T20:22:21.831563Z\",0.5780819,0.18586435581637295,\"DYOPH\",\"IMY\",false,[]],[-44,21057,-1604266757,4598876523645326656,null,\"204480-04-27T20:21:01.380246Z\",0.19736767,0.11591855759299885,\"DMIGQ\",\"VKH\",false,[]],[17,23522,-861621212\r\n"
                            +
                            "0100\r\n" +
                            ",-6446120489339099836,null,\"79287-08-03T02:05:46.962686Z\",0.4349324,0.11296257318851766,\"CGFNW\",null,true,[]],[-104,12160,1772084256,-5828188148408093893,\"-270365729-01-24T04:33:47.165Z\",\"-252298-10-09T07:11:36.011048Z\",null,0.5764439692141042,\"BQQEM\",null\r\n"
                            +
                            "fd\r\n" +
                            ",false,[]],[-99,-7837,-159178348,null,\"81404961-06-19T18:10:11.037Z\",null,0.5598187,0.5900836401674938,null,\"HPZ\",true,[]],[-127,5343,-238129044,-8851773155849999621,\"-152632412-11-30T22:15:09.334Z\",\"-90192-03-24T17:45:15.784841Z\",0.7806183,null,\"CLNXF\"\r\n"
                            +
                            "fa\r\n" +
                            ",\"UWP\",false,[]],[-59,-10912,1665107665,-8306574409611146484,\"-243146933-02-10T16:15:15.931Z\",\"-109765-04-18T07:45:05.739795Z\",0.52387,null,\"NIJEE\",\"RUG\",true,[]],[69,4771,21764960,-5708280760166173503,null,\"-248236-04-27T14:06:03.509521Z\",0.77833515\r\n"
                            +
                            "ff\r\n" +
                            ",0.533524384058538,\"VOCUG\",\"UNE\",false,[]],[56,-17784,null,5637967617527425113,null,null,null,0.5815065874358148,null,\"EVQ\",true,[]],[58,29019,-416467698,null,\"-175203601-12-02T01:02:02.378Z\",\"201101-10-20T07:35:25.133598Z\",null,0.7430101994511517,\"DXCBJ\"\r\n"
                            +
                            "f8\r\n" +
                            ",null,true,[]],[-11,-23214,1210163254,-7888017038009650608,\"152525393-08-28T08:19:48.512Z\",\"216070-11-17T13:37:58.936720Z\",null,null,\"JJILL\",\"YMI\",true,[]],[-69,-29912,217564476,null,\"-102483035-11-11T09:07:30.782Z\",\"-196714-09-04T03:57:56.227221Z\"\r\n"
                            +
                            "ed\r\n" +
                            ",0.08039439,0.18684267640195917,\"EUKWM\",\"NZZ\",true,[]],[4,19590,-1505690678,6904166490726350488,\"-218006330-04-21T14:18:39.081Z\",\"283032-05-21T12:20:14.632027Z\",0.23285526,0.22122747948030208,\"NSSTC\",\"ZUP\",false,[]],[-111,-6531,342159453\r\n"
                            +
                            "0100\r\n" +
                            ",8456443351018554474,\"197601854-07-22T06:29:36.718Z\",\"-180434-06-04T17:16:49.501207Z\",0.7910659,0.7128505998532723,\"YQPZG\",\"ZNY\",true,[]],[106,32411,-1426419269,-2990992799558673548,\"261692520-06-19T20:19:43.556Z\",null,0.8377384,0.02633639777833019,\"GENFE\"\r\n"
                            +
                            "f4\r\n" +
                            ",\"WWR\",false,[]],[-125,25715,null,null,\"-113894547-06-20T07:24:13.689Z\",null,0.7417434,0.6288088087840823,\"IJZZY\",null,true,[]],[96,-13602,1350628163,null,\"257134407-03-20T11:25:44.819Z\",null,0.7360581,null,\"LGYDO\",\"NLI\",true,[]],[-64,8270,null\r\n"
                            +
                            "fd\r\n" +
                            ",-5695137753964242205,\"289246073-05-28T15:10:38.644Z\",\"-220112-01-30T11:56:06.194709Z\",0.938019,null,\"GHLXG\",\"MDJ\",true,[]],[-76,12479,null,-4034810129069646757,\"123619904-08-31T19:44:11.844Z\",\"267826-03-17T13:36:32.811014Z\",0.8463546,null,\"PFOYM\",\"WDS\"\r\n"
                            +
                            "ba\r\n" +
                            ",true,[]],[100,24045,-2102123220,-7175695171900374773,\"-242871073-08-17T14:45:16.399Z\",\"125517-01-13T08:03:16.581566Z\",0.20179749,0.42934437054513563,\"USIMY\",\"XUU\",false,[]]],\"count\":30}\r\n"
                            +
                            "00\r\n\r\n";

                    sendAndReceive(nf, request, expectedResponse, 10, 100L, false);
                } finally {
                    workerPool.halt();
                }
            }
        });
    }

    @Test
    public void testJsonQueryBadUtf8() throws Exception {
        testJsonQuery(
                20,
                "GET /query?query=�������&limit=10 HTTP/1.1\r\n" +
                        "Host: localhost:9001\r\n" +
                        "Connection: keep-alive\r\n" +
                        "Cache-Control: max-age=0\r\n" +
                        "Upgrade-Insecure-Requests: 1\r\n" +
                        "User-Agent: Mozilla/5.0 (Windows NT 10.0; Win64; x64) AppleWebKit/537.36 (KHTML, like Gecko) Chrome/74.0.3729.169 Safari/537.36\r\n" +
                        "Accept: text/html,application/xhtml+xml,application/xml;q=0.9,image/webp,image/apng,*/*;q=0.8,application/signed-exchange;v=b3\r\n" +
                        "Accept-Encoding: gzip, deflate, br\r\n" +
                        "Accept-Language: en-GB,en-US;q=0.9,en;q=0.8\r\n" +
                        "\r\n",
                "HTTP/1.1 200 OK\r\n" +
                        "Server: questDB/1.0\r\n" +
                        "Date: Thu, 1 Jan 1970 00:00:00 GMT\r\n" +
                        "Transfer-Encoding: chunked\r\n" +
                        "Content-Type: application/json; charset=utf-8\r\n" +
                        "Keep-Alive: timeout=5, max=10000\r\n" +
                        "\r\n" +
                        "58\r\n" +
                        "{\"query\":\"�������\",\"error\":\"Bad UTF8 encoding in query text\",\"position\":0}\r\n" +
                        "00\r\n" +
                        "\r\n"
        );
    }

    @Test
    public void testJsonQueryBottomLimit() throws Exception {
        testJsonQuery(
                20,
                "GET /query?query=x&limit=10,25 HTTP/1.1\r\n" +
                        "Host: localhost:9001\r\n" +
                        "Connection: keep-alive\r\n" +
                        "Cache-Control: max-age=0\r\n" +
                        "Upgrade-Insecure-Requests: 1\r\n" +
                        "User-Agent: Mozilla/5.0 (Windows NT 10.0; Win64; x64) AppleWebKit/537.36 (KHTML, like Gecko) Chrome/74.0.3729.169 Safari/537.36\r\n" +
                        "Accept: text/html,application/xhtml+xml,application/xml;q=0.9,image/webp,image/apng,*/*;q=0.8,application/signed-exchange;v=b3\r\n" +
                        "Accept-Encoding: gzip, deflate, br\r\n" +
                        "Accept-Language: en-GB,en-US;q=0.9,en;q=0.8\r\n" +
                        "\r\n",
                "HTTP/1.1 200 OK\r\n" +
                        "Server: questDB/1.0\r\n" +
                        "Date: Thu, 1 Jan 1970 00:00:00 GMT\r\n" +
                        "Transfer-Encoding: chunked\r\n" +
                        "Content-Type: application/json; charset=utf-8\r\n" +
                        "Keep-Alive: timeout=5, max=10000\r\n" +
                        "\r\n" +
                        "0746\r\n" +
                        "{\"query\":\"x\",\"columns\":[{\"name\":\"a\",\"type\":\"BYTE\"},{\"name\":\"b\",\"type\":\"SHORT\"},{\"name\":\"c\",\"type\":\"INT\"},{\"name\":\"d\",\"type\":\"LONG\"},{\"name\":\"e\",\"type\":\"DATE\"},{\"name\":\"f\",\"type\":\"TIMESTAMP\"},{\"name\":\"g\",\"type\":\"FLOAT\"},{\"name\":\"h\",\"type\":\"DOUBLE\"},{\"name\":\"i\",\"type\":\"STRING\"},{\"name\":\"j\",\"type\":\"SYMBOL\"},{\"name\":\"k\",\"type\":\"BOOLEAN\"},{\"name\":\"l\",\"type\":\"BINARY\"}],\"dataset\":[[37,7618,null,-9219078548506735248,\"286623354-12-11T19:15:45.735Z\",\"197633-02-20T09:12:49.579955Z\",null,0.8001632261203552,null,\"KFM\",false,[]],[109,-8207,-485549586,null,\"278802275-11-05T23:22:18.593Z\",\"122137-10-05T20:22:21.831563Z\",0.5780819,0.18586435581637295,\"DYOPH\",\"IMY\",false,[]],[-44,21057,-1604266757,4598876523645326656,null,\"204480-04-27T20:21:01.380246Z\",0.19736767,0.11591855759299885,\"DMIGQ\",\"VKH\",false,[]],[17,23522,-861621212,-6446120489339099836,null,\"79287-08-03T02:05:46.962686Z\",0.4349324,0.11296257318851766,\"CGFNW\",null,true,[]],[-104,12160,1772084256,-5828188148408093893,\"-270365729-01-24T04:33:47.165Z\",\"-252298-10-09T07:11:36.011048Z\",null,0.5764439692141042,\"BQQEM\",null,false,[]],[-99,-7837,-159178348,null,\"81404961-06-19T18:10:11.037Z\",null,0.5598187,0.5900836401674938,null,\"HPZ\",true,[]],[-127,5343,-238129044,-8851773155849999621,\"-152632412-11-30T22:15:09.334Z\",\"-90192-03-24T17:45:15.784841Z\",0.7806183,null,\"CLNXF\",\"UWP\",false,[]],[-59,-10912,1665107665,-8306574409611146484,\"-243146933-02-10T16:15:15.931Z\",\"-109765-04-18T07:45:05.739795Z\",0.52387,null,\"NIJEE\",\"RUG\",true,[]],[69,4771,21764960,-5708280760166173503,null,\"-248236-04-27T14:06:03.509521Z\",0.77833515,0.533524384058538,\"VOCUG\",\"UNE\",false,[]],[56,-17784,null,5637967617527425113,null,null,null,0.5815065874358148,null,\"EVQ\",true,[]],[58,29019,-416467698,null,\"-175203601-12-02T01:02:02.378Z\",\"201101-10-20T07:35:25.133598Z\",null,0.7430101994511517,\"DXCBJ\",null,true,[]]],\"count\":20}\r\n" +
                        "00\r\n" +
                        "\r\n"
        );
    }

    @Test
    public void testJsonQueryCreateInsertStringifiedJson() throws Exception {
        testJsonQuery0(1, engine -> {
            // create table
            sendAndReceive(
                    NetworkFacadeImpl.INSTANCE,
                    "GET /query?limit=0%2C1000&count=true&src=con&query=%0D%0Acreate%20table%20data(s%20string)&timings=true HTTP/1.1\r\n" +
                            "Host: 127.0.0.1:9000\r\n" +
                            "Connection: keep-alive\r\n" +
                            "User-Agent: Mozilla/5.0 (Windows NT 10.0; Win64; x64) AppleWebKit/537.36 (KHTML, like Gecko) Chrome/86.0.4240.75 Safari/537.36\r\n" +
                            "Accept: */*\r\n" +
                            "Sec-Fetch-Site: same-origin\r\n" +
                            "Sec-Fetch-Mode: cors\r\n" +
                            "Sec-Fetch-Dest: empty\r\n" +
                            "Referer: http://127.0.0.1:9000/\r\n" +
                            "Accept-Encoding: gzip, deflate, br\n" +
                            "Accept-Language: en-GB,en-US;q=0.9,en;q=0.8\r\n" +
                            "\r\n",
                    "HTTP/1.1 200 OK\r\n" +
                            "Server: questDB/1.0\r\n" +
                            "Date: Thu, 1 Jan 1970 00:00:00 GMT\r\n" +
                            "Transfer-Encoding: chunked\r\n" +
                            "Content-Type: application/json; charset=utf-8\r\n" +
                            "Keep-Alive: timeout=5, max=10000\r\n" +
                            "\r\n" +
                            JSON_DDL_RESPONSE,
                    1,
                    0,
                    false
            );

            // insert one record
            sendAndReceive(
                    NetworkFacadeImpl.INSTANCE,
                    "GET /query?limit=0%2C1000&count=true&src=con&query=%0D%0A%0D%0Ainsert%20into%20data%20values%20(%27%7B%20title%3A%20%5C%22Title%5C%22%7D%27)&timings=true HTTP/1.1\r\n" +
                            "Host: 127.0.0.1:9000\r\n" +
                            "Connection: keep-alive\r\n" +
                            "User-Agent: Mozilla/5.0 (Windows NT 10.0; Win64; x64) AppleWebKit/537.36 (KHTML, like Gecko) Chrome/86.0.4240.75 Safari/537.36\r\n" +
                            "Accept: */*\r\n" +
                            "Sec-Fetch-Site: same-origin\r\n" +
                            "Sec-Fetch-Mode: cors\r\n" +
                            "Sec-Fetch-Dest: empty\r\n" +
                            "Referer: http://127.0.0.1:9000/\r\n" +
                            "Accept-Encoding: gzip, deflate, br\r\n" +
                            "Accept-Language: en-GB,en-US;q=0.9,en;q=0.8\r\n" +
                            "\r\n",
                    "HTTP/1.1 200 OK\r\n" +
                            "Server: questDB/1.0\r\n" +
                            "Date: Thu, 1 Jan 1970 00:00:00 GMT\r\n" +
                            "Transfer-Encoding: chunked\r\n" +
                            "Content-Type: application/json; charset=utf-8\r\n" +
                            "Keep-Alive: timeout=5, max=10000\r\n" +
                            "\r\n" +
                            JSON_DDL_RESPONSE,
                    1,
                    0,
                    false
            );

            // check if we have one record
            sendAndReceive(
                    NetworkFacadeImpl.INSTANCE,
                    "GET /query?limit=0%2C1000&count=true&src=con&query=data&timings=false HTTP/1.1\r\n" +
                            "Host: 127.0.0.1:9000\r\n" +
                            "Connection: keep-alive\r\n" +
                            "User-Agent: Mozilla/5.0 (Windows NT 10.0; Win64; x64) AppleWebKit/537.36 (KHTML, like Gecko) Chrome/86.0.4240.75 Safari/537.36\r\n" +
                            "Accept: */*\r\n" +
                            "Sec-Fetch-Site: same-origin\r\n" +
                            "Sec-Fetch-Mode: cors\r\n" +
                            "Sec-Fetch-Dest: empty\r\n" +
                            "Referer: http://127.0.0.1:9000/\r\n" +
                            "Accept-Encoding: gzip, deflate, br\r\n" +
                            "Accept-Language: en-GB,en-US;q=0.9,en;q=0.8\r\n" +
                            "\r\n",
                    "HTTP/1.1 200 OK\r\n" +
                            "Server: questDB/1.0\r\n" +
                            "Date: Thu, 1 Jan 1970 00:00:00 GMT\r\n" +
                            "Transfer-Encoding: chunked\r\n" +
                            "Content-Type: application/json; charset=utf-8\r\n" +
                            "Keep-Alive: timeout=5, max=10000\r\n" +
                            "\r\n" +
                            "6b\r\n" +
                            "{\"query\":\"data\",\"columns\":[{\"name\":\"s\",\"type\":\"STRING\"}],\"dataset\":[[\"{ title: \\\\\\\"Title\\\\\\\"}\"]],\"count\":1}\r\n" +
                            "00\r\n" +
                            "\r\n",
                    1,
                    0,
                    false
            );
        }, false);
    }

    @Test
    public void testJsonQueryCreateInsertTruncateAndDrop() throws Exception {
        testJsonQuery0(1, engine -> {

            // create table
            sendAndReceive(
                    NetworkFacadeImpl.INSTANCE,
                    "GET /query?query=%0A%0A%0Acreate+table+balances_x+(%0A%09cust_id+int%2C+%0A%09balance_ccy+symbol%2C+%0A%09balance+double%2C+%0A%09status+byte%2C+%0A%09timestamp+timestamp%0A)&limit=0%2C1000&count=true HTTP/1.1\r\n" +
                            "Host: localhost:9000\r\n" +
                            "Connection: keep-alive\r\n" +
                            "Accept: */*\r\n" +
                            "X-Requested-With: XMLHttpRequest\r\n" +
                            "User-Agent: Mozilla/5.0 (Windows NT 10.0; Win64; x64) AppleWebKit/537.36 (KHTML, like Gecko) Chrome/78.0.3904.87 Safari/537.36\r\n" +
                            "Sec-Fetch-Site: same-origin\r\n" +
                            "Sec-Fetch-Mode: cors\r\n" +
                            "Referer: http://localhost:9000/index.html\r\n" +
                            "Accept-Encoding: gzip, deflate, br\r\n" +
                            "Accept-Language: en-GB,en-US;q=0.9,en;q=0.8\r\n" +
                            "\r\n",
                    "HTTP/1.1 200 OK\r\n" +
                            "Server: questDB/1.0\r\n" +
                            "Date: Thu, 1 Jan 1970 00:00:00 GMT\r\n" +
                            "Transfer-Encoding: chunked\r\n" +
                            "Content-Type: application/json; charset=utf-8\r\n" +
                            "Keep-Alive: timeout=5, max=10000\r\n" +
                            "\r\n" +
                            JSON_DDL_RESPONSE,
                    1,
                    0,
                    false
            );

            // insert one record
            sendAndReceive(
                    NetworkFacadeImpl.INSTANCE,
                    "GET /query?query=%0A%0Ainsert+into+balances_x+(cust_id%2C+balance_ccy%2C+balance%2C+timestamp)+values+(1%2C+%27USD%27%2C+1500.00%2C+6000000001)&limit=0%2C1000&count=true HTTP/1.1\r\n" +
                            "Host: localhost:9000\r\n" +
                            "Connection: keep-alive\r\n" +
                            "Accept: */*\r\n" +
                            "X-Requested-With: XMLHttpRequest\r\n" +
                            "User-Agent: Mozilla/5.0 (Windows NT 10.0; Win64; x64) AppleWebKit/537.36 (KHTML, like Gecko) Chrome/78.0.3904.87 Safari/537.36\r\n" +
                            "Sec-Fetch-Site: same-origin\r\n" +
                            "Sec-Fetch-Mode: cors\r\n" +
                            "Referer: http://localhost:9000/index.html\r\n" +
                            "Accept-Encoding: gzip, deflate, br\r\n" +
                            "Accept-Language: en-GB,en-US;q=0.9,en;q=0.8\r\n" +
                            "\r\n",
                    "HTTP/1.1 200 OK\r\n" +
                            "Server: questDB/1.0\r\n" +
                            "Date: Thu, 1 Jan 1970 00:00:00 GMT\r\n" +
                            "Transfer-Encoding: chunked\r\n" +
                            "Content-Type: application/json; charset=utf-8\r\n" +
                            "Keep-Alive: timeout=5, max=10000\r\n" +
                            "\r\n" +
                            JSON_DDL_RESPONSE,
                    1,
                    0,
                    false
            );

            // check if we have one record
            sendAndReceive(
                    NetworkFacadeImpl.INSTANCE,
                    "GET /query?query=%0A%0Aselect+*+from+balances_x+latest+by+cust_id%2C+balance_ccy&limit=0%2C1000&count=true HTTP/1.1\r\n" +
                            "Host: localhost:9000\r\n" +
                            "Connection: keep-alive\r\n" +
                            "Accept: */*\r\n" +
                            "X-Requested-With: XMLHttpRequest\r\n" +
                            "User-Agent: Mozilla/5.0 (Windows NT 10.0; Win64; x64) AppleWebKit/537.36 (KHTML, like Gecko) Chrome/78.0.3904.87 Safari/537.36\r\n" +
                            "Sec-Fetch-Site: same-origin\r\n" +
                            "Sec-Fetch-Mode: cors\r\n" +
                            "Referer: http://localhost:9000/index.html\r\n" +
                            "Accept-Encoding: gzip, deflate, br\r\n" +
                            "Accept-Language: en-GB,en-US;q=0.9,en;q=0.8\r\n" +
                            "\r\n",
                    "HTTP/1.1 200 OK\r\n" +
                            "Server: questDB/1.0\r\n" +
                            "Date: Thu, 1 Jan 1970 00:00:00 GMT\r\n" +
                            "Transfer-Encoding: chunked\r\n" +
                            "Content-Type: application/json; charset=utf-8\r\n" +
                            "Keep-Alive: timeout=5, max=10000\r\n" +
                            "\r\n" +
                            "014c\r\n" +
                            "{\"query\":\"\\n\\nselect * from balances_x latest by cust_id, balance_ccy\",\"columns\":[{\"name\":\"cust_id\",\"type\":\"INT\"},{\"name\":\"balance_ccy\",\"type\":\"SYMBOL\"},{\"name\":\"balance\",\"type\":\"DOUBLE\"},{\"name\":\"status\",\"type\":\"BYTE\"},{\"name\":\"timestamp\",\"type\":\"TIMESTAMP\"}],\"dataset\":[[1,\"USD\",1500.0,0,\"1970-01-01T01:40:00.000001Z\"]],\"count\":1}\r\n" +
                            "00\r\n" +
                            "\r\n",
                    1,
                    0,
                    false
            );

            // truncate table
            sendAndReceive(
                    NetworkFacadeImpl.INSTANCE,
                    "GET /query?query=%0A%0Atruncate+table+balances_x&limit=0%2C1000&count=true HTTP/1.1\r\n" +
                            "Host: localhost:9000\r\n" +
                            "Connection: keep-alive\r\n" +
                            "Accept: */*\r\n" +
                            "X-Requested-With: XMLHttpRequest\r\n" +
                            "User-Agent: Mozilla/5.0 (Windows NT 10.0; Win64; x64) AppleWebKit/537.36 (KHTML, like Gecko) Chrome/78.0.3904.87 Safari/537.36\r\n" +
                            "Sec-Fetch-Site: same-origin\r\n" +
                            "Sec-Fetch-Mode: cors\r\n" +
                            "Referer: http://localhost:9000/index.html\r\n" +
                            "Accept-Encoding: gzip, deflate, br\r\n" +
                            "Accept-Language: en-GB,en-US;q=0.9,en;q=0.8\r\n" +
                            "\r\n",
                    "HTTP/1.1 200 OK\r\n" +
                            "Server: questDB/1.0\r\n" +
                            "Date: Thu, 1 Jan 1970 00:00:00 GMT\r\n" +
                            "Transfer-Encoding: chunked\r\n" +
                            "Content-Type: application/json; charset=utf-8\r\n" +
                            "Keep-Alive: timeout=5, max=10000\r\n" +
                            "\r\n" +
                            JSON_DDL_RESPONSE,
                    1,
                    0,
                    false
            );

            // select again expecting only metadata
            sendAndReceive(
                    NetworkFacadeImpl.INSTANCE,
                    "GET /query?query=%0A%0Aselect+*+from+balances_x+latest+by+cust_id%2C+balance_ccy&limit=0%2C1000&count=true HTTP/1.1\r\n" +
                            "Host: localhost:9000\r\n" +
                            "Connection: keep-alive\r\n" +
                            "Accept: */*\r\n" +
                            "X-Requested-With: XMLHttpRequest\r\n" +
                            "User-Agent: Mozilla/5.0 (Windows NT 10.0; Win64; x64) AppleWebKit/537.36 (KHTML, like Gecko) Chrome/78.0.3904.87 Safari/537.36\r\n" +
                            "Sec-Fetch-Site: same-origin\r\n" +
                            "Sec-Fetch-Mode: cors\r\n" +
                            "Referer: http://localhost:9000/index.html\r\n" +
                            "Accept-Encoding: gzip, deflate, br\r\n" +
                            "Accept-Language: en-GB,en-US;q=0.9,en;q=0.8\r\n" +
                            "\r\n",
                    "HTTP/1.1 200 OK\r\n" +
                            "Server: questDB/1.0\r\n" +
                            "Date: Thu, 1 Jan 1970 00:00:00 GMT\r\n" +
                            "Transfer-Encoding: chunked\r\n" +
                            "Content-Type: application/json; charset=utf-8\r\n" +
                            "Keep-Alive: timeout=5, max=10000\r\n" +
                            "\r\n" +
                            "011c\r\n" +
                            "{\"query\":\"\\n\\nselect * from balances_x latest by cust_id, balance_ccy\",\"columns\":[{\"name\":\"cust_id\",\"type\":\"INT\"},{\"name\":\"balance_ccy\",\"type\":\"SYMBOL\"},{\"name\":\"balance\",\"type\":\"DOUBLE\"},{\"name\":\"status\",\"type\":\"BYTE\"},{\"name\":\"timestamp\",\"type\":\"TIMESTAMP\"}],\"dataset\":[],\"count\":0}\r\n" +
                            "00\r\n" +
                            "\r\n",
                    1,
                    0,
                    false
            );
        }, false);
    }

    @Test
    public void testJsonQueryCreateTable() throws Exception {
        testJsonQuery(
                20,
                "GET /query?query=%0A%0A%0Acreate+table+balances_x+(%0A%09cust_id+int%2C+%0A%09balance_ccy+symbol%2C+%0A%09balance+double%2C+%0A%09status+byte%2C+%0A%09timestamp+timestamp%0A)&limit=0%2C1000&count=true HTTP/1.1\r\n" +
                        "Host: localhost:9000\r\n" +
                        "Connection: keep-alive\r\n" +
                        "Accept: */*\r\n" +
                        "X-Requested-With: XMLHttpRequest\r\n" +
                        "User-Agent: Mozilla/5.0 (Windows NT 10.0; Win64; x64) AppleWebKit/537.36 (KHTML, like Gecko) Chrome/78.0.3904.87 Safari/537.36\r\n" +
                        "Sec-Fetch-Site: same-origin\r\n" +
                        "Sec-Fetch-Mode: cors\r\n" +
                        "Referer: http://localhost:9000/index.html\r\n" +
                        "Accept-Encoding: gzip, deflate, br\r\n" +
                        "Accept-Language: en-GB,en-US;q=0.9,en;q=0.8\r\n" +
                        "\r\n",
                "HTTP/1.1 200 OK\r\n" +
                        "Server: questDB/1.0\r\n" +
                        "Date: Thu, 1 Jan 1970 00:00:00 GMT\r\n" +
                        "Transfer-Encoding: chunked\r\n" +
                        "Content-Type: application/json; charset=utf-8\r\n" +
                        "Keep-Alive: timeout=5, max=10000\r\n" +
                        "\r\n" +
                        JSON_DDL_RESPONSE,
                1
        );
    }

    @Test
    public void testJsonQueryDataError() throws Exception {
        assertMemoryLeak(() -> {
            final String baseDir = temp.getRoot().getAbsolutePath();
            final DefaultHttpServerConfiguration httpConfiguration = createHttpServerConfiguration(baseDir, false);
            final WorkerPool workerPool = new WorkerPool(new WorkerPoolConfiguration() {
                @Override
                public int[] getWorkerAffinity() {
                    return new int[]{-1};
                }

                @Override
                public int getWorkerCount() {
                    return 1;
                }

                @Override
                public boolean haltOnError() {
                    return false;
                }
            });

            try (
                    CairoEngine engine = new CairoEngine(new DefaultCairoConfiguration(baseDir));
                    HttpServer httpServer = new HttpServer(httpConfiguration, workerPool, false)
            ) {
                httpServer.bind(new HttpRequestProcessorFactory() {
                    @Override
                    public HttpRequestProcessor newInstance() {
                        return new StaticContentProcessor(httpConfiguration);
                    }

                    @Override
                    public String getUrl() {
                        return HttpServerConfiguration.DEFAULT_PROCESSOR_URL;
                    }
                });

                httpServer.bind(new HttpRequestProcessorFactory() {
                    @Override
                    public HttpRequestProcessor newInstance() {
                        return new JsonQueryProcessor(
                                httpConfiguration.getJsonQueryProcessorConfiguration(),
                                engine,
                                null,
                                workerPool.getWorkerCount(),
                                metrics
                        );
                    }

                    @Override
                    public String getUrl() {
                        return "/query";
                    }
                });

                workerPool.start(LOG);

                try {

                    // send multipart request to server
                    final String request = "GET /query?limit=0%2C1000&count=true&src=con&query=select%20npe()%20from%20long_sequence(1)&timings=true HTTP/1.1\r\n" +
                            "Host: localhost:9000\r\n" +
                            "Connection: keep-alive\r\n" +
                            "User-Agent: Mozilla/5.0 (Windows NT 10.0; Win64; x64) AppleWebKit/537.36 (KHTML, like Gecko) Chrome/83.0.4103.97 Safari/537.36\r\n" +
                            "Accept: */*\r\n" +
                            "Sec-Fetch-Site: same-origin\r\n" +
                            "Sec-Fetch-Mode: cors\r\n" +
                            "Sec-Fetch-Dest: empty\r\n" +
                            "Referer: http://localhost:9000/index.html\r\n" +
                            "Accept-Encoding: gzip, deflate, br\r\n" +
                            "Accept-Language: en-GB,en-US;q=0.9,en;q=0.8\r\n" +
                            "Cookie: _ga=GA1.1.2124932001.1573824669; _hjid=f2db90b2-18cf-4956-8870-fcdcde56f3ca; _hjIncludedInSample=1; _gid=GA1.1.697400188.1591597903\r\n" +
                            "\r\n";

                    long fd = NetworkFacadeImpl.INSTANCE.socketTcp(true);
                    try {
                        long sockAddr = NetworkFacadeImpl.INSTANCE.sockaddr("127.0.0.1", 9001);
                        try {
                            TestUtils.assertConnect(fd, sockAddr);
                            Assert.assertEquals(0, NetworkFacadeImpl.INSTANCE.setTcpNoDelay(fd, true));

                            final int len = request.length() * 2;
                            long ptr = Unsafe.malloc(len);
                            try {
                                int sent = 0;
                                int reqLen = request.length();
                                Chars.asciiStrCpy(request, reqLen, ptr);
                                while (sent < reqLen) {
                                    int n = NetworkFacadeImpl.INSTANCE.send(fd, ptr + sent, reqLen - sent);
                                    Assert.assertTrue(n > -1);
                                    sent += n;
                                }

                                Thread.sleep(1);

                                NetworkFacadeImpl.INSTANCE.configureNonBlocking(fd);
                                long t = System.currentTimeMillis();
                                boolean disconnected = true;
                                while (NetworkFacadeImpl.INSTANCE.recv(fd, ptr, 1) > -1) {
                                    if (t + 20000 < System.currentTimeMillis()) {
                                        disconnected = false;
                                        break;
                                    }
                                }
                                Assert.assertTrue("disconnect expected", disconnected);
                            } finally {
                                Unsafe.free(ptr, len);
                            }
                        } finally {
                            NetworkFacadeImpl.INSTANCE.freeSockAddr(sockAddr);
                        }
                    } finally {
                        NetworkFacadeImpl.INSTANCE.close(fd);
                    }
                } finally {
                    workerPool.halt();
                }
            }
        });
    }

    @Test
    public void testJsonQueryDropTable() throws Exception {
        testJsonQuery(
                20,
                "GET /query?query=drop%20table%20x HTTP/1.1\r\n" +
                        "Host: localhost:9001\r\n" +
                        "Connection: keep-alive\r\n" +
                        "Cache-Control: max-age=0\r\n" +
                        "Upgrade-Insecure-Requests: 1\r\n" +
                        "User-Agent: Mozilla/5.0 (Windows NT 10.0; Win64; x64) AppleWebKit/537.36 (KHTML, like Gecko) Chrome/74.0.3729.169 Safari/537.36\r\n" +
                        "Accept: text/html,application/xhtml+xml,application/xml;q=0.9,image/webp,image/apng,*/*;q=0.8,application/signed-exchange;v=b3\r\n" +
                        "Accept-Encoding: gzip, deflate, br\r\n" +
                        "Accept-Language: en-GB,en-US;q=0.9,en;q=0.8\r\n" +
                        "\r\n",
                "HTTP/1.1 200 OK\r\n" +
                        "Server: questDB/1.0\r\n" +
                        "Date: Thu, 1 Jan 1970 00:00:00 GMT\r\n" +
                        "Transfer-Encoding: chunked\r\n" +
                        "Content-Type: application/json; charset=utf-8\r\n" +
                        "Keep-Alive: timeout=5, max=10000\r\n" +
                        "\r\n" +
                        JSON_DDL_RESPONSE,
                1
        );
    }

    @Test
    public void testJsonQueryEmptyColumnNameInLimitColumns() throws Exception {
        testJsonQuery(20, "GET /query?query=x&cols=k,c,,d,f1,e,g,h,i,j,a,l HTTP/1.1\r\n" +
                        "Host: localhost:9001\r\n" +
                        "Connection: keep-alive\r\n" +
                        "Cache-Control: max-age=0\r\n" +
                        "Upgrade-Insecure-Requests: 1\r\n" +
                        "User-Agent: Mozilla/5.0 (Windows NT 10.0; Win64; x64) AppleWebKit/537.36 (KHTML, like Gecko) Chrome/74.0.3729.169 Safari/537.36\r\n" +
                        "Accept: text/html,application/xhtml+xml,application/xml;q=0.9,image/webp,image/apng,*/*;q=0.8,application/signed-exchange;v=b3\r\n" +
                        "Accept-Encoding: gzip, deflate, br\r\n" +
                        "Accept-Language: en-GB,en-US;q=0.9,en;q=0.8\r\n" +
                        "\r\n",
                "HTTP/1.1 200 OK\r\n" +
                        "Server: questDB/1.0\r\n" +
                        "Date: Thu, 1 Jan 1970 00:00:00 GMT\r\n" +
                        "Transfer-Encoding: chunked\r\n" +
                        "Content-Type: application/json; charset=utf-8\r\n" +
                        "\r\n" +
                        "2c\r\n" +
                        "{\"query\":\"x\",\"error\":\"empty column in list\"}\r\n" +
                        "00\r\n" +
                        "\r\n", 20);
    }

    @Test
    public void testJsonQueryEmptyText() throws Exception {
        testJsonQuery(
                20,
                "GET /query?query= HTTP/1.1\r\n" +
                        "Host: localhost:9001\r\n" +
                        "Connection: keep-alive\r\n" +
                        "Cache-Control: max-age=0\r\n" +
                        "Upgrade-Insecure-Requests: 1\r\n" +
                        "User-Agent: Mozilla/5.0 (Windows NT 10.0; Win64; x64) AppleWebKit/537.36 (KHTML, like Gecko) Chrome/74.0.3729.169 Safari/537.36\r\n" +
                        "Accept: text/html,application/xhtml+xml,application/xml;q=0.9,image/webp,image/apng,*/*;q=0.8,application/signed-exchange;v=b3\r\n" +
                        "Accept-Encoding: gzip, deflate, br\r\n" +
                        "Accept-Language: en-GB,en-US;q=0.9,en;q=0.8\r\n" +
                        "\r\n",
                "HTTP/1.1 200 OK\r\n" +
                        "Server: questDB/1.0\r\n" +
                        "Date: Thu, 1 Jan 1970 00:00:00 GMT\r\n" +
                        "Transfer-Encoding: chunked\r\n" +
                        "Content-Type: application/json; charset=utf-8\r\n" +
                        "Keep-Alive: timeout=5, max=10000\r\n" +
                        "\r\n" +
                        "31\r\n" +
                        "{\"query\":\"\",\"error\":\"No query text\",\"position\":0}\r\n" +
                        "00\r\n" +
                        "\r\n"
        );
    }

    @Test
    public void testJsonQueryInfinity() throws Exception {
        testJsonQuery(
                20,
                "GET /query?query=select+1.0%2F0.0+from+long_sequence(1)&limit=0%2C1000&count=true&src=con HTTP/1.1\r\n" +
                        "Host: localhost:9000\r\n" +
                        "Connection: keep-alive\r\n" +
                        "Accept: */*\r\n" +
                        "X-Requested-With: XMLHttpRequest\r\n" +
                        "User-Agent: Mozilla/5.0 (Windows NT 10.0; Win64; x64) AppleWebKit/537.36 (KHTML, like Gecko) Chrome/79.0.3945.130 Safari/537.36\r\n" +
                        "Sec-Fetch-Site: same-origin\r\n" +
                        "Sec-Fetch-Mode: cors\r\n" +
                        "Referer: http://localhost:9000/index.html\r\n" +
                        "Accept-Encoding: gzip, deflate, br\r\n" +
                        "Accept-Language: en-GB,en-US;q=0.9,en;q=0.8\r\n" +
                        "Cookie: _ga=GA1.1.2124932001.1573824669; _gid=GA1.1.2057572436.1581161560\r\n" +
                        "\r\n",
                "HTTP/1.1 200 OK\r\n" +
                        "Server: questDB/1.0\r\n" +
                        "Date: Thu, 1 Jan 1970 00:00:00 GMT\r\n" +
                        "Transfer-Encoding: chunked\r\n" +
                        "Content-Type: application/json; charset=utf-8\r\n" +
                        "Keep-Alive: timeout=5, max=10000\r\n" +
                        "\r\n" +
                        "7c\r\n" +
                        "{\"query\":\"select 1.0\\/0.0 from long_sequence(1)\",\"columns\":[{\"name\":\"column\",\"type\":\"DOUBLE\"}],\"dataset\":[[null]],\"count\":1}\r\n" +
                        "00\r\n" +
                        "\r\n"
        );
    }

    @Test
    public void testJsonQueryInvalidColumnNameInLimitColumns() throws Exception {
        testJsonQuery(20, "GET /query?query=x&cols=k,c,b,d,f1,e,g,h,i,j,a,l HTTP/1.1\r\n" +
                        "Host: localhost:9001\r\n" +
                        "Connection: keep-alive\r\n" +
                        "Cache-Control: max-age=0\r\n" +
                        "Upgrade-Insecure-Requests: 1\r\n" +
                        "User-Agent: Mozilla/5.0 (Windows NT 10.0; Win64; x64) AppleWebKit/537.36 (KHTML, like Gecko) Chrome/74.0.3729.169 Safari/537.36\r\n" +
                        "Accept: text/html,application/xhtml+xml,application/xml;q=0.9,image/webp,image/apng,*/*;q=0.8,application/signed-exchange;v=b3\r\n" +
                        "Accept-Encoding: gzip, deflate, br\r\n" +
                        "Accept-Language: en-GB,en-US;q=0.9,en;q=0.8\r\n" +
                        "\r\n",
                "HTTP/1.1 200 OK\r\n" +
                        "Server: questDB/1.0\r\n" +
                        "Date: Thu, 1 Jan 1970 00:00:00 GMT\r\n" +
                        "Transfer-Encoding: chunked\r\n" +
                        "Content-Type: application/json; charset=utf-8\r\n" +
                        "\r\n" +
                        "32\r\n" +
                        "{\"query\":\"x\",\"error\":'invalid column in list: f1'}\r\n" +
                        "00\r\n" +
                        "\r\n", 20);
    }

    @Test
    public void testJsonQueryInvalidLastColumnNameInLimitColumns() throws Exception {
        testJsonQuery(20, "GET /query?query=x&cols=k,c,b,d,f,e,g,h,i,j,a,l2 HTTP/1.1\r\n" +
                        "Host: localhost:9001\r\n" +
                        "Connection: keep-alive\r\n" +
                        "Cache-Control: max-age=0\r\n" +
                        "Upgrade-Insecure-Requests: 1\r\n" +
                        "User-Agent: Mozilla/5.0 (Windows NT 10.0; Win64; x64) AppleWebKit/537.36 (KHTML, like Gecko) Chrome/74.0.3729.169 Safari/537.36\r\n" +
                        "Accept: text/html,application/xhtml+xml,application/xml;q=0.9,image/webp,image/apng,*/*;q=0.8,application/signed-exchange;v=b3\r\n" +
                        "Accept-Encoding: gzip, deflate, br\r\n" +
                        "Accept-Language: en-GB,en-US;q=0.9,en;q=0.8\r\n" +
                        "\r\n",
                "HTTP/1.1 200 OK\r\n" +
                        "Server: questDB/1.0\r\n" +
                        "Date: Thu, 1 Jan 1970 00:00:00 GMT\r\n" +
                        "Transfer-Encoding: chunked\r\n" +
                        "Content-Type: application/json; charset=utf-8\r\n" +
                        "\r\n" +
                        "32\r\n" +
                        "{\"query\":\"x\",\"error\":'invalid column in list: l2'}\r\n" +
                        "00\r\n" +
                        "\r\n", 20);
    }

    @Test
    public void testJsonQueryJsonReplaceZero() throws Exception {
        testJsonQuery0(2, engine -> {
            // create table with all column types
            createTestTable(
                    engine.getConfiguration(),
                    20
            );
            sendAndReceive(
                    NetworkFacadeImpl.INSTANCE,
                    "GET /query?query=y HTTP/1.1\r\n" +
                            "Host: localhost:9001\r\n" +
                            "Connection: keep-alive\r\n" +
                            "Cache-Control: max-age=0\r\n" +
                            "Upgrade-Insecure-Requests: 1\r\n" +
                            "User-Agent: Mozilla/5.0 (Windows NT 10.0; Win64; x64) AppleWebKit/537.36 (KHTML, like Gecko) Chrome/74.0.3729.169 Safari/537.36\r\n" +
                            "Accept: text/html,application/xhtml+xml,application/xml;q=0.9,image/webp,image/apng,*/*;q=0.8,application/signed-exchange;v=b3\r\n" +
                            "Accept-Encoding: gzip, deflate, br\r\n" +
                            "Accept-Language: en-GB,en-US;q=0.9,en;q=0.8\r\n" +
                            "\r\n",
                    "HTTP/1.1 200 OK\r\n" +
                            "Server: questDB/1.0\r\n" +
                            "Date: Thu, 1 Jan 1970 00:00:00 GMT\r\n" +
                            "Transfer-Encoding: chunked\r\n" +
                            "Content-Type: application/json; charset=utf-8\r\n" +
                            "Keep-Alive: timeout=5, max=10000\r\n" +
                            "\r\n" +
                            "0101\r\n" +
                            "{\"query\":\"y\",\"columns\":[{\"name\":\"j\",\"type\":\"SYMBOL\"}],\"dataset\":[[\"okok\"],[\"okok\"],[\"okok\"],[\"okok\"],[\"okok\"],[\"okok\"],[\"okok\"],[\"okok\"],[\"okok\"],[\"okok\"],[\"okok\"],[\"okok\"],[\"okok\"],[\"okok\"],[\"okok\"],[\"okok\"],[\"okok\"],[\"okok\"],[\"okok\"],[\"okok\"]],\"count\":20}\r\n" +
                            "00\r\n" +
                            "\r\n",
                    100,
                    0,
                    false
            );
        }, false);
    }

    @Test
    public void testJsonQueryLimitColumnsBadUtf8() throws Exception {
        testJsonQuery(
                20,
                "GET /query?query=select+%27oops%27+%D1%80%D0%B5%D0%BA%D0%BE%D1%80%D0%B4%D0%BD%D0%BE+from+long_sequence(10)%0A&count=false&cols=�������&src=vis HTTP/1.1\r\n" +
                        "Host: localhost:9000\r\n" +
                        "Connection: keep-alive\r\n" +
                        "Accept: */*\r\n" +
                        "X-Requested-With: XMLHttpRequest\r\n" +
                        "User-Agent: Mozilla/5.0 (Windows NT 10.0; Win64; x64) AppleWebKit/537.36 (KHTML, like Gecko) Chrome/79.0.3945.130 Safari/537.36\r\n" +
                        "Sec-Fetch-Site: same-origin\r\n" +
                        "Sec-Fetch-Mode: cors\r\n" +
                        "Referer: http://localhost:9000/index.html\r\n" +
                        "Accept-Encoding: gzip, deflate, br\r\n" +
                        "Accept-Language: en-GB,en-US;q=0.9,en;q=0.8\r\n" +
                        "Cookie: _ga=GA1.1.2124932001.1573824669; _gid=GA1.1.1731187971.1580598042\r\n" +
                        "\r\n",
                "HTTP/1.1 200 OK\r\n" +
                        "Server: questDB/1.0\r\n" +
                        "Date: Thu, 1 Jan 1970 00:00:00 GMT\r\n" +
                        "Transfer-Encoding: chunked\r\n" +
                        "Content-Type: application/json; charset=utf-8\r\n" +
                        "\r\n" +
                        "25\r\n" +
                        "{\"error\":\"utf8 error in column list\"}\r\n" +
                        "00\r\n" +
                        "\r\n"
        );
    }

    @Test
    public void testJsonQueryLimitColumnsUtf8() throws Exception {
        testJsonQuery(
                20,
                "GET /query?query=select+%27oops%27+%D1%80%D0%B5%D0%BA%D0%BE%D1%80%D0%B4%D0%BD%D0%BE+from+long_sequence(10)%0A&count=false&cols=%D1%80%D0%B5%D0%BA%D0%BE%D1%80%D0%B4%D0%BD%D0%BE&src=vis HTTP/1.1\r\n" +
                        "Host: localhost:9000\r\n" +
                        "Connection: keep-alive\r\n" +
                        "Accept: */*\r\n" +
                        "X-Requested-With: XMLHttpRequest\r\n" +
                        "User-Agent: Mozilla/5.0 (Windows NT 10.0; Win64; x64) AppleWebKit/537.36 (KHTML, like Gecko) Chrome/79.0.3945.130 Safari/537.36\r\n" +
                        "Sec-Fetch-Site: same-origin\r\n" +
                        "Sec-Fetch-Mode: cors\r\n" +
                        "Referer: http://localhost:9000/index.html\r\n" +
                        "Accept-Encoding: gzip, deflate, br\r\n" +
                        "Accept-Language: en-GB,en-US;q=0.9,en;q=0.8\r\n" +
                        "Cookie: _ga=GA1.1.2124932001.1573824669; _gid=GA1.1.1731187971.1580598042\r\n" +
                        "\r\n",
                "HTTP/1.1 200 OK\r\n" +
                        "Server: questDB/1.0\r\n" +
                        "Date: Thu, 1 Jan 1970 00:00:00 GMT\r\n" +
                        "Transfer-Encoding: chunked\r\n" +
                        "Content-Type: application/json; charset=utf-8\r\n" +
                        "Keep-Alive: timeout=5, max=10000\r\n" +
                        "\r\n" +
                        "ec\r\n" +
                        "{\"query\":\"select 'oops' рекордно from long_sequence(10)\\n\",\"columns\":[{\"name\":\"рекордно\",\"type\":\"STRING\"}],\"dataset\":[[\"oops\"],[\"oops\"],[\"oops\"],[\"oops\"],[\"oops\"],[\"oops\"],[\"oops\"],[\"oops\"],[\"oops\"],[\"oops\"]],\"count\":10}\r\n" +
                        "00\r\n" +
                        "\r\n"
        );
    }

    @Test
    public void testJsonQueryMiddleLimit() throws Exception {
        testJsonQuery(
                20,
                "GET /query?query=x&limit=10,14 HTTP/1.1\r\n" +
                        "Host: localhost:9001\r\n" +
                        "Connection: keep-alive\r\n" +
                        "Cache-Control: max-age=0\r\n" +
                        "Upgrade-Insecure-Requests: 1\r\n" +
                        "User-Agent: Mozilla/5.0 (Windows NT 10.0; Win64; x64) AppleWebKit/537.36 (KHTML, like Gecko) Chrome/74.0.3729.169 Safari/537.36\r\n" +
                        "Accept: text/html,application/xhtml+xml,application/xml;q=0.9,image/webp,image/apng,*/*;q=0.8,application/signed-exchange;v=b3\r\n" +
                        "Accept-Encoding: gzip, deflate, br\r\n" +
                        "Accept-Language: en-GB,en-US;q=0.9,en;q=0.8\r\n" +
                        "\r\n",
                "HTTP/1.1 200 OK\r\n" +
                        "Server: questDB/1.0\r\n" +
                        "Date: Thu, 1 Jan 1970 00:00:00 GMT\r\n" +
                        "Transfer-Encoding: chunked\r\n" +
                        "Content-Type: application/json; charset=utf-8\r\n" +
                        "Keep-Alive: timeout=5, max=10000\r\n" +
                        "\r\n" +
                        "044c\r\n" +
                        "{\"query\":\"x\",\"columns\":[{\"name\":\"a\",\"type\":\"BYTE\"},{\"name\":\"b\",\"type\":\"SHORT\"},{\"name\":\"c\",\"type\":\"INT\"},{\"name\":\"d\",\"type\":\"LONG\"},{\"name\":\"e\",\"type\":\"DATE\"},{\"name\":\"f\",\"type\":\"TIMESTAMP\"},{\"name\":\"g\",\"type\":\"FLOAT\"},{\"name\":\"h\",\"type\":\"DOUBLE\"},{\"name\":\"i\",\"type\":\"STRING\"},{\"name\":\"j\",\"type\":\"SYMBOL\"},{\"name\":\"k\",\"type\":\"BOOLEAN\"},{\"name\":\"l\",\"type\":\"BINARY\"}],\"dataset\":[[37,7618,null,-9219078548506735248,\"286623354-12-11T19:15:45.735Z\",\"197633-02-20T09:12:49.579955Z\",null,0.8001632261203552,null,\"KFM\",false,[]],[109,-8207,-485549586,null,\"278802275-11-05T23:22:18.593Z\",\"122137-10-05T20:22:21.831563Z\",0.5780819,0.18586435581637295,\"DYOPH\",\"IMY\",false,[]],[-44,21057,-1604266757,4598876523645326656,null,\"204480-04-27T20:21:01.380246Z\",0.19736767,0.11591855759299885,\"DMIGQ\",\"VKH\",false,[]],[17,23522,-861621212,-6446120489339099836,null,\"79287-08-03T02:05:46.962686Z\",0.4349324,0.11296257318851766,\"CGFNW\",null,true,[]],[-104,12160,1772084256,-5828188148408093893,\"-270365729-01-24T04:33:47.165Z\",\"-252298-10-09T07:11:36.011048Z\",null,0.5764439692141042,\"BQQEM\",null,false,[]]],\"count\":14}\r\n" +
                        "00\r\n" +
                        "\r\n"
        );
    }

    @Test
    public void testJsonQueryMiddleLimitNoMeta() throws Exception {
        testJsonQuery(
                20,
                "GET /query?query=x&limit=10,14&nm=true HTTP/1.1\r\n" +
                        "Host: localhost:9001\r\n" +
                        "Connection: keep-alive\r\n" +
                        "Cache-Control: max-age=0\r\n" +
                        "Upgrade-Insecure-Requests: 1\r\n" +
                        "User-Agent: Mozilla/5.0 (Windows NT 10.0; Win64; x64) AppleWebKit/537.36 (KHTML, like Gecko) Chrome/74.0.3729.169 Safari/537.36\r\n" +
                        "Accept: text/html,application/xhtml+xml,application/xml;q=0.9,image/webp,image/apng,*/*;q=0.8,application/signed-exchange;v=b3\r\n" +
                        "Accept-Encoding: gzip, deflate, br\r\n" +
                        "Accept-Language: en-GB,en-US;q=0.9,en;q=0.8\r\n" +
                        "\r\n",
                "HTTP/1.1 200 OK\r\n" +
                        "Server: questDB/1.0\r\n" +
                        "Date: Thu, 1 Jan 1970 00:00:00 GMT\r\n" +
                        "Transfer-Encoding: chunked\r\n" +
                        "Content-Type: application/json; charset=utf-8\r\n" +
                        "Keep-Alive: timeout=5, max=10000\r\n" +
                        "\r\n" +
                        "02df\r\n" +
                        "{\"dataset\":[[37,7618,null,-9219078548506735248,\"286623354-12-11T19:15:45.735Z\",\"197633-02-20T09:12:49.579955Z\",null,0.8001632261203552,null,\"KFM\",false,[]],[109,-8207,-485549586,null,\"278802275-11-05T23:22:18.593Z\",\"122137-10-05T20:22:21.831563Z\",0.5780819,0.18586435581637295,\"DYOPH\",\"IMY\",false,[]],[-44,21057,-1604266757,4598876523645326656,null,\"204480-04-27T20:21:01.380246Z\",0.19736767,0.11591855759299885,\"DMIGQ\",\"VKH\",false,[]],[17,23522,-861621212,-6446120489339099836,null,\"79287-08-03T02:05:46.962686Z\",0.4349324,0.11296257318851766,\"CGFNW\",null,true,[]],[-104,12160,1772084256,-5828188148408093893,\"-270365729-01-24T04:33:47.165Z\",\"-252298-10-09T07:11:36.011048Z\",null,0.5764439692141042,\"BQQEM\",null,false,[]]],\"count\":14}\r\n" +
                        "00\r\n" +
                        "\r\n"
        );
    }

    @Test
    public void testJsonQueryMultiThreaded() throws Exception {
        final int threadCount = 4;
        final int requestsPerThread = 500;
        final String[][] requests = {
                {
                        "GET /exec?query=xyz%20where%20sym%20%3D%20%27UDEYY%27 HTTP/1.1\r\n" +
                                "Host: localhost:9001\r\n" +
                                "Connection: keep-alive\r\n" +
                                "Cache-Control: max-age=0\r\n" +
                                "Upgrade-Insecure-Requests: 1\r\n" +
                                "User-Agent: Mozilla/5.0 (Windows NT 10.0; Win64; x64) AppleWebKit/537.36 (KHTML, like Gecko) Chrome/74.0.3729.169 Safari/537.36\r\n" +
                                "Accept: text/html,application/xhtml+xml,application/xml;q=0.9,image/webp,image/apng,*/*;q=0.8,application/signed-exchange;v=b3\r\n" +
                                "Accept-Encoding: gzip, deflate, br\r\n" +
                                "Accept-Language: en-GB,en-US;q=0.9,en;q=0.8\r\n" +
                                "\r\n",
                        "HTTP/1.1 200 OK\r\n" +
                                "Server: questDB/1.0\r\n" +
                                "Date: Thu, 1 Jan 1970 00:00:00 GMT\r\n" +
                                "Transfer-Encoding: chunked\r\n" +
                                "Content-Type: application/json; charset=utf-8\r\n" +
                                "Keep-Alive: timeout=5, max=10000\r\n" +
                                "\r\n" +
                                "d9\r\n" +
                                "{\"query\":\"xyz where sym = 'UDEYY'\",\"columns\":[{\"name\":\"sym\",\"type\":\"SYMBOL\"},{\"name\":\"d\",\"type\":\"DOUBLE\"}],\"dataset\":[[\"UDEYY\",0.15786635599554755],[\"UDEYY\",0.8445258177211064],[\"UDEYY\",0.5778947915182423]],\"count\":3}\r\n" +
                                "00\r\n" +
                                "\r\n"
                },
                {
                        "GET /exec?query=xyz%20where%20sym%20%3D%20%27QEHBH%27 HTTP/1.1\r\n" +
                                "Host: localhost:9001\r\n" +
                                "Connection: keep-alive\r\n" +
                                "Cache-Control: max-age=0\r\n" +
                                "Upgrade-Insecure-Requests: 1\r\n" +
                                "User-Agent: Mozilla/5.0 (Windows NT 10.0; Win64; x64) AppleWebKit/537.36 (KHTML, like Gecko) Chrome/74.0.3729.169 Safari/537.36\r\n" +
                                "Accept: text/html,application/xhtml+xml,application/xml;q=0.9,image/webp,image/apng,*/*;q=0.8,application/signed-exchange;v=b3\r\n" +
                                "Accept-Encoding: gzip, deflate, br\r\n" +
                                "Accept-Language: en-GB,en-US;q=0.9,en;q=0.8\r\n" +
                                "\r\n",
                        "HTTP/1.1 200 OK\r\n" +
                                "Server: questDB/1.0\r\n" +
                                "Date: Thu, 1 Jan 1970 00:00:00 GMT\r\n" +
                                "Transfer-Encoding: chunked\r\n" +
                                "Content-Type: application/json; charset=utf-8\r\n" +
                                "Keep-Alive: timeout=5, max=10000\r\n" +
                                "\r\n" +
                                "0114\r\n" +
                                "{\"query\":\"xyz where sym = 'QEHBH'\",\"columns\":[{\"name\":\"sym\",\"type\":\"SYMBOL\"},{\"name\":\"d\",\"type\":\"DOUBLE\"}],\"dataset\":[[\"QEHBH\",0.4022810626779558],[\"QEHBH\",0.9038068796506872],[\"QEHBH\",0.05048190020054388],[\"QEHBH\",0.4149517697653501],[\"QEHBH\",0.44804689668613573]],\"count\":5}\r\n" +
                                "00\r\n" +
                                "\r\n"
                },
                {
                        "GET /exec?query=xyz%20where%20sym%20%3D%20%27SXUXI%27 HTTP/1.1\r\n" +
                                "Host: localhost:9001\r\n" +
                                "Connection: keep-alive\r\n" +
                                "Cache-Control: max-age=0\r\n" +
                                "Upgrade-Insecure-Requests: 1\r\n" +
                                "User-Agent: Mozilla/5.0 (Windows NT 10.0; Win64; x64) AppleWebKit/537.36 (KHTML, like Gecko) Chrome/74.0.3729.169 Safari/537.36\r\n" +
                                "Accept: text/html,application/xhtml+xml,application/xml;q=0.9,image/webp,image/apng,*/*;q=0.8,application/signed-exchange;v=b3\r\n" +
                                "Accept-Encoding: gzip, deflate, br\r\n" +
                                "Accept-Language: en-GB,en-US;q=0.9,en;q=0.8\r\n" +
                                "\r\n",
                        "HTTP/1.1 200 OK\r\n" +
                                "Server: questDB/1.0\r\n" +
                                "Date: Thu, 1 Jan 1970 00:00:00 GMT\r\n" +
                                "Transfer-Encoding: chunked\r\n" +
                                "Content-Type: application/json; charset=utf-8\r\n" +
                                "Keep-Alive: timeout=5, max=10000\r\n" +
                                "\r\n" +
                                "da\r\n" +
                                "{\"query\":\"xyz where sym = 'SXUXI'\",\"columns\":[{\"name\":\"sym\",\"type\":\"SYMBOL\"},{\"name\":\"d\",\"type\":\"DOUBLE\"}],\"dataset\":[[\"SXUXI\",0.6761934857077543],[\"SXUXI\",0.38642336707855873],[\"SXUXI\",0.48558682958070665]],\"count\":3}\r\n" +
                                "00\r\n" +
                                "\r\n"
                },
                {
                        "GET /exec?query=xyz%20where%20sym%20%3D%20%27VTJWC%27 HTTP/1.1\r\n" +
                                "Host: localhost:9001\r\n" +
                                "Connection: keep-alive\r\n" +
                                "Cache-Control: max-age=0\r\n" +
                                "Upgrade-Insecure-Requests: 1\r\n" +
                                "User-Agent: Mozilla/5.0 (Windows NT 10.0; Win64; x64) AppleWebKit/537.36 (KHTML, like Gecko) Chrome/74.0.3729.169 Safari/537.36\r\n" +
                                "Accept: text/html,application/xhtml+xml,application/xml;q=0.9,image/webp,image/apng,*/*;q=0.8,application/signed-exchange;v=b3\r\n" +
                                "Accept-Encoding: gzip, deflate, br\r\n" +
                                "Accept-Language: en-GB,en-US;q=0.9,en;q=0.8\r\n" +
                                "\r\n",
                        "HTTP/1.1 200 OK\r\n" +
                                "Server: questDB/1.0\r\n" +
                                "Date: Thu, 1 Jan 1970 00:00:00 GMT\r\n" +
                                "Transfer-Encoding: chunked\r\n" +
                                "Content-Type: application/json; charset=utf-8\r\n" +
                                "Keep-Alive: timeout=5, max=10000\r\n" +
                                "\r\n" +
                                "f4\r\n" +
                                "{\"query\":\"xyz where sym = 'VTJWC'\",\"columns\":[{\"name\":\"sym\",\"type\":\"SYMBOL\"},{\"name\":\"d\",\"type\":\"DOUBLE\"}],\"dataset\":[[\"VTJWC\",0.3435685332942956],[\"VTJWC\",0.8258367614088108],[\"VTJWC\",0.437176959518218],[\"VTJWC\",0.7176053468281931]],\"count\":4}\r\n" +
                                "00\r\n" +
                                "\r\n"
                }
        };
        new HttpQueryTestBuilder()
                .withTempFolder(temp)
                .withWorkerCount(threadCount)
                .withHttpServerConfigBuilder(new HttpServerConfigurationBuilder())
                .withTelemetry(false)
                .run((engine) -> {

                    final SqlExecutionContext sqlExecutionContext = new SqlExecutionContextImpl(engine, 1);
                    try (SqlCompiler compiler = new SqlCompiler(engine)) {
                        compiler.compile("create table xyz as (select rnd_symbol(10, 5, 5, 0) sym, rnd_double() d from long_sequence(30)), index(sym)", sqlExecutionContext);

                        final CyclicBarrier barrier = new CyclicBarrier(threadCount);
                        final CountDownLatch latch = new CountDownLatch(threadCount);
                        final AtomicInteger errorCount = new AtomicInteger(0);

                        for (int i = 0; i < threadCount; i++) {
                            new QueryThread(
                                    requests,
                                    requestsPerThread,
                                    barrier,
                                    latch,
                                    errorCount
                            ).start();
                        }

                        latch.await();
                        Assert.assertEquals(0, errorCount.get());
                    } catch (SqlException e) {
                        Assert.fail(e.getMessage());
                    }
                });
    }

    @Test
    public void testJsonQueryMultipleRows() throws Exception {
        testJsonQuery(
                20,
                "GET /query?query=x HTTP/1.1\r\n" +
                        "Host: localhost:9001\r\n" +
                        "Connection: keep-alive\r\n" +
                        "Cache-Control: max-age=0\r\n" +
                        "Upgrade-Insecure-Requests: 1\r\n" +
                        "User-Agent: Mozilla/5.0 (Windows NT 10.0; Win64; x64) AppleWebKit/537.36 (KHTML, like Gecko) Chrome/74.0.3729.169 Safari/537.36\r\n" +
                        "Accept: text/html,application/xhtml+xml,application/xml;q=0.9,image/webp,image/apng,*/*;q=0.8,application/signed-exchange;v=b3\r\n" +
                        "Accept-Encoding: gzip, deflate, br\r\n" +
                        "Accept-Language: en-GB,en-US;q=0.9,en;q=0.8\r\n" +
                        "\r\n",
                "HTTP/1.1 200 OK\r\n" +
                        "Server: questDB/1.0\r\n" +
                        "Date: Thu, 1 Jan 1970 00:00:00 GMT\r\n" +
                        "Transfer-Encoding: chunked\r\n" +
                        "Content-Type: application/json; charset=utf-8\r\n" +
                        "Keep-Alive: timeout=5, max=10000\r\n" +
                        "\r\n" +
                        "0bdd\r\n" +
                        "{\"query\":\"x\",\"columns\":[{\"name\":\"a\",\"type\":\"BYTE\"},{\"name\":\"b\",\"type\":\"SHORT\"},{\"name\":\"c\",\"type\":\"INT\"},{\"name\":\"d\",\"type\":\"LONG\"},{\"name\":\"e\",\"type\":\"DATE\"},{\"name\":\"f\",\"type\":\"TIMESTAMP\"},{\"name\":\"g\",\"type\":\"FLOAT\"},{\"name\":\"h\",\"type\":\"DOUBLE\"},{\"name\":\"i\",\"type\":\"STRING\"},{\"name\":\"j\",\"type\":\"SYMBOL\"},{\"name\":\"k\",\"type\":\"BOOLEAN\"},{\"name\":\"l\",\"type\":\"BINARY\"}],\"dataset\":[[80,24814,-727724771,8920866532787660373,\"-169665660-01-09T01:58:28.119Z\",\"-51129-02-11T06:38:29.397464Z\",null,null,\"EHNRX\",\"ZSX\",false,[]],[30,32312,-303295973,6854658259142399220,null,\"273652-10-24T01:16:04.499209Z\",0.38179755,0.9687423276940171,\"EDRQQ\",\"LOF\",false,[]],[-79,-21442,1985398001,7522482991756933150,\"279864478-12-31T01:58:35.932Z\",\"20093-07-24T16:56:53.198086Z\",null,0.05384400312338511,\"HVUVS\",\"OTS\",true,[]],[70,-29572,-1966408995,-2406077911451945242,null,\"-254163-09-17T05:33:54.251307Z\",0.81233966,null,\"IKJSM\",\"SUQ\",false,[]],[-97,15913,2011884585,4641238585508069993,\"-277437004-09-03T08:55:41.803Z\",\"186548-11-05T05:57:55.827139Z\",0.89989215,0.6583311519893554,\"ZIMNZ\",\"RMF\",false,[]],[-9,5991,-907794648,null,null,null,0.13264287,null,\"OHNZH\",null,false,[]],[-94,30598,-1510166985,6056145309392106540,null,null,0.54669005,null,\"MZVQE\",\"NDC\",true,[]],[-97,-11913,null,750145151786158348,\"-144112168-08-02T20:50:38.542Z\",\"-279681-08-19T06:26:33.186955Z\",0.8977236,0.5691053034055052,\"WIFFL\",\"BRO\",false,[]],[58,7132,null,6793615437970356479,\"63572238-04-24T11:00:13.287Z\",\"171291-08-24T10:16:32.229138Z\",null,0.7215959171612961,\"KWZLU\",\"GXH\",false,[]],[37,7618,null,-9219078548506735248,\"286623354-12-11T19:15:45.735Z\",\"197633-02-20T09:12:49.579955Z\",null,0.8001632261203552,null,\"KFM\",false,[]],[109,-8207,-485549586,null,\"278802275-11-05T23:22:18.593Z\",\"122137-10-05T20:22:21.831563Z\",0.5780819,0.18586435581637295,\"DYOPH\",\"IMY\",false,[]],[-44,21057,-1604266757,4598876523645326656,null,\"204480-04-27T20:21:01.380246Z\",0.19736767,0.11591855759299885,\"DMIGQ\",\"VKH\",false,[]],[17,23522,-861621212,-6446120489339099836,null,\"79287-08-03T02:05:46.962686Z\",0.4349324,0.11296257318851766,\"CGFNW\",null,true,[]],[-104,12160,1772084256,-5828188148408093893,\"-270365729-01-24T04:33:47.165Z\",\"-252298-10-09T07:11:36.011048Z\",null,0.5764439692141042,\"BQQEM\",null,false,[]],[-99,-7837,-159178348,null,\"81404961-06-19T18:10:11.037Z\",null,0.5598187,0.5900836401674938,null,\"HPZ\",true,[]],[-127,5343,-238129044,-8851773155849999621,\"-152632412-11-30T22:15:09.334Z\",\"-90192-03-24T17:45:15.784841Z\",0.7806183,null,\"CLNXF\",\"UWP\",false,[]],[-59,-10912,1665107665,-8306574409611146484,\"-243146933-02-10T16:15:15.931Z\",\"-109765-04-18T07:45:05.739795Z\",0.52387,null,\"NIJEE\",\"RUG\",true,[]],[69,4771,21764960,-5708280760166173503,null,\"-248236-04-27T14:06:03.509521Z\",0.77833515,0.533524384058538,\"VOCUG\",\"UNE\",false,[]],[56,-17784,null,5637967617527425113,null,null,null,0.5815065874358148,null,\"EVQ\",true,[]],[58,29019,-416467698,null,\"-175203601-12-02T01:02:02.378Z\",\"201101-10-20T07:35:25.133598Z\",null,0.7430101994511517,\"DXCBJ\",null,true,[]]],\"count\":20}\r\n" +
                        "00\r\n" +
                        "\r\n"
        );
    }

    @Test
    public void testJsonQueryMultipleRowsFiltered() throws Exception {
        testJsonQuery(
                20,
                "GET /query?query=%0A%0Aselect+*+from+x+where+i+~+%27E%27&limit=1,1&count=true HTTP/1.1\r\n" +
                        "Host: localhost:9001\r\n" +
                        "Connection: keep-alive\r\n" +
                        "Cache-Control: max-age=0\r\n" +
                        "Upgrade-Insecure-Requests: 1\r\n" +
                        "User-Agent: Mozilla/5.0 (Windows NT 10.0; Win64; x64) AppleWebKit/537.36 (KHTML, like Gecko) Chrome/74.0.3729.169 Safari/537.36\r\n" +
                        "Accept: text/html,application/xhtml+xml,application/xml;q=0.9,image/webp,image/apng,*/*;q=0.8,application/signed-exchange;v=b3\r\n" +
                        "Accept-Encoding: gzip, deflate, br\r\n" +
                        "Accept-Language: en-GB,en-US;q=0.9,en;q=0.8\r\n" +
                        "\r\n",
                "HTTP/1.1 200 OK\r\n" +
                        "Server: questDB/1.0\r\n" +
                        "Date: Thu, 1 Jan 1970 00:00:00 GMT\r\n" +
                        "Transfer-Encoding: chunked\r\n" +
                        "Content-Type: application/json; charset=utf-8\r\n" +
                        "Keep-Alive: timeout=5, max=10000\r\n" +
                        "\r\n" +
                        "0230\r\n" +
                        "{\"query\":\"\\n\\nselect * from x where i ~ 'E'\",\"columns\":[{\"name\":\"a\",\"type\":\"BYTE\"},{\"name\":\"b\",\"type\":\"SHORT\"},{\"name\":\"c\",\"type\":\"INT\"},{\"name\":\"d\",\"type\":\"LONG\"},{\"name\":\"e\",\"type\":\"DATE\"},{\"name\":\"f\",\"type\":\"TIMESTAMP\"},{\"name\":\"g\",\"type\":\"FLOAT\"},{\"name\":\"h\",\"type\":\"DOUBLE\"},{\"name\":\"i\",\"type\":\"STRING\"},{\"name\":\"j\",\"type\":\"SYMBOL\"},{\"name\":\"k\",\"type\":\"BOOLEAN\"},{\"name\":\"l\",\"type\":\"BINARY\"}],\"dataset\":[[80,24814,-727724771,8920866532787660373,\"-169665660-01-09T01:58:28.119Z\",\"-51129-02-11T06:38:29.397464Z\",null,null,\"EHNRX\",\"ZSX\",false,[]]],\"count\":5}\r\n" +
                        "00\r\n" +
                        "\r\n"
        );
    }

    @Test
    public void testJsonQueryMultipleRowsLimitColumns() throws Exception {
        testJsonQuery(
                20,
                "GET /query?query=x&cols=k,c,b,d,f,e,g,h,i,j,a,l HTTP/1.1\r\n" +
                        "Host: localhost:9001\r\n" +
                        "Connection: keep-alive\r\n" +
                        "Cache-Control: max-age=0\r\n" +
                        "Upgrade-Insecure-Requests: 1\r\n" +
                        "User-Agent: Mozilla/5.0 (Windows NT 10.0; Win64; x64) AppleWebKit/537.36 (KHTML, like Gecko) Chrome/74.0.3729.169 Safari/537.36\r\n" +
                        "Accept: text/html,application/xhtml+xml,application/xml;q=0.9,image/webp,image/apng,*/*;q=0.8,application/signed-exchange;v=b3\r\n" +
                        "Accept-Encoding: gzip, deflate, br\r\n" +
                        "Accept-Language: en-GB,en-US;q=0.9,en;q=0.8\r\n" +
                        "\r\n",
                "HTTP/1.1 200 OK\r\n" +
                        "Server: questDB/1.0\r\n" +
                        "Date: Thu, 1 Jan 1970 00:00:00 GMT\r\n" +
                        "Transfer-Encoding: chunked\r\n" +
                        "Content-Type: application/json; charset=utf-8\r\n" +
                        "Keep-Alive: timeout=5, max=10000\r\n" +
                        "\r\n" +
                        "0bda\r\n" +
                        "{\"query\":\"x\",\"columns\":[{\"name\":\"k\",\"type\":\"BOOLEAN\"},{\"name\":\"c\",\"type\":\"INT\"},{\"name\":\"b\",\"type\":\"SHORT\"},{\"name\":\"d\",\"type\":\"LONG\"},{\"name\":\"f\",\"type\":\"TIMESTAMP\"},{\"name\":\"e\",\"type\":\"DATE\"},{\"name\":\"g\",\"type\":\"FLOAT\"},{\"name\":\"h\",\"type\":\"DOUBLE\"},{\"name\":\"i\",\"type\":\"STRING\"},{\"name\":\"j\",\"type\":\"SYMBOL\"},{\"name\":\"a\",\"type\":\"BYTE\"},{\"name\":\"l\",\"type\":\"BINARY\"}],\"dataset\":[[false,-727724771,-13027,8920866532787660373,\"-51129-02-11T06:38:29.397464Z\",\"-169665660-01-09T01:58:28.119Z\",null,null,\"EHNRX\",\"ZSX\",80,[]],[false,-303295973,-11105,6854658259142399220,\"273652-10-24T01:16:04.499209Z\",null,0.38179755,0.9687423276940171,\"EDRQQ\",\"LOF\",30,[]],[true,1985398001,4635,7522482991756933150,\"20093-07-24T16:56:53.198086Z\",\"279864478-12-31T01:58:35.932Z\",null,0.05384400312338511,\"HVUVS\",\"OTS\",-79,[]],[false,-1966408995,-4628,-2406077911451945242,\"-254163-09-17T05:33:54.251307Z\",null,0.81233966,null,\"IKJSM\",\"SUQ\",70,[]],[false,2011884585,-15119,4641238585508069993,\"186548-11-05T05:57:55.827139Z\",\"-277437004-09-03T08:55:41.803Z\",0.89989215,0.6583311519893554,\"ZIMNZ\",\"RMF\",-97,[]],[false,-907794648,30294,null,null,null,0.13264287,null,\"OHNZH\",null,-9,[]],[true,-1510166985,-1315,6056145309392106540,null,null,0.54669005,null,\"MZVQE\",\"NDC\",-94,[]],[false,null,-30006,750145151786158348,\"-279681-08-19T06:26:33.186955Z\",\"-144112168-08-02T20:50:38.542Z\",0.8977236,0.5691053034055052,\"WIFFL\",\"BRO\",-97,[]],[false,null,-5079,6793615437970356479,\"171291-08-24T10:16:32.229138Z\",\"63572238-04-24T11:00:13.287Z\",null,0.7215959171612961,\"KWZLU\",\"GXH\",58,[]],[false,null,30698,-9219078548506735248,\"197633-02-20T09:12:49.579955Z\",\"286623354-12-11T19:15:45.735Z\",null,0.8001632261203552,null,\"KFM\",37,[]],[false,-485549586,10024,null,\"122137-10-05T20:22:21.831563Z\",\"278802275-11-05T23:22:18.593Z\",0.5780819,0.18586435581637295,\"DYOPH\",\"IMY\",109,[]],[false,-1604266757,-13852,4598876523645326656,\"204480-04-27T20:21:01.380246Z\",null,0.19736767,0.11591855759299885,\"DMIGQ\",\"VKH\",-44,[]],[true,-861621212,-20937,-6446120489339099836,\"79287-08-03T02:05:46.962686Z\",null,0.4349324,0.11296257318851766,\"CGFNW\",null,17,[]],[false,1772084256,-23044,-5828188148408093893,\"-252298-10-09T07:11:36.011048Z\",\"-270365729-01-24T04:33:47.165Z\",null,0.5764439692141042,\"BQQEM\",null,-104,[]],[true,-159178348,0,null,null,\"81404961-06-19T18:10:11.037Z\",0.5598187,0.5900836401674938,null,\"HPZ\",-99,[]],[false,-238129044,-32768,-8851773155849999621,\"-90192-03-24T17:45:15.784841Z\",\"-152632412-11-30T22:15:09.334Z\",0.7806183,null,\"CLNXF\",\"UWP\",-127,[]],[true,1665107665,0,-8306574409611146484,\"-109765-04-18T07:45:05.739795Z\",\"-243146933-02-10T16:15:15.931Z\",0.52387,null,\"NIJEE\",\"RUG\",-59,[]],[false,21764960,-32768,-5708280760166173503,\"-248236-04-27T14:06:03.509521Z\",null,0.77833515,0.533524384058538,\"VOCUG\",\"UNE\",69,[]],[true,null,0,5637967617527425113,null,null,null,0.5815065874358148,null,\"EVQ\",56,[]],[true,-416467698,-32768,null,\"201101-10-20T07:35:25.133598Z\",\"-175203601-12-02T01:02:02.378Z\",null,0.7430101994511517,\"DXCBJ\",null,58,[]]],\"count\":20}\r\n" +
                        "00\r\n" +
                        "\r\n"
        );
    }

    @Test
    public void testJsonQueryOutsideLimit() throws Exception {
        testJsonQuery(
                20,
                "GET /query?query=x&limit=35,40 HTTP/1.1\r\n" +
                        "Host: localhost:9001\r\n" +
                        "Connection: keep-alive\r\n" +
                        "Cache-Control: max-age=0\r\n" +
                        "Upgrade-Insecure-Requests: 1\r\n" +
                        "User-Agent: Mozilla/5.0 (Windows NT 10.0; Win64; x64) AppleWebKit/537.36 (KHTML, like Gecko) Chrome/74.0.3729.169 Safari/537.36\r\n" +
                        "Accept: text/html,application/xhtml+xml,application/xml;q=0.9,image/webp,image/apng,*/*;q=0.8,application/signed-exchange;v=b3\r\n" +
                        "Accept-Encoding: gzip, deflate, br\r\n" +
                        "Accept-Language: en-GB,en-US;q=0.9,en;q=0.8\r\n" +
                        "\r\n",
                "HTTP/1.1 200 OK\r\n" +
                        "Server: questDB/1.0\r\n" +
                        "Date: Thu, 1 Jan 1970 00:00:00 GMT\r\n" +
                        "Transfer-Encoding: chunked\r\n" +
                        "Content-Type: application/json; charset=utf-8\r\n" +
                        "Keep-Alive: timeout=5, max=10000\r\n" +
                        "\r\n" +
                        "0185\r\n" +
                        "{\"query\":\"x\",\"columns\":[{\"name\":\"a\",\"type\":\"BYTE\"},{\"name\":\"b\",\"type\":\"SHORT\"},{\"name\":\"c\",\"type\":\"INT\"},{\"name\":\"d\",\"type\":\"LONG\"},{\"name\":\"e\",\"type\":\"DATE\"},{\"name\":\"f\",\"type\":\"TIMESTAMP\"},{\"name\":\"g\",\"type\":\"FLOAT\"},{\"name\":\"h\",\"type\":\"DOUBLE\"},{\"name\":\"i\",\"type\":\"STRING\"},{\"name\":\"j\",\"type\":\"SYMBOL\"},{\"name\":\"k\",\"type\":\"BOOLEAN\"},{\"name\":\"l\",\"type\":\"BINARY\"}],\"dataset\":[],\"count\":0}\r\n" +
                        "00\r\n" +
                        "\r\n"
        );
    }

    @Test
    public void testJsonQueryPseudoRandomStability() throws Exception {
        testJsonQuery(
                20,
                "GET /query?query=select+rnd_symbol(%27a%27%2C%27b%27%2C%27c%27)+sym+from+long_sequence(10%2C+33%2C+55)&limit=0%2C1000&count=true&src=con HTTP/1.1\r\n" +
                        "Host: localhost:9001\r\n" +
                        "Connection: keep-alive\r\n" +
                        "Cache-Control: max-age=0\r\n" +
                        "Upgrade-Insecure-Requests: 1\r\n" +
                        "User-Agent: Mozilla/5.0 (Windows NT 10.0; Win64; x64) AppleWebKit/537.36 (KHTML, like Gecko) Chrome/74.0.3729.169 Safari/537.36\r\n" +
                        "Accept: text/html,application/xhtml+xml,application/xml;q=0.9,image/webp,image/apng,*/*;q=0.8,application/signed-exchange;v=b3\r\n" +
                        "Accept-Encoding: gzip, deflate, br\r\n" +
                        "Accept-Language: en-GB,en-US;q=0.9,en;q=0.8\r\n" +
                        "\r\n",
                "HTTP/1.1 200 OK\r\n" +
                        "Server: questDB/1.0\r\n" +
                        "Date: Thu, 1 Jan 1970 00:00:00 GMT\r\n" +
                        "Transfer-Encoding: chunked\r\n" +
                        "Content-Type: application/json; charset=utf-8\r\n" +
                        "Keep-Alive: timeout=5, max=10000\r\n" +
                        "\r\n" +
                        "cb\r\n" +
                        "{\"query\":\"select rnd_symbol('a','b','c') sym from long_sequence(10, 33, 55)\",\"columns\":[{\"name\":\"sym\",\"type\":\"SYMBOL\"}],\"dataset\":[[\"c\"],[\"c\"],[\"c\"],[\"b\"],[\"b\"],[\"a\"],[\"a\"],[\"a\"],[\"a\"],[\"a\"]],\"count\":10}\r\n" +
                        "00\r\n" +
                        "\r\n"
        );
    }

    @Test
    public void testJsonQueryRenameTable() throws Exception {
        testJsonQuery0(2, engine -> {
            // create table with all column types
            CairoTestUtils.createTestTable(
                    engine.getConfiguration(),
                    20,
                    new Rnd(),
                    new TestRecord.ArrayBinarySequence());

            // rename x -> y (quoted)
            sendAndReceive(
                    NetworkFacadeImpl.INSTANCE,
                    "GET /query?query=rename+table+%27x%27+to+%27y%27&limit=0%2C1000&count=true HTTP/1.1\r\n" +
                            "Host: localhost:9001\r\n" +
                            "Connection: keep-alive\r\n" +
                            "Cache-Control: max-age=0\r\n" +
                            "Upgrade-Insecure-Requests: 1\r\n" +
                            "User-Agent: Mozilla/5.0 (Windows NT 10.0; Win64; x64) AppleWebKit/537.36 (KHTML, like Gecko) Chrome/74.0.3729.169 Safari/537.36\r\n" +
                            "Accept: text/html,application/xhtml+xml,application/xml;q=0.9,image/webp,image/apng,*/*;q=0.8,application/signed-exchange;v=b3\r\n" +
                            "Accept-Encoding: gzip, deflate, br\r\n" +
                            "Accept-Language: en-GB,en-US;q=0.9,en;q=0.8\r\n" +
                            "\r\n",
                    "HTTP/1.1 200 OK\r\n" +
                            "Server: questDB/1.0\r\n" +
                            "Date: Thu, 1 Jan 1970 00:00:00 GMT\r\n" +
                            "Transfer-Encoding: chunked\r\n" +
                            "Content-Type: application/json; charset=utf-8\r\n" +
                            "Keep-Alive: timeout=5, max=10000\r\n" +
                            "\r\n" +
                            JSON_DDL_RESPONSE,
                    1,
                    0,
                    false
            );

            // query new table name
            sendAndReceive(
                    NetworkFacadeImpl.INSTANCE,
                    "GET /query?query=y%20where%20i%20%3D%20(%27EHNRX%27) HTTP/1.1\r\n" +
                            "Host: localhost:9001\r\n" +
                            "Connection: keep-alive\r\n" +
                            "Cache-Control: max-age=0\r\n" +
                            "Upgrade-Insecure-Requests: 1\r\n" +
                            "User-Agent: Mozilla/5.0 (Windows NT 10.0; Win64; x64) AppleWebKit/537.36 (KHTML, like Gecko) Chrome/74.0.3729.169 Safari/537.36\r\n" +
                            "Accept: text/html,application/xhtml+xml,application/xml;q=0.9,image/webp,image/apng,*/*;q=0.8,application/signed-exchange;v=b3\r\n" +
                            "Accept-Encoding: gzip, deflate, br\r\n" +
                            "Accept-Language: en-GB,en-US;q=0.9,en;q=0.8\r\n" +
                            "\r\n",
                    "HTTP/1.1 200 OK\r\n" +
                            "Server: questDB/1.0\r\n" +
                            "Date: Thu, 1 Jan 1970 00:00:00 GMT\r\n" +
                            "Transfer-Encoding: chunked\r\n" +
                            "Content-Type: application/json; charset=utf-8\r\n" +
                            "Keep-Alive: timeout=5, max=10000\r\n" +
                            "\r\n" +
                            "0224\r\n" +
                            "{\"query\":\"y where i = ('EHNRX')\",\"columns\":[{\"name\":\"a\",\"type\":\"BYTE\"},{\"name\":\"b\",\"type\":\"SHORT\"},{\"name\":\"c\",\"type\":\"INT\"},{\"name\":\"d\",\"type\":\"LONG\"},{\"name\":\"e\",\"type\":\"DATE\"},{\"name\":\"f\",\"type\":\"TIMESTAMP\"},{\"name\":\"g\",\"type\":\"FLOAT\"},{\"name\":\"h\",\"type\":\"DOUBLE\"},{\"name\":\"i\",\"type\":\"STRING\"},{\"name\":\"j\",\"type\":\"SYMBOL\"},{\"name\":\"k\",\"type\":\"BOOLEAN\"},{\"name\":\"l\",\"type\":\"BINARY\"}],\"dataset\":[[80,24814,-727724771,8920866532787660373,\"-169665660-01-09T01:58:28.119Z\",\"-51129-02-11T06:38:29.397464Z\",null,null,\"EHNRX\",\"ZSX\",false,[]]],\"count\":1}\r\n" +
                            "00\r\n" +
                            "\r\n",
                    1,
                    0,
                    false
            );

            // rename y -> x (unquoted)
            sendAndReceive(
                    NetworkFacadeImpl.INSTANCE,
                    "GET /query?query=rename+table+y+to+x&limit=0%2C1000&count=true HTTP/1.1\r\n" +
                            "Host: localhost:9001\r\n" +
                            "Connection: keep-alive\r\n" +
                            "Cache-Control: max-age=0\r\n" +
                            "Upgrade-Insecure-Requests: 1\r\n" +
                            "User-Agent: Mozilla/5.0 (Windows NT 10.0; Win64; x64) AppleWebKit/537.36 (KHTML, like Gecko) Chrome/74.0.3729.169 Safari/537.36\r\n" +
                            "Accept: text/html,application/xhtml+xml,application/xml;q=0.9,image/webp,image/apng,*/*;q=0.8,application/signed-exchange;v=b3\r\n" +
                            "Accept-Encoding: gzip, deflate, br\r\n" +
                            "Accept-Language: en-GB,en-US;q=0.9,en;q=0.8\r\n" +
                            "\r\n",
                    "HTTP/1.1 200 OK\r\n" +
                            "Server: questDB/1.0\r\n" +
                            "Date: Thu, 1 Jan 1970 00:00:00 GMT\r\n" +
                            "Transfer-Encoding: chunked\r\n" +
                            "Content-Type: application/json; charset=utf-8\r\n" +
                            "Keep-Alive: timeout=5, max=10000\r\n" +
                            "\r\n" +
                            JSON_DDL_RESPONSE,
                    1,
                    0,
                    false
            );

            // query table 'x'
            sendAndReceive(
                    NetworkFacadeImpl.INSTANCE,
                    "GET /query?query=x%20where%20i%20%3D%20(%27EHNRX%27) HTTP/1.1\r\n" +
                            "Host: localhost:9001\r\n" +
                            "Connection: keep-alive\r\n" +
                            "Cache-Control: max-age=0\r\n" +
                            "Upgrade-Insecure-Requests: 1\r\n" +
                            "User-Agent: Mozilla/5.0 (Windows NT 10.0; Win64; x64) AppleWebKit/537.36 (KHTML, like Gecko) Chrome/74.0.3729.169 Safari/537.36\r\n" +
                            "Accept: text/html,application/xhtml+xml,application/xml;q=0.9,image/webp,image/apng,*/*;q=0.8,application/signed-exchange;v=b3\r\n" +
                            "Accept-Encoding: gzip, deflate, br\r\n" +
                            "Accept-Language: en-GB,en-US;q=0.9,en;q=0.8\r\n" +
                            "\r\n",
                    "HTTP/1.1 200 OK\r\n" +
                            "Server: questDB/1.0\r\n" +
                            "Date: Thu, 1 Jan 1970 00:00:00 GMT\r\n" +
                            "Transfer-Encoding: chunked\r\n" +
                            "Content-Type: application/json; charset=utf-8\r\n" +
                            "Keep-Alive: timeout=5, max=10000\r\n" +
                            "\r\n" +
                            "0224\r\n" +
                            "{\"query\":\"x where i = ('EHNRX')\",\"columns\":[{\"name\":\"a\",\"type\":\"BYTE\"},{\"name\":\"b\",\"type\":\"SHORT\"},{\"name\":\"c\",\"type\":\"INT\"},{\"name\":\"d\",\"type\":\"LONG\"},{\"name\":\"e\",\"type\":\"DATE\"},{\"name\":\"f\",\"type\":\"TIMESTAMP\"},{\"name\":\"g\",\"type\":\"FLOAT\"},{\"name\":\"h\",\"type\":\"DOUBLE\"},{\"name\":\"i\",\"type\":\"STRING\"},{\"name\":\"j\",\"type\":\"SYMBOL\"},{\"name\":\"k\",\"type\":\"BOOLEAN\"},{\"name\":\"l\",\"type\":\"BINARY\"}],\"dataset\":[[80,24814,-727724771,8920866532787660373,\"-169665660-01-09T01:58:28.119Z\",\"-51129-02-11T06:38:29.397464Z\",null,null,\"EHNRX\",\"ZSX\",false,[]]],\"count\":1}\r\n" +
                            "00\r\n" +
                            "\r\n",
                    1,
                    0,
                    false
            );
        }, false);
    }

    @Test
    public void testJsonQueryResponseLimit() throws Exception {
        configuredMaxQueryResponseRowLimit = 2;
        testJsonQuery(
                20,
                "GET /query?query=x&limit=10,14 HTTP/1.1\r\n" +
                        "Host: localhost:9001\r\n" +
                        "Connection: keep-alive\r\n" +
                        "Cache-Control: max-age=0\r\n" +
                        "Upgrade-Insecure-Requests: 1\r\n" +
                        "User-Agent: Mozilla/5.0 (Windows NT 10.0; Win64; x64) AppleWebKit/537.36 (KHTML, like Gecko) Chrome/74.0.3729.169 Safari/537.36\r\n" +
                        "Accept: text/html,application/xhtml+xml,application/xml;q=0.9,image/webp,image/apng,*/*;q=0.8,application/signed-exchange;v=b3\r\n" +
                        "Accept-Encoding: gzip, deflate, br\r\n" +
                        "Accept-Language: en-GB,en-US;q=0.9,en;q=0.8\r\n" +
                        "\r\n",
                "HTTP/1.1 200 OK\r\n" +
                        "Server: questDB/1.0\r\n" +
                        "Date: Thu, 1 Jan 1970 00:00:00 GMT\r\n" +
                        "Transfer-Encoding: chunked\r\n" +
                        "Content-Type: application/json; charset=utf-8\r\n" +
                        "Keep-Alive: timeout=5, max=10000\r\n" +
                        "\r\n" +
                        "02a6\r\n" +
                        "{\"query\":\"x\",\"columns\":[{\"name\":\"a\",\"type\":\"BYTE\"},{\"name\":\"b\",\"type\":\"SHORT\"},{\"name\":\"c\",\"type\":\"INT\"},{\"name\":\"d\",\"type\":\"LONG\"},{\"name\":\"e\",\"type\":\"DATE\"},{\"name\":\"f\",\"type\":\"TIMESTAMP\"},{\"name\":\"g\",\"type\":\"FLOAT\"},{\"name\":\"h\",\"type\":\"DOUBLE\"},{\"name\":\"i\",\"type\":\"STRING\"},{\"name\":\"j\",\"type\":\"SYMBOL\"},{\"name\":\"k\",\"type\":\"BOOLEAN\"},{\"name\":\"l\",\"type\":\"BINARY\"}],\"dataset\":[[37,7618,null,-9219078548506735248,\"286623354-12-11T19:15:45.735Z\",\"197633-02-20T09:12:49.579955Z\",null,0.8001632261203552,null,\"KFM\",false,[]],[109,-8207,-485549586,null,\"278802275-11-05T23:22:18.593Z\",\"122137-10-05T20:22:21.831563Z\",0.5780819,0.18586435581637295,\"DYOPH\",\"IMY\",false,[]]],\"count\":11}\r\n" +
                        "00\r\n" +
                        "\r\n");
    }

    @Test
    public void testJsonQuerySelectAlterSelect() throws Exception {
        testJsonQuery0(1, engine -> {

            // create table
            sendAndReceive(
                    NetworkFacadeImpl.INSTANCE,
                    "GET /query?query=%0A%0A%0Acreate+table+balances_x+(%0A%09cust_id+int%2C+%0A%09balance_ccy+symbol%2C+%0A%09balance+double%2C+%0A%09status+byte%2C+%0A%09timestamp+timestamp%0A)&limit=0%2C1000&count=true HTTP/1.1\r\n" +
                            "Host: localhost:9000\r\n" +
                            "Connection: keep-alive\r\n" +
                            "Accept: */*\r\n" +
                            "X-Requested-With: XMLHttpRequest\r\n" +
                            "User-Agent: Mozilla/5.0 (Windows NT 10.0; Win64; x64) AppleWebKit/537.36 (KHTML, like Gecko) Chrome/78.0.3904.87 Safari/537.36\r\n" +
                            "Sec-Fetch-Site: same-origin\r\n" +
                            "Sec-Fetch-Mode: cors\r\n" +
                            "Referer: http://localhost:9000/index.html\r\n" +
                            "Accept-Encoding: gzip, deflate, br\r\n" +
                            "Accept-Language: en-GB,en-US;q=0.9,en;q=0.8\r\n" +
                            "\r\n",
                    "HTTP/1.1 200 OK\r\n" +
                            "Server: questDB/1.0\r\n" +
                            "Date: Thu, 1 Jan 1970 00:00:00 GMT\r\n" +
                            "Transfer-Encoding: chunked\r\n" +
                            "Content-Type: application/json; charset=utf-8\r\n" +
                            "Keep-Alive: timeout=5, max=10000\r\n" +
                            "\r\n" +
                            JSON_DDL_RESPONSE,
                    1,
                    0,
                    false
            );

            // insert one record
            sendAndReceive(
                    NetworkFacadeImpl.INSTANCE,
                    "GET /query?query=%0A%0Ainsert+into+balances_x+(cust_id%2C+balance_ccy%2C+balance%2C+timestamp)+values+(1%2C+%27USD%27%2C+1500.00%2C+6000000001)&limit=0%2C1000&count=true HTTP/1.1\r\n" +
                            "Host: localhost:9000\r\n" +
                            "Connection: keep-alive\r\n" +
                            "Accept: */*\r\n" +
                            "X-Requested-With: XMLHttpRequest\r\n" +
                            "User-Agent: Mozilla/5.0 (Windows NT 10.0; Win64; x64) AppleWebKit/537.36 (KHTML, like Gecko) Chrome/78.0.3904.87 Safari/537.36\r\n" +
                            "Sec-Fetch-Site: same-origin\r\n" +
                            "Sec-Fetch-Mode: cors\r\n" +
                            "Referer: http://localhost:9000/index.html\r\n" +
                            "Accept-Encoding: gzip, deflate, br\r\n" +
                            "Accept-Language: en-GB,en-US;q=0.9,en;q=0.8\r\n" +
                            "\r\n",
                    "HTTP/1.1 200 OK\r\n" +
                            "Server: questDB/1.0\r\n" +
                            "Date: Thu, 1 Jan 1970 00:00:00 GMT\r\n" +
                            "Transfer-Encoding: chunked\r\n" +
                            "Content-Type: application/json; charset=utf-8\r\n" +
                            "Keep-Alive: timeout=5, max=10000\r\n" +
                            "\r\n" +
                            JSON_DDL_RESPONSE,
                    1,
                    0,
                    false
            );

            // check if we have one record
            sendAndReceive(
                    NetworkFacadeImpl.INSTANCE,
                    "GET /query?query=%0A%0Aselect+*+from+balances_x+latest+by+cust_id%2C+balance_ccy&limit=0%2C1000&count=true HTTP/1.1\r\n" +
                            "Host: localhost:9000\r\n" +
                            "Connection: keep-alive\r\n" +
                            "Accept: */*\r\n" +
                            "X-Requested-With: XMLHttpRequest\r\n" +
                            "User-Agent: Mozilla/5.0 (Windows NT 10.0; Win64; x64) AppleWebKit/537.36 (KHTML, like Gecko) Chrome/78.0.3904.87 Safari/537.36\r\n" +
                            "Sec-Fetch-Site: same-origin\r\n" +
                            "Sec-Fetch-Mode: cors\r\n" +
                            "Referer: http://localhost:9000/index.html\r\n" +
                            "Accept-Encoding: gzip, deflate, br\r\n" +
                            "Accept-Language: en-GB,en-US;q=0.9,en;q=0.8\r\n" +
                            "\r\n",
                    "HTTP/1.1 200 OK\r\n" +
                            "Server: questDB/1.0\r\n" +
                            "Date: Thu, 1 Jan 1970 00:00:00 GMT\r\n" +
                            "Transfer-Encoding: chunked\r\n" +
                            "Content-Type: application/json; charset=utf-8\r\n" +
                            "Keep-Alive: timeout=5, max=10000\r\n" +
                            "\r\n" +
                            "014c\r\n" +
                            "{\"query\":\"\\n\\nselect * from balances_x latest by cust_id, balance_ccy\",\"columns\":[{\"name\":\"cust_id\",\"type\":\"INT\"},{\"name\":\"balance_ccy\",\"type\":\"SYMBOL\"},{\"name\":\"balance\",\"type\":\"DOUBLE\"},{\"name\":\"status\",\"type\":\"BYTE\"},{\"name\":\"timestamp\",\"type\":\"TIMESTAMP\"}],\"dataset\":[[1,\"USD\",1500.0,0,\"1970-01-01T01:40:00.000001Z\"]],\"count\":1}\r\n" +
                            "00\r\n" +
                            "\r\n",
                    1,
                    0,
                    false
            );

            // add column
            sendAndReceive(
                    NetworkFacadeImpl.INSTANCE,
                    "GET /query?query=alter+table+balances_x+add+column+xyz+int&limit=0%2C1000&count=true HTTP/1.1\r\n" +
                            "Host: localhost:13005\r\n" +
                            "Connection: keep-alive\r\n" +
                            "Accept: */*\r\n" +
                            "X-Requested-With: XMLHttpRequest\r\n" +
                            "User-Agent: Mozilla/5.0 (X11; Fedora; Linux x86_64) AppleWebKit/537.36 (KHTML, like Gecko) Chrome/78.0.3904.108 Safari/537.36\r\n" +
                            "Sec-Fetch-Site: same-origin\r\n" +
                            "Sec-Fetch-Mode: cors\r\n" +
                            "Referer: http://localhost:13005/index.html\r\n" +
                            "Accept-Encoding: gzip, deflate, br\r\n" +
                            "Accept-Language: en-GB,en-US;q=0.9,en;q=0.8\r\n" +
                            "\r\n",
                    "HTTP/1.1 200 OK\r\n" +
                            "Server: questDB/1.0\r\n" +
                            "Date: Thu, 1 Jan 1970 00:00:00 GMT\r\n" +
                            "Transfer-Encoding: chunked\r\n" +
                            "Content-Type: application/json; charset=utf-8\r\n" +
                            "Keep-Alive: timeout=5, max=10000\r\n" +
                            "\r\n" +
                            "0d\r\n" +
                            "{\"ddl\":\"OK\"}\n\r\n" +
                            "00\r\n" +
                            "\r\n",
                    1,
                    0,
                    false
            );

            // select again expecting only metadata
            sendAndReceive(
                    NetworkFacadeImpl.INSTANCE,
                    "GET /query?query=%0A%0Aselect+*+from+balances_x+latest+by+cust_id%2C+balance_ccy&limit=0%2C1000&count=true HTTP/1.1\r\n" +
                            "Host: localhost:9000\r\n" +
                            "Connection: keep-alive\r\n" +
                            "Accept: */*\r\n" +
                            "X-Requested-With: XMLHttpRequest\r\n" +
                            "User-Agent: Mozilla/5.0 (Windows NT 10.0; Win64; x64) AppleWebKit/537.36 (KHTML, like Gecko) Chrome/78.0.3904.87 Safari/537.36\r\n" +
                            "Sec-Fetch-Site: same-origin\r\n" +
                            "Sec-Fetch-Mode: cors\r\n" +
                            "Referer: http://localhost:9000/index.html\r\n" +
                            "Accept-Encoding: gzip, deflate, br\r\n" +
                            "Accept-Language: en-GB,en-US;q=0.9,en;q=0.8\r\n" +
                            "\r\n",
                    "HTTP/1.1 200 OK\r\n" +
                            "Server: questDB/1.0\r\n" +
                            "Date: Thu, 1 Jan 1970 00:00:00 GMT\r\n" +
                            "Transfer-Encoding: chunked\r\n" +
                            "Content-Type: application/json; charset=utf-8\r\n" +
                            "Keep-Alive: timeout=5, max=10000\r\n" +
                            "\r\n" +
                            "016d\r\n" +
                            "{\"query\":\"\\n\\nselect * from balances_x latest by cust_id, balance_ccy\",\"columns\":[{\"name\":\"cust_id\",\"type\":\"INT\"},{\"name\":\"balance_ccy\",\"type\":\"SYMBOL\"},{\"name\":\"balance\",\"type\":\"DOUBLE\"},{\"name\":\"status\",\"type\":\"BYTE\"},{\"name\":\"timestamp\",\"type\":\"TIMESTAMP\"},{\"name\":\"xyz\",\"type\":\"INT\"}],\"dataset\":[[1,\"USD\",1500.0,0,\"1970-01-01T01:40:00.000001Z\",null]],\"count\":1}\r\n" +
                            "00\r\n" +
                            "\r\n",
                    1,
                    0,
                    false
            );
        }, false);
    }

    @Test
    public void testJsonQuerySingleRow() throws Exception {
        testJsonQuery(
                20,
                "GET /query?query=x%20where%20i%20%3D%20(%27EHNRX%27) HTTP/1.1\r\n" +
                        "Host: localhost:9001\r\n" +
                        "Connection: keep-alive\r\n" +
                        "Cache-Control: max-age=0\r\n" +
                        "Upgrade-Insecure-Requests: 1\r\n" +
                        "User-Agent: Mozilla/5.0 (Windows NT 10.0; Win64; x64) AppleWebKit/537.36 (KHTML, like Gecko) Chrome/74.0.3729.169 Safari/537.36\r\n" +
                        "Accept: text/html,application/xhtml+xml,application/xml;q=0.9,image/webp,image/apng,*/*;q=0.8,application/signed-exchange;v=b3\r\n" +
                        "Accept-Encoding: gzip, deflate, br\r\n" +
                        "Accept-Language: en-GB,en-US;q=0.9,en;q=0.8\r\n" +
                        "\r\n",
                "HTTP/1.1 200 OK\r\n" +
                        "Server: questDB/1.0\r\n" +
                        "Date: Thu, 1 Jan 1970 00:00:00 GMT\r\n" +
                        "Transfer-Encoding: chunked\r\n" +
                        "Content-Type: application/json; charset=utf-8\r\n" +
                        "Keep-Alive: timeout=5, max=10000\r\n" +
                        "\r\n" +
                        "0224\r\n" +
                        "{\"query\":\"x where i = ('EHNRX')\",\"columns\":[{\"name\":\"a\",\"type\":\"BYTE\"},{\"name\":\"b\",\"type\":\"SHORT\"},{\"name\":\"c\",\"type\":\"INT\"},{\"name\":\"d\",\"type\":\"LONG\"},{\"name\":\"e\",\"type\":\"DATE\"},{\"name\":\"f\",\"type\":\"TIMESTAMP\"},{\"name\":\"g\",\"type\":\"FLOAT\"},{\"name\":\"h\",\"type\":\"DOUBLE\"},{\"name\":\"i\",\"type\":\"STRING\"},{\"name\":\"j\",\"type\":\"SYMBOL\"},{\"name\":\"k\",\"type\":\"BOOLEAN\"},{\"name\":\"l\",\"type\":\"BINARY\"}],\"dataset\":[[80,24814,-727724771,8920866532787660373,\"-169665660-01-09T01:58:28.119Z\",\"-51129-02-11T06:38:29.397464Z\",null,null,\"EHNRX\",\"ZSX\",false,[]]],\"count\":1}\r\n" +
                        "00\r\n" +
                        "\r\n"
        );
    }

    @Test
    public void testJsonQueryStoresTelemetryEvent() throws Exception {
        testJsonQuery(
                0,
                "GET /query?query=x HTTP/1.1\r\n" +
                        "Host: localhost:9001\r\n" +
                        "Connection: keep-alive\r\n" +
                        "Cache-Control: max-age=0\r\n" +
                        "Upgrade-Insecure-Requests: 1\r\n" +
                        "User-Agent: Mozilla/5.0 (Windows NT 10.0; Win64; x64) AppleWebKit/537.36 (KHTML, like Gecko) Chrome/74.0.3729.169 Safari/537.36\r\n" +
                        "Accept: text/html,application/xhtml+xml,application/xml;q=0.9,image/webp,image/apng,*/*;q=0.8,application/signed-exchange;v=b3\r\n" +
                        "Accept-Encoding: gzip, deflate, br\r\n" +
                        "Accept-Language: en-GB,en-US;q=0.9,en;q=0.8\r\n" +
                        "\r\n",
                "HTTP/1.1 200 OK\r\n" +
                        "Server: questDB/1.0\r\n" +
                        "Date: Thu, 1 Jan 1970 00:00:00 GMT\r\n" +
                        "Transfer-Encoding: chunked\r\n" +
                        "Content-Type: application/json; charset=utf-8\r\n" +
                        "Keep-Alive: timeout=5, max=10000\r\n" +
                        "\r\n" +
                        "0185\r\n" +
                        "{\"query\":\"x\",\"columns\":[{\"name\":\"a\",\"type\":\"BYTE\"},{\"name\":\"b\",\"type\":\"SHORT\"},{\"name\":\"c\",\"type\":\"INT\"},{\"name\":\"d\",\"type\":\"LONG\"},{\"name\":\"e\",\"type\":\"DATE\"},{\"name\":\"f\",\"type\":\"TIMESTAMP\"},{\"name\":\"g\",\"type\":\"FLOAT\"},{\"name\":\"h\",\"type\":\"DOUBLE\"},{\"name\":\"i\",\"type\":\"STRING\"},{\"name\":\"j\",\"type\":\"SYMBOL\"},{\"name\":\"k\",\"type\":\"BOOLEAN\"},{\"name\":\"l\",\"type\":\"BINARY\"}],\"dataset\":[],\"count\":0}\r\n" +
                        "00\r\n" +
                        "\r\n",
                1,
                true
        );

        final String expectedEvent = "100\n" +
                "1\n" +
                "101\n";
        assertColumn(expectedEvent, 1);

        final String expectedOrigin = "1\n" +
                "2\n" +
                "1\n";
        assertColumn(expectedOrigin, 2);
    }

    @Test
    public void testJsonQueryStoresTelemetryEventWhenCached() throws Exception {
        testJsonQuery(
                0,
                "GET /query?query=x HTTP/1.1\r\n" +
                        "Host: localhost:9001\r\n" +
                        "Connection: keep-alive\r\n" +
                        "Cache-Control: max-age=0\r\n" +
                        "Upgrade-Insecure-Requests: 1\r\n" +
                        "User-Agent: Mozilla/5.0 (Windows NT 10.0; Win64; x64) AppleWebKit/537.36 (KHTML, like Gecko) Chrome/74.0.3729.169 Safari/537.36\r\n" +
                        "Accept: text/html,application/xhtml+xml,application/xml;q=0.9,image/webp,image/apng,*/*;q=0.8,application/signed-exchange;v=b3\r\n" +
                        "Accept-Encoding: gzip, deflate, br\r\n" +
                        "Accept-Language: en-GB,en-US;q=0.9,en;q=0.8\r\n" +
                        "\r\n",
                "HTTP/1.1 200 OK\r\n" +
                        "Server: questDB/1.0\r\n" +
                        "Date: Thu, 1 Jan 1970 00:00:00 GMT\r\n" +
                        "Transfer-Encoding: chunked\r\n" +
                        "Content-Type: application/json; charset=utf-8\r\n" +
                        "Keep-Alive: timeout=5, max=10000\r\n" +
                        "\r\n" +
                        "0185\r\n" +
                        "{\"query\":\"x\",\"columns\":[{\"name\":\"a\",\"type\":\"BYTE\"},{\"name\":\"b\",\"type\":\"SHORT\"},{\"name\":\"c\",\"type\":\"INT\"},{\"name\":\"d\",\"type\":\"LONG\"},{\"name\":\"e\",\"type\":\"DATE\"},{\"name\":\"f\",\"type\":\"TIMESTAMP\"},{\"name\":\"g\",\"type\":\"FLOAT\"},{\"name\":\"h\",\"type\":\"DOUBLE\"},{\"name\":\"i\",\"type\":\"STRING\"},{\"name\":\"j\",\"type\":\"SYMBOL\"},{\"name\":\"k\",\"type\":\"BOOLEAN\"},{\"name\":\"l\",\"type\":\"BINARY\"}],\"dataset\":[],\"count\":0}\r\n" +
                        "00\r\n" +
                        "\r\n",
                2,
                true
        );

        final String expected = "100\n" +
                "1\n" +
                "1\n" +
                "101\n";
        assertColumn(expected, 1);

        final String expectedOrigin = "1\n" +
                "2\n" +
                "2\n" +
                "1\n";
        assertColumn(expectedOrigin, 2);
    }

    @Test
    public void testJsonQuerySyntaxError() throws Exception {
        assertMemoryLeak(() -> {
            final String baseDir = temp.getRoot().getAbsolutePath();
            final DefaultHttpServerConfiguration httpConfiguration = createHttpServerConfiguration(baseDir, false);
            final WorkerPool workerPool = new WorkerPool(new WorkerPoolConfiguration() {
                @Override
                public int[] getWorkerAffinity() {
                    return new int[]{-1};
                }

                @Override
                public int getWorkerCount() {
                    return 1;
                }

                @Override
                public boolean haltOnError() {
                    return false;
                }
            });

            try (
                    CairoEngine engine = new CairoEngine(new DefaultCairoConfiguration(baseDir));
                    HttpServer httpServer = new HttpServer(httpConfiguration, workerPool, false)
            ) {
                httpServer.bind(new HttpRequestProcessorFactory() {
                    @Override
                    public HttpRequestProcessor newInstance() {
                        return new StaticContentProcessor(httpConfiguration);
                    }

                    @Override
                    public String getUrl() {
                        return HttpServerConfiguration.DEFAULT_PROCESSOR_URL;
                    }
                });

                httpServer.bind(new HttpRequestProcessorFactory() {
                    @Override
                    public HttpRequestProcessor newInstance() {
                        return new JsonQueryProcessor(
                                httpConfiguration.getJsonQueryProcessorConfiguration(),
                                engine,
                                null,
                                workerPool.getWorkerCount(),
                                metrics
                        );
                    }

                    @Override
                    public String getUrl() {
                        return "/query";
                    }
                });

                workerPool.start(LOG);

                try {

                    // create table with all column types
                    CairoTestUtils.createTestTable(
                            engine.getConfiguration(),
                            20,
                            new Rnd(),
                            new TestRecord.ArrayBinarySequence());

                    // send multipart request to server
                    final String request = "GET /query?query=x%20where2%20i%20%3D%20(%27EHNRX%27) HTTP/1.1\r\n" +
                            "Host: localhost:9001\r\n" +
                            "Connection: keep-alive\r\n" +
                            "Cache-Control: max-age=0\r\n" +
                            "Upgrade-Insecure-Requests: 1\r\n" +
                            "User-Agent: Mozilla/5.0 (Windows NT 10.0; Win64; x64) AppleWebKit/537.36 (KHTML, like Gecko) Chrome/74.0.3729.169 Safari/537.36\r\n" +
                            "Accept: text/html,application/xhtml+xml,application/xml;q=0.9,image/webp,image/apng,*/*;q=0.8,application/signed-exchange;v=b3\r\n" +
                            "Accept-Encoding: gzip, deflate, br\r\n" +
                            "Accept-Language: en-GB,en-US;q=0.9,en;q=0.8\r\n" +
                            "\r\n";

                    String expectedResponse = "HTTP/1.1 200 OK\r\n" +
                            "Server: questDB/1.0\r\n" +
                            "Date: Thu, 1 Jan 1970 00:00:00 GMT\r\n" +
                            "Transfer-Encoding: chunked\r\n" +
                            "Content-Type: application/json; charset=utf-8\r\n" +
                            "Keep-Alive: timeout=5, max=10000\r\n" +
                            "\r\n" +
                            "4d\r\n" +
                            "{\"query\":\"x where2 i = ('EHNRX')\",\"error\":\"unexpected token: i\",\"position\":9}\r\n" +
                            "00\r\n" +
                            "\r\n";

                    sendAndReceive(
                            NetworkFacadeImpl.INSTANCE,
                            request,
                            expectedResponse,
                            10,
                            0,
                            false
                    );
                } finally {
                    workerPool.halt();
                }
            }
        });
    }

    @Test
    public void testJsonQueryTopLimit() throws Exception {
        testJsonQuery(
                20,
                "GET /query?query=x&limit=10 HTTP/1.1\r\n" +
                        "Host: localhost:9001\r\n" +
                        "Connection: keep-alive\r\n" +
                        "Cache-Control: max-age=0\r\n" +
                        "Upgrade-Insecure-Requests: 1\r\n" +
                        "User-Agent: Mozilla/5.0 (Windows NT 10.0; Win64; x64) AppleWebKit/537.36 (KHTML, like Gecko) Chrome/74.0.3729.169 Safari/537.36\r\n" +
                        "Accept: text/html,application/xhtml+xml,application/xml;q=0.9,image/webp,image/apng,*/*;q=0.8,application/signed-exchange;v=b3\r\n" +
                        "Accept-Encoding: gzip, deflate, br\r\n" +
                        "Accept-Language: en-GB,en-US;q=0.9,en;q=0.8\r\n" +
                        "\r\n",
                "HTTP/1.1 200 OK\r\n" +
                        "Server: questDB/1.0\r\n" +
                        "Date: Thu, 1 Jan 1970 00:00:00 GMT\r\n" +
                        "Transfer-Encoding: chunked\r\n" +
                        "Content-Type: application/json; charset=utf-8\r\n" +
                        "Keep-Alive: timeout=5, max=10000\r\n" +
                        "\r\n" +
                        "06ac\r\n" +
                        "{\"query\":\"x\",\"columns\":[{\"name\":\"a\",\"type\":\"BYTE\"},{\"name\":\"b\",\"type\":\"SHORT\"},{\"name\":\"c\",\"type\":\"INT\"},{\"name\":\"d\",\"type\":\"LONG\"},{\"name\":\"e\",\"type\":\"DATE\"},{\"name\":\"f\",\"type\":\"TIMESTAMP\"},{\"name\":\"g\",\"type\":\"FLOAT\"},{\"name\":\"h\",\"type\":\"DOUBLE\"},{\"name\":\"i\",\"type\":\"STRING\"},{\"name\":\"j\",\"type\":\"SYMBOL\"},{\"name\":\"k\",\"type\":\"BOOLEAN\"},{\"name\":\"l\",\"type\":\"BINARY\"}],\"dataset\":[[80,24814,-727724771,8920866532787660373,\"-169665660-01-09T01:58:28.119Z\",\"-51129-02-11T06:38:29.397464Z\",null,null,\"EHNRX\",\"ZSX\",false,[]],[30,32312,-303295973,6854658259142399220,null,\"273652-10-24T01:16:04.499209Z\",0.38179755,0.9687423276940171,\"EDRQQ\",\"LOF\",false,[]],[-79,-21442,1985398001,7522482991756933150,\"279864478-12-31T01:58:35.932Z\",\"20093-07-24T16:56:53.198086Z\",null,0.05384400312338511,\"HVUVS\",\"OTS\",true,[]],[70,-29572,-1966408995,-2406077911451945242,null,\"-254163-09-17T05:33:54.251307Z\",0.81233966,null,\"IKJSM\",\"SUQ\",false,[]],[-97,15913,2011884585,4641238585508069993,\"-277437004-09-03T08:55:41.803Z\",\"186548-11-05T05:57:55.827139Z\",0.89989215,0.6583311519893554,\"ZIMNZ\",\"RMF\",false,[]],[-9,5991,-907794648,null,null,null,0.13264287,null,\"OHNZH\",null,false,[]],[-94,30598,-1510166985,6056145309392106540,null,null,0.54669005,null,\"MZVQE\",\"NDC\",true,[]],[-97,-11913,null,750145151786158348,\"-144112168-08-02T20:50:38.542Z\",\"-279681-08-19T06:26:33.186955Z\",0.8977236,0.5691053034055052,\"WIFFL\",\"BRO\",false,[]],[58,7132,null,6793615437970356479,\"63572238-04-24T11:00:13.287Z\",\"171291-08-24T10:16:32.229138Z\",null,0.7215959171612961,\"KWZLU\",\"GXH\",false,[]],[37,7618,null,-9219078548506735248,\"286623354-12-11T19:15:45.735Z\",\"197633-02-20T09:12:49.579955Z\",null,0.8001632261203552,null,\"KFM\",false,[]]],\"count\":10}\r\n" +
                        "00\r\n" +
                        "\r\n"
        );
    }

    @Test
    public void testJsonQueryTopLimitAndCount() throws Exception {
        testJsonQuery(
                20,
                "GET /query?query=x&limit=10&count=true HTTP/1.1\r\n" +
                        "Host: localhost:9001\r\n" +
                        "Connection: keep-alive\r\n" +
                        "Cache-Control: max-age=0\r\n" +
                        "Upgrade-Insecure-Requests: 1\r\n" +
                        "User-Agent: Mozilla/5.0 (Windows NT 10.0; Win64; x64) AppleWebKit/537.36 (KHTML, like Gecko) Chrome/74.0.3729.169 Safari/537.36\r\n" +
                        "Accept: text/html,application/xhtml+xml,application/xml;q=0.9,image/webp,image/apng,*/*;q=0.8,application/signed-exchange;v=b3\r\n" +
                        "Accept-Encoding: gzip, deflate, br\r\n" +
                        "Accept-Language: en-GB,en-US;q=0.9,en;q=0.8\r\n" +
                        "\r\n",
                "HTTP/1.1 200 OK\r\n" +
                        "Server: questDB/1.0\r\n" +
                        "Date: Thu, 1 Jan 1970 00:00:00 GMT\r\n" +
                        "Transfer-Encoding: chunked\r\n" +
                        "Content-Type: application/json; charset=utf-8\r\n" +
                        "Keep-Alive: timeout=5, max=10000\r\n" +
                        "\r\n" +
                        "06ac\r\n" +
                        "{\"query\":\"x\",\"columns\":[{\"name\":\"a\",\"type\":\"BYTE\"},{\"name\":\"b\",\"type\":\"SHORT\"},{\"name\":\"c\",\"type\":\"INT\"},{\"name\":\"d\",\"type\":\"LONG\"},{\"name\":\"e\",\"type\":\"DATE\"},{\"name\":\"f\",\"type\":\"TIMESTAMP\"},{\"name\":\"g\",\"type\":\"FLOAT\"},{\"name\":\"h\",\"type\":\"DOUBLE\"},{\"name\":\"i\",\"type\":\"STRING\"},{\"name\":\"j\",\"type\":\"SYMBOL\"},{\"name\":\"k\",\"type\":\"BOOLEAN\"},{\"name\":\"l\",\"type\":\"BINARY\"}],\"dataset\":[[80,24814,-727724771,8920866532787660373,\"-169665660-01-09T01:58:28.119Z\",\"-51129-02-11T06:38:29.397464Z\",null,null,\"EHNRX\",\"ZSX\",false,[]],[30,32312,-303295973,6854658259142399220,null,\"273652-10-24T01:16:04.499209Z\",0.38179755,0.9687423276940171,\"EDRQQ\",\"LOF\",false,[]],[-79,-21442,1985398001,7522482991756933150,\"279864478-12-31T01:58:35.932Z\",\"20093-07-24T16:56:53.198086Z\",null,0.05384400312338511,\"HVUVS\",\"OTS\",true,[]],[70,-29572,-1966408995,-2406077911451945242,null,\"-254163-09-17T05:33:54.251307Z\",0.81233966,null,\"IKJSM\",\"SUQ\",false,[]],[-97,15913,2011884585,4641238585508069993,\"-277437004-09-03T08:55:41.803Z\",\"186548-11-05T05:57:55.827139Z\",0.89989215,0.6583311519893554,\"ZIMNZ\",\"RMF\",false,[]],[-9,5991,-907794648,null,null,null,0.13264287,null,\"OHNZH\",null,false,[]],[-94,30598,-1510166985,6056145309392106540,null,null,0.54669005,null,\"MZVQE\",\"NDC\",true,[]],[-97,-11913,null,750145151786158348,\"-144112168-08-02T20:50:38.542Z\",\"-279681-08-19T06:26:33.186955Z\",0.8977236,0.5691053034055052,\"WIFFL\",\"BRO\",false,[]],[58,7132,null,6793615437970356479,\"63572238-04-24T11:00:13.287Z\",\"171291-08-24T10:16:32.229138Z\",null,0.7215959171612961,\"KWZLU\",\"GXH\",false,[]],[37,7618,null,-9219078548506735248,\"286623354-12-11T19:15:45.735Z\",\"197633-02-20T09:12:49.579955Z\",null,0.8001632261203552,null,\"KFM\",false,[]]],\"count\":20}\r\n" +
                        "00\r\n" +
                        "\r\n"
        );
    }

    @Test
    public void testJsonQueryTopLimitHttp1() throws Exception {
        testJsonQuery0(2, engine -> {
                    // create table with all column types
                    CairoTestUtils.createTestTable(
                            engine.getConfiguration(),
                            20,
                            new Rnd(),
                            new TestRecord.ArrayBinarySequence()
                    );
                    sendAndReceive(
                            NetworkFacadeImpl.INSTANCE,
                            "GET /query?query=x&limit=10 HTTP/1.1\r\n" +
                                    "Host: localhost:9001\r\n" +
                                    "Connection: keep-alive\r\n" +
                                    "Cache-Control: max-age=0\r\n" +
                                    "Upgrade-Insecure-Requests: 1\r\n" +
                                    "User-Agent: Mozilla/5.0 (Windows NT 10.0; Win64; x64) AppleWebKit/537.36 (KHTML, like Gecko) Chrome/74.0.3729.169 Safari/537.36\r\n" +
                                    "Accept: text/html,application/xhtml+xml,application/xml;q=0.9,image/webp,image/apng,*/*;q=0.8,application/signed-exchange;v=b3\r\n" +
                                    "Accept-Encoding: gzip, deflate, br\r\n" +
                                    "Accept-Language: en-GB,en-US;q=0.9,en;q=0.8\r\n" +
                                    "\r\n",
                            "HTTP/1.1 200 OK\r\n" +
                                    "Server: questDB/1.0\r\n" +
                                    "Date: Thu, 1 Jan 1970 00:00:00 GMT\r\n" +
                                    "Transfer-Encoding: chunked\r\n" +
                                    "Content-Type: application/json; charset=utf-8\r\n" +
                                    "Connection: close\r\n" +
                                    "Keep-Alive: timeout=5, max=10000\r\n" +
                                    "\r\n" +
                                    "06ac\r\n" +
                                    "{\"query\":\"x\",\"columns\":[{\"name\":\"a\",\"type\":\"BYTE\"},{\"name\":\"b\",\"type\":\"SHORT\"},{\"name\":\"c\",\"type\":\"INT\"},{\"name\":\"d\",\"type\":\"LONG\"},{\"name\":\"e\",\"type\":\"DATE\"},{\"name\":\"f\",\"type\":\"TIMESTAMP\"},{\"name\":\"g\",\"type\":\"FLOAT\"},{\"name\":\"h\",\"type\":\"DOUBLE\"},{\"name\":\"i\",\"type\":\"STRING\"},{\"name\":\"j\",\"type\":\"SYMBOL\"},{\"name\":\"k\",\"type\":\"BOOLEAN\"},{\"name\":\"l\",\"type\":\"BINARY\"}],\"dataset\":[[80,24814,-727724771,8920866532787660373,\"-169665660-01-09T01:58:28.119Z\",\"-51129-02-11T06:38:29.397464Z\",null,null,\"EHNRX\",\"ZSX\",false,[]],[30,32312,-303295973,6854658259142399220,null,\"273652-10-24T01:16:04.499209Z\",0.38179755,0.9687423276940171,\"EDRQQ\",\"LOF\",false,[]],[-79,-21442,1985398001,7522482991756933150,\"279864478-12-31T01:58:35.932Z\",\"20093-07-24T16:56:53.198086Z\",null,0.05384400312338511,\"HVUVS\",\"OTS\",true,[]],[70,-29572,-1966408995,-2406077911451945242,null,\"-254163-09-17T05:33:54.251307Z\",0.81233966,null,\"IKJSM\",\"SUQ\",false,[]],[-97,15913,2011884585,4641238585508069993,\"-277437004-09-03T08:55:41.803Z\",\"186548-11-05T05:57:55.827139Z\",0.89989215,0.6583311519893554,\"ZIMNZ\",\"RMF\",false,[]],[-9,5991,-907794648,null,null,null,0.13264287,null,\"OHNZH\",null,false,[]],[-94,30598,-1510166985,6056145309392106540,null,null,0.54669005,null,\"MZVQE\",\"NDC\",true,[]],[-97,-11913,null,750145151786158348,\"-144112168-08-02T20:50:38.542Z\",\"-279681-08-19T06:26:33.186955Z\",0.8977236,0.5691053034055052,\"WIFFL\",\"BRO\",false,[]],[58,7132,null,6793615437970356479,\"63572238-04-24T11:00:13.287Z\",\"171291-08-24T10:16:32.229138Z\",null,0.7215959171612961,\"KWZLU\",\"GXH\",false,[]],[37,7618,null,-9219078548506735248,\"286623354-12-11T19:15:45.735Z\",\"197633-02-20T09:12:49.579955Z\",null,0.8001632261203552,null,\"KFM\",false,[]]],\"count\":10}\r\n" +
                                    "00\r\n" +
                                    "\r\n",
                            1,
                            0,
                            false,
                            true
                    );
                },
                false,
                true
        );
    }

    @Test
    public void testJsonQueryWithCompressedResults1() throws Exception {
        Zip.init();
        assertMemoryLeak(() -> {
            final NetworkFacade nf = NetworkFacadeImpl.INSTANCE;
            final String baseDir = temp.getRoot().getAbsolutePath();
            final DefaultHttpServerConfiguration httpConfiguration = createHttpServerConfiguration(nf, baseDir, 256, false, true);
            final WorkerPool workerPool = new WorkerPool(new WorkerPoolConfiguration() {
                @Override
                public int[] getWorkerAffinity() {
                    return new int[]{-1, -1};
                }

                @Override
                public int getWorkerCount() {
                    return 2;
                }

                @Override
                public boolean haltOnError() {
                    return false;
                }
            });
            try (
                    CairoEngine engine = new CairoEngine(new DefaultCairoConfiguration(baseDir));
                    HttpServer httpServer = new HttpServer(httpConfiguration, workerPool, false)) {
                httpServer.bind(new HttpRequestProcessorFactory() {
                    @Override
                    public HttpRequestProcessor newInstance() {
                        return new StaticContentProcessor(httpConfiguration);
                    }

                    @Override
                    public String getUrl() {
                        return HttpServerConfiguration.DEFAULT_PROCESSOR_URL;
                    }
                });

                httpServer.bind(new HttpRequestProcessorFactory() {
                    @Override
                    public HttpRequestProcessor newInstance() {
                        return new JsonQueryProcessor(
                                httpConfiguration.getJsonQueryProcessorConfiguration(),
                                engine,
                                null,
                                workerPool.getWorkerCount(),
                                metrics);
                    }

                    @Override
                    public String getUrl() {
                        return "/query";
                    }
                });

                workerPool.start(LOG);

                try {
                    // create table with all column types
                    CairoTestUtils.createTestTable(
                            engine.getConfiguration(),
                            30,
                            new Rnd(),
                            new TestRecord.ArrayBinarySequence());

                    // send multipart request to server
                    final String request = "GET /query?query=x HTTP/1.1\r\n" +
                            "Host: localhost:9001\r\n" +
                            "Connection: keep-alive\r\n" +
                            "Cache-Control: max-age=0\r\n" +
                            "Upgrade-Insecure-Requests: 1\r\n" +
                            "User-Agent: Mozilla/5.0 (Windows NT 10.0; Win64; x64) AppleWebKit/537.36 (KHTML, like Gecko) Chrome/74.0.3729.169 Safari/537.36\r\n" +
                            "Accept: text/html,application/xhtml+xml,application/xml;q=0.9,image/webp,image/apng,*/*;q=0.8,application/signed-exchange;v=b3\r\n" +
                            "Accept-Encoding: gzip, deflate, br\r\n" +
                            "Accept-Language: en-GB,en-US;q=0.9,en;q=0.8\r\n" +
                            "\r\n";

                    ByteArrayResponse expectedResponse;
                    try (InputStream is = getClass().getResourceAsStream(getClass().getSimpleName() + ".testJsonQueryWithCompressedResults1.bin")) {
                        Assert.assertNotNull(is);
                        byte[] bytes = new byte[20 * 1024];
                        int len = is.read(bytes);
                        expectedResponse = new ByteArrayResponse(bytes, len);
                    }
                    sendAndReceive(nf, request, expectedResponse, 10, 100L, false);
                } finally {
                    workerPool.halt();
                }
            }
        });
    }

    @Test
    public void testJsonQueryWithCompressedResults2() throws Exception {
        Zip.init();
        assertMemoryLeak(() -> {
            final NetworkFacade nf = NetworkFacadeImpl.INSTANCE;
            final String baseDir = temp.getRoot().getAbsolutePath();
            final DefaultHttpServerConfiguration httpConfiguration = createHttpServerConfiguration(nf, baseDir, 4096, false, true);
            final WorkerPool workerPool = new WorkerPool(new WorkerPoolConfiguration() {
                @Override
                public int[] getWorkerAffinity() {
                    return new int[]{-1, -1};
                }

                @Override
                public int getWorkerCount() {
                    return 2;
                }

                @Override
                public boolean haltOnError() {
                    return false;
                }
            });
            try (
                    CairoEngine engine = new CairoEngine(new DefaultCairoConfiguration(baseDir));
                    HttpServer httpServer = new HttpServer(httpConfiguration, workerPool, false)
            ) {
                httpServer.bind(new HttpRequestProcessorFactory() {
                    @Override
                    public HttpRequestProcessor newInstance() {
                        return new StaticContentProcessor(httpConfiguration);
                    }

                    @Override
                    public String getUrl() {
                        return HttpServerConfiguration.DEFAULT_PROCESSOR_URL;
                    }
                });

                httpServer.bind(new HttpRequestProcessorFactory() {
                    @Override
                    public HttpRequestProcessor newInstance() {
                        return new JsonQueryProcessor(
                                httpConfiguration.getJsonQueryProcessorConfiguration(),
                                engine,
                                null,
                                workerPool.getWorkerCount(),
                                metrics);
                    }

                    @Override
                    public String getUrl() {
                        return "/query";
                    }
                });

                workerPool.start(LOG);

                try {
                    // create table with all column types
                    CairoTestUtils.createTestTable(
                            engine.getConfiguration(),
                            1000,
                            new Rnd(),
                            new TestRecord.ArrayBinarySequence());

                    // send multipart request to server
                    final String request = "GET /query?query=x HTTP/1.1\r\n" +
                            "Host: localhost:9001\r\n" +
                            "Connection: keep-alive\r\n" +
                            "Cache-Control: max-age=0\r\n" +
                            "Upgrade-Insecure-Requests: 1\r\n" +
                            "User-Agent: Mozilla/5.0 (Windows NT 10.0; Win64; x64) AppleWebKit/537.36 (KHTML, like Gecko) Chrome/74.0.3729.169 Safari/537.36\r\n" +
                            "Accept: text/html,application/xhtml+xml,application/xml;q=0.9,image/webp,image/apng,*/*;q=0.8,application/signed-exchange;v=b3\r\n" +
                            "Accept-Encoding: gzip, deflate, br\r\n" +
                            "Accept-Language: en-GB,en-US;q=0.9,en;q=0.8\r\n" +
                            "\r\n";

                    ByteArrayResponse expectedResponse;
                    try (InputStream is = getClass().getResourceAsStream(getClass().getSimpleName() + ".testJsonQueryWithCompressedResults2.bin")) {
                        Assert.assertNotNull(is);
                        byte[] bytes = new byte[100 * 1024];
                        int len = is.read(bytes);
                        expectedResponse = new ByteArrayResponse(bytes, len);
                    }
                    sendAndReceive(nf, request, expectedResponse, 10, 100L, false);
                } finally {
                    workerPool.halt();
                }
            }
        });
    }

    @Test
    public void testJsonQueryWithInterruption() throws Exception {
        assertMemoryLeak(() -> {
            final NetworkFacade nf = NetworkFacadeImpl.INSTANCE;
            final String baseDir = temp.getRoot().getAbsolutePath();
            final int tableRowCount = 300_000;

            SOCountDownLatch peerDisconnectLatch = new SOCountDownLatch(1);

            DefaultHttpServerConfiguration httpConfiguration = new HttpServerConfigurationBuilder()
                    .withNetwork(nf)
                    .withBaseDir(baseDir)
                    .withSendBufferSize(256)
                    .withDumpingTraffic(false)
                    .withAllowDeflateBeforeSend(false)
                    .withServerKeepAlive(true)
                    .withHttpProtocolVersion("HTTP/1.1 ")
                    .withOnPeerDisconnect(peerDisconnectLatch::countDown)
                    .build();
            QueryCache.configure(httpConfiguration);


            final WorkerPool workerPool = new WorkerPool(new WorkerPoolConfiguration() {
                @Override
                public int[] getWorkerAffinity() {
                    return new int[]{-1};
                }

                @Override
                public int getWorkerCount() {
                    return 1;
                }

                @Override
                public boolean haltOnError() {
                    return false;
                }
            });

            try (
                    CairoEngine engine = new CairoEngine(new DefaultCairoConfiguration(baseDir));
                    HttpServer httpServer = new HttpServer(httpConfiguration, workerPool, false)
            ) {
                httpServer.bind(new HttpRequestProcessorFactory() {
                    @Override
                    public HttpRequestProcessor newInstance() {
                        return new StaticContentProcessor(httpConfiguration);
                    }

                    @Override
                    public String getUrl() {
                        return HttpServerConfiguration.DEFAULT_PROCESSOR_URL;
                    }
                });

                httpServer.bind(new HttpRequestProcessorFactory() {
                    @Override
                    public HttpRequestProcessor newInstance() {
                        return new JsonQueryProcessor(httpConfiguration.getJsonQueryProcessorConfiguration(), engine,
                                null, workerPool.getWorkerCount(), metrics);
                    }

                    @Override
                    public String getUrl() {
                        return "/query";
                    }
                });

                final AtomicBoolean clientClosed = new AtomicBoolean(false);
                final int minClientReceivedBytesBeforeDisconnect = 180;
                final AtomicLong refClientFd = new AtomicLong(-1);
                HttpClientStateListener clientStateListener = new HttpClientStateListener() {
                    private int nBytesReceived = 0;

                    @Override
                    public void onClosed() {
                    }

                    @Override
                    public void onReceived(int nBytes) {
                        LOG.info().$("Client received ").$(nBytes).$(" bytes").$();
                        nBytesReceived += nBytes;
                        if (nBytesReceived >= minClientReceivedBytesBeforeDisconnect) {
                            long fd = refClientFd.get();
                            if (fd != -1) {
                                refClientFd.set(-1);
                                nf.close(fd);
                                clientClosed.set(true);
                            }
                        }
                    }
                };
                workerPool.start(LOG);

                try {
                    // create table with all column types
                    CairoTestUtils.createTestTable(
                            engine.getConfiguration(),
                            tableRowCount,
                            new Rnd(),
                            new TestRecord.ArrayBinarySequence()
                    );

                    // send multipart request to server
                    final String request = "GET /query?query=select+distinct+a+from+x+where+test_latched_counter() HTTP/1.1\r\n"
                            + "Host: localhost:9001\r\n" + "Connection: keep-alive\r\n" + "Cache-Control: max-age=0\r\n"
                            + "Upgrade-Insecure-Requests: 1\r\n"
                            + "User-Agent: Mozilla/5.0 (Windows NT 10.0; Win64; x64) AppleWebKit/537.36 (KHTML, like Gecko) Chrome/74.0.3729.169 Safari/537.36\r\n"
                            + "Accept: text/html,application/xhtml+xml,application/xml;q=0.9,image/webp,image/apng,*/*;q=0.8,application/signed-exchange;v=b3\r\n"
                            + "Accept-Encoding: gzip, deflate, br\r\n"
                            + "Accept-Language: en-GB,en-US;q=0.9,en;q=0.8\r\n" + "\r\n";

                    long fd = nf.socketTcp(true);
                    try {
                        long sockAddr = nf.sockaddr("127.0.0.1", 9001);
                        try {
                            TestUtils.assertConnect(fd, sockAddr);
                            Assert.assertEquals(0, nf.setTcpNoDelay(fd, true));
                            refClientFd.set(fd);
                            nf.configureNonBlocking(fd);

                            long bufLen = request.length();
                            long ptr = Unsafe.malloc(bufLen);
                            try {
                                new SendAndReceiveRequestBuilder()
                                        .withNetworkFacade(nf)
                                        .withPauseBetweenSendAndReceive(0)
                                        .withPrintOnly(false)
                                        .withExpectDisconnect(true)
                                        .executeUntilDisconnect(request, fd, 200, ptr, clientStateListener);
                            } finally {
                                Unsafe.free(ptr, bufLen);
                            }
                        } finally {
                            nf.freeSockAddr(sockAddr);
                        }
                    } finally {
                        LOG.info().$("Closing client connection").$();
                    }
                    peerDisconnectLatch.await();
                    // depending on how quick the CI hardware is we may end up processing different
                    // number of rows before query is interrupted
                    Assert.assertTrue(tableRowCount > TestLatchedCounterFunctionFactory.getCount());
                } finally {
                    workerPool.halt();
                }
            }
        });
    }

    @Test
    public void testJsonQueryZeroRows() throws Exception {
        testJsonQuery(
                0,
                "GET /query?query=x HTTP/1.1\r\n" +
                        "Host: localhost:9001\r\n" +
                        "Connection: keep-alive\r\n" +
                        "Cache-Control: max-age=0\r\n" +
                        "Upgrade-Insecure-Requests: 1\r\n" +
                        "User-Agent: Mozilla/5.0 (Windows NT 10.0; Win64; x64) AppleWebKit/537.36 (KHTML, like Gecko) Chrome/74.0.3729.169 Safari/537.36\r\n" +
                        "Accept: text/html,application/xhtml+xml,application/xml;q=0.9,image/webp,image/apng,*/*;q=0.8,application/signed-exchange;v=b3\r\n" +
                        "Accept-Encoding: gzip, deflate, br\r\n" +
                        "Accept-Language: en-GB,en-US;q=0.9,en;q=0.8\r\n" +
                        "\r\n",
                "HTTP/1.1 200 OK\r\n" +
                        "Server: questDB/1.0\r\n" +
                        "Date: Thu, 1 Jan 1970 00:00:00 GMT\r\n" +
                        "Transfer-Encoding: chunked\r\n" +
                        "Content-Type: application/json; charset=utf-8\r\n" +
                        "Keep-Alive: timeout=5, max=10000\r\n" +
                        "\r\n" +
                        "0185\r\n" +
                        "{\"query\":\"x\",\"columns\":[{\"name\":\"a\",\"type\":\"BYTE\"},{\"name\":\"b\",\"type\":\"SHORT\"},{\"name\":\"c\",\"type\":\"INT\"},{\"name\":\"d\",\"type\":\"LONG\"},{\"name\":\"e\",\"type\":\"DATE\"},{\"name\":\"f\",\"type\":\"TIMESTAMP\"},{\"name\":\"g\",\"type\":\"FLOAT\"},{\"name\":\"h\",\"type\":\"DOUBLE\"},{\"name\":\"i\",\"type\":\"STRING\"},{\"name\":\"j\",\"type\":\"SYMBOL\"},{\"name\":\"k\",\"type\":\"BOOLEAN\"},{\"name\":\"l\",\"type\":\"BINARY\"}],\"dataset\":[],\"count\":0}\r\n" +
                        "00\r\n" +
                        "\r\n"
        );
    }

    @Test
    public void testJsonUtf8EncodedColumnName() throws Exception {
        testJsonQuery(0, "GET /query?query=select+0+%D1%80%D0%B5%D0%BA%D0%BE%D1%80%D0%B4%D0%BD%D0%BE+from+long_sequence(10)&limit=0%2C1000&count=true&src=con HTTP/1.1\r\n" +
                        "Host: localhost:9000\r\n" +
                        "Connection: keep-alive\r\n" +
                        "Accept: */*\r\n" +
                        "X-Requested-With: XMLHttpRequest\r\n" +
                        "User-Agent: Mozilla/5.0 (Windows NT 10.0; Win64; x64) AppleWebKit/537.36 (KHTML, like Gecko) Chrome/79.0.3945.130 Safari/537.36\r\n" +
                        "Sec-Fetch-Site: same-origin\r\n" +
                        "Sec-Fetch-Mode: cors\r\n" +
                        "Referer: http://localhost:9000/index.html\r\n" +
                        "Accept-Encoding: gzip, deflate, br\r\n" +
                        "Accept-Language: en-GB,en-US;q=0.9,en;q=0.8\r\n" +
                        "Cookie: _ga=GA1.1.2124932001.1573824669; _gid=GA1.1.392867896.1580123365\r\n" +
                        "\r\n",
                "HTTP/1.1 200 OK\r\n" +
                        "Server: questDB/1.0\r\n" +
                        "Date: Thu, 1 Jan 1970 00:00:00 GMT\r\n" +
                        "Transfer-Encoding: chunked\r\n" +
                        "Content-Type: application/json; charset=utf-8\r\n" +
                        "Keep-Alive: timeout=5, max=10000\r\n" +
                        "\r\n" +
                        "b0\r\n" +
                        "{\"query\":\"select 0 рекордно from long_sequence(10)\",\"columns\":[{\"name\":\"рекордно\",\"type\":\"INT\"}],\"dataset\":[[0],[0],[0],[0],[0],[0],[0],[0],[0],[0]],\"count\":10}\r\n" +
                        "00\r\n" +
                        "\r\n"
                , 1);
    }

    @Test
    public void testJsonUtf8EncodedQuery() throws Exception {
        testJsonQuery(
                0,
                "GET /query?query=%0A%0A%0A%0ASELECT+%27Rapha%C3%ABl%27+a%2C+%27L%C3%A9o%27+b+FROM+long_sequence(2)&limit=0%2C1000&count=true HTTP/1.1\r\n" +
                        "Host: localhost:13005\r\n" +
                        "Connection: keep-alive\r\n" +
                        "Accept: */*\r\n" +
                        "X-Requested-With: XMLHttpRequest\r\n" +
                        "User-Agent: Mozilla/5.0 (X11; Fedora; Linux x86_64) AppleWebKit/537.36 (KHTML, like Gecko) Chrome/78.0.3904.97 Safari/537.36\r\n" +
                        "Sec-Fetch-Site: same-origin\r\n" +
                        "Sec-Fetch-Mode: cors\r\n" +
                        "Referer: http://localhost:13005/index.html\r\n" +
                        "Accept-Encoding: gzip, deflate, br\r\n" +
                        "Accept-Language: en-GB,en-US;q=0.9,en;q=0.8\r\n" +
                        "Cookie: ajs_group_id=null; ajs_anonymous_id=%22870b530ab5ce462f4545099f85657346%22; ajs_user_id=%22870b530ab5ce462f4545099f85657346%22; _ga=GA1.1.1909943241.1573659694\r\n" +
                        "\r\n",
                "HTTP/1.1 200 OK\r\n" +
                        "Server: questDB/1.0\r\n" +
                        "Date: Thu, 1 Jan 1970 00:00:00 GMT\r\n" +
                        "Transfer-Encoding: chunked\r\n" +
                        "Content-Type: application/json; charset=utf-8\r\n" +
                        "Keep-Alive: timeout=5, max=10000\r\n" +
                        "\r\n" +
                        "cb\r\n" +
                        "{\"query\":\"\\n\\n\\n\\nSELECT 'Raphaël' a, 'Léo' b FROM long_sequence(2)\",\"columns\":[{\"name\":\"a\",\"type\":\"STRING\"},{\"name\":\"b\",\"type\":\"STRING\"}],\"dataset\":[[\"Raphaël\",\"Léo\"],[\"Raphaël\",\"Léo\"]],\"count\":2}\r\n" +
                        "00\r\n" +
                        "\r\n"
        );
    }

    @Test
    public void testMaxConnections() throws Exception {
        LOG.info().$("started maxConnections").$();
        assertMemoryLeak(() -> {
            HttpServerConfiguration httpServerConfiguration = new DefaultHttpServerConfiguration();

            final int listenBackLog = 10;
            final int activeConnectionLimit = 5;
            final int nExcessConnections = 20;

            AtomicInteger openCount = new AtomicInteger(0);
            AtomicInteger closeCount = new AtomicInteger(0);

            final IODispatcherConfiguration configuration = new DefaultIODispatcherConfiguration() {
                @Override
                public int getActiveConnectionLimit() {
                    return activeConnectionLimit;
                }

                @Override
                public int getListenBacklog() {
                    return listenBackLog;
                }

                @Override
                public long getQueuedConnectionTimeout() {
                    return 300_000;
                }
            };

            try (IODispatcher<HttpConnectionContext> dispatcher = IODispatchers.create(
                    configuration,
                    new IOContextFactory<HttpConnectionContext>() {
                        @SuppressWarnings("resource")
						@Override
                        public HttpConnectionContext newInstance(long fd, IODispatcher<HttpConnectionContext> dispatcher1) {
                            openCount.incrementAndGet();
                            return new HttpConnectionContext(httpServerConfiguration.getHttpContextConfiguration()) {
                                @Override
                                public void close() {
                                    closeCount.incrementAndGet();
                                    super.close();
                                }
                            }.of(fd, dispatcher1);
                        }
                    }
            )) {
                HttpRequestProcessorSelector selector =
                        new HttpRequestProcessorSelector() {
                            @Override
                            public HttpRequestProcessor select(CharSequence url) {
                                return null;
                            }

                            @Override
                            public HttpRequestProcessor getDefaultProcessor() {
                                return new HealthCheckProcessor();
                            }

                            @Override
                            public void close() {
                            }
                        };

                AtomicBoolean serverRunning = new AtomicBoolean(true);
                SOCountDownLatch serverHaltLatch = new SOCountDownLatch(1);

                new Thread(() -> {
                	try {
	                    do {
	                        dispatcher.run(0);
	                        dispatcher.processIOQueue(
	                                (operation, context) -> context.handleClientOperation(operation, selector, EmptyRescheduleContext)
	                        );
	                    } while (serverRunning.get());
                	} finally {
                		serverHaltLatch.countDown();
                	}
                }).start();

                LongList openFds = new LongList();
                LongHashSet closedFds = new LongHashSet();

                final long sockAddr = Net.sockaddr("127.0.0.1", 9001);
                final long buf = Unsafe.malloc(4096);
                final int N = activeConnectionLimit + listenBackLog;
                try {
                    for (int i = 0; i < N; i++) {
                        long fd = Net.socketTcp(true);
                        TestUtils.assertConnect(fd, sockAddr);
                        openFds.add(fd);
                    }

                    // let dispatcher catchup
                    long startNanos = System.nanoTime();
                    while (dispatcher.isListening()) {
                        long endNanos = System.nanoTime();
                        if (TimeUnit.NANOSECONDS.toSeconds(endNanos - startNanos) > 30) {
                            Assert.fail("Timed out waiting for despatcher to stop listening");
                        }
                        LockSupport.parkNanos(1);
                    }

                    final String request = "GET /status?x=1&a=%26b&c&d=x HTTP/1.1\r\n" +
                            "Host: localhost:9000\r\n" +
                            "Connection: keep-alive\r\n" +
                            "Cache-Control: max-age=0\r\n" +
                            "Accept: text/html,application/xhtml+xml,application/xml;q=0.9,image/webp,*/*;q=0.8\r\n" +
                            "User-Agent: Mozilla/5.0 (Windows NT 6.1; WOW64) AppleWebKit/537.36 (KHTML, like Gecko) Chrome/31.0.1650.48 Safari/537.36\r\n" +
                            "Accept-Encoding: gzip,deflate,sdch\r\n" +
                            "Accept-Language: en-US,en;q=0.8\r\n" +
                            "Cookie: textwrapon=false; textautoformat=false; wysiwyg=textarea\r\n" +
                            "\r\n";
                    long mem = TestUtils.toMemory(request);

                    // Active connection limit is reached and backlog is full, check we get connection closed
                    for (int i = 0; i < nExcessConnections; i++) {
                        long fd = Net.socketTcp(true);
                        if (fd > 0) {
                            int nSent = Net.send(fd, mem, request.length());
                            Assert.assertTrue(nSent < 0);
                            Net.close(fd);
                        }
                    }

                    try {
                        for (int i = 0; i < N; i++) {
                            if (i == activeConnectionLimit) {
                                for (int j = 0; j < activeConnectionLimit; j++) {
                                	long fd = openFds.getQuick(j);
                                    Net.close(fd);
                                    closedFds.add(fd);
                               }
                            }

                            long fd = openFds.getQuick(i);
                            Assert.assertEquals(request.length(), Net.send(fd, mem, request.length()));
                            // ensure we have response from server
                            Assert.assertTrue(0 < Net.recv(fd, buf, 64));

<<<<<<< HEAD
                            if (i < activeConnectionLimit) {
                                // dont close any connections until the first connections have been processed and check that the dispatcher
                                // is not listening
                                Assert.assertFalse(dispatcher.isListening());
                            } else {
                                Net.close(fd);
                                closedFds.add(fd);
                            }
=======
                        long fd = Net.socketTcp(true);
                        try {
                            TestUtils.assertConnect(fd, sockAddr);

                            Assert.assertEquals(request.length(), Net.send(fd, mem, request.length()));
                            // ensure we got disconnected
                            Assert.assertTrue(0 > Net.recv(fd, buf, 64));

                        } finally {
                            Net.close(fd);
>>>>>>> 8c5a9828
                        }
                    } finally {
                        Unsafe.free(mem, request.length());
                    }
                } finally {
                    for (int i=0; i<openFds.size(); i++) {
                    	long fd = openFds.getQuick(i);
                    	if (! closedFds.contains(fd)) {
                    		Net.close(fd);
                    	}
                    }
                    Net.freeSockAddr(sockAddr);
                    Unsafe.free(buf, 4096);
                    Assert.assertFalse(configuration.getActiveConnectionLimit() < dispatcher.getConnectionCount());
                    serverRunning.set(false);
                    serverHaltLatch.await();
                }
            }
        });
    }

    @Test
    public void testQueuedConnectionTimeout() throws Exception {
        LOG.info().$("started testQueuedConnectionTimeout").$();
        assertMemoryLeak(() -> {
            final int listenBackLog = 10;
            final int activeConnectionLimit = 5;
            final long queuedConnectionTimeoutInMs = 250;

            final IODispatcherConfiguration configuration = new DefaultIODispatcherConfiguration() {
                @Override
                public int getActiveConnectionLimit() {
                    return activeConnectionLimit;
                }

                @Override
                public int getListenBacklog() {
                    return listenBackLog;
                }

                @Override
                public long getQueuedConnectionTimeout() {
                    return queuedConnectionTimeoutInMs;
                }
            };

            final AtomicInteger nConnected = new AtomicInteger();
            final LongHashSet serverConnectedFds = new LongHashSet();
            final LongHashSet clientActiveFds = new LongHashSet();
            IOContextFactory<IOContext> contextFactory = new IOContextFactory<IOContext>() {
                @Override
                public IOContext newInstance(long fd, IODispatcher<IOContext> dispatcher) {
                    LOG.info().$(fd).$(" connected").$();
                    serverConnectedFds.add(fd);
                    nConnected.incrementAndGet();
                    return new IOContext() {
                        @Override
                        public boolean invalid() {
                            return !serverConnectedFds.contains(fd);
                        }

                        @Override
                        public long getFd() {
                            return fd;
                        }

                        @Override
                        public IODispatcher<?> getDispatcher() {
                            return dispatcher;
                        }

                        @Override
                        public void close() {
                            LOG.info().$(fd).$(" disconnected").$();
                            serverConnectedFds.remove(fd);
                        }
                    };
                }
            };
            final String request = "\n";
            long mem = TestUtils.toMemory(request);

            final long sockAddr = Net.sockaddr("127.0.0.1", 9001);
            Thread serverThread = null;
            final CountDownLatch serverLatch = new CountDownLatch(1);
            try (IODispatcher<IOContext> dispatcher = IODispatchers.create(configuration, contextFactory)) {
                serverThread = new Thread("test-io-dispatcher") {
                    @Override
                    public void run() {
                        long smem = Unsafe.malloc(1);
                        try {
                            IORequestProcessor<IOContext> requestProcessor = new IORequestProcessor<IOContext>() {
                                @Override
                                public void onRequest(int operation, IOContext context) {
                                    long fd = context.getFd();
                                    int rc;
                                    switch(operation) {
                                        case IOOperation.READ:
                                            rc = Net.recv(fd, smem, 1);
                                            if (rc == 1) {
                                                dispatcher.registerChannel(context, IOOperation.WRITE);
                                            } else {
                                                dispatcher.disconnect(context);
                                            }
                                            break;
                                        case IOOperation.WRITE:
                                            rc = Net.send(fd, smem, 1);
                                            if (rc == 1) {
                                                dispatcher.registerChannel(context, IOOperation.READ);
                                            } else {
                                                dispatcher.disconnect(context);
                                            }
                                            break;
                                        default:
                                            dispatcher.disconnect(context);
                                    }
                                }
                            };
                            do {
                                dispatcher.run(0);
                                dispatcher.processIOQueue(requestProcessor);
                                Thread.yield();
                            } while (!isInterrupted());
                        } finally {
                            Unsafe.free(smem, 1);
                            serverLatch.countDown();
                        }
                    }
                };
                serverThread.setDaemon(true);
                serverThread.start();

                // Connect exactly the right amount of clients to fill the active connection and connection backlog, after the
                // queuedConnectionTimeoutInMs the connections in the backlog should get refused
                int nClientConnects = 0;
                int nClientConnectRefused = 0;
                for (int i = 0; i < listenBackLog + activeConnectionLimit; i++) {
                    long fd = Net.socketTcp(true);
                    Assert.assertTrue(fd > -1);
                    clientActiveFds.add(fd);
                    if (Net.connect(fd, sockAddr) != 0) {
                        nClientConnectRefused++;
                        continue;
                    }
                    int rc = Net.send(fd, mem, request.length());
                    if (rc < 0) {
                        nClientConnectRefused++;
                        continue;
                    }
                    rc = Net.recv(fd, mem, request.length());
                    if (rc < 0) {
                        nClientConnectRefused++;
                    } else {
                        nClientConnects++;
                    }
                }
                Assert.assertEquals(activeConnectionLimit, nClientConnects);
                Assert.assertEquals(listenBackLog, nClientConnectRefused);
                Assert.assertFalse(dispatcher.isListening());

                // Close all connections and wait for server to resume listening
                while (clientActiveFds.size() > 0) {
                    long fd = clientActiveFds.get(0);
                    clientActiveFds.remove(fd);
                    Net.close(fd);
                }
                long timeoutMs = System.currentTimeMillis() + TimeUnit.MINUTES.toMillis(1);
                while (!dispatcher.isListening()) {
                    if (System.currentTimeMillis() > timeoutMs) {
                        Assert.fail("Timeout waiting for server to start listening again");
                    }
                }

                // Try connections again to make sure server is listening
                nClientConnects = 0;
                nClientConnectRefused = 0;
                for (int i = 0; i < listenBackLog + activeConnectionLimit; i++) {
                    long fd = Net.socketTcp(true);
                    Assert.assertTrue(fd > -1);
                    clientActiveFds.add(fd);
                    if (Net.connect(fd, sockAddr) != 0) {
                        nClientConnectRefused++;
                        continue;
                    }
                    int rc = Net.send(fd, mem, request.length());
                    if (rc < 0) {
                        nClientConnectRefused++;
                        continue;
                    }
                    rc = Net.recv(fd, mem, request.length());
                    if (rc < 0) {
                        nClientConnectRefused++;
                    } else {
                        nClientConnects++;
                    }
                }
                Assert.assertEquals(activeConnectionLimit, nClientConnects);
                Assert.assertEquals(listenBackLog, nClientConnectRefused);
                Assert.assertFalse(dispatcher.isListening());

                // Close all remaining client connections
                for (int n = 0; n < clientActiveFds.size(); n++) {
                    long fd = clientActiveFds.get(n);
                    Net.close(fd);
                }
                serverThread.interrupt();
                if (!serverLatch.await(1, TimeUnit.MINUTES)) {
                    Assert.fail("Timeout waiting for server to end");
                }
            } finally {
                Net.freeSockAddr(sockAddr);
                Unsafe.free(mem, request.length());
            }
        });
    }
    
    @Test
    public void testMissingContentDisposition() throws Exception {
        testImport(
                "HTTP/1.1 200 OK\r\n" +
                        "Server: questDB/1.0\r\n" +
                        "Date: Thu, 1 Jan 1970 00:00:00 GMT\r\n" +
                        "Transfer-Encoding: chunked\r\n" +
                        "Content-Type: text/plain; charset=utf-8\r\n" +
                        "\r\n" +
                        "2f\r\n" +
                        "'Content-Disposition' multipart header missing'\r\n" +
                        "00\r\n" +
                        "\r\n",
                "POST /upload HTTP/1.1\r\n" +
                        "host: localhost:9001\r\n" +
                        "User-Agent: curl/7.64.0\r\n" +
                        "Accept: */*\r\n" +
                        "Content-Length: 437760673\r\n" +
                        "Content-Type: multipart/form-data; boundary=------------------------27d997ca93d2689d\r\n" +
                        "Expect: 100-continue\r\n" +
                        "\r\n" +
                        "--------------------------27d997ca93d2689d\r\n" +
                        "Content-Type: application/octet-stream\r\n" +
                        "\r\n" +
                        "9988" +
                        "\r\n" +
                        "--------------------------27d997ca93d2689d--",
                NetworkFacadeImpl.INSTANCE,
                true,
                1
        );
    }

    @Test
    public void testMissingContentDispositionFileName() throws Exception {
        testImport(
                "HTTP/1.1 200 OK\r\n" +
                        "Server: questDB/1.0\r\n" +
                        "Date: Thu, 1 Jan 1970 00:00:00 GMT\r\n" +
                        "Transfer-Encoding: chunked\r\n" +
                        "Content-Type: text/plain; charset=utf-8\r\n" +
                        "\r\n" +
                        "12\r\n" +
                        "no file name given\r\n" +
                        "00\r\n" +
                        "\r\n",
                "POST /upload HTTP/1.1\r\n" +
                        "host: localhost:9001\r\n" +
                        "User-Agent: curl/7.64.0\r\n" +
                        "Accept: */*\r\n" +
                        "Content-Length: 437760673\r\n" +
                        "Content-Type: multipart/form-data; boundary=------------------------27d997ca93d2689d\r\n" +
                        "Expect: 100-continue\r\n" +
                        "\r\n" +
                        "--------------------------27d997ca93d2689d\r\n" +
                        "content-disposition: form-data; name=\"data\"\r\n" +
                        "Content-Type: application/octet-stream\r\n" +
                        "\r\n" +
                        "9988" +
                        "\r\n" +
                        "--------------------------27d997ca93d2689d--",
                NetworkFacadeImpl.INSTANCE,
                true,
                1
        );
    }

    @Test
    public void testMissingContentDispositionName() throws Exception {
        testImport(
                "HTTP/1.1 200 OK\r\n" +
                        "Server: questDB/1.0\r\n" +
                        "Date: Thu, 1 Jan 1970 00:00:00 GMT\r\n" +
                        "Transfer-Encoding: chunked\r\n" +
                        "Content-Type: text/plain; charset=utf-8\r\n" +
                        "\r\n" +
                        "37\r\n" +
                        "invalid value in 'Content-Disposition' multipart header\r\n" +
                        "00\r\n" +
                        "\r\n",
                "POST /upload HTTP/1.1\r\n" +
                        "host: localhost:9001\r\n" +
                        "User-Agent: curl/7.64.0\r\n" +
                        "Accept: */*\r\n" +
                        "Content-Length: 437760673\r\n" +
                        "Content-Type: multipart/form-data; boundary=------------------------27d997ca93d2689d\r\n" +
                        "Expect: 100-continue\r\n" +
                        "\r\n" +
                        "--------------------------27d997ca93d2689d\r\n" +
                        "content-disposition: ; filename=\"fhv_tripdata_2017-02.csv\"\r\n" +
                        "Content-Type: application/octet-stream\r\n" +
                        "\r\n" +
                        "9988" +
                        "\r\n" +
                        "--------------------------27d997ca93d2689d--",
                NetworkFacadeImpl.INSTANCE,
                true,
                1
        );
    }

    @Test
    public void testMissingURL() throws Exception {
        testJsonQuery0(2, engine -> {
            long fd = NetworkFacadeImpl.INSTANCE.socketTcp(true);
            try {
                long sockAddr = NetworkFacadeImpl.INSTANCE.sockaddr("127.0.0.1", 9001);
                try {
                    TestUtils.assertConnect(fd, sockAddr);
                    Assert.assertEquals(0, NetworkFacadeImpl.INSTANCE.setTcpNoDelay(fd, true));

                    final String request = "GET HTTP/1.1\r\n" +
                            "Host: localhost:9001\r\n" +
                            "Connection: keep-alive\r\n" +
                            "Cache-Control: max-age=0\r\n" +
                            "Upgrade-Insecure-Requests: 1\r\n" +
                            "User-Agent: Mozilla/5.0 (Windows NT 10.0; Win64; x64) AppleWebKit/537.36 (KHTML, like Gecko) Chrome/74.0.3729.169 Safari/537.36\r\n" +
                            "Accept: text/html,application/xhtml+xml,application/xml;q=0.9,image/webp,image/apng,*/*;q=0.8,application/signed-exchange;v=b3\r\n" +
                            "Accept-Encoding: gzip, deflate, br\r\n" +
                            "Accept-Language: en-GB,en-US;q=0.9,en;q=0.8\r\n" +
                            "\r\n";
                    final int len = request.length() * 2;
                    final NetworkFacade nf = NetworkFacadeImpl.INSTANCE;
                    long ptr = Unsafe.malloc(len);
                    try {
                        int sent = 0;
                        int reqLen = request.length();
                        Chars.asciiStrCpy(request, reqLen, ptr);
                        boolean disconnected = false;
                        while (sent < reqLen) {
                            int n = nf.send(fd, ptr + sent, reqLen - sent);
                            if (n < 0) {
                                disconnected = true;
                                break;
                            }
                            if (n > 0) {
                                sent += n;
                            }
                        }
                        if (!disconnected) {
                            while (true) {
                                int n = nf.recv(fd, ptr, len);
                                if (n < 0) {
                                    break;
                                }
                            }
                        }
                    } finally {
                        Unsafe.free(ptr, len);
                    }
                } finally {
                    NetworkFacadeImpl.INSTANCE.freeSockAddr(sockAddr);
                }
            } finally {
                NetworkFacadeImpl.INSTANCE.close(fd);
            }
        }, false);
    }

    @Test
    public void testPostRequestToGetProcessor() throws Exception {
        testImport(
                "HTTP/1.1 404 Not Found\r\n" +
                        "Server: questDB/1.0\r\n" +
                        "Date: Thu, 1 Jan 1970 00:00:00 GMT\r\n" +
                        "Transfer-Encoding: chunked\r\n" +
                        "Content-Type: text/plain; charset=utf-8\r\n" +
                        "\r\n" +
                        "2a\r\n" +
                        "Bad request. non-multipart GET expected.\r\n" +
                        "\r\n" +
                        "00\r\n" +
                        "\r\n",
                "POST /exec?fmt=json&overwrite=true&forceHeader=true&name=clipboard-157200856 HTTP/1.1\r\n" +
                        "Host: localhost:9001\r\n" +
                        "Connection: keep-alive\r\n" +
                        "Content-Length: 832\r\n" +
                        "Accept: */*\r\n" +
                        "Origin: http://localhost:9000\r\n" +
                        "X-Requested-With: XMLHttpRequest\r\n" +
                        "User-Agent: Mozilla/5.0 (Windows NT 10.0; Win64; x64) AppleWebKit/537.36 (KHTML, like Gecko) Chrome/77.0.3865.120 Safari/537.36\r\n" +
                        "Sec-Fetch-Mode: cors\r\n" +
                        "Content-Type: multipart/form-data; boundary=----WebKitFormBoundaryOsOAD9cPKyHuxyBV\r\n" +
                        "Sec-Fetch-Site: same-origin\r\n" +
                        "Referer: http://localhost:9000/index.html\r\n" +
                        "Accept-Encoding: gzip, deflate, br\r\n" +
                        "Accept-Language: en-GB,en-US;q=0.9,en;q=0.8\r\n" +
                        "\r\n" +
                        "------WebKitFormBoundaryOsOAD9cPKyHuxyBV\r\n" +
                        "Content-Disposition: form-data; name=\"schema\"\r\n" +
                        "\r\n" +
                        "[{\"name\":\"timestamp,\"type\":\"DATE\"},{\"name\":\"bid\",\"type\":\"INT\"}]\r\n" +
                        "------WebKitFormBoundaryOsOAD9cPKyHuxyBV\r\n" +
                        "Content-Disposition: form-data; name=\"data\"\r\n" +
                        "\r\n" +
                        "timestamp,bid\r\n" +
                        "27/05/2018 00:00:01,100\r\n" +
                        "27/05/2018 00:00:02,101\r\n" +
                        "27/05/2018 00:00:03,102\r\n" +
                        "27/05/2018 00:00:04,103\r\n" +
                        "27/05/2018 00:00:05,104\r\n" +
                        "27/05/2018 00:00:06,105\r\n" +
                        "27/05/2018 00:00:07,106\r\n" +
                        "27/05/2018 00:00:08,107\r\n" +
                        "27/05/2018 00:00:09,108\r\n" +
                        "27/05/2018 00:00:10,109\r\n" +
                        "27/05/2018 00:00:11,110\r\n" +
                        "27/05/2018 00:00:12,111\r\n" +
                        "27/05/2018 00:00:13,112\r\n" +
                        "27/05/2018 00:00:14,113\r\n" +
                        "27/05/2018 00:00:15,114\r\n" +
                        "27/05/2018 00:00:16,115\r\n" +
                        "27/05/2018 00:00:17,116\r\n" +
                        "27/05/2018 00:00:18,117\r\n" +
                        "27/05/2018 00:00:19,118\r\n" +
                        "27/05/2018 00:00:20,119\r\n" +
                        "27/05/2018 00:00:21,120\r\n" +
                        "\r\n" +
                        "------WebKitFormBoundaryOsOAD9cPKyHuxyBV--",
                NetworkFacadeImpl.INSTANCE,
                true,
                1
        );
    }

    @Test
    public void testSCPConnectDownloadDisconnect() throws Exception {
        assertMemoryLeak(() -> {
            final String baseDir = temp.getRoot().getAbsolutePath();
            final DefaultHttpServerConfiguration httpConfiguration = createHttpServerConfiguration(baseDir, false);
            final WorkerPool workerPool = new WorkerPool(new WorkerPoolConfiguration() {
                @Override
                public int[] getWorkerAffinity() {
                    return new int[]{-1, -1};
                }

                @Override
                public int getWorkerCount() {
                    return 2;
                }

                @Override
                public boolean haltOnError() {
                    return false;
                }
            });
            try (HttpServer httpServer = new HttpServer(httpConfiguration, workerPool, false)) {
                httpServer.bind(new HttpRequestProcessorFactory() {
                    @Override
                    public HttpRequestProcessor newInstance() {
                        return new StaticContentProcessor(httpConfiguration);
                    }

                    @Override
                    public String getUrl() {
                        return HttpServerConfiguration.DEFAULT_PROCESSOR_URL;
                    }
                });

                workerPool.start(LOG);

                // create 20Mb file in /tmp directory
                try (Path path = new Path().of(baseDir).concat("questdb-temp.txt").$()) {
                    try {
                        Rnd rnd = new Rnd();
                        final int diskBufferLen = 1024 * 1024;

                        writeRandomFile(path, rnd, 122222212222L);

//                        httpServer.getStartedLatch().await();

                        long sockAddr = Net.sockaddr("127.0.0.1", 9001);
                        try {
                            int netBufferLen = 4 * 1024;
                            long buffer = Unsafe.calloc(netBufferLen);
                            try {

                                // send request to server to download file we just created
                                final String request = "GET /questdb-temp.txt HTTP/1.1\r\n" +
                                        "Host: localhost:9000\r\n" +
                                        "Connection: keep-alive\r\n" +
                                        "Cache-Control: max-age=0\r\n" +
                                        "Accept: text/html,application/xhtml+xml,application/xml;q=0.9,image/webp,*/*;q=0.8\r\n" +
                                        "User-Agent: Mozilla/5.0 (Windows NT 6.1; WOW64) AppleWebKit/537.36 (KHTML, like Gecko) Chrome/31.0.1650.48 Safari/537.36\r\n" +
                                        "Accept-Encoding: gzip,deflate,sdch\r\n" +
                                        "Accept-Language: en-US,en;q=0.8\r\n" +
                                        "Cookie: textwrapon=false; textautoformat=false; wysiwyg=textarea\r\n" +
                                        "\r\n";

                                String expectedResponseHeader = "HTTP/1.1 200 OK\r\n" +
                                        "Server: questDB/1.0\r\n" +
                                        "Date: Thu, 1 Jan 1970 00:00:00 GMT\r\n" +
                                        "Content-Length: 20971520\r\n" +
                                        "Content-Type: text/plain\r\n" +
                                        "ETag: \"122222212222\"\r\n" + // this is last modified timestamp on the file, we set this value when we created file
                                        "\r\n";

                                for (int j = 0; j < 10; j++) {
                                    long fd = Net.socketTcp(true);
                                    TestUtils.assertConnect(fd, sockAddr);
                                    try {
                                        sendRequest(request, fd, buffer);
                                        assertDownloadResponse(fd, rnd, buffer, netBufferLen, diskBufferLen, expectedResponseHeader, 20971670);
                                    } finally {
                                        Net.close(fd);
                                    }
                                }

                                // send few requests to receive 304
                                final String request2 = "GET /questdb-temp.txt HTTP/1.1\r\n" +
                                        "Host: localhost:9000\r\n" +
                                        "Connection: keep-alive\r\n" +
                                        "Cache-Control: max-age=0\r\n" +
                                        "Accept: text/html,application/xhtml+xml,application/xml;q=0.9,image/webp,*/*;q=0.8\r\n" +
                                        "User-Agent: Mozilla/5.0 (Windows NT 6.1; WOW64) AppleWebKit/537.36 (KHTML, like Gecko) Chrome/31.0.1650.48 Safari/537.36\r\n" +
                                        "Accept-Encoding: gzip,deflate,sdch\r\n" +
                                        "Accept-Language: en-US,en;q=0.8\r\n" +
                                        "If-None-Match: \"122222212222\"\r\n" + // this header should make static processor return 304
                                        "Cookie: textwrapon=false; textautoformat=false; wysiwyg=textarea\r\n" +
                                        "\r\n";

                                String expectedResponseHeader2 = "HTTP/1.1 304 Not Modified\r\n" +
                                        "Server: questDB/1.0\r\n" +
                                        "Date: Thu, 1 Jan 1970 00:00:00 GMT\r\n" +
                                        "Content-Type: text/html; charset=utf-8\r\n" +
                                        "\r\n";

                                for (int i = 0; i < 3; i++) {
                                    long fd = Net.socketTcp(true);
                                    TestUtils.assertConnect(fd, sockAddr);
                                    try {
                                        sendRequest(request2, fd, buffer);
                                        assertDownloadResponse(fd, rnd, buffer, netBufferLen, 0, expectedResponseHeader2, 126);
                                    } finally {
                                        Net.close(fd);
                                    }
                                }

                                // couple more full downloads after 304
                                for (int j = 0; j < 2; j++) {
                                    long fd = Net.socketTcp(true);
                                    TestUtils.assertConnect(fd, sockAddr);
                                    try {
                                        sendRequest(request, fd, buffer);
                                        assertDownloadResponse(fd, rnd, buffer, netBufferLen, diskBufferLen, expectedResponseHeader, 20971670);
                                    } finally {
                                        Net.close(fd);
                                    }
                                }

                                // get a 404 now
                                final String request3 = "GET /questdb-temp_!.txt HTTP/1.1\r\n" +
                                        "Host: localhost:9000\r\n" +
                                        "Connection: keep-alive\r\n" +
                                        "Cache-Control: max-age=0\r\n" +
                                        "Accept: text/html,application/xhtml+xml,application/xml;q=0.9,image/webp,*/*;q=0.8\r\n" +
                                        "User-Agent: Mozilla/5.0 (Windows NT 6.1; WOW64) AppleWebKit/537.36 (KHTML, like Gecko) Chrome/31.0.1650.48 Safari/537.36\r\n" +
                                        "Accept-Encoding: gzip,deflate,sdch\r\n" +
                                        "Accept-Language: en-US,en;q=0.8\r\n" +
                                        "Cookie: textwrapon=false; textautoformat=false; wysiwyg=textarea\r\n" +
                                        "\r\n";

                                String expectedResponseHeader3 = "HTTP/1.1 404 Not Found\r\n" +
                                        "Server: questDB/1.0\r\n" +
                                        "Date: Thu, 1 Jan 1970 00:00:00 GMT\r\n" +
                                        "Transfer-Encoding: chunked\r\n" +
                                        "Content-Type: text/plain; charset=utf-8\r\n" +
                                        "\r\n" +
                                        "0b\r\n" +
                                        "Not Found\r\n" +
                                        "\r\n" +
                                        "00\r\n" +
                                        "\r\n";


                                sendAndReceive(NetworkFacadeImpl.INSTANCE, request3, expectedResponseHeader3, 4, 0, false);
                                // and few more 304s
                                sendAndReceive(NetworkFacadeImpl.INSTANCE, request2, expectedResponseHeader2, 4, 0, false);
                            } finally {
                                Unsafe.free(buffer, netBufferLen);
                            }
                        } finally {
                            Net.freeSockAddr(sockAddr);
                        }
                    } finally {
                        workerPool.halt();
                        Files.remove(path);
                    }
                }
            }
        });
    }

    @Test
    public void testSCPFullDownload() throws Exception {
        assertMemoryLeak(() -> {
            final String baseDir = temp.getRoot().getAbsolutePath();
            final DefaultHttpServerConfiguration httpConfiguration = createHttpServerConfiguration(baseDir, false);
            final WorkerPool workerPool = new WorkerPool(new WorkerPoolConfiguration() {
                @Override
                public int[] getWorkerAffinity() {
                    return new int[]{-1, -1};
                }

                @Override
                public int getWorkerCount() {
                    return 2;
                }

                @Override
                public boolean haltOnError() {
                    return false;
                }
            });
            try (HttpServer httpServer = new HttpServer(httpConfiguration, workerPool, false)) {
                httpServer.bind(new HttpRequestProcessorFactory() {
                    @Override
                    public HttpRequestProcessor newInstance() {
                        return new StaticContentProcessor(httpConfiguration);
                    }

                    @Override
                    public String getUrl() {
                        return HttpServerConfiguration.DEFAULT_PROCESSOR_URL;
                    }
                });

                workerPool.start(LOG);

                // create 20Mb file in /tmp directory
                try (Path path = new Path().of(baseDir).concat("questdb-temp.txt").$()) {
                    try {
                        Rnd rnd = new Rnd();
                        final int diskBufferLen = 1024 * 1024;

                        writeRandomFile(path, rnd, 122299092L);

                        long fd = Net.socketTcp(true);
                        try {
                            long sockAddr = Net.sockaddr("127.0.0.1", 9001);
                            try {
                                TestUtils.assertConnect(fd, sockAddr);

                                int netBufferLen = 4 * 1024;
                                long buffer = Unsafe.calloc(netBufferLen);
                                try {

                                    // send request to server to download file we just created
                                    final String request = "GET /questdb-temp.txt HTTP/1.1\r\n" +
                                            "Host: localhost:9000\r\n" +
                                            "Connection: keep-alive\r\n" +
                                            "Cache-Control: max-age=0\r\n" +
                                            "Accept: text/html,application/xhtml+xml,application/xml;q=0.9,image/webp,*/*;q=0.8\r\n" +
                                            "User-Agent: Mozilla/5.0 (Windows NT 6.1; WOW64) AppleWebKit/537.36 (KHTML, like Gecko) Chrome/31.0.1650.48 Safari/537.36\r\n" +
                                            "Accept-Encoding: gzip,deflate,sdch\r\n" +
                                            "Accept-Language: en-US,en;q=0.8\r\n" +
                                            "Cookie: textwrapon=false; textautoformat=false; wysiwyg=textarea\r\n" +
                                            "\r\n";

                                    String expectedResponseHeader = "HTTP/1.1 200 OK\r\n" +
                                            "Server: questDB/1.0\r\n" +
                                            "Date: Thu, 1 Jan 1970 00:00:00 GMT\r\n" +
                                            "Content-Length: 20971520\r\n" +
                                            "Content-Type: text/plain\r\n" +
                                            "ETag: \"122299092\"\r\n" + // this is last modified timestamp on the file, we set this value when we created file
                                            "\r\n";

                                    for (int j = 0; j < 10; j++) {
                                        sendRequest(request, fd, buffer);
                                        assertDownloadResponse(fd, rnd, buffer, netBufferLen, diskBufferLen, expectedResponseHeader, 20971667);
                                    }
//
                                    // send few requests to receive 304
                                    final String request2 = "GET /questdb-temp.txt HTTP/1.1\r\n" +
                                            "Host: localhost:9000\r\n" +
                                            "Connection: keep-alive\r\n" +
                                            "Cache-Control: max-age=0\r\n" +
                                            "Accept: text/html,application/xhtml+xml,application/xml;q=0.9,image/webp,*/*;q=0.8\r\n" +
                                            "User-Agent: Mozilla/5.0 (Windows NT 6.1; WOW64) AppleWebKit/537.36 (KHTML, like Gecko) Chrome/31.0.1650.48 Safari/537.36\r\n" +
                                            "Accept-Encoding: gzip,deflate,sdch\r\n" +
                                            "Accept-Language: en-US,en;q=0.8\r\n" +
                                            "If-None-Match: \"122299092\"\r\n" + // this header should make static processor return 304
                                            "Cookie: textwrapon=false; textautoformat=false; wysiwyg=textarea\r\n" +
                                            "\r\n";

                                    String expectedResponseHeader2 = "HTTP/1.1 304 Not Modified\r\n" +
                                            "Server: questDB/1.0\r\n" +
                                            "Date: Thu, 1 Jan 1970 00:00:00 GMT\r\n" +
                                            "Content-Type: text/html; charset=utf-8\r\n" +
                                            "\r\n";

                                    for (int i = 0; i < 3; i++) {
                                        sendRequest(request2, fd, buffer);
                                        assertDownloadResponse(fd, rnd, buffer, netBufferLen, 0, expectedResponseHeader2, 126);
                                    }

                                    // couple more full downloads after 304
                                    for (int j = 0; j < 2; j++) {
                                        sendRequest(request, fd, buffer);
                                        assertDownloadResponse(fd, rnd, buffer, netBufferLen, diskBufferLen, expectedResponseHeader, 20971667);
                                    }

                                    // get a 404 now
                                    final String request3 = "GET /questdb-temp_!.txt HTTP/1.1\r\n" +
                                            "Host: localhost:9000\r\n" +
                                            "Connection: keep-alive\r\n" +
                                            "Cache-Control: max-age=0\r\n" +
                                            "Accept: text/html,application/xhtml+xml,application/xml;q=0.9,image/webp,*/*;q=0.8\r\n" +
                                            "User-Agent: Mozilla/5.0 (Windows NT 6.1; WOW64) AppleWebKit/537.36 (KHTML, like Gecko) Chrome/31.0.1650.48 Safari/537.36\r\n" +
                                            "Accept-Encoding: gzip,deflate,sdch\r\n" +
                                            "Accept-Language: en-US,en;q=0.8\r\n" +
                                            "Cookie: textwrapon=false; textautoformat=false; wysiwyg=textarea\r\n" +
                                            "\r\n";

                                    String expectedResponseHeader3 = "HTTP/1.1 404 Not Found\r\n" +
                                            "Server: questDB/1.0\r\n" +
                                            "Date: Thu, 1 Jan 1970 00:00:00 GMT\r\n" +
                                            "Transfer-Encoding: chunked\r\n" +
                                            "Content-Type: text/plain; charset=utf-8\r\n" +
                                            "\r\n" +
                                            "0b\r\n" +
                                            "Not Found\r\n" +
                                            "\r\n" +
                                            "00\r\n" +
                                            "\r\n";


                                    sendAndReceive(NetworkFacadeImpl.INSTANCE, request3, expectedResponseHeader3, 4, 0, false);
                                    // and few more 304s
                                    sendAndReceive(NetworkFacadeImpl.INSTANCE, request2, expectedResponseHeader2, 4, 0, false);
                                } finally {
                                    Unsafe.free(buffer, netBufferLen);
                                }
                            } finally {
                                Net.freeSockAddr(sockAddr);
                            }
                        } finally {
                            Net.close(fd);
                            LOG.info().$("closed [fd=").$(fd).$(']').$();
                        }
                    } finally {
                        workerPool.halt();
                        Files.remove(path);
                    }
                }
            }
        });
    }

    @Test
    public void testSCPHttp10() throws Exception {
        assertMemoryLeak(() -> {
            final String baseDir = temp.getRoot().getAbsolutePath();
            final DefaultHttpServerConfiguration httpConfiguration = createHttpServerConfiguration(
                    NetworkFacadeImpl.INSTANCE,
                    baseDir,
                    16 * 1024,
                    false,
                    false,
                    false,
                    "HTTP/1.0 "
            );
            final WorkerPool workerPool = new WorkerPool(new WorkerPoolConfiguration() {
                @Override
                public int[] getWorkerAffinity() {
                    return new int[]{-1, -1};
                }

                @Override
                public int getWorkerCount() {
                    return 2;
                }

                @Override
                public boolean haltOnError() {
                    return false;
                }
            });
            try (HttpServer httpServer = new HttpServer(httpConfiguration, workerPool, false)) {
                httpServer.bind(new HttpRequestProcessorFactory() {
                    @Override
                    public HttpRequestProcessor newInstance() {
                        return new StaticContentProcessor(httpConfiguration);
                    }

                    @Override
                    public String getUrl() {
                        return HttpServerConfiguration.DEFAULT_PROCESSOR_URL;
                    }
                });

                workerPool.start(LOG);

                // create 20Mb file in /tmp directory
                try (Path path = new Path().of(baseDir).concat("questdb-temp.txt").$()) {
                    try {
                        Rnd rnd = new Rnd();
                        final int diskBufferLen = 1024 * 1024;

                        writeRandomFile(path, rnd, 122222212222L);

                        long sockAddr = Net.sockaddr("127.0.0.1", 9001);
                        try {
                            int netBufferLen = 4 * 1024;
                            long buffer = Unsafe.calloc(netBufferLen);
                            try {

                                // send request to server to download file we just created
                                final String request = "GET /questdb-temp.txt HTTP/1.1\r\n" +
                                        "Host: localhost:9000\r\n" +
                                        "Connection: keep-alive\r\n" +
                                        "Cache-Control: max-age=0\r\n" +
                                        "Accept: text/html,application/xhtml+xml,application/xml;q=0.9,image/webp,*/*;q=0.8\r\n" +
                                        "User-Agent: Mozilla/5.0 (Windows NT 6.1; WOW64) AppleWebKit/537.36 (KHTML, like Gecko) Chrome/31.0.1650.48 Safari/537.36\r\n" +
                                        "Accept-Encoding: gzip,deflate,sdch\r\n" +
                                        "Accept-Language: en-US,en;q=0.8\r\n" +
                                        "Cookie: textwrapon=false; textautoformat=false; wysiwyg=textarea\r\n" +
                                        "\r\n";

                                String expectedResponseHeader = "HTTP/1.0 200 OK\r\n" +
                                        "Server: questDB/1.0\r\n" +
                                        "Date: Thu, 1 Jan 1970 00:00:00 GMT\r\n" +
                                        "Content-Length: 20971520\r\n" +
                                        "Content-Type: text/plain\r\n" +
                                        "Connection: close\r\n" +
                                        "ETag: \"122222212222\"\r\n" + // this is last modified timestamp on the file, we set this value when we created file
                                        "\r\n";

                                for (int j = 0; j < 1; j++) {
                                    long fd = Net.socketTcp(true);
                                    TestUtils.assertConnect(fd, sockAddr);
                                    try {
                                        sendRequest(request, fd, buffer);
                                        assertDownloadResponse(
                                                fd,
                                                rnd,
                                                buffer,
                                                netBufferLen,
                                                diskBufferLen,
                                                expectedResponseHeader,
                                                20971670
                                        );
                                    } finally {
                                        Net.close(fd);
                                    }
                                }

                                // send few requests to receive 304
                                final String request2 = "GET /questdb-temp.txt HTTP/1.1\r\n" +
                                        "Host: localhost:9000\r\n" +
                                        "Connection: keep-alive\r\n" +
                                        "Cache-Control: max-age=0\r\n" +
                                        "Accept: text/html,application/xhtml+xml,application/xml;q=0.9,image/webp,*/*;q=0.8\r\n" +
                                        "User-Agent: Mozilla/5.0 (Windows NT 6.1; WOW64) AppleWebKit/537.36 (KHTML, like Gecko) Chrome/31.0.1650.48 Safari/537.36\r\n" +
                                        "Accept-Encoding: gzip,deflate,sdch\r\n" +
                                        "Accept-Language: en-US,en;q=0.8\r\n" +
                                        "If-None-Match: \"122222212222\"\r\n" + // this header should make static processor return 304
                                        "Cookie: textwrapon=false; textautoformat=false; wysiwyg=textarea\r\n" +
                                        "\r\n";

                                String expectedResponseHeader2 = "HTTP/1.0 304 Not Modified\r\n" +
                                        "Server: questDB/1.0\r\n" +
                                        "Date: Thu, 1 Jan 1970 00:00:00 GMT\r\n" +
                                        "Content-Type: text/html; charset=utf-8\r\n" +
                                        "Connection: close\r\n" +
                                        "\r\n";

                                for (int i = 0; i < 3; i++) {
                                    long fd = Net.socketTcp(true);
                                    TestUtils.assertConnect(fd, sockAddr);
                                    try {
                                        sendRequest(request2, fd, buffer);
                                        assertDownloadResponse(fd, rnd, buffer, netBufferLen, 0, expectedResponseHeader2, 126);
                                    } finally {
                                        Net.close(fd);
                                    }
                                }

                                // couple more full downloads after 304
                                for (int j = 0; j < 2; j++) {
                                    long fd = Net.socketTcp(true);
                                    TestUtils.assertConnect(fd, sockAddr);
                                    try {
                                        sendRequest(request, fd, buffer);
                                        assertDownloadResponse(fd, rnd, buffer, netBufferLen, diskBufferLen, expectedResponseHeader, 20971670);
                                    } finally {
                                        Net.close(fd);
                                    }
                                }

                                // get a 404 now
                                final String request3 = "GET /questdb-temp_!.txt HTTP/1.1\r\n" +
                                        "Host: localhost:9000\r\n" +
                                        "Connection: keep-alive\r\n" +
                                        "Cache-Control: max-age=0\r\n" +
                                        "Accept: text/html,application/xhtml+xml,application/xml;q=0.9,image/webp,*/*;q=0.8\r\n" +
                                        "User-Agent: Mozilla/5.0 (Windows NT 6.1; WOW64) AppleWebKit/537.36 (KHTML, like Gecko) Chrome/31.0.1650.48 Safari/537.36\r\n" +
                                        "Accept-Encoding: gzip,deflate,sdch\r\n" +
                                        "Accept-Language: en-US,en;q=0.8\r\n" +
                                        "Cookie: textwrapon=false; textautoformat=false; wysiwyg=textarea\r\n" +
                                        "\r\n";

                                String expectedResponseHeader3 = "HTTP/1.0 404 Not Found\r\n" +
                                        "Server: questDB/1.0\r\n" +
                                        "Date: Thu, 1 Jan 1970 00:00:00 GMT\r\n" +
                                        "Transfer-Encoding: chunked\r\n" +
                                        "Content-Type: text/plain; charset=utf-8\r\n" +
                                        "Connection: close\r\n" +
                                        "\r\n" +
                                        "0b\r\n" +
                                        "Not Found\r\n" +
                                        "\r\n" +
                                        "00\r\n" +
                                        "\r\n";


                                for (int i = 0; i < 4; i++) {
                                    long fd = Net.socketTcp(true);
                                    TestUtils.assertConnect(fd, sockAddr);
                                    try {
                                        sendRequest(request3, fd, buffer);
                                        assertDownloadResponse(fd, rnd, buffer, netBufferLen, 0, expectedResponseHeader3, expectedResponseHeader3.length());
                                    } finally {
                                        Net.close(fd);
                                    }
                                }

                                // and few more 304s

                                for (int i = 0; i < 3; i++) {
                                    long fd = Net.socketTcp(true);
                                    TestUtils.assertConnect(fd, sockAddr);
                                    try {
                                        sendRequest(request2, fd, buffer);
                                        assertDownloadResponse(fd, rnd, buffer, netBufferLen, 0, expectedResponseHeader2, 126);
                                    } finally {
                                        Net.close(fd);
                                    }
                                }

                            } finally {
                                Unsafe.free(buffer, netBufferLen);
                            }
                        } finally {
                            Net.freeSockAddr(sockAddr);
                            workerPool.halt();
                        }
                    } finally {
                        Files.remove(path);
                    }
                }
            }
        });
    }

    @Test
    public void testSendHttpGet() throws Exception {

        LOG.info().$("started testSendHttpGet").$();

        final String request = "GET /status?x=1&a=%26b&c&d=x HTTP/1.1\r\n" +
                "Host: localhost:9000\r\n" +
                "Connection: keep-alive\r\n" +
                "Cache-Control: max-age=0\r\n" +
                "Accept: text/html,application/xhtml+xml,application/xml;q=0.9,image/webp,*/*;q=0.8\r\n" +
                "User-Agent: Mozilla/5.0 (Windows NT 6.1; WOW64) AppleWebKit/537.36 (KHTML, like Gecko) Chrome/31.0.1650.48 Safari/537.36\r\n" +
                "Accept-Encoding: gzip,deflate,sdch\r\n" +
                "Accept-Language: en-US,en;q=0.8\r\n" +
                "Cookie: textwrapon=false; textautoformat=false; wysiwyg=textarea\r\n" +
                "\r\n";

        // the difference between request and expected is url encoding (and ':' padding, which can easily be fixed)
        final String expected = "GET /status?x=1&a=&b&c&d=x HTTP/1.1\r\n" +
                "host:localhost:9000\r\n" +
                "connection:keep-alive\r\n" +
                "cache-control:max-age=0\r\n" +
                "accept:text/html,application/xhtml+xml,application/xml;q=0.9,image/webp,*/*;q=0.8\r\n" +
                "user-agent:Mozilla/5.0 (Windows NT 6.1; WOW64) AppleWebKit/537.36 (KHTML, like Gecko) Chrome/31.0.1650.48 Safari/537.36\r\n" +
                "accept-encoding:gzip,deflate,sdch\r\n" +
                "accept-language:en-US,en;q=0.8\r\n" +
                "cookie:textwrapon=false; textautoformat=false; wysiwyg=textarea\r\n" +
                "\r\n";

        assertMemoryLeak(() -> {
            HttpServerConfiguration httpServerConfiguration = new DefaultHttpServerConfiguration();

            SOCountDownLatch connectLatch = new SOCountDownLatch(1);
            SOCountDownLatch contextClosedLatch = new SOCountDownLatch(1);
            SOCountDownLatch requestReceivedLatch = new SOCountDownLatch(1);
            AtomicInteger closeCount = new AtomicInteger(0);

            try (IODispatcher<HttpConnectionContext> dispatcher = IODispatchers.create(
                    new DefaultIODispatcherConfiguration(),
                    new IOContextFactory<HttpConnectionContext>() {
                        @Override
                        public HttpConnectionContext newInstance(long fd, IODispatcher<HttpConnectionContext> dispatcher1) {
                            connectLatch.countDown();
                            return new HttpConnectionContext(httpServerConfiguration.getHttpContextConfiguration()) {
                                @Override
                                public void close() {
                                    // it is possible that context is closed twice in error
                                    // when crashes occur put debug line here to see how many times
                                    // context is closed
                                    if (closeCount.incrementAndGet() == 1) {
                                        super.close();
                                        contextClosedLatch.countDown();
                                    }
                                }
                            }.of(fd, dispatcher1);
                        }
                    }
            )) {
                StringSink sink = new StringSink();

                final HttpRequestProcessorSelector selector =

                        new HttpRequestProcessorSelector() {
                            @Override
                            public HttpRequestProcessor select(CharSequence url) {
                                return new HttpRequestProcessor() {
                                    @Override
                                    public void onHeadersReady(HttpConnectionContext context) {
                                        HttpRequestHeader headers = context.getRequestHeader();
                                        sink.put(headers.getMethodLine());
                                        sink.put("\r\n");
                                        ObjList<CharSequence> headerNames = headers.getHeaderNames();
                                        for (int i = 0, n = headerNames.size(); i < n; i++) {
                                            sink.put(headerNames.getQuick(i)).put(':');
                                            sink.put(headers.getHeader(headerNames.getQuick(i)));
                                            sink.put("\r\n");
                                        }
                                        sink.put("\r\n");
                                        requestReceivedLatch.countDown();
                                    }
                                };
                            }

                            @Override
                            public HttpRequestProcessor getDefaultProcessor() {
                                return null;
                            }

                            @Override
                            public void close() {
                            }
                        };

                AtomicBoolean serverRunning = new AtomicBoolean(true);
                SOCountDownLatch serverHaltLatch = new SOCountDownLatch(1);

                new Thread(() -> {
                    while (serverRunning.get()) {
                        dispatcher.run(0);
                        dispatcher.processIOQueue(
                                (operation, context) -> context.handleClientOperation(operation, selector, EmptyRescheduleContext)
                        );
                    }
                    serverHaltLatch.countDown();
                }).start();


                long fd = Net.socketTcp(true);
                try {
                    long sockAddr = Net.sockaddr("127.0.0.1", 9001);
                    try {
                        TestUtils.assertConnect(fd, sockAddr);

                        connectLatch.await();

                        int len = request.length();
                        long buffer = TestUtils.toMemory(request);
                        try {
                            Assert.assertEquals(len, Net.send(fd, buffer, len));
                        } finally {
                            Unsafe.free(buffer, len);
                        }

                        // do not disconnect right away, wait for server to receive the request
                        requestReceivedLatch.await();
                        Assert.assertEquals(0, Net.close(fd));
                        LOG.info().$("closed [fd=").$(fd).$(']').$();
                        fd = -1;

                        contextClosedLatch.await();

                        serverRunning.set(false);
                        serverHaltLatch.await();

                        Assert.assertEquals(0, dispatcher.getConnectionCount());

                        TestUtils.assertEquals(expected, sink);
                    } finally {
                        Net.freeSockAddr(sockAddr);
                    }
                } finally {
                    if (fd != -1) {
                        Net.close(fd);
                    }
                }

                Assert.assertEquals(1, closeCount.get());
            }
        });
    }

    @Test
    public void testSendHttpGetAndSimpleResponse() throws Exception {

        LOG.info().$("started testSendHttpGetAndSimpleResponse").$();

        final String request = "GET /status?x=1&a=%26b&c&d=x HTTP/1.1\r\n" +
                "Host: localhost:9000\r\n" +
                "Connection: keep-alive\r\n" +
                "Cache-Control: max-age=0\r\n" +
                "Accept: text/html,application/xhtml+xml,application/xml;q=0.9,image/webp,*/*;q=0.8\r\n" +
                "User-Agent: Mozilla/5.0 (Windows NT 6.1; WOW64) AppleWebKit/537.36 (KHTML, like Gecko) Chrome/31.0.1650.48 Safari/537.36\r\n" +
                "Accept-Encoding: gzip,deflate,sdch\r\n" +
                "Accept-Language: en-US,en;q=0.8\r\n" +
                "Cookie: textwrapon=false; textautoformat=false; wysiwyg=textarea\r\n" +
                "\r\n";

        // the difference between request and expected is url encoding (and ':' padding, which can easily be fixed)
        final String expected = "GET /status?x=1&a=&b&c&d=x HTTP/1.1\r\n" +
                "host:localhost:9000\r\n" +
                "connection:keep-alive\r\n" +
                "cache-control:max-age=0\r\n" +
                "accept:text/html,application/xhtml+xml,application/xml;q=0.9,image/webp,*/*;q=0.8\r\n" +
                "user-agent:Mozilla/5.0 (Windows NT 6.1; WOW64) AppleWebKit/537.36 (KHTML, like Gecko) Chrome/31.0.1650.48 Safari/537.36\r\n" +
                "accept-encoding:gzip,deflate,sdch\r\n" +
                "accept-language:en-US,en;q=0.8\r\n" +
                "cookie:textwrapon=false; textautoformat=false; wysiwyg=textarea\r\n" +
                "\r\n";

        final String expectedResponse = "HTTP/1.1 200 OK\r\n" +
                "Server: questDB/1.0\r\n" +
                "Date: Thu, 1 Jan 1970 00:00:00 GMT\r\n" +
                "Transfer-Encoding: chunked\r\n" +
                "Content-Type: text/plain; charset=utf-8\r\n" +
                "\r\n" +
                "04\r\n" +
                "OK\r\n" +
                "\r\n" +
                "00\r\n" +
                "\r\n";

        assertMemoryLeak(() -> {
            HttpServerConfiguration httpServerConfiguration = new DefaultHttpServerConfiguration(
                    new DefaultHttpContextConfiguration() {
                        @Override
                        public MillisecondClock getClock() {
                            return () -> 0;
                        }
                    }
            );

            SOCountDownLatch connectLatch = new SOCountDownLatch(1);
            SOCountDownLatch contextClosedLatch = new SOCountDownLatch(1);
            AtomicInteger closeCount = new AtomicInteger(0);

            try (IODispatcher<HttpConnectionContext> dispatcher = IODispatchers.create(
                    new DefaultIODispatcherConfiguration(),
                    new IOContextFactory<HttpConnectionContext>() {
                        @Override
                        public HttpConnectionContext newInstance(long fd, IODispatcher<HttpConnectionContext> dispatcher1) {
                            connectLatch.countDown();
                            return new HttpConnectionContext(httpServerConfiguration.getHttpContextConfiguration()) {
                                @Override
                                public void close() {
                                    // it is possible that context is closed twice in error
                                    // when crashes occur put debug line here to see how many times
                                    // context is closed
                                    if (closeCount.incrementAndGet() == 1) {
                                        super.close();
                                        contextClosedLatch.countDown();
                                    }
                                }
                            }.of(fd, dispatcher1);
                        }
                    }
            )) {
                StringSink sink = new StringSink();

                final HttpRequestProcessorSelector selector =

                        new HttpRequestProcessorSelector() {

                            @Override
                            public HttpRequestProcessor select(CharSequence url) {
                                return null;
                            }

                            @Override
                            public HttpRequestProcessor getDefaultProcessor() {
                                return new HttpRequestProcessor() {
                                    @Override
                                    public void onHeadersReady(HttpConnectionContext context) {
                                        HttpRequestHeader headers = context.getRequestHeader();
                                        sink.put(headers.getMethodLine());
                                        sink.put("\r\n");
                                        ObjList<CharSequence> headerNames = headers.getHeaderNames();
                                        for (int i = 0, n = headerNames.size(); i < n; i++) {
                                            sink.put(headerNames.getQuick(i)).put(':');
                                            sink.put(headers.getHeader(headerNames.getQuick(i)));
                                            sink.put("\r\n");
                                        }
                                        sink.put("\r\n");
                                    }

                                    @Override
                                    public void onRequestComplete(HttpConnectionContext context) throws PeerDisconnectedException, PeerIsSlowToReadException {
                                        context.simpleResponse().sendStatusWithDefaultMessage(200);
                                    }
                                };
                            }

                            @Override
                            public void close() {
                            }
                        };

                AtomicBoolean serverRunning = new AtomicBoolean(true);
                SOCountDownLatch serverHaltLatch = new SOCountDownLatch(1);

                new Thread(() -> {
                    while (serverRunning.get()) {
                        dispatcher.run(0);
                        dispatcher.processIOQueue(
                                (operation, context) -> context.handleClientOperation(operation, selector, EmptyRescheduleContext)
                        );
                    }
                    serverHaltLatch.countDown();
                }).start();


                long fd = Net.socketTcp(true);
                try {
                    long sockAddr = Net.sockaddr("127.0.0.1", 9001);
                    try {
                        TestUtils.assertConnect(fd, sockAddr);

                        connectLatch.await();

                        int len = request.length();
                        long buffer = TestUtils.toMemory(request);
                        try {
                            Assert.assertEquals(len, Net.send(fd, buffer, len));
                            // read response we expect
                            StringSink sink2 = new StringSink();
                            final int expectedLen = expectedResponse.length();
                            int read = 0;
                            while (read < expectedLen) {
                                int n = Net.recv(fd, buffer, len);
                                Assert.assertTrue(n > 0);

                                for (int i = 0; i < n; i++) {
                                    sink2.put((char) Unsafe.getUnsafe().getByte(buffer + i));
                                }
                                // copy response bytes to sink
                                read += n;
                            }

                            TestUtils.assertEquals(expectedResponse, sink2);
                        } finally {
                            Unsafe.free(buffer, len);
                        }

                        Assert.assertEquals(0, Net.close(fd));
                        LOG.info().$("closed [fd=").$(fd).$(']').$();
                        fd = -1;

                        contextClosedLatch.await();

                        serverRunning.set(false);
                        serverHaltLatch.await();

                        Assert.assertEquals(0, dispatcher.getConnectionCount());

                        TestUtils.assertEquals(expected, sink);
                    } finally {
                        Net.freeSockAddr(sockAddr);
                    }
                } finally {
                    if (fd != -1) {
                        Net.close(fd);
                    }
                }

                Assert.assertEquals(1, closeCount.get());
            }
        });
    }

    @Test
    public void testSendTimeout() throws Exception {

        LOG.info().$("started testSendHttpGet").$();

        final String request = "GET /status?x=1&a=%26b&c&d=x HTTP/1.1\r\n" +
                "Host: localhost:9000\r\n" +
                "Connection: keep-alive\r\n" +
                "Cache-Control: max-age=0\r\n" +
                "Accept: text/html,application/xhtml+xml,application/xml;q=0.9,image/webp,*/*;q=0.8\r\n" +
                "User-Agent: Mozilla/5.0 (Windows NT 6.1; WOW64) AppleWebKit/537.36 (KHTML, like Gecko) Chrome/31.0.1650.48 Safari/537.36\r\n" +
                "Accept-Encoding: gzip,deflate,sdch\r\n" +
                "Accept-Language: en-US,en;q=0.8\r\n" +
                "Cookie: textwrapon=false; textautoformat=false; wysiwyg=textarea\r\n" +
                "\r\n";

        assertMemoryLeak(() -> {
            HttpServerConfiguration httpServerConfiguration = new DefaultHttpServerConfiguration();

            SOCountDownLatch connectLatch = new SOCountDownLatch(1);
            SOCountDownLatch contextClosedLatch = new SOCountDownLatch(1);
            AtomicInteger closeCount = new AtomicInteger(0);

            try (IODispatcher<HttpConnectionContext> dispatcher = IODispatchers.create(
                    new DefaultIODispatcherConfiguration() {
                        @Override
                        public long getIdleConnectionTimeout() {
                            // 0.5s idle timeout
                            return 500;
                        }

                        @Override
                        public boolean getPeerNoLinger() {
                            return false;
                        }
                    },
                    new IOContextFactory<HttpConnectionContext>() {
                        @Override
                        public HttpConnectionContext newInstance(long fd, IODispatcher<HttpConnectionContext> dispatcher1) {
                            connectLatch.countDown();
                            return new HttpConnectionContext(httpServerConfiguration.getHttpContextConfiguration()) {
                                @Override
                                public void close() {
                                    // it is possible that context is closed twice in error
                                    // when crashes occur put debug line here to see how many times
                                    // context is closed
                                    if (closeCount.incrementAndGet() == 1) {
                                        super.close();
                                        contextClosedLatch.countDown();
                                    }
                                }
                            }.of(fd, dispatcher1);
                        }
                    }
            )) {
                StringSink sink = new StringSink();

                HttpRequestProcessorSelector selector = new HttpRequestProcessorSelector() {

                    @Override
                    public HttpRequestProcessor select(CharSequence url) {
                        return null;
                    }

                    @Override
                    public HttpRequestProcessor getDefaultProcessor() {
                        return new HttpRequestProcessor() {
                            @Override
                            public void onHeadersReady(HttpConnectionContext connectionContext) {
                                HttpRequestHeader headers = connectionContext.getRequestHeader();
                                sink.put(headers.getMethodLine());
                                sink.put("\r\n");
                                ObjList<CharSequence> headerNames = headers.getHeaderNames();
                                for (int i = 0, n = headerNames.size(); i < n; i++) {
                                    sink.put(headerNames.getQuick(i)).put(':');
                                    sink.put(headers.getHeader(headerNames.getQuick(i)));
                                    sink.put("\r\n");
                                }
                                sink.put("\r\n");
                            }
                        };
                    }

                    @Override
                    public void close() {
                    }
                };

                AtomicBoolean serverRunning = new AtomicBoolean(true);
                SOCountDownLatch serverHaltLatch = new SOCountDownLatch(1);

                new Thread(() -> {
                    while (serverRunning.get()) {
                        dispatcher.run(0);
                        dispatcher.processIOQueue(
                                (operation, context) -> context.handleClientOperation(operation, selector, EmptyRescheduleContext)
                        );
                    }
                    serverHaltLatch.countDown();
                }).start();


                long fd = Net.socketTcp(true);
                try {
                    long sockAddr = Net.sockaddr("127.0.0.1", 9001);
                    try {
                        TestUtils.assertConnect(fd, sockAddr);
                        Net.setTcpNoDelay(fd, true);

                        connectLatch.await();

                        int len = request.length();
                        long buffer = TestUtils.toMemory(request);
                        try {
                            int part1 = len / 2;
                            Assert.assertEquals(part1, Net.send(fd, buffer, part1));
                            Thread.sleep(1000);
                            Assert.assertEquals(len - part1, Net.send(fd, buffer + part1, len - part1));
                        } finally {
                            Unsafe.free(buffer, len);
                        }

                        contextClosedLatch.await();

                        Assert.assertEquals(0, dispatcher.getConnectionCount());

                        serverRunning.set(false);
                        serverHaltLatch.await();

                        Assert.assertEquals(0, dispatcher.getConnectionCount());

                        // do not close client side before server does theirs
                        Assert.assertTrue(Net.isDead(fd));

                        TestUtils.assertEquals("", sink);
                    } finally {
                        Net.freeSockAddr(sockAddr);
                    }
                } finally {
                    Net.close(fd);
                    LOG.info().$("closed [fd=").$(fd).$(']').$();
                }

                Assert.assertEquals(1, closeCount.get());
            }
        });
    }

    @Test
    public void testTextQueryCreateTable() throws Exception {
        testJsonQuery(
                20,
                "GET /exp?query=%0A%0A%0Acreate+table+balances_x+(%0A%09cust_id+int%2C+%0A%09balance_ccy+symbol%2C+%0A%09balance+double%2C+%0A%09status+byte%2C+%0A%09timestamp+timestamp%0A)&limit=0%2C1000&count=true HTTP/1.1\r\n" +
                        "Host: localhost:9000\r\n" +
                        "Connection: keep-alive\r\n" +
                        "Accept: */*\r\n" +
                        "X-Requested-With: XMLHttpRequest\r\n" +
                        "User-Agent: Mozilla/5.0 (Windows NT 10.0; Win64; x64) AppleWebKit/537.36 (KHTML, like Gecko) Chrome/78.0.3904.87 Safari/537.36\r\n" +
                        "Sec-Fetch-Site: same-origin\r\n" +
                        "Sec-Fetch-Mode: cors\r\n" +
                        "Referer: http://localhost:9000/index.html\r\n" +
                        "Accept-Encoding: gzip, deflate, br\r\n" +
                        "Accept-Language: en-GB,en-US;q=0.9,en;q=0.8\r\n" +
                        "\r\n",
                "HTTP/1.1 200 OK\r\n" +
                        "Server: questDB/1.0\r\n" +
                        "Date: Thu, 1 Jan 1970 00:00:00 GMT\r\n" +
                        "Transfer-Encoding: chunked\r\n" +
                        "Content-Type: text/csv; charset=utf-8\r\n" +
                        "Keep-Alive: timeout=5, max=10000\r\n" +
                        "\r\n" +
                        "0c\r\n" +
                        "DDL Success\n\r\n" +
                        "00\r\n" +
                        "\r\n",
                1
        );
    }

    @Test
    public void testTextQueryPseudoRandomStability() throws Exception {
        testJsonQuery(
                20,
                "GET /exp?query=select+rnd_symbol(%27a%27%2C%27b%27%2C%27c%27)+sym+from+long_sequence(10%2C+33%2C+55)&limit=0%2C1000&count=true&src=con HTTP/1.1\r\n" +
                        "Host: localhost:9001\r\n" +
                        "Connection: keep-alive\r\n" +
                        "Cache-Control: max-age=0\r\n" +
                        "Upgrade-Insecure-Requests: 1\r\n" +
                        "User-Agent: Mozilla/5.0 (Windows NT 10.0; Win64; x64) AppleWebKit/537.36 (KHTML, like Gecko) Chrome/74.0.3729.169 Safari/537.36\r\n" +
                        "Accept: text/html,application/xhtml+xml,application/xml;q=0.9,image/webp,image/apng,*/*;q=0.8,application/signed-exchange;v=b3\r\n" +
                        "Accept-Encoding: gzip, deflate, br\r\n" +
                        "Accept-Language: en-GB,en-US;q=0.9,en;q=0.8\r\n" +
                        "\r\n",
                "HTTP/1.1 200 OK\r\n" +
                        "Server: questDB/1.0\r\n" +
                        "Date: Thu, 1 Jan 1970 00:00:00 GMT\r\n" +
                        "Transfer-Encoding: chunked\r\n" +
                        "Content-Type: text/csv; charset=utf-8\r\n" +
                        "Content-Disposition: attachment; filename=\"questdb-query-0.csv\"\r\n" +
                        "Keep-Alive: timeout=5, max=10000\r\n" +
                        "\r\n" +
                        "39\r\n" +
                        "\"sym\"\r\n" +
                        "\"c\"\r\n" +
                        "\"c\"\r\n" +
                        "\"c\"\r\n" +
                        "\"b\"\r\n" +
                        "\"b\"\r\n" +
                        "\"a\"\r\n" +
                        "\"a\"\r\n" +
                        "\"a\"\r\n" +
                        "\"a\"\r\n" +
                        "\"a\"\r\n" +
                        "\r\n" +
                        "00\r\n" +
                        "\r\n"
        );
    }

    @Test
    public void testTextQueryResponseLimit() throws Exception {
        configuredMaxQueryResponseRowLimit = 3;
        testJsonQuery(
                20,
                "GET /exp?query=select+rnd_symbol(%27a%27%2C%27b%27%2C%27c%27)+sym+from+long_sequence(10%2C+33%2C+55)&limit=0%2C1000&count=true&src=con HTTP/1.1\r\n" +
                        "Host: localhost:9001\r\n" +
                        "Connection: keep-alive\r\n" +
                        "Cache-Control: max-age=0\r\n" +
                        "Upgrade-Insecure-Requests: 1\r\n" +
                        "User-Agent: Mozilla/5.0 (Windows NT 10.0; Win64; x64) AppleWebKit/537.36 (KHTML, like Gecko) Chrome/74.0.3729.169 Safari/537.36\r\n" +
                        "Accept: text/html,application/xhtml+xml,application/xml;q=0.9,image/webp,image/apng,*/*;q=0.8,application/signed-exchange;v=b3\r\n" +
                        "Accept-Encoding: gzip, deflate, br\r\n" +
                        "Accept-Language: en-GB,en-US;q=0.9,en;q=0.8\r\n" +
                        "\r\n",
                "HTTP/1.1 200 OK\r\n" +
                        "Server: questDB/1.0\r\n" +
                        "Date: Thu, 1 Jan 1970 00:00:00 GMT\r\n" +
                        "Transfer-Encoding: chunked\r\n" +
                        "Content-Type: text/csv; charset=utf-8\r\n" +
                        "Content-Disposition: attachment; filename=\"questdb-query-0.csv\"\r\n" +
                        "Keep-Alive: timeout=5, max=10000\r\n" +
                        "\r\n" +
                        "16\r\n" +
                        "\"sym\"\r\n" +
                        "\"c\"\r\n" +
                        "\"c\"\r\n" +
                        "\"c\"\r\n" +
                        "\r\n" +
                        "00\r\n" +
                        "\r\n");
    }

    @Test
    // this test is ignored for the time being because it is unstable on OSX and I
    // have not figured out the reason yet. I would like to see if this test
    // runs any different on Linux, just to narrow the problem down to either
    // dispatcher or Http parser.
    public void testTwoThreadsSendTwoThreadsRead() throws Exception {

        LOG.info().$("started testSendHttpGet").$();

        final String request = "GET /status?x=1&a=%26b&c&d=x HTTP/1.1\r\n" +
                "Host: localhost:9000\r\n" +
                "Connection: keep-alive\r\n" +
                "Cache-Control: max-age=0\r\n" +
                "Accept: text/html,application/xhtml+xml,application/xml;q=0.9,image/webp,*/*;q=0.8\r\n" +
                "User-Agent: Mozilla/5.0 (Windows NT 6.1; WOW64) AppleWebKit/537.36 (KHTML, like Gecko) Chrome/31.0.1650.48 Safari/537.36\r\n" +
                "Accept-Encoding: gzip,deflate,sdch\r\n" +
                "Accept-Language: en-US,en;q=0.8\r\n" +
                "Cookie: textwrapon=false; textautoformat=false; wysiwyg=textarea\r\n" +
                "\r\n";

        // the difference between request and expected is url encoding (and ':' padding, which can easily be fixed)
        final String expected = "GET /status?x=1&a=&b&c&d=x HTTP/1.1\r\n" +
                "host:localhost:9000\r\n" +
                "connection:keep-alive\r\n" +
                "cache-control:max-age=0\r\n" +
                "accept:text/html,application/xhtml+xml,application/xml;q=0.9,image/webp,*/*;q=0.8\r\n" +
                "user-agent:Mozilla/5.0 (Windows NT 6.1; WOW64) AppleWebKit/537.36 (KHTML, like Gecko) Chrome/31.0.1650.48 Safari/537.36\r\n" +
                "accept-encoding:gzip,deflate,sdch\r\n" +
                "accept-language:en-US,en;q=0.8\r\n" +
                "cookie:textwrapon=false; textautoformat=false; wysiwyg=textarea\r\n" +
                "\r\n";

        final int N = 100;
        final int serverThreadCount = 2;
        final int senderCount = 2;


        assertMemoryLeak(() -> {
            HttpServerConfiguration httpServerConfiguration = new DefaultHttpServerConfiguration();

            final NetworkFacade nf = NetworkFacadeImpl.INSTANCE;
            final AtomicInteger requestsReceived = new AtomicInteger();
            final AtomicBoolean finished = new AtomicBoolean(false);
            final SOCountDownLatch senderHalt = new SOCountDownLatch(senderCount);
            try (IODispatcher<HttpConnectionContext> dispatcher = IODispatchers.create(
                    new DefaultIODispatcherConfiguration(),
                    (fd, dispatcher1) -> new HttpConnectionContext(httpServerConfiguration.getHttpContextConfiguration()).of(fd, dispatcher1)
            )) {

                // server will publish status of each request to this queue
                final RingQueue<Status> queue = new RingQueue<>(Status::new, 1024);
                final MPSequence pubSeq = new MPSequence(queue.getCapacity());
                SCSequence subSeq = new SCSequence();
                pubSeq.then(subSeq).then(pubSeq);

                final AtomicBoolean serverRunning = new AtomicBoolean(true);
                final SOCountDownLatch serverHaltLatch = new SOCountDownLatch(serverThreadCount);

                try {
                    for (int j = 0; j < serverThreadCount; j++) {
                        new Thread(() -> {
                            final StringSink sink = new StringSink();
                            final long responseBuf = Unsafe.malloc(32);
                            Unsafe.getUnsafe().putByte(responseBuf, (byte) 'A');

                            final HttpRequestProcessor processor = new HttpRequestProcessor() {
                                @Override
                                public void onHeadersReady(HttpConnectionContext context) {
                                    HttpRequestHeader headers = context.getRequestHeader();
                                    sink.clear();
                                    sink.put(headers.getMethodLine());
                                    sink.put("\r\n");
                                    ObjList<CharSequence> headerNames = headers.getHeaderNames();
                                    for (int i = 0, n = headerNames.size(); i < n; i++) {
                                        sink.put(headerNames.getQuick(i)).put(':');
                                        sink.put(headers.getHeader(headerNames.getQuick(i)));
                                        sink.put("\r\n");
                                    }
                                    sink.put("\r\n");

                                    boolean result;
                                    try {
                                        TestUtils.assertEquals(expected, sink);
                                        result = true;
                                    } catch (Exception e) {
                                        result = false;
                                    }

                                    while (true) {
                                        long cursor = pubSeq.next();
                                        if (cursor < 0) {
                                            continue;
                                        }
                                        queue.get(cursor).valid = result;
                                        pubSeq.done(cursor);
                                        break;
                                    }

                                    requestsReceived.incrementAndGet();

                                    nf.send(context.getFd(), responseBuf, 1);
                                }
                            };

                            HttpRequestProcessorSelector selector = new HttpRequestProcessorSelector() {

                                @Override
                                public HttpRequestProcessor select(CharSequence url) {
                                    return null;
                                }

                                @Override
                                public HttpRequestProcessor getDefaultProcessor() {
                                    return processor;
                                }

                                @Override
                                public void close() {
                                }
                            };

                            while (serverRunning.get()) {
                                dispatcher.run(0);
                                dispatcher.processIOQueue(
                                        (operation, context) -> context.handleClientOperation(operation, selector, EmptyRescheduleContext)
                                );
                            }

                            Unsafe.free(responseBuf, 32);
                            serverHaltLatch.countDown();
                        }).start();
                    }

                    AtomicInteger completedCount = new AtomicInteger();
                    for (int j = 0; j < senderCount; j++) {
                        int k = j;
                        new Thread(() -> {
                            long sockAddr = Net.sockaddr("127.0.0.1", 9001);
                            try {
                                for (int i = 0; i < N && !finished.get(); i++) {
                                    long fd = Net.socketTcp(true);
                                    try {
                                        TestUtils.assertConnect(fd, sockAddr);
                                        int len = request.length();
                                        long buffer = TestUtils.toMemory(request);
                                        try {
                                            Assert.assertEquals(len, Net.send(fd, buffer, len));
                                            Assert.assertEquals("fd=" + fd + ", i=" + i, 1, Net.recv(fd, buffer, 1));
                                            LOG.info().$("i=").$(i).$(", j=").$(k).$();
                                            Assert.assertEquals('A', Unsafe.getUnsafe().getByte(buffer));
                                        } finally {
                                            Unsafe.free(buffer, len);
                                        }
                                    } finally {
                                        Net.close(fd);
                                    }
                                }
                            } finally {
                                completedCount.incrementAndGet();
                                Net.freeSockAddr(sockAddr);
                                senderHalt.countDown();
                            }
                        }).start();
                    }

                    int receiveCount = 0;
                    while (receiveCount < N * senderCount) {
                        long cursor = subSeq.next();
                        if (cursor < 0) {
                            if (cursor == -1 && completedCount.get() == senderCount) {
                                Assert.fail("Not all requests successful, test failed, see previous failures");
                                break;
                            }
                            Thread.yield();
                            continue;
                        }
                        boolean valid = queue.get(cursor).valid;
                        subSeq.done(cursor);
                        Assert.assertTrue(valid);
                        receiveCount++;
                    }
                } catch (Throwable e) {
                    e.printStackTrace();
                    throw e;
                } finally {
                    serverRunning.set(false);
                    serverHaltLatch.await();
                }
            } catch (Throwable e) {
                e.printStackTrace();
                throw e;
            } finally {
                finished.set(true);
                senderHalt.await();
            }
            Assert.assertEquals(N * senderCount, requestsReceived.get());
        });
    }

    private static void assertDownloadResponse(long fd, Rnd rnd, long buffer, int len, int nonRepeatedContentLength, String expectedResponseHeader, long expectedResponseLen) {
        int expectedHeaderLen = expectedResponseHeader.length();
        int headerCheckRemaining = expectedResponseHeader.length();
        long downloadedSoFar = 0;
        int contentRemaining = 0;
        while (downloadedSoFar < expectedResponseLen) {
            int contentOffset = 0;
            int n = Net.recv(fd, buffer, len);
            Assert.assertTrue(n > -1);
            if (n > 0) {
                if (headerCheckRemaining > 0) {
                    for (int i = 0; i < n && headerCheckRemaining > 0; i++) {
                        if (expectedResponseHeader.charAt(expectedHeaderLen - headerCheckRemaining) != (char) Unsafe.getUnsafe().getByte(buffer + i)) {
                            Assert.fail("at " + (expectedHeaderLen - headerCheckRemaining));
                        }
                        headerCheckRemaining--;
                        contentOffset++;
                    }
                }

                if (headerCheckRemaining == 0) {
                    for (int i = contentOffset; i < n; i++) {
                        if (contentRemaining == 0) {
                            contentRemaining = nonRepeatedContentLength;
                            rnd.reset();
                        }
                        Assert.assertEquals(rnd.nextByte(), Unsafe.getUnsafe().getByte(buffer + i));
                        contentRemaining--;
                    }

                }
                downloadedSoFar += n;
            }
        }
    }

    private static void sendRequest(String request, long fd, long buffer) {
        final int requestLen = request.length();
        Chars.asciiStrCpy(request, requestLen, buffer);
        Assert.assertEquals(requestLen, Net.send(fd, buffer, requestLen));
    }

    private static void sendAndReceive(
            NetworkFacade nf,
            String request,
            CharSequence response,
            int requestCount,
            long pauseBetweenSendAndReceive,
            boolean print
    ) throws InterruptedException {
        sendAndReceive(
                nf,
                request,
                response,
                requestCount,
                pauseBetweenSendAndReceive,
                print,
                false
        );
    }

    private static void sendAndReceive(
            NetworkFacade nf,
            String request,
            CharSequence response,
            int requestCount,
            long pauseBetweenSendAndReceive,
            boolean print,
            boolean expectDisconnect
    ) throws InterruptedException {
        new SendAndReceiveRequestBuilder()
                .withNetworkFacade(nf)
                .withExpectDisconnect(expectDisconnect)
                .withPrintOnly(print)
                .withRequestCount(requestCount)
                .withPauseBetweenSendAndReceive(pauseBetweenSendAndReceive)
                .execute(request, response);
    }

    private void assertColumn(CharSequence expected, int index) {
        final String baseDir = temp.getRoot().getAbsolutePath();
        DefaultCairoConfiguration configuration = new DefaultCairoConfiguration(baseDir);

        try (TableReader reader = new TableReader(configuration, "telemetry")) {
            final StringSink sink = new StringSink();
            sink.clear();
            printer.printFullColumn(reader.getCursor(), reader.getMetadata(), index, false, sink);
            TestUtils.assertEquals(expected, sink);
            reader.getCursor().toTop();
            sink.clear();
            printer.printFullColumn(reader.getCursor(), reader.getMetadata(), index, false, sink);
            TestUtils.assertEquals(expected, sink);
        }
    }

    @NotNull
    private DefaultHttpServerConfiguration createHttpServerConfiguration(
            String baseDir,
            boolean dumpTraffic
    ) {
        return createHttpServerConfiguration(
                NetworkFacadeImpl.INSTANCE,
                baseDir,
                1024 * 1024,
                dumpTraffic,
                false
        );
    }

    @NotNull
    private DefaultHttpServerConfiguration createHttpServerConfiguration(
            NetworkFacade nf,
            String baseDir,
            int sendBufferSize,
            boolean dumpTraffic,
            boolean allowDeflateBeforeSend
    ) {
        return createHttpServerConfiguration(
                nf,
                baseDir,
                sendBufferSize,
                dumpTraffic,
                allowDeflateBeforeSend,
                true,
                "HTTP/1.1 "
        );
    }

    @NotNull
    private DefaultHttpServerConfiguration createHttpServerConfiguration(
            NetworkFacade nf,
            String baseDir,
            int sendBufferSize,
            boolean dumpTraffic,
            boolean allowDeflateBeforeSend,
            boolean serverKeepAlive,
            String httpProtocolVersion
    ) {
        DefaultHttpServerConfiguration httpConfiguration = new HttpServerConfigurationBuilder()
                .withNetwork(nf)
                .withBaseDir(baseDir)
                .withSendBufferSize(sendBufferSize)
                .withDumpingTraffic(dumpTraffic)
                .withAllowDeflateBeforeSend(allowDeflateBeforeSend)
                .withServerKeepAlive(serverKeepAlive)
                .withHttpProtocolVersion(httpProtocolVersion)
                .build();
        QueryCache.configure(httpConfiguration);
        return httpConfiguration;
    }

    private void testJsonQuery(int recordCount, String request, String expectedResponse, int requestCount, boolean telemetry) throws Exception {
        testJsonQuery0(2, engine -> {
            // create table with all column types
            CairoTestUtils.createTestTable(
                    engine.getConfiguration(),
                    recordCount,
                    new Rnd(),
                    new TestRecord.ArrayBinarySequence()
            );
            sendAndReceive(
                    NetworkFacadeImpl.INSTANCE,
                    request,
                    expectedResponse,
                    requestCount,
                    0,
                    false
            );
        }, telemetry);
    }

    private void testJsonQuery(int recordCount, String request, String expectedResponse, int requestCount) throws Exception {
        testJsonQuery(recordCount, request, expectedResponse, requestCount, false);
    }

    private void testJsonQuery(int recordCount, String request, String expectedResponse) throws Exception {
        testJsonQuery(recordCount, request, expectedResponse, 100, false);
    }

    private void testJsonQuery0(int workerCount, HttpQueryTestBuilder.HttpClientCode code, boolean telemetry) throws Exception {
        testJsonQuery0(workerCount, code, telemetry, false);
    }

    private void testJsonQuery0(int workerCount, HttpQueryTestBuilder.HttpClientCode code, boolean telemetry, boolean http1) throws Exception {
        new HttpQueryTestBuilder()
                .withWorkerCount(workerCount)
                .withTelemetry(telemetry)
                .withTempFolder(temp)
                .withHttpServerConfigBuilder(new HttpServerConfigurationBuilder()
                        .withServerKeepAlive(!http1)
                        .withSendBufferSize(16 * 1024)
                        .withConfiguredMaxQueryResponseRowLimit(configuredMaxQueryResponseRowLimit)
                        .withHttpProtocolVersion(http1 ? "HTTP/1.0 " : "HTTP/1.1 "))
                .run(code);
    }

    private void writeRandomFile(Path path, Rnd rnd, long lastModified) {
        if (Files.exists(path)) {
            Assert.assertTrue(Files.remove(path));
        }
        long fd = Files.openAppend(path);

        long buf = Unsafe.malloc(1048576); // 1Mb buffer
        for (int i = 0; i < 1048576; i++) {
            Unsafe.getUnsafe().putByte(buf + i, rnd.nextByte());
        }

        for (int i = 0; i < 20; i++) {
            Assert.assertEquals(1048576, Files.append(fd, buf, 1048576));
        }

        Files.close(fd);
        Files.setLastModified(path, lastModified);
        Unsafe.free(buf, 1048576);
    }

    private static class QueryThread extends Thread {
        private final String[][] requests;
        private final int count;
        private final CyclicBarrier barrier;
        private final CountDownLatch latch;
        private final AtomicInteger errorCounter;

        public QueryThread(String[][] requests, int count, CyclicBarrier barrier, CountDownLatch latch, AtomicInteger errorCounter) {
            this.requests = requests;
            this.count = count;
            this.barrier = barrier;
            this.latch = latch;
            this.errorCounter = errorCounter;
        }

        @Override
        public void run() {
            final Rnd rnd = new Rnd();
            try {
                new SendAndReceiveRequestBuilder().executeMany(requester -> {
                    barrier.await();
                    for (int i = 0; i < count; i++) {
                        int index = rnd.nextPositiveInt() % requests.length;
                        try {
                            requester.execute(requests[index][0], requests[index][1]);
                        } catch (Throwable e) {
                            System.out.println("erm: " + index + ", ts=" + Timestamps.toString(Os.currentTimeMicros()));
                            throw e;
                        }
                    }
                });
            } catch (Throwable e) {
                e.printStackTrace();
                errorCounter.incrementAndGet();
            } finally {
                latch.countDown();
            }
        }
    }

    private static class HelloContext implements IOContext {
        private final long fd;
        private final long buffer = Unsafe.malloc(1024);
        private final SOCountDownLatch closeLatch;
        private final IODispatcher<HelloContext> dispatcher;

        public HelloContext(long fd, SOCountDownLatch closeLatch, IODispatcher<HelloContext> dispatcher) {
            this.fd = fd;
            this.closeLatch = closeLatch;
            this.dispatcher = dispatcher;
        }

        @Override
        public void close() {
            Unsafe.free(buffer, 1024);
            closeLatch.countDown();
        }

        @Override
        public long getFd() {
            return fd;
        }

        @Override
        public boolean invalid() {
            return false;
        }

        @Override
        public IODispatcher<HelloContext> getDispatcher() {
            return dispatcher;
        }
    }

    static class Status {
        boolean valid;
    }

    private static class ByteArrayResponse extends AbstractCharSequence implements ByteSequence {
        private final byte[] bytes;
        private final int len;

        private ByteArrayResponse(byte[] bytes, int len) {
            super();
            this.bytes = bytes;
            this.len = len;
        }

        @Override
        public byte byteAt(int index) {
            if (index >= len) {
                throw new IndexOutOfBoundsException();
            }
            return bytes[index];
        }

        @Override
        public int length() {
            return len;
        }

        @Override
        public char charAt(int index) {
            if (index >= len) {
                throw new IndexOutOfBoundsException();
            }
            return (char) bytes[index];
        }
    }
}<|MERGE_RESOLUTION|>--- conflicted
+++ resolved
@@ -4030,7 +4030,6 @@
                             // ensure we have response from server
                             Assert.assertTrue(0 < Net.recv(fd, buf, 64));
 
-<<<<<<< HEAD
                             if (i < activeConnectionLimit) {
                                 // dont close any connections until the first connections have been processed and check that the dispatcher
                                 // is not listening
@@ -4039,18 +4038,6 @@
                                 Net.close(fd);
                                 closedFds.add(fd);
                             }
-=======
-                        long fd = Net.socketTcp(true);
-                        try {
-                            TestUtils.assertConnect(fd, sockAddr);
-
-                            Assert.assertEquals(request.length(), Net.send(fd, mem, request.length()));
-                            // ensure we got disconnected
-                            Assert.assertTrue(0 > Net.recv(fd, buf, 64));
-
-                        } finally {
-                            Net.close(fd);
->>>>>>> 8c5a9828
                         }
                     } finally {
                         Unsafe.free(mem, request.length());
@@ -4153,7 +4140,7 @@
                                             if (rc == 1) {
                                                 dispatcher.registerChannel(context, IOOperation.WRITE);
                                             } else {
-                                                dispatcher.disconnect(context);
+                                                dispatcher.disconnect(context, IODispatcher.DISCONNECT_REASON_TEST);
                                             }
                                             break;
                                         case IOOperation.WRITE:
@@ -4161,11 +4148,11 @@
                                             if (rc == 1) {
                                                 dispatcher.registerChannel(context, IOOperation.READ);
                                             } else {
-                                                dispatcher.disconnect(context);
+                                                dispatcher.disconnect(context, IODispatcher.DISCONNECT_REASON_TEST);
                                             }
                                             break;
                                         default:
-                                            dispatcher.disconnect(context);
+                                            dispatcher.disconnect(context, IODispatcher.DISCONNECT_REASON_TEST);
                                     }
                                 }
                             };
