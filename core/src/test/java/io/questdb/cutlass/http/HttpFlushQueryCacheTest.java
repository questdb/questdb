/*******************************************************************************
 *     ___                  _   ____  ____
 *    / _ \ _   _  ___  ___| |_|  _ \| __ )
 *   | | | | | | |/ _ \/ __| __| | | |  _ \
 *   | |_| | |_| |  __/\__ \ |_| |_| | |_) |
 *    \__\_\\__,_|\___||___/\__|____/|____/
 *
 *  Copyright (c) 2014-2019 Appsicle
 *  Copyright (c) 2019-2022 QuestDB
 *
 *  Licensed under the Apache License, Version 2.0 (the "License");
 *  you may not use this file except in compliance with the License.
 *  You may obtain a copy of the License at
 *
 *  http://www.apache.org/licenses/LICENSE-2.0
 *
 *  Unless required by applicable law or agreed to in writing, software
 *  distributed under the License is distributed on an "AS IS" BASIS,
 *  WITHOUT WARRANTIES OR CONDITIONS OF ANY KIND, either express or implied.
 *  See the License for the specific language governing permissions and
 *  limitations under the License.
 *
 ******************************************************************************/

package io.questdb.cutlass.http;

import io.questdb.cairo.CairoConfiguration;
import io.questdb.cairo.DefaultCairoConfiguration;
import io.questdb.mp.MPSequence;
import io.questdb.network.NetworkFacadeImpl;
import io.questdb.std.Os;
import io.questdb.std.Unsafe;
import org.junit.Assert;
import org.junit.Rule;
import org.junit.Test;
import org.junit.rules.TemporaryFolder;

import java.io.UnsupportedEncodingException;
import java.net.URLEncoder;
import java.nio.charset.StandardCharsets;

import static io.questdb.test.tools.TestUtils.assertEventually;

public class HttpFlushQueryCacheTest {

    private static final String JSON_DDL_RESPONSE = "0d\r\n" +
            "{\"ddl\":\"OK\"}\n\r\n" +
            "00\r\n" +
            "\r\n";

    @Rule
    public TemporaryFolder temp = new TemporaryFolder();

    @Test
    public void testJsonQueryFlushQueryCache() throws Exception {
        testJsonQuery(2, engine -> {
            // create tables
            sendAndReceiveDdl("CREATE TABLE test\n" +
                    "AS(\n" +
                    "    SELECT\n" +
                    "        x id,\n" +
                    "        timestamp_sequence(0L, 100000L) ts\n" +
                    "    FROM long_sequence(1000) x)\n" +
                    "TIMESTAMP(ts)\n" +
                    "PARTITION BY DAY");

            // execute a SELECT query that uses native memory
            long memInitial = Unsafe.getMemUsed();

            String sql = "SELECT *\n" +
                    "FROM test t1 JOIN test t2 \n" +
                    "ON t1.id = t2.id\n" +
                    "LIMIT 1";
            sendAndReceiveBasicSelect(sql, "\r\n" +
                    "012b\r\n" +
                    "{\"query\":\"SELECT *\\nFROM test t1 JOIN test t2 \\nON t1.id = t2.id\\nLIMIT 1\",\"columns\":[{\"name\":\"id\",\"type\":\"LONG\"},{\"name\":\"ts\",\"type\":\"TIMESTAMP\"},{\"name\":\"id1\",\"type\":\"LONG\"},{\"name\":\"ts1\",\"type\":\"TIMESTAMP\"}],\"dataset\":[[1,\"1970-01-01T00:00:00.000000Z\",1,\"1970-01-01T00:00:00.000000Z\"]],\"count\":1}\r\n" +
                    "00\r\n" +
                    "\r\n");

            long memAfterJoin = Unsafe.getMemUsed();
            Assert.assertTrue("Factory used for JOIN should allocate native memory", memAfterJoin > memInitial);

            // flush query cache and verify that the memory gets released
            sql = "SELECT flush_query_cache()";
            sendAndReceiveBasicSelect(sql, "\r\n" +
                    "7d\r\n" +
                    "{\"query\":\"SELECT flush_query_cache()\",\"columns\":[{\"name\":\"flush_query_cache\",\"type\":\"BOOLEAN\"}],\"dataset\":[[true]],\"count\":1}\r\n" +
                    "00\r\n" +
                    "\r\n");

            // We need to wait until HTTP workers process the message. To do so, we simply try to
            // publish another query flush event. Since we set the queue size to 1, we're able to
            // publish only when all consumers (PG Wire workers) have processed the previous event.
            Assert.assertEquals(1, engine.getConfiguration().getQueryCacheEventQueueCapacity());
            final MPSequence pubSeq = engine.getMessageBus().getQueryCacheEventPubSeq();
            pubSeq.waitForNext();

<<<<<<< HEAD
            // Sequence set to done before actual flush performed.
            // Give max 30 seconds for the flush to execute
            long memAfterFlush = memAfterJoin;
            for (int i = 0; i < 1000 && memAfterFlush >= memAfterJoin; i++) {
                Os.sleep(30);
                memAfterFlush = Unsafe.getMemUsed();
            }

            Assert.assertTrue("flush_query_cache() should release native memory", memAfterFlush < memAfterJoin);
=======
            // Sequence set to done before actual flush performed. We might have to try it a few times,
            // before memory usage drop is measured.
            assertEventually(() -> {
                long memAfterFlush = Unsafe.getMemUsed();
                Assert.assertTrue(
                        "flush_query_cache() should release native memory: " + memInitial + ", " + memAfterJoin + ", " + memAfterFlush,
                        memAfterFlush < memAfterJoin
                );
            });
>>>>>>> becd91d7
        });
    }

    private void testJsonQuery(int workerCount, HttpQueryTestBuilder.HttpClientCode code) throws Exception {
        final String baseDir = temp.getRoot().getAbsolutePath();
        CairoConfiguration configuration = new DefaultCairoConfiguration(baseDir) {
            @Override
            public int getQueryCacheEventQueueCapacity() {
                return 1;
            }
        };
        new HttpQueryTestBuilder()
                .withWorkerCount(workerCount)
                .withTempFolder(temp)
                .withHttpServerConfigBuilder(new HttpServerConfigurationBuilder())
                .run(configuration, code);
    }

    private static void sendAndReceive(String request, CharSequence response) throws InterruptedException {
        new SendAndReceiveRequestBuilder()
                .withNetworkFacade(NetworkFacadeImpl.INSTANCE)
                .withExpectDisconnect(false)
                .withRequestCount(1)
                .execute(request, response);
    }

    private static void sendAndReceiveDdl(String rawDdl) throws InterruptedException {
        sendAndReceive(
                "GET /query?query=" + urlEncodeQuery(rawDdl) + "&count=true HTTP/1.1\r\n" +
                        "Host: localhost:9000\r\n" +
                        "Connection: keep-alive\r\n" +
                        "Accept: */*\r\n" +
                        "X-Requested-With: XMLHttpRequest\r\n" +
                        "User-Agent: Mozilla/5.0 (Windows NT 10.0; Win64; x64) AppleWebKit/537.36 (KHTML, like Gecko) Chrome/78.0.3904.87 Safari/537.36\r\n" +
                        "Sec-Fetch-Site: same-origin\r\n" +
                        "Sec-Fetch-Mode: cors\r\n" +
                        "Referer: http://localhost:9000/index.html\r\n" +
                        "Accept-Encoding: gzip, deflate, br\r\n" +
                        "Accept-Language: en-GB,en-US;q=0.9,en;q=0.8\r\n" +
                        "\r\n",
                "HTTP/1.1 200 OK\r\n" +
                        "Server: questDB/1.0\r\n" +
                        "Date: Thu, 1 Jan 1970 00:00:00 GMT\r\n" +
                        "Transfer-Encoding: chunked\r\n" +
                        "Content-Type: application/json; charset=utf-8\r\n" +
                        "Keep-Alive: timeout=5, max=10000\r\n" +
                        "\r\n" +
                        JSON_DDL_RESPONSE
        );
    }

    private static void sendAndReceiveBasicSelect(String rawSelect, String expectedBody) throws InterruptedException {
        sendAndReceive(
                "GET /query?query=" + urlEncodeQuery(rawSelect) + "&count=true HTTP/1.1\r\n" +
                        "Host: localhost:9000\r\n" +
                        "Connection: keep-alive\r\n" +
                        "Accept: */*\r\n" +
                        "X-Requested-With: XMLHttpRequest\r\n" +
                        "User-Agent: Mozilla/5.0 (Windows NT 10.0; Win64; x64) AppleWebKit/537.36 (KHTML, like Gecko) Chrome/78.0.3904.87 Safari/537.36\r\n" +
                        "Sec-Fetch-Site: same-origin\r\n" +
                        "Sec-Fetch-Mode: cors\r\n" +
                        "Referer: http://localhost:9000/index.html\r\n" +
                        "Accept-Encoding: gzip, deflate, br\r\n" +
                        "Accept-Language: en-GB,en-US;q=0.9,en;q=0.8\r\n" +
                        "\r\n",
                "HTTP/1.1 200 OK\r\n" +
                        "Server: questDB/1.0\r\n" +
                        "Date: Thu, 1 Jan 1970 00:00:00 GMT\r\n" +
                        "Transfer-Encoding: chunked\r\n" +
                        "Content-Type: application/json; charset=utf-8\r\n" +
                        "Keep-Alive: timeout=5, max=10000\r\n" +
                        expectedBody
        );
    }

    private static String urlEncodeQuery(String query) {
        try {
            return URLEncoder.encode(query, StandardCharsets.UTF_8.toString());
        } catch (UnsupportedEncodingException e) {
            throw new RuntimeException(e);
        }
    }
}<|MERGE_RESOLUTION|>--- conflicted
+++ resolved
@@ -95,17 +95,6 @@
             final MPSequence pubSeq = engine.getMessageBus().getQueryCacheEventPubSeq();
             pubSeq.waitForNext();
 
-<<<<<<< HEAD
-            // Sequence set to done before actual flush performed.
-            // Give max 30 seconds for the flush to execute
-            long memAfterFlush = memAfterJoin;
-            for (int i = 0; i < 1000 && memAfterFlush >= memAfterJoin; i++) {
-                Os.sleep(30);
-                memAfterFlush = Unsafe.getMemUsed();
-            }
-
-            Assert.assertTrue("flush_query_cache() should release native memory", memAfterFlush < memAfterJoin);
-=======
             // Sequence set to done before actual flush performed. We might have to try it a few times,
             // before memory usage drop is measured.
             assertEventually(() -> {
@@ -115,7 +104,6 @@
                         memAfterFlush < memAfterJoin
                 );
             });
->>>>>>> becd91d7
         });
     }
 
