/*******************************************************************************
 *     ___                  _   ____  ____
 *    / _ \ _   _  ___  ___| |_|  _ \| __ )
 *   | | | | | | |/ _ \/ __| __| | | |  _ \
 *   | |_| | |_| |  __/\__ \ |_| |_| | |_) |
 *    \__\_\\__,_|\___||___/\__|____/|____/
 *
 *  Copyright (c) 2014-2019 Appsicle
 *  Copyright (c) 2019-2022 QuestDB
 *
 *  Licensed under the Apache License, Version 2.0 (the "License");
 *  you may not use this file except in compliance with the License.
 *  You may obtain a copy of the License at
 *
 *  http://www.apache.org/licenses/LICENSE-2.0
 *
 *  Unless required by applicable law or agreed to in writing, software
 *  distributed under the License is distributed on an "AS IS" BASIS,
 *  WITHOUT WARRANTIES OR CONDITIONS OF ANY KIND, either express or implied.
 *  See the License for the specific language governing permissions and
 *  limitations under the License.
 *
 ******************************************************************************/

package io.questdb.cutlass.json;

import io.questdb.std.*;
import io.questdb.std.str.Path;
import io.questdb.test.tools.TestUtils;
import org.junit.AfterClass;
import org.junit.Assert;
import org.junit.Before;
import org.junit.Test;

public class JsonLexerTest {

    private static final JsonLexer LEXER = new JsonLexer(4, 1024);
    private static final JsonAssemblingParser listener = new JsonAssemblingParser();

    @AfterClass
    public static void tearDown() {
        LEXER.close();
    }

    @Before
    public void setUp() {
        LEXER.clear();
        listener.clear();
    }

    @Test
    public void tesStringTooLong() throws Exception {
        TestUtils.assertMemoryLeak(() -> {
            String json = "{\"a\":1, \"b\": \"123456789012345678901234567890\"]}";
            int len = json.length() - 6;
            long address = TestUtils.toMemory(json);
            try (JsonLexer lexer = new JsonLexer(4, 4)) {
                try {
                    lexer.parse(address, address + len, listener);
                    lexer.parseLast();
                    Assert.fail();
                } catch (JsonException e) {
                    TestUtils.assertEquals("String is too long", e.getFlyweightMessage());
                    Assert.assertEquals(41, e.getPosition());
                }
            } finally {
                Unsafe.free(address, json.length(), MemoryTag.NATIVE_DEFAULT);
            }
        });
    }

    @Test
    public void testArrayObjArray() throws Exception {
        assertThat("[{\"A\":[\"122\",\"133\"],\"x\":\"y\"},\"134\",\"abc\"]", "[\n" +
                "{\"A\":[122, 133], \"x\": \"y\"}, 134  , \"abc\"\n" +
                "]");
    }

    @Test
    public void testBreakOnValue() throws Exception {
        String in = "{\"x\": \"abcdefhijklmn\"}";
        int len = in.length();
        long address = TestUtils.toMemory(in);
        try {
            LEXER.parse(address, address + len - 7, listener);
            LEXER.parse(address + len - 7, address + len, listener);
            LEXER.parseLast();
            TestUtils.assertEquals("{\"x\":\"abcdefhijklmn\"}", listener.value());
        } finally {
            Unsafe.free(address, len, MemoryTag.NATIVE_DEFAULT);
        }
    }

    @Test
    public void testDanglingArrayEnd() {
        assertError("Dangling ]", 8, "[1,2,3]]");
    }

    @Test
    public void testDanglingComma() {
        assertError("Attribute name expected", 12, "{\"x\": \"abc\",}");
    }

    @Test
    public void testDanglingObjectEnd() {
        assertError("Dangling }", 8, "[1,2,3]}");
    }

    @Test
    public void testEmptyArray() throws Exception {
        assertThat("[]", "[]");
    }

    @Test
    public void testEmptyObject() throws Exception {
        assertThat("{}", "{}");
    }

    @Test
    public void testExponent() throws Exception {
        assertThat("[\"-1.34E4\",\"3\"]", "[-1.34E4,3]");
    }

    @Test
    public void testIncorrectArrayStart() {
        assertError("[ is not expected here", 3, "[1[]]");
    }

    @Test
    public void testInvalidObjectNesting() {
        assertError("{ is not expected here", 11, "{\"a\":\"x\", {}}");
    }

    @Test
    public void testInvalidUtf8Value() {
        byte[] bytesA = "{\"x\":\"违法违,控网站漏洞风\", \"y\":\"站漏洞风".getBytes(Files.UTF_8);
        byte[] bytesB = {-116, -76, -55, 55, -34, 0, -11, 15, 13};
        byte[] bytesC = "\"}".getBytes(Files.UTF_8);

        byte[] bytes = new byte[bytesA.length + bytesB.length + bytesC.length];
        System.arraycopy(bytesA, 0, bytes, 0, bytesA.length);
        System.arraycopy(bytesB, 0, bytes, bytesA.length, bytesB.length);
        System.arraycopy(bytesC, 0, bytes, bytesA.length + bytesB.length, bytesC.length);


        int len = bytes.length;
        long address = Unsafe.malloc(len, MemoryTag.NATIVE_DEFAULT);
        for (int i = 0; i < len; i++) {
            Unsafe.getUnsafe().putByte(address + i, bytes[i]);
        }
        try {
            for (int i = 0; i < len; i++) {
                try {
                    listener.clear();
                    LEXER.clear();
                    LEXER.parse(address, address + i, listener);
                    LEXER.parse(address + i, address + len, listener);
                    LEXER.parseLast();
                    Assert.fail();
                } catch (JsonException e) {
                    TestUtils.assertEquals("Unsupported encoding", e.getFlyweightMessage());
                    Assert.assertEquals(43, e.getPosition());
                }
            }
        } finally {
            Unsafe.free(address, len, MemoryTag.NATIVE_DEFAULT);
        }
    }

    @Test
    public void testJsonSlicingAndPositions() throws Exception {
        assertThat(
                "<1>[<2>{<4>\"name\":<11>\"null\"<18>,\"type\":<25>\"true\"<32>,\"formatPattern\":<47>\"12E-2\"<55>,\"locale\":<65>\"en-GB\"<71>}<72>]",
                "[{\"name\": null, \"type\": true, \"formatPattern\":12E-2, \"locale\": \"en-GB\"}]",
                true);
    }

    @Test
    public void testMisplacedArrayEnd() {
        assertError("] is not expected here. You have non-terminated object", 18, "{\"a\":1, \"b\": 15.2]}");
    }

    @Test
    public void testMisplacedColon() {
        assertError("Misplaced ':'", 9, "{\"a\":\"x\":}");
    }

    @Test
    public void testMisplacedQuote() {
        assertError("Unexpected quote '\"'", 9, "{\"a\":\"1\"\", \"b\": 15.2}");
    }

    @Test
    public void testMisplacesObjectEnd() {
        assertError("} is not expected here. You have non-terminated array", 7, "[1,2,3}");
    }

    @Test
    public void testMissingArrayValue() {
        assertError("Unexpected comma", 2, "[,]");
    }

    @Test
    public void testMissingAttributeValue() {
        assertError("Attribute value expected", 6, "{\"x\": }");
    }

    @Test
    public void testNestedObjNestedArray() throws Exception {
        assertThat("{\"x\":{\"y\":[[\"1\",\"2\",\"3\"],[\"5\",\"2\",\"3\"],[\"0\",\"1\"]],\"a\":\"b\"}}", "{\"x\": { \"y\": [[1,2,3], [5,2,3], [0,1]], \"a\":\"b\"}}");
    }

    @Test
    public void testNestedObjects() throws Exception {
        assertThat("{\"abc\":{\"x\":\"123\"},\"val\":\"000\"}", "{\"abc\": {\"x\":\"123\"}, \"val\": \"000\"}");
    }

    @Test
    public void testParseLargeFile() throws Exception {
        String path = JsonLexerTest.class.getResource("/json/test.json").getPath();

        try (Path p = new Path()) {
            if (Os.type == Os.WINDOWS && path.startsWith("/")) {
                p.of(path.substring(1));
            } else {
                p.of(path);
            }
            long l = Files.length(p.$());
<<<<<<< HEAD
            long fd = TestFilesFacadeImpl.INSTANCE.openRO(p);
=======
            int fd = Files.openRO(p);
>>>>>>> bd8fcffc
            JsonParser listener = new NoOpParser();
            try {
                long buf = Unsafe.malloc(l, MemoryTag.NATIVE_DEFAULT);
                long bufA = Unsafe.malloc(l, MemoryTag.NATIVE_DEFAULT);
                long bufB = Unsafe.malloc(l, MemoryTag.NATIVE_DEFAULT);
                try {
                    Assert.assertEquals(l, Files.read(fd, buf, (int) l, 0));

                    for (int i = 0; i < l; i++) {
                        try {
                            LEXER.clear();
                            Unsafe.getUnsafe().copyMemory(buf, bufA, i);
                            Unsafe.getUnsafe().copyMemory(buf + i, bufB, l - i);
                            LEXER.parse(bufA, bufA + i, listener);
                            LEXER.parse(bufB, bufB + l - i, listener);
                            LEXER.parseLast();
                        } catch (JsonException e) {
                            System.out.println(i);
                            throw e;
                        }
                    }
                } finally {
                    Unsafe.free(buf, l, MemoryTag.NATIVE_DEFAULT);
                    Unsafe.free(bufA, l, MemoryTag.NATIVE_DEFAULT);
                    Unsafe.free(bufB, l, MemoryTag.NATIVE_DEFAULT);
                }
            } finally {
                TestFilesFacadeImpl.INSTANCE.close(fd);
            }
        }
    }

    @Test
    public void testQuoteEscape() throws Exception {
        assertThat("{\"x\":\"a\\\"bc\"}", "{\"x\": \"a\\\"bc\"}");
    }

    @Test
    public void testSimpleJson() throws Exception {
        assertThat("{\"abc\":\"123\"}", "{\"abc\": \"123\"}");
    }

    @Test
    public void testUnclosedQuote() {
        assertError("Unexpected symbol", 11, "{\"a\":\"1, \"b\": 15.2}");
    }

    @Test
    public void testUnquotedNumbers() throws Exception {
        assertThat("[{\"A\":\"122\"},\"134\",\"abc\"]", "[\n" +
                "{\"A\":122}, 134  , \"abc\"\n" +
                "]");
    }

    @Test
    public void testUnterminatedArray() {
        assertError("Unterminated array", 37, "{\"x\": { \"y\": [[1,2,3], [5,2,3], [0,1]");
    }

    @Test
    public void testUnterminatedObject() {
        assertError("Unterminated object", 38, "{\"x\": { \"y\": [[1,2,3], [5,2,3], [0,1]]");
    }

    @Test
    public void testUnterminatedString() {
        assertError("Unterminated string", 46, "{\"x\": { \"y\": [[1,2,3], [5,2,3], [0,1]], \"a\":\"b");
    }

    @Test
    public void testUtf8() throws Exception {
        assertThat(
                "{\"id\":\"japanese_cheat_sheet\",\"name\":\"Basic Japanese\",\"description\":\"A guide to basic Japanese\",\"metadata\":,{\"sourceName\":\"Tofugu\",\"sourceUrl\":\"https://www.tofugu.com/japanese/important-japanese-words/\"},\"template_type\":\"language\",\"section_order\":,[\"Numbers\",\"Polite Phrases\",\"Greetings\",\"Questions\",\"Locations\",\"Verbs\"],\"sections\":,{\"Numbers\":[{\"trn\":\"rei/zero\",\"val\":\"零\",\"key\":\"0\"},{\"trn\":\"ichi\",\"val\":\"一\",\"key\":\"1\"},{\"trn\":\"ni\",\"val\":\"二\",\"key\":\"2\"},{\"trn\":\"san\",\"val\":\"三\",\"key\":\"3\"},{\"trn\":\"shi/yon\",\"val\":\"四\",\"key\":\"4\"},{\"trn\":\"go\",\"val\":\"五\",\"key\":\"5\"},{\"trn\":\"roku\",\"val\":\"六\",\"key\":\"6\"},{\"trn\":\"nana/shichi\",\"val\":\"七\",\"key\":\"7\"},{\"trn\":\"hachi\",\"val\":\"八\",\"key\":\"8\"},{\"trn\":\"kyū\",\"val\":\"九\",\"key\":\"9\"},{\"trn\":\"jū\",\"val\":\"十\",\"key\":\"10\"},{\"trn\":\"nijū\",\"val\":\"二十\",\"key\":\"20\"},{\"trn\":\"sanjū\",\"val\":\"三十\",\"key\":\"30\"},{\"trn\":\"yonjū\",\"val\":\"四十\",\"key\":\"40\"},{\"trn\":\"gojū\",\"val\":\"五十\",\"key\":\"50\"},{\"trn\":\"hyaku\",\"val\":\"百\",\"key\":\"100\"},{\"trn\":\"gohyaku\",\"val\":\"五百\",\"key\":\"500\"},{\"trn\":\"sen\",\"val\":\"千\",\"key\":\"1000\"},{\"trn\":\"sanzen\",\"val\":\"三千\",\"key\":\"3000\"},{\"trn\":\"gosen\",\"val\":\"五千\",\"key\":\"5000\"},{\"trn\":\"ichiman\",\"val\":\"一万/萬\",\"key\":\"10000\"}],\"Polite Phrases\":,[{\"trn\":\"arigatou gozaimasu\",\"val\":\"ありがとうございます\",\"key\":\"Thank you\"},{\"trn\":\"gomen-nasai\",\"val\":\"ごめんなさい\",\"key\":\"I'm sorry\"},{\"trn\":\"sumimasen\",\"val\":\"すみません\",\"key\":\"Excuse me/I'm sorry\"},{\"trn\":\"domo arigatou gozaimasu\",\"val\":\"どうもありがとうございます\",\"key\":\"Thank you very much\"},{\"trn\":\"itadakimasu\",\"val\":\"いただきます\",\"key\":\"Thanks for the food\"}],\"Greetings\":,[{\"trn\":\"Matthew desu\",\"val\":\"マシューです\",\"key\":\"I'm Matthew\"},{\"trn\":\"hajimemashite\",\"val\":\"はじめまして\",\"key\":\"How do you do\"},{\"trn\":\"anata no namae wa nandesuka\",\"val\":\"あなたの名前は何ですか\",\"key\":\"What's your name\"},{\"trn\":\"yoroshiku onegai shimasu\",\"val\":\"よろしくお願いします\",\"key\":\"I'm pleased to meet you\"},{\"trn\":\"ohayou gozaimasu\",\"val\":\"おはようございます\",\"key\":\"Good morning\"},{\"trn\":\"kon-nichi-wa\",\"val\":\"こんにちは\",\"key\":\"Hello/Good Afternoon\"},{\"trn\":\"kon-ban-wa\",\"val\":\"こんばんは\",\"key\":\"Good Evening\"},{\"trn\":\"oyasuminasai\",\"val\":\"おやすみなさい\",\"key\":\"Good Night\"},{\"trn\":\"sayōnara\",\"val\":\"さようなら\",\"key\":\"GoodBye\"},{\"trn\":\"mata aimashō\",\"val\":\"また会いましょう\",\"key\":\"See you again\"},{\"trn\":\"dewamata\",\"val\":\"ではまた\",\"key\":\"See you later\"},{\"trn\":\"mata ashita\",\"val\":\"また明日\",\"key\":\"See you Tomorrow\"}],\"Questions\":,[{\"trn\":\"dare desu ka\",\"val\":\"誰ですか\",\"key\":\"Who is it\"},{\"trn\":\"dō desu ka\",\"val\":\"どうですか\",\"key\":\"How is it\"},{\"trn\":\"doko desu ka\",\"val\":\"どこですか\",\"key\":\"Where is it\"},{\"trn\":\"doushita\",\"val\":\"どうした\",\"key\":\"What happened\"},{\"trn\":\"dōshite\",\"val\":\"どうして\",\"key\":\"Why\"},{\"trn\":\"dore\",\"val\":\"どれ\",\"key\":\"Which one\"},{\"trn\":\"ikura desu ka\",\"val\":\"いくらですか\",\"key\":\"How much is this?\"},{\"trn\":\"itsu\",\"val\":\"いつ\",\"key\":\"When\"},{\"trn\":\"nan desu ka\",\"val\":\"何ですか\",\"key\":\"What is it\"},{\"trn\":\"ima nanji desu ka\",\"val\":\"今何時ですか\",\"key\":\"What time is it\"}],\"Locations\":,[{\"trn\":\"hoteru\",\"val\":\"ホテル\",\"key\":\"Hotel\"},{\"trn\":\"kuukou\",\"val\":\"空港\",\"key\":\"Airport\"},{\"trn\":\"eki\",\"val\":\"駅\",\"key\":\"Station\"},{\"trn\":\"nihon/nippon\",\"val\":\"日本\",\"key\":\"Japan\"},{\"trn\":\"daigaku\",\"val\":\"大学\",\"key\":\"university\"},{\"trn\":\"takushi\",\"val\":\"タクシー\",\"key\":\"Taxi\"}],\"Verbs\":,[{\"trn\":\"iku\",\"val\":\"行く\",\"key\":\"To Go\"},{\"trn\":\"kaeru\",\"val\":\"帰る\",\"key\":\"To Return\"},{\"trn\":\"taberu\",\"val\":\"食べる\",\"key\":\"Eat\"},{\"trn\":\"yaru/suru\",\"val\":\"やる・する\",\"key\":\"To Do\"},{\"trn\":\"miru\",\"val\":\"見る\",\"key\":\"To See\"},{\"trn\":\"kau\",\"val\":\"買う\",\"key\":\"To Buy\"},{\"trn\":\"matsu\",\"val\":\"待つ\",\"key\":\"To Wait\"},{\"trn\":\"tomaru\",\"val\":\"止まる\",\"key\":\"To Stop\"},{\"trn\":\"oshieru\",\"val\":\"教える\",\"key\":\"Teach\"},{\"trn\":\"hanasu\",\"val\":\"話す\",\"key\":\"To Speak\"}]}}",
                "{\n" +
                        "   \"id\":\"japanese_cheat_sheet\",\n" +
                        "   \"name\":\"Basic Japanese\",\n" +
                        "   \"description\":\"A guide to basic Japanese\",\n" +
                        "   \"metadata\":{\n" +
                        "      \"sourceName\":\"Tofugu\",\n" +
                        "      \"sourceUrl\":\"https://www.tofugu.com/japanese/important-japanese-words/\"\n" +
                        "   },\n" +
                        "   \"template_type\":\"language\",\n" +
                        "   \"section_order\":[\n" +
                        "      \"Numbers\",\n" +
                        "      \"Polite Phrases\",\n" +
                        "      \"Greetings\",\n" +
                        "      \"Questions\",\n" +
                        "      \"Locations\",\n" +
                        "      \"Verbs\"\n" +
                        "   ],\n" +
                        "   \"sections\":{\n" +
                        "      \"Numbers\":[\n" +
                        "         {\n" +
                        "            \"trn\":\"rei/zero\",\n" +
                        "            \"val\":\"零\",\n" +
                        "            \"key\":\"0\"\n" +
                        "         },\n" +
                        "         {\n" +
                        "            \"trn\":\"ichi\",\n" +
                        "            \"val\":\"一\",\n" +
                        "            \"key\":\"1\"\n" +
                        "         },\n" +
                        "         {\n" +
                        "            \"trn\":\"ni\",\n" +
                        "            \"val\":\"二\",\n" +
                        "            \"key\":\"2\"\n" +
                        "         },\n" +
                        "         {\n" +
                        "            \"trn\":\"san\",\n" +
                        "            \"val\":\"三\",\n" +
                        "            \"key\":\"3\"\n" +
                        "         },\n" +
                        "         {\n" +
                        "            \"trn\":\"shi/yon\",\n" +
                        "            \"val\":\"四\",\n" +
                        "            \"key\":\"4\"\n" +
                        "         },\n" +
                        "         {\n" +
                        "            \"trn\":\"go\",\n" +
                        "            \"val\":\"五\",\n" +
                        "            \"key\":\"5\"\n" +
                        "         },\n" +
                        "         {\n" +
                        "            \"trn\":\"roku\",\n" +
                        "            \"val\":\"六\",\n" +
                        "            \"key\":\"6\"\n" +
                        "         },\n" +
                        "         {\n" +
                        "            \"trn\":\"nana/shichi\",\n" +
                        "            \"val\":\"七\",\n" +
                        "            \"key\":\"7\"\n" +
                        "         },\n" +
                        "         {\n" +
                        "            \"trn\":\"hachi\",\n" +
                        "            \"val\":\"八\",\n" +
                        "            \"key\":\"8\"\n" +
                        "         },\n" +
                        "         {\n" +
                        "            \"trn\":\"kyū\",\n" +
                        "            \"val\":\"九\",\n" +
                        "            \"key\":\"9\"\n" +
                        "         },\n" +
                        "         {\n" +
                        "            \"trn\":\"jū\",\n" +
                        "            \"val\":\"十\",\n" +
                        "            \"key\":\"10\"\n" +
                        "         },\n" +
                        "         {\n" +
                        "            \"trn\":\"nijū\",\n" +
                        "            \"val\":\"二十\",\n" +
                        "            \"key\":\"20\"\n" +
                        "         },\n" +
                        "         {\n" +
                        "            \"trn\":\"sanjū\",\n" +
                        "            \"val\":\"三十\",\n" +
                        "            \"key\":\"30\"\n" +
                        "         },\n" +
                        "         {\n" +
                        "            \"trn\":\"yonjū\",\n" +
                        "            \"val\":\"四十\",\n" +
                        "            \"key\":\"40\"\n" +
                        "         },\n" +
                        "         {\n" +
                        "            \"trn\":\"gojū\",\n" +
                        "            \"val\":\"五十\",\n" +
                        "            \"key\":\"50\"\n" +
                        "         },\n" +
                        "         {\n" +
                        "            \"trn\":\"hyaku\",\n" +
                        "            \"val\":\"百\",\n" +
                        "            \"key\":\"100\"\n" +
                        "         },\n" +
                        "         {\n" +
                        "            \"trn\":\"gohyaku\",\n" +
                        "            \"val\":\"五百\",\n" +
                        "            \"key\":\"500\"\n" +
                        "         },\n" +
                        "         {\n" +
                        "            \"trn\":\"sen\",\n" +
                        "            \"val\":\"千\",\n" +
                        "            \"key\":\"1000\"\n" +
                        "         },\n" +
                        "         {\n" +
                        "            \"trn\":\"sanzen\",\n" +
                        "            \"val\":\"三千\",\n" +
                        "            \"key\":\"3000\"\n" +
                        "         },\n" +
                        "         {\n" +
                        "            \"trn\":\"gosen\",\n" +
                        "            \"val\":\"五千\",\n" +
                        "            \"key\":\"5000\"\n" +
                        "         },\n" +
                        "         {\n" +
                        "            \"trn\":\"ichiman\",\n" +
                        "            \"val\":\"一万/萬\",\n" +
                        "            \"key\":\"10000\"\n" +
                        "         }\n" +
                        "      ],\n" +
                        "      \"Polite Phrases\":[\n" +
                        "         {\n" +
                        "            \"trn\":\"arigatou gozaimasu\",\n" +
                        "            \"val\":\"ありがとうございます\",\n" +
                        "            \"key\":\"Thank you\"\n" +
                        "         },\n" +
                        "         {\n" +
                        "            \"trn\":\"gomen-nasai\",\n" +
                        "            \"val\":\"ごめんなさい\",\n" +
                        "            \"key\":\"I'm sorry\"\n" +
                        "         },\n" +
                        "         {\n" +
                        "            \"trn\":\"sumimasen\",\n" +
                        "            \"val\":\"すみません\",\n" +
                        "            \"key\":\"Excuse me/I'm sorry\"\n" +
                        "         },\n" +
                        "         {\n" +
                        "            \"trn\":\"domo arigatou gozaimasu\",\n" +
                        "            \"val\":\"どうもありがとうございます\",\n" +
                        "            \"key\":\"Thank you very much\"\n" +
                        "         },\n" +
                        "         {\n" +
                        "            \"trn\":\"itadakimasu\",\n" +
                        "            \"val\":\"いただきます\",\n" +
                        "            \"key\":\"Thanks for the food\"\n" +
                        "         }\n" +
                        "      ],\n" +
                        "      \"Greetings\":[\n" +
                        "         {\n" +
                        "            \"trn\":\"Matthew desu\",\n" +
                        "            \"val\":\"マシューです\",\n" +
                        "            \"key\":\"I'm Matthew\"\n" +
                        "         },\n" +
                        "         {\n" +
                        "            \"trn\":\"hajimemashite\",\n" +
                        "            \"val\":\"はじめまして\",\n" +
                        "            \"key\":\"How do you do\"\n" +
                        "         },\n" +
                        "         {\n" +
                        "            \"trn\":\"anata no namae wa nandesuka\",\n" +
                        "            \"val\":\"あなたの名前は何ですか\",\n" +
                        "            \"key\":\"What's your name\"\n" +
                        "         },\n" +
                        "         {\n" +
                        "            \"trn\":\"yoroshiku onegai shimasu\",\n" +
                        "            \"val\":\"よろしくお願いします\",\n" +
                        "            \"key\":\"I'm pleased to meet you\"\n" +
                        "         },\n" +
                        "         {\n" +
                        "            \"trn\":\"ohayou gozaimasu\",\n" +
                        "            \"val\":\"おはようございます\",\n" +
                        "            \"key\":\"Good morning\"\n" +
                        "         },\n" +
                        "         {\n" +
                        "            \"trn\":\"kon-nichi-wa\",\n" +
                        "            \"val\":\"こんにちは\",\n" +
                        "            \"key\":\"Hello/Good Afternoon\"\n" +
                        "         },\n" +
                        "         {\n" +
                        "            \"trn\":\"kon-ban-wa\",\n" +
                        "            \"val\":\"こんばんは\",\n" +
                        "            \"key\":\"Good Evening\"\n" +
                        "         },\n" +
                        "         {\n" +
                        "            \"trn\":\"oyasuminasai\",\n" +
                        "            \"val\":\"おやすみなさい\",\n" +
                        "            \"key\":\"Good Night\"\n" +
                        "         },\n" +
                        "         {\n" +
                        "            \"trn\":\"sayōnara\",\n" +
                        "            \"val\":\"さようなら\",\n" +
                        "            \"key\":\"GoodBye\"\n" +
                        "         },\n" +
                        "         {\n" +
                        "            \"trn\":\"mata aimashō\",\n" +
                        "            \"val\":\"また会いましょう\",\n" +
                        "            \"key\":\"See you again\"\n" +
                        "         },\n" +
                        "         {\n" +
                        "            \"trn\":\"dewamata\",\n" +
                        "            \"val\":\"ではまた\",\n" +
                        "            \"key\":\"See you later\"\n" +
                        "         },\n" +
                        "         {\n" +
                        "            \"trn\":\"mata ashita\",\n" +
                        "            \"val\":\"また明日\",\n" +
                        "            \"key\":\"See you Tomorrow\"\n" +
                        "         }\n" +
                        "      ],\n" +
                        "      \"Questions\":[\n" +
                        "         {\n" +
                        "            \"trn\":\"dare desu ka\",\n" +
                        "            \"val\":\"誰ですか\",\n" +
                        "            \"key\":\"Who is it\"\n" +
                        "         },\n" +
                        "         {\n" +
                        "            \"trn\":\"dō desu ka\",\n" +
                        "            \"val\":\"どうですか\",\n" +
                        "            \"key\":\"How is it\"\n" +
                        "         },\n" +
                        "         {\n" +
                        "            \"trn\":\"doko desu ka\",\n" +
                        "            \"val\":\"どこですか\",\n" +
                        "            \"key\":\"Where is it\"\n" +
                        "         },\n" +
                        "         {\n" +
                        "            \"trn\":\"doushita\",\n" +
                        "            \"val\":\"どうした\",\n" +
                        "            \"key\":\"What happened\"\n" +
                        "         },\n" +
                        "         {\n" +
                        "            \"trn\":\"dōshite\",\n" +
                        "            \"val\":\"どうして\",\n" +
                        "            \"key\":\"Why\"\n" +
                        "         },\n" +
                        "         {\n" +
                        "            \"trn\":\"dore\",\n" +
                        "            \"val\":\"どれ\",\n" +
                        "            \"key\":\"Which one\"\n" +
                        "         },\n" +
                        "         {\n" +
                        "            \"trn\":\"ikura desu ka\",\n" +
                        "            \"val\":\"いくらですか\",\n" +
                        "            \"key\":\"How much is this?\"\n" +
                        "         },\n" +
                        "         {\n" +
                        "            \"trn\":\"itsu\",\n" +
                        "            \"val\":\"いつ\",\n" +
                        "            \"key\":\"When\"\n" +
                        "         },\n" +
                        "         {\n" +
                        "            \"trn\":\"nan desu ka\",\n" +
                        "            \"val\":\"何ですか\",\n" +
                        "            \"key\":\"What is it\"\n" +
                        "         },\n" +
                        "         {\n" +
                        "            \"trn\":\"ima nanji desu ka\",\n" +
                        "            \"val\":\"今何時ですか\",\n" +
                        "            \"key\":\"What time is it\"\n" +
                        "         }\n" +
                        "      ],\n" +
                        "      \"Locations\":[\n" +
                        "         {\n" +
                        "            \"trn\":\"hoteru\",\n" +
                        "            \"val\":\"ホテル\",\n" +
                        "            \"key\":\"Hotel\"\n" +
                        "         },\n" +
                        "         {\n" +
                        "            \"trn\":\"kuukou\",\n" +
                        "            \"val\":\"空港\",\n" +
                        "            \"key\":\"Airport\"\n" +
                        "         },\n" +
                        "         {\n" +
                        "            \"trn\":\"eki\",\n" +
                        "            \"val\":\"駅\",\n" +
                        "            \"key\":\"Station\"\n" +
                        "         },\n" +
                        "         {\n" +
                        "            \"trn\":\"nihon/nippon\",\n" +
                        "            \"val\":\"日本\",\n" +
                        "            \"key\":\"Japan\"\n" +
                        "         },\n" +
                        "         {\n" +
                        "            \"trn\":\"daigaku\",\n" +
                        "            \"val\":\"大学\",\n" +
                        "            \"key\":\"university\"\n" +
                        "         },\n" +
                        "         {\n" +
                        "            \"trn\":\"takushi\",\n" +
                        "            \"val\":\"タクシー\",\n" +
                        "            \"key\":\"Taxi\"\n" +
                        "         }\n" +
                        "      ],\n" +
                        "      \"Verbs\":[\n" +
                        "         {\n" +
                        "            \"trn\":\"iku\",\n" +
                        "            \"val\":\"行く\",\n" +
                        "            \"key\":\"To Go\"\n" +
                        "         },\n" +
                        "         {\n" +
                        "            \"trn\":\"kaeru\",\n" +
                        "            \"val\":\"帰る\",\n" +
                        "            \"key\":\"To Return\"\n" +
                        "         },\n" +
                        "         {\n" +
                        "            \"trn\":\"taberu\",\n" +
                        "            \"val\":\"食べる\",\n" +
                        "            \"key\":\"Eat\"\n" +
                        "         },\n" +
                        "         {\n" +
                        "            \"trn\":\"yaru/suru\",\n" +
                        "            \"val\":\"やる・する\",\n" +
                        "            \"key\":\"To Do\"\n" +
                        "         },\n" +
                        "         {\n" +
                        "            \"trn\":\"miru\",\n" +
                        "            \"val\":\"見る\",\n" +
                        "            \"key\":\"To See\"\n" +
                        "         },\n" +
                        "         {\n" +
                        "            \"trn\":\"kau\",\n" +
                        "            \"val\":\"買う\",\n" +
                        "            \"key\":\"To Buy\"\n" +
                        "         },\n" +
                        "         {\n" +
                        "            \"trn\":\"matsu\",\n" +
                        "            \"val\":\"待つ\",\n" +
                        "            \"key\":\"To Wait\"\n" +
                        "         },\n" +
                        "         {\n" +
                        "            \"trn\":\"tomaru\",\n" +
                        "            \"val\":\"止まる\",\n" +
                        "            \"key\":\"To Stop\"\n" +
                        "         },\n" +
                        "         {\n" +
                        "            \"trn\":\"oshieru\",\n" +
                        "            \"val\":\"教える\",\n" +
                        "            \"key\":\"Teach\"\n" +
                        "         },\n" +
                        "         {\n" +
                        "            \"trn\":\"hanasu\",\n" +
                        "            \"val\":\"話す\",\n" +
                        "            \"key\":\"To Speak\"\n" +
                        "         }\n" +
                        "      ]\n" +
                        "   }\n" +
                        "}"
        );
    }

    @Test
    public void testWrongQuote() {
        assertError("Unexpected symbol", 10, "{\"x\": \"a\"bc\",}");
    }

    private void assertError(String expected, int expectedPosition, String input) {
        int len = input.length();
        long address = TestUtils.toMemory(input);
        try (JsonLexer lexer = new JsonLexer(4, 4)) {
            for (int i = 0; i < len; i++) {
                try {
                    listener.clear();
                    lexer.clear();
                    lexer.parse(address, address + i, listener);
                    lexer.parse(address + i, address + len, listener);
                    lexer.parseLast();
                    Assert.fail();
                } catch (JsonException e) {
                    TestUtils.assertEquals(expected, e.getFlyweightMessage());
                    Assert.assertEquals(expectedPosition, e.getPosition());
                }
            }
        } finally {
            Unsafe.free(address, len, MemoryTag.NATIVE_DEFAULT);
        }
    }

    private void assertThat(String expected, String input) throws Exception {
        assertThat(expected, input, false);
    }

    private void assertThat(String expected, String input, boolean recordPositions) throws Exception {
        byte[] bytes = input.getBytes(Files.UTF_8);
        int len = bytes.length;
        long address = Unsafe.malloc(len, MemoryTag.NATIVE_DEFAULT);
        for (int i = 0; i < len; i++) {
            Unsafe.getUnsafe().putByte(address + i, bytes[i]);
        }
        try {
            listener.recordPositions = recordPositions;

            for (int i = 0; i < len; i++) {
                listener.clear();
                LEXER.clear();
                LEXER.parse(address, address + i, listener);
                LEXER.parse(address + i, address + len, listener);
                LEXER.parseLast();
                TestUtils.assertEquals(expected, listener.value());
            }
        } finally {
            Unsafe.free(address, len, MemoryTag.NATIVE_DEFAULT);
        }
    }

    private static class JsonAssemblingParser implements JsonParser, Mutable {
        private final StringBuffer buffer = new StringBuffer();
        private final IntStack itemCountStack = new IntStack();
        private int itemCount = 0;
        private boolean recordPositions = false;

        @Override
        public void clear() {
            buffer.setLength(0);
            itemCount = 0;
            itemCountStack.clear();
        }

        @Override
        public void onEvent(int code, CharSequence tag, int position) {
            if (recordPositions) {
                buffer.append('<').append(position).append('>');
            }
            switch (code) {
                case JsonLexer.EVT_OBJ_START:
                    if (itemCount++ > 0) {
                        buffer.append(',');
                    }
                    buffer.append('{');
                    itemCountStack.push(itemCount);
                    itemCount = 0;
                    break;
                case JsonLexer.EVT_OBJ_END:
                    buffer.append('}');
                    itemCount = itemCountStack.pop();
                    break;
                case JsonLexer.EVT_ARRAY_START:
                    if (itemCount++ > 0) {
                        buffer.append(',');
                    }
                    buffer.append('[');
                    itemCountStack.push(itemCount);
                    itemCount = 0;
                    break;
                case JsonLexer.EVT_ARRAY_END:
                    itemCount = itemCountStack.pop();
                    buffer.append(']');
                    break;
                case JsonLexer.EVT_NAME:
                    if (itemCount > 0) {
                        buffer.append(',');
                    }
                    buffer.append('"');
                    buffer.append(tag);
                    buffer.append('"');
                    buffer.append(':');
                    break;
                case JsonLexer.EVT_VALUE:
                    buffer.append('"');
                    buffer.append(tag);
                    buffer.append('"');
                    itemCount++;
                    break;
                case JsonLexer.EVT_ARRAY_VALUE:
                    if (itemCount++ > 0) {
                        buffer.append(',');
                    }
                    buffer.append('"');
                    buffer.append(tag);
                    buffer.append('"');
                    break;
                default:
                    break;
            }
        }

        public CharSequence value() {
            return buffer;
        }
    }

    private static final class NoOpParser implements JsonParser {
        @Override
        public void onEvent(int code, CharSequence tag, int position) {
        }
    }
}<|MERGE_RESOLUTION|>--- conflicted
+++ resolved
@@ -226,11 +226,7 @@
                 p.of(path);
             }
             long l = Files.length(p.$());
-<<<<<<< HEAD
-            long fd = TestFilesFacadeImpl.INSTANCE.openRO(p);
-=======
-            int fd = Files.openRO(p);
->>>>>>> bd8fcffc
+            int fd = TestFilesFacadeImpl.INSTANCE.openRO(p);
             JsonParser listener = new NoOpParser();
             try {
                 long buf = Unsafe.malloc(l, MemoryTag.NATIVE_DEFAULT);
