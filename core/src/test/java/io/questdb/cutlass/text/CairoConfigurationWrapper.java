--- conflicted
+++ resolved
@@ -54,13 +54,13 @@
     }
 
     @Override
-<<<<<<< HEAD
+    public boolean getAllowTableRegistrySharedWrite() {
+        return conf.getAllowTableRegistrySharedWrite();
+    }
+
+    @Override
     public CharSequenceHashSet getAllowedVolumePaths() {
         return null;
-=======
-    public boolean getAllowTableRegistrySharedWrite() {
-        return conf.getAllowTableRegistrySharedWrite();
->>>>>>> 5d42ab69
     }
 
     @Override
