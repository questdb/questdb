/*******************************************************************************
 *     ___                  _   ____  ____
 *    / _ \ _   _  ___  ___| |_|  _ \| __ )
 *   | | | | | | |/ _ \/ __| __| | | |  _ \
 *   | |_| | |_| |  __/\__ \ |_| |_| | |_) |
 *    \__\_\\__,_|\___||___/\__|____/|____/
 *
 *  Copyright (c) 2014-2019 Appsicle
 *  Copyright (c) 2019-2022 QuestDB
 *
 *  Licensed under the Apache License, Version 2.0 (the "License");
 *  you may not use this file except in compliance with the License.
 *  You may obtain a copy of the License at
 *
 *  http://www.apache.org/licenses/LICENSE-2.0
 *
 *  Unless required by applicable law or agreed to in writing, software
 *  distributed under the License is distributed on an "AS IS" BASIS,
 *  WITHOUT WARRANTIES OR CONDITIONS OF ANY KIND, either express or implied.
 *  See the License for the specific language governing permissions and
 *  limitations under the License.
 *
 ******************************************************************************/

package io.questdb.cutlass.line.tcp;

import io.questdb.cairo.*;
import io.questdb.cairo.pool.PoolListener;
import io.questdb.cairo.security.AllowAllCairoSecurityContext;
import io.questdb.cairo.sql.OperationFuture;
import io.questdb.griffin.*;
import io.questdb.griffin.engine.functions.bind.BindVariableServiceImpl;
import io.questdb.griffin.engine.ops.AlterOperation;
import io.questdb.griffin.model.IntervalUtils;
import io.questdb.log.Log;
import io.questdb.log.LogFactory;
import io.questdb.mp.SCSequence;
import io.questdb.mp.SOCountDownLatch;
import io.questdb.network.Net;
import io.questdb.std.*;
import io.questdb.std.datetime.microtime.Timestamps;
import io.questdb.std.str.Path;
import io.questdb.std.str.StringSink;
import io.questdb.test.tools.TestUtils;
import org.junit.Assert;
import org.junit.Test;

import java.nio.charset.StandardCharsets;
import java.util.LinkedList;
import java.util.concurrent.BrokenBarrierException;
import java.util.concurrent.CyclicBarrier;
import java.util.concurrent.atomic.AtomicBoolean;
import java.util.concurrent.atomic.AtomicLong;
import java.util.concurrent.atomic.AtomicReference;

public class AlterTableLineTcpReceiverTest extends AbstractLineTcpReceiverTest {
    private final static Log LOG = LogFactory.getLog(AlterTableLineTcpReceiverTest.class);

    private final SCSequence scSequence = new SCSequence();
    private SqlException sqlException;
    private volatile OperationFuture alterOperationFuture;

    @Test
    public void testAlterCommandAddColumn() throws Exception {
        runInContext((server) -> {
            String lineData = "plug,room=6A watts=\"1\" 2631819999000\n" +
                    "plug,room=6B watts=\"22\" 1631817902842\n" +
                    "plug,room=6C watts=\"333\" 1531817902842\n";

            SqlException exception = sendWithAlterStatement(
                    server,
                    lineData,
                    WAIT_ALTER_TABLE_RELEASE | WAIT_ENGINE_TABLE_RELEASE,
                    "ALTER TABLE plug ADD COLUMN label2 INT");
            Assert.assertNull(exception);

            lineData = "plug,label=Power,room=6A watts=\"4\" 2631819999000\n" +
                    "plug,label=Power,room=6B watts=\"55\" 1631817902842\n" +
                    "plug,label=Line,room=6C watts=\"666\" 1531817902842\n";
            send(server, lineData);

            String expected = "room\twatts\ttimestamp\tlabel2\tlabel\n" +
                    "6C\t666\t1970-01-01T00:25:31.817902Z\tNaN\tLine\n" +
                    "6C\t333\t1970-01-01T00:25:31.817902Z\tNaN\t\n" +
                    "6B\t55\t1970-01-01T00:27:11.817902Z\tNaN\tPower\n" +
                    "6B\t22\t1970-01-01T00:27:11.817902Z\tNaN\t\n" +
                    "6A\t4\t1970-01-01T00:43:51.819999Z\tNaN\tPower\n" +
                    "6A\t1\t1970-01-01T00:43:51.819999Z\tNaN\t\n";
            assertTable(expected);
        });
    }

    @Test
    public void testAlterCommandDropPartition() throws Exception {
        long day1 = 0;
        long day2 = IntervalUtils.parseFloorPartialTimestamp("1970-02-02") * 1000;
        long day3 = IntervalUtils.parseFloorPartialTimestamp("1970-03-03") * 1000;
        runInContext((server) -> {
            String lineData = "plug,room=6A watts=\"1\" " + day1 + "\n";
            send(server, lineData);

            lineData = "plug,room=6B watts=\"22\" " + day2 + "\n" +
                    "plug,room=6C watts=\"333\" " + day3 + "\n";
            SqlException exception = sendWithAlterStatement(
                    server,
                    lineData,
                    WAIT_ALTER_TABLE_RELEASE | WAIT_ENGINE_TABLE_RELEASE,
                    "ALTER TABLE plug DROP PARTITION LIST '1970-01-01'"
            );
            Assert.assertNull(exception);

            String expected = "room\twatts\ttimestamp\n" +
                    "6B\t22\t1970-02-02T00:00:00.000000Z\n" +
                    "6C\t333\t1970-03-03T00:00:00.000000Z\n";
            assertTable(expected);
        }, true, 250);
    }

    @Test
    public void testAlterCommandDropLastPartition() throws Exception {
        runInContext((server) -> {
            long day1 = IntervalUtils.parseFloorPartialTimestamp("2023-02-27") * 1000; // <-- last partition

            try (TableModel tm = new TableModel(configuration, "plug", PartitionBy.DAY)) {
                tm.col("room", ColumnType.SYMBOL);
                tm.col("watts", ColumnType.LONG);
                tm.timestamp();

                engine.createTableUnsafe(AllowAllCairoSecurityContext.INSTANCE, tm.getMem(), tm.getPath(), tm);
            }

<<<<<<< HEAD
            try (TableWriterAPI writer = engine.getTableWriterAPI(AllowAllCairoSecurityContext.INSTANCE, "plug", "test")) {
                TableWriter.Row row = writer.newRow(day1 / 1000);
                row.putSym(0, "6A");
                row.putLong(1, 100L);
                row.append();
                writer.commit();
            }

            SqlException exception = sendWithAlterStatement(
                    server,
                    "plug,room=6A watts=1i " + day1 + "\n" +
                            "plug,room=6B watts=37i " + day1 + "\n" +
                            "plug,room=7G watts=21i " + day1 + "\n" +
                            "plug,room=1C watts=11i " + day1 + "\n",
                    WAIT_ALTER_TABLE_RELEASE,
                    "ALTER TABLE plug DROP PARTITION LIST '2023-02-27'"
            );
            Assert.assertNull(exception);
            assertTable("room\twatts\ttimestamp\n");

            send(server, "plug,room=6A watts=125i " + day1 + "\n");

            assertTable("room\twatts\ttimestamp\n" +
                    "6A\t125\t2023-02-27T00:00:00.000000Z\n");
        }, true, 50L);
=======
                    Assert.assertNull(sendWithAlterStatement(
                            server,
                            "plug,room=6A watts=1i " + day1 + "\n" +
                                    "plug,room=6B watts=37i " + day1 + "\n" +
                                    "plug,room=7G watts=21i " + day1 + "\n" +
                                    "plug,room=1C watts=11i " + day1 + "\n",
                            WAIT_ALTER_TABLE_RELEASE | WAIT_ENGINE_TABLE_RELEASE,
                            "ALTER TABLE plug DROP PARTITION LIST '2023-02-27'"));
                    assertTable("room\twatts\ttimestamp\n");

                    send(server, "plug,room=6A watts=125i " + day1 + "\n");
                    assertTable("room\twatts\ttimestamp\n" +
                            "6A\t125\t2023-02-27T00:00:00.000000Z\n");
                },
                true, 50L
        );
>>>>>>> 862714dd
    }

    @Test
    public void testAlterCommandDropAllPartitions() throws Exception {
        long day1 = IntervalUtils.parseFloorPartialTimestamp("2023-02-27") * 1000;
        long day2 = IntervalUtils.parseFloorPartialTimestamp("2023-02-28") * 1000;
        runInContext((server) -> {

                    final AtomicLong ilpProducerWatts = new AtomicLong(0L);
                    final AtomicBoolean keepSending = new AtomicBoolean(true);
                    final AtomicReference<Throwable> ilpProducerProblem = new AtomicReference<>();
                    final SOCountDownLatch ilpProducerHalted = new SOCountDownLatch(1);

                    final Thread ilpProducer = new Thread(() -> {
                        String lineTpt = "plug,room=6A watts=\"%di\" %d%n";
                        try {
                            while (keepSending.get()) {
                                try {
                                    long watts = ilpProducerWatts.getAndIncrement();
                                    long day = (watts + 1) % 4 == 0 ? day1 : day2;
                                    String lineData = String.format(lineTpt, watts, day);
                                    send(server, lineData);
                                    LOG.info().$("sent: ").$(lineData).$();
                                } catch (Throwable unexpected) {
                                    ilpProducerProblem.set(unexpected);
                                    keepSending.set(false);
                                    break;
                                }
                            }
                        } finally {
                            ilpProducerHalted.countDown();
                            LOG.info().$("sender is finished").$();
                        }
                    }, "ilp-producer");
                    ilpProducer.start();


                    final AtomicReference<SqlException> partitionDropperProblem = new AtomicReference<>();

                    final Thread partitionDropper = new Thread(() -> {
                        while (ilpProducerWatts.get() < 20) {
                            Os.pause();
                        }
                        LOG.info().$("ABOUT TO DROP PARTITIONS").$();
                        try (SqlCompiler compiler = new SqlCompiler(engine);
                             SqlExecutionContext sqlExecutionContext = new SqlExecutionContextImpl(engine, 1)
                                     .with(
                                             AllowAllCairoSecurityContext.INSTANCE,
                                             new BindVariableServiceImpl(configuration),
                                             null,
                                             -1,
                                             null
                                     )
                        ) {
                            CompiledQuery cc = compiler.compile("ALTER TABLE plug DROP PARTITION WHERE timestamp > 0", sqlExecutionContext);
                            try (OperationFuture result = cc.execute(scSequence)) {
                                result.await();
                                Assert.assertEquals(OperationFuture.QUERY_COMPLETE, result.getStatus());
                            }
                        } catch (SqlException e) {
                            partitionDropperProblem.set(e);
                        } finally {
                            // a few rows may have made it into the active partition,
                            // as dropping it is concurrent with inserting
                            keepSending.set(false);
                            Path.clearThreadLocals();
                        }

                    }, "partition-dropper");
                    partitionDropper.start();

                    ilpProducerHalted.await();
                    Assert.assertNull(ilpProducerProblem.get());
                    Assert.assertNull(partitionDropperProblem.get());
                },
                true, 50L
        );
    }

    @Test
    public void testDropColumnAddDuplicate() throws Exception {
        runInContext((server) -> {
            send(
                    server,
                    "plug,room=6A watts=\"1\",power=220 2631819999000\n" +
                            "plug,room=6B watts=\"22\" 1631817902842\n" +
                            "plug,room=6C watts=\"333\",power=220 1531817902842\n"
            );

            try (TableWriter tableWriter = engine.getWriter(AllowAllCairoSecurityContext.INSTANCE, "plug", "ilp test")) {
                tableWriter.removeColumn("watts");
            }

            send(
                    server,
                    "plug,room=6A watts=\"1\",watts=2,power=220 2631819999000\n"
            );

            String expected = "room\tpower\ttimestamp\twatts\n" +
                    "6C\t220.0\t1970-01-01T00:25:31.817902Z\t\n" +
                    "6B\tNaN\t1970-01-01T00:27:11.817902Z\t\n" +
                    "6A\t220.0\t1970-01-01T00:43:51.819999Z\t\n" +
                    "6A\t220.0\t1970-01-01T00:43:51.819999Z\t1\n";
            assertTable(expected);
        });
    }

    @Test
    public void testDropColumnInTheMiddle() throws Exception {
        runInContext((server) -> {
            String lineData = "plug,room=6A watts=\"1\",power=220 2631819999000\n" +
                    "plug,room=6B watts=\"22\" 1631817902842\n" +
                    "plug,room=6C watts=\"333\",power=220 1531817902842\n";

            send(
                    server,
                    lineData
            );

            try (TableWriter tableWriter = engine.getWriter(AllowAllCairoSecurityContext.INSTANCE, "plug", "ilp test")) {
                tableWriter.removeColumn("watts");
            }

            // Send same data again
            send(
                    server,
                    lineData
            );

            String expected = "room\tpower\ttimestamp\twatts\n" +
                    "6C\t220.0\t1970-01-01T00:25:31.817902Z\t333\n" +
                    "6C\t220.0\t1970-01-01T00:25:31.817902Z\t\n" +
                    "6B\tNaN\t1970-01-01T00:27:11.817902Z\t22\n" +
                    "6B\tNaN\t1970-01-01T00:27:11.817902Z\t\n" +
                    "6A\t220.0\t1970-01-01T00:43:51.819999Z\t1\n" +
                    "6A\t220.0\t1970-01-01T00:43:51.819999Z\t\n";
            assertTable(expected);
        });
    }

    @Test
    public void testRandomColumnAddedDeleted() throws Exception {
        runInContext((server) -> {
            LinkedList<Integer> columnsAdded = new LinkedList<>();

            Rnd rnd = new Rnd();
            StringSink symbols = new StringSink();
            StringSink fields = new StringSink();

            for (int i = 1; i < 30; i++) {
                if (columnsAdded.size() == 0 || rnd.nextPositiveInt() % 3 != 1) {
                    // add column
                    boolean isSymbol = rnd.nextBoolean();

                    symbols.clear();
                    for (int col : columnsAdded) {
                        if (col > 0) {
                            symbols.put(",column_").put(col).put("=").put(col);
                        }
                    }

                    fields.clear();
                    int added = 0;
                    for (int col : columnsAdded) {
                        if (col < 0) {
                            col = Math.abs(col);
                            if (!isSymbol || added++ > 0) {
                                fields.put(',');
                            }
                            fields.put("column_").put(col).put("=\"").put(col).put('\"');
                        }
                    }

                    String lineData = isSymbol
                            ? String.format("plug,column_%d=%d,iteration=%d%s %s %d\n", i, i, i % 5, symbols, fields, i * Timestamps.MINUTE_MICROS * 20 * 1000)
                            : String.format("plug,iteration=%d%s column_%d=\"%d\"%s %d\n", i % 5, symbols, i, i, fields, i * Timestamps.MINUTE_MICROS * 20 * 1000);

                    send(server, lineData);
                    columnsAdded.add(isSymbol ? i : -i);
                } else {
                    try (TableWriter tableWriter = engine.getWriter(AllowAllCairoSecurityContext.INSTANCE, "plug", "ilp test")) {
                        int dropCol = columnsAdded.get(rnd.nextPositiveInt() % columnsAdded.size());
                        tableWriter.removeColumn("column_" + Math.abs(dropCol));
                        columnsAdded.remove((Object) dropCol);
                    }
                }
            }

            String expected = "iteration\ttimestamp\tcolumn_24\tcolumn_25\tcolumn_26\n" +
                    "1\t1970-01-01T00:20:00.000000Z\t\t\t\n" +
                    "2\t1970-01-01T00:40:00.000000Z\t\t\t\n" +
                    "3\t1970-01-01T01:00:00.000000Z\t\t\t\n" +
                    "4\t1970-01-01T01:20:00.000000Z\t\t\t\n" +
                    "2\t1970-01-01T02:20:00.000000Z\t\t\t\n" +
                    "4\t1970-01-01T03:00:00.000000Z\t\t\t\n" +
                    "2\t1970-01-01T04:00:00.000000Z\t\t\t\n" +
                    "3\t1970-01-01T04:20:00.000000Z\t\t\t\n" +
                    "1\t1970-01-01T05:20:00.000000Z\t\t\t\n" +
                    "3\t1970-01-01T06:00:00.000000Z\t\t\t\n" +
                    "0\t1970-01-01T06:40:00.000000Z\t\t\t\n" +
                    "2\t1970-01-01T07:20:00.000000Z\t\t\t\n" +
                    "4\t1970-01-01T08:00:00.000000Z\t24\t\t\n" +
                    "0\t1970-01-01T08:20:00.000000Z\t24\t25\t\n" +
                    "1\t1970-01-01T08:40:00.000000Z\t24\t25\t26\n" +
                    "2\t1970-01-01T09:00:00.000000Z\t24\t25\t26\n";
            assertTable(expected);
        });
    }

    @Test
    public void testSymbolColumnDeletedAndAdded() throws Exception {
        runInContext((server) -> {

            send(
                    server,
                    "plug,room=6A watts=\"1\",power=220 2631819999000\n" +
                            "plug,room=6B watts=\"22\" 1631817902842\n" +
                            "plug,room=6C watts=\"333\",power=220 1531817902842\n"
            );

            try (TableWriter tableWriter = engine.getWriter(AllowAllCairoSecurityContext.INSTANCE, "plug", "ilp test")) {
                tableWriter.removeColumn("room");
            }

            // Send same data again
            send(
                    server,
                    "plug watts=\"1\",power=220 2631819999000\n" +
                            "plug,room=6BB watts=\"22\" 1631817902842\n" +
                            "plug,room=6C watts=\"333\",power=220 1531817902842\n"
            );

            String expected = "watts\tpower\ttimestamp\troom\n" +
                    "333\t220.0\t1970-01-01T00:25:31.817902Z\t6C\n" +
                    "333\t220.0\t1970-01-01T00:25:31.817902Z\t\n" +
                    "22\tNaN\t1970-01-01T00:27:11.817902Z\t6BB\n" +
                    "22\tNaN\t1970-01-01T00:27:11.817902Z\t\n" +
                    "1\t220.0\t1970-01-01T00:43:51.819999Z\t\n" +
                    "1\t220.0\t1970-01-01T00:43:51.819999Z\t\n";
            assertTable(expected);
        });
    }

    @Test
    public void testAlterCommandDropsColumn() throws Exception {
        runInContext((server) -> {
            String lineData = "plug,label=Power,room=6A watts=\"1\" 2631819999000\n" +
                    "plug,label=Power,room=6B watts=\"22\" 1631817902842\n" +
                    "plug,label=Line,room=6C watts=\"333\" 1531817902842\n";

            SqlException exception = sendWithAlterStatement(server, lineData,
                    WAIT_ALTER_TABLE_RELEASE | WAIT_ENGINE_TABLE_RELEASE,
                    "ALTER TABLE plug DROP COLUMN label");

            Assert.assertNotNull(exception);
            TestUtils.assertEquals("async cmd cannot change table structure while writer is busy", exception.getFlyweightMessage());
            exception = sendWithAlterStatement(
                    server,
                    lineData,
                    WAIT_ALTER_TABLE_RELEASE | WAIT_ENGINE_TABLE_RELEASE,
                    "ALTER TABLE plug RENAME COLUMN label TO label2"
            );

            Assert.assertNotNull(exception);
            TestUtils.assertEquals("async cmd cannot change table structure while writer is busy", exception.getFlyweightMessage());
            lineData = "plug,label=Power,room=6A watts=\"4\" 2631819999001\n" +
                    "plug,label=Power,room=6B watts=\"55\" 1631817902843\n" +
                    "plug,label=Line,room=6C watts=\"666\" 1531817902843\n";

            // re-send, this should re-add column label
            send(server, lineData);

            String expected = "label\troom\twatts\ttimestamp\n" +
                    "Line\t6C\t666\t1970-01-01T00:25:31.817902Z\n" +
                    "Line\t6C\t333\t1970-01-01T00:25:31.817902Z\n" +
                    "Line\t6C\t333\t1970-01-01T00:25:31.817902Z\n" +
                    "Power\t6B\t55\t1970-01-01T00:27:11.817902Z\n" +
                    "Power\t6B\t22\t1970-01-01T00:27:11.817902Z\n" +
                    "Power\t6B\t22\t1970-01-01T00:27:11.817902Z\n" +
                    "Power\t6A\t4\t1970-01-01T00:43:51.819999Z\n" +
                    "Power\t6A\t1\t1970-01-01T00:43:51.819999Z\n" +
                    "Power\t6A\t1\t1970-01-01T00:43:51.819999Z\n";
            assertTable(expected);
        }, false, 1000);
    }

    @Test
    public void testAlterCommandSequenceReleased() throws Exception {
        long day1 = 0;
        long day2 = IntervalUtils.parseFloorPartialTimestamp("1970-02-02") * 1000;
        runInContext((server) -> {
                    String lineData = "plug,room=6A watts=\"1\" " + day1 + "\n";
                    send(server, lineData);
                    lineData = "plug,room=6B watts=\"22\" " + day2 + "\n";

                    for (int i = 0; i < 10; i++) {
                        SqlException exception = sendWithAlterStatement(
                                server,
                                lineData,
                                WAIT_ALTER_TABLE_RELEASE | WAIT_ENGINE_TABLE_RELEASE,
                                "ALTER TABLE plug add column col" + i + " int");
                        Assert.assertNull(exception);
                    }
                    String expected = "room\twatts\ttimestamp\tcol0\tcol1\tcol2\tcol3\tcol4\tcol5\tcol6\tcol7\tcol8\tcol9\n" +
                            "6A\t1\t1970-01-01T00:00:00.000000Z\tNaN\tNaN\tNaN\tNaN\tNaN\tNaN\tNaN\tNaN\tNaN\tNaN\n" +
                            "6B\t22\t1970-02-02T00:00:00.000000Z\tNaN\tNaN\tNaN\tNaN\tNaN\tNaN\tNaN\tNaN\tNaN\tNaN\n" +
                            "6B\t22\t1970-02-02T00:00:00.000000Z\tNaN\tNaN\tNaN\tNaN\tNaN\tNaN\tNaN\tNaN\tNaN\tNaN\n" +
                            "6B\t22\t1970-02-02T00:00:00.000000Z\tNaN\tNaN\tNaN\tNaN\tNaN\tNaN\tNaN\tNaN\tNaN\tNaN\n" +
                            "6B\t22\t1970-02-02T00:00:00.000000Z\tNaN\tNaN\tNaN\tNaN\tNaN\tNaN\tNaN\tNaN\tNaN\tNaN\n" +
                            "6B\t22\t1970-02-02T00:00:00.000000Z\tNaN\tNaN\tNaN\tNaN\tNaN\tNaN\tNaN\tNaN\tNaN\tNaN\n" +
                            "6B\t22\t1970-02-02T00:00:00.000000Z\tNaN\tNaN\tNaN\tNaN\tNaN\tNaN\tNaN\tNaN\tNaN\tNaN\n" +
                            "6B\t22\t1970-02-02T00:00:00.000000Z\tNaN\tNaN\tNaN\tNaN\tNaN\tNaN\tNaN\tNaN\tNaN\tNaN\n" +
                            "6B\t22\t1970-02-02T00:00:00.000000Z\tNaN\tNaN\tNaN\tNaN\tNaN\tNaN\tNaN\tNaN\tNaN\tNaN\n" +
                            "6B\t22\t1970-02-02T00:00:00.000000Z\tNaN\tNaN\tNaN\tNaN\tNaN\tNaN\tNaN\tNaN\tNaN\tNaN\n" +
                            "6B\t22\t1970-02-02T00:00:00.000000Z\tNaN\tNaN\tNaN\tNaN\tNaN\tNaN\tNaN\tNaN\tNaN\tNaN\n";
                    assertTable(expected);
                },
                true, 250
        );
    }

    @Test
    public void testAlterCommandTableMetaModifications() throws Exception {
        runInContext((server) -> {
            String lineData = "plug,label=Power,room=6A watts=\"1\" 2631819999000\n" +
                    "plug,label=Power,room=6B watts=\"22\" 1631817902842\n" +
                    "plug,label=Line,room=6C watts=\"333\" 1531817902842\n";

            SqlException exception = sendWithAlterStatement(
                    server,
                    lineData,
                    WAIT_ALTER_TABLE_RELEASE | WAIT_ENGINE_TABLE_RELEASE,
                    "ALTER TABLE plug SET PARAM commitLag = 20s;");
            Assert.assertNull(exception);

            exception = sendWithAlterStatement(
                    server,
                    lineData,
                    WAIT_ALTER_TABLE_RELEASE | WAIT_ENGINE_TABLE_RELEASE,
                    "ALTER TABLE plug SET PARAM maxUncommittedRows = 1;");
            Assert.assertNull(exception);

            SqlException exception3 = sendWithAlterStatement(
                    server,
                    lineData,
                    WAIT_ALTER_TABLE_RELEASE | WAIT_ENGINE_TABLE_RELEASE,
                    "alter table plug alter column label nocache;");
            Assert.assertNull(exception3);

            assertTable("label\troom\twatts\ttimestamp\n" +
                    "Line\t6C\t333\t1970-01-01T00:25:31.817902Z\n" +
                    "Line\t6C\t333\t1970-01-01T00:25:31.817902Z\n" +
                    "Line\t6C\t333\t1970-01-01T00:25:31.817902Z\n" +
                    "Power\t6B\t22\t1970-01-01T00:27:11.817902Z\n" +
                    "Power\t6B\t22\t1970-01-01T00:27:11.817902Z\n" +
                    "Power\t6B\t22\t1970-01-01T00:27:11.817902Z\n" +
                    "Power\t6A\t1\t1970-01-01T00:43:51.819999Z\n" +
                    "Power\t6A\t1\t1970-01-01T00:43:51.819999Z\n" +
                    "Power\t6A\t1\t1970-01-01T00:43:51.819999Z\n"
            );

            engine.releaseAllReaders();
            try (TableReader reader = engine.getReader(AllowAllCairoSecurityContext.INSTANCE, "plug")) {
                TableReaderMetadata meta = reader.getMetadata();
                Assert.assertEquals(1, meta.getMaxUncommittedRows());
                Assert.assertEquals(20 * 1_000_000L, meta.getCommitLag());
                Assert.assertFalse(reader.getSymbolMapReader(meta.getColumnIndex("label")).isCached());
            }
        });
    }

    @Test
    public void testAlterTableAddIndex() throws Exception {
        runInContext((server) -> {
            String lineData = "plug,label=Power,room=6A watts=\"1\" 2631819999000\n" +
                    "plug,label=Power,room=6B watts=\"22\" 1631817902842\n" +
                    "plug,label=Line,room=6C watts=\"333\" 1531817902842\n";
            SqlException ex = sendWithAlterStatement(server, lineData, WAIT_ALTER_TABLE_RELEASE | WAIT_ENGINE_TABLE_RELEASE,
                    "ALTER TABLE plug ALTER COLUMN label ADD INDEX");
            Assert.assertNull(ex);

            String expected = "label\troom\twatts\ttimestamp\n" +
                    "Line\t6C\t333\t1970-01-01T00:25:31.817902Z\n" +
                    "Power\t6B\t22\t1970-01-01T00:27:11.817902Z\n" +
                    "Power\t6A\t1\t1970-01-01T00:43:51.819999Z\n";
            assertTable(expected);
            try (TableReader rdr = engine.getReader(AllowAllCairoSecurityContext.INSTANCE, "plug")) {
                TableReaderMetadata metadata = rdr.getMetadata();
                Assert.assertTrue("Alter makes column indexed",
                        metadata.isColumnIndexed(
                                metadata.getColumnIndex("label")
                        ));
            }
        });
    }

    private void assertTable(CharSequence expected) {
        assertTable(expected, "plug");
    }

    private OperationFuture executeAlterSql(String sql) throws SqlException {
        // Subscribe local writer even queue to the global engine writer response queue
        LOG.info().$("Started waiting for writer ASYNC event").$();
        try (
                SqlCompiler compiler = new SqlCompiler(engine);
                SqlExecutionContext sqlExecutionContext = new SqlExecutionContextImpl(engine, 1)
                        .with(
                                AllowAllCairoSecurityContext.INSTANCE,
                                 new BindVariableServiceImpl(configuration),
                                 null,
                                 -1,
                                 null
                        )
        ) {
            CompiledQuery cc = compiler.compile(sql, sqlExecutionContext);
            AlterOperation alterOperation = cc.getAlterOperation();
            assert alterOperation != null;

            return cc.execute(scSequence);
        }
    }

    private void send(LineTcpReceiver receiver, String lineData) throws Exception {
        SqlException ex = sendWithAlterStatement(receiver, lineData, WAIT_ENGINE_TABLE_RELEASE, null);
        if (ex != null) {
            throw ex;
        }
    }

    private SqlException sendWithAlterStatement(LineTcpReceiver server, String lineData, int wait, String alterTableCommand) {
        sqlException = null;
        int countDownCount = 1;
        if ((wait & WAIT_ENGINE_TABLE_RELEASE) != 0 && (wait & WAIT_ALTER_TABLE_RELEASE) != 0) {
            countDownCount++;
        }
        SOCountDownLatch releaseLatch = new SOCountDownLatch(countDownCount);
        CyclicBarrier startBarrier = new CyclicBarrier(2);

        if (alterTableCommand != null && (wait & WAIT_ALTER_TABLE_RELEASE) != 0) {
            new Thread(() -> {
                // Wait in parallel thread
                try {
                    startBarrier.await();
                    LOG.info().$("Busy waiting for writer ASYNC event ").$(alterOperationFuture).$();
                    alterOperationFuture.await(10 * Timestamps.SECOND_MILLIS);
                } catch (SqlException exception) {
                    sqlException = exception;
                } catch (Throwable e) {
                    LOG.error().$(e).$();
                } finally {
                    // exit this method if alter executed
                    LOG.info().$("Stopped waiting for writer ASYNC event").$();
                    // If subscribed to global writer event queue, unsubscribe here
                    alterOperationFuture.close();
                    alterOperationFuture = null;
                    releaseLatch.countDown();
                }
            }).start();
        }

        if (wait != WAIT_NO_WAIT) {
            engine.setPoolListener((factoryType, thread, name, event, segment, position) -> {
                if (Chars.equalsNc("plug", name)) {
                    if ((wait & WAIT_ENGINE_TABLE_RELEASE) != 0 || (wait & WAIT_ALTER_TABLE_RELEASE) != 0) {
                        if (factoryType == PoolListener.SRC_WRITER) {
                            switch (event) {
                                case PoolListener.EV_RETURN:
                                    LOG.info().$("EV_RETURN ").$(name).$();
                                    releaseLatch.countDown();
                                    break;
                                case PoolListener.EV_CREATE:
                                case PoolListener.EV_GET:
                                    LOG.info().$("EV_GET ").$(name).$();
                                    if (alterTableCommand != null) {
                                        try {
                                            // Execute ALTER in parallel thread
                                            alterOperationFuture = executeAlterSql(alterTableCommand);
                                            startBarrier.await();
                                        } catch (BrokenBarrierException | InterruptedException e) {
                                            e.printStackTrace();
                                            releaseLatch.countDown();
                                        } catch (SqlException e) {
                                            sqlException = e;
                                            releaseLatch.countDown();
                                        }
                                    }
                                    break;
                            }
                        }
                    } else {
                        releaseLatch.countDown();
                    }
                }
            });
        }

        try {
            int ipv4address = Net.parseIPv4("127.0.0.1");
            long sockaddr = Net.sockaddr(ipv4address, bindPort);
            long fd = Net.socketTcp(true);
            try {
                TestUtils.assertConnect(fd, sockaddr);
                byte[] lineDataBytes = lineData.getBytes(StandardCharsets.UTF_8);
                long bufaddr = Unsafe.malloc(lineDataBytes.length, MemoryTag.NATIVE_DEFAULT);
                try {
                    for (int n = 0; n < lineDataBytes.length; n++) {
                        Unsafe.getUnsafe().putByte(bufaddr + n, lineDataBytes[n]);
                    }
                    int rc = Net.send(fd, bufaddr, lineDataBytes.length);
                    Assert.assertEquals(lineDataBytes.length, rc);
                } finally {
                    Unsafe.free(bufaddr, lineDataBytes.length, MemoryTag.NATIVE_DEFAULT);
                }
            } finally {
                Net.close(fd);
                Net.freeSockAddr(sockaddr);
            }
            if (wait != WAIT_NO_WAIT) {
                releaseLatch.await();
                assert alterOperationFuture == null;
                return sqlException;
            }
        } finally {
            switch (wait) {
                case WAIT_ENGINE_TABLE_RELEASE:
                case WAIT_ALTER_TABLE_RELEASE:
                    engine.setPoolListener(null);
                    break;
                case WAIT_ILP_TABLE_RELEASE:
                    server.setSchedulerListener(null);
                    break;
            }
        }
        return null;
    }
}<|MERGE_RESOLUTION|>--- conflicted
+++ resolved
@@ -129,7 +129,6 @@
                 engine.createTableUnsafe(AllowAllCairoSecurityContext.INSTANCE, tm.getMem(), tm.getPath(), tm);
             }
 
-<<<<<<< HEAD
             try (TableWriterAPI writer = engine.getTableWriterAPI(AllowAllCairoSecurityContext.INSTANCE, "plug", "test")) {
                 TableWriter.Row row = writer.newRow(day1 / 1000);
                 row.putSym(0, "6A");
@@ -144,7 +143,7 @@
                             "plug,room=6B watts=37i " + day1 + "\n" +
                             "plug,room=7G watts=21i " + day1 + "\n" +
                             "plug,room=1C watts=11i " + day1 + "\n",
-                    WAIT_ALTER_TABLE_RELEASE,
+                    WAIT_ALTER_TABLE_RELEASE | WAIT_ENGINE_TABLE_RELEASE,
                     "ALTER TABLE plug DROP PARTITION LIST '2023-02-27'"
             );
             Assert.assertNull(exception);
@@ -155,24 +154,6 @@
             assertTable("room\twatts\ttimestamp\n" +
                     "6A\t125\t2023-02-27T00:00:00.000000Z\n");
         }, true, 50L);
-=======
-                    Assert.assertNull(sendWithAlterStatement(
-                            server,
-                            "plug,room=6A watts=1i " + day1 + "\n" +
-                                    "plug,room=6B watts=37i " + day1 + "\n" +
-                                    "plug,room=7G watts=21i " + day1 + "\n" +
-                                    "plug,room=1C watts=11i " + day1 + "\n",
-                            WAIT_ALTER_TABLE_RELEASE | WAIT_ENGINE_TABLE_RELEASE,
-                            "ALTER TABLE plug DROP PARTITION LIST '2023-02-27'"));
-                    assertTable("room\twatts\ttimestamp\n");
-
-                    send(server, "plug,room=6A watts=125i " + day1 + "\n");
-                    assertTable("room\twatts\ttimestamp\n" +
-                            "6A\t125\t2023-02-27T00:00:00.000000Z\n");
-                },
-                true, 50L
-        );
->>>>>>> 862714dd
     }
 
     @Test
