/*******************************************************************************
 *     ___                  _   ____  ____
 *    / _ \ _   _  ___  ___| |_|  _ \| __ )
 *   | | | | | | |/ _ \/ __| __| | | |  _ \
 *   | |_| | |_| |  __/\__ \ |_| |_| | |_) |
 *    \__\_\\__,_|\___||___/\__|____/|____/
 *
 *  Copyright (c) 2014-2019 Appsicle
 *  Copyright (c) 2019-2022 QuestDB
 *
 *  Licensed under the Apache License, Version 2.0 (the "License");
 *  you may not use this file except in compliance with the License.
 *  You may obtain a copy of the License at
 *
 *  http://www.apache.org/licenses/LICENSE-2.0
 *
 *  Unless required by applicable law or agreed to in writing, software
 *  distributed under the License is distributed on an "AS IS" BASIS,
 *  WITHOUT WARRANTIES OR CONDITIONS OF ANY KIND, either express or implied.
 *  See the License for the specific language governing permissions and
 *  limitations under the License.
 *
 ******************************************************************************/

package io.questdb.cutlass.line.tcp;

import io.questdb.cairo.pool.PoolListener;
import io.questdb.cutlass.line.tcp.load.TableData;
import io.questdb.log.Log;
import io.questdb.log.LogFactory;
import org.junit.Assume;
import org.junit.Test;

public class LineTcpCommitFuzzTest extends AbstractLineTcpReceiverFuzzTest {

    private static final Log LOG = LogFactory.getLog(LineTcpCommitFuzzTest.class);

    public LineTcpCommitFuzzTest(WalMode walMode) {
        super(walMode);
    }

    @Test
    public void testCommitIntervalBasedDefaultFractionZero() throws Exception {
        // This test only makes sense for non-WAL tables since they support commit lag.
        Assume.assumeFalse(walEnabled);

        // rows based commit every 22 rows -> will commit 88 rows per table only -> test would timeout
        configOverrideMaxUncommittedRows(22);

        // idle table commit after 5 mins inactivity -> test would timeout
        maintenanceInterval = 300_000_000;
        minIdleMsBeforeWriterRelease = 300_000_000;

        // time based commit every 0.5 seconds (default interval) -> should commit last 12 rows per table -> make test pass
        configOverrideO3MaxLag(1_000_000);
        commitIntervalFraction = 0.0;
        commitIntervalDefault = 500;

        initLoadParameters(20, 5, 2, 2, 50, true);

        runTest();
    }

    @Test
    public void testCommitIntervalBasedDefaultLagZero() throws Exception {
        // This test only makes sense for non-WAL tables since they support commit lag.
        Assume.assumeFalse(walEnabled);

        // rows based commit every 22 rows -> will commit 88 rows per table only -> test would timeout
        configOverrideMaxUncommittedRows(22);

        // idle table commit after 5 mins inactivity -> test would timeout
        maintenanceInterval = 300_000_000;
        minIdleMsBeforeWriterRelease = 300_000_000;

        // time based commit every 0.5 seconds (default interval) -> should commit last 12 rows per table -> make test pass
        configOverrideO3MaxLag(0);
        commitIntervalFraction = 0.2;
        commitIntervalDefault = 500;

        initLoadParameters(20, 5, 2, 2, 50, true);

        runTest();
    }

    @Test
    public void testCommitIntervalBasedFraction() throws Exception {
        // This test makes sense for only non-WAL tables since they support commit lag.
        Assume.assumeFalse(walEnabled);

        // rows based commit every 110 rows -> will never happen, we ingest only 100 rows per table -> test would timeout
        configOverrideMaxUncommittedRows(110);

        // idle table commit after 5 mins inactivity -> test would timeout
        maintenanceInterval = 300_000_000;
        minIdleMsBeforeWriterRelease = 300_000_000;

        // time based commit every 0.5 seconds (50% of 1 sec commit lag) -> should commit rows -> make test pass
        configOverrideO3MaxLag(1_000_000);
        commitIntervalFraction = 0.5;
        commitIntervalDefault = 300_000;

        initLoadParameters(20, 5, 2, 2, 50, true);

        runTest();
    }

    @Test
    public void testCommitNumOfRowsBased() throws Exception {
        // This test makes sense for only non-WAL tables since WalWriter has no unlock event.
        Assume.assumeFalse(walEnabled);

        // rows based commit every 10 rows -> will commit 10 times 10 rows per table -> make test pass
        configOverrideMaxUncommittedRows(10);

        // idle table commit after 5 mins inactivity -> test would timeout
        maintenanceInterval = 300_000_000;
        minIdleMsBeforeWriterRelease = 300_000_000;

        // time based commit every 5 mins (default interval) -> test would timeout
        configOverrideO3MaxLag(0);
        commitIntervalFraction = 0.2;
        commitIntervalDefault = 300_000;

        initLoadParameters(20, 5, 2, 2, 50, true);

        runTest();
    }

    @Test
    public void testCommitTableReleased() throws Exception {
        // rows based commit every 22 rows -> will commit 88 rows per table only -> test would timeout
        configOverrideMaxUncommittedRows(22);

        // idle table commit after 0.5 seconds inactivity -> should commit last 12 rows per table -> make test pass
        maintenanceInterval = 200;
        minIdleMsBeforeWriterRelease = 500;

        // time based commit every 5 mins (default interval) -> test would timeout
        configOverrideO3MaxLag(0);
        commitIntervalFraction = 0.2;
        commitIntervalDefault = 300_000;

        initLoadParameters(20, 5, 2, 2, 50, true);

<<<<<<< HEAD
        runTest((factoryType, thread, name, event, segment, position) -> {
=======
        runTest((factoryType, thread, token, event, segment, position) -> {

>>>>>>> 7e020760
            if (walEnabled) {
                // There is no locking as such in WAL, so we treat writer return as an unlock event.
                if (factoryType == PoolListener.SRC_WRITER && event == PoolListener.EV_RETURN) {
                    handleWriterUnlockEvent(token.getTableName());
                }
            } else {
                if (factoryType == PoolListener.SRC_WRITER && event == PoolListener.EV_UNLOCKED) {
                    handleWriterUnlockEvent(token.getTableName());
                }
            }
        }, minIdleMsBeforeWriterRelease);
    }

    @Override
    protected Log getLog() {
        return LOG;
    }

    void handleWriterReturnEvent(CharSequence name) {
        setError("Table writer is not expected to be released, maintenanceInterval and minIdleMsBeforeWriterRelease are set very high");
    }

    @Override
    void handleWriterUnlockEvent(CharSequence name) {
        super.handleWriterUnlockEvent(name);

        // set the table ready right after created
        // instead of the 'ready' latch we will rely on the timeout in assertTable(table)
        final TableData table = tables.get(name);
        table.returnPermit();
    }
}<|MERGE_RESOLUTION|>--- conflicted
+++ resolved
@@ -143,12 +143,7 @@
 
         initLoadParameters(20, 5, 2, 2, 50, true);
 
-<<<<<<< HEAD
-        runTest((factoryType, thread, name, event, segment, position) -> {
-=======
         runTest((factoryType, thread, token, event, segment, position) -> {
-
->>>>>>> 7e020760
             if (walEnabled) {
                 // There is no locking as such in WAL, so we treat writer return as an unlock event.
                 if (factoryType == PoolListener.SRC_WRITER && event == PoolListener.EV_RETURN) {
