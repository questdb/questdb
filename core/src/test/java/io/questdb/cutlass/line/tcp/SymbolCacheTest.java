--- conflicted
+++ resolved
@@ -630,30 +630,12 @@
         });
     }
 
-<<<<<<< HEAD
-    private void createTable(String tableName, int partitionBy) {
+    private void createTable(String tableName) {
         try (
-                TableModel model = new TableModel(configuration, tableName, partitionBy)
+                TableModel model = new TableModel(configuration, tableName, PartitionBy.DAY)
         ) {
             model.timestamp();
             CairoTestUtils.create(model, engine);
-=======
-    private void createTable(String tableName) {
-        try (Path path = new Path()) {
-            try (
-                    MemoryMARW mem = Vm.getCMARWInstance();
-                    TableModel model = new TableModel(configuration, tableName, PartitionBy.DAY)
-            ) {
-                model.timestamp();
-                TableUtils.createTable(
-                        configuration,
-                        mem,
-                        path,
-                        model,
-                        1
-                );
-            }
->>>>>>> add65949
         }
     }
 
@@ -715,16 +697,12 @@
         }
 
         @Override
-<<<<<<< HEAD
         public String getSystemTableName() {
             return null;
         }
 
         @Override
-        public CharSequence getTableName() {
-=======
         public String getTableName() {
->>>>>>> add65949
             return null;
         }
 
