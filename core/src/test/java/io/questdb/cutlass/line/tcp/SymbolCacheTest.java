--- conflicted
+++ resolved
@@ -196,7 +196,6 @@
                     r.putSym(symColIndex2, "sym21");
                     r.append();
                     writer.commit();
-<<<<<<< HEAD
                     Assert.assertEquals(0, txReader.unsafeReadSymbolCount(1));
                     Assert.assertEquals(1, txReader.unsafeReadSymbolTransientCount(1));
                     txReader.unsafeLoadAll();
@@ -204,14 +203,9 @@
                     Assert.assertEquals(1, txReader.unsafeReadSymbolTransientCount(1));
 
                     int rc = cache.getSymbolKey("missing");
-=======
-                    Assert.assertEquals(1, txMem.getInt(symCountOffset));
-                    Assert.assertEquals(1, txMem.getInt(transientSymCountOffset));
-                    int rc = cache.keyOf("missing");
->>>>>>> b4ed867d
                     Assert.assertEquals(SymbolTable.VALUE_NOT_FOUND, rc);
                     Assert.assertEquals(0, cache.getCacheValueCount());
-                    rc = cache.keyOf("sym21");
+                    rc = cache.getSymbolKey("sym21");
                     Assert.assertEquals(0, rc);
                     Assert.assertEquals(1, cache.getCacheValueCount());
 
@@ -220,18 +214,12 @@
                     r.putSym(symColIndex2, "sym21");
                     r.append();
                     writer.commit();
-<<<<<<< HEAD
                     Assert.assertEquals(1, txReader.unsafeReadSymbolCount(1));
                     Assert.assertEquals(1, txReader.unsafeReadSymbolTransientCount(1));
                     rc = cache.getSymbolKey("missing");
-=======
-                    Assert.assertEquals(1, txMem.getInt(symCountOffset));
-                    Assert.assertEquals(1, txMem.getInt(transientSymCountOffset));
-                    rc = cache.keyOf("missing");
->>>>>>> b4ed867d
                     Assert.assertEquals(SymbolTable.VALUE_NOT_FOUND, rc);
                     Assert.assertEquals(1, cache.getCacheValueCount());
-                    rc = cache.keyOf("sym21");
+                    rc = cache.getSymbolKey("sym21");
                     Assert.assertEquals(0, rc);
                     Assert.assertEquals(1, cache.getCacheValueCount());
 
@@ -242,18 +230,12 @@
                     Assert.assertEquals(1, txReader.unsafeReadSymbolCount(1));
                     Assert.assertEquals(2, txReader.unsafeReadSymbolTransientCount(1));
                     writer.commit();
-<<<<<<< HEAD
                     Assert.assertEquals(1, txReader.unsafeReadSymbolCount(1));
                     Assert.assertEquals(2, txReader.unsafeReadSymbolTransientCount(1));
                     rc = cache.getSymbolKey("sym21");
-=======
-                    Assert.assertEquals(2, txMem.getInt(symCountOffset));
-                    Assert.assertEquals(2, txMem.getInt(transientSymCountOffset));
-                    rc = cache.keyOf("sym21");
->>>>>>> b4ed867d
                     Assert.assertEquals(0, rc);
                     Assert.assertEquals(1, cache.getCacheValueCount());
-                    rc = cache.keyOf("sym22");
+                    rc = cache.getSymbolKey("sym22");
                     Assert.assertEquals(1, rc);
                     Assert.assertEquals(2, cache.getCacheValueCount());
 
@@ -271,17 +253,11 @@
                     r.putSym(symColIndex1, "sym12");
                     r.putSym(symColIndex2, "sym25");
                     r.append();
-<<<<<<< HEAD
 
                     rc = cache.getSymbolKey("sym22");
-=======
-                    Assert.assertEquals(2, txMem.getInt(symCountOffset));
-                    Assert.assertEquals(5, txMem.getInt(transientSymCountOffset));
-                    rc = cache.keyOf("sym22");
->>>>>>> b4ed867d
                     Assert.assertEquals(1, rc);
                     Assert.assertEquals(2, cache.getCacheValueCount());
-                    rc = cache.keyOf("sym24");
+                    rc = cache.getSymbolKey("sym24");
                     Assert.assertEquals(3, rc);
                     Assert.assertEquals(3, cache.getCacheValueCount());
                     writer.commit();
@@ -302,36 +278,18 @@
                             1
                     );
 
-<<<<<<< HEAD
                     rc = cache.getSymbolKey("sym24");
-=======
-                    Assert.assertEquals(5, txMem.getInt(symCountOffset));
-                    Assert.assertEquals(5, txMem.getInt(transientSymCountOffset));
-                    rc = cache.keyOf("sym24");
->>>>>>> b4ed867d
                     Assert.assertEquals(3, rc);
                     Assert.assertEquals(1, cache.getCacheValueCount());
 
                     r = writer.newRow();
                     r.putSym(symColIndex2, "sym26");
                     r.append();
-<<<<<<< HEAD
                     rc = cache.getSymbolKey("sym26");
                     Assert.assertEquals(5, rc);
                     Assert.assertEquals(2, cache.getCacheValueCount());
                     writer.commit();
                     rc = cache.getSymbolKey("sym26");
-=======
-                    Assert.assertEquals(5, txMem.getInt(symCountOffset));
-                    Assert.assertEquals(6, txMem.getInt(transientSymCountOffset));
-                    rc = cache.keyOf("sym26");
-                    Assert.assertEquals(5, rc);
-                    Assert.assertEquals(2, cache.getCacheValueCount());
-                    writer.commit();
-                    Assert.assertEquals(6, txMem.getInt(symCountOffset));
-                    Assert.assertEquals(6, txMem.getInt(transientSymCountOffset));
-                    rc = cache.keyOf("sym26");
->>>>>>> b4ed867d
                     Assert.assertEquals(5, rc);
                     Assert.assertEquals(2, cache.getCacheValueCount());
                 }
