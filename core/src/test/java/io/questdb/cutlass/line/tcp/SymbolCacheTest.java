--- conflicted
+++ resolved
@@ -26,12 +26,15 @@
 
 import io.questdb.cairo.*;
 import io.questdb.cairo.sql.SymbolTable;
+import io.questdb.cairo.vm.Vm;
+import io.questdb.cairo.vm.api.MemoryMR;
 import io.questdb.griffin.AbstractGriffinTest;
 import io.questdb.mp.RingQueue;
 import io.questdb.mp.SCSequence;
 import io.questdb.mp.SOCountDownLatch;
 import io.questdb.mp.SPSequence;
 import io.questdb.std.Chars;
+import io.questdb.std.MemoryTag;
 import io.questdb.std.Mutable;
 import io.questdb.std.Rnd;
 import io.questdb.std.datetime.microtime.TimestampFormatUtils;
@@ -45,264 +48,6 @@
 
 public class SymbolCacheTest extends AbstractGriffinTest {
 
-<<<<<<< HEAD
-//    @Test
-//    public void testConcurrency() throws Exception {
-//        assertMemoryLeak(() -> {
-//            final Rnd rndCache = new Rnd();
-//            final int N = 1_000_000;
-//            long ts = TimestampFormatUtils.parseTimestamp("2020-09-10T20:00:00.000000Z");
-//            final long incrementUs = 10000;
-//            final String constValue = "hello";
-//
-//            compiler.compile("create table x(a symbol, c int, b symbol capacity 10000000, ts timestamp) timestamp(ts) partition by DAY", sqlExecutionContext);
-//
-//            try (
-//                    SymbolCache symbolCache = new SymbolCache(new DefaultLineTcpReceiverConfiguration());
-//                    Path path = new Path()
-//            ) {
-//                path.of(configuration.getRoot()).concat("x");
-//                symbolCache.of(configuration, path, "b", 1);
-//
-//                final CyclicBarrier barrier = new CyclicBarrier(2);
-//                final SOCountDownLatch haltLatch = new SOCountDownLatch(1);
-//                final AtomicBoolean cacheInError = new AtomicBoolean(false);
-//
-//                RingQueue<Holder> wheel = new RingQueue<>(Holder::new, 256);
-//                SPSequence pubSeq = new SPSequence(wheel.getCycle());
-//                SCSequence subSeq = new SCSequence();
-//                pubSeq.then(subSeq).then(pubSeq);
-//
-//                new Thread(() -> {
-//                    try {
-//                        barrier.await();
-//                        for (int i = 0; i < N; i++) {
-//                            // All keys should not be found, but we keep looking them up because
-//                            // we pretend we don't know this upfront. The aim is to cause
-//                            // race condition between lookup and table writer
-//                            final CharSequence value2 = rndCache.nextString(5);
-//                            symbolCache.getSymbolKey(constValue);
-//                            symbolCache.getSymbolKey(value2);
-//                            final long cursor = pubSeq.nextBully();
-//                            final Holder h = wheel.get(cursor);
-//                            // publish the value2 to the table writer
-//                            h.value1 = constValue;
-//                            h.value2 = Chars.toString(value2);
-//                            pubSeq.done(cursor);
-//                        }
-//                    } catch (Throwable e) {
-//                        cacheInError.set(true);
-//                        e.printStackTrace();
-//                    } finally {
-//                        haltLatch.countDown();
-//                    }
-//                }).start();
-//
-//
-//                try (TableWriter w = engine.getWriter(sqlExecutionContext.getCairoSecurityContext(), "x", "test")) {
-//                    barrier.await();
-//
-//                    OUT:
-//                    for (int i = 0; i < N; i++) {
-//                        long cursor;
-//                        while (true) {
-//                            cursor = subSeq.next();
-//                            if (cursor < 0) {
-//                                // we should exist main loop even if we did not receive N values
-//                                // the publishing thread could get successful cache lookups and not publish value
-//                                // due to random generator producing duplicate strings
-//                                if (haltLatch.getCount() < 1) {
-//                                    break OUT;
-//                                }
-//                            } else {
-//                                break;
-//                            }
-//                        }
-//                        Holder h = wheel.get(cursor);
-//                        TableWriter.Row r = w.newRow(ts);
-//                        r.putSym(0, h.value1);
-//                        r.putInt(1, 0);
-//                        r.putSym(2, h.value2);
-//                        r.append();
-//                        subSeq.done(cursor);
-//
-//                        if (i % 256 == 0) {
-//                            w.commit();
-//                        }
-//                        ts += incrementUs;
-//                    }
-//                    w.commit();
-//                } finally {
-//                    haltLatch.await();
-//                }
-//                Assert.assertFalse(cacheInError.get());
-//            }
-//            compiler.compile("drop table x", sqlExecutionContext);
-//        });
-//    }
-//
-//    @Test
-//    public void testSimpleInteraction() throws Exception {
-//        String tableName = "tb1";
-//        TestUtils.assertMemoryLeak(() -> {
-//            try (Path path = new Path();
-//                 TableModel model = new TableModel(configuration, tableName, PartitionBy.DAY)
-//                         .col("symCol1", ColumnType.SYMBOL)
-//                         .col("symCol2", ColumnType.SYMBOL);
-//                 SymbolCache cache = new SymbolCache(new DefaultLineTcpReceiverConfiguration() {
-//                     @Override
-//                     public long getSymbolCacheWaitUsBeforeReload() {
-//                         return 0;
-//                     }
-//                 })
-//            ) {
-//                CairoTestUtils.create(model);
-//                try (
-//                        TableWriter writer = new TableWriter(configuration, tableName);
-//                        TxReader txMem = new TxReader(configuration.getFilesFacade())
-//                ) {
-//                    int symColIndex1 = writer.getColumnIndex("symCol1");
-//                    int symColIndex2 = writer.getColumnIndex("symCol2");
-//                    path.of(configuration.getRoot()).concat(tableName);
-//
-//                    txMem.ofRO(path.concat(TableUtils.TXN_FILE_NAME).$(), PartitionBy.NONE);
-//
-//                    cache.of(
-//                            configuration,
-//                            path.of(configuration.getRoot()).concat(tableName),
-//                            "symCol2",
-//                            symColIndex2
-//                    );
-//
-//                    TableWriter.Row r = writer.newRow();
-//                    r.putSym(symColIndex1, "sym11");
-//                    r.putSym(symColIndex2, "sym21");
-//                    r.append();
-//
-//                    writer.commit();
-//                    Assert.assertTrue(txMem.unsafeLoadBaseOffset());
-//                    Assert.assertEquals(1, txMem.unsafeReadSymbolCount(symColIndex1));
-//                    Assert.assertEquals(1, txMem.unsafeReadSymbolTransientCount(symColIndex1));
-//                    Assert.assertEquals(1, txMem.unsafeReadSymbolCount(symColIndex2));
-//                    Assert.assertEquals(1, txMem.unsafeReadSymbolTransientCount(symColIndex2));
-//
-//                    int rc = cache.getSymbolKey("missing");
-//                    Assert.assertEquals(SymbolTable.VALUE_NOT_FOUND, rc);
-//                    Assert.assertEquals(0, cache.getCacheValueCount());
-//                    rc = cache.getSymbolKey("sym21");
-//                    Assert.assertEquals(0, rc);
-//                    Assert.assertEquals(1, cache.getCacheValueCount());
-//
-//                    r = writer.newRow();
-//                    r.putSym(symColIndex1, "sym12");
-//                    r.putSym(symColIndex2, "sym21");
-//                    r.append();
-//
-//                    writer.commit();
-//                    Assert.assertTrue(txMem.unsafeLoadBaseOffset());
-//                    Assert.assertEquals(2, txMem.unsafeReadSymbolCount(symColIndex1));
-//                    Assert.assertEquals(2, txMem.unsafeReadSymbolTransientCount(symColIndex1));
-//                    Assert.assertEquals(1, txMem.unsafeReadSymbolCount(symColIndex2));
-//                    Assert.assertEquals(1, txMem.unsafeReadSymbolTransientCount(symColIndex2));
-//
-//                    rc = cache.getSymbolKey("missing");
-//                    Assert.assertEquals(SymbolTable.VALUE_NOT_FOUND, rc);
-//                    Assert.assertEquals(1, cache.getCacheValueCount());
-//                    rc = cache.getSymbolKey("sym21");
-//                    Assert.assertEquals(0, rc);
-//                    Assert.assertEquals(1, cache.getCacheValueCount());
-//
-//                    r = writer.newRow();
-//                    r.putSym(symColIndex1, "sym12");
-//                    r.putSym(symColIndex2, "sym22");
-//                    r.append();
-//                    Assert.assertEquals(1, txMem.unsafeReadSymbolCount(symColIndex2));
-//                    Assert.assertEquals(2, txMem.unsafeReadSymbolTransientCount(symColIndex2));
-//
-//                    writer.commit();
-//                    Assert.assertTrue(txMem.unsafeLoadBaseOffset());
-//                    Assert.assertEquals(2, txMem.unsafeReadSymbolCount(symColIndex2));
-//                    Assert.assertEquals(2, txMem.unsafeReadSymbolTransientCount(symColIndex2));
-//
-//                    rc = cache.getSymbolKey("sym21");
-//                    Assert.assertEquals(0, rc);
-//                    Assert.assertEquals(1, cache.getCacheValueCount());
-//                    rc = cache.getSymbolKey("sym22");
-//                    Assert.assertEquals(1, rc);
-//                    Assert.assertEquals(2, cache.getCacheValueCount());
-//
-//                    // Test cached uncommitted symbols
-//                    r = writer.newRow();
-//                    r.putSym(symColIndex1, "sym12");
-//                    r.putSym(symColIndex2, "sym23");
-//                    r.append();
-//                    r = writer.newRow();
-//                    r.putSym(symColIndex1, "sym12");
-//                    r.putSym(symColIndex2, "sym24");
-//                    r.append();
-//                    r = writer.newRow();
-//                    r.putSym(symColIndex1, "sym12");
-//                    r.putSym(symColIndex2, "sym25");
-//                    r.append();
-//
-//                    Assert.assertEquals(2, txMem.unsafeReadSymbolCount(symColIndex2));
-//                    Assert.assertEquals(5, txMem.unsafeReadSymbolTransientCount(symColIndex2));
-//
-//                    rc = cache.getSymbolKey("sym22");
-//                    Assert.assertEquals(1, rc);
-//                    Assert.assertEquals(2, cache.getCacheValueCount());
-//                    rc = cache.getSymbolKey("sym24");
-//                    Assert.assertEquals(3, rc);
-//                    Assert.assertEquals(3, cache.getCacheValueCount());
-//                    writer.commit();
-//                    Assert.assertTrue(txMem.unsafeLoadBaseOffset());
-//
-//                    Assert.assertEquals(5, txMem.unsafeReadSymbolCount(symColIndex2));
-//                    Assert.assertEquals(5, txMem.unsafeReadSymbolTransientCount(symColIndex2));
-//
-//
-//                    // Test deleting a symbol column
-//                    writer.removeColumn("symCol1");
-//                    cache.close();
-//                    txMem.close();
-//                    symColIndex2 = writer.getColumnIndex("symCol2");
-//                    path.of(configuration.getRoot()).concat(tableName);
-//
-//                    txMem.ofRO(path.concat(TableUtils.TXN_FILE_NAME).$(), PartitionBy.NONE);
-//                    cache.of(
-//                            configuration,
-//                            path.of(configuration.getRoot()).concat(tableName),
-//                            "symCol2",
-//                            symColIndex2
-//                    );
-//
-//                    Assert.assertTrue(txMem.unsafeLoadBaseOffset());
-//                    Assert.assertEquals(5, txMem.unsafeReadSymbolCount(symColIndex2));
-//                    Assert.assertEquals(5, txMem.unsafeReadSymbolTransientCount(symColIndex2));
-//                    rc = cache.getSymbolKey("sym24");
-//                    Assert.assertEquals(3, rc);
-//                    Assert.assertEquals(1, cache.getCacheValueCount());
-//
-//                    r = writer.newRow();
-//                    r.putSym(symColIndex2, "sym26");
-//                    r.append();
-//                    Assert.assertEquals(5, txMem.unsafeReadSymbolCount(symColIndex2));
-//                    Assert.assertEquals(6, txMem.unsafeReadSymbolTransientCount(symColIndex2));
-//                    rc = cache.getSymbolKey("sym26");
-//                    Assert.assertEquals(5, rc);
-//                    Assert.assertEquals(2, cache.getCacheValueCount());
-//                    writer.commit();
-//                    Assert.assertTrue(txMem.unsafeLoadBaseOffset());
-//                    Assert.assertEquals(6, txMem.unsafeReadSymbolCount(symColIndex2));
-//                    Assert.assertEquals(6, txMem.unsafeReadSymbolTransientCount(symColIndex2));
-//                    rc = cache.getSymbolKey("sym26");
-//                    Assert.assertEquals(5, rc);
-//                    Assert.assertEquals(2, cache.getCacheValueCount());
-//                }
-//            }
-//        });
-//    }
-=======
     @Test
     public void testConcurrency() throws Exception {
         assertMemoryLeak(() -> {
@@ -556,7 +301,6 @@
             }
         });
     }
->>>>>>> de3e99f8
 
     private static class Holder implements Mutable {
         String value1;
