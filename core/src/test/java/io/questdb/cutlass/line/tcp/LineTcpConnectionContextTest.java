/*******************************************************************************
 *     ___                  _   ____  ____
 *    / _ \ _   _  ___  ___| |_|  _ \| __ )
 *   | | | | | | |/ _ \/ __| __| | | |  _ \
 *   | |_| | |_| |  __/\__ \ |_| |_| | |_) |
 *    \__\_\\__,_|\___||___/\__|____/|____/
 *
 *  Copyright (c) 2014-2019 Appsicle
 *  Copyright (c) 2019-2022 QuestDB
 *
 *  Licensed under the Apache License, Version 2.0 (the "License");
 *  you may not use this file except in compliance with the License.
 *  You may obtain a copy of the License at
 *
 *  http://www.apache.org/licenses/LICENSE-2.0
 *
 *  Unless required by applicable law or agreed to in writing, software
 *  distributed under the License is distributed on an "AS IS" BASIS,
 *  WITHOUT WARRANTIES OR CONDITIONS OF ANY KIND, either express or implied.
 *  See the License for the specific language governing permissions and
 *  limitations under the License.
 *
 ******************************************************************************/

package io.questdb.cutlass.line.tcp;

import io.questdb.cairo.*;
import io.questdb.cairo.security.AllowAllCairoSecurityContext;
import io.questdb.griffin.SqlCompiler;
import io.questdb.griffin.SqlException;
import io.questdb.griffin.SqlExecutionContext;
import io.questdb.griffin.SqlExecutionContextImpl;
import io.questdb.std.Chars;
import io.questdb.std.FilesFacadeImpl;
import io.questdb.std.str.LPSZ;
import io.questdb.test.tools.TestUtils;
import org.jetbrains.annotations.NotNull;
import org.junit.Assert;
import org.junit.Ignore;
import org.junit.Test;

import java.util.Arrays;
import java.util.Random;
import java.util.concurrent.atomic.AtomicInteger;

public class LineTcpConnectionContextTest extends BaseLineTcpContextTest {

    @Test
    public void testAddCastFieldColumnNoTable() throws Exception {
        String tableName = "addCastColumn";
        symbolAsFieldSupported = true;
        runInContext(() -> {
            recvBuffer = tableName + ",location=us-midwest temperature=82 1465839830100400200\n" +
                         tableName + ",location=us-eastcoast cast=cast,temperature=81,humidity=23 1465839830101400200\n";
            do {
                handleContextIO();
                Assert.assertFalse(disconnected);
            } while (recvBuffer.length() > 0);
            closeContext();
            String expected = "location\ttemperature\ttimestamp\tcast\thumidity\n" +
                    "us-midwest\t82.0\t2016-06-13T17:43:50.100400Z\t\tNaN\n" +
                    "us-eastcoast\t81.0\t2016-06-13T17:43:50.101400Z\tcast\t23.0\n";
            try (TableReader reader = new TableReader(configuration, tableName)) {
                TableReaderMetadata meta = reader.getMetadata();
                assertCursorTwoPass(expected, reader.getCursor(), meta);
                Assert.assertEquals(5, meta.getColumnCount());
                Assert.assertEquals(ColumnType.SYMBOL, meta.getColumnType("location"));
                Assert.assertEquals(ColumnType.DOUBLE, meta.getColumnType("temperature"));
                Assert.assertEquals(ColumnType.SYMBOL, meta.getColumnType("cast"));
                Assert.assertEquals(ColumnType.TIMESTAMP, meta.getColumnType("timestamp"));
                Assert.assertEquals(ColumnType.DOUBLE, meta.getColumnType("humidity"));
            }
        });
    }

    @Test
    public void testAddFieldColumn() throws Exception {
        String table = "addField";
        runInContext(() -> {
            recvBuffer =
                    table + ",location=us-midwest temperature=82 1465839830100400200\n" +
                            table + ",location=us-midwest temperature=83 1465839830100500200\n" +
                            table + ",location=us-eastcoast temperature=81,humidity=23 1465839830101400200\n" +
                            table + ",location=us-midwest temperature=85 1465839830102300200\n" +
                            table + ",location=us-eastcoast temperature=89 1465839830102400200\n" +
                            table + ",location=us-eastcoast temperature=80 1465839830102400200\n" +
                            table + ",location=us-westcost temperature=82 1465839830102500200\n";
            do {
                handleContextIO();
                Assert.assertFalse(disconnected);
            } while (recvBuffer.length() > 0);
            closeContext();
            String expected = "location\ttemperature\ttimestamp\thumidity\n" +
                    "us-midwest\t82.0\t2016-06-13T17:43:50.100400Z\tNaN\n" +
                    "us-midwest\t83.0\t2016-06-13T17:43:50.100500Z\tNaN\n" +
                    "us-eastcoast\t81.0\t2016-06-13T17:43:50.101400Z\t23.0\n" +
                    "us-midwest\t85.0\t2016-06-13T17:43:50.102300Z\tNaN\n" +
                    "us-eastcoast\t89.0\t2016-06-13T17:43:50.102400Z\tNaN\n" +
                    "us-eastcoast\t80.0\t2016-06-13T17:43:50.102400Z\tNaN\n" +
                    "us-westcost\t82.0\t2016-06-13T17:43:50.102500Z\tNaN\n";
            assertTable(expected, table);
        });
    }

    @Test
    public void testAddTagColumn() throws Exception {
        String table = "addTag";
        runInContext(() -> {
            recvBuffer =
                    table + ",location=us-midwest temperature=82 1465839830100400200\n" +
                            table + ",location=us-midwest temperature=83 1465839830100500200\n" +
                            table + ",location=us-eastcoast,city=york temperature=81 1465839830101400200\n" +
                            table + ",location=us-midwest temperature=85 1465839830102300200\n" +
                            table + ",location=us-eastcoast temperature=89 1465839830102400200\n" +
                            table + ",location=us-eastcoast temperature=80 1465839830102400200\n" +
                            table + ",location=us-westcost temperature=82 1465839830102500200\n";
            do {
                handleContextIO();
                Assert.assertFalse(disconnected);
            } while (recvBuffer.length() > 0);
            closeContext();
            String expected = "location\ttemperature\ttimestamp\tcity\n" +
                    "us-midwest\t82.0\t2016-06-13T17:43:50.100400Z\t\n" +
                    "us-midwest\t83.0\t2016-06-13T17:43:50.100500Z\t\n" +
                    "us-eastcoast\t81.0\t2016-06-13T17:43:50.101400Z\tyork\n" +
                    "us-midwest\t85.0\t2016-06-13T17:43:50.102300Z\t\n" +
                    "us-eastcoast\t89.0\t2016-06-13T17:43:50.102400Z\t\n" +
                    "us-eastcoast\t80.0\t2016-06-13T17:43:50.102400Z\t\n" +
                    "us-westcost\t82.0\t2016-06-13T17:43:50.102500Z\t\n";
            assertTable(expected, table);
        });
    }

    @Test
    public void testAddToExistingTable() throws Exception {
        String table = "addToExisting";
        addTable(table);
        runInContext(() -> {
            recvBuffer = makeMessages(table);
            do {
                handleContextIO();
                Assert.assertFalse(disconnected);
            } while (recvBuffer.length() > 0);
            closeContext();
            String expected = "location\ttemperature\ttimestamp\n" +
                    "us-midwest\t82.0\t2016-06-13T17:43:50.100400Z\n" +
                    "us-midwest\t83.0\t2016-06-13T17:43:50.100500Z\n" +
                    "us-eastcoast\t81.0\t2016-06-13T17:43:50.101400Z\n" +
                    "us-midwest\t85.0\t2016-06-13T17:43:50.102300Z\n" +
                    "us-eastcoast\t89.0\t2016-06-13T17:43:50.102400Z\n" +
                    "us-eastcoast\t80.0\t2016-06-13T17:43:50.102400Z\n" +
                    "us-westcost\t82.0\t2016-06-13T17:43:50.102500Z\n";
            assertTable(expected, table);
        });
    }

    @Test
    public void testBadCast() throws Exception {
        String table = "badCast";
        addTable(table);
        runInContext(() -> {
            recvBuffer =
                    table + ",location=us-midwest temperature=82 1465839830100400200\n" +
                            table + ",location=us-midwest temperature=83 1465839830100500200\n" +
                            table + ",location=us-eastcoast temperature=81 1465839830101400200\n" +
                            table + ",location=us-midwest temperature=0x85 1465839830102300200\n" +
                            table + ",location=us-eastcoast temperature=89 1465839830102400200\n" +
                            table + ",location=us-eastcoast temperature=80 1465839830102400200\n" +
                            table + ",location=us-westcost temperature=82 1465839830102500200\n";
            do {
                handleContextIO();
                Assert.assertFalse(disconnected);
            } while (recvBuffer.length() > 0);
            closeContext();
            String expected = "location\ttemperature\ttimestamp\n" +
                    "us-midwest\t82.0\t2016-06-13T17:43:50.100400Z\n" +
                    "us-midwest\t83.0\t2016-06-13T17:43:50.100500Z\n" +
                    "us-eastcoast\t81.0\t2016-06-13T17:43:50.101400Z\n" +
                    "us-eastcoast\t89.0\t2016-06-13T17:43:50.102400Z\n" +
                    "us-eastcoast\t80.0\t2016-06-13T17:43:50.102400Z\n" +
                    "us-westcost\t82.0\t2016-06-13T17:43:50.102500Z\n";
            assertTable(expected, table);
        });
    }

    @Test
    public void testBadLineSyntax1() throws Exception {
        String table = "badLineSyntax1";
        runInContext(() -> {
            recvBuffer =
                    table + ",location=us-midwest temperature=82 1465839830100400200\n" +
                            table + ",location=us-midwest temperature=83 1465839830100500200\n" +
                            table + ",location=us-eastcoast temperature=81 1465839830101400200\n" +
                            table + ",location=us-midwest temperature=85 1465839830102300200\n" +
                            table + ",location=us-eastcoast temperature=89 1465839830102400200\n" +
                            table + ",location=us-eastcoast temperature=80 a=146583983102400200\n" +
                            table + ",location=us-westcost temperature=82 1465839830102500200\n";
            handleContextIO();
            Assert.assertFalse(disconnected);
            closeContext();
            String expected = "location\ttemperature\ttimestamp\n" +
                    "us-midwest\t82.0\t2016-06-13T17:43:50.100400Z\n" +
                    "us-midwest\t83.0\t2016-06-13T17:43:50.100500Z\n" +
                    "us-eastcoast\t81.0\t2016-06-13T17:43:50.101400Z\n" +
                    "us-midwest\t85.0\t2016-06-13T17:43:50.102300Z\n" +
                    "us-eastcoast\t89.0\t2016-06-13T17:43:50.102400Z\n" +
                    "us-westcost\t82.0\t2016-06-13T17:43:50.102500Z\n";
            assertTable(expected, table);
        });
    }

    @Test
    public void testBadLineSyntax2() throws Exception {
        String table = "badLineSyntax2";
        runInContext(() -> {
            recvBuffer =
                    table + ",location=us-midwest temperature=82 1465839830100400200\n" +
                            table + ",location=us-midwest temperature=83 1465839830100500200\n" +
                            table + ",location=us-eastcoast temperature=81 1465839830101400200\n" +
                            table + ",location=us-midwest temperature=85 1465839830102300200\n" +
                            table + ",location=us-eastcoast temperature=89 1465839830102400200\n" +
                            table + ",location=us-eastcoast,broken temperature=80 1465839830102400200\n" +
                            table + ",location=us-westcost temperature=82 1465839830102500200\n";
            handleContextIO();
            Assert.assertFalse(disconnected);
            closeContext();
            String expected = "location\ttemperature\ttimestamp\n" +
                    "us-midwest\t82.0\t2016-06-13T17:43:50.100400Z\n" +
                    "us-midwest\t83.0\t2016-06-13T17:43:50.100500Z\n" +
                    "us-eastcoast\t81.0\t2016-06-13T17:43:50.101400Z\n" +
                    "us-midwest\t85.0\t2016-06-13T17:43:50.102300Z\n" +
                    "us-eastcoast\t89.0\t2016-06-13T17:43:50.102400Z\n" +
                    "us-westcost\t82.0\t2016-06-13T17:43:50.102500Z\n";
            assertTable(expected, table);
        });
    }

    @Test
    public void testBadLineSyntax3() throws Exception {
        String table = "badLineSyntax3";
        runInContext(() -> {
            recvBuffer =
                    table + ",location=us-midwest temperature=82 1465839830100400200\n" +
                            table + ",location=us-midwest temperature=83 1465839830100500200\n" +
                            table + ",location=us-eastcoast temperature=81 1465839830101400200\n" +
                            table + ",location=us-midwest temperature=85 1465839830102300200\n" +
                            table + ",location=us-eastcoast temperature=89 1465839830102400200\n" +
                            table + ",location=us-eastcoast broken=23 temperature=80 1465839830102400200\n" +
                            table + ",location=us-westcost temperature=82 1465839830102500200\n";
            handleContextIO();
            Assert.assertFalse(disconnected);
            closeContext();
            String expected = "location\ttemperature\ttimestamp\n" +
                    "us-midwest\t82.0\t2016-06-13T17:43:50.100400Z\n" +
                    "us-midwest\t83.0\t2016-06-13T17:43:50.100500Z\n" +
                    "us-eastcoast\t81.0\t2016-06-13T17:43:50.101400Z\n" +
                    "us-midwest\t85.0\t2016-06-13T17:43:50.102300Z\n" +
                    "us-eastcoast\t89.0\t2016-06-13T17:43:50.102400Z\n" +
                    "us-westcost\t82.0\t2016-06-13T17:43:50.102500Z\n";
            assertTable(expected, table);
        });
    }

    @Test
    public void testBadLineSyntax4() throws Exception {
        String table = "badLineSyntax4";
        runInContext(() -> {
            recvBuffer =
                    table + ",location=us-midwest temperature=82 1465839830100400200\n" +
                            table + ",location=us-midwest temperature=83 1465839830100500200\n" +
                            table + ",location=us-eastcoast temperature=81 1465839830101400200\n" +
                            table + ",location=us-midwest temperature=85 1465839830102300200\n" +
                            table + ",location=us-eastcoast temperature=89 1465839830102400200\n" +
                            table + ",location=us-eastcoast broken.col=aString,temperature=80 1465839830102400200\n" +
                            table + ",location=us-westcost temperature=82 1465839830102500200\n";
            handleContextIO();
            Assert.assertFalse(disconnected);
            closeContext();
            String expected = "location\ttemperature\ttimestamp\n" +
                    "us-midwest\t82.0\t2016-06-13T17:43:50.100400Z\n" +
                    "us-midwest\t83.0\t2016-06-13T17:43:50.100500Z\n" +
                    "us-eastcoast\t81.0\t2016-06-13T17:43:50.101400Z\n" +
                    "us-midwest\t85.0\t2016-06-13T17:43:50.102300Z\n" +
                    "us-eastcoast\t89.0\t2016-06-13T17:43:50.102400Z\n" +
                    "us-westcost\t82.0\t2016-06-13T17:43:50.102500Z\n";
            assertTable(expected, table);
        });
    }

    @Test
    public void testBadLineSyntax5() throws Exception {
        String table = "badLineSyntax5";
        runInContext(() -> {
            recvBuffer =
                    table + ",location=us-midwest temperature=82 1465839830100400200\n" +
                            table + ",location=us-midwest temperature=83 1465839830100500200\n" +
                            table + ",location=us-eastcoast temperature=81 1465839830101400200\n" +
                            table + ",location=us-midwest temperature=85 1465839830102300200\n" +
                            table + ",location=us-eastcoast temperature=89 1465839830102400200\n" +
                            table + ",location=us-eastcoast,broken.col=aString temperature=80 1465839830102400200\n" +
                            table + ",location=us-westcost temperature=82 1465839830102500200\n";
            handleContextIO();
            Assert.assertFalse(disconnected);
            closeContext();
            String expected = "location\ttemperature\ttimestamp\n" +
                    "us-midwest\t82.0\t2016-06-13T17:43:50.100400Z\n" +
                    "us-midwest\t83.0\t2016-06-13T17:43:50.100500Z\n" +
                    "us-eastcoast\t81.0\t2016-06-13T17:43:50.101400Z\n" +
                    "us-midwest\t85.0\t2016-06-13T17:43:50.102300Z\n" +
                    "us-eastcoast\t89.0\t2016-06-13T17:43:50.102400Z\n" +
                    "us-westcost\t82.0\t2016-06-13T17:43:50.102500Z\n";
            assertTable(expected, table);
        });
    }

    @Test
    public void testBadLineSyntax6() throws Exception {
        String table = "badLineSyntax6";
        runInContext(() -> {
            recvBuffer =
                    table + ",location=us-midwest temperature=82 1465839830100400200\n" +
                            table + ",location=us-midwest temperature=83 1465839830100500200\n" +
                            table + ",location=us-eastcoast temperature=81 1465839830101400200\n" +
                            table + ",location=us-midwest temperature=85 1465839830102300200\n" +
                            table + ",location=us-eastcoast broken.col=aString,temperature=80 1465839830102300200\n" +
                            table + ",location=us-eastcoast temperature=89 1465839830102400200\n" +
                            table + ",location=us-eastcoast,broken.col=aString temperature=80 1465839830102400200\n" +
                            table + ",location=us-westcost temperature=82 1465839830102500200\n";
            handleContextIO();
            Assert.assertFalse(disconnected);
            closeContext();
            String expected = "location\ttemperature\ttimestamp\n" +
                    "us-midwest\t82.0\t2016-06-13T17:43:50.100400Z\n" +
                    "us-midwest\t83.0\t2016-06-13T17:43:50.100500Z\n" +
                    "us-eastcoast\t81.0\t2016-06-13T17:43:50.101400Z\n" +
                    "us-midwest\t85.0\t2016-06-13T17:43:50.102300Z\n" +
                    "us-eastcoast\t89.0\t2016-06-13T17:43:50.102400Z\n" +
                    "us-westcost\t82.0\t2016-06-13T17:43:50.102500Z\n";
            assertTable(expected, table);
        });
    }

    @Test
    public void testBadTimestamp() throws Exception {
        String table = "badTimestamp";
        runInContext(() -> {
            recvBuffer =
                    table + ",location=us-midwest temperature=82 1465839830100400200\n" +
                            table + ",location=us-midwest temperature=83 1465839830100500200\n" +
                            table + ",location=us-eastcoast temperature=81 1465839830101400200\n" +
                            table + ",location=us-midwest temperature=85 1465839830102300200\n" +
                            table + ",location=us-eastcoast temperature=89 1465839830102400200\n" +
                            table + ",location=us-eastcoast temperature=80 146583983x102400200\n" +
                            table + ",location=us-westcost temperature=82 1465839830102500200\n";
            handleContextIO();
            Assert.assertFalse(disconnected);
            closeContext();
            String expected = "location\ttemperature\ttimestamp\n" +
                    "us-midwest\t82.0\t2016-06-13T17:43:50.100400Z\n" +
                    "us-midwest\t83.0\t2016-06-13T17:43:50.100500Z\n" +
                    "us-eastcoast\t81.0\t2016-06-13T17:43:50.101400Z\n" +
                    "us-midwest\t85.0\t2016-06-13T17:43:50.102300Z\n" +
                    "us-eastcoast\t89.0\t2016-06-13T17:43:50.102400Z\n" +
                    "us-westcost\t82.0\t2016-06-13T17:43:50.102500Z\n";
            assertTable(expected, table);
        });
    }

    @Test
    public void testBooleans() throws Exception {
        String table = "badBooleans";
        runInContext(() -> {
            recvBuffer =
                    table + ",location=us-eastcoast raining=true 1465839830100400200\n" +
                            table + ",location=us-midwest raining=false 1465839830100400200\n" +
                            table + ",location=us-midwest raining=f 1465839830100500200\n" +
                            table + ",location=us-midwest raining=t 1465839830102300200\n" +
                            table + ",location=us-eastcoast raining=T 1465839830102400200\n" +
                            table + ",location=us-eastcoast raining=F 1465839830102400200\n" +
                            table + ",location=us-westcost raining=False 1465839830102500200\n";
            do {
                handleContextIO();
                Assert.assertFalse(disconnected);
            } while (recvBuffer.length() > 0);
            closeContext();
            String expected = "location\training\ttimestamp\n" +
                    "us-eastcoast\ttrue\t2016-06-13T17:43:50.100400Z\n" +
                    "us-midwest\tfalse\t2016-06-13T17:43:50.100400Z\n" +
                    "us-midwest\tfalse\t2016-06-13T17:43:50.100500Z\n" +
                    "us-midwest\ttrue\t2016-06-13T17:43:50.102300Z\n" +
                    "us-eastcoast\ttrue\t2016-06-13T17:43:50.102400Z\n" +
                    "us-eastcoast\tfalse\t2016-06-13T17:43:50.102400Z\n" +
                    "us-westcost\tfalse\t2016-06-13T17:43:50.102500Z\n";
            assertTable(expected, table);
        });
    }

    @Test
    public void testCairoExceptionOnAddColumn() throws Exception {
        String table = "columnEx";
        runInContext(
                new FilesFacadeImpl() {
                    @Override
<<<<<<< HEAD
                    public long openRW(LPSZ name) {
                        if (Chars.endsWith(name, "broken.d.1")) {
=======
                    public long openRW(LPSZ name, long opts) {
                        if (Chars.endsWith(name, "broken.d")) {
>>>>>>> 5cdff800
                            return -1;
                        }
                        return super.openRW(name, opts);
                    }
                },
                () -> {
                    recvBuffer =
                            table + ",location=us-midwest temperature=82 1465839830100400200\n" +
                                    table + ",location=us-midwest temperature=83 1465839830100500200\n" +
                                    table + ",location=us-eastcoast temperature=81,broken=23 1465839830101400200\n" +
                                    table + ",location=us-midwest temperature=85 1465839830102300200\n" +
                                    table + ",location=us-eastcoast temperature=89 1465839830102400200\n" +
                                    table + ",location=us-eastcoast temperature=80 1465839830102400200\n" +
                                    table + ",location=us-westcost temperature=82 1465839830102500200\n";
                    do {
                        handleContextIO();
                        Assert.assertFalse(disconnected);
                    } while (recvBuffer.length() > 0);
                    closeContext();
                    String expected = "location\ttemperature\ttimestamp\n" +
                            "us-midwest\t82.0\t2016-06-13T17:43:50.100400Z\n" +
                            "us-midwest\t83.0\t2016-06-13T17:43:50.100500Z\n" +
                            "us-midwest\t85.0\t2016-06-13T17:43:50.102300Z\n" +
                            "us-eastcoast\t89.0\t2016-06-13T17:43:50.102400Z\n" +
                            "us-eastcoast\t80.0\t2016-06-13T17:43:50.102400Z\n" +
                            "us-westcost\t82.0\t2016-06-13T17:43:50.102500Z\n";
                    assertTable(expected, table);
                }, null, null);
    }

    @Test
    public void testCairoExceptionOnCreateTable() throws Exception {
        String table = "cairoEx";
        runInContext(
                new FilesFacadeImpl() {
                    @Override
                    public long openRW(LPSZ name, long opts) {
                        if (Chars.endsWith(name, "broken.d")) {
                            return -1;
                        }
                        return super.openRW(name, opts);
                    }
                },
                () -> {
                    recvBuffer =
                            table + ",location=us-eastcoast temperature=81,broken=23 1465839830101400200\n" +
                                    table + ",location=us-midwest temperature=82 1465839830100400200\n" +
                                    table + ",location=us-midwest temperature=83 1465839830100500200\n" +
                                    table + ",location=us-midwest temperature=85 1465839830102300200\n" +
                                    table + ",location=us-eastcoast temperature=89 1465839830102400200\n" +
                                    table + ",location=us-eastcoast temperature=80 1465839830102400200\n" +
                                    table + ",location=us-westcost temperature=82 1465839830102500200\n";
                    do {
                        handleContextIO();
                        Assert.assertFalse(disconnected);
                    } while (recvBuffer.length() > 0);
                    closeContext();
                    String expected = "location\ttemperature\tbroken\ttimestamp\n";
                    assertTable(expected, table);
                }, null, null);
    }

    @Test
    public void testColumnConversion1() throws Exception {
        runInContext(() -> {
            try (
                    @SuppressWarnings("resource")
                    TableModel model = new TableModel(configuration, "t_ilp21",
                            PartitionBy.NONE).col("event", ColumnType.SHORT).col("id", ColumnType.LONG256).col("ts", ColumnType.TIMESTAMP).col("float1", ColumnType.FLOAT).col("int1", ColumnType.INT)
                            .col("date1", ColumnType.DATE).col("byte1", ColumnType.BYTE).timestamp()) {
                CairoTestUtils.create(model);
            }
            microSecondTicks = 1465839830102800L;
            recvBuffer = "t_ilp21 event=12i,id=0x05a9796963abad00001e5f6bbdb38i,ts=1465839830102400i,float1=1.2,int1=23i,date1=1465839830102i,byte1=-7i\n" +
                    "t_ilp21 event=12i,id=0x5a9796963abad00001e5f6bbdb38i,ts=1465839830102400i,float1=1e3,int1=-500000i,date1=1465839830102i,byte1=3i\n";
            handleContextIO();
            Assert.assertFalse(disconnected);
            closeContext();
            String expected = "event\tid\tts\tfloat1\tint1\tdate1\tbyte1\ttimestamp\n" +
                    "12\t0x5a9796963abad00001e5f6bbdb38\t2016-06-13T17:43:50.102400Z\t1.2000\t23\t2016-06-13T17:43:50.102Z\t-7\t2016-06-13T17:43:50.102800Z\n" +
                    "12\t0x5a9796963abad00001e5f6bbdb38\t2016-06-13T17:43:50.102400Z\t1000.0000\t-500000\t2016-06-13T17:43:50.102Z\t3\t2016-06-13T17:43:50.102800Z\n";
            assertTable(expected, "t_ilp21");
        });
    }

    @Test
    public void testColumnConversion2() throws Exception {
        runInContext(() -> {
            try (
                    @SuppressWarnings("resource")
                    TableModel model = new TableModel(configuration, "t_ilp21",
                            PartitionBy.NONE).col("l", ColumnType.LONG)) {
                CairoTestUtils.create(model);
            }
            microSecondTicks = 1465839830102800L;
            recvBuffer = "t_ilp21 l=843530699759026177i\n" +
                    "t_ilp21 l=\"843530699759026178\"\n" +
                    "t_ilp21 l=843530699759026179i\n";
            handleContextIO();
            Assert.assertFalse(disconnected);
            closeContext();
            String expected = "l\n" +
                    "843530699759026177\n" +
                    "843530699759026179\n";
            assertTable(expected, "t_ilp21");
        });
    }

    @Test
    public void testColumnNameWithSlash1() throws Exception {
        String table = "columnSlash";
        runInContext(() -> {
            recvBuffer =
                    table + ",location=us-midwest temperature=82 1465839830100400200\n" +
                            table + ",location=us-midwest temperature=83 1465839830100500200\n" +
                            table + ",location=us-eastcoast temperature=81,no/way/humidity=23 1465839830101400200\n" +
                            table + ",location=us-midwest temperature=85 1465839830102300200\n" +
                            table + ",location=us-eastcoast temperature=89 1465839830102400200\n" +
                            table + ",location=us-eastcoast temperature=80 1465839830102400200\n" +
                            table + ",location=us-westcost temperature=82 1465839830102500200\n";
            do {
                handleContextIO();
                Assert.assertFalse(disconnected);
            } while (recvBuffer.length() > 0);
            closeContext();
            String expected = "location\ttemperature\ttimestamp\n" +
                    "us-midwest\t82.0\t2016-06-13T17:43:50.100400Z\n" +
                    "us-midwest\t83.0\t2016-06-13T17:43:50.100500Z\n" +
                    "us-midwest\t85.0\t2016-06-13T17:43:50.102300Z\n" +
                    "us-eastcoast\t89.0\t2016-06-13T17:43:50.102400Z\n" +
                    "us-eastcoast\t80.0\t2016-06-13T17:43:50.102400Z\n" +
                    "us-westcost\t82.0\t2016-06-13T17:43:50.102500Z\n";
            assertTable(expected, table);
        });
    }

    @Test
    public void testColumnNameWithSlash2() throws Exception {
        String table = "colSlash2";
        runInContext(() -> {
            recvBuffer =
                    table + ",location=us-eastcoast temperature=81,no/way/humidity=23 1465839830101400200\n" +
                            table + ",location=us-midwest temperature=82 1465839830100400200\n" +
                            table + ",location=us-midwest temperature=83 1465839830100500200\n" +
                            table + ",location=us-midwest temperature=85 1465839830102300200\n" +
                            table + ",location=us-eastcoast temperature=89 1465839830102400200\n" +
                            table + ",location=us-eastcoast temperature=80 1465839830102400200\n" +
                            table + ",location=us-westcost temperature=82 1465839830102500200\n";
            do {
                handleContextIO();
                Assert.assertFalse(disconnected);
            } while (recvBuffer.length() > 0);
            closeContext();
            String expected = "location\ttemperature\ttimestamp\n" +
                    "us-midwest\t82.0\t2016-06-13T17:43:50.100400Z\n" +
                    "us-midwest\t83.0\t2016-06-13T17:43:50.100500Z\n" +
                    "us-midwest\t85.0\t2016-06-13T17:43:50.102300Z\n" +
                    "us-eastcoast\t89.0\t2016-06-13T17:43:50.102400Z\n" +
                    "us-eastcoast\t80.0\t2016-06-13T17:43:50.102400Z\n" +
                    "us-westcost\t82.0\t2016-06-13T17:43:50.102500Z\n";
            assertTable(expected, table);
        });
    }

    @Test
    public void testColumnTypeChange() throws Exception {
        String table = "typeChange";
        addTable(table);
        runInContext(() -> {
            recvBuffer =
                    table + ",location=us-midwest temperature=82 1465839830100400200\n" +
                            table + ",location=us-midwest temperature=83 1465839830100500200\n" +
                            table + ",location=us-eastcoast temperature=81 1465839830101400200\n" +
                            table + ",location=us-midwest temperature=85i 1465839830102300200\n" +
                            table + ",location=us-midwest temperature=tyu 1465839830102300200\n" +
                            table + ",location=us-eastcoast temperature=89 1465839830102400200\n" +
                            table + ",location=us-eastcoast temperature=80 1465839830102400200\n" +
                            table + ",location=us-westcost temperature=82 1465839830102500200\n";
            do {
                handleContextIO();
                Assert.assertFalse(disconnected);
            } while (recvBuffer.length() > 0);
            closeContext();
            String expected = "location\ttemperature\ttimestamp\n" +
                    "us-midwest\t82.0\t2016-06-13T17:43:50.100400Z\n" +
                    "us-midwest\t83.0\t2016-06-13T17:43:50.100500Z\n" +
                    "us-eastcoast\t81.0\t2016-06-13T17:43:50.101400Z\n" +
                    "us-midwest\t85.0\t2016-06-13T17:43:50.102300Z\n" +
                    "us-eastcoast\t89.0\t2016-06-13T17:43:50.102400Z\n" +
                    "us-eastcoast\t80.0\t2016-06-13T17:43:50.102400Z\n" +
                    "us-westcost\t82.0\t2016-06-13T17:43:50.102500Z\n";
            assertTable(expected, table);
        });
    }

    @Test
    public void testDesignatedTimestampAsField() throws Exception {
        String table = "duplicateTimestamp";
        runInContext(() -> {
            recvBuffer =
                    table + ",location=us-midwest temperature=82 1465839830100400200\n" +
                            table + ",location=us-midwest temperature=83 1465839830100500200\n" +
                            table + ",location=us-eastcoast temperature=81,timestamp=1465839830101600200t\n" +
                            table + ",location=us-midwest temperature=85,timestamp=1465839830102300200t,Timestamp=1465839830102800200t\n" +
                            table + ",location=us-eastcoast temperature=89,Timestamp=1465839830102400200t\n" +
                            table + ",location=us-eastcoast temperature=80 1465839830102400200\n" +
                            table + ",location=us-westcost temperature=82 1465839830102500200\n";
            do {
                handleContextIO();
                Assert.assertFalse(disconnected);
            } while (recvBuffer.length() > 0);
            closeContext();
            String expected = "location\ttemperature\ttimestamp\n" +
                    "us-midwest\t82.0\t2016-06-13T17:43:50.100400Z\n" +
                    "us-midwest\t83.0\t2016-06-13T17:43:50.100500Z\n" +
                    "us-eastcoast\t81.0\t2016-06-13T17:43:50.101600Z\n" +
                    "us-midwest\t85.0\t2016-06-13T17:43:50.102300Z\n" +
                    "us-eastcoast\t89.0\t2016-06-13T17:43:50.102400Z\n" +
                    "us-eastcoast\t80.0\t2016-06-13T17:43:50.102400Z\n" +
                    "us-westcost\t82.0\t2016-06-13T17:43:50.102500Z\n";
            assertTable(expected, table);
        });
    }

    @Test
    public void testDesignatedTimestampAsFieldInAllRows() throws Exception {
        String table = "duplicateTimestamp";
        runInContext(() -> {
            recvBuffer =
                    table + ",location=us-midwest timestamp=1465839830100400200t,temperature=82\n" +
                            table + ",location=us-midwest timestamp=1465839830100500200t,temperature=83\n" +
                            table + ",location=us-eastcoast timestamp=1465839830101600200t,temperature=81\n" +
                            table + ",location=us-midwest timestamp=1465839830102300200t,temperature=85\n" +
                            table + ",location=us-eastcoast timestamp=1465839830102400200t,temperature=89\n" +
                            table + ",location=us-eastcoast timestamp=1465839830102400200t,temperature=80\n" +
                            table + ",location=us-westcost timestamp=1465839830102500200t,temperature=82\n";
            do {
                handleContextIO();
                Assert.assertFalse(disconnected);
            } while (recvBuffer.length() > 0);
            closeContext();
            String expected = "location\ttimestamp\ttemperature\n" +
                    "us-midwest\t2016-06-13T17:43:50.100400Z\t82.0\n" +
                    "us-midwest\t2016-06-13T17:43:50.100500Z\t83.0\n" +
                    "us-eastcoast\t2016-06-13T17:43:50.101600Z\t81.0\n" +
                    "us-midwest\t2016-06-13T17:43:50.102300Z\t85.0\n" +
                    "us-eastcoast\t2016-06-13T17:43:50.102400Z\t89.0\n" +
                    "us-eastcoast\t2016-06-13T17:43:50.102400Z\t80.0\n" +
                    "us-westcost\t2016-06-13T17:43:50.102500Z\t82.0\n";
            assertTable(expected, table);
        });
    }

    @Test
    public void testDesignatedTimestampAsFieldInFirstRow() throws Exception {
        String table = "duplicateTimestamp";
        runInContext(() -> {
            recvBuffer =
                    table + ",location=us-midwest temperature=82,timestamp=1465839830100200200t\n" +
                            table + ",location=us-midwest temperature=83 1465839830100500200\n" +
                            table + ",location=us-eastcoast temperature=81 1465839830101600200\n" +
                            table + ",location=us-midwest temperature=85 1465839830102300200\n" +
                            table + ",location=us-eastcoast temperature=89 1465839830102400200\n" +
                            table + ",location=us-eastcoast temperature=80 1465839830102400200\n" +
                            table + ",location=us-westcost temperature=82 1465839830102500200\n";
            do {
                handleContextIO();
                Assert.assertFalse(disconnected);
            } while (recvBuffer.length() > 0);
            closeContext();
            String expected = "location\ttemperature\ttimestamp\n" +
                    "us-midwest\t82.0\t2016-06-13T17:43:50.100200Z\n" +
                    "us-midwest\t83.0\t2016-06-13T17:43:50.100500Z\n" +
                    "us-eastcoast\t81.0\t2016-06-13T17:43:50.101600Z\n" +
                    "us-midwest\t85.0\t2016-06-13T17:43:50.102300Z\n" +
                    "us-eastcoast\t89.0\t2016-06-13T17:43:50.102400Z\n" +
                    "us-eastcoast\t80.0\t2016-06-13T17:43:50.102400Z\n" +
                    "us-westcost\t82.0\t2016-06-13T17:43:50.102500Z\n";
            assertTable(expected, table);
        });
    }

    @Test
    public void testDesignatedTimestampNotCalledTimestampWhenTableExistAlready() throws Exception {
        String table = "tableExistAlready";
        runInContext(() -> {
            try (
                    SqlCompiler compiler = new SqlCompiler(engine);
                    SqlExecutionContext sqlExecutionContext = new SqlExecutionContextImpl(engine, 1)) {
                compiler.compile(
                        "create table " + table + " (location SYMBOL, temperature DOUBLE, time TIMESTAMP) timestamp(time);",
                        sqlExecutionContext);
            } catch (SqlException ex) {
                throw new RuntimeException(ex);
            }
            recvBuffer =
                    table + ",location=us-midwest temperature=82,time=1465839830100300200t 1465839830100400200\n" +
                            table + ",location=us-midwest temperature=83 1465839830100500200\n" +
                            table + ",location=us-eastcoast,city=york temperature=81 1465839830101400200\n" +
                            table + ",location=us-midwest,city=london temperature=85 1465839830102300200\n" +
                            table + ",location=us-eastcoast temperature=89 1465839830102400200\n" +
                            table + ",location=us-eastcoast temperature=80,time=1465839830102500200t\n" +
                            table + ",location=us-westcost temperature=82,time=1465839830102600200t 1465839830102700200\n";
            do {
                handleContextIO();
                Assert.assertFalse(disconnected);
            } while (recvBuffer.length() > 0);
            closeContext();
            String expected = "location\ttemperature\ttime\tcity\n" +
                    "us-midwest\t82.0\t2016-06-13T17:43:50.100300Z\t\n" +
                    "us-midwest\t83.0\t2016-06-13T17:43:50.100500Z\t\n" +
                    "us-eastcoast\t81.0\t2016-06-13T17:43:50.101400Z\tyork\n" +
                    "us-midwest\t85.0\t2016-06-13T17:43:50.102300Z\tlondon\n" +
                    "us-eastcoast\t89.0\t2016-06-13T17:43:50.102400Z\t\n" +
                    "us-eastcoast\t80.0\t2016-06-13T17:43:50.102500Z\t\n" +
                    "us-westcost\t82.0\t2016-06-13T17:43:50.102600Z\t\n";
            assertTable(expected, table);
        });
    }

    @Test
    public void testDuplicateField() throws Exception {
        String table = "dupField";
        runInContext(() -> {
            recvBuffer =
                    table + ",location=us-midwest temperature=82 1465839830100400200\n" +
                            table + ",location=us-midwest temperature=83 1465839830100500200\n" +
                            table + ",location=us-eastcoast temperature=81,temperature=23 1465839830101400200\n" +
                            table + ",location=us-midwest temperature=85 1465839830102300200\n" +
                            table + ",location=us-eastcoast temperature=89 1465839830102400200\n" +
                            table + ",location=us-eastcoast temperature=80 1465839830102400200\n" +
                            table + ",location=us-westcost temperature=82 1465839830102500200\n";
            do {
                handleContextIO();
                Assert.assertFalse(disconnected);
            } while (recvBuffer.length() > 0);
            closeContext();
            String expected = "location\ttemperature\ttimestamp\n" +
                    "us-midwest\t82.0\t2016-06-13T17:43:50.100400Z\n" +
                    "us-midwest\t83.0\t2016-06-13T17:43:50.100500Z\n" +
                    "us-eastcoast\t81.0\t2016-06-13T17:43:50.101400Z\n" +
                    "us-midwest\t85.0\t2016-06-13T17:43:50.102300Z\n" +
                    "us-eastcoast\t89.0\t2016-06-13T17:43:50.102400Z\n" +
                    "us-eastcoast\t80.0\t2016-06-13T17:43:50.102400Z\n" +
                    "us-westcost\t82.0\t2016-06-13T17:43:50.102500Z\n";
            assertTable(expected, table);
        });
    }

    @Test
    public void testDuplicateFieldInFirstRow() throws Exception {
        String table = "dupField";
        runInContext(() -> {
            recvBuffer =
                    table + ",location=us-midwest temperature=82,temperature=77 1465839830100400200\n" +
                            table + ",location=us-midwest temperature=83 1465839830100500200\n" +
                            table + ",location=us-eastcoast temperature=81 1465839830101400200\n" +
                            table + ",location=us-midwest temperature=85 1465839830102300200\n" +
                            table + ",location=us-eastcoast temperature=89 1465839830102400200\n" +
                            table + ",location=us-eastcoast temperature=80 1465839830102400200\n" +
                            table + ",location=us-westcost temperature=82 1465839830102500200\n";
            do {
                handleContextIO();
                Assert.assertFalse(disconnected);
            } while (recvBuffer.length() > 0);
            closeContext();
            String expected = "location\ttemperature\ttimestamp\n" +
                    "us-midwest\t82.0\t2016-06-13T17:43:50.100400Z\n" +
                    "us-midwest\t83.0\t2016-06-13T17:43:50.100500Z\n" +
                    "us-eastcoast\t81.0\t2016-06-13T17:43:50.101400Z\n" +
                    "us-midwest\t85.0\t2016-06-13T17:43:50.102300Z\n" +
                    "us-eastcoast\t89.0\t2016-06-13T17:43:50.102400Z\n" +
                    "us-eastcoast\t80.0\t2016-06-13T17:43:50.102400Z\n" +
                    "us-westcost\t82.0\t2016-06-13T17:43:50.102500Z\n";
            assertTable(expected, table);
        });
    }

    @Test
    public void testDuplicateFieldInFirstRowCaseInsensitivity() throws Exception {
        String table = "dupField";
        runInContext(() -> {
            recvBuffer =
                    table + ",location=us-midwest temperature=82,TEMPERATURE=77,TemPerAture=76 1465839830100400200\n" +
                            table + ",location=us-midwest temperature=83 1465839830100500200\n" +
                            table + ",location=us-eastcoast temperature=81 1465839830101400200\n" +
                            table + ",location=us-midwest temperature=85 1465839830102300200\n" +
                            table + ",location=us-eastcoast temperature=89 1465839830102400200\n" +
                            table + ",location=us-eastcoast temperature=80 1465839830102400200\n" +
                            table + ",location=us-westcost temperature=82 1465839830102500200\n";
            do {
                handleContextIO();
                Assert.assertFalse(disconnected);
            } while (recvBuffer.length() > 0);
            closeContext();
            String expected = "location\ttemperature\ttimestamp\n" +
                    "us-midwest\t82.0\t2016-06-13T17:43:50.100400Z\n" +
                    "us-midwest\t83.0\t2016-06-13T17:43:50.100500Z\n" +
                    "us-eastcoast\t81.0\t2016-06-13T17:43:50.101400Z\n" +
                    "us-midwest\t85.0\t2016-06-13T17:43:50.102300Z\n" +
                    "us-eastcoast\t89.0\t2016-06-13T17:43:50.102400Z\n" +
                    "us-eastcoast\t80.0\t2016-06-13T17:43:50.102400Z\n" +
                    "us-westcost\t82.0\t2016-06-13T17:43:50.102500Z\n";
            assertTable(expected, table);
        });
    }

    @Test
    public void testDuplicateFieldNonASCII() throws Exception {
        String table = "dupField";
        runInContext(() -> {
            recvBuffer =
                    table + ",terület=us-midwest hőmérséklet=82,ветер=2.0 1465839830100400200\n" +
                            table + ",terület=us-midwest hőmérséklet=83,ветер=3.0,hőmérséklet=43 1465839830100500200\n" +
                            table + ",terület=us-eastcoast hőmérséklet=81,HŐMÉRSÉKLET=23,ветер=2.0 1465839830101400200\n" +
                            table + ",terület=us-midwest ветер=2.1,hőmérséklet=85,ветер=2.4 1465839830102300200\n" +
                            table + ",terület=us-eastcoast hőmérséklet=89 1465839830102400200\n" +
                            table + ",terület=us-eastcoast hőmérséklet=80 1465839830102400200\n" +
                            table + ",terület=us-westcost hőmérséklet=82,ветер=2.2 1465839830102500200\n";
            do {
                handleContextIO();
                Assert.assertFalse(disconnected);
            } while (recvBuffer.length() > 0);
            closeContext();
            String expected = "terület\thőmérséklet\tветер\ttimestamp\n" +
                    "us-midwest\t82.0\t2.0\t2016-06-13T17:43:50.100400Z\n" +
                    "us-midwest\t83.0\t3.0\t2016-06-13T17:43:50.100500Z\n" +
                    "us-eastcoast\t81.0\t2.0\t2016-06-13T17:43:50.101400Z\n" +
                    "us-midwest\t85.0\t2.1\t2016-06-13T17:43:50.102300Z\n" +
                    "us-eastcoast\t89.0\tNaN\t2016-06-13T17:43:50.102400Z\n" +
                    "us-eastcoast\t80.0\tNaN\t2016-06-13T17:43:50.102400Z\n" +
                    "us-westcost\t82.0\t2.2\t2016-06-13T17:43:50.102500Z\n";
            assertTable(expected, table);
        });
    }

    @Test
    public void testDuplicateFieldNonASCIIFirstRow() throws Exception {
        String table = "dupField";
        runInContext(() -> {
            recvBuffer =
                    table + ",terület=us-midwest hőmérséklet=82,ветер=2.5,ветер=2.4 1465839830100400200\n" +
                            table + ",terület=us-midwest hőmérséklet=83,ветер=3.0 1465839830100500200\n" +
                            table + ",terület=us-eastcoast hőmérséklet=81,HŐMÉRSÉKLET=23,ветер=2.0 1465839830101400200\n" +
                            table + ",terület=us-midwest ветер=2.1,hőmérséklet=85 1465839830102300200\n" +
                            table + ",terület=us-eastcoast hőmérséklet=89 1465839830102400200\n" +
                            table + ",terület=us-eastcoast hőmérséklet=80 1465839830102400200\n" +
                            table + ",terület=us-westcost hőmérséklet=82,ветер=2.2 1465839830102500200\n";
            do {
                handleContextIO();
                Assert.assertFalse(disconnected);
            } while (recvBuffer.length() > 0);
            closeContext();
            String expected = "terület\thőmérséklet\tветер\ttimestamp\n" +
                    "us-midwest\t82.0\t2.5\t2016-06-13T17:43:50.100400Z\n" +
                    "us-midwest\t83.0\t3.0\t2016-06-13T17:43:50.100500Z\n" +
                    "us-eastcoast\t81.0\t2.0\t2016-06-13T17:43:50.101400Z\n" +
                    "us-midwest\t85.0\t2.1\t2016-06-13T17:43:50.102300Z\n" +
                    "us-eastcoast\t89.0\tNaN\t2016-06-13T17:43:50.102400Z\n" +
                    "us-eastcoast\t80.0\tNaN\t2016-06-13T17:43:50.102400Z\n" +
                    "us-westcost\t82.0\t2.2\t2016-06-13T17:43:50.102500Z\n";
            assertTable(expected, table);
        });
    }

    @Test
    public void testDuplicateFieldNonASCIIDifferentCaseFirstRow() throws Exception {
        String table = "dupField";
        runInContext(() -> {
            recvBuffer =
                    table + ",terület=us-midwest hőmérséklet=82,HŐmérséklet=84,ветер=2.5,ветер=2.4 1465839830100400200\n" +
                            table + ",terület=us-midwest hőmérséklet=83,ветер=3.0 1465839830100500200\n" +
                            table + ",terület=us-eastcoast hőmérséklet=81,HŐMÉRSÉKLET=23,ветер=2.0 1465839830101400200\n" +
                            table + ",terület=us-midwest ветер=2.1,hőmérséklet=85 1465839830102300200\n" +
                            table + ",terület=us-eastcoast hőmérséklet=89 1465839830102400200\n" +
                            table + ",terület=us-eastcoast hőmérséklet=80 1465839830102400200\n" +
                            table + ",terület=us-westcost hőmérséklet=82,ветер=2.2 1465839830102500200\n";
            do {
                handleContextIO();
                Assert.assertFalse(disconnected);
            } while (recvBuffer.length() > 0);
            closeContext();
            String expected = "terület\thőmérséklet\tветер\ttimestamp\n" +
                    "us-midwest\t82.0\t2.5\t2016-06-13T17:43:50.100400Z\n" +
                    "us-midwest\t83.0\t3.0\t2016-06-13T17:43:50.100500Z\n" +
                    "us-eastcoast\t81.0\t2.0\t2016-06-13T17:43:50.101400Z\n" +
                    "us-midwest\t85.0\t2.1\t2016-06-13T17:43:50.102300Z\n" +
                    "us-eastcoast\t89.0\tNaN\t2016-06-13T17:43:50.102400Z\n" +
                    "us-eastcoast\t80.0\tNaN\t2016-06-13T17:43:50.102400Z\n" +
                    "us-westcost\t82.0\t2.2\t2016-06-13T17:43:50.102500Z\n";
            assertTable(expected, table);
        });
    }

    @Test
    public void testDuplicateFieldWhenTableExistsAlreadyNonASCIIFirstRow() throws Exception {
        String table = "dupField";
        runInContext(() -> {
            try (
                    SqlCompiler compiler = new SqlCompiler(engine);
                    SqlExecutionContext sqlExecutionContext = new SqlExecutionContextImpl(engine, 1)) {
                compiler.compile(
                        "create table " + table + " (terület SYMBOL, hőmérséklet DOUBLE, timestamp TIMESTAMP) timestamp(timestamp);",
                        sqlExecutionContext);
            } catch (SqlException ex) {
                throw new RuntimeException(ex);
            }
            recvBuffer =
                    table + ",terület=us-midwest hőmérséklet=82,ветер=2.5,ВЕтеР=2.4 1465839830100400200\n" +
                            table + ",terület=us-midwest hőmérséklet=83,ветер=3.0 1465839830100500200\n" +
                            table + ",terület=us-eastcoast hőmérséklet=81,HŐMÉRSÉKLET=23,ветер=2.0 1465839830101400200\n" +
                            table + ",terület=us-midwest ветер=2.1,hőmérséklet=85 1465839830102300200\n" +
                            table + ",terület=us-eastcoast hőmérséklet=89 1465839830102400200\n" +
                            table + ",terület=us-eastcoast hőmérséklet=80 1465839830102400200\n" +
                            table + ",terület=us-westcost hőmérséklet=82,ветер=2.2 1465839830102500200\n";
            do {
                handleContextIO();
                Assert.assertFalse(disconnected);
            } while (recvBuffer.length() > 0);
            closeContext();
            String expected = "terület\thőmérséklet\ttimestamp\tветер\n" +
                    "us-midwest\t82.0\t2016-06-13T17:43:50.100400Z\t2.5\n" +
                    "us-midwest\t83.0\t2016-06-13T17:43:50.100500Z\t3.0\n" +
                    "us-eastcoast\t81.0\t2016-06-13T17:43:50.101400Z\t2.0\n" +
                    "us-midwest\t85.0\t2016-06-13T17:43:50.102300Z\t2.1\n" +
                    "us-eastcoast\t89.0\t2016-06-13T17:43:50.102400Z\tNaN\n" +
                    "us-eastcoast\t80.0\t2016-06-13T17:43:50.102400Z\tNaN\n" +
                    "us-westcost\t82.0\t2016-06-13T17:43:50.102500Z\t2.2\n";
            assertTable(expected, table);
        });
    }

    @Test
    public void testDuplicateFieldWhenTableExistsAlready() throws Exception {
        String table = "tableExistAlready";
        runInContext(() -> {
            try (
                    SqlCompiler compiler = new SqlCompiler(engine);
                    SqlExecutionContext sqlExecutionContext = new SqlExecutionContextImpl(engine, 1)) {
                compiler.compile(
                        "create table " + table + " (location SYMBOL, temperature DOUBLE, timestamp TIMESTAMP) timestamp(timestamp);",
                        sqlExecutionContext);
            } catch (SqlException ex) {
                throw new RuntimeException(ex);
            }
            recvBuffer =
                    table + ",location=us-midwest temperature=82,timestamp=1465839830100400200t 1465839830100300200\n" +
                            table + ",location=us-midwest temperature=83 1465839830100500200\n" +
                            table + ",location=us-eastcoast,city=york,city=london temperature=81 1465839830101400200\n" +
                            table + ",location=us-midwest,city=london temperature=85 1465839830102300200\n" +
                            table + ",location=us-eastcoast temperature=89 1465839830102400200\n" +
                            table + ",location=us-eastcoast temperature=80 1465839830102400200\n" +
                            table + ",location=us-westcost temperature=82,timestamp=1465839830102500200t\n";
            do {
                handleContextIO();
                Assert.assertFalse(disconnected);
            } while (recvBuffer.length() > 0);
            closeContext();
            String expected = "location\ttemperature\ttimestamp\tcity\n" +
                    "us-midwest\t82.0\t2016-06-13T17:43:50.100400Z\t\n" +
                    "us-midwest\t83.0\t2016-06-13T17:43:50.100500Z\t\n" +
                    "us-eastcoast\t81.0\t2016-06-13T17:43:50.101400Z\tyork\n" +
                    "us-midwest\t85.0\t2016-06-13T17:43:50.102300Z\tlondon\n" +
                    "us-eastcoast\t89.0\t2016-06-13T17:43:50.102400Z\t\n" +
                    "us-eastcoast\t80.0\t2016-06-13T17:43:50.102400Z\t\n" +
                    "us-westcost\t82.0\t2016-06-13T17:43:50.102500Z\t\n";
            assertTable(expected, table);
        });
    }

    @Test
    public void testDifferentCaseForExistingColumnWhenTableExistsAlready() throws Exception {
        String table = "tableExistAlready";
        runInContext(() -> {
            try (
                    SqlCompiler compiler = new SqlCompiler(engine);
                    SqlExecutionContext sqlExecutionContext = new SqlExecutionContextImpl(engine, 1)) {
                compiler.compile(
                        "create table " + table + " (location SYMBOL, temperature DOUBLE, timestamp TIMESTAMP) timestamp(timestamp);",
                        sqlExecutionContext);
            } catch (SqlException ex) {
                throw new RuntimeException(ex);
            }
            recvBuffer =
                    table + ",location=us-midwest temperature=82,timestamp=1465839830100400200t 1465839830100300200\n" +
                            table + ",location=us-midwest temperature=83 1465839830100500200\n" +
                            table + ",location=us-eastcoast,city=york,city=london temperature=81,Temperature=89 1465839830101400200\n" +
                            table + ",location=us-midwest,LOCation=Europe,City=london,city=windsor temperature=85 1465839830102300200\n" +
                            table + ",location=us-eastcoast Temperature=89,temperature=88 1465839830102400200\n" +
                            table + ",location=us-eastcoast temperature=80 1465839830102400200\n" +
                            table + ",location=us-westcost temperature=82,timestamp=1465839830102500200t\n";
            do {
                handleContextIO();
                Assert.assertFalse(disconnected);
            } while (recvBuffer.length() > 0);
            closeContext();
            String expected = "location\ttemperature\ttimestamp\tcity\n" +
                    "us-midwest\t82.0\t2016-06-13T17:43:50.100400Z\t\n" +
                    "us-midwest\t83.0\t2016-06-13T17:43:50.100500Z\t\n" +
                    "us-eastcoast\t81.0\t2016-06-13T17:43:50.101400Z\tyork\n" +
                    "us-midwest\t85.0\t2016-06-13T17:43:50.102300Z\tlondon\n" +
                    "us-eastcoast\t89.0\t2016-06-13T17:43:50.102400Z\t\n" +
                    "us-eastcoast\t80.0\t2016-06-13T17:43:50.102400Z\t\n" +
                    "us-westcost\t82.0\t2016-06-13T17:43:50.102500Z\t\n";
            assertTable(expected, table);
        });
    }

    @Ignore
    @Test
    public void testNonAsciiTablenameWithUtf16SurrogateChar() throws Exception {
        String table = "\uD834\uDD1E g-clef";
        runInContext(() -> {
            recvBuffer =
                    table + ",location=us-midwest temperature=82 1465839830100400200\n" +
                            table + ",location=us-midwest temperature=83 1465839830100500200\n" +
                            table + ",location=us-eastcoast temperature=81 1465839830101400200\n" +
                            table + ",location=us-midwest temperature=85 1465839830102300200\n" +
                            table + ",location=us-eastcoast temperature=89 1465839830102400200\n" +
                            table + ",location=us-eastcoast temperature=80 1465839830102400200\n" +
                            table + ",location=us-westcost temperature=82 1465839830102500200\n";
            do {
                handleContextIO();
                Assert.assertFalse(disconnected);
            } while (recvBuffer.length() > 0);
            closeContext();
            String expected = "location\ttemperature\ttimestamp\n" +
                    "us-midwest\t82.0\t2016-06-13T17:43:50.100400Z\n" +
                    "us-midwest\t83.0\t2016-06-13T17:43:50.100500Z\n" +
                    "us-eastcoast\t81.0\t2016-06-13T17:43:50.101400Z\n" +
                    "us-midwest\t85.0\t2016-06-13T17:43:50.102300Z\n" +
                    "us-eastcoast\t89.0\t2016-06-13T17:43:50.102400Z\n" +
                    "us-eastcoast\t80.0\t2016-06-13T17:43:50.102400Z\n" +
                    "us-westcost\t82.0\t2016-06-13T17:43:50.102500Z\n";
            assertTable(expected, table);
        });
    }

    @Test
    public void testDuplicateNewField() throws Exception {
        String table = "dupField";
        runInContext(() -> {
            recvBuffer =
                    table + ",location=us-midwest temperature=82 1465839830100400200\n" +
                            table + ",location=us-midwest temperature=83 1465839830100500200\n" +
                            table + ",location=us-eastcoast temperature=81,humidity=24,humidity=26,humidity=25 1465839830101400200\n" +
                            table + ",location=us-midwest temperature=85,humidity=27 1465839830102300200\n" +
                            table + ",location=us-eastcoast temperature=89 1465839830102400200\n" +
                            table + ",location=us-eastcoast temperature=80 1465839830102400200\n" +
                            table + ",location=us-westcost temperature=82 1465839830102500200\n";
            do {
                handleContextIO();
                Assert.assertFalse(disconnected);
            } while (recvBuffer.length() > 0);
            closeContext();
            String expected = "location\ttemperature\ttimestamp\thumidity\n" +
                    "us-midwest\t82.0\t2016-06-13T17:43:50.100400Z\tNaN\n" +
                    "us-midwest\t83.0\t2016-06-13T17:43:50.100500Z\tNaN\n" +
                    "us-eastcoast\t81.0\t2016-06-13T17:43:50.101400Z\t24.0\n" +
                    "us-midwest\t85.0\t2016-06-13T17:43:50.102300Z\t27.0\n" +
                    "us-eastcoast\t89.0\t2016-06-13T17:43:50.102400Z\tNaN\n" +
                    "us-eastcoast\t80.0\t2016-06-13T17:43:50.102400Z\tNaN\n" +
                    "us-westcost\t82.0\t2016-06-13T17:43:50.102500Z\tNaN\n";
            assertTable(expected, table);
        });
    }

    @Test
    public void testDuplicateNewFieldAlternating() throws Exception {
        String table = "dupField";
        runInContext(() -> {
            recvBuffer =
                    table + ",location=us-midwest temperature=82 1465839830100400200\n" +
                            table + ",location=us-midwest temperature=83 1465839830100500200\n" +
                            table + ",location=us-eastcoast temperature=81,humidity=24,another=26,humidity=25,another=28,humidity=29 1465839830101400200\n" +
                            table + ",location=us-midwest temperature=85,humidity=27 1465839830102300200\n" +
                            table + ",location=us-eastcoast temperature=89,another=30,humidity=31 1465839830102400200\n" +
                            table + ",location=us-eastcoast temperature=80 1465839830102400200\n" +
                            table + ",location=us-westcost temperature=82 1465839830102500200\n";
            do {
                handleContextIO();
                Assert.assertFalse(disconnected);
            } while (recvBuffer.length() > 0);
            closeContext();
            String expected = "location\ttemperature\ttimestamp\thumidity\tanother\n" +
                    "us-midwest\t82.0\t2016-06-13T17:43:50.100400Z\tNaN\tNaN\n" +
                    "us-midwest\t83.0\t2016-06-13T17:43:50.100500Z\tNaN\tNaN\n" +
                    "us-eastcoast\t81.0\t2016-06-13T17:43:50.101400Z\t24.0\t26.0\n" +
                    "us-midwest\t85.0\t2016-06-13T17:43:50.102300Z\t27.0\tNaN\n" +
                    "us-eastcoast\t89.0\t2016-06-13T17:43:50.102400Z\t31.0\t30.0\n" +
                    "us-eastcoast\t80.0\t2016-06-13T17:43:50.102400Z\tNaN\tNaN\n" +
                    "us-westcost\t82.0\t2016-06-13T17:43:50.102500Z\tNaN\tNaN\n";
            assertTable(expected, table);
        });
    }

    @Test
    public void testDuplicateNewFieldCaseInsensitivity() throws Exception {
        String table = "dupField";
        runInContext(() -> {
            recvBuffer =
                    table + ",location=us-midwest temperature=82 1465839830100400200\n" +
                            table + ",location=us-midwest temperature=83 1465839830100500200\n" +
                            table + ",location=us-eastcoast temperature=81,humidity=24,HUMIDITY=26,HuMiditY=25 1465839830101400200\n" +
                            table + ",location=us-midwest temperature=85,humidity=27 1465839830102300200\n" +
                            table + ",location=us-eastcoast temperature=89,HuMiditY=28,humidity=29 1465839830102400200\n" +
                            table + ",location=us-eastcoast temperature=80 1465839830102400200\n" +
                            table + ",location=us-westcost temperature=82 1465839830102500200\n";
            do {
                handleContextIO();
                Assert.assertFalse(disconnected);
            } while (recvBuffer.length() > 0);
            closeContext();
            String expected = "location\ttemperature\ttimestamp\thumidity\n" +
                    "us-midwest\t82.0\t2016-06-13T17:43:50.100400Z\tNaN\n" +
                    "us-midwest\t83.0\t2016-06-13T17:43:50.100500Z\tNaN\n" +
                    "us-eastcoast\t81.0\t2016-06-13T17:43:50.101400Z\t24.0\n" +
                    "us-midwest\t85.0\t2016-06-13T17:43:50.102300Z\t27.0\n" +
                    "us-eastcoast\t89.0\t2016-06-13T17:43:50.102400Z\t28.0\n" +
                    "us-eastcoast\t80.0\t2016-06-13T17:43:50.102400Z\tNaN\n" +
                    "us-westcost\t82.0\t2016-06-13T17:43:50.102500Z\tNaN\n";
            assertTable(expected, table);
        });
    }

    @Test
    public void testDuplicateTimestamp() throws Exception {
        String table = "duplicateTimestamp";
        runInContext(() -> {
            recvBuffer =
                    table + ",location=us-midwest temperature=82 1465839830100400200\n" +
                            table + ",location=us-midwest temperature=83 1465839830100500200\n" +
                            table + ",location=us-eastcoast temperature=81,timestamp=1465839830101500200t 1465839830101600200\n" +
                            table + ",location=us-midwest temperature=85 1465839830102300200\n" +
                            table + ",location=us-eastcoast temperature=89 1465839830102400200\n" +
                            table + ",location=us-eastcoast temperature=80 1465839830102400200\n" +
                            table + ",location=us-westcost temperature=82 1465839830102500200\n";
            do {
                handleContextIO();
                Assert.assertFalse(disconnected);
            } while (recvBuffer.length() > 0);
            closeContext();
            String expected = "location\ttemperature\ttimestamp\n" +
                    "us-midwest\t82.0\t2016-06-13T17:43:50.100400Z\n" +
                    "us-midwest\t83.0\t2016-06-13T17:43:50.100500Z\n" +
                    "us-eastcoast\t81.0\t2016-06-13T17:43:50.101500Z\n" +
                    "us-midwest\t85.0\t2016-06-13T17:43:50.102300Z\n" +
                    "us-eastcoast\t89.0\t2016-06-13T17:43:50.102400Z\n" +
                    "us-eastcoast\t80.0\t2016-06-13T17:43:50.102400Z\n" +
                    "us-westcost\t82.0\t2016-06-13T17:43:50.102500Z\n";
            assertTable(expected, table);
        });
    }

    @Test
    public void testDuplicateTimestampInFirstRow() throws Exception {
        String table = "duplicateTimestamp";
        runInContext(() -> {
            recvBuffer =
                    table + ",location=us-midwest temperature=82,timestamp=1465839830100400200t,TimeStamp=1465839830100450200t 1465839830100700200\n" +
                            table + ",location=us-midwest temperature=83 1465839830100500200\n" +
                            table + ",location=us-eastcoast temperature=81 1465839830101600200\n" +
                            table + ",location=us-midwest temperature=85 1465839830102300200\n" +
                            table + ",location=us-eastcoast temperature=89 1465839830102400200\n" +
                            table + ",location=us-eastcoast temperature=80 1465839830102400200\n" +
                            table + ",location=us-westcost temperature=82 1465839830102500200\n";
            do {
                handleContextIO();
                Assert.assertFalse(disconnected);
            } while (recvBuffer.length() > 0);
            closeContext();
            String expected = "location\ttemperature\ttimestamp\n" +
                    "us-midwest\t82.0\t2016-06-13T17:43:50.100400Z\n" +
                    "us-midwest\t83.0\t2016-06-13T17:43:50.100500Z\n" +
                    "us-eastcoast\t81.0\t2016-06-13T17:43:50.101600Z\n" +
                    "us-midwest\t85.0\t2016-06-13T17:43:50.102300Z\n" +
                    "us-eastcoast\t89.0\t2016-06-13T17:43:50.102400Z\n" +
                    "us-eastcoast\t80.0\t2016-06-13T17:43:50.102400Z\n" +
                    "us-westcost\t82.0\t2016-06-13T17:43:50.102500Z\n";
            assertTable(expected, table);
        });
    }

    @Test
    public void testEmptyLine() throws Exception {
        runInContext(() -> {
            recvBuffer = "\n";
            handleContextIO();
            Assert.assertFalse(disconnected);
        });
    }

    @Test
    public void testExtremeFragmentation() throws Exception {
        String table = "extremeFrag";
        runInContext(() -> {
            String allMsgs = makeMessages(table);
            int n = 0;
            while (n < allMsgs.length()) {
                recvBuffer = allMsgs.substring(n, n + 1);
                n++;
                handleContextIO();
                Assert.assertFalse(disconnected);
            }
            closeContext();
            String expected = "location\ttemperature\ttimestamp\n" +
                    "us-midwest\t82.0\t2016-06-13T17:43:50.100400Z\n" +
                    "us-midwest\t83.0\t2016-06-13T17:43:50.100500Z\n" +
                    "us-eastcoast\t81.0\t2016-06-13T17:43:50.101400Z\n" +
                    "us-midwest\t85.0\t2016-06-13T17:43:50.102300Z\n" +
                    "us-eastcoast\t89.0\t2016-06-13T17:43:50.102400Z\n" +
                    "us-eastcoast\t80.0\t2016-06-13T17:43:50.102400Z\n" +
                    "us-westcost\t82.0\t2016-06-13T17:43:50.102500Z\n";
            assertTable(expected, table);
        });
    }

    @Test
    public void testFailure() throws Exception {
        final AtomicInteger nCommitedLines = new AtomicInteger(4);
        String table = "failure1";
        Runnable onCommitNewEvent = () -> {
            if (nCommitedLines.decrementAndGet() <= 0) {
                throw new RuntimeException("Failed");
            }
        };
        runInContext(() -> {
            recvBuffer =
                    table + ",location=us-midwest temperature=82 1465839830100400200\n" +
                            table + ",location=us-midwest temperature=83 1465839830100500200\n" +
                            table + ",location=us-eastcoast temperature=81 1465839830101400200\n" +
                            table + ",location=us-midwest temperature=85 1465839830102300200\n" +
                            table + ",location=us-eastcoast temperature=89 1465839830102400200\n" +
                            table + ",location=us-eastcoast temperature=80 1465839830102400200\n" +
                            table + ",location=us-westcost temperature=82 1465839830102500200\n";
            handleContextIO();
            Assert.assertTrue(disconnected);
            closeContext();
            String expected = "location\ttemperature\ttimestamp\n" +
                    "us-midwest\t82.0\t2016-06-13T17:43:50.100400Z\n" +
                    "us-midwest\t83.0\t2016-06-13T17:43:50.100500Z\n" +
                    "us-eastcoast\t81.0\t2016-06-13T17:43:50.101400Z\n";
            assertTable(expected, table);
        }, onCommitNewEvent);
    }

    @Test
    public void testFragmentation12() throws Exception {
        testFragmentation("weather4,location=us-midwest temperature=".length(), "weather4");
    }

    @Test
    public void testFragmentation13() throws Exception {
        testFragmentation("weather5,location=us-midwest temperature=8".length(), "weather5");
    }

    @Test
    public void testFragmentation14() throws Exception {
        testFragmentation("weather6,location=us-midwest temperature=82".length(), "weather6");
    }

    @Test
    public void testFragmentation15() throws Exception {
        testFragmentation("weather7,location=us-midwest temperature=82 ".length(), "weather7");
    }

    @Test
    public void testFragmentation16() throws Exception {
        testFragmentation("weather8,location=us-midwest temperature=82 1465839830100400".length(), "weather8");
    }

    @Test
    public void testFragmentation17() throws Exception {
        testFragmentation("weather9,location=us-midwest temperature=82 1465839830100400200".length(), "weather9");
    }

    @Test
    public void testFragmentation2() throws Exception {
        testFragmentation("weather10".length(), "weather10");
    }

    @Test
    public void testFragmentation3() throws Exception {
        testFragmentation("weather11,".length(), "weather11");
    }

    @Test
    public void testFragmentation4() throws Exception {
        testFragmentation("weather12,locat".length(), "weather12");
    }

    @Test
    public void testFragmentation5() throws Exception {
        testFragmentation("weather13,location".length(), "weather13");
    }

    @Test
    public void testFragmentation6() throws Exception {
        testFragmentation("weather14,location=".length(), "weather14");
    }

    @Test
    public void testFragmentation7() throws Exception {
        testFragmentation("weather15,location=us-midw".length(), "weather15");
    }

    @Test
    public void testFragmentation8() throws Exception {
        testFragmentation("weather16,location=us-midwest".length(), "weather16");
    }

    @Test
    public void testFragmentation9() throws Exception {
        testFragmentation("weather17,location=us-midwest ".length(), "weather17");
    }

    @Test
    public void testFragmentationAtFieldNameEnd() throws Exception {
        testFragmentation("weather3,location=us-midwest temperature".length(), "weather3");
    }

    @Test
    public void testFragmentationMidFieldName() throws Exception {
        testFragmentation("weather2,location=us-midwest tempera".length(), "weather2");
    }

    @Test
    public void testFragmentationMidTableName() throws Exception {
        testFragmentation("weat".length(), "weather1");
    }

    @Test
    public void testMaxSizes() throws Exception {
        String table = "maxSize";
        runInContext(() -> {
            String longMeasurement = table + ",location=us-eastcoastxxxxxxxxxxxxxxxxxxxxxxxxxxxxxxxxxxxxxxxxxxxxxxxxxxxxxxxxxxxxxxxxxxxxxxxxxxxxxxxxxxxxxxxxxxxxxxxxxxxxxxxxxxxxxxxx temperature=81 1465839830101400200\n";
            Assert.assertFalse(longMeasurement.length() < lineTcpConfiguration.getMaxMeasurementSize());
            recvBuffer =
                    table + ",location=us-midwest temperature=82 1465839830100400200\n" +
                            table + ",location=us-midwest temperature=83 1465839830100500200\n" +
                            longMeasurement +
                            table + ",location=us-midwest temperature=85 1465839830102300200\n" +
                            table + ",location=us-eastcoast temperature=89 1465839830102400200\n" +
                            table + ",location=us-eastcoast temperature=80 1465839830102400200\n" +
                            table + ",location=us-westcost temperature=82 1465839830102500200\n";
            Assert.assertFalse(recvBuffer.length() < lineTcpConfiguration.getNetMsgBufferSize());
            do {
                handleContextIO();
                Assert.assertFalse(disconnected);
            } while (recvBuffer.length() > 0);
            closeContext();
            String expected = "location\ttemperature\ttimestamp\n" +
                    "us-midwest\t82.0\t2016-06-13T17:43:50.100400Z\n" +
                    "us-midwest\t83.0\t2016-06-13T17:43:50.100500Z\n" +
                    "us-eastcoastxxxxxxxxxxxxxxxxxxxxxxxxxxxxxxxxxxxxxxxxxxxxxxxxxxxxxxxxxxxxxxxxxxxxxxxxxxxxxxxxxxxxxxxxxxxxxxxxxxxxxxxxxxxxxxxx\t81.0\t2016-06-13T17:43:50.101400Z\n" +
                    "us-midwest\t85.0\t2016-06-13T17:43:50.102300Z\n" +
                    "us-eastcoast\t89.0\t2016-06-13T17:43:50.102400Z\n" +
                    "us-eastcoast\t80.0\t2016-06-13T17:43:50.102400Z\n" +
                    "us-westcost\t82.0\t2016-06-13T17:43:50.102500Z\n";
            assertTable(expected, table);
        });
    }

    @Test
    public void testMoreDuplicateNewFields() throws Exception {
        String table = "dupField";
        runInContext(() -> {
            recvBuffer =
                    table + ",location=us-midwest temperature=82 1465839830100400200\n" +
                            table + ",location=us-midwest temperature=83 1465839830100500200\n" +
                            table + ",location=us-eastcoast temperature=81,humidity=24,humidity=26,humidity=25,pollution=2,pollution=3 1465839830101400200\n" +
                            table + ",location=us-midwest temperature=85,humidity=27,pollution=3,pollution=4 1465839830102300200\n" +
                            table + ",location=us-eastcoast temperature=89,pollution=5 1465839830102400200\n" +
                            table + ",location=us-eastcoast temperature=80 1465839830102400200\n" +
                            table + ",location=us-westcost temperature=82 1465839830102500200\n";
            do {
                handleContextIO();
                Assert.assertFalse(disconnected);
            } while (recvBuffer.length() > 0);
            closeContext();
            String expected = "location\ttemperature\ttimestamp\thumidity\tpollution\n" +
                    "us-midwest\t82.0\t2016-06-13T17:43:50.100400Z\tNaN\tNaN\n" +
                    "us-midwest\t83.0\t2016-06-13T17:43:50.100500Z\tNaN\tNaN\n" +
                    "us-eastcoast\t81.0\t2016-06-13T17:43:50.101400Z\t24.0\t2.0\n" +
                    "us-midwest\t85.0\t2016-06-13T17:43:50.102300Z\t27.0\t3.0\n" +
                    "us-eastcoast\t89.0\t2016-06-13T17:43:50.102400Z\tNaN\t5.0\n" +
                    "us-eastcoast\t80.0\t2016-06-13T17:43:50.102400Z\tNaN\tNaN\n" +
                    "us-westcost\t82.0\t2016-06-13T17:43:50.102500Z\tNaN\tNaN\n";
            assertTable(expected, table);
        });
    }

    @Test
    public void testMultipleTablesWithMultipleWriterThreads() throws Exception {
        nWriterThreads = 5;
        int nTables = 12;
        int nIterations = 20_000;
        testThreading(nTables, nIterations);
    }

    @Test
    public void testMultipleTablesWithSingleWriterThread() throws Exception {
        nWriterThreads = 1;
        int nTables = 3;
        int nIterations = 20_000;
        testThreading(nTables, nIterations);
    }

    @Test
    public void testMultipleMeasurements1() throws Exception {
        String table = "multipleMeasurements1";
        runInContext(() -> {
            recvBuffer =
                    table + ",location=us-midwest temperature=82 1465839830100400200\n" +
                            table + ",location=us-midwest temperature=83 1465839830100500200\n" +
                            table + ",location=us-eastcoast temperature=81 1465839830101400200\n" +
                            table + ",location=us-midwest temperature=85 1465839830102300200\n" +
                            table + ",location=us-eastcoast temperature=89 1465839830102400200\n" +
                            table + ",location=us-eastcoast temperature=80 1465839830102400200\n" +
                            table + ",location=us-westcost temperature=82 1465839830102500200\n";
            handleContextIO();
            Assert.assertFalse(disconnected);
            closeContext();
            String expected = "location\ttemperature\ttimestamp\n" +
                    "us-midwest\t82.0\t2016-06-13T17:43:50.100400Z\n" +
                    "us-midwest\t83.0\t2016-06-13T17:43:50.100500Z\n" +
                    "us-eastcoast\t81.0\t2016-06-13T17:43:50.101400Z\n" +
                    "us-midwest\t85.0\t2016-06-13T17:43:50.102300Z\n" +
                    "us-eastcoast\t89.0\t2016-06-13T17:43:50.102400Z\n" +
                    "us-eastcoast\t80.0\t2016-06-13T17:43:50.102400Z\n" +
                    "us-westcost\t82.0\t2016-06-13T17:43:50.102500Z\n";
            assertTable(expected, table);
        });
    }

    @Test
    public void testMultipleMeasurements2() throws Exception {
        String table = "multipleMeasurements1";
        runInContext(() -> {
            recvBuffer =
                    table + ",location=us-midwest temperature=82 1465839830100400200\n" +
                            table + ",location=us-midwest temperature=83 1465839830100500200\n" +
                            table + ",location=us-eastcoast temperature=81 1465839830101400200\n";
            handleContextIO();
            Assert.assertFalse(disconnected);
            recvBuffer =
                    table + ",location=us-midwest temperature=85 1465839830102300200\n" +
                            table + ",location=us-eastcoast temperature=89 1465839830102400200\n" +
                            table + ",location=us-eastcoast temperature=80 1465839830102400200\n" +
                            table + ",location=us-westcost temperature=82 1465839830102500200\n";
            handleContextIO();
            Assert.assertFalse(disconnected);
            closeContext();
            String expected = "location\ttemperature\ttimestamp\n" +
                    "us-midwest\t82.0\t2016-06-13T17:43:50.100400Z\n" +
                    "us-midwest\t83.0\t2016-06-13T17:43:50.100500Z\n" +
                    "us-eastcoast\t81.0\t2016-06-13T17:43:50.101400Z\n" +
                    "us-midwest\t85.0\t2016-06-13T17:43:50.102300Z\n" +
                    "us-eastcoast\t89.0\t2016-06-13T17:43:50.102400Z\n" +
                    "us-eastcoast\t80.0\t2016-06-13T17:43:50.102400Z\n" +
                    "us-westcost\t82.0\t2016-06-13T17:43:50.102500Z\n";
            assertTable(expected, table);
        });
    }

    @Test
    public void testMultipleMeasurements3() throws Exception {
        String table = "multipleMeasurements3";
        runInContext(() -> {
            recvBuffer =
                    table + " temperature=82,pressure=100i 1465839830100400200\n" +
                            table + " temperature=83,pressure=100i 1465839830100500200\n" +
                            table + " temperature=81,pressure=102i 1465839830101400200\n" +
                            table + " temperature=85,pressure=103i 1465839830102300200\n" +
                            table + " temperature=89,pressure=101i 1465839830102400200\n" +
                            table + " temperature=80,pressure=100i 1465839830102400200\n" +
                            table + " temperature=82,pressure=100i 1465839830102500200\n";
            handleContextIO();
            Assert.assertFalse(disconnected);
            closeContext();
            String expected = "temperature\tpressure\ttimestamp\n" +
                    "82.0\t100\t2016-06-13T17:43:50.100400Z\n" +
                    "83.0\t100\t2016-06-13T17:43:50.100500Z\n" +
                    "81.0\t102\t2016-06-13T17:43:50.101400Z\n" +
                    "85.0\t103\t2016-06-13T17:43:50.102300Z\n" +
                    "89.0\t101\t2016-06-13T17:43:50.102400Z\n" +
                    "80.0\t100\t2016-06-13T17:43:50.102400Z\n" +
                    "82.0\t100\t2016-06-13T17:43:50.102500Z\n";
            assertTable(expected, table);
        });
    }

    @Test
    public void testMultipleMeasurements4() throws Exception {
        String table = "multipleMeasurements4";
        runInContext(() -> {
            recvBuffer =
                    table + " temperature=82,pressure=100i 1465839830100400200\n" +
                            table + " temperature=83,pressure=100i 1465839830100500200\n" +
                            table + " temperature=81,pressure=102i 1465839830101400200\n" +
                            table + " temperature=85,pressure=103i 1465839830102300200\n" +
                            table + " temperature=89,pressure=101i 1465839830102400200\n" +
                            table + " temperature=80,pressure=100i 1465839830102400200\n" +
                            table + " temperature=82,pressure=100i 1465839830102500200\n";
            handleContextIO();
            Assert.assertFalse(disconnected);
            closeContext();
            String expected = "temperature\tpressure\ttimestamp\n" +
                    "82.0\t100\t2016-06-13T17:43:50.100400Z\n" +
                    "83.0\t100\t2016-06-13T17:43:50.100500Z\n" +
                    "81.0\t102\t2016-06-13T17:43:50.101400Z\n" +
                    "85.0\t103\t2016-06-13T17:43:50.102300Z\n" +
                    "89.0\t101\t2016-06-13T17:43:50.102400Z\n" +
                    "80.0\t100\t2016-06-13T17:43:50.102400Z\n" +
                    "82.0\t100\t2016-06-13T17:43:50.102500Z\n";
            assertTable(expected, table);
        });
    }

    @Test
    public void testNewTableNullType() throws Exception {
        runInContext(() -> {
            recvBuffer =
                    "vbw water_speed_longitudinal=0.07,water_speed_transveral=,water_speed_status=\"A\",ground_speed_longitudinal=0,ground_speed_transveral=0,ground_speed_status=\"A\",water_speed_stern_transversal=,water_speed_stern_transversal_status=\"V\",ground_speed_stern_transversal=0,ground_speed_stern_transversal_status=\"V\" 1627046637414969856\n";
            do {
                handleContextIO();
                Assert.assertFalse(disconnected);
            } while (recvBuffer.length() > 0);
            closeContext();


            try (
                    final SqlExecutionContext context = new SqlExecutionContextImpl(engine, 1);
                    SqlCompiler compiler = new SqlCompiler(engine)
            ) {
                try {
                    // must not create table
                    TestUtils.assertSql(
                            compiler,
                            context,
                            "tables()",
                            sink,
                            "id\tname\tdesignatedTimestamp\tpartitionBy\tmaxUncommittedRows\tcommitLag\n"
                    );
                    // should be able to create table after this (e.g. no debris left by ILP)
                    compiler.compile("create table vbw(a int)", context);

                } catch (SqlException e) {
                    Assert.fail();
                }
            }
        });
    }

    @Test
    public void testNonPrintableChars() throws Exception {
        char nonPrintable = 0x3000;
        char nonPrintable1 = 0x3080;
        char nonPrintable2 = 0x3a55;
        String table = "nonPrintable" + nonPrintable + "Chars";
        runInContext(() -> {
            recvBuffer =
                    table + ",location=us-midwest temperature=82 1465839830100400200\n" +
                            table + ",location=us-mid" + nonPrintable1 + "west temperature=83 1465839830100500200\n" +
                            table + ",location=us-eastcoast" + nonPrintable2 + " temperature=81 1465839830101400200\n" +
                            table + ",location=us-midwest temperature=85,hőmérséklet" + nonPrintable1 + "=24 1465839830102300200\n" +
                            table + ",location=us-eastcoast temperature=89,hőmérséklet" + nonPrintable2 + "=26 1465839830102400200\n" +
                            table + ",location=us-eastcoast temperature=80,hőmérséklet" + nonPrintable + "=25,hőmérséklet" + nonPrintable2 + "=23 1465839830102400200\n" +
                            table + ",location=us-westcost temperature=82 1465839830102500200\n";
            do {
                handleContextIO();
                Assert.assertFalse(disconnected);
            } while (recvBuffer.length() > 0);
            closeContext();
            String expected = "location\ttemperature\ttimestamp\thőmérséklet" + nonPrintable1 + "\thőmérséklet" + nonPrintable2 + "\thőmérséklet" + nonPrintable + "\n" +
                    "us-midwest\t82.0\t2016-06-13T17:43:50.100400Z\tNaN\tNaN\tNaN\n" +
                    "us-mid" + nonPrintable1 + "west\t83.0\t2016-06-13T17:43:50.100500Z\tNaN\tNaN\tNaN\n" +
                    "us-eastcoast" + nonPrintable2 + "\t81.0\t2016-06-13T17:43:50.101400Z\tNaN\tNaN\tNaN\n" +
                    "us-midwest\t85.0\t2016-06-13T17:43:50.102300Z\t24.0\tNaN\tNaN\n" +
                    "us-eastcoast\t89.0\t2016-06-13T17:43:50.102400Z\tNaN\t26.0\tNaN\n" +
                    "us-eastcoast\t80.0\t2016-06-13T17:43:50.102400Z\tNaN\t23.0\t25.0\n" +
                    "us-westcost\t82.0\t2016-06-13T17:43:50.102500Z\tNaN\tNaN\tNaN\n";
            assertTable(expected, table);
        });
    }

    @Test
    public void testOverflow() throws Exception {
        runInContext(() -> {
            int msgBufferSize = lineTcpConfiguration.getNetMsgBufferSize();
            recvBuffer = "A";
            while (recvBuffer.length() <= msgBufferSize) {
                recvBuffer += recvBuffer;
            }
            int nUnread = recvBuffer.length() - msgBufferSize;
            handleContextIO();
            Assert.assertTrue(disconnected);
            Assert.assertEquals(nUnread, recvBuffer.length());
        });
    }

    @Test
    public void testQuotes() throws Exception {
        runInContext(() -> {
            recvBuffer = "tbl,t1=tv1,t2=tv2 f1=\"fv1\",f2=\"Zen Internet Ltd\" 1465839830100400200\n" +
                    "tbl,t1=tv1,t2=tv2 f1=\"Zen Internet Ltd\" 1465839830100400200\n" +
                    "tbl,t1=tv1,t2=tv2 f1=\"Zen=Internet,Ltd\" 1465839830100400200\n" +
                    "tbl,t1=t\\\"v1,t2=t\"v2 f2=\"1\" 1465839830100400200\n" +
                    "tbl,t1=\"tv1\",t2=tv2 f2=\"1\" 1465839830100400200\n" +
                    "tbl,t1=tv1\",t2=tv2 f2=\"1\" 1465839830100400200\n" +
                    "tbl,t1=\"tv1,t2=tv2 f2=\"1\" 1465839830100400200\n" +
                    "tbl,t1=tv1,t2=tv2 f1=\"Zen Internet Ltd\",f2=\"fv2\" 1465839830100400200\n";
            do {
                handleContextIO();
                Assert.assertFalse(disconnected);
            } while (recvBuffer.length() > 0);
            closeContext();
            String expected = "t1\tt2\tf1\tf2\ttimestamp\n" +
                    "tv1\ttv2\tfv1\tZen Internet Ltd\t2016-06-13T17:43:50.100400Z\n" +
                    "tv1\ttv2\tZen Internet Ltd\t\t2016-06-13T17:43:50.100400Z\n" +
                    "tv1\ttv2\tZen=Internet,Ltd\t\t2016-06-13T17:43:50.100400Z\n" +
                    "t\"v1\tt\"v2\t\t1\t2016-06-13T17:43:50.100400Z\n" +
                    "tv1\"\ttv2\t\t1\t2016-06-13T17:43:50.100400Z\n" +
                    "\"tv1\ttv2\t\t1\t2016-06-13T17:43:50.100400Z\n" +
                    "tv1\ttv2\tZen Internet Ltd\tfv2\t2016-06-13T17:43:50.100400Z\n";
            assertTable(expected, "tbl");
        });
    }

    @Test
    public void testSingleMeasurement() throws Exception {
        String table = "singleMeasurement";
        runInContext(() -> {
            recvBuffer = table + ",location=us-midwest temperature=82 1465839830100400200\n";
            handleContextIO();
            Assert.assertFalse(disconnected);
            closeContext();
            String expected = "location\ttemperature\ttimestamp\n" +
                    "us-midwest\t82.0\t2016-06-13T17:43:50.100400Z\n";
            assertTable(expected, table);
        });
    }

    @Test
    public void testStrings() throws Exception {
        String table = "strings";
        runInContext(() -> {
            recvBuffer =
                    table + ",location=us-eastcoast raining=\"true\" 1465839830100400200\n" +
                            table + ",location=us-midwest raining=\"false\" 1465839830100400200\n" +
                            table + ",location=us-midwest raining=\"f\" 1465839830100500200\n" +
                            table + ",location=us-midwest raining=\"t\" 1465839830102300200\n" +
                            table + ",location=us-eastcoast raining=\"T\" 1465839830102400200\n" +
                            table + ",location=us-eastcoast raining=\"F\" 1465839830102400200\n" +
                            table + ",location=us-westcost raining=\"False\" 1465839830102500200\n";
            do {
                handleContextIO();
                Assert.assertFalse(disconnected);
            } while (recvBuffer.length() > 0);
            closeContext();
            String expected = "location\training\ttimestamp\n" +
                    "us-eastcoast\ttrue\t2016-06-13T17:43:50.100400Z\n" +
                    "us-midwest\tfalse\t2016-06-13T17:43:50.100400Z\n" +
                    "us-midwest\tf\t2016-06-13T17:43:50.100500Z\n" +
                    "us-midwest\tt\t2016-06-13T17:43:50.102300Z\n" +
                    "us-eastcoast\tT\t2016-06-13T17:43:50.102400Z\n" +
                    "us-eastcoast\tF\t2016-06-13T17:43:50.102400Z\n" +
                    "us-westcost\tFalse\t2016-06-13T17:43:50.102500Z\n";
            assertTable(expected, table);
        });
    }

    @Test
    public void testSymbolOrder1() throws Exception {
        String table = "symbolOrder";
        addTable(table);
        runInContext(() -> {
            recvBuffer =
                    table + ",location=us-midwest,sensor=type3 temperature=82 1465839830100400200\n" +
                            table + ",location=us-midwest,sensor=type1 temperature=83 1465839830100500200\n" +
                            table + ",location=us-eastcoast,sensor=type6 temperature=81 1465839830101400200\n" +
                            table + ",location=us-midwest,sensor=type1 temperature=85 1465839830102400200\n" +
                            table + ",location=us-eastcoast,sensor=type1 temperature=89 1465839830102400200\n" +
                            table + ",location=us-eastcoast,sensor=type3 temperature=80 1465839830102400200\n" +
                            table + ",sensor=type1,location=us-midwest temperature=85 1465839830102401200\n" +
                            table + ",location=us-eastcoast,sensor=type1 temperature=89 1465839830102402200\n" +
                            table + ",sensor=type3,location=us-eastcoast temperature=80 1465839830102403200\n" +
                            table + ",location=us-westcost,sensor=type1 temperature=82 1465839830102504200\n";
            do {
                handleContextIO();
                Assert.assertFalse(disconnected);
            } while (recvBuffer.length() > 0);
            closeContext();
            String expected = "location\ttemperature\ttimestamp\tsensor\n" +
                    "us-midwest\t82.0\t2016-06-13T17:43:50.100400Z\ttype3\n" +
                    "us-midwest\t83.0\t2016-06-13T17:43:50.100500Z\ttype1\n" +
                    "us-eastcoast\t81.0\t2016-06-13T17:43:50.101400Z\ttype6\n" +
                    "us-midwest\t85.0\t2016-06-13T17:43:50.102400Z\ttype1\n" +
                    "us-eastcoast\t89.0\t2016-06-13T17:43:50.102400Z\ttype1\n" +
                    "us-eastcoast\t80.0\t2016-06-13T17:43:50.102400Z\ttype3\n" +
                    "us-midwest\t85.0\t2016-06-13T17:43:50.102401Z\ttype1\n" +
                    "us-eastcoast\t89.0\t2016-06-13T17:43:50.102402Z\ttype1\n" +
                    "us-eastcoast\t80.0\t2016-06-13T17:43:50.102403Z\ttype3\n" +
                    "us-westcost\t82.0\t2016-06-13T17:43:50.102504Z\ttype1\n";
            assertTable(expected, table);
        });
    }

    @Test
    public void testTableParameterRetentionOnAddColumn() throws Exception {
        String table = "retention";
        runInContext(() -> {
            try (
                    SqlCompiler compiler = new SqlCompiler(engine);
                    SqlExecutionContext sqlExecutionContext = new SqlExecutionContextImpl(engine, 1)) {
                compiler.compile(
                        "create table " + table + " (location SYMBOL, temperature DOUBLE, timestamp TIMESTAMP) timestamp(timestamp) partition by DAY WITH maxUncommittedRows=3, commitLag=250ms;",
                        sqlExecutionContext);
            } catch (SqlException ex) {
                throw new RuntimeException(ex);
            }
            try (TableReader reader = engine.getReader(AllowAllCairoSecurityContext.INSTANCE, table)) {
                Assert.assertEquals(3, reader.getMetadata().getMaxUncommittedRows());
                Assert.assertEquals(250_000, reader.getMetadata().getCommitLag());
            }
            recvBuffer =
                    table + ",location=us-midwest temperature=82 1465839830100400200\n" +
                            table + ",location=us-midwest temperature=83 1465839830100500200\n" +
                            table + ",location=us-eastcoast,city=york temperature=81 1465839830101400200\n" +
                            table + ",location=us-midwest temperature=85 1465839830102300200\n" +
                            table + ",location=us-eastcoast temperature=89 1465839830102400200\n" +
                            table + ",location=us-eastcoast temperature=80 1465839830102400200\n" +
                            table + ",location=us-westcost temperature=82 1465839830102500200\n";
            do {
                handleContextIO();
                Assert.assertFalse(disconnected);
            } while (recvBuffer.length() > 0);
            closeContext();
            String expected = "location\ttemperature\ttimestamp\tcity\n" +
                    "us-midwest\t82.0\t2016-06-13T17:43:50.100400Z\t\n" +
                    "us-midwest\t83.0\t2016-06-13T17:43:50.100500Z\t\n" +
                    "us-eastcoast\t81.0\t2016-06-13T17:43:50.101400Z\tyork\n" +
                    "us-midwest\t85.0\t2016-06-13T17:43:50.102300Z\t\n" +
                    "us-eastcoast\t89.0\t2016-06-13T17:43:50.102400Z\t\n" +
                    "us-eastcoast\t80.0\t2016-06-13T17:43:50.102400Z\t\n" +
                    "us-westcost\t82.0\t2016-06-13T17:43:50.102500Z\t\n";
            assertTable(expected, table);
            try (TableReader reader = engine.getReader(AllowAllCairoSecurityContext.INSTANCE, table)) {
                Assert.assertEquals(3, reader.getMetadata().getMaxUncommittedRows());
                Assert.assertEquals(250_000, reader.getMetadata().getCommitLag());
            }
        });
    }

    @Test
    public void testUseReceivedTimestamp1() throws Exception {
        String table = "testAutoTimestamp";
        runInContext(() -> {
            microSecondTicks = 0;
            recvBuffer =
                    table + ",location=us-midwest temperature=82\n" +
                            table + ",location=us-midwest temperature=83\n" +
                            table + ",location=us-eastcoast temperature=81\n" +
                            table + ",location=us-midwest temperature=85\n" +
                            table + ",location=us-eastcoast temperature=89\n" +
                            table + ",location=us-eastcoast temperature=80\n" +
                            table + ",location=us-westcost temperature=82\n";
            handleContextIO();
            Assert.assertFalse(disconnected);
            closeContext();
            String expected = "location\ttemperature\ttimestamp\n" +
                    "us-midwest\t82.0\t1970-01-01T00:00:00.000000Z\n" +
                    "us-midwest\t83.0\t1970-01-01T00:00:00.000000Z\n" +
                    "us-eastcoast\t81.0\t1970-01-01T00:00:00.000000Z\n" +
                    "us-midwest\t85.0\t1970-01-01T00:00:00.000000Z\n" +
                    "us-eastcoast\t89.0\t1970-01-01T00:00:00.000000Z\n" +
                    "us-eastcoast\t80.0\t1970-01-01T00:00:00.000000Z\n" +
                    "us-westcost\t82.0\t1970-01-01T00:00:00.000000Z\n";
            assertTable(expected, table);
        });
    }

    private void addTable(String table) {
        try (
                TableModel model = new TableModel(configuration, table, PartitionBy.NONE)
                        .col("location", ColumnType.SYMBOL)
                        .col("temperature", ColumnType.DOUBLE)
                        .timestamp()
        ) {
            CairoTestUtils.create(model);
        }
    }

    private void assertTableCount(CharSequence tableName, int nExpectedRows, long maxExpectedTimestampNanos) {
        try (TableReader reader = new TableReader(configuration, tableName)) {
            Assert.assertEquals(maxExpectedTimestampNanos / 1000, reader.getMaxTimestamp());
            int timestampColIndex = reader.getMetadata().getTimestampIndex();
            TableReaderRecordCursor recordCursor = reader.getCursor();
            int nRows = 0;
            long timestampinNanos = 1465839830100400200L;
            while (recordCursor.hasNext()) {
                long actualTimestampInMicros = recordCursor.getRecord().getTimestamp(timestampColIndex);
                Assert.assertEquals(timestampinNanos / 1000, actualTimestampInMicros);
                timestampinNanos += 1000;
                nRows++;
            }
            Assert.assertEquals(nExpectedRows, nRows);
        }
    }

    @NotNull
    private String makeMessages(String table) {
        return table + ",location=us-midwest temperature=82 1465839830100400200\n" +
                table + ",location=us-midwest temperature=83 1465839830100500200\n" +
                table + ",location=us-eastcoast temperature=81 1465839830101400200\n" +
                table + ",location=us-midwest temperature=85 1465839830102300200\n" +
                table + ",location=us-eastcoast temperature=89 1465839830102400200\n" +
                table + ",location=us-eastcoast temperature=80 1465839830102400200\n" +
                table + ",location=us-westcost temperature=82 1465839830102500200\n";
    }

    private void testFragmentation(int breakPos, String table) throws Exception {
        runInContext(() -> {
            String allMsgs = makeMessages(table);
            recvBuffer = allMsgs.substring(0, breakPos);
            handleContextIO();
            Assert.assertFalse(disconnected);
            recvBuffer = allMsgs.substring(breakPos);
            handleContextIO();
            Assert.assertFalse(disconnected);
            closeContext();
            String expected = "location\ttemperature\ttimestamp\n" +
                    "us-midwest\t82.0\t2016-06-13T17:43:50.100400Z\n" +
                    "us-midwest\t83.0\t2016-06-13T17:43:50.100500Z\n" +
                    "us-eastcoast\t81.0\t2016-06-13T17:43:50.101400Z\n" +
                    "us-midwest\t85.0\t2016-06-13T17:43:50.102300Z\n" +
                    "us-eastcoast\t89.0\t2016-06-13T17:43:50.102400Z\n" +
                    "us-eastcoast\t80.0\t2016-06-13T17:43:50.102400Z\n" +
                    "us-westcost\t82.0\t2016-06-13T17:43:50.102500Z\n";
            assertTable(expected, table);
        });
    }

    private void testThreading(int nTables, int nIterations) throws Exception {
        double[] lf = new double[nTables];
            Arrays.fill(lf, 1d);
        for (int n = 1; n < nTables; n++) {
            lf[n] += lf[n - 1];
        }
        final double[] loadFactors = lf;
        final double accLoadFactors = loadFactors[nTables - 1];
        Random random = new Random(0);
        int[] countByTable = new int[nTables];
        long[] maxTimestampByTable = new long[nTables];
        final long initialTimestampNanos = 1465839830100400200L;
        final long timestampIncrementInNanos = 1000;
        Arrays.fill(maxTimestampByTable, initialTimestampNanos);
        runInContext(() -> {
            int nTablesSelected = 0;
            int nTotalUpdates = 0;
            for (int nIter = 0; nIter < nIterations; nIter++) {
                int nLines = random.nextInt(50) + 1;
                sink.clear();
                for (int nLine = 0; nLine < nLines; nLine++) {
                    int nTable;
                    if (nTablesSelected < nTables) {
                        nTable = nTablesSelected++;
                    } else {
                        double tableSelector = random.nextDouble() * accLoadFactors;
                        nTable = nTables;
                        while (--nTable > 0) {
                            if (tableSelector > loadFactors[nTable - 1]) {
                                break;
                            }
                        }
                    }
                    long timestamp = maxTimestampByTable[nTable];
                    maxTimestampByTable[nTable] += timestampIncrementInNanos;
                    double temperature = 50.0 + (random.nextInt(500) / 10.0);
                    sink.put("weather").put(nTable)
                            .put(",location=us-midwest temperature=").put(temperature)
                            .put(' ').put(timestamp).put('\n');
                    countByTable[nTable]++;
                    nTotalUpdates++;
                }
                recvBuffer = sink.toString();
                do {
                    handleContextIO();
                    // Assert.assertFalse(disconnected);
                } while (recvBuffer.length() > 0);
            }
            waitForIOCompletion();
            closeContext();
            LOG.info().$("Completed ")
                    .$(nTotalUpdates)
                    .$(" measurements with ")
                    .$(nTables)
                    .$(" measurement types processed by ")
                    .$(nWriterThreads)
                    .$(" threads. ")
                    .$();
            for (int nTable = 0; nTable < nTables; nTable++) {
                assertTableCount("weather" + nTable, countByTable[nTable], maxTimestampByTable[nTable] - timestampIncrementInNanos);
            }
        });
    }
}<|MERGE_RESOLUTION|>--- conflicted
+++ resolved
@@ -401,13 +401,8 @@
         runInContext(
                 new FilesFacadeImpl() {
                     @Override
-<<<<<<< HEAD
-                    public long openRW(LPSZ name) {
+                    public long openRW(LPSZ name, long opts) {
                         if (Chars.endsWith(name, "broken.d.1")) {
-=======
-                    public long openRW(LPSZ name, long opts) {
-                        if (Chars.endsWith(name, "broken.d")) {
->>>>>>> 5cdff800
                             return -1;
                         }
                         return super.openRW(name, opts);
