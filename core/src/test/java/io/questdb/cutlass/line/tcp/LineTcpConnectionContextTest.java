--- conflicted
+++ resolved
@@ -803,8 +803,6 @@
     }
 
     @Test
-<<<<<<< HEAD
-=======
     public void testNewColumnsNotAllowed() throws Exception {
         String table = "testNewColumnsNotAllowed";
         autoCreateNewColumns = false;
@@ -886,7 +884,6 @@
     }
 
     @Test
->>>>>>> 11178856
     public void testInvalidTableName() throws Exception {
         String table = "testInvalidEmptyTableName";
         Files.touch(Path.getThreadLocal(configuration.getRoot()).concat(TableUtils.TXN_FILE_NAME).$());
