/*******************************************************************************
 *     ___                  _   ____  ____
 *    / _ \ _   _  ___  ___| |_|  _ \| __ )
 *   | | | | | | |/ _ \/ __| __| | | |  _ \
 *   | |_| | |_| |  __/\__ \ |_| |_| | |_) |
 *    \__\_\\__,_|\___||___/\__|____/|____/
 *
 *  Copyright (c) 2014-2019 Appsicle
 *  Copyright (c) 2019-2022 QuestDB
 *
 *  Licensed under the Apache License, Version 2.0 (the "License");
 *  you may not use this file except in compliance with the License.
 *  You may obtain a copy of the License at
 *
 *  http://www.apache.org/licenses/LICENSE-2.0
 *
 *  Unless required by applicable law or agreed to in writing, software
 *  distributed under the License is distributed on an "AS IS" BASIS,
 *  WITHOUT WARRANTIES OR CONDITIONS OF ANY KIND, either express or implied.
 *  See the License for the specific language governing permissions and
 *  limitations under the License.
 *
 ******************************************************************************/

package io.questdb.cutlass.line.tcp;

import io.questdb.cairo.*;
import io.questdb.cairo.pool.PoolListener;
import io.questdb.cairo.pool.ex.EntryLockedException;
import io.questdb.cairo.security.AllowAllCairoSecurityContext;
import io.questdb.cairo.sql.Record;
import io.questdb.cairo.sql.RecordCursor;
import io.questdb.cairo.sql.RecordCursorFactory;
import io.questdb.cairo.sql.TableReferenceOutOfDateException;
import io.questdb.cutlass.line.AbstractLineSender;
import io.questdb.cutlass.line.LineSenderException;
import io.questdb.cutlass.line.LineTcpSender;
import io.questdb.griffin.*;
import io.questdb.griffin.engine.functions.bind.BindVariableServiceImpl;
import io.questdb.log.Log;
import io.questdb.log.LogFactory;
import io.questdb.mp.SOCountDownLatch;
import io.questdb.mp.SOUnboundedCountDownLatch;
import io.questdb.mp.TestWorkerPool;
import io.questdb.mp.WorkerPool;
import io.questdb.network.Net;
import io.questdb.network.NetworkFacadeImpl;
import io.questdb.std.*;
import io.questdb.std.datetime.microtime.TimestampFormatUtils;
import io.questdb.std.datetime.microtime.Timestamps;
import io.questdb.std.str.Path;
import io.questdb.std.str.StringSink;
import io.questdb.test.tools.TestUtils;
import org.junit.*;
import org.junit.runner.RunWith;
import org.junit.runners.Parameterized;

import java.security.KeyPair;
import java.security.KeyPairGenerator;
import java.security.NoSuchAlgorithmException;
import java.security.PrivateKey;
import java.security.interfaces.ECPrivateKey;
import java.security.interfaces.ECPublicKey;
import java.util.Arrays;
import java.util.Base64;
import java.util.Collection;
import java.util.concurrent.CountDownLatch;
import java.util.concurrent.TimeUnit;
import java.util.function.Supplier;

import static io.questdb.cutlass.line.tcp.AuthDb.EC_ALGORITHM;

@RunWith(Parameterized.class)
public class LineTcpReceiverTest extends AbstractLineTcpReceiverTest {
    private final static Log LOG = LogFactory.getLog(LineTcpReceiverTest.class);
    private static final long TEST_TIMEOUT_IN_MS = 120000;
    private final boolean walEnabled;
    private Path path;

    public LineTcpReceiverTest(WalMode walMode) {
        this.walEnabled = (walMode == WalMode.WITH_WAL);
    }

    @Parameterized.Parameters(name = "{0}")
    public static Collection<Object[]> data() {
        return Arrays.asList(new Object[][]{
                {WalMode.WITH_WAL}, {WalMode.NO_WAL}
        });
    }

    @Test
    public void generateKeys() throws NoSuchAlgorithmException {
        KeyPairGenerator keyPairGenerator = KeyPairGenerator.getInstance(EC_ALGORITHM);

        KeyPair keys = keyPairGenerator.generateKeyPair();
        ECPublicKey publicKey = (ECPublicKey) keys.getPublic();

        String x = Base64.getUrlEncoder().encodeToString(
                publicKey.getW().getAffineX().toByteArray()
        );

        String y = Base64.getUrlEncoder().encodeToString(
                publicKey.getW().getAffineY().toByteArray()
        );

        System.out.println("x: " + x);
        System.out.println("y: " + y);

        ECPrivateKey privateKey = (ECPrivateKey) keys.getPrivate();
        System.out.println("s: " +
                Base64.getUrlEncoder().encodeToString(
                        privateKey.getS().toByteArray()
                )
        );

        System.out.printf("%s\tec-p-256-sha256\t%s\t%s%n", AUTH_KEY_ID1, x, y);
    }

    @Before
    @Override
    public void setUp() {
        super.setUp();
        configOverrideDefaultTableWriteMode(walEnabled ? SqlWalMode.WAL_ENABLED : SqlWalMode.WAL_DISABLED);
        path = new Path();
    }

    @After
    @Override
    public void tearDown() {
        path.close();
        super.tearDown();
    }

    @Test
    public void testColumnTypeStaysTheSameWhileColumnAdded() throws Exception {
        final String tableName = "weather";
        final int numOfRows = 2000;

        try (TableModel m = new TableModel(configuration, tableName, PartitionBy.DAY)) {
            m.col("abcdef", ColumnType.SYMBOL).timestamp("ts");
            CairoTestUtils.create(m);
        }

        final SOCountDownLatch finished = new SOCountDownLatch(1);
        runInContext(receiver -> {
            engine.setPoolListener((factoryType, thread, name, event, segment, position) -> {
                if (factoryType == PoolListener.SRC_WRITER && event == PoolListener.EV_RETURN) {
                    if (Chars.equalsNc(name.getTableName(), tableName)
                            && name.equals(engine.getTableToken(tableName))) {
                        finished.countDown();
                    }
                }
            });

            new Thread(() -> {
                try (Socket socket = getSocket()) {
                    for (int i = 0; i < numOfRows; i++) {
                        String value = (i % 2 == 0) ? "\"test" + i + "\"" : "" + i;
                        sendToSocket(socket, tableName + ",abcdef=x col=" + value + "\n");
                    }
                } catch (Exception e) {
                    Assert.fail("Data sending failed [e=" + e + "]");
                    throw new RuntimeException(e);
                }
            }).start();

            // this will wait until the writer is returned into the pool
            finished.await();
            mayDrainWalQueue();
            engine.setPoolListener((factoryType, thread, name, event, segment, position) -> {
            });

            try (TableReader reader = getReader(tableName)) {
                final int expectedNumOfRows = numOfRows / 2;
                // usually the data will be in the table by the time we get here but
                // if it is not we will wait for it in a loop
                while (reader.getTransientRowCount() < expectedNumOfRows) {
                    mayDrainWalQueue();
                    Os.sleep(100);
                }
                Assert.assertEquals(reader.getMetadata().isWalEnabled(), walEnabled);
                Assert.assertEquals(expectedNumOfRows, reader.getTransientRowCount());
            } catch (Exception e) {
                Assert.fail("Reader failed [e=" + e + "]");
                throw new RuntimeException(e);
            }
        }, false, 250);
    }

    @Test
    public void testCreationAttemptNonPartitionedTableWithWal() throws Exception {
        Assume.assumeTrue(walEnabled);
        partitionByDefault = PartitionBy.NONE;

        final String tableNonPartitioned = "weather_none";
        final String tablePartitioned = "weather_day";

        runInContext((receiver) -> {
            // Pre-create a partitioned table, so we can wait until it's created.
            try (TableModel m = new TableModel(configuration, tablePartitioned, PartitionBy.DAY)) {
                m.timestamp("ts").wal();
                CairoTestUtils.create(engine, m);
            }

            // Send non-partitioned table rows before the partitioned table ones.
            final String lineData = tableNonPartitioned + " windspeed=2.0 631150000000000000\n" +
                    tableNonPartitioned + " timetocycle=0.0,windspeed=3.0 631160000000000000\n" +
                    tablePartitioned + " windspeed=4.0 631170000000000000\n" +
                    tablePartitioned + " timetocycle=0.0,windspeed=3.0 631160000000000000\n";
            sendLinger(receiver, lineData, tablePartitioned);

            mayDrainWalQueue();

            // Verify that the partitioned table data has landed.
            Assert.assertTrue(isWalTable(tablePartitioned));
            String expected = "ts\twindspeed\ttimetocycle\n" +
                    "1990-01-01T02:13:20.000000Z\t3.0\t0.0\n" +
                    "1990-01-01T05:00:00.000000Z\t4.0\tNaN\n";
            assertTable(expected, tablePartitioned);

            // WAL is not supported on non-partitioned tables, so we create a non-WAL table as a fallback.
            Assert.assertFalse(isWalTable(tableNonPartitioned));
            expected = "windspeed\ttimestamp\ttimetocycle\n" +
                    "2.0\t1989-12-31T23:26:40.000000Z\tNaN\n" +
                    "3.0\t1990-01-01T02:13:20.000000Z\t0.0\n";
            assertTable(expected, tableNonPartitioned);
        });
    }

    @Test
    public void testCrossingSymbolBoundary() throws Exception {
        String tableName = "punk";
        int count = 2100;
        int startSymbolCount = 2040;
        int writeIterations = 4;
        runInContext((receiver) -> {
            int symbolCount = startSymbolCount;
            for (int it = 0; it < writeIterations; it++) {
                final int iteration = it;
                final int maxIds = symbolCount++;
                send(receiver, tableName, WAIT_ENGINE_TABLE_RELEASE, () -> {
                    try (LineTcpSender sender = LineTcpSender.newSender(Net.parseIPv4("127.0.0.1"), bindPort, msgBufferSize)) {
                        for (int i = 0; i < count; i++) {
                            String id = String.valueOf(i % maxIds);
                            sender.metric(tableName)
                                    .tag("id", id)
                                    .$((iteration * count + i) * 10_000_000L);
                        }
                        sender.flush();
                    }
                });
            }
        });
        mayDrainWalQueue();
        try (TableReader reader = getReader(tableName)) {
            Assert.assertEquals(reader.getMetadata().isWalEnabled(), walEnabled);
            Assert.assertEquals(count * writeIterations, reader.size());
        }
    }

    @Test
    public void testDateColumnAcceptsTimestamp() throws Exception {
        partitionByDefault = PartitionBy.NONE;
        String tableName = "date_column_accepts_timestamp";

        runInContext((receiver) -> {
            // Pre-create a partitioned table, so we can wait until it's created.
            try (TableModel m = new TableModel(configuration, tableName, PartitionBy.DAY)) {
                m.timestamp("ts").col("dt", ColumnType.DATE).noWal();
                CairoTestUtils.create(m);
            }

            final String lineData = tableName + " dt=631150000000000t 631150000000000000\n" +
                    tableName + " dt=631160000000000t 631160000000000000\n";
            sendLinger(receiver, lineData, tableName);

            String expected = "ts\tdt\n" +
                    "1989-12-31T23:26:40.000000Z\t1989-12-31T23:26:40.000Z\n" +
                    "1990-01-01T02:13:20.000000Z\t1990-01-01T02:13:20.000Z\n";
            assertTable(expected, tableName);
        });
    }

    @Test
    public void testFieldValuesHasEqualsChar() throws Exception {
        maxMeasurementSize = 250;
        String lineData =
                "tab ts_nsec=1111111111111111111i,raw_msg=\"_________________________________________________________________________________________________________ ____________\" 1619509249714000000\n"
                        + "tab ts_nsec=2222222222222222222i,raw_msg=\"_________________________________________________________________________________________________________ ____________\" 1619509249714000000\n"
                        + "tab ts_nsec=3333333333333333333i,raw_msg=\"_________________________________________________________________________________________________________ ____________\" 1619509249714000000\n"
                        + "tab ts_nsec=4444444444444444444i,raw_msg=\"_________________________________________________________________________________________________________ ____________\" 1619509249714000000\n"
                        + "tab ts_nsec=5555555555555555555i,raw_msg=\"_________________________________________________________________________________________________________ ____________\" 1619509249714000000\n"
                        + "tab ts_nsec=6666666666666666666i,raw_msg=\"_________________________________________________________________________________________________________ ____________\" 1619509249714000000\n";
        runInContext((receiver) -> {
            sendLinger(receiver, lineData, "tab");

            mayDrainWalQueue();
            if (walEnabled) {
                Assert.assertTrue(isWalTable("tab"));
            }
            String expected = "ts_nsec\traw_msg\ttimestamp\n" +
                    "1111111111111111111\t_________________________________________________________________________________________________________ ____________\t2021-04-27T07:40:49.714000Z\n" +
                    "2222222222222222222\t_________________________________________________________________________________________________________ ____________\t2021-04-27T07:40:49.714000Z\n" +
                    "3333333333333333333\t_________________________________________________________________________________________________________ ____________\t2021-04-27T07:40:49.714000Z\n" +
                    "4444444444444444444\t_________________________________________________________________________________________________________ ____________\t2021-04-27T07:40:49.714000Z\n" +
                    "5555555555555555555\t_________________________________________________________________________________________________________ ____________\t2021-04-27T07:40:49.714000Z\n" +
                    "6666666666666666666\t_________________________________________________________________________________________________________ ____________\t2021-04-27T07:40:49.714000Z\n";
            assertTable(expected, "tab");
        });
    }

    @Test
    public void testFieldsReducedNonPartitioned() throws Exception {
        // WAL is not supported on non-partitioned tables
        Assume.assumeFalse(walEnabled);

        try (TableModel m = new TableModel(configuration, "weather", PartitionBy.NONE)) {
            m.col("windspeed", ColumnType.DOUBLE).timestamp();
            CairoTestUtils.create(m);
        }

        String lineData =
                "weather windspeed=2.0 631150000000000000\n" +
                        "weather timetocycle=0.0,windspeed=3.0 631160000000000000\n" +
                        "weather windspeed=4.0 631170000000000000\n";

        runInContext((receiver) -> {
            sendLinger(receiver, lineData, "weather");

            String expected =
                    "windspeed\ttimestamp\ttimetocycle\n" +
                            "2.0\t1989-12-31T23:26:40.000000Z\tNaN\n" +
                            "3.0\t1990-01-01T02:13:20.000000Z\t0.0\n" +
                            "4.0\t1990-01-01T05:00:00.000000Z\tNaN\n";
            assertTable(expected, "weather");
        });
    }

    @Test
    public void testFieldsReducedO3() throws Exception {
        String lineData =
                "weather windspeed=1.0 631152000000000000\n" +
                        "weather windspeed=2.0 631150000000000000\n" +
                        "weather timetocycle=0.0,windspeed=3.0 631160000000000000\n" +
                        "weather windspeed=4.0 631170000000000000\n";

        runInContext((receiver) -> {
            sendLinger(receiver, lineData, "weather");

            mayDrainWalQueue();
            if (walEnabled) {
                Assert.assertTrue(isWalTable("weather"));
            }
            String expected =
                    "windspeed\ttimestamp\ttimetocycle\n" +
                            "2.0\t1989-12-31T23:26:40.000000Z\tNaN\n" +
                            "1.0\t1990-01-01T00:00:00.000000Z\tNaN\n" +
                            "3.0\t1990-01-01T02:13:20.000000Z\t0.0\n" +
                            "4.0\t1990-01-01T05:00:00.000000Z\tNaN\n";
            assertTable(expected, "weather");
        });
    }

    @Test
    public void testFieldsReducedO3VarLen() throws Exception {
        String lineData =
                "weather dir=\"NA\",windspeed=1.0 631152000000000000\n" +
                        "weather dir=\"South\",windspeed=2.0 631150000000000000\n" +
                        "weather dir=\"North\",windspeed=3.0,timetocycle=0.0 631160000000000000\n" +
                        "weather dir=\"SSW\",windspeed=4.0 631170000000000000\n";

        runInContext((receiver) -> {
            sendLinger(receiver, lineData, "weather");

            mayDrainWalQueue();
            if (walEnabled) {
                Assert.assertTrue(isWalTable("weather"));
            }
            String expected =
                    "dir\twindspeed\ttimestamp\ttimetocycle\n" +
                            "South\t2.0\t1989-12-31T23:26:40.000000Z\tNaN\n" +
                            "NA\t1.0\t1990-01-01T00:00:00.000000Z\tNaN\n" +
                            "North\t3.0\t1990-01-01T02:13:20.000000Z\t0.0\n" +
                            "SSW\t4.0\t1990-01-01T05:00:00.000000Z\tNaN\n";
            assertTable(expected, "weather");
        });
    }

    @Test
    public void testFirstRowIsCancelled() throws Exception {
        runInContext((receiver) -> {
            send(receiver, "table", WAIT_ENGINE_TABLE_RELEASE, () -> {
                try (LineTcpSender lineTcpSender = LineTcpSender.newSender(Net.parseIPv4("127.0.0.1"), bindPort, msgBufferSize)) {
                    lineTcpSender.disableValidation();
                    lineTcpSender
                            .metric("table")
                            .tag("tag/2", "value=\2") // Invalid column name, line is not saved
                            .$(0);
                    lineTcpSender
                            .metric("table")
                            .tag("tag1", "value 1")
                            .tag("tag=2", "значение 2")
                            .field("поле=3", "{\"ключ\": \"число\"}")
                            .$(0);
                    lineTcpSender
                            .metric("table")
                            .tag("tag1", "value 2")
                            .$(0);
                    lineTcpSender
                            .metric("table")
                            .tag("tag=2", "value=\\2")
                            .$(Timestamps.DAY_MICROS * 1000L);
                    lineTcpSender.flush();
                }
            });

            mayDrainWalQueue();
            if (walEnabled) {
                Assert.assertTrue(isWalTable("table"));
            }
            String expected = "tag1\ttag=2\tполе=3\ttimestamp\n" +
                    "value 1\tзначение 2\t{\"ключ\": \"число\"}\t1970-01-01T00:00:00.000000Z\n" +
                    "value 2\t\t\t1970-01-01T00:00:00.000000Z\n" +
                    "\tvalue=\\2\t\t1970-01-02T00:00:00.000000Z\n";
            assertTable(expected, "table");
        });
    }

    @Test
    public void testGoodAuthenticated() throws Exception {
        test(AUTH_KEY_ID1, AUTH_PRIVATE_KEY1, 768, 1_000, false);
    }

    @Test(expected = LineSenderException.class)
    public void testInvalidSignature() throws Exception {
        test(AUTH_KEY_ID1, AUTH_PRIVATE_KEY2, 768, 6_000, true);
    }

    @Test(expected = LineSenderException.class)
    public void testInvalidUser() throws Exception {
        test(AUTH_KEY_ID2, AUTH_PRIVATE_KEY2, 768, 6_000, true);
    }

    @Test(expected = LineSenderException.class)
    public void testInvalidZeroSignature() throws Exception {
        test(AUTH_KEY_ID1, 768, 100, true, () -> {
            PlainTcpLineChannel channel = new PlainTcpLineChannel(NetworkFacadeImpl.INSTANCE, Net.parseIPv4("127.0.0.1"), bindPort, 4096);
            LineTcpSender sender = new LineTcpSender(channel, 4096) {
                @Override
                protected byte[] signAndEncode(PrivateKey privateKey, byte[] challengeBytes) {
                    byte[] rawSignature = new byte[64];
                    return Base64.getEncoder().encode(rawSignature);
                }
            };
            sender.authenticate(AUTH_KEY_ID1, null);
            return sender;
        });
    }

    @Test
    public void testMetaDataSizeToHitExactly16K() throws Exception {
        final String tableName = "метеорологично_време";
        final int numOfColumns = 255;
        final Rnd rnd = new Rnd();

        final SOCountDownLatch finished = new SOCountDownLatch(1);
        // We set the minIdleMsBeforeWriterRelease interval to a rather large value
        // (1 sec) to prevent false positive WAL writer releases.
        runInContext(receiver -> {
            engine.setPoolListener((factoryType, thread, name, event, segment, position) -> {
                if (factoryType == PoolListener.SRC_WRITER && event == PoolListener.EV_RETURN) {
                    if (Chars.equalsNc(name.getTableName(), tableName)
                            && name.equals(engine.getTableToken(tableName))) {
                        finished.countDown();
                    }
                }
            });

            try (Socket socket = getSocket()) {
                // this loop adds columns to the table
                // after the 252nd column has been added the metadata size will be exactly 16k
                // adding an extra 2 columns, just in case
                for (int i = 1; i < numOfColumns; i++) {
                    sendToSocket(socket, tableName + ",abcdefghijklmnopqrs=x, " + rnd.nextString(13 - (int) Math.log10(i)) + i + "=32 " + i + "\n");
                }
                finished.await();
            } finally {
                engine.setPoolListener((factoryType, thread, name, event, segment, position) -> {
                });
            }
        }, false, 1000);

        mayDrainWalQueue();
        try (TableReader reader = getReader(tableName)) {
            Assert.assertEquals(reader.getMetadata().isWalEnabled(), walEnabled);
            Assert.assertEquals(numOfColumns + 1, reader.getMetadata().getColumnCount());
        }
    }

    @Test
    public void testNewPartitionRowCancelledTwice() throws Exception {
        runInContext((receiver) -> {
            send(receiver, "table", WAIT_ENGINE_TABLE_RELEASE, () -> {
                try (LineTcpSender lineTcpSender = LineTcpSender.newSender(Net.parseIPv4("127.0.0.1"), bindPort, msgBufferSize)) {
                    lineTcpSender.disableValidation();
                    lineTcpSender
                            .metric("table")
                            .tag("tag1", "value 1")
                            .tag("tag=2", "значение 2")
                            .field("поле=3", "{\"ключ\": \"число\"}")
                            .$(0);
                    lineTcpSender
                            .metric("table")
                            .tag("tag1", "value 2")
                            .$(0);
                    lineTcpSender
                            .metric("table")
                            .tag("tag/2", "value=\2") // Invalid column name, last line is not saved
                            .$(Timestamps.DAY_MICROS * 1000L);
                    // Repeat
                    lineTcpSender
                            .metric("table")
                            .tag("tag/2", "value=\2") // Invalid column name, last line is not saved
                            .$(Timestamps.DAY_MICROS * 1000L);
                    lineTcpSender.flush();
                }
            });

            mayDrainWalQueue();
            if (walEnabled) {
                Assert.assertTrue(isWalTable("table"));
            }
            String expected = "tag1\ttag=2\tполе=3\ttimestamp\n" +
                    "value 1\tзначение 2\t{\"ключ\": \"число\"}\t1970-01-01T00:00:00.000000Z\n" +
                    "value 2\t\t\t1970-01-01T00:00:00.000000Z\n";
            assertTable(expected, "table");
        });
    }

    @Test
    public void testQueueBufferOverflowDoesNotCrashVM() throws Exception {
        msgBufferSize = 64 * 1024;
        runInContext((receiver) -> {
            String lineData = "bybit_perpetual_btcusdt_ob_features,symbol=BTCUSDT,side=Buy,time_iso8601=2021-09-27_12:04:19.100000,trade_id=7d4676b9-08ae-5659-982c-629bd3a99f75,ask_ob=00000000000000000400000002000000fffffffff00500001000000000000a000c000600050008000a000000000104000c00000008000800000004000800000004000000010000000400000080faffff0000010e180000002000000004000000020000007805000028000000040000006c6973740000000014fbffff0000010004000000020000000000000001000000c4faffff0000010c14000000180000000400000001000000100000000200000031310000b8faffffecfaffff0000010d180000002000000004000000020000006804000014000000040000006974656d00000000e8faffff1cfbffff0000010e1c00000024000000040000000300000014040000540000002c0000000400000076616c7300000000b4fbffff00000100040000000300000000000000010000000200000068fbffff0000010510000000140000000400000000000000010000003500000058fbffff8cfbffff0000010c1400000018000000040000000100000010000000020000003131000080fbffffb4fbffff0000010d18000000200000000400000002000000f002000014000000040000006974656d00000000b0fbffffe4fbffff0000010e180000002000000004000000020000009c020000280000000400000076616c730000000078fcffff000001000400000002000000000000000100000028fcffff0000010c140000001800000004000000010000001000000002000000313000001cfcffff50fcffff0000010e180000002000000004000000020000000c02000028000000040000006974656d00000000e4fcffff000001000400000002000000000000000100000094fcffff0000010c1400000018000000040000000100000010000000020000003131000088fcffffbcfcffff0000010d180000002000000004000000020000001401000014000000040000006974656d00000000b8fcffffecfcffff0000010e20000000280000000400000004000000c00000008800000058000000300000000400000076616c730000000088fdffff0000010004000000040000000000000001000000020000000300000040fdffff0000010510000000140000000400000000000000010000003500000030fdffff64fdffff00000102100000001400000004000000000000000200000031360000d4ffffff000000012000000090fdffff00000102100000001c0000000400000000000000020000003135000008000c0008000700080000000000000120000000c4fdffff00000101100000001400000004000000000000000100000030000000b4fdffffe8fdffff0000010e180000002000000004000000020000005000000028000000040000006b657973000000007cfeffff00000100040000000200000000000000010000002cfeffff000001051000000014000000040000000000000001000000350000001cfeffff50feffff0000010110000000140000000400000000000000010000003000000040feffff74feffff0000010110000000140000000400000000000000010000003000000064feffff98feffff0000010110000000140000000400000000000000010000003000000088feffffbcfeffff0000010e180000002000000004000000020000005000000028000000040000006b6579730000000050ffffff000001000400000002000000000000000100000000ffffff00000105100000001400000004000000000000000100000035000000f0feffff24ffffff0000010110000000140000000400000000000000010000003000000014ffffff48ffffff0000010110000000140000000400000000000000010000003000000038ffffff6cffffff0000010e180000002800000004000000020000005800000030000000040000006b6579730000000008000c0006000800080000000000010004000000020000000000000001000000b8ffffff00000105100000001400000004000000000000000100000035000000a8ffffffdcffffff00000101100000001400000004000000000000000100000030000000ccffffff100014000800060007000c00000010001000000000000101100000001800000004000000000000000100000030000000040004000400000000000000ffffffff1805000014000000000000000c0016000600050008000c000c0000000003040018000000e00100000000000000000a0018000c00040008000a000000fc020000100000000100000000000000000000002e000000000000000000000001000000000000000800000000000000040000000000000010000000000000000000000000000000100000000000000008000000000000001800000000000000000000000000000018000000000000000200000000000000200000000000000008000000000000002800000000000000000000000000000028000000000000000c0000000000000038000000000000000c00000000000000480000000000000002000000000000005000000000000000080000000000000058000000000000000000000000000000580000000000000008000000000000006000000000000000000000000000000060000000000000000200000000000000680000000000000008000000000000007000000000000000000000000000000070000000000000000c0000000000000080000000000000000a000000000000009000000000000000020000000000000098000000000000000800000000000000a0000000000000000000000000000000a0000000000000000c00000000000000b0000000000000000400000000000000b8000000000000001000000000000000c8000000000000000000000000000000c8000000000000001400000000000000e0000000000000000000000000000000e0000000000000000800000000000000e800000000000000200000000000000008010000000000000000000000000000080100000000000024000000000000003001000000000000340000000000000068010000000000000800000000000000700100000000000020000000000000009001000000000000000000000000000090010000000000001000000000000000a0010000000000000000000000000000a0010000000000000800000000000000a8010000000000000000000000000000a8010000000000000c00000000000000b8010000000000001000000000000000c8010000000000000000000000000000c8010000000000000800000000000000d0010000000000000c00000000000000000000001e0000000100000000000000000000000000000000000000000000000000000000000000010000000000000000000000000000000200000000000000000000000000000002000000000000000000000000000000000000000000000000000000000000000200000000000000000000000000000002000000000000000000000000000000000000000000000000000000000000000100000000000000000000000000000002000000000000000000000000000000020000000000000000000000000000000000000000000000000000000000000002000000000000000000000000000000020000000000000000000000000000000000000000000000000000000000000002000000000000000000000000000000040000000000000000000000000000000000000000000000000000000000000004000000000000000000000000000000080000000000000000000000000000000800000000000000000000000000000000000000000000000000000000000000080000000000000000000000000000000800000000000000000000000000000000000000000000000000000000000000040000000000000000000000000000000200000000000000000000000000000002000000000000000000000000000000010000000000000000000000000000000100000000000000000000000000000000000000020000000101000000000000000000000100000000000000040000000c00000000000000646174615f7079747970655f000000000102000000000000000000000000000000000000020000000101000000000000000000000100000000000000060000000a00000000000000626c6f636b736178657300000000000001010000000000000000000001000000000000000200000004000000000000000101010100000000000000000100000002000000030000000000000002000000040000000600000008000000000000000101010101010101000000000100000002000000030000000400000005000000060000000700000000000000090000000e000000170000001c00000020000000280000002c0000003400000000000000706c6163656d656e74626c6f636b706c6163656d656e74626c6f636b646174615f7079747970655f646174615f7079747970655f00000000010101010203020300000000010000000200000003000000000000000000000001000000010000000000000001000000020000000300000000000000010000000000000008000000100000000000000070642e496e64657870642e496e646578000000000c00000070642e446174614672616d6500000000ffffffff00000000000000000000000000000000000000000000000000000000000000000000000000000000000000000000000000000000ffffffffb800000014000000000000000c001a000600050008000c000c000000000404002000000008000000000000000000000000000e002800070008000c00100014000e000000000000026000000028000000180000000000000000000000080000000000000000000000010000000800000000000000010000000c00000008001400080004000800000010000000010000000000000000000000000000000000000008000c0008000700080000000000000140000000000000000000000001000000000000000000000000000000000000000000000000000000000000000000000000000000000000000000000000000000000000000000000000000000fffffffff800000014000000000000000c001a000600050008000c000c000000000404002000000040060000000000000000000000000e002800070008000c00100014000e000000000000038c0000003400000018000000000000000000000040060000000000000000000002000000080000000000000008000000000000000000000002000000300000000c0000000800100008000400080000000c000000c80000000000000000000000000000000800140008000400080000001000000001000000000000000000000000000000000006000800060006000000000002000000000000000000000000000000000000000000000000000000000000000000fa7e6abc7493883ffca9f1d24d62503f7b14ae47e17aa43f9a9999999999d93f9a9999999999c93fc3f5285c8fc2ed3f3bdf4f8d976e823f79e9263108ac7c3fec51b81e85ebc13ffca9f1d24d62503ffca9f1d24d62503ffca9f1d24d62503ffca9f1d24d62503ffca9f1d24d62603f7b14ae47e17a843ffa7e6abc7493683ffca9f1d24d62503ffca9f1d24d62503ffca9f1d24d62603f39b4c876be9f9a3ffca9f1d24d62503ffca9f1d24d62503ffca9f1d24d62603ffca9f1d24d62603f9a9999999999a93f6abc74931804f03ffca9f1d24d62603ffca9f1d24d62503ffca9f1d24d62503ffa7e6abc7493683ffca9f1d24d62603ffa7e6abc7493783f79e9263108acac3f0ad7a3703d0ab73ffca9f1d24d62503ffca9f1d24d62503ffca9f1d24d62603f48e17a14ae0720405a643bdf4f8da73ffa7e6abc7493883ffca9f1d24d62603f3bdf4f8d976e823ffca9f1d24d62503ffa7e6abc7493683ffca9f1d24d62603ffca9f1d24d62503ffca9f1d24d62603ffca9f1d24d62503ffca9f1d24d62503fb81e85eb51b88e3ffca9f1d24d62503f9a9999999999a93ffca9f1d24d62603ffca9f1d24d62503ffa7e6abc74131140fca9f1d24d62503ffa7e6abc7493683ffca9f1d24d62503f4260e5d022dbb93f1904560e2db2ad3f83c0caa145b61040fa7e6abc7493783ffa7e6abc7493883f79e9263108ac8c3ffca9f1d24d62503ffca9f1d24d62503ffca9f1d24d62703ffca9f1d24d62503f7b14ae47e17a843ffca9f1d24d62503ffa7e6abc7493683ffca9f1d24d62503f39b4c876be9fba3f9a9999999999a93f39b4c876be9f8a3ffca9f1d24d62503ffca9f1d24d62503fba490c022b87863f62105839b4c80c40fca9f1d24d62503ffca9f1d24d62503ffa7e6abc7493683fee7c3f355ebae13ffca9f1d24d62503ffca9f1d24d62503ffca9f1d24d62503fbe9f1a2fdd24d63f39b4c876be9f9a3f9a9999999999a93fd9cef753e3a5bb3f7b14ae47e17a843f9cc420b07268913ffca9f1d24d62603ffca9f1d24d62503ffa7e6abc7493683f2b8716d9cef7a33f3bdf4f8d976eb23f4260e5d0220b4040fca9f1d24d62503ffca9f1d24d62503ff0a7c64b3789c13ffca9f1d24d62503f9a9999999999993fb81e85eb51b8be3f77be9f1a2fdd11407b14ae47e17ac43f39b4c876be9faa3ffca9f1d24d62503fc3f5285c8fc20d40ba490c022b87963ffca9f1d24d62503ffca9f1d24d62603ffca9f1d24d62503ffa7e6abc7493683f986e1283c0caed3ffca9f1d24d62503ffca9f1d24d62503f8b6ce7fba9f1a23fc976be9f1a2fbd3ffca9f1d24d62503ffa7e6abc7493783ffca9f1d24d62603f4260e5d022dbd13fdd2406819543eb3fb81e85eb51b89e3ffca9f1d24d62503ffa7e6abc7493683ffca9f1d24d62503fdbf97e6abc74e33ffca9f1d24d62503ffca9f1d24d62503f46b6f3fdd4780940fca9f1d24d62503fcdcccccccccc1140fca9f1d24d62703ffca9f1d24d62603ffca9f1d24d62503ffa7e6abc7493683fac1c5a643bdfe33fb81e85eb51b89e3f9a9999999999b93ffa7e6abc7493683f7f6abc749318f23f08ac1c5a643bbf3f295c8fc2f5281440b6f3fdd478e9e23ffca9f1d24d62603ffca9f1d24d62503f9eefa7c64b37d93ffca9f1d24d62503fc74b37894160fd3fa245b6f3fdd4b83fba490c022b87863f5a643bdf4f8d973ffca9f1d24d62503ffca9f1d24d62503ff6285c8fc2f5e83f3bdf4f8d976ef43fba490c022b87963f105839b4c876d63ffa7e6abc7493683fd9cef753e3a5f53f39b4c876be9fd23fba490c022b87863ffca9f1d24d62c03f2db29defa7c6f93f8fc2f5285c8ff03f3bdf4f8d976ef83f54e3a59bc4200b40f853e3a59bc40540e5d022dbf97e13403bdf4f8d976ef83ffca9f1d24d62503fd9cef753e3a5e73f75931804560ed53fec51b81e85ebe93f3d0ad7a3703dd23f79e9263108acac3fb4c876be9f1ad73f6de7fba9f1d2cd3f000000000000e83fb81e85eb51b89e3ff6285c8fc2f5c83ffca9f1d24d62503f7b14ae47e17a943f7b14ae47e17a943fe7fba9f1d24dd23fcdcccccccccce43f08ac1c5a643be33f39b4c876be9fe23f1f85eb51b81edd3f5839b4c876bee33fb81e85eb51b8d63f643bdf4f8d171040333333333333d33ffca9f1d24d62503f000000000000104000000000000010400000000000000840f853e3a59b441140ffffffffb800000014000000000000000c001a000600050008000c000c000000000404002000000008000000000000000000000000000e002800070008000c00100014000e000000000000026000000028000000180000000000000000000000080000000000000000000000010000000800000000000000010000000c00000008001400080004000800000010000000010000000000000000000000000000000000000008000c0008000700080000000000000140000000000000000000000000000000000000000000000000000000000000000000000000000000000000000000000000000000000000000000000000000000000000000000000000000000fffffffff800000014000000000000000c001a000600050008000c000c000000000404002000000040060000000000000000000000000e002800070008000c00100014000e000000000000038c0000003400000018000000000000000000000040060000000000000000000002000000400600000000000008000000000000000000000002000000300000000c0000000800100008000400080000000c000000c80000000000000000000000000000000800140008000400080000001000000001000000000000000000000000000000000006000800060006000000000002000000000000000000000000000000000000000000000000000000000000000000000000000061e54000000000e060e540000000009060e540000000005060e540000000004060e540000000003060e540000000002060e540000000001060e54000000000805fe54000000000005fe54000000000e05ee54000000000d05ee54000000000a05ee54000000000805ee54000000000005ee54000000000a05de54000000000905de54000000000805de54000000000e05ce54000000000c05ce54000000000805ce54000000000505ce54000000000405ce54000000000205ce54000000000105ce54000000000805be54000000000605be54000000000405be54000000000105be54000000000005be54000000000e05ae54000000000b05ae54000000000a05ae54000000000805ae54000000000205ae54000000000005ae54000000000f059e54000000000e059e54000000000d059e54000000000c059e540000000004059e540000000000059e540000000009058e540000000008058e540000000007058e54000000000e057e54000000000b057e540000000008057e540000000005057e540000000002057e540000000000057e54000000000e056e54000000000d056e54000000000c056e540000000008056e540000000001056e540000000000056e54000000000d055e54000000000b055e540000000009055e540000000005055e540000000004055e540000000002055e54000000000f054e54000000000e054e54000000000d054e54000000000c054e540000000008054e540000000000054e540000000009053e540000000008053e540000000006053e540000000005053e540000000002053e54000000000b052e540000000006052e540000000005052e54000000000c051e540000000008051e540000000002051e540000000001051e54000000000e050e540000000004050e540000000000050e54000000000e04fe54000000000d04fe54000000000c04fe54000000000804fe54000000000604fe54000000000104fe54000000000004fe54000000000c04ee54000000000b04ee54000000000904ee54000000000604ee54000000000204ee54000000000f04de54000000000e04de54000000000c04de54000000000a04de54000000000704de54000000000604de54000000000504de54000000000304de54000000000204de54000000000f04ce54000000000c04ce54000000000a04ce54000000000904ce54000000000804ce54000000000104ce54000000000004ce54000000000f04be54000000000e04be54000000000f04ae54000000000e04ae54000000000d04ae54000000000c04ae54000000000a04ae54000000000804ae54000000000404ae54000000000304ae54000000000104ae54000000000004ae54000000000a049e540000000009049e540000000006049e540000000004049e540000000007048e540000000006048e540000000005048e540000000003048e540000000002048e540000000008047e540000000007047e540000000002047e540000000001047e54000000000f046e54000000000e046e54000000000c046e54000000000a046e540000000006046e540000000005046e540000000004046e540000000001046e540000000000046e54000000000e045e54000000000d045e54000000000a045e540000000008045e540000000004045e540000000001045e540000000000045e54000000000a044e540000000009044e540000000007044e540000000004044e540000000001044e54000000000d043e540000000008043e540000000007043e540000000005043e540000000004043e540000000000043e54000000000f042e54000000000c042e54000000000a042e540000000009042e540000000008042e540000000007042e540000000006042e540000000005042e540000000001042e54000000000f041e54000000000e041e54000000000c041e54000000000b041e540000000008041e540000000004041e540000000003041e540000000002041e540000000000041e54000000000e040e54000000000d040e54000000000c040e54000000000b040e540000000008040e540000000007040e540000000004040e540000000003040e540000000002040e540000000001040e540000000000040e54000000000d03fe54000000000c03fe54000000000903fe54000000000003fe54000000000f03ee54000000000e03ee54000000000d03ee540f200000000000000800595e7000000000000008c1870616e6461732e636f72652e696e64657865732e62617365948c0a5f6e65775f496e64657894939468008c05496e6465789493947d94288c0464617461948c156e756d70792e636f72652e6d756c74696172726179948c0c5f7265636f6e7374727563749493948c056e756d7079948c076e6461727261799493944b0085944301629487945294284b014b028594680a8c0564747970659493948c024f3894898887945294284b038c017c944e4e4e4affffffff4affffffff4b3f749462895d94288c057072696365948c06416d6f756e7494657494628c046e616d65944e75869452942e8d0000000000000080059582000000000000008c1870616e6461732e636f72652e696e64657865732e62617365948c0a5f6e65775f496e6465789493948c1970616e6461732e636f72652e696e64657865732e72616e6765948c0a52616e6765496e6465789493947d94288c046e616d65944e8c057374617274944b008c0473746f70944bc88c0473746570944b0175869452942e,bid_ob=00000000000000000400000002000000fffffffff00500001000000000000a000c000600050008000a000000000104000c00000008000800000004000800000004000000010000000400000080faffff0000010e180000002000000004000000020000007805000028000000040000006c6973740000000014fbffff0000010004000000020000000000000001000000c4faffff0000010c14000000180000000400000001000000100000000200000031310000b8faffffecfaffff0000010d180000002000000004000000020000006804000014000000040000006974656d00000000e8faffff1cfbffff0000010e1c00000024000000040000000300000014040000540000002c0000000400000076616c7300000000b4fbffff00000100040000000300000000000000010000000200000068fbffff0000010510000000140000000400000000000000010000003500000058fbffff8cfbffff0000010c1400000018000000040000000100000010000000020000003131000080fbffffb4fbffff0000010d18000000200000000400000002000000f002000014000000040000006974656d00000000b0fbffffe4fbffff0000010e180000002000000004000000020000009c020000280000000400000076616c730000000078fcffff000001000400000002000000000000000100000028fcffff0000010c140000001800000004000000010000001000000002000000313000001cfcffff50fcffff0000010e180000002000000004000000020000000c02000028000000040000006974656d00000000e4fcffff000001000400000002000000000000000100000094fcffff0000010c1400000018000000040000000100000010000000020000003131000088fcffffbcfcffff0000010d180000002000000004000000020000001401000014000000040000006974656d00000000b8fcffffecfcffff0000010e20000000280000000400000004000000c00000008800000058000000300000000400000076616c730000000088fdffff0000010004000000040000000000000001000000020000000300000040fdffff0000010510000000140000000400000000000000010000003500000030fdffff64fdffff00000102100000001400000004000000000000000200000031360000d4ffffff000000012000000090fdffff00000102100000001c0000000400000000000000020000003135000008000c0008000700080000000000000120000000c4fdffff00000101100000001400000004000000000000000100000030000000b4fdffffe8fdffff0000010e180000002000000004000000020000005000000028000000040000006b657973000000007cfeffff00000100040000000200000000000000010000002cfeffff000001051000000014000000040000000000000001000000350000001cfeffff50feffff0000010110000000140000000400000000000000010000003000000040feffff74feffff0000010110000000140000000400000000000000010000003000000064feffff98feffff0000010110000000140000000400000000000000010000003000000088feffffbcfeffff0000010e180000002000000004000000020000005000000028000000040000006b6579730000000050ffffff000001000400000002000000000000000100000000ffffff00000105100000001400000004000000000000000100000035000000f0feffff24ffffff0000010110000000140000000400000000000000010000003000000014ffffff48ffffff0000010110000000140000000400000000000000010000003000000038ffffff6cffffff0000010e180000002800000004000000020000005800000030000000040000006b6579730000000008000c0006000800080000000000010004000000020000000000000001000000b8ffffff00000105100000001400000004000000000000000100000035000000a8ffffffdcffffff00000101100000001400000004000000000000000100000030000000ccffffff100014000800060007000c00000010001000000000000101100000001800000004000000000000000100000030000000040004000400000000000000ffffffff1805000014000000000000000c0016000600050008000c000c0000000003040018000000e00100000000000000000a0018000c00040008000a000000fc020000100000000100000000000000000000002e000000000000000000000001000000000000000800000000000000040000000000000010000000000000000000000000000000100000000000000008000000000000001800000000000000000000000000000018000000000000000200000000000000200000000000000008000000000000002800000000000000000000000000000028000000000000000c0000000000000038000000000000000c00000000000000480000000000000002000000000000005000000000000000080000000000000058000000000000000000000000000000580000000000000008000000000000006000000000000000000000000000000060000000000000000200000000000000680000000000000008000000000000007000000000000000000000000000000070000000000000000c0000000000000080000000000000000a000000000000009000000000000000020000000000000098000000000000000800000000000000a0000000000000000000000000000000a0000000000000000c00000000000000b0000000000000000400000000000000b8000000000000001000000000000000c8000000000000000000000000000000c8000000000000001400000000000000e0000000000000000000000000000000e0000000000000000800000000000000e800000000000000200000000000000008010000000000000000000000000000080100000000000024000000000000003001000000000000340000000000000068010000000000000800000000000000700100000000000020000000000000009001000000000000000000000000000090010000000000001000000000000000a0010000000000000000000000000000a0010000000000000800000000000000a8010000000000000000000000000000a8010000000000000c00000000000000b8010000000000001000000000000000c8010000000000000000000000000000c8010000000000000800000000000000d0010000000000000c00000000000000000000001e0000000100000000000000000000000000000000000000000000000000000000000000010000000000000000000000000000000200000000000000000000000000000002000000000000000000000000000000000000000000000000000000000000000200000000000000000000000000000002000000000000000000000000000000000000000000000000000000000000000100000000000000000000000000000002000000000000000000000000000000020000000000000000000000000000000000000000000000000000000000000002000000000000000000000000000000020000000000000000000000000000000000000000000000000000000000000002000000000000000000000000000000040000000000000000000000000000000000000000000000000000000000000004000000000000000000000000000000080000000000000000000000000000000800000000000000000000000000000000000000000000000000000000000000080000000000000000000000000000000800000000000000000000000000000000000000000000000000000000000000040000000000000000000000000000000200000000000000000000000000000002000000000000000000000000000000010000000000000000000000000000000100000000000000000000000000000000000000020000000101000000000000000000000100000000000000040000000c00000000000000646174615f7079747970655f000000000102000000000000000000000000000000000000020000000101000000000000000000000100000000000000060000000a00000000000000626c6f636b736178657300000000000001010000000000000000000001000000000000000200000004000000000000000101010100000000000000000100000002000000030000000000000002000000040000000600000008000000000000000101010101010101000000000100000002000000030000000400000005000000060000000700000000000000090000000e000000170000001c00000020000000280000002c0000003400000000000000706c6163656d656e74626c6f636b706c6163656d656e74626c6f636b646174615f7079747970655f646174615f7079747970655f00000000010101010203020300000000010000000200000003000000000000000000000001000000010000000000000001000000020000000300000000000000010000000000000008000000100000000000000070642e496e64657870642e496e646578000000000c00000070642e446174614672616d6500000000ffffffff00000000000000000000000000000000000000000000000000000000000000000000000000000000000000000000000000000000ffffffffb800000014000000000000000c001a000600050008000c000c000000000404002000000008000000000000000000000000000e002800070008000c00100014000e000000000000026000000028000000180000000000000000000000080000000000000000000000010000000800000000000000010000000c00000008001400080004000800000010000000010000000000000000000000000000000000000008000c0008000700080000000000000140000000000000000000000001000000000000000000000000000000000000000000000000000000000000000000000000000000000000000000000000000000000000000000000000000000fffffffff800000014000000000000000c001a000600050008000c000c000000000404002000000040060000000000000000000000000e002800070008000c00100014000e000000000000038c0000003400000018000000000000000000000040060000000000000000000002000000080000000000000008000000000000000000000002000000300000000c0000000800100008000400080000000c000000c80000000000000000000000000000000800140008000400080000001000000001000000000000000000000000000000000006000800060006000000000002000000000000000000000000000000000000000000000000000000000000000000e9263108acfc4e400000000000001040713d0ad7a370cd3f39b4c876be9fba3f7f6abc749318c43f52b81e85eb51d03f7f6abc749318c43f08ac1c5a643bbf3f9cc420b07268b13f9a9999999999c93ff0a7c64b3789f93f068195438b6cfd3fc976be9f1a2fbd3f91ed7c3f351e3040fed478e926310a407d3f355eba490340e9263108ac1cea3fd122dbf97e6aec3f1904560e2db2cd3fa8c64b3789410240508d976e1283d03fd9cef753e3a5d33f7b14ae47e17a843f7b14ae47e17a843f75931804560ee93f39b4c876be9f9a3f9a9999999999d93ffa7e6abc7493a83f6abc74931804c63ffca9f1d24d62803f1904560e2db2f13f79e9263108ac7c3fcdcccccccccce43f986e1283c0caed3f2fdd24068195fd3fe17a14ae47e10740f6285c8fc2f5c83f273108ac1c5a08402b8716d9cef7f13fb81e85eb51b8ae3fe17a14ae47e1ba3f295c8fc2f528bc3ffca9f1d24d62503f736891ed7c3fb53ffed478e92631d03f5a643bdf4f8de33f2b8716d9cef7c33f333333333333b33fee7c3f355ebac93fdf4f8d976e12c33ffca9f1d24d62503fba490c022b87863fc1caa145b6f3bd3ffca9f1d24d62503f1283c0caa145e23fd122dbf97e6abc3f9a9999999999a93ffa7e6abc7493c83fdbf97e6abc74933fdbf97e6abcf410402b8716d9cef7a33f8b6ce7fba9f1d23f52b81e85eb5138404260e5d022dbd13fdf4f8d976e12d33f39b4c876be9f8a3fac1c5a643bdfcf3f7f6abc749318e03ffca9f1d24d62503f91ed7c3f355eba3ffca9f1d24d62503ffca9f1d24d62703fd34d62105839e03fe5d022dbf97eea3fc976be9f1a2fdd3fc520b072689100404260e5d022db014004560e2db21d114079e9263108ac7c3f4c37894160e5a03ffa7e6abc7493983f7b14ae47e17a943f9a9999999999a93ffa7e6abc7493b83f8d976e1283c0ca3fc3f5285c8fc2ed3fe9263108ac1caa3fb29defa7c64bc73f3bdf4f8d976eb23f3bdf4f8d97ee3d40cba145b6f3fda43f9a9999999999a93fb81e85eb51b88e3f4a0c022b8716a93f79e9263108accc3f4c37894160e5d83f4a0c022b8716b93ffca9f1d24d62803f39b4c876be9f9a3ffca9f1d24d62603ffca9f1d24d62703f1904560e2db2dd3f3bdf4f8d976e923ffca9f1d24d62503f7f6abc749318c43f9a9999999999b93ffca9f1d24d62603f508d976e1283f63f1d5a643bdf4fdd3f7b14ae47e17a743f333333333333b33fee7c3f355ebac93fcff753e3a59bc43fc3f5285c8fc2b53f000000000000f03fb81e85eb51b8d63fb29defa7c6cb1940000000000000e03f9a9999999999b93fdd2406819543d33f2db29defa7c60340736891ed7c3fb53ffca9f1d24d62503fe7fba9f1d24dc23f8195438b6ce7bb3ffed478e926f14040f853e3a59bc41b40643bdf4f8d972c407b14ae47e17a943fb81e85eb51b88e3f6abc74931804b63f9a9999999999c93fc3f5285c8fc2e93ffa7e6abc7493683f9eefa7c64b37d13f62105839b4c8c63fc976be9f1a2fcd3fb81e85eb51b89e3fba490c022b87863f3bdf4f8d976e923f39b4c876be9faa3ffca9f1d24d62503f333333333333c33f7b14ae47e17a743f333333333333d33f2fdd24068195d33f4a0c022b8716fb3f7d3f355eba49e83fba490c022b87863f931804560e2de23f5a643bdf4f8d973f333333333333d33f3bdf4f8d976e823ffca9f1d24d62903f7b14ae47e17a843f1b2fdd240681b53f39b4c876be9f9a3f9a9999999999a93f894160e5d022ab3f1b2fdd240681084079e9263108ac9c3ffa7e6abc7493783f79e9263108ac8c3f60e5d022dbf9ce3fe3a59bc420b0b23ffca9f1d24d62a03f7b14ae47e17a743f54e3a59bc420b03ffca9f1d24d62803ffca9f1d24d62703f54e3a59bc420d03f75931804560ecd3fec51b81e85ebc13ffa7e6abc74931d406abc74931804f23ffca9f1d24d62503f7b14ae47e17a843ffca9f1d24d62503f3bdf4f8d976ea23f21b0726891edbc3f8195438b6ce7d33ffca9f1d24d62503f333333333333b33fdf4f8d976e921640fca9f1d24d62503f4c37894160e5a03f7b14ae47e17a843f333333333333d33f7b14ae47e17a843f9cc420b07268a13f39b4c876be9faa3ffa7e6abc7493783f9cc420b07268b13f48e17a14ae47c13f08ac1c5a643bd73ffa7e6abc7493783f7d3f355eba49cc3f6abc74931804b63f7b14ae47e17a843fa69bc420b072c83fffffffffb800000014000000000000000c001a000600050008000c000c000000000404002000000008000000000000000000000000000e002800070008000c00100014000e000000000000026000000028000000180000000000000000000000080000000000000000000000010000000800000000000000010000000c00000008001400080004000800000010000000010000000000000000000000000000000000000008000c0008000700080000000000000140000000000000000000000000000000000000000000000000000000000000000000000000000000000000000000000000000000000000000000000000000000000000000000000000000000fffffffff800000014000000000000000c001a000600050008000c000c000000000404002000000040060000000000000000000000000e002800070008000c00100014000e000000000000038c0000003400000018000000000000000000000040060000000000000000000002000000400600000000000008000000000000000000000002000000300000000c0000000800100008000400080000000c000000c8000000000000000000000000000000080014000800040008000000100000000100000000000000000000000000000000000600080006000600000000000200000000000000000000000000000000000000000000000000000000000000000000000000c03ee54000000000b03ee54000000000203ee54000000000f03de54000000000e03de54000000000a03de54000000000603de54000000000403de54000000000303de54000000000103de54000000000f03ce54000000000a03ce54000000000903ce54000000000603be54000000000503be54000000000403be54000000000303be54000000000203be54000000000103be54000000000003be54000000000f03ae54000000000e03ae54000000000d03ae54000000000b03ae54000000000903ae54000000000703ae54000000000603ae54000000000403ae54000000000303ae54000000000203ae54000000000103ae54000000000003ae54000000000f039e54000000000e039e54000000000d039e54000000000c039e54000000000b039e54000000000a039e540000000009039e540000000007039e540000000005039e540000000004039e540000000002039e540000000000039e54000000000e038e54000000000d038e54000000000c038e54000000000a038e540000000008038e540000000007038e540000000006038e540000000004038e540000000003038e540000000001038e540000000000038e54000000000e037e54000000000c037e54000000000a037e540000000008037e540000000007037e540000000006037e540000000005037e540000000004037e540000000003037e54000000000e036e54000000000c036e54000000000b036e54000000000a036e540000000009036e540000000008036e540000000004036e540000000003036e540000000002036e540000000001036e540000000000036e54000000000d035e54000000000b035e54000000000a035e540000000009035e540000000008035e540000000006035e540000000005035e540000000004035e540000000003035e540000000002035e540000000001035e540000000000035e54000000000f034e54000000000e034e54000000000d034e54000000000c034e54000000000b034e54000000000a034e540000000008034e540000000004034e540000000003034e540000000002034e540000000000034e54000000000f033e54000000000e033e54000000000a033e540000000008033e540000000007033e540000000006033e540000000004033e540000000002033e540000000000033e54000000000e032e54000000000a032e540000000009032e540000000007032e540000000006032e540000000004032e540000000002032e540000000001032e540000000000032e54000000000f031e54000000000e031e54000000000d031e54000000000c031e54000000000b031e54000000000a031e540000000006031e540000000005031e540000000004031e540000000002031e540000000001031e540000000000031e54000000000d030e54000000000a030e540000000008030e540000000005030e540000000004030e540000000000030e54000000000f02fe54000000000e02fe54000000000c02fe54000000000b02fe54000000000a02fe54000000000702fe54000000000602fe54000000000402fe54000000000202fe54000000000e02ee54000000000c02ee54000000000a02ee54000000000802ee54000000000602ee54000000000402ee54000000000302ee54000000000202ee54000000000002ee54000000000f02de54000000000e02de54000000000c02de54000000000a02de54000000000902de54000000000802de54000000000502de54000000000402de54000000000302de54000000000102de54000000000002de54000000000f02ce54000000000a02ce54000000000702ce54000000000602ce54000000000502ce54000000000402ce54000000000202ce54000000000002ce54000000000e02be54000000000b02be54000000000802be54000000000602be54000000000502be54000000000402be54000000000302be54000000000202be54000000000102be54000000000002be54000000000e02ae54000000000d02ae54000000000c02ae54000000000b02ae54000000000802ae54000000000702ae54000000000402ae54000000000302ae54000000000202ae54000000000102ae54000000000002ae54000000000f029e54000000000e029e54000000000d029e54000000000c029e54000000000a029e540000000008029e540000000006029e540000000002029e540f200000000000000800595e7000000000000008c1870616e6461732e636f72652e696e64657865732e62617365948c0a5f6e65775f496e64657894939468008c05496e6465789493947d94288c0464617461948c156e756d70792e636f72652e6d756c74696172726179948c0c5f7265636f6e7374727563749493948c056e756d7079948c076e6461727261799493944b0085944301629487945294284b014b028594680a8c0564747970659493948c024f3894898887945294284b038c017c944e4e4e4affffffff4affffffff4b3f749462895d94288c057072696365948c06416d6f756e7494657494628c046e616d65944e75869452942e8d0000000000000080059582000000000000008c1870616e6461732e636f72652e696e64657865732e62617365948c0a5f6e65775f496e6465789493948c1970616e6461732e636f72652e696e64657865732e72616e6765948c0a52616e6765496e6465789493947d94288c046e616d65944e8c057374617274944b008c0473746f70944bc88c0473746570944b0175869452942e amount=0.2,time_unix=1632744259.1,price=43510.5,quote_asset_amount=8702.1,cum_ob_imbalance_lev_1=13.355802640722723,cum_ob_imbalance_lev_2=13.689135974056057,cum_ob_imbalance_lev_3=12.746635974056057,cum_ob_imbalance_lev_4=11.772635974056056,cum_ob_imbalance_lev_5=167.77263597405604,cum_ob_imbalance_lev_6=167.62263597405604,cum_ob_imbalance_lev_7=166.66166157684003,cum_ob_imbalance_lev_8=166.00532354867102,cum_ob_imbalance_lev_9=165.1155342455916,cum_ob_imbalance_lev_10=164.55509468515203,cum_ob_imbalance_lev_15=385.58929086480646,cum_ob_imbalance_lev_20=1332.4691370186524,ob_imbalance_lev_1=14.355802640722723,ob_imbalance_lev_2=1.3333333333333333,ob_imbalance_lev_3=0.0575,ob_imbalance_lev_4=0.026,ob_imbalance_lev_5=157.0,ob_imbalance_lev_6=0.8500000000000001,ob_imbalance_lev_7=0.03902560278399205,ob_imbalance_lev_8=0.3436619718309859,ob_imbalance_lev_9=0.11021069692058348,ob_imbalance_lev_10=0.43956043956043955,ob_imbalance_lev_15=163.7,ob_imbalance_lev_20=3.042666666666667,ob_usd_imbalance_lev_1=14.355637671317169,ob_usd_imbalance_lev_2=1.3332873679452706,ob_usd_imbalance_lev_3=0.0574914103168128,ob_usd_imbalance_lev_4=0.02599492094134951,ob_usd_imbalance_lev_5=156.95129433663095,ob_usd_imbalance_lev_6=0.8496679534905098,ob_usd_imbalance_lev_7=0.039008115985175736,ob_usd_imbalance_lev_8=0.3434882456503729,ob_usd_imbalance_lev_9=0.11015245204680738,ob_usd_imbalance_lev_10=0.43931299049517847,ob_usd_imbalance_lev_15=163.53827641267762,ob_usd_imbalance_lev_20=3.0392415784113274,ob_imbalance_ratio_lev_1=0.93487803774268,ob_imbalance_ratio_lev_2=0.5714285714285714,ob_imbalance_ratio_lev_3=0.05437352245862884,ob_imbalance_ratio_lev_4=0.025341130604288498,ob_imbalance_ratio_lev_5=0.9936708860759493,ob_imbalance_ratio_lev_6=0.45945945945945954,ob_imbalance_ratio_lev_7=0.037559808612440196,ob_imbalance_ratio_lev_8=0.2557651991614256,ob_imbalance_ratio_lev_9=0.09927007299270073,ob_imbalance_ratio_lev_10=0.3053435114503817,ob_imbalance_ratio_lev_15=0.9939283545840922,ob_imbalance_ratio_lev_20=0.7526385224274407,cum_ob_imbalance_ratio_lev_1=0.93487803774268,cum_ob_imbalance_ratio_lev_2=1.5063066091712514,cum_ob_imbalance_ratio_lev_3=1.5606801316298802,cum_ob_imbalance_ratio_lev_4=1.5860212622341687,cum_ob_imbalance_ratio_lev_5=2.579692148310118,cum_ob_imbalance_ratio_lev_6=3.0391516077695777,cum_ob_imbalance_ratio_lev_7=3.0767114163820177,cum_ob_imbalance_ratio_lev_8=3.3324766155434435,cum_ob_imbalance_ratio_lev_9=3.431746688536144,cum_ob_imbalance_ratio_lev_10=3.737090199986526,cum_ob_imbalance_ratio_lev_15=7.349269335985824,cum_ob_imbalance_ratio_lev_20=11.797897582698646\n";
            send(receiver, lineData, "bybit_perpetual_btcusdt_ob_features", WAIT_ILP_TABLE_RELEASE);
        });
    }

    @Test
    public void testShutdownWithDedicatedPoolsCloseIoPoolFirst() throws Exception {
        long preTestErrors = engine.getMetrics().health().unhandledErrorsCount();

        assertMemoryLeak(() -> {
            WorkerPool writerPool = new TestWorkerPool("writer", 2, engine.getMetrics());
            WorkerPool ioPool = new TestWorkerPool("io", 2, engine.getMetrics());
            shutdownReceiverWhileSenderIsSendingData(ioPool, writerPool);

            Assert.assertEquals(0, engine.getMetrics().health().unhandledErrorsCount() - preTestErrors);
        });
    }

    @Test
    public void testShutdownWithDedicatedPoolsCloseWriterPoolFirst() throws Exception {
        long preTestErrors = engine.getMetrics().health().unhandledErrorsCount();

        assertMemoryLeak(() -> {
            WorkerPool writerPool = new TestWorkerPool("writer", 2, engine.getMetrics());
            WorkerPool ioPool = new TestWorkerPool("io", 2, engine.getMetrics());
            shutdownReceiverWhileSenderIsSendingData(ioPool, writerPool);

            Assert.assertEquals(0, engine.getMetrics().health().unhandledErrorsCount() - preTestErrors);
        });
    }

    @Test
    public void testShutdownWithSharedPool() throws Exception {
        long preTestErrors = engine.getMetrics().health().unhandledErrorsCount();

        assertMemoryLeak(() -> {
            WorkerPool sharedPool = new TestWorkerPool("shared", 2, engine.getMetrics());
            shutdownReceiverWhileSenderIsSendingData(sharedPool, sharedPool);

            Assert.assertEquals(0, engine.getMetrics().health().unhandledErrorsCount() - preTestErrors);
        });
    }

    @Test
    public void testNoAutoCreateNewColumns() throws Exception {
        autoCreateNewColumns = false;
        runInContext((receiver) -> {
            // First, create a table and insert a few rows into it, so that we get some existing symbol keys.
            try (TableModel m = new TableModel(configuration, "up", PartitionBy.MONTH)) {
                m.timestamp("ts").col("sym", ColumnType.SYMBOL).wal();
                engine.createTable(AllowAllCairoSecurityContext.INSTANCE, m.getMem(), m.getPath(), false, m, false);
            }

            String lineData =
                    "up out=1.0 631150000000000000\n" +
                            "up out=2.0 631152000000000000\n" +
                            "up out=3.0 631160000000000000\n" +
                            "up out=4.0 631170000000000000\n";
            sendLinger(receiver, lineData, "up");

            mayDrainWalQueue();
            if (walEnabled) {
                Assert.assertTrue(isWalTable("up"));
            }
            String expected = "ts\tsym\n";
            assertTable(expected, "up");
        });
        autoCreateNewColumns = true;
    }

    @Test
    public void testStringsWithTcpSenderWithNewLineChars() throws Exception {
        runInContext((receiver) -> {
            send(receiver, "table", WAIT_ENGINE_TABLE_RELEASE, () -> {
                try (LineTcpSender lineTcpSender = LineTcpSender.newSender(Net.parseIPv4("127.0.0.1"), bindPort, msgBufferSize)) {
                    lineTcpSender
                            .metric("table")
                            .tag("tag1", "value 1")
                            .tag("tag=2", "значение 2")
                            .field("поле=3", "{\"ключ\": \n \"число\", \r\n \"key2\": \"value2\"}\n")
                            .$(0);
                    lineTcpSender.flush();
                }
            });

            mayDrainWalQueue();
            if (walEnabled) {
                Assert.assertTrue(isWalTable("table"));
            }
            String expected = "tag1\ttag=2\tполе=3\ttimestamp\n" +
                    "value 1\tзначение 2\t{\"ключ\": \n" +
                    " \"число\", \r\n" +
                    " \"key2\": \"value2\"}\n\t1970-01-01T00:00:00.000000Z\n";
            assertTable(expected, "table");
        });
    }

    @Test
    public void testSymbolAddedInO3Mode() throws Exception {
        maxMeasurementSize = 4096;
        runInContext((receiver) -> {
            String lineData = "plug,room=6A watts=\"3195\" 1631817296977\n" +
                    "plug,room=6A watts=\"3188\" 1631817599910\n" +
                    "plug,room=6A watts=\"3180\" 1631817902842\n" +
                    "plug,room=6A watts=\"469\" 1631817902842\n" +
                    "plug,label=Power,room=6A watts=\"475\" 1631817478737\n";
            sendLinger(receiver, lineData, "plug");

            mayDrainWalQueue();
            if (walEnabled) {
                Assert.assertTrue(isWalTable("plug"));
            }
            String expected = "room\twatts\ttimestamp\tlabel\n" +
                    "6A\t3195\t1970-01-01T00:27:11.817296Z\t\n" +
                    "6A\t475\t1970-01-01T00:27:11.817478Z\tPower\n" +
                    "6A\t3188\t1970-01-01T00:27:11.817599Z\t\n" +
                    "6A\t3180\t1970-01-01T00:27:11.817902Z\t\n" +
                    "6A\t469\t1970-01-01T00:27:11.817902Z\t\n";
            assertTable(expected, "plug");
        });
    }

    @Test
    public void testSymbolAddedInO3ModeFirstRow() throws Exception {
        maxMeasurementSize = 4096;
        runInContext((receiver) -> {
            String lineData = "plug,room=6A watts=\"1\" 2631819999000\n" +
                    "plug,label=Power,room=6B watts=\"22\" 1631817902842\n";
            sendLinger(receiver, lineData, "plug");

            mayDrainWalQueue();
            if (walEnabled) {
                Assert.assertTrue(isWalTable("plug"));
            }
            String expected = "room\twatts\ttimestamp\tlabel\n" +
                    "6B\t22\t1970-01-01T00:27:11.817902Z\tPower\n" +
                    "6A\t1\t1970-01-01T00:43:51.819999Z\t\n";
            assertTable(expected, "plug");
        });
    }
<<<<<<< HEAD

    @Test
    public void testSymbolAddedInO3ModeFirstRow2Lines() throws Exception {
        maxMeasurementSize = 4096;
        runInContext((receiver) -> {
            String lineData = "plug,room=6A watts=\"1\" 2631819999000\n" +
                    "plug,label=Power,room=6B watts=\"22\" 1631817902842\n" +
                    "plug,label=Line,room=6C watts=\"333\" 1531817902842\n";
            sendLinger(receiver, lineData, "plug");

            mayDrainWalQueue();
            if (walEnabled) {
                Assert.assertTrue(isWalTable("plug"));
            }
            String expected = "room\twatts\ttimestamp\tlabel\n" +
                    "6C\t333\t1970-01-01T00:25:31.817902Z\tLine\n" +
                    "6B\t22\t1970-01-01T00:27:11.817902Z\tPower\n" +
                    "6A\t1\t1970-01-01T00:43:51.819999Z\t\n";
            assertTable(expected, "plug");
        });
    }

    @Test
=======

    @Test
    public void testSymbolAddedInO3ModeFirstRow2Lines() throws Exception {
        maxMeasurementSize = 4096;
        runInContext((receiver) -> {
            String lineData = "plug,room=6A watts=\"1\" 2631819999000\n" +
                    "plug,label=Power,room=6B watts=\"22\" 1631817902842\n" +
                    "plug,label=Line,room=6C watts=\"333\" 1531817902842\n";
            sendLinger(receiver, lineData, "plug");

            mayDrainWalQueue();
            if (walEnabled) {
                Assert.assertTrue(isWalTable("plug"));
            }
            String expected = "room\twatts\ttimestamp\tlabel\n" +
                    "6C\t333\t1970-01-01T00:25:31.817902Z\tLine\n" +
                    "6B\t22\t1970-01-01T00:27:11.817902Z\tPower\n" +
                    "6A\t1\t1970-01-01T00:43:51.819999Z\t\n";
            assertTable(expected, "plug");
        });
    }

    @Test
>>>>>>> cb367bc7
    public void testSomeWritersReleased() throws Exception {
        runInContext((receiver) -> {
            String lineData = "weather,location=us-midwest temperature=85 1465839830102300200\n" +
                    "weather,location=us-eastcoast temperature=89 1465839830102400200\n" +
                    "weather,location=us-westcost temperature=82 1465839830102500200\n";

            int iterations = 8;
            int threadCount = 8;
            CharSequenceObjHashMap<SOUnboundedCountDownLatch> tableIndex = new CharSequenceObjHashMap<>();
            tableIndex.put("weather", new SOUnboundedCountDownLatch());
            for (int i = 1; i < threadCount; i++) {
                tableIndex.put("weather" + i, new SOUnboundedCountDownLatch());
            }

            // One engine hook for all writers
            engine.setPoolListener((factoryType, thread, token, event, segment, position) -> {
                if (factoryType == PoolListener.SRC_WRITER && event == PoolListener.EV_RETURN) {
                    tableIndex.get(token.getTableName()).countDown();
                }
            });

            try {
                sendAndWait(receiver, lineData, tableIndex, 1);
                SOCountDownLatch threadPushFinished = new SOCountDownLatch(threadCount - 1);
                for (int i = 1; i < threadCount; i++) {
                    final String threadTable = "weather" + i;
                    final String lineDataThread = lineData.replace("weather", threadTable);
                    sendNoWait(receiver, lineDataThread, threadTable);
                    new Thread(() -> {
                        try {
                            for (int n = 0; n < iterations; n++) {
                                Os.sleep(minIdleMsBeforeWriterRelease - 50);
                                send(receiver, lineDataThread, threadTable, WAIT_NO_WAIT);
                            }
                        } catch (Exception e) {
                            e.printStackTrace();
                        } finally {
                            threadPushFinished.countDown();
                        }
                    }).start();
                }

                sendAndWait(receiver, lineData, tableIndex, 2);
                mayDrainWalQueue();
                try (TableWriterAPI w = getTableWriterAPI("weather")) {
                    w.truncate();
                }
                // drainWalQueue() call opens TableWriter one more time
                int expectedReleases = walEnabled ? 5 : 4;
                sendAndWait(receiver, lineData, tableIndex, expectedReleases);
                mayDrainWalQueue();

                String header = "location\ttemperature\ttimestamp\n";
                String[] lines = {"us-midwest\t85.0\t2016-06-13T17:43:50.102300Z\n",
                        "us-eastcoast\t89.0\t2016-06-13T17:43:50.102400Z\n",
                        "us-westcost\t82.0\t2016-06-13T17:43:50.102500Z\n"};
                String expected = header + lines[0] + lines[1] + lines[2];
                assertTable(expected, "weather");
                if (walEnabled) {
                    Assert.assertTrue(isWalTable("weather"));
                }

                // Concatenate iterations + 1 of identical insert results
                // to assert against weather 1-8 tables
                StringBuilder expectedSB = new StringBuilder(header);
                for (String line : lines) {
                    expectedSB.append(Chars.repeat(line, iterations + 1));
                }

                // Wait async ILP send threads to finish.
                threadPushFinished.await();
                for (int i = 1; i < threadCount; i++) {
                    // Wait writer to be released and check.
                    String tableName = "weather" + i;
                    try {
                        try {
                            assertTable(expectedSB, tableName);
                            if (walEnabled) {
                                Assert.assertTrue(isWalTable(tableName));
                            }
                        } catch (AssertionError e) {
                            int releasedCount = -tableIndex.get(tableName).getCount();
                            // Wait one more writer release before re-trying to compare
                            wait(tableIndex.get(tableName), releasedCount + 3, minIdleMsBeforeWriterRelease);
                            mayDrainWalQueue();
                            assertTable(expectedSB, tableName);
                            if (walEnabled) {
                                Assert.assertTrue(isWalTable(tableName));
                            }
                        }
                    } catch (Throwable err) {
                        LOG.error().$("Error '").$(err.getMessage()).$("' comparing table: ").$(tableName).$();
                        throw err;
                    }
                }
            } finally {
                // Clean engine hook
                engine.setPoolListener((factoryType, thread, name, event, segment, position) -> {
                });
            }
        });
    }

    @Test
    public void testTableTableIdChangedOnRecreate() throws Exception {
        assertMemoryLeak(() -> {
            try (SqlCompiler compiler = new SqlCompiler(engine);
                 SqlExecutionContext sqlExecutionContext = new SqlExecutionContextImpl(engine, 1)
                         .with(
                                 AllowAllCairoSecurityContext.INSTANCE,
                                 new BindVariableServiceImpl(configuration),
                                 null,
                                 -1,
                                 null)) {
                compiler.compile("create table weather as (" +
                        "select x as windspeed," +
                        "x*2 as timetocycle, " +
                        "cast(x as timestamp) as ts " +
                        "from long_sequence(2)) timestamp(ts)", sqlExecutionContext);

                CompiledQuery cq = compiler.compile("weather", sqlExecutionContext);
                try (RecordCursorFactory cursorFactory = cq.getRecordCursorFactory()) {
                    try (RecordCursor cursor = cursorFactory.getCursor(sqlExecutionContext)) {
                        TestUtils.printCursor(cursor, cursorFactory.getMetadata(), true, sink, printer);
                        TestUtils.assertEquals("windspeed\ttimetocycle\tts\n" +
                                "1\t2\t1970-01-01T00:00:00.000001Z\n" +
                                "2\t4\t1970-01-01T00:00:00.000002Z\n", sink);
                    }

                    compiler.compile("drop table weather", sqlExecutionContext);

                    runInContext((receiver) -> {
                        String lineData =
                                "weather windspeed=1.0 631150000000000000\n" +
                                        "weather windspeed=2.0 631152000000000000\n" +
                                        "weather timetocycle=0.0,windspeed=3.0 631160000000000000\n" +
                                        "weather windspeed=4.0 631170000000000000\n";
                        sendLinger(receiver, lineData, "weather");
                    });
                    mayDrainWalQueue();
                    if (walEnabled) {
                        Assert.assertTrue(isWalTable("weather"));
                    }

                    try (RecordCursor cursor = cursorFactory.getCursor(sqlExecutionContext)) {
                        TestUtils.printCursor(cursor, cursorFactory.getMetadata(), true, sink, printer);
                        Assert.fail();
                    } catch (TableReferenceOutOfDateException ignored) {
                    }
                }
            }
        });
    }

    @Test
    public void testTcpSenderWithSpaceInTableName() throws Exception {
        runInContext((receiver) -> {
            String tableName = "ta ble";
            send(receiver, tableName, WAIT_ENGINE_TABLE_RELEASE, () -> {
                try (LineTcpSender lineTcpSender = LineTcpSender.newSender(Net.parseIPv4("127.0.0.1"), bindPort, msgBufferSize)) {
                    lineTcpSender
                            .metric(tableName)
                            .tag("tag1", "value 1")
                            .field("tag2", "value 2")
                            .$(0);
                    lineTcpSender.flush();
                }
            });

            mayDrainWalQueue();
            if (walEnabled) {
                Assert.assertTrue(isWalTable(tableName));
            }
            String expected = "tag1\ttag2\ttimestamp\n" +
                    "value 1\tvalue 2\t1970-01-01T00:00:00.000000Z\n";
            assertTable(expected, tableName);
        });
    }

    @Test
    // flapping test
    public void testUnauthenticated() throws Exception {
        test(null, null, 200, 1_000, false);
    }

    @Test
    public void testTcpSenderManyLinesToForceBufferFlush() throws Exception {
        int rowCount = 100;
        maxMeasurementSize = 100;
        runInContext((receiver) -> {
            String tableName = "table";
            send(receiver, tableName, WAIT_ENGINE_TABLE_RELEASE, () -> {
                try (LineTcpSender lineTcpSender = LineTcpSender.newSender(Net.parseIPv4("127.0.0.1"), bindPort, 64)) {
                    for (int i = 0; i < rowCount; i++) {
                        lineTcpSender
                                .metric(tableName)
                                .tag("tag1", "value 1")
                                .field("tag2", Chars.repeat("value 2", 10))
                                .$(0);
                    }
                    lineTcpSender.flush();
                }
            });

            mayDrainWalQueue();
            try (TableReader reader = getReader(tableName)) {
                Assert.assertEquals(reader.getMetadata().isWalEnabled(), walEnabled);
                Assert.assertEquals(rowCount, reader.size());
            }
        });
    }

    @Test
    public void testUnicodeTableNameExistingTable() throws Exception {
        runInContext((receiver) -> {
            String lineData = "लаблअца поле=\"значение\" 1619509249714000000\n";
            sendLinger(receiver, lineData, "लаблअца");

            String lineData2 = "लаблअца,символ=значение2 1619509249714000000\n";
            sendLinger(receiver, lineData2, "लаблअца");

            mayDrainWalQueue();
            if (walEnabled) {
                Assert.assertTrue(isWalTable("लаблअца"));
            }
            String expected = "поле\ttimestamp\tсимвол\n" +
                    "значение\t2021-04-27T07:40:49.714000Z\t\n" +
                    "\t2021-04-27T07:40:49.714000Z\tзначение2\n";
            assertTable(expected, "लаблअца");
        });
    }

    @Test
    public void testUnicodeTableName() throws Exception {
        byte[] utf8Bytes = "ल".getBytes(Files.UTF_8);
        Assert.assertEquals(3, utf8Bytes.length);

        try (TableModel m = new TableModel(configuration, "लаблअца", PartitionBy.DAY)) {
            m.col("символ", ColumnType.SYMBOL).indexed(true, 256)
                    .col("поле", ColumnType.STRING)
                    .timestamp("время");
            if (walEnabled) {
                m.wal();
            }
            CairoTestUtils.create(engine, m);
        }

        engine.releaseInactive();
        runInContext((receiver) -> {
            String lineData = "लаблअца поле=\"значение\" 1619509249714000000\n";
            sendLinger(receiver, lineData, "लаблअца");

            String lineData2 = "लаблअца,символ=значение2 поле=\"значение3\" 1619509249714000000\n";
            sendLinger(receiver, lineData2, "लаблअца");

            mayDrainWalQueue();
            if (walEnabled) {
                Assert.assertTrue(isWalTable("लаблअца"));
            }
            assertTable("символ\tполе\tвремя\n" +
                    "\tзначение\t2021-04-27T07:40:49.714000Z\n" +
                    "значение2\tзначение3\t2021-04-27T07:40:49.714000Z\n", "लаблअца");
        });
    }

    @Test
    public void testWindowsAccessDenied() throws Exception {
        String lineData = "table_a,MessageType=B,SequenceNumber=1 Length=92i,test=1.5 1465839830100400000\n";

        runInContext((receiver) -> {
            try (TableModel m = new TableModel(configuration, "table_a", PartitionBy.DAY)) {
                m.timestamp("ReceiveTime")
                        .col("SequenceNumber", ColumnType.SYMBOL).indexed(true, 256)
                        .col("MessageType", ColumnType.SYMBOL).indexed(true, 256)
                        .col("Length", ColumnType.INT);
                if (walEnabled) {
                    m.wal();
                }
                CairoTestUtils.create(engine, m);
            }

            sendLinger(receiver, lineData, "table_a");

            mayDrainWalQueue();
            if (walEnabled) {
                Assert.assertTrue(isWalTable("table_a"));
            }
            String expected = "ReceiveTime\tSequenceNumber\tMessageType\tLength\ttest\n" +
                    "2016-06-13T17:43:50.100400Z\t1\tB\t92\t1.5\n";
            assertTable(expected, "table_a");
        });
    }

    @Test
    public void testTimestampColumn() throws Exception {
        String table = "Timestamp";
        runInContext((receiver) -> {
            String lineData = table + ",location=us-midwest timestamp=1465839830100400200t,temperature=82\n" +
                    table + ",location=us-midwest timestamp=1465839830100500200t,temperature=83\n" +
                    table + ",location=us-eastcoast timestamp=1465839830101600200t,temperature=81\n" +
                    table + ",location=us-midwest timestamp=1465839830102300200t,temperature=85\n" +
                    table + ",location=us-eastcoast timestamp=1465839830102400200t,temperature=89\n" +
                    table + ",location=us-eastcoast timestamp=1465839830102400200t,temperature=80\n" +
                    table + ",location=us-westcost timestamp=1465839830102500200t,temperature=82\n";

            sendLinger(receiver, lineData, table);

            mayDrainWalQueue();
            if (walEnabled) {
                Assert.assertTrue(isWalTable(table));
            }

            String expected = "location\ttimestamp\ttemperature\n" +
                    "us-midwest\t2016-06-13T17:43:50.100400Z\t82.0\n" +
                    "us-midwest\t2016-06-13T17:43:50.100500Z\t83.0\n" +
                    "us-eastcoast\t2016-06-13T17:43:50.101600Z\t81.0\n" +
                    "us-midwest\t2016-06-13T17:43:50.102300Z\t85.0\n" +
                    "us-eastcoast\t2016-06-13T17:43:50.102400Z\t89.0\n" +
                    "us-eastcoast\t2016-06-13T17:43:50.102400Z\t80.0\n" +
                    "us-westcost\t2016-06-13T17:43:50.102500Z\t82.0\n";
            assertTable(expected, table);
        });
    }

    @Test
    public void testWithColumnAsReservedKeyword() throws Exception {
        runInContext((receiver) -> {
            String lineData =
                    "up out=1.0 631150000000000000\n" +
                            "up in=2.0 631152000000000000\n" +
                            "up in=3.0 631160000000000000\n" +
                            "up in=4.0 631170000000000000\n";
            sendLinger(receiver, lineData, "up");

            mayDrainWalQueue();
            if (walEnabled) {
                Assert.assertTrue(isWalTable("up"));
            }
            String expected =
                    "out\ttimestamp\tin\n" +
                            "1.0\t1989-12-31T23:26:40.000000Z\tNaN\n" +
                            "NaN\t1990-01-01T00:00:00.000000Z\t2.0\n" +
                            "NaN\t1990-01-01T02:13:20.000000Z\t3.0\n" +
                            "NaN\t1990-01-01T05:00:00.000000Z\t4.0\n";
            assertTable(expected, "up");
        });
    }

    @Test
    public void testWithInvalidColumn() throws Exception {
        runInContext((receiver) -> {
            String lineData =
                    "up out=1.0 631150000000000000\n" +
                            "up ..=2.0 631152000000000000\n" +
                            "up ..=3.0 631160000000000000\n" +
                            "up ..=4.0 631170000000000000\n";
            sendLinger(receiver, lineData, "up");

            mayDrainWalQueue();
            if (walEnabled) {
                Assert.assertTrue(isWalTable("up"));
            }
            String expected = "out\ttimestamp\n" +
                    "1.0\t1989-12-31T23:26:40.000000Z\n";
            assertTable(expected, "up");
        });
    }

    @Test
    public void testWithTcpSender() throws Exception {
        runInContext((receiver) -> {
            send(receiver, "table", WAIT_ENGINE_TABLE_RELEASE, () -> {
                try (LineTcpSender lineTcpSender = LineTcpSender.newSender(Net.parseIPv4("127.0.0.1"), bindPort, msgBufferSize)) {
                    lineTcpSender.disableValidation();
                    lineTcpSender
                            .metric("table")
                            .tag("tag1", "value 1")
                            .tag("tag=2", "значение 2")
                            .field("поле=3", "{\"ключ\": \"число\"}")
                            .$(0);
                    lineTcpSender
                            .metric("table")
                            .tag("tag1", "value 2")
                            .$(0);
                    lineTcpSender
                            .metric("table")
                            .tag("tag/2", "value=\2") // Invalid column name, last line is not saved
                            .$(Timestamps.DAY_MICROS * 1000L);
                    lineTcpSender.flush();
                }
            });

            mayDrainWalQueue();
            if (walEnabled) {
                Assert.assertTrue(isWalTable("table"));
            }
            String expected = "tag1\ttag=2\tполе=3\ttimestamp\n" +
                    "value 1\tзначение 2\t{\"ключ\": \"число\"}\t1970-01-01T00:00:00.000000Z\n" +
                    "value 2\t\t\t1970-01-01T00:00:00.000000Z\n";
            assertTable(expected, "table");
        });
    }

    @Test
    public void testWriter17Fields() throws Exception {
        maxMeasurementSize = 1024;
        String lineData = "tableCRASH,tag_n_1=1,tag_n_2=2,tag_n_3=3,tag_n_4=4,tag_n_5=5,tag_n_6=6," +
                "tag_n_7=7,tag_n_8=8,tag_n_9=9,tag_n_10=10,tag_n_11=11,tag_n_12=12,tag_n_13=13," +
                "tag_n_14=14,tag_n_15=15,tag_n_16=16,tag_n_17=17 value=42.4 1619509249714000000\n";
        runInContext((receiver) -> {
            sendLinger(receiver, lineData, "tableCRASH");

            mayDrainWalQueue();
            if (walEnabled) {
                Assert.assertTrue(isWalTable("tableCRASH"));
            }
            String expected = "tag_n_1\ttag_n_2\ttag_n_3\ttag_n_4\ttag_n_5\ttag_n_6\ttag_n_7\ttag_n_8\ttag_n_9\ttag_n_10\ttag_n_11\ttag_n_12\ttag_n_13\ttag_n_14\ttag_n_15\ttag_n_16\ttag_n_17\tvalue\ttimestamp\n" +
                    "1\t2\t3\t4\t5\t6\t7\t8\t9\t10\t11\t12\t13\t14\t15\t16\t17\t42.4\t2021-04-27T07:40:49.714000Z\n";
            assertTable(expected, "tableCRASH");
        });
    }

    @Test
    public void testWriterAllLongs() throws Exception {
        currentMicros = 1;
        String lineData = "messages id=843530699759026177i,author=820703963477180437i,guild=820704412095479830i,channel=820704412095479833i,flags=6i\n";
        runInContext((receiver) -> {
            try (TableModel m = new TableModel(configuration, "messages", PartitionBy.MONTH)) {
                m.timestamp("ts")
                        .col("id", ColumnType.LONG)
                        .col("author", ColumnType.LONG)
                        .col("guild", ColumnType.LONG)
                        .col("channel", ColumnType.LONG)
                        .col("flags", ColumnType.BYTE);
                if (walEnabled) {
                    m.wal();
                }
                CairoTestUtils.create(engine, m);
            }

            send(receiver, lineData, "messages");
            String expected = "ts\tid\tauthor\tguild\tchannel\tflags\n" +
                    "1970-01-01T00:00:00.000001Z\t843530699759026177\t820703963477180437\t820704412095479830\t820704412095479833\t6\n";

            mayDrainWalQueue();
            if (walEnabled) {
                Assert.assertTrue(isWalTable("messages"));
            }
            assertTable(expected, "messages");
        });
    }

    @Test
    public void testWriterCommitFails() throws Exception {
        // This test only makes sense for TableWriter.
        Assume.assumeFalse(walEnabled);

        runInContext((receiver) -> {
            ff = new TestFilesFacadeImpl() {
                @Override
                public int rmdir(Path path) {
                    return 5;
                }
            };

            try (TableModel m = new TableModel(configuration, "table_a", PartitionBy.DAY)) {
                m.timestamp("ReceiveTime")
                        .col("SequenceNumber", ColumnType.SYMBOL).indexed(true, 256)
                        .col("MessageType", ColumnType.SYMBOL).indexed(true, 256)
                        .col("Length", ColumnType.INT);
                CairoTestUtils.create(m);
            }

            String lineData = "table_a,MessageType=B,SequenceNumber=1 Length=92i,test=1.5 1465839830100400000\n";
            sendLinger(receiver, lineData, "table_a");

            String expected = "ReceiveTime\tSequenceNumber\tMessageType\tLength\n";
            assertTable(expected, "table_a");
        });
    }

    @Test
    public void testWriterInsertNewSymbolsIntoTableWithExistingSymbols() throws Exception {
        // This test only makes sense to WAL tables since it writes into the table from multiple threads.
        Assume.assumeTrue(walEnabled);

        // Here we make sure that TableUpdateDetails' and WalWriter's symbol caches to not clash with each other.
        final String tableName = "x";
        final int symbols = 1024;

        runInContext((receiver) -> {
            // First, create a table and insert a few rows into it, so that we get some existing symbol keys.
            try (TableModel m = new TableModel(configuration, tableName, PartitionBy.MONTH)) {
                m.timestamp("ts").col("sym", ColumnType.SYMBOL).wal();
                CairoTestUtils.create(m);
            }

            // Next, start inserting symbols on a background thread.
            final CountDownLatch halfDoneLatch = new CountDownLatch(1);
            final CountDownLatch doneLatch = new CountDownLatch(1);
            new Thread(() -> {
                try (TableWriterAPI writer = getTableWriterAPI(tableName)) {
                    for (int i = 0; i < symbols; i++) {
                        TableWriter.Row row = writer.newRow();
                        row.putSym(1, "sym" + i);
                        row.append();
                        writer.commit();

                        drainWalQueue();

                        if (i == (symbols / 2)) {
                            halfDoneLatch.countDown();
                        }
                    }
                }
                Path.clearThreadLocals();
                doneLatch.countDown();
            }).start();

            // Finally, ingest rows with same symbols, but opposite direction, into the table.
            final StringBuilder lineData = new StringBuilder();
            for (int i = symbols - 1; i > -1; i--) {
                lineData.append(tableName)
                        .append(",sym=sym")
                        .append(i)
                        .append('\n');
            }

            halfDoneLatch.await();
            sendLinger(receiver, lineData.toString(), tableName);
            doneLatch.await();

            TestUtils.assertEventually(() -> {
                mayDrainWalQueue();

                CharSequenceIntHashMap symbolCounts = new CharSequenceIntHashMap();
                try (TableReader reader = getReader(tableName)) {
                    Assert.assertEquals(2 * symbols, reader.size());
                    RecordCursor cursor = reader.getCursor();
                    Record record = cursor.getRecord();
                    while (cursor.hasNext()) {
                        symbolCounts.increment(record.getSym(1));
                    }
                }

                Assert.assertEquals(symbols, symbolCounts.size());
                for (int i = 0; i < symbols; i++) {
                    // increment() uses 0 as the first counter value, so we expect to see all 1s.
                    Assert.assertEquals("count should be 2 for sym" + i + " symbol", 1, symbolCounts.get("sym" + i));
                }
            });
        });
    }

    @Test
    public void testWriterRelease1() throws Exception {
        runInContext((receiver) -> {
            String lineData = "weather,location=us-midwest temperature=82 1465839830100400200\n" +
                    "weather,location=us-midwest temperature=83 1465839830100500200\n" +
                    "weather,location=us-eastcoast temperature=81 1465839830101400200\n";
            send(receiver, lineData, "weather");

            lineData = "weather,location=us-midwest temperature=85 1465839830102300200\n" +
                    "weather,location=us-eastcoast temperature=89 1465839830102400200\n" +
                    "weather,location=us-westcost temperature=82 1465839830102500200\n";
            send(receiver, lineData, "weather");

            mayDrainWalQueue();
            if (walEnabled) {
                Assert.assertTrue(isWalTable("weather"));
            }
            String expected = "location\ttemperature\ttimestamp\n" +
                    "us-midwest\t82.0\t2016-06-13T17:43:50.100400Z\n" +
                    "us-midwest\t83.0\t2016-06-13T17:43:50.100500Z\n" +
                    "us-eastcoast\t81.0\t2016-06-13T17:43:50.101400Z\n" +
                    "us-midwest\t85.0\t2016-06-13T17:43:50.102300Z\n" +
                    "us-eastcoast\t89.0\t2016-06-13T17:43:50.102400Z\n" +
                    "us-westcost\t82.0\t2016-06-13T17:43:50.102500Z\n";
            assertTable(expected, "weather");
        });
    }

    @Test
    public void testWriterRelease2() throws Exception {
        runInContext((receiver) -> {
            String lineData = "weather,location=us-midwest temperature=82 1465839830100400200\n" +
                    "weather,location=us-midwest temperature=83 1465839830100500200\n" +
                    "weather,location=us-eastcoast temperature=81 1465839830101400200\n";
            send(receiver, lineData, "weather");

            mayDrainWalQueue();
            try (TableWriterAPI w = getTableWriterAPI("weather")) {
                w.truncate();
            }

            lineData = "weather,location=us-midwest temperature=85 1465839830102300200\n" +
                    "weather,location=us-eastcoast temperature=89 1465839830102400200\n" +
                    "weather,location=us-westcost temperature=82 1465839830102500200\n";
            send(receiver, lineData, "weather");

            mayDrainWalQueue();
            if (walEnabled) {
                Assert.assertTrue(isWalTable("weather"));
            }
            String expected = "location\ttemperature\ttimestamp\n" +
                    "us-midwest\t85.0\t2016-06-13T17:43:50.102300Z\n" +
                    "us-eastcoast\t89.0\t2016-06-13T17:43:50.102400Z\n" +
                    "us-westcost\t82.0\t2016-06-13T17:43:50.102500Z\n";
            assertTable(expected, "weather");
        });
    }

    @Test
    public void testWriterRelease3() throws Exception {
<<<<<<< HEAD
=======
        Assume.assumeFalse(walEnabled);

>>>>>>> cb367bc7
        runInContext((receiver) -> {
            String lineData = "weather,location=us-midwest temperature=82 1465839830100400200\n" +
                    "weather,location=us-midwest temperature=83 1465839830100500200\n" +
                    "weather,location=us-eastcoast temperature=81 1465839830101400200\n";
            send(receiver, lineData, "weather");

            mayDrainWalQueue();
            dropWeatherTable();

            lineData = "weather,location=us-midwest temperature=85 1465839830102300200\n" +
                    "weather,location=us-eastcoast temperature=89 1465839830102400200\n" +
                    "weather,location=us-westcost temperature=82 1465839830102500200\n";
            send(receiver, lineData, "weather");

            mayDrainWalQueue();
            if (walEnabled) {
                Assert.assertTrue(isWalTable("weather"));
            }
            String expected = "location\ttemperature\ttimestamp\n" +
                    "us-midwest\t85.0\t2016-06-13T17:43:50.102300Z\n" +
                    "us-eastcoast\t89.0\t2016-06-13T17:43:50.102400Z\n" +
                    "us-westcost\t82.0\t2016-06-13T17:43:50.102500Z\n";
            assertTable(expected, "weather");
        });
    }

    @Test
    public void testWriterRelease4() throws Exception {
<<<<<<< HEAD
=======
        Assume.assumeFalse(walEnabled);
>>>>>>> cb367bc7
        runInContext((receiver) -> {
            String lineData = "weather,location=us-midwest temperature=82 1465839830100400200\n" +
                    "weather,location=us-midwest temperature=83 1465839830100500200\n" +
                    "weather,location=us-eastcoast temperature=81 1465839830101400200\n";
            send(receiver, lineData, "weather");

            mayDrainWalQueue();
            dropWeatherTable();

            lineData = "weather,loc=us-midwest temp=85 1465839830102300200\n" +
                    "weather,loc=us-eastcoast temp=89 1465839830102400200\n" +
                    "weather,loc=us-westcost temp=82 1465839830102500200\n";
            send(receiver, lineData, "weather");

            mayDrainWalQueue();
            if (walEnabled) {
                Assert.assertTrue(isWalTable("weather"));
            }
            String expected = "loc\ttemp\ttimestamp\n" +
                    "us-midwest\t85.0\t2016-06-13T17:43:50.102300Z\n" +
                    "us-eastcoast\t89.0\t2016-06-13T17:43:50.102400Z\n" +
                    "us-westcost\t82.0\t2016-06-13T17:43:50.102500Z\n";
            assertTable(expected, "weather");
        });
    }

    @Test
    public void testWriterRelease5() throws Exception {
<<<<<<< HEAD
=======
        Assume.assumeFalse(walEnabled);
>>>>>>> cb367bc7
        runInContext((receiver) -> {
            String lineData = "weather,location=us-midwest temperature=82 1465839830100400200\n" +
                    "weather,location=us-midwest temperature=83 1465839830100500200\n" +
                    "weather,location=us-eastcoast temperature=81 1465839830101400200\n";
            send(receiver, lineData, "weather");

            mayDrainWalQueue();
            dropWeatherTable();

            lineData = "weather,location=us-midwest,source=sensor1 temp=85 1465839830102300200\n" +
                    "weather,location=us-eastcoast,source=sensor2 temp=89 1465839830102400200\n" +
                    "weather,location=us-westcost,source=sensor1 temp=82 1465839830102500200\n";
            send(receiver, lineData, "weather");

            mayDrainWalQueue();
            if (walEnabled) {
                Assert.assertTrue(isWalTable("weather"));
            }
            String expected = "location\tsource\ttemp\ttimestamp\n" +
                    "us-midwest\tsensor1\t85.0\t2016-06-13T17:43:50.102300Z\n" +
                    "us-eastcoast\tsensor2\t89.0\t2016-06-13T17:43:50.102400Z\n" +
                    "us-westcost\tsensor1\t82.0\t2016-06-13T17:43:50.102500Z\n";
            assertTable(expected, "weather");
        });
    }

    @Test
    public void testWriterScientificDoubleNotation() throws Exception {
        runInContext((receiver) -> {
            String lineData = "doubles d0=0,d1=1.23E-10,d2=1.23E-03,d3=1.23E10,d4=1.23E01,d5=1.23E+10,d6=1.23E+01,dNaN=NaN,dmNan=-NaN,dInf=Infinity,dmInf=-Infinity 0\n";
            send(receiver, lineData, "doubles");

            mayDrainWalQueue();
            if (walEnabled) {
                Assert.assertTrue(isWalTable("doubles"));
            }
            String expected = "d0\td1\td2\td3\td4\td5\td6\tdNaN\tdmNan\tdInf\tdmInf\ttimestamp\n" +
                    "0.0\t1.23E-10\t0.00123\t1.23E10\t12.3\t1.23E10\t12.3\tNaN\tNaN\tInfinity\t-Infinity\t1970-01-01T00:00:00.000000Z\n";
            assertTable(expected, "doubles");
        });
    }

    private void dropWeatherTable() {
        TableToken tt = engine.getTableToken("weather");
        engine.drop(AllowAllCairoSecurityContext.INSTANCE, path, tt);
    }

    private void mayDrainWalQueue() {
        if (walEnabled) {
            drainWalQueue();
        }
    }

    private void send(LineTcpReceiver receiver, String lineData, String tableName, int wait) {
        send(receiver, tableName, wait, () -> sendToSocket(lineData));
    }

    private void send(LineTcpReceiver receiver, String lineData, String tableName) {
        send(receiver, lineData, tableName, WAIT_ENGINE_TABLE_RELEASE);
    }

    private void sendAndWait(
            LineTcpReceiver receiver,
            String lineData,
            CharSequenceObjHashMap<SOUnboundedCountDownLatch> tableIndex,
            int expectedReleaseCount
    ) {
        send(receiver, lineData, "weather", WAIT_NO_WAIT);
        tableIndex.get("weather").await(expectedReleaseCount);
    }

    private void sendLinger(LineTcpReceiver receiver, String lineData, String tableName) {
        send(receiver, tableName, LineTcpReceiverTest.WAIT_ENGINE_TABLE_RELEASE, () -> sendToSocket(lineData));
    }

    private void sendNoWait(LineTcpReceiver receiver, String lineData, String tableName) {
        send(receiver, lineData, tableName, WAIT_NO_WAIT);
    }

    private void shutdownReceiverWhileSenderIsSendingData(WorkerPool ioPool, WorkerPool writerPool) throws SqlException {
        String tableName = "tab";
        LineTcpReceiver receiver = new LineTcpReceiver(lineConfiguration, engine, ioPool, writerPool);

        if (ioPool == writerPool) {
            O3Utils.setupWorkerPool(ioPool, engine, null, null);
        }
        ioPool.start(LOG);
        if (ioPool != writerPool) {
            writerPool.start(LOG);
        }

        final SOCountDownLatch finished = new SOCountDownLatch(1);

        try (LineTcpSender sender = LineTcpSender.newSender(Net.parseIPv4("127.0.0.1"), bindPort, msgBufferSize)) {
            for (int i = 0; i < 1000; i++) {
                sender.metric(tableName)
                        .field("id", i)
                        .$(i * 1_000_000L);
                sender.flush();
            }

            new Thread(() -> {
                try {
                    ioPool.halt();

                    long start = System.currentTimeMillis();
                    while (engine.getMetrics().health().unhandledErrorsCount() == 0) {
                        Os.sleep(10);
                        if (System.currentTimeMillis() - start > 1000) {
                            break;
                        }
                    }

                    if (writerPool != ioPool) (writerPool).halt();

                    receiver.close();
                } catch (Throwable e) {
                    LOG.errorW().$("Can't close pools or ilp receiver!").$(e).$();
                } finally {
                    finished.countDown();
                }
            }, "shutdown thread").start();

            for (int i = 1000; i < 1000000; i++) {
                sender.metric(tableName)
                        .field("id", i)
                        .$(i * 1_000_000L);
                sender.flush();
            }
            Assert.fail("Expected LineSenderException");
        } catch (LineSenderException lse) {
            //expected
        } finally {
            finished.await();
            Path.clearThreadLocals();
        }
    }

    private void test(
            String authKeyId,
            PrivateKey authPrivateKey,
            int msgBufferSize,
            final int nRows,
            boolean expectDisconnect
    ) throws Exception {
        test(authKeyId, msgBufferSize, nRows, expectDisconnect,
                () -> {
                    AbstractLineSender sender = LineTcpSender.newSender(Net.parseIPv4("127.0.0.1"), bindPort, 4096);
                    if (authKeyId != null) {
                        sender.authenticate(authKeyId, authPrivateKey);
                    }
                    return sender;
                });
    }

    private void test(
            String authKeyId,
            int msgBufferSize,
            final int nRows,
            boolean expectDisconnect,
            Supplier<AbstractLineSender> senderSupplier
    ) throws Exception {
        this.authKeyId = authKeyId;
        this.msgBufferSize = msgBufferSize;
        assertMemoryLeak(() -> {
            final String[] locations = {"x london", "paris", "rome"};

            final CharSequenceHashSet tables = new CharSequenceHashSet();
            tables.add("weather1");
            tables.add("weather2");
            tables.add("weather3");

            SOCountDownLatch tablesCreated = new SOCountDownLatch();
            tablesCreated.setCount(tables.size());

            final Rnd rand = new Rnd();
            final StringBuilder[] expectedSbs = new StringBuilder[tables.size()];

            engine.setPoolListener((factoryType, thread, token, event, segment, position) -> {
                if (factoryType == PoolListener.SRC_WRITER && event == PoolListener.EV_RETURN) {
                    if (tables.contains(token.getTableName())) {
                        tablesCreated.countDown();
                    }
                }
            });

            minIdleMsBeforeWriterRelease = 100;
            try (LineTcpReceiver ignored = new LineTcpReceiver(lineConfiguration, engine, sharedWorkerPool, sharedWorkerPool)) {
                long startEpochMs = System.currentTimeMillis();
                sharedWorkerPool.start(LOG);

                try {
                    final AbstractLineSender[] senders = new AbstractLineSender[tables.size()];
                    for (int n = 0; n < senders.length; n++) {
                        senders[n] = senderSupplier.get();
                        StringBuilder sb = new StringBuilder((nRows + 1) * lineConfiguration.getMaxMeasurementSize());
                        sb.append("location\ttemp\ttimestamp\n");
                        expectedSbs[n] = sb;
                    }

                    try {
                        long ts = Os.currentTimeMicros();
                        StringSink tsSink = new StringSink();
                        for (int nRow = 0; nRow < nRows; nRow++) {
                            int nTable = nRow < tables.size() ? nRow : rand.nextInt(tables.size());
                            AbstractLineSender sender = senders[nTable];
                            StringBuilder sb = expectedSbs[nTable];
                            CharSequence tableName = tables.get(nTable);
                            sender.metric(tableName);
                            String location = locations[rand.nextInt(locations.length)];
                            sb.append(location);
                            sb.append('\t');
                            sender.tag("location", location);
                            int temp = rand.nextInt(100);
                            sb.append(temp);
                            sb.append('\t');
                            sender.field("temp", temp);
                            tsSink.clear();
                            TimestampFormatUtils.appendDateTimeUSec(tsSink, ts);
                            sb.append(tsSink);
                            sb.append('\n');
                            sender.$(ts * 1000);
                            sender.flush();
                            if (expectDisconnect) {
                                // To prevent all data being buffered before the expected disconnect slow sending
                                Os.sleep(100);
                            }
                            ts += rand.nextInt(1000);
                        }
                    } finally {
                        for (AbstractLineSender sender : senders) {
                            sender.close();
                        }
                    }

                    Assert.assertFalse(expectDisconnect);
                    boolean ready = tablesCreated.await(TimeUnit.MINUTES.toNanos(1));
                    if (!ready) {
                        throw new IllegalStateException("Timeout waiting for tables to be created");
                    }
                    mayDrainWalQueue();

                    int nRowsWritten;
                    do {
                        nRowsWritten = 0;
                        long timeTakenMs = System.currentTimeMillis() - startEpochMs;
                        if (timeTakenMs > TEST_TIMEOUT_IN_MS) {
                            LOG.error().$("after ").$(timeTakenMs).$("ms tables only had ").$(nRowsWritten).$(" rows out of ").$(nRows).$();
                            break;
                        }
                        Os.pause();
                        for (int n = 0; n < tables.size(); n++) {
                            CharSequence tableName = tables.get(n);
                            while (true) {
                                try (TableReader reader = getReader(tableName)) {
                                    TableReaderRecordCursor cursor = reader.getCursor();
                                    while (cursor.hasNext()) {
                                        nRowsWritten++;
                                    }
                                    break;
                                } catch (EntryLockedException ex) {
                                    LOG.info().$("retrying read for ").$(tableName).$();
                                    Os.pause();
                                }
                            }
                        }
                    } while (nRowsWritten < nRows);
                    LOG.info().$(nRowsWritten).$(" rows written").$();
                } finally {
                    sharedWorkerPool.halt();
                }
            } finally {
                engine.setPoolListener(null);
            }

            for (int n = 0; n < tables.size(); n++) {
                CharSequence tableName = tables.get(n);
                LOG.info().$("checking table ").$(tableName).$();
                if (walEnabled) {
                    Assert.assertTrue(isWalTable(tableName));
                }
                assertTable(expectedSbs[n], tableName);
            }
        });
    }

    private void wait(SOUnboundedCountDownLatch latch, int value, long iterations) {
        while (-latch.getCount() < value && iterations-- > 0) {
            Os.sleep(20);
        }
    }
}<|MERGE_RESOLUTION|>--- conflicted
+++ resolved
@@ -681,7 +681,6 @@
             assertTable(expected, "plug");
         });
     }
-<<<<<<< HEAD
 
     @Test
     public void testSymbolAddedInO3ModeFirstRow2Lines() throws Exception {
@@ -705,31 +704,6 @@
     }
 
     @Test
-=======
-
-    @Test
-    public void testSymbolAddedInO3ModeFirstRow2Lines() throws Exception {
-        maxMeasurementSize = 4096;
-        runInContext((receiver) -> {
-            String lineData = "plug,room=6A watts=\"1\" 2631819999000\n" +
-                    "plug,label=Power,room=6B watts=\"22\" 1631817902842\n" +
-                    "plug,label=Line,room=6C watts=\"333\" 1531817902842\n";
-            sendLinger(receiver, lineData, "plug");
-
-            mayDrainWalQueue();
-            if (walEnabled) {
-                Assert.assertTrue(isWalTable("plug"));
-            }
-            String expected = "room\twatts\ttimestamp\tlabel\n" +
-                    "6C\t333\t1970-01-01T00:25:31.817902Z\tLine\n" +
-                    "6B\t22\t1970-01-01T00:27:11.817902Z\tPower\n" +
-                    "6A\t1\t1970-01-01T00:43:51.819999Z\t\n";
-            assertTable(expected, "plug");
-        });
-    }
-
-    @Test
->>>>>>> cb367bc7
     public void testSomeWritersReleased() throws Exception {
         runInContext((receiver) -> {
             String lineData = "weather,location=us-midwest temperature=85 1465839830102300200\n" +
@@ -1344,11 +1318,8 @@
 
     @Test
     public void testWriterRelease3() throws Exception {
-<<<<<<< HEAD
-=======
         Assume.assumeFalse(walEnabled);
 
->>>>>>> cb367bc7
         runInContext((receiver) -> {
             String lineData = "weather,location=us-midwest temperature=82 1465839830100400200\n" +
                     "weather,location=us-midwest temperature=83 1465839830100500200\n" +
@@ -1377,10 +1348,7 @@
 
     @Test
     public void testWriterRelease4() throws Exception {
-<<<<<<< HEAD
-=======
         Assume.assumeFalse(walEnabled);
->>>>>>> cb367bc7
         runInContext((receiver) -> {
             String lineData = "weather,location=us-midwest temperature=82 1465839830100400200\n" +
                     "weather,location=us-midwest temperature=83 1465839830100500200\n" +
@@ -1409,10 +1377,7 @@
 
     @Test
     public void testWriterRelease5() throws Exception {
-<<<<<<< HEAD
-=======
         Assume.assumeFalse(walEnabled);
->>>>>>> cb367bc7
         runInContext((receiver) -> {
             String lineData = "weather,location=us-midwest temperature=82 1465839830100400200\n" +
                     "weather,location=us-midwest temperature=83 1465839830100500200\n" +
