/*******************************************************************************
 *     ___                  _   ____  ____
 *    / _ \ _   _  ___  ___| |_|  _ \| __ )
 *   | | | | | | |/ _ \/ __| __| | | |  _ \
 *   | |_| | |_| |  __/\__ \ |_| |_| | |_) |
 *    \__\_\\__,_|\___||___/\__|____/|____/
 *
 *  Copyright (c) 2014-2019 Appsicle
 *  Copyright (c) 2019-2022 QuestDB
 *
 *  Licensed under the Apache License, Version 2.0 (the "License");
 *  you may not use this file except in compliance with the License.
 *  You may obtain a copy of the License at
 *
 *  http://www.apache.org/licenses/LICENSE-2.0
 *
 *  Unless required by applicable law or agreed to in writing, software
 *  distributed under the License is distributed on an "AS IS" BASIS,
 *  WITHOUT WARRANTIES OR CONDITIONS OF ANY KIND, either express or implied.
 *  See the License for the specific language governing permissions and
 *  limitations under the License.
 *
 ******************************************************************************/

package io.questdb.cutlass.line.tcp;

import io.questdb.cairo.*;
import io.questdb.cairo.pool.PoolListener;
import io.questdb.cairo.pool.ex.EntryLockedException;
import io.questdb.cairo.security.AllowAllCairoSecurityContext;
import io.questdb.cairo.sql.ReaderOutOfDateException;
import io.questdb.cairo.sql.Record;
import io.questdb.cairo.sql.RecordCursor;
import io.questdb.cairo.sql.RecordCursorFactory;
import io.questdb.cutlass.line.AbstractLineSender;
import io.questdb.cutlass.line.LineSenderException;
import io.questdb.cutlass.line.LineTcpSender;
import io.questdb.griffin.CompiledQuery;
import io.questdb.griffin.SqlCompiler;
import io.questdb.griffin.SqlExecutionContext;
import io.questdb.griffin.SqlExecutionContextImpl;
import io.questdb.griffin.engine.functions.bind.BindVariableServiceImpl;
import io.questdb.log.Log;
import io.questdb.log.LogFactory;
import io.questdb.mp.SOCountDownLatch;
import io.questdb.mp.SOUnboundedCountDownLatch;
import io.questdb.network.Net;
import io.questdb.network.NetworkFacadeImpl;
import io.questdb.std.*;
import io.questdb.std.datetime.microtime.TimestampFormatUtils;
import io.questdb.std.datetime.microtime.Timestamps;
import io.questdb.std.str.Path;
import io.questdb.std.str.StringSink;
import io.questdb.test.tools.TestUtils;
import org.junit.*;
import org.junit.runner.RunWith;
import org.junit.runners.Parameterized;

import java.security.KeyPair;
import java.security.KeyPairGenerator;
import java.security.NoSuchAlgorithmException;
import java.security.PrivateKey;
import java.security.interfaces.ECPrivateKey;
import java.security.interfaces.ECPublicKey;
import java.util.Arrays;
import java.util.Base64;
import java.util.Collection;
import java.util.concurrent.CountDownLatch;
import java.util.concurrent.TimeUnit;
import java.util.function.Supplier;

import static io.questdb.cutlass.line.tcp.AuthDb.EC_ALGORITHM;

@RunWith(Parameterized.class)
public class LineTcpReceiverTest extends AbstractLineTcpReceiverTest {
    private final static Log LOG = LogFactory.getLog(LineTcpReceiverTest.class);
    private static final long TEST_TIMEOUT_IN_MS = 120000;
    private Path path;
    private final boolean walEnabled;

    public LineTcpReceiverTest(WalMode walMode) {
        this.walEnabled = (walMode == WalMode.WITH_WAL);
    }

    @Parameterized.Parameters(name="{0}")
    public static Collection<Object[]> data() {
        return Arrays.asList(new Object[][] {
                { WalMode.WITH_WAL }, { WalMode.NO_WAL }
        });
    }

    @Test
    public void generateKeys() throws NoSuchAlgorithmException {
        KeyPairGenerator keyPairGenerator = KeyPairGenerator.getInstance(EC_ALGORITHM);

        KeyPair keys = keyPairGenerator.generateKeyPair();
        ECPublicKey publicKey = (ECPublicKey) keys.getPublic();

        String x = Base64.getUrlEncoder().encodeToString(
                publicKey.getW().getAffineX().toByteArray()
        );

        String y = Base64.getUrlEncoder().encodeToString(
                publicKey.getW().getAffineY().toByteArray()
        );

        System.out.println("x: " + x);
        System.out.println("y: " + y);

        ECPrivateKey privateKey = (ECPrivateKey) keys.getPrivate();
        System.out.println("s: " +
                Base64.getUrlEncoder().encodeToString(
                        privateKey.getS().toByteArray()
                )
        );

        System.out.printf("%s\tec-p-256-sha256\t%s\t%s%n", AUTH_KEY_ID1, x, y);
    }

    @Before
    public void setUpLineTcpReceiverTest() {
        defaultTableWriteMode = walEnabled ? 1 : 0;
        path = new Path();
    }

    @After
    public void tearDownLineTcpReceiverTest() {
        path.close();
    }

    private void mayDrainWalQueue() {
        if (walEnabled) {
            drainWalQueue();
        }
    }

    @Test
    public void testColumnTypeStaysTheSameWhileColumnAdded() throws Exception {
        final String tableName = "weather";
        final int numOfRows = 2000;

        try (TableModel m = new TableModel(configuration, tableName, PartitionBy.DAY)) {
            m.col("abcdef", ColumnType.SYMBOL).timestamp("ts");
            CairoTestUtils.create(m);
        }

        final SOCountDownLatch finished = new SOCountDownLatch(1);
        runInContext(receiver -> {
            engine.setPoolListener((factoryType, thread, name, event, segment, position) -> {
                if (factoryType == PoolListener.SRC_WRITER && event == PoolListener.EV_RETURN) {
                    if (Chars.startsWith(name, tableName)
                            && name.equals(engine.getSystemTableName(tableName))) {
                        finished.countDown();
                    }
                }
            });

            new Thread(() -> {
                try (Socket socket = getSocket()) {
                    for (int i = 0; i < numOfRows; i++) {
                        String value = (i % 2 == 0) ? "\"test" + i + "\"" : "" + i;
                        sendToSocket(socket, tableName + ",abcdef=x col=" + value + "\n");
                    }
                } catch (Exception e) {
                    Assert.fail("Data sending failed [e=" + e + "]");
                    throw new RuntimeException(e);
                }
            }).start();

            // this will wait until the writer is returned into the pool
            finished.await();
            mayDrainWalQueue();
            engine.setPoolListener((factoryType, thread, name, event, segment, position) -> {});

            try (TableReader reader = engine.getReader(AllowAllCairoSecurityContext.INSTANCE, tableName)) {
                final int expectedNumOfRows = numOfRows / 2;
                // usually the data will be in the table by the time we get here but
                // if it is not we will wait for it in a loop
                while (reader.getTransientRowCount() < expectedNumOfRows) {
                    mayDrainWalQueue();
                    Os.sleep(100);
                }
                Assert.assertEquals(reader.getMetadata().isWalEnabled(), walEnabled);
                Assert.assertEquals(expectedNumOfRows, reader.getTransientRowCount());
            } catch (Exception e) {
                Assert.fail("Reader failed [e=" + e + "]");
                throw new RuntimeException(e);
            }
        }, false, 250);
    }

    @Test
    public void testCrossingSymbolBoundary() throws Exception {
        String tableName = "punk";
        int count = 2100;
        int startSymbolCount = 2040;
        int writeIterations = 4;
        runInContext((receiver) -> {
            int symbolCount = startSymbolCount;
            for (int it = 0; it < writeIterations; it++) {
                final int iteration = it;
                final int maxIds = symbolCount++;
                send(receiver, tableName, WAIT_ENGINE_TABLE_RELEASE, () -> {
                    try (LineTcpSender sender = LineTcpSender.newSender(Net.parseIPv4("127.0.0.1"), bindPort, msgBufferSize)) {
                        for (int i = 0; i < count; i++) {
                            String id = String.valueOf(i % maxIds);
                            sender.metric(tableName)
                                    .tag("id", id)
                                    .$((iteration * count + i) * 10_000_000L);
                        }
                        sender.flush();
                    }
                });
            }
        });
        mayDrainWalQueue();
        try (TableReader reader = engine.getReader(AllowAllCairoSecurityContext.INSTANCE, tableName)) {
            Assert.assertEquals(reader.getMetadata().isWalEnabled(), walEnabled);
            Assert.assertEquals(count * writeIterations, reader.size());
        }
    }

    @Test
    public void testFieldValuesHasEqualsChar() throws Exception {
        maxMeasurementSize = 250;
        String lineData =
                "tab ts_nsec=1111111111111111111i,raw_msg=\"_________________________________________________________________________________________________________ ____________\" 1619509249714000000\n"
                        + "tab ts_nsec=2222222222222222222i,raw_msg=\"_________________________________________________________________________________________________________ ____________\" 1619509249714000000\n"
                        + "tab ts_nsec=3333333333333333333i,raw_msg=\"_________________________________________________________________________________________________________ ____________\" 1619509249714000000\n"
                        + "tab ts_nsec=4444444444444444444i,raw_msg=\"_________________________________________________________________________________________________________ ____________\" 1619509249714000000\n"
                        + "tab ts_nsec=5555555555555555555i,raw_msg=\"_________________________________________________________________________________________________________ ____________\" 1619509249714000000\n"
                        + "tab ts_nsec=6666666666666666666i,raw_msg=\"_________________________________________________________________________________________________________ ____________\" 1619509249714000000\n";
        runInContext((receiver) -> {
            sendLinger(receiver, lineData, "tab");

            mayDrainWalQueue();
            if (walEnabled) {
                Assert.assertTrue(isWalTable("tab"));
            }
            String expected = "ts_nsec\traw_msg\ttimestamp\n" +
                    "1111111111111111111\t_________________________________________________________________________________________________________ ____________\t2021-04-27T07:40:49.714000Z\n" +
                    "2222222222222222222\t_________________________________________________________________________________________________________ ____________\t2021-04-27T07:40:49.714000Z\n" +
                    "3333333333333333333\t_________________________________________________________________________________________________________ ____________\t2021-04-27T07:40:49.714000Z\n" +
                    "4444444444444444444\t_________________________________________________________________________________________________________ ____________\t2021-04-27T07:40:49.714000Z\n" +
                    "5555555555555555555\t_________________________________________________________________________________________________________ ____________\t2021-04-27T07:40:49.714000Z\n" +
                    "6666666666666666666\t_________________________________________________________________________________________________________ ____________\t2021-04-27T07:40:49.714000Z\n";
            assertTable(expected, "tab");
        });
    }

    @Test
    public void testFieldsReducedNonPartitioned() throws Exception {
        // WAL is not supported on non-partitioned tables
        Assume.assumeFalse(walEnabled);

        try (TableModel m = new TableModel(configuration, "weather", PartitionBy.NONE)) {
            m.col("windspeed", ColumnType.DOUBLE).timestamp();
            CairoTestUtils.create(m);
        }

        String lineData =
                "weather windspeed=2.0 631150000000000000\n" +
                        "weather timetocycle=0.0,windspeed=3.0 631160000000000000\n" +
                        "weather windspeed=4.0 631170000000000000\n";

        runInContext((receiver) -> {
            sendLinger(receiver, lineData, "weather");

            String expected =
                    "windspeed\ttimestamp\ttimetocycle\n" +
                            "2.0\t1989-12-31T23:26:40.000000Z\tNaN\n" +
                            "3.0\t1990-01-01T02:13:20.000000Z\t0.0\n" +
                            "4.0\t1990-01-01T05:00:00.000000Z\tNaN\n";
            assertTable(expected, "weather");
        });
    }

    @Test
    public void testCreationAttemptNonPartitionedTableWithWal() throws Exception {
        Assume.assumeTrue(walEnabled);
        partitionByDefault = PartitionBy.NONE;

        final String tableNonPartitioned = "weather_none";
        final String tablePartitioned = "weather_day";

        runInContext((receiver) -> {
            // Pre-create a partitioned table, so we can wait until it's created.
            try (TableModel m = new TableModel(configuration, tablePartitioned, PartitionBy.DAY)) {
                m.timestamp("ts").wal();
                engine.createTableUnsafe(AllowAllCairoSecurityContext.INSTANCE, m.getMem(), m.getPath(), m);
            }

            // Send non-partitioned table rows before the partitioned table ones.
            final String lineData = tableNonPartitioned + " windspeed=2.0 631150000000000000\n" +
                    tableNonPartitioned + " timetocycle=0.0,windspeed=3.0 631160000000000000\n" +
                    tablePartitioned + " windspeed=4.0 631170000000000000\n" +
                    tablePartitioned + " timetocycle=0.0,windspeed=3.0 631160000000000000\n";
            sendLinger(receiver, lineData, tablePartitioned);

            mayDrainWalQueue();

            // Verify that the partitioned table data has landed.
            Assert.assertTrue(isWalTable(tablePartitioned));
            String expected = "ts\twindspeed\ttimetocycle\n" +
                    "1990-01-01T02:13:20.000000Z\t3.0\t0.0\n" +
                    "1990-01-01T05:00:00.000000Z\t4.0\tNaN\n";
            assertTable(expected, tablePartitioned);

            // WAL is not supported on non-partitioned tables, so we create a non-WAL table as a fallback.
            Assert.assertFalse(isWalTable(tableNonPartitioned));
            expected = "windspeed\ttimestamp\ttimetocycle\n" +
                    "2.0\t1989-12-31T23:26:40.000000Z\tNaN\n" +
                    "3.0\t1990-01-01T02:13:20.000000Z\t0.0\n";
            assertTable(expected, tableNonPartitioned);
        });
    }

    @Test
    public void testFieldsReducedO3() throws Exception {
        String lineData =
                "weather windspeed=1.0 631152000000000000\n" +
                        "weather windspeed=2.0 631150000000000000\n" +
                        "weather timetocycle=0.0,windspeed=3.0 631160000000000000\n" +
                        "weather windspeed=4.0 631170000000000000\n";

        runInContext((receiver) -> {
            sendLinger(receiver, lineData, "weather");

            mayDrainWalQueue();
            if (walEnabled) {
                Assert.assertTrue(isWalTable("weather"));
            }
            String expected =
                    "windspeed\ttimestamp\ttimetocycle\n" +
                            "2.0\t1989-12-31T23:26:40.000000Z\tNaN\n" +
                            "1.0\t1990-01-01T00:00:00.000000Z\tNaN\n" +
                            "3.0\t1990-01-01T02:13:20.000000Z\t0.0\n" +
                            "4.0\t1990-01-01T05:00:00.000000Z\tNaN\n";
            assertTable(expected, "weather");
        });
    }

    @Test
    public void testFieldsReducedO3VarLen() throws Exception {
        String lineData =
                "weather dir=\"NA\",windspeed=1.0 631152000000000000\n" +
                        "weather dir=\"South\",windspeed=2.0 631150000000000000\n" +
                        "weather dir=\"North\",windspeed=3.0,timetocycle=0.0 631160000000000000\n" +
                        "weather dir=\"SSW\",windspeed=4.0 631170000000000000\n";

        runInContext((receiver) -> {
            sendLinger(receiver, lineData, "weather");

            mayDrainWalQueue();
            if (walEnabled) {
                Assert.assertTrue(isWalTable("weather"));
            }
            String expected =
                    "dir\twindspeed\ttimestamp\ttimetocycle\n" +
                            "South\t2.0\t1989-12-31T23:26:40.000000Z\tNaN\n" +
                            "NA\t1.0\t1990-01-01T00:00:00.000000Z\tNaN\n" +
                            "North\t3.0\t1990-01-01T02:13:20.000000Z\t0.0\n" +
                            "SSW\t4.0\t1990-01-01T05:00:00.000000Z\tNaN\n";
            assertTable(expected, "weather");
        });
    }

    @Test
    public void testFirstRowIsCancelled() throws Exception {
        runInContext((receiver) -> {
            send(receiver, "table", WAIT_ENGINE_TABLE_RELEASE, () -> {
                try (LineTcpSender lineTcpSender = LineTcpSender.newSender(Net.parseIPv4("127.0.0.1"), bindPort, msgBufferSize)) {
                    lineTcpSender.disableValidation();
                    lineTcpSender
                            .metric("table")
                            .tag("tag/2", "value=\2") // Invalid column name, line is not saved
                            .$(0);
                    lineTcpSender
                            .metric("table")
                            .tag("tag1", "value 1")
                            .tag("tag=2", "значение 2")
                            .field("поле=3", "{\"ключ\": \"число\"}")
                            .$(0);
                    lineTcpSender
                            .metric("table")
                            .tag("tag1", "value 2")
                            .$(0);
                    lineTcpSender
                            .metric("table")
                            .tag("tag=2", "value=\\2")
                            .$(Timestamps.DAY_MICROS * 1000L);
                    lineTcpSender.flush();
                }
            });

            mayDrainWalQueue();
            if (walEnabled) {
                Assert.assertTrue(isWalTable("table"));
            }
            String expected = "tag1\ttag=2\tполе=3\ttimestamp\n" +
                    "value 1\tзначение 2\t{\"ключ\": \"число\"}\t1970-01-01T00:00:00.000000Z\n" +
                    "value 2\t\t\t1970-01-01T00:00:00.000000Z\n" +
                    "\tvalue=\\2\t\t1970-01-02T00:00:00.000000Z\n";
            assertTable(expected, "table");
        });
    }

    @Test
    public void testGoodAuthenticated() throws Exception {
        test(AUTH_KEY_ID1, AUTH_PRIVATE_KEY1, 768, 1_000, false);
    }

    @Test(expected = LineSenderException.class)
    public void testInvalidSignature() throws Exception {
        test(AUTH_KEY_ID1, AUTH_PRIVATE_KEY2, 768, 6_000, true);
    }

    @Test(expected = LineSenderException.class)
    public void testInvalidUser() throws Exception {
        test(AUTH_KEY_ID2, AUTH_PRIVATE_KEY2, 768, 6_000, true);
    }

    @Test(expected = LineSenderException.class)
    public void testInvalidZeroSignature() throws Exception {
        test(AUTH_KEY_ID1, 768, 100, true, () -> {
            PlainTcpLineChannel channel = new PlainTcpLineChannel(NetworkFacadeImpl.INSTANCE, Net.parseIPv4("127.0.0.1"), bindPort, 4096);
            LineTcpSender sender = new LineTcpSender(channel, 4096) {
                @Override
                protected byte[] signAndEncode(PrivateKey privateKey, byte[] challengeBytes) {
                    byte[] rawSignature = new byte[64];
                    return Base64.getEncoder().encode(rawSignature);
                }
            };
            sender.authenticate(AUTH_KEY_ID1, null);
            return sender;
        });
    }

    @Test
    public void testMetaDataSizeToHitExactly16K() throws Exception {
        final String tableName = "weather";
        final int numOfColumns = 255;
        final Rnd rnd = new Rnd();

        final SOCountDownLatch finished = new SOCountDownLatch(1);
        runInContext(receiver -> {
            engine.setPoolListener((factoryType, thread, name, event, segment, position) -> {
                if (factoryType == PoolListener.SRC_WRITER && event == PoolListener.EV_RETURN) {
                    if (Chars.startsWith(name, tableName)
                            && name.equals(engine.getSystemTableName(tableName))) {
                        finished.countDown();
                    }
                }
            });

            try (Socket socket = getSocket()) {
                // this loop adds columns to the table
                // after the 252nd column has been added the metadata size will be exactly 16k
                // adding an extra 2 columns, just in case
                for (int i = 1; i < numOfColumns; i++) {
                    sendToSocket(socket, tableName + ",abcdefghijklmnopqrs=x, " + rnd.nextString(13 - (int) Math.log10(i)) + i + "=32 " + i + "\n");
                }
                finished.await(30_000_000_000L);
            } finally {
                engine.setPoolListener((factoryType, thread, name, event, segment, position) -> {
                });
            }
        }, false, 250);

        mayDrainWalQueue();
        try (TableReader reader = engine.getReader(AllowAllCairoSecurityContext.INSTANCE, tableName)) {
            Assert.assertEquals(reader.getMetadata().isWalEnabled(), walEnabled);
            Assert.assertEquals(numOfColumns + 1, reader.getMetadata().getColumnCount());
        }
    }

    @Test
    public void testNewPartitionRowCancelledTwice() throws Exception {
        runInContext((receiver) -> {
            send(receiver, "table", WAIT_ENGINE_TABLE_RELEASE, () -> {
                try (LineTcpSender lineTcpSender = LineTcpSender.newSender(Net.parseIPv4("127.0.0.1"), bindPort, msgBufferSize)) {
                    lineTcpSender.disableValidation();
                    lineTcpSender
                            .metric("table")
                            .tag("tag1", "value 1")
                            .tag("tag=2", "значение 2")
                            .field("поле=3", "{\"ключ\": \"число\"}")
                            .$(0);
                    lineTcpSender
                            .metric("table")
                            .tag("tag1", "value 2")
                            .$(0);
                    lineTcpSender
                            .metric("table")
                            .tag("tag/2", "value=\2") // Invalid column name, last line is not saved
                            .$(Timestamps.DAY_MICROS * 1000L);
                    // Repeat
                    lineTcpSender
                            .metric("table")
                            .tag("tag/2", "value=\2") // Invalid column name, last line is not saved
                            .$(Timestamps.DAY_MICROS * 1000L);
                    lineTcpSender.flush();
                }
            });

            mayDrainWalQueue();
            if (walEnabled) {
                Assert.assertTrue(isWalTable("table"));
            }
            String expected = "tag1\ttag=2\tполе=3\ttimestamp\n" +
                    "value 1\tзначение 2\t{\"ключ\": \"число\"}\t1970-01-01T00:00:00.000000Z\n" +
                    "value 2\t\t\t1970-01-01T00:00:00.000000Z\n";
            assertTable(expected, "table");
        });
    }

    @Test
    public void testQueueBufferOverflowDoesNotCrashVM() throws Exception {
        msgBufferSize = 64 * 1024;
        runInContext((receiver) -> {
            String lineData = "bybit_perpetual_btcusdt_ob_features,symbol=BTCUSDT,side=Buy,time_iso8601=2021-09-27_12:04:19.100000,trade_id=7d4676b9-08ae-5659-982c-629bd3a99f75,ask_ob=00000000000000000400000002000000fffffffff00500001000000000000a000c000600050008000a000000000104000c00000008000800000004000800000004000000010000000400000080faffff0000010e180000002000000004000000020000007805000028000000040000006c6973740000000014fbffff0000010004000000020000000000000001000000c4faffff0000010c14000000180000000400000001000000100000000200000031310000b8faffffecfaffff0000010d180000002000000004000000020000006804000014000000040000006974656d00000000e8faffff1cfbffff0000010e1c00000024000000040000000300000014040000540000002c0000000400000076616c7300000000b4fbffff00000100040000000300000000000000010000000200000068fbffff0000010510000000140000000400000000000000010000003500000058fbffff8cfbffff0000010c1400000018000000040000000100000010000000020000003131000080fbffffb4fbffff0000010d18000000200000000400000002000000f002000014000000040000006974656d00000000b0fbffffe4fbffff0000010e180000002000000004000000020000009c020000280000000400000076616c730000000078fcffff000001000400000002000000000000000100000028fcffff0000010c140000001800000004000000010000001000000002000000313000001cfcffff50fcffff0000010e180000002000000004000000020000000c02000028000000040000006974656d00000000e4fcffff000001000400000002000000000000000100000094fcffff0000010c1400000018000000040000000100000010000000020000003131000088fcffffbcfcffff0000010d180000002000000004000000020000001401000014000000040000006974656d00000000b8fcffffecfcffff0000010e20000000280000000400000004000000c00000008800000058000000300000000400000076616c730000000088fdffff0000010004000000040000000000000001000000020000000300000040fdffff0000010510000000140000000400000000000000010000003500000030fdffff64fdffff00000102100000001400000004000000000000000200000031360000d4ffffff000000012000000090fdffff00000102100000001c0000000400000000000000020000003135000008000c0008000700080000000000000120000000c4fdffff00000101100000001400000004000000000000000100000030000000b4fdffffe8fdffff0000010e180000002000000004000000020000005000000028000000040000006b657973000000007cfeffff00000100040000000200000000000000010000002cfeffff000001051000000014000000040000000000000001000000350000001cfeffff50feffff0000010110000000140000000400000000000000010000003000000040feffff74feffff0000010110000000140000000400000000000000010000003000000064feffff98feffff0000010110000000140000000400000000000000010000003000000088feffffbcfeffff0000010e180000002000000004000000020000005000000028000000040000006b6579730000000050ffffff000001000400000002000000000000000100000000ffffff00000105100000001400000004000000000000000100000035000000f0feffff24ffffff0000010110000000140000000400000000000000010000003000000014ffffff48ffffff0000010110000000140000000400000000000000010000003000000038ffffff6cffffff0000010e180000002800000004000000020000005800000030000000040000006b6579730000000008000c0006000800080000000000010004000000020000000000000001000000b8ffffff00000105100000001400000004000000000000000100000035000000a8ffffffdcffffff00000101100000001400000004000000000000000100000030000000ccffffff100014000800060007000c00000010001000000000000101100000001800000004000000000000000100000030000000040004000400000000000000ffffffff1805000014000000000000000c0016000600050008000c000c0000000003040018000000e00100000000000000000a0018000c00040008000a000000fc020000100000000100000000000000000000002e000000000000000000000001000000000000000800000000000000040000000000000010000000000000000000000000000000100000000000000008000000000000001800000000000000000000000000000018000000000000000200000000000000200000000000000008000000000000002800000000000000000000000000000028000000000000000c0000000000000038000000000000000c00000000000000480000000000000002000000000000005000000000000000080000000000000058000000000000000000000000000000580000000000000008000000000000006000000000000000000000000000000060000000000000000200000000000000680000000000000008000000000000007000000000000000000000000000000070000000000000000c0000000000000080000000000000000a000000000000009000000000000000020000000000000098000000000000000800000000000000a0000000000000000000000000000000a0000000000000000c00000000000000b0000000000000000400000000000000b8000000000000001000000000000000c8000000000000000000000000000000c8000000000000001400000000000000e0000000000000000000000000000000e0000000000000000800000000000000e800000000000000200000000000000008010000000000000000000000000000080100000000000024000000000000003001000000000000340000000000000068010000000000000800000000000000700100000000000020000000000000009001000000000000000000000000000090010000000000001000000000000000a0010000000000000000000000000000a0010000000000000800000000000000a8010000000000000000000000000000a8010000000000000c00000000000000b8010000000000001000000000000000c8010000000000000000000000000000c8010000000000000800000000000000d0010000000000000c00000000000000000000001e0000000100000000000000000000000000000000000000000000000000000000000000010000000000000000000000000000000200000000000000000000000000000002000000000000000000000000000000000000000000000000000000000000000200000000000000000000000000000002000000000000000000000000000000000000000000000000000000000000000100000000000000000000000000000002000000000000000000000000000000020000000000000000000000000000000000000000000000000000000000000002000000000000000000000000000000020000000000000000000000000000000000000000000000000000000000000002000000000000000000000000000000040000000000000000000000000000000000000000000000000000000000000004000000000000000000000000000000080000000000000000000000000000000800000000000000000000000000000000000000000000000000000000000000080000000000000000000000000000000800000000000000000000000000000000000000000000000000000000000000040000000000000000000000000000000200000000000000000000000000000002000000000000000000000000000000010000000000000000000000000000000100000000000000000000000000000000000000020000000101000000000000000000000100000000000000040000000c00000000000000646174615f7079747970655f000000000102000000000000000000000000000000000000020000000101000000000000000000000100000000000000060000000a00000000000000626c6f636b736178657300000000000001010000000000000000000001000000000000000200000004000000000000000101010100000000000000000100000002000000030000000000000002000000040000000600000008000000000000000101010101010101000000000100000002000000030000000400000005000000060000000700000000000000090000000e000000170000001c00000020000000280000002c0000003400000000000000706c6163656d656e74626c6f636b706c6163656d656e74626c6f636b646174615f7079747970655f646174615f7079747970655f00000000010101010203020300000000010000000200000003000000000000000000000001000000010000000000000001000000020000000300000000000000010000000000000008000000100000000000000070642e496e64657870642e496e646578000000000c00000070642e446174614672616d6500000000ffffffff00000000000000000000000000000000000000000000000000000000000000000000000000000000000000000000000000000000ffffffffb800000014000000000000000c001a000600050008000c000c000000000404002000000008000000000000000000000000000e002800070008000c00100014000e000000000000026000000028000000180000000000000000000000080000000000000000000000010000000800000000000000010000000c00000008001400080004000800000010000000010000000000000000000000000000000000000008000c0008000700080000000000000140000000000000000000000001000000000000000000000000000000000000000000000000000000000000000000000000000000000000000000000000000000000000000000000000000000fffffffff800000014000000000000000c001a000600050008000c000c000000000404002000000040060000000000000000000000000e002800070008000c00100014000e000000000000038c0000003400000018000000000000000000000040060000000000000000000002000000080000000000000008000000000000000000000002000000300000000c0000000800100008000400080000000c000000c80000000000000000000000000000000800140008000400080000001000000001000000000000000000000000000000000006000800060006000000000002000000000000000000000000000000000000000000000000000000000000000000fa7e6abc7493883ffca9f1d24d62503f7b14ae47e17aa43f9a9999999999d93f9a9999999999c93fc3f5285c8fc2ed3f3bdf4f8d976e823f79e9263108ac7c3fec51b81e85ebc13ffca9f1d24d62503ffca9f1d24d62503ffca9f1d24d62503ffca9f1d24d62503ffca9f1d24d62603f7b14ae47e17a843ffa7e6abc7493683ffca9f1d24d62503ffca9f1d24d62503ffca9f1d24d62603f39b4c876be9f9a3ffca9f1d24d62503ffca9f1d24d62503ffca9f1d24d62603ffca9f1d24d62603f9a9999999999a93f6abc74931804f03ffca9f1d24d62603ffca9f1d24d62503ffca9f1d24d62503ffa7e6abc7493683ffca9f1d24d62603ffa7e6abc7493783f79e9263108acac3f0ad7a3703d0ab73ffca9f1d24d62503ffca9f1d24d62503ffca9f1d24d62603f48e17a14ae0720405a643bdf4f8da73ffa7e6abc7493883ffca9f1d24d62603f3bdf4f8d976e823ffca9f1d24d62503ffa7e6abc7493683ffca9f1d24d62603ffca9f1d24d62503ffca9f1d24d62603ffca9f1d24d62503ffca9f1d24d62503fb81e85eb51b88e3ffca9f1d24d62503f9a9999999999a93ffca9f1d24d62603ffca9f1d24d62503ffa7e6abc74131140fca9f1d24d62503ffa7e6abc7493683ffca9f1d24d62503f4260e5d022dbb93f1904560e2db2ad3f83c0caa145b61040fa7e6abc7493783ffa7e6abc7493883f79e9263108ac8c3ffca9f1d24d62503ffca9f1d24d62503ffca9f1d24d62703ffca9f1d24d62503f7b14ae47e17a843ffca9f1d24d62503ffa7e6abc7493683ffca9f1d24d62503f39b4c876be9fba3f9a9999999999a93f39b4c876be9f8a3ffca9f1d24d62503ffca9f1d24d62503fba490c022b87863f62105839b4c80c40fca9f1d24d62503ffca9f1d24d62503ffa7e6abc7493683fee7c3f355ebae13ffca9f1d24d62503ffca9f1d24d62503ffca9f1d24d62503fbe9f1a2fdd24d63f39b4c876be9f9a3f9a9999999999a93fd9cef753e3a5bb3f7b14ae47e17a843f9cc420b07268913ffca9f1d24d62603ffca9f1d24d62503ffa7e6abc7493683f2b8716d9cef7a33f3bdf4f8d976eb23f4260e5d0220b4040fca9f1d24d62503ffca9f1d24d62503ff0a7c64b3789c13ffca9f1d24d62503f9a9999999999993fb81e85eb51b8be3f77be9f1a2fdd11407b14ae47e17ac43f39b4c876be9faa3ffca9f1d24d62503fc3f5285c8fc20d40ba490c022b87963ffca9f1d24d62503ffca9f1d24d62603ffca9f1d24d62503ffa7e6abc7493683f986e1283c0caed3ffca9f1d24d62503ffca9f1d24d62503f8b6ce7fba9f1a23fc976be9f1a2fbd3ffca9f1d24d62503ffa7e6abc7493783ffca9f1d24d62603f4260e5d022dbd13fdd2406819543eb3fb81e85eb51b89e3ffca9f1d24d62503ffa7e6abc7493683ffca9f1d24d62503fdbf97e6abc74e33ffca9f1d24d62503ffca9f1d24d62503f46b6f3fdd4780940fca9f1d24d62503fcdcccccccccc1140fca9f1d24d62703ffca9f1d24d62603ffca9f1d24d62503ffa7e6abc7493683fac1c5a643bdfe33fb81e85eb51b89e3f9a9999999999b93ffa7e6abc7493683f7f6abc749318f23f08ac1c5a643bbf3f295c8fc2f5281440b6f3fdd478e9e23ffca9f1d24d62603ffca9f1d24d62503f9eefa7c64b37d93ffca9f1d24d62503fc74b37894160fd3fa245b6f3fdd4b83fba490c022b87863f5a643bdf4f8d973ffca9f1d24d62503ffca9f1d24d62503ff6285c8fc2f5e83f3bdf4f8d976ef43fba490c022b87963f105839b4c876d63ffa7e6abc7493683fd9cef753e3a5f53f39b4c876be9fd23fba490c022b87863ffca9f1d24d62c03f2db29defa7c6f93f8fc2f5285c8ff03f3bdf4f8d976ef83f54e3a59bc4200b40f853e3a59bc40540e5d022dbf97e13403bdf4f8d976ef83ffca9f1d24d62503fd9cef753e3a5e73f75931804560ed53fec51b81e85ebe93f3d0ad7a3703dd23f79e9263108acac3fb4c876be9f1ad73f6de7fba9f1d2cd3f000000000000e83fb81e85eb51b89e3ff6285c8fc2f5c83ffca9f1d24d62503f7b14ae47e17a943f7b14ae47e17a943fe7fba9f1d24dd23fcdcccccccccce43f08ac1c5a643be33f39b4c876be9fe23f1f85eb51b81edd3f5839b4c876bee33fb81e85eb51b8d63f643bdf4f8d171040333333333333d33ffca9f1d24d62503f000000000000104000000000000010400000000000000840f853e3a59b441140ffffffffb800000014000000000000000c001a000600050008000c000c000000000404002000000008000000000000000000000000000e002800070008000c00100014000e000000000000026000000028000000180000000000000000000000080000000000000000000000010000000800000000000000010000000c00000008001400080004000800000010000000010000000000000000000000000000000000000008000c0008000700080000000000000140000000000000000000000000000000000000000000000000000000000000000000000000000000000000000000000000000000000000000000000000000000000000000000000000000000fffffffff800000014000000000000000c001a000600050008000c000c000000000404002000000040060000000000000000000000000e002800070008000c00100014000e000000000000038c0000003400000018000000000000000000000040060000000000000000000002000000400600000000000008000000000000000000000002000000300000000c0000000800100008000400080000000c000000c80000000000000000000000000000000800140008000400080000001000000001000000000000000000000000000000000006000800060006000000000002000000000000000000000000000000000000000000000000000000000000000000000000000061e54000000000e060e540000000009060e540000000005060e540000000004060e540000000003060e540000000002060e540000000001060e54000000000805fe54000000000005fe54000000000e05ee54000000000d05ee54000000000a05ee54000000000805ee54000000000005ee54000000000a05de54000000000905de54000000000805de54000000000e05ce54000000000c05ce54000000000805ce54000000000505ce54000000000405ce54000000000205ce54000000000105ce54000000000805be54000000000605be54000000000405be54000000000105be54000000000005be54000000000e05ae54000000000b05ae54000000000a05ae54000000000805ae54000000000205ae54000000000005ae54000000000f059e54000000000e059e54000000000d059e54000000000c059e540000000004059e540000000000059e540000000009058e540000000008058e540000000007058e54000000000e057e54000000000b057e540000000008057e540000000005057e540000000002057e540000000000057e54000000000e056e54000000000d056e54000000000c056e540000000008056e540000000001056e540000000000056e54000000000d055e54000000000b055e540000000009055e540000000005055e540000000004055e540000000002055e54000000000f054e54000000000e054e54000000000d054e54000000000c054e540000000008054e540000000000054e540000000009053e540000000008053e540000000006053e540000000005053e540000000002053e54000000000b052e540000000006052e540000000005052e54000000000c051e540000000008051e540000000002051e540000000001051e54000000000e050e540000000004050e540000000000050e54000000000e04fe54000000000d04fe54000000000c04fe54000000000804fe54000000000604fe54000000000104fe54000000000004fe54000000000c04ee54000000000b04ee54000000000904ee54000000000604ee54000000000204ee54000000000f04de54000000000e04de54000000000c04de54000000000a04de54000000000704de54000000000604de54000000000504de54000000000304de54000000000204de54000000000f04ce54000000000c04ce54000000000a04ce54000000000904ce54000000000804ce54000000000104ce54000000000004ce54000000000f04be54000000000e04be54000000000f04ae54000000000e04ae54000000000d04ae54000000000c04ae54000000000a04ae54000000000804ae54000000000404ae54000000000304ae54000000000104ae54000000000004ae54000000000a049e540000000009049e540000000006049e540000000004049e540000000007048e540000000006048e540000000005048e540000000003048e540000000002048e540000000008047e540000000007047e540000000002047e540000000001047e54000000000f046e54000000000e046e54000000000c046e54000000000a046e540000000006046e540000000005046e540000000004046e540000000001046e540000000000046e54000000000e045e54000000000d045e54000000000a045e540000000008045e540000000004045e540000000001045e540000000000045e54000000000a044e540000000009044e540000000007044e540000000004044e540000000001044e54000000000d043e540000000008043e540000000007043e540000000005043e540000000004043e540000000000043e54000000000f042e54000000000c042e54000000000a042e540000000009042e540000000008042e540000000007042e540000000006042e540000000005042e540000000001042e54000000000f041e54000000000e041e54000000000c041e54000000000b041e540000000008041e540000000004041e540000000003041e540000000002041e540000000000041e54000000000e040e54000000000d040e54000000000c040e54000000000b040e540000000008040e540000000007040e540000000004040e540000000003040e540000000002040e540000000001040e540000000000040e54000000000d03fe54000000000c03fe54000000000903fe54000000000003fe54000000000f03ee54000000000e03ee54000000000d03ee540f200000000000000800595e7000000000000008c1870616e6461732e636f72652e696e64657865732e62617365948c0a5f6e65775f496e64657894939468008c05496e6465789493947d94288c0464617461948c156e756d70792e636f72652e6d756c74696172726179948c0c5f7265636f6e7374727563749493948c056e756d7079948c076e6461727261799493944b0085944301629487945294284b014b028594680a8c0564747970659493948c024f3894898887945294284b038c017c944e4e4e4affffffff4affffffff4b3f749462895d94288c057072696365948c06416d6f756e7494657494628c046e616d65944e75869452942e8d0000000000000080059582000000000000008c1870616e6461732e636f72652e696e64657865732e62617365948c0a5f6e65775f496e6465789493948c1970616e6461732e636f72652e696e64657865732e72616e6765948c0a52616e6765496e6465789493947d94288c046e616d65944e8c057374617274944b008c0473746f70944bc88c0473746570944b0175869452942e,bid_ob=00000000000000000400000002000000fffffffff00500001000000000000a000c000600050008000a000000000104000c00000008000800000004000800000004000000010000000400000080faffff0000010e180000002000000004000000020000007805000028000000040000006c6973740000000014fbffff0000010004000000020000000000000001000000c4faffff0000010c14000000180000000400000001000000100000000200000031310000b8faffffecfaffff0000010d180000002000000004000000020000006804000014000000040000006974656d00000000e8faffff1cfbffff0000010e1c00000024000000040000000300000014040000540000002c0000000400000076616c7300000000b4fbffff00000100040000000300000000000000010000000200000068fbffff0000010510000000140000000400000000000000010000003500000058fbffff8cfbffff0000010c1400000018000000040000000100000010000000020000003131000080fbffffb4fbffff0000010d18000000200000000400000002000000f002000014000000040000006974656d00000000b0fbffffe4fbffff0000010e180000002000000004000000020000009c020000280000000400000076616c730000000078fcffff000001000400000002000000000000000100000028fcffff0000010c140000001800000004000000010000001000000002000000313000001cfcffff50fcffff0000010e180000002000000004000000020000000c02000028000000040000006974656d00000000e4fcffff000001000400000002000000000000000100000094fcffff0000010c1400000018000000040000000100000010000000020000003131000088fcffffbcfcffff0000010d180000002000000004000000020000001401000014000000040000006974656d00000000b8fcffffecfcffff0000010e20000000280000000400000004000000c00000008800000058000000300000000400000076616c730000000088fdffff0000010004000000040000000000000001000000020000000300000040fdffff0000010510000000140000000400000000000000010000003500000030fdffff64fdffff00000102100000001400000004000000000000000200000031360000d4ffffff000000012000000090fdffff00000102100000001c0000000400000000000000020000003135000008000c0008000700080000000000000120000000c4fdffff00000101100000001400000004000000000000000100000030000000b4fdffffe8fdffff0000010e180000002000000004000000020000005000000028000000040000006b657973000000007cfeffff00000100040000000200000000000000010000002cfeffff000001051000000014000000040000000000000001000000350000001cfeffff50feffff0000010110000000140000000400000000000000010000003000000040feffff74feffff0000010110000000140000000400000000000000010000003000000064feffff98feffff0000010110000000140000000400000000000000010000003000000088feffffbcfeffff0000010e180000002000000004000000020000005000000028000000040000006b6579730000000050ffffff000001000400000002000000000000000100000000ffffff00000105100000001400000004000000000000000100000035000000f0feffff24ffffff0000010110000000140000000400000000000000010000003000000014ffffff48ffffff0000010110000000140000000400000000000000010000003000000038ffffff6cffffff0000010e180000002800000004000000020000005800000030000000040000006b6579730000000008000c0006000800080000000000010004000000020000000000000001000000b8ffffff00000105100000001400000004000000000000000100000035000000a8ffffffdcffffff00000101100000001400000004000000000000000100000030000000ccffffff100014000800060007000c00000010001000000000000101100000001800000004000000000000000100000030000000040004000400000000000000ffffffff1805000014000000000000000c0016000600050008000c000c0000000003040018000000e00100000000000000000a0018000c00040008000a000000fc020000100000000100000000000000000000002e000000000000000000000001000000000000000800000000000000040000000000000010000000000000000000000000000000100000000000000008000000000000001800000000000000000000000000000018000000000000000200000000000000200000000000000008000000000000002800000000000000000000000000000028000000000000000c0000000000000038000000000000000c00000000000000480000000000000002000000000000005000000000000000080000000000000058000000000000000000000000000000580000000000000008000000000000006000000000000000000000000000000060000000000000000200000000000000680000000000000008000000000000007000000000000000000000000000000070000000000000000c0000000000000080000000000000000a000000000000009000000000000000020000000000000098000000000000000800000000000000a0000000000000000000000000000000a0000000000000000c00000000000000b0000000000000000400000000000000b8000000000000001000000000000000c8000000000000000000000000000000c8000000000000001400000000000000e0000000000000000000000000000000e0000000000000000800000000000000e800000000000000200000000000000008010000000000000000000000000000080100000000000024000000000000003001000000000000340000000000000068010000000000000800000000000000700100000000000020000000000000009001000000000000000000000000000090010000000000001000000000000000a0010000000000000000000000000000a0010000000000000800000000000000a8010000000000000000000000000000a8010000000000000c00000000000000b8010000000000001000000000000000c8010000000000000000000000000000c8010000000000000800000000000000d0010000000000000c00000000000000000000001e0000000100000000000000000000000000000000000000000000000000000000000000010000000000000000000000000000000200000000000000000000000000000002000000000000000000000000000000000000000000000000000000000000000200000000000000000000000000000002000000000000000000000000000000000000000000000000000000000000000100000000000000000000000000000002000000000000000000000000000000020000000000000000000000000000000000000000000000000000000000000002000000000000000000000000000000020000000000000000000000000000000000000000000000000000000000000002000000000000000000000000000000040000000000000000000000000000000000000000000000000000000000000004000000000000000000000000000000080000000000000000000000000000000800000000000000000000000000000000000000000000000000000000000000080000000000000000000000000000000800000000000000000000000000000000000000000000000000000000000000040000000000000000000000000000000200000000000000000000000000000002000000000000000000000000000000010000000000000000000000000000000100000000000000000000000000000000000000020000000101000000000000000000000100000000000000040000000c00000000000000646174615f7079747970655f000000000102000000000000000000000000000000000000020000000101000000000000000000000100000000000000060000000a00000000000000626c6f636b736178657300000000000001010000000000000000000001000000000000000200000004000000000000000101010100000000000000000100000002000000030000000000000002000000040000000600000008000000000000000101010101010101000000000100000002000000030000000400000005000000060000000700000000000000090000000e000000170000001c00000020000000280000002c0000003400000000000000706c6163656d656e74626c6f636b706c6163656d656e74626c6f636b646174615f7079747970655f646174615f7079747970655f00000000010101010203020300000000010000000200000003000000000000000000000001000000010000000000000001000000020000000300000000000000010000000000000008000000100000000000000070642e496e64657870642e496e646578000000000c00000070642e446174614672616d6500000000ffffffff00000000000000000000000000000000000000000000000000000000000000000000000000000000000000000000000000000000ffffffffb800000014000000000000000c001a000600050008000c000c000000000404002000000008000000000000000000000000000e002800070008000c00100014000e000000000000026000000028000000180000000000000000000000080000000000000000000000010000000800000000000000010000000c00000008001400080004000800000010000000010000000000000000000000000000000000000008000c0008000700080000000000000140000000000000000000000001000000000000000000000000000000000000000000000000000000000000000000000000000000000000000000000000000000000000000000000000000000fffffffff800000014000000000000000c001a000600050008000c000c000000000404002000000040060000000000000000000000000e002800070008000c00100014000e000000000000038c0000003400000018000000000000000000000040060000000000000000000002000000080000000000000008000000000000000000000002000000300000000c0000000800100008000400080000000c000000c80000000000000000000000000000000800140008000400080000001000000001000000000000000000000000000000000006000800060006000000000002000000000000000000000000000000000000000000000000000000000000000000e9263108acfc4e400000000000001040713d0ad7a370cd3f39b4c876be9fba3f7f6abc749318c43f52b81e85eb51d03f7f6abc749318c43f08ac1c5a643bbf3f9cc420b07268b13f9a9999999999c93ff0a7c64b3789f93f068195438b6cfd3fc976be9f1a2fbd3f91ed7c3f351e3040fed478e926310a407d3f355eba490340e9263108ac1cea3fd122dbf97e6aec3f1904560e2db2cd3fa8c64b3789410240508d976e1283d03fd9cef753e3a5d33f7b14ae47e17a843f7b14ae47e17a843f75931804560ee93f39b4c876be9f9a3f9a9999999999d93ffa7e6abc7493a83f6abc74931804c63ffca9f1d24d62803f1904560e2db2f13f79e9263108ac7c3fcdcccccccccce43f986e1283c0caed3f2fdd24068195fd3fe17a14ae47e10740f6285c8fc2f5c83f273108ac1c5a08402b8716d9cef7f13fb81e85eb51b8ae3fe17a14ae47e1ba3f295c8fc2f528bc3ffca9f1d24d62503f736891ed7c3fb53ffed478e92631d03f5a643bdf4f8de33f2b8716d9cef7c33f333333333333b33fee7c3f355ebac93fdf4f8d976e12c33ffca9f1d24d62503fba490c022b87863fc1caa145b6f3bd3ffca9f1d24d62503f1283c0caa145e23fd122dbf97e6abc3f9a9999999999a93ffa7e6abc7493c83fdbf97e6abc74933fdbf97e6abcf410402b8716d9cef7a33f8b6ce7fba9f1d23f52b81e85eb5138404260e5d022dbd13fdf4f8d976e12d33f39b4c876be9f8a3fac1c5a643bdfcf3f7f6abc749318e03ffca9f1d24d62503f91ed7c3f355eba3ffca9f1d24d62503ffca9f1d24d62703fd34d62105839e03fe5d022dbf97eea3fc976be9f1a2fdd3fc520b072689100404260e5d022db014004560e2db21d114079e9263108ac7c3f4c37894160e5a03ffa7e6abc7493983f7b14ae47e17a943f9a9999999999a93ffa7e6abc7493b83f8d976e1283c0ca3fc3f5285c8fc2ed3fe9263108ac1caa3fb29defa7c64bc73f3bdf4f8d976eb23f3bdf4f8d97ee3d40cba145b6f3fda43f9a9999999999a93fb81e85eb51b88e3f4a0c022b8716a93f79e9263108accc3f4c37894160e5d83f4a0c022b8716b93ffca9f1d24d62803f39b4c876be9f9a3ffca9f1d24d62603ffca9f1d24d62703f1904560e2db2dd3f3bdf4f8d976e923ffca9f1d24d62503f7f6abc749318c43f9a9999999999b93ffca9f1d24d62603f508d976e1283f63f1d5a643bdf4fdd3f7b14ae47e17a743f333333333333b33fee7c3f355ebac93fcff753e3a59bc43fc3f5285c8fc2b53f000000000000f03fb81e85eb51b8d63fb29defa7c6cb1940000000000000e03f9a9999999999b93fdd2406819543d33f2db29defa7c60340736891ed7c3fb53ffca9f1d24d62503fe7fba9f1d24dc23f8195438b6ce7bb3ffed478e926f14040f853e3a59bc41b40643bdf4f8d972c407b14ae47e17a943fb81e85eb51b88e3f6abc74931804b63f9a9999999999c93fc3f5285c8fc2e93ffa7e6abc7493683f9eefa7c64b37d13f62105839b4c8c63fc976be9f1a2fcd3fb81e85eb51b89e3fba490c022b87863f3bdf4f8d976e923f39b4c876be9faa3ffca9f1d24d62503f333333333333c33f7b14ae47e17a743f333333333333d33f2fdd24068195d33f4a0c022b8716fb3f7d3f355eba49e83fba490c022b87863f931804560e2de23f5a643bdf4f8d973f333333333333d33f3bdf4f8d976e823ffca9f1d24d62903f7b14ae47e17a843f1b2fdd240681b53f39b4c876be9f9a3f9a9999999999a93f894160e5d022ab3f1b2fdd240681084079e9263108ac9c3ffa7e6abc7493783f79e9263108ac8c3f60e5d022dbf9ce3fe3a59bc420b0b23ffca9f1d24d62a03f7b14ae47e17a743f54e3a59bc420b03ffca9f1d24d62803ffca9f1d24d62703f54e3a59bc420d03f75931804560ecd3fec51b81e85ebc13ffa7e6abc74931d406abc74931804f23ffca9f1d24d62503f7b14ae47e17a843ffca9f1d24d62503f3bdf4f8d976ea23f21b0726891edbc3f8195438b6ce7d33ffca9f1d24d62503f333333333333b33fdf4f8d976e921640fca9f1d24d62503f4c37894160e5a03f7b14ae47e17a843f333333333333d33f7b14ae47e17a843f9cc420b07268a13f39b4c876be9faa3ffa7e6abc7493783f9cc420b07268b13f48e17a14ae47c13f08ac1c5a643bd73ffa7e6abc7493783f7d3f355eba49cc3f6abc74931804b63f7b14ae47e17a843fa69bc420b072c83fffffffffb800000014000000000000000c001a000600050008000c000c000000000404002000000008000000000000000000000000000e002800070008000c00100014000e000000000000026000000028000000180000000000000000000000080000000000000000000000010000000800000000000000010000000c00000008001400080004000800000010000000010000000000000000000000000000000000000008000c0008000700080000000000000140000000000000000000000000000000000000000000000000000000000000000000000000000000000000000000000000000000000000000000000000000000000000000000000000000000fffffffff800000014000000000000000c001a000600050008000c000c000000000404002000000040060000000000000000000000000e002800070008000c00100014000e000000000000038c0000003400000018000000000000000000000040060000000000000000000002000000400600000000000008000000000000000000000002000000300000000c0000000800100008000400080000000c000000c8000000000000000000000000000000080014000800040008000000100000000100000000000000000000000000000000000600080006000600000000000200000000000000000000000000000000000000000000000000000000000000000000000000c03ee54000000000b03ee54000000000203ee54000000000f03de54000000000e03de54000000000a03de54000000000603de54000000000403de54000000000303de54000000000103de54000000000f03ce54000000000a03ce54000000000903ce54000000000603be54000000000503be54000000000403be54000000000303be54000000000203be54000000000103be54000000000003be54000000000f03ae54000000000e03ae54000000000d03ae54000000000b03ae54000000000903ae54000000000703ae54000000000603ae54000000000403ae54000000000303ae54000000000203ae54000000000103ae54000000000003ae54000000000f039e54000000000e039e54000000000d039e54000000000c039e54000000000b039e54000000000a039e540000000009039e540000000007039e540000000005039e540000000004039e540000000002039e540000000000039e54000000000e038e54000000000d038e54000000000c038e54000000000a038e540000000008038e540000000007038e540000000006038e540000000004038e540000000003038e540000000001038e540000000000038e54000000000e037e54000000000c037e54000000000a037e540000000008037e540000000007037e540000000006037e540000000005037e540000000004037e540000000003037e54000000000e036e54000000000c036e54000000000b036e54000000000a036e540000000009036e540000000008036e540000000004036e540000000003036e540000000002036e540000000001036e540000000000036e54000000000d035e54000000000b035e54000000000a035e540000000009035e540000000008035e540000000006035e540000000005035e540000000004035e540000000003035e540000000002035e540000000001035e540000000000035e54000000000f034e54000000000e034e54000000000d034e54000000000c034e54000000000b034e54000000000a034e540000000008034e540000000004034e540000000003034e540000000002034e540000000000034e54000000000f033e54000000000e033e54000000000a033e540000000008033e540000000007033e540000000006033e540000000004033e540000000002033e540000000000033e54000000000e032e54000000000a032e540000000009032e540000000007032e540000000006032e540000000004032e540000000002032e540000000001032e540000000000032e54000000000f031e54000000000e031e54000000000d031e54000000000c031e54000000000b031e54000000000a031e540000000006031e540000000005031e540000000004031e540000000002031e540000000001031e540000000000031e54000000000d030e54000000000a030e540000000008030e540000000005030e540000000004030e540000000000030e54000000000f02fe54000000000e02fe54000000000c02fe54000000000b02fe54000000000a02fe54000000000702fe54000000000602fe54000000000402fe54000000000202fe54000000000e02ee54000000000c02ee54000000000a02ee54000000000802ee54000000000602ee54000000000402ee54000000000302ee54000000000202ee54000000000002ee54000000000f02de54000000000e02de54000000000c02de54000000000a02de54000000000902de54000000000802de54000000000502de54000000000402de54000000000302de54000000000102de54000000000002de54000000000f02ce54000000000a02ce54000000000702ce54000000000602ce54000000000502ce54000000000402ce54000000000202ce54000000000002ce54000000000e02be54000000000b02be54000000000802be54000000000602be54000000000502be54000000000402be54000000000302be54000000000202be54000000000102be54000000000002be54000000000e02ae54000000000d02ae54000000000c02ae54000000000b02ae54000000000802ae54000000000702ae54000000000402ae54000000000302ae54000000000202ae54000000000102ae54000000000002ae54000000000f029e54000000000e029e54000000000d029e54000000000c029e54000000000a029e540000000008029e540000000006029e540000000002029e540f200000000000000800595e7000000000000008c1870616e6461732e636f72652e696e64657865732e62617365948c0a5f6e65775f496e64657894939468008c05496e6465789493947d94288c0464617461948c156e756d70792e636f72652e6d756c74696172726179948c0c5f7265636f6e7374727563749493948c056e756d7079948c076e6461727261799493944b0085944301629487945294284b014b028594680a8c0564747970659493948c024f3894898887945294284b038c017c944e4e4e4affffffff4affffffff4b3f749462895d94288c057072696365948c06416d6f756e7494657494628c046e616d65944e75869452942e8d0000000000000080059582000000000000008c1870616e6461732e636f72652e696e64657865732e62617365948c0a5f6e65775f496e6465789493948c1970616e6461732e636f72652e696e64657865732e72616e6765948c0a52616e6765496e6465789493947d94288c046e616d65944e8c057374617274944b008c0473746f70944bc88c0473746570944b0175869452942e amount=0.2,time_unix=1632744259.1,price=43510.5,quote_asset_amount=8702.1,cum_ob_imbalance_lev_1=13.355802640722723,cum_ob_imbalance_lev_2=13.689135974056057,cum_ob_imbalance_lev_3=12.746635974056057,cum_ob_imbalance_lev_4=11.772635974056056,cum_ob_imbalance_lev_5=167.77263597405604,cum_ob_imbalance_lev_6=167.62263597405604,cum_ob_imbalance_lev_7=166.66166157684003,cum_ob_imbalance_lev_8=166.00532354867102,cum_ob_imbalance_lev_9=165.1155342455916,cum_ob_imbalance_lev_10=164.55509468515203,cum_ob_imbalance_lev_15=385.58929086480646,cum_ob_imbalance_lev_20=1332.4691370186524,ob_imbalance_lev_1=14.355802640722723,ob_imbalance_lev_2=1.3333333333333333,ob_imbalance_lev_3=0.0575,ob_imbalance_lev_4=0.026,ob_imbalance_lev_5=157.0,ob_imbalance_lev_6=0.8500000000000001,ob_imbalance_lev_7=0.03902560278399205,ob_imbalance_lev_8=0.3436619718309859,ob_imbalance_lev_9=0.11021069692058348,ob_imbalance_lev_10=0.43956043956043955,ob_imbalance_lev_15=163.7,ob_imbalance_lev_20=3.042666666666667,ob_usd_imbalance_lev_1=14.355637671317169,ob_usd_imbalance_lev_2=1.3332873679452706,ob_usd_imbalance_lev_3=0.0574914103168128,ob_usd_imbalance_lev_4=0.02599492094134951,ob_usd_imbalance_lev_5=156.95129433663095,ob_usd_imbalance_lev_6=0.8496679534905098,ob_usd_imbalance_lev_7=0.039008115985175736,ob_usd_imbalance_lev_8=0.3434882456503729,ob_usd_imbalance_lev_9=0.11015245204680738,ob_usd_imbalance_lev_10=0.43931299049517847,ob_usd_imbalance_lev_15=163.53827641267762,ob_usd_imbalance_lev_20=3.0392415784113274,ob_imbalance_ratio_lev_1=0.93487803774268,ob_imbalance_ratio_lev_2=0.5714285714285714,ob_imbalance_ratio_lev_3=0.05437352245862884,ob_imbalance_ratio_lev_4=0.025341130604288498,ob_imbalance_ratio_lev_5=0.9936708860759493,ob_imbalance_ratio_lev_6=0.45945945945945954,ob_imbalance_ratio_lev_7=0.037559808612440196,ob_imbalance_ratio_lev_8=0.2557651991614256,ob_imbalance_ratio_lev_9=0.09927007299270073,ob_imbalance_ratio_lev_10=0.3053435114503817,ob_imbalance_ratio_lev_15=0.9939283545840922,ob_imbalance_ratio_lev_20=0.7526385224274407,cum_ob_imbalance_ratio_lev_1=0.93487803774268,cum_ob_imbalance_ratio_lev_2=1.5063066091712514,cum_ob_imbalance_ratio_lev_3=1.5606801316298802,cum_ob_imbalance_ratio_lev_4=1.5860212622341687,cum_ob_imbalance_ratio_lev_5=2.579692148310118,cum_ob_imbalance_ratio_lev_6=3.0391516077695777,cum_ob_imbalance_ratio_lev_7=3.0767114163820177,cum_ob_imbalance_ratio_lev_8=3.3324766155434435,cum_ob_imbalance_ratio_lev_9=3.431746688536144,cum_ob_imbalance_ratio_lev_10=3.737090199986526,cum_ob_imbalance_ratio_lev_15=7.349269335985824,cum_ob_imbalance_ratio_lev_20=11.797897582698646\n";
            send(receiver, lineData, "bybit_perpetual_btcusdt_ob_features", WAIT_ILP_TABLE_RELEASE);
        });
    }

    @Test
    public void testSomeWritersReleased() throws Exception {
        // TODO(puzpuzpuz): truncate() in WalWriter seems broken when it comes to symbols; re-enable the test when it's fixed.
        Assume.assumeFalse(walEnabled);

        runInContext((receiver) -> {
            String lineData = "weather,location=us-midwest temperature=85 1465839830102300200\n" +
                    "weather,location=us-eastcoast temperature=89 1465839830102400200\n" +
                    "weather,location=us-westcost temperature=82 1465839830102500200\n";

            int iterations = 8;
            int threadCount = 8;
            CharSequenceObjHashMap<SOUnboundedCountDownLatch> tableIndex = new CharSequenceObjHashMap<>();
            tableIndex.put("weather", new SOUnboundedCountDownLatch());
            for (int i = 1; i < threadCount; i++) {
                tableIndex.put("weather" + i, new SOUnboundedCountDownLatch());
            }

            // One engine hook for all writers
            engine.setPoolListener((factoryType, thread, name, event, segment, position) -> {
                if (factoryType == PoolListener.SRC_WRITER && event == PoolListener.EV_RETURN) {
                    tableIndex.get(engine.getTableNameBySystemName(name)).countDown();
                }
            });

            try {
                sendAndWait(receiver, lineData, tableIndex, 1);
                SOCountDownLatch threadPushFinished = new SOCountDownLatch(threadCount - 1);
                for (int i = 1; i < threadCount; i++) {
                    final String threadTable = "weather" + i;
                    final String lineDataThread = lineData.replace("weather", threadTable);
                    sendNoWait(receiver, lineDataThread, threadTable);
                    new Thread(() -> {
                        try {
                            for (int n = 0; n < iterations; n++) {
                                Os.sleep(minIdleMsBeforeWriterRelease - 50);
                                send(receiver, lineDataThread, threadTable, WAIT_NO_WAIT);
                            }
                        } catch (Exception e) {
                            e.printStackTrace();
                        } finally {
                            threadPushFinished.countDown();
                        }
                    }).start();
                }

                sendAndWait(receiver, lineData, tableIndex, 2);
                mayDrainWalQueue();
                try (TableWriterAPI w = engine.getTableWriterAPI(AllowAllCairoSecurityContext.INSTANCE, "weather", "testing")) {
                    w.truncate();
                }
                // drainWalQueue() call opens TableWriter one more time
                int expectedReleases = walEnabled ? 5 : 4;
                sendAndWait(receiver, lineData, tableIndex, expectedReleases);
                mayDrainWalQueue();

                String header = "location\ttemperature\ttimestamp\n";
                String[] lines = {"us-midwest\t85.0\t2016-06-13T17:43:50.102300Z\n",
                        "us-eastcoast\t89.0\t2016-06-13T17:43:50.102400Z\n",
                        "us-westcost\t82.0\t2016-06-13T17:43:50.102500Z\n"};
                String expected = header + lines[0] + lines[1] + lines[2];
                assertTable(expected, "weather");
                if (walEnabled) {
                    Assert.assertTrue(isWalTable("weather"));
                }

                // Concatenate iterations + 1 of identical insert results
                // to assert against weather 1-8 tables
                StringBuilder expectedSB = new StringBuilder(header);
                for (String line : lines) {
                    expectedSB.append(Chars.repeat(line, iterations + 1));
                }

                // Wait async ILP send threads to finish.
                threadPushFinished.await();
                for (int i = 1; i < threadCount; i++) {
                    // Wait writer to be released and check.
                    String tableName = "weather" + i;
                    try {
                        try {
                            assertTable(expectedSB, tableName);
                            if (walEnabled) {
                                Assert.assertTrue(isWalTable(tableName));
                            }
                        } catch (AssertionError e) {
                            int releasedCount = -tableIndex.get(tableName).getCount();
                            // Wait one more writer release before re-trying to compare
                            wait(tableIndex.get(tableName), releasedCount + 3, minIdleMsBeforeWriterRelease);
                            mayDrainWalQueue();
                            assertTable(expectedSB, tableName);
                            if (walEnabled) {
                                Assert.assertTrue(isWalTable(tableName));
                            }
                        }
                    } catch (Throwable err) {
                        LOG.error().$("Error '").$(err.getMessage()).$("' comparing table: ").$(tableName).$();
                        throw err;
                    }
                }
            } finally {
                // Clean engine hook
                engine.setPoolListener((factoryType, thread, name, event, segment, position) -> {});
            }
        });
    }

    @Test
    public void testStringsWithTcpSenderWithNewLineChars() throws Exception {
        runInContext((receiver) -> {
            send(receiver, "table", WAIT_ENGINE_TABLE_RELEASE, () -> {
                try (LineTcpSender lineTcpSender = LineTcpSender.newSender(Net.parseIPv4("127.0.0.1"), bindPort, msgBufferSize)) {
                    lineTcpSender
                            .metric("table")
                            .tag("tag1", "value 1")
                            .tag("tag=2", "значение 2")
                            .field("поле=3", "{\"ключ\": \n \"число\", \r\n \"key2\": \"value2\"}\n")
                            .$(0);
                    lineTcpSender.flush();
                }
            });

            mayDrainWalQueue();
            if (walEnabled) {
                Assert.assertTrue(isWalTable("table"));
            }
            String expected = "tag1\ttag=2\tполе=3\ttimestamp\n" +
                    "value 1\tзначение 2\t{\"ключ\": \n" +
                    " \"число\", \r\n" +
                    " \"key2\": \"value2\"}\n\t1970-01-01T00:00:00.000000Z\n";
            assertTable(expected, "table");
        });
    }

    @Test
    public void testSymbolAddedInO3Mode() throws Exception {
        maxMeasurementSize = 4096;
        runInContext((receiver) -> {
            String lineData = "plug,room=6A watts=\"3195\" 1631817296977\n" +
                    "plug,room=6A watts=\"3188\" 1631817599910\n" +
                    "plug,room=6A watts=\"3180\" 1631817902842\n" +
                    "plug,room=6A watts=\"469\" 1631817902842\n" +
                    "plug,label=Power,room=6A watts=\"475\" 1631817478737\n";
            sendLinger(receiver, lineData, "plug");

            mayDrainWalQueue();
            if (walEnabled) {
                Assert.assertTrue(isWalTable("plug"));
            }
            String expected = "room\twatts\ttimestamp\tlabel\n" +
                    "6A\t3195\t1970-01-01T00:27:11.817296Z\t\n" +
                    "6A\t475\t1970-01-01T00:27:11.817478Z\tPower\n" +
                    "6A\t3188\t1970-01-01T00:27:11.817599Z\t\n" +
                    "6A\t3180\t1970-01-01T00:27:11.817902Z\t\n" +
                    "6A\t469\t1970-01-01T00:27:11.817902Z\t\n";
            assertTable(expected, "plug");
        });
    }

    @Test
    public void testSymbolAddedInO3ModeFirstRow() throws Exception {
        maxMeasurementSize = 4096;
        runInContext((receiver) -> {
            String lineData = "plug,room=6A watts=\"1\" 2631819999000\n" +
                    "plug,label=Power,room=6B watts=\"22\" 1631817902842\n";
            sendLinger(receiver, lineData, "plug");

            mayDrainWalQueue();
            if (walEnabled) {
                Assert.assertTrue(isWalTable("plug"));
            }
            String expected = "room\twatts\ttimestamp\tlabel\n" +
                    "6B\t22\t1970-01-01T00:27:11.817902Z\tPower\n" +
                    "6A\t1\t1970-01-01T00:43:51.819999Z\t\n";
            assertTable(expected, "plug");
        });
    }

    @Test
    public void testSymbolAddedInO3ModeFirstRow2Lines() throws Exception {
        maxMeasurementSize = 4096;
        runInContext((receiver) -> {
            String lineData = "plug,room=6A watts=\"1\" 2631819999000\n" +
                    "plug,label=Power,room=6B watts=\"22\" 1631817902842\n" +
                    "plug,label=Line,room=6C watts=\"333\" 1531817902842\n";
            sendLinger(receiver, lineData, "plug");

            mayDrainWalQueue();
            if (walEnabled) {
                Assert.assertTrue(isWalTable("plug"));
            }
            String expected = "room\twatts\ttimestamp\tlabel\n" +
                    "6C\t333\t1970-01-01T00:25:31.817902Z\tLine\n" +
                    "6B\t22\t1970-01-01T00:27:11.817902Z\tPower\n" +
                    "6A\t1\t1970-01-01T00:43:51.819999Z\t\n";
            assertTable(expected, "plug");
        });
    }

    @Test
    public void testTableTableIdChangedOnRecreate() throws Exception {
        assertMemoryLeak(() -> {
            try (SqlCompiler compiler = new SqlCompiler(engine);
                 SqlExecutionContext sqlExecutionContext = new SqlExecutionContextImpl(engine, 1)
                         .with(
                                 AllowAllCairoSecurityContext.INSTANCE,
                                 new BindVariableServiceImpl(configuration),
                                 null,
                                 -1,
                                 null)) {
                compiler.compile("create table weather as (" +
                        "select x as windspeed," +
                        "x*2 as timetocycle, " +
                        "cast(x as timestamp) as ts " +
                        "from long_sequence(2)) timestamp(ts)", sqlExecutionContext);

                CompiledQuery cq = compiler.compile("weather", sqlExecutionContext);
                try (RecordCursorFactory cursorFactory = cq.getRecordCursorFactory()) {
                    try (RecordCursor cursor = cursorFactory.getCursor(sqlExecutionContext)) {
                        TestUtils.printCursor(cursor, cursorFactory.getMetadata(), true, sink, printer);
                        TestUtils.assertEquals("windspeed\ttimetocycle\tts\n" +
                                "1\t2\t1970-01-01T00:00:00.000001Z\n" +
                                "2\t4\t1970-01-01T00:00:00.000002Z\n", sink);
                    }

                    compiler.compile("drop table weather", sqlExecutionContext);

                    runInContext((receiver) -> {
                        String lineData =
                                "weather windspeed=1.0 631150000000000000\n" +
                                        "weather windspeed=2.0 631152000000000000\n" +
                                        "weather timetocycle=0.0,windspeed=3.0 631160000000000000\n" +
                                        "weather windspeed=4.0 631170000000000000\n";
                        sendLinger(receiver, lineData, "weather");
                    });
                    mayDrainWalQueue();
                    if (walEnabled) {
                        Assert.assertTrue(isWalTable("weather"));
                    }

                    try (RecordCursor cursor = cursorFactory.getCursor(sqlExecutionContext)) {
                        TestUtils.printCursor(cursor, cursorFactory.getMetadata(), true, sink, printer);
                        Assert.fail();
                    } catch (ReaderOutOfDateException ignored) {
                    }
                }
            }
        });
    }

    @Test
    public void testTcpSenderManyLinesToForceBufferFlush() throws Exception {
        int rowCount = 100;
        maxMeasurementSize = 100;
        runInContext((receiver) -> {
            String tableName = "table";
            send(receiver, tableName, WAIT_ENGINE_TABLE_RELEASE, () -> {
                try (LineTcpSender lineTcpSender = LineTcpSender.newSender(Net.parseIPv4("127.0.0.1"), bindPort, 64)) {
                    for (int i = 0; i < rowCount; i++) {
                        lineTcpSender
                                .metric(tableName)
                                .tag("tag1", "value 1")
                                .field("tag2", Chars.repeat("value 2", 10))
                                .$(0);
                    }
                    lineTcpSender.flush();
                }
            });

            mayDrainWalQueue();
            try (TableReader reader = engine.getReader(AllowAllCairoSecurityContext.INSTANCE, tableName)) {
                Assert.assertEquals(reader.getMetadata().isWalEnabled(), walEnabled);
                Assert.assertEquals(rowCount, reader.size());
            }
        });
    }

    @Test
    public void testTcpSenderWithSpaceInTableName() throws Exception {
        runInContext((receiver) -> {
            String tableName = "ta ble";
            send(receiver, tableName, WAIT_ENGINE_TABLE_RELEASE, () -> {
                try (LineTcpSender lineTcpSender = LineTcpSender.newSender(Net.parseIPv4("127.0.0.1"), bindPort, msgBufferSize)) {
                    lineTcpSender
                            .metric(tableName)
                            .tag("tag1", "value 1")
                            .field("tag2", "value 2")
                            .$(0);
                    lineTcpSender.flush();
                }
            });

            mayDrainWalQueue();
            if (walEnabled) {
                Assert.assertTrue(isWalTable(tableName));
            }
            String expected = "tag1\ttag2\ttimestamp\n" +
                    "value 1\tvalue 2\t1970-01-01T00:00:00.000000Z\n";
            assertTable(expected, tableName);
        });
    }

    @Test
    // flapping test
    public void testUnauthenticated() throws Exception {
        test(null, null, 200, 1_000, false);
    }

    @Test
    public void testUnicodeTableName() throws Exception {
        byte[] utf8Bytes = "ल".getBytes(Files.UTF_8);
        Assert.assertEquals(3, utf8Bytes.length);

<<<<<<< HEAD
        try (TableModel m = new TableModel(configuration, "लаблअца", PartitionBy.DAY)) {
            m.col("символ", ColumnType.SYMBOL).indexed(true, 256)
                    .col("поле", ColumnType.STRING)
                    .timestamp("время");
            CairoTestUtils.create(m);
        }

=======
>>>>>>> af9a0963
        runInContext((receiver) -> {
            try (TableModel m = new TableModel(configuration, "लаблअца", PartitionBy.DAY)) {
                m.col("символ", ColumnType.SYMBOL).indexed(true, 256)
                        .col("поле", ColumnType.STRING)
                        .timestamp("время");
                if (walEnabled) {
                    m.wal();
                }
                engine.createTableUnsafe(AllowAllCairoSecurityContext.INSTANCE, m.getMem(), m.getPath(), m);
            }

            String lineData = "लаблअца поле=\"значение\" 1619509249714000000\n";
            sendLinger(receiver, lineData, "लаблअца");

            String lineData2 = "लаблअца,символ=значение2 поле=\"значение3\" 1619509249714000000\n";
            sendLinger(receiver, lineData2, "लаблअца");

            mayDrainWalQueue();
            if (walEnabled) {
                Assert.assertTrue(isWalTable("लаблअца"));
            }
            assertTable("символ\tполе\tвремя\n" +
                    "\tзначение\t2021-04-27T07:40:49.714000Z\n" +
                    "значение2\tзначение3\t2021-04-27T07:40:49.714000Z\n", "लаблअца");
        });
    }

    @Test
    public void testUnicodeTableNameExistingTable() throws Exception {
        runInContext((receiver) -> {
            String lineData = "लаблअца поле=\"значение\" 1619509249714000000\n";
            sendLinger(receiver, lineData, "लаблअца");

            String lineData2 = "लаблअца,символ=значение2 1619509249714000000\n";
            sendLinger(receiver, lineData2, "लаблअца");

            mayDrainWalQueue();
            if (walEnabled) {
                Assert.assertTrue(isWalTable("लаблअца"));
            }
            String expected = "поле\ttimestamp\tсимвол\n" +
                    "значение\t2021-04-27T07:40:49.714000Z\t\n" +
                    "\t2021-04-27T07:40:49.714000Z\tзначение2\n";
            assertTable(expected, "लаблअца");
        });
    }

    @Test
    public void testWindowsAccessDenied() throws Exception {
        String lineData = "table_a,MessageType=B,SequenceNumber=1 Length=92i,test=1.5 1465839830100400000\n";

        runInContext((receiver) -> {
            try (TableModel m = new TableModel(configuration, "table_a", PartitionBy.DAY)) {
                m.timestamp("ReceiveTime")
                        .col("SequenceNumber", ColumnType.SYMBOL).indexed(true, 256)
                        .col("MessageType", ColumnType.SYMBOL).indexed(true, 256)
                        .col("Length", ColumnType.INT);
<<<<<<< HEAD
                CairoTestUtils.create(m);
=======
                if (walEnabled) {
                    m.wal();
                }
                engine.createTableUnsafe(AllowAllCairoSecurityContext.INSTANCE, m.getMem(), m.getPath(), m);
>>>>>>> af9a0963
            }

            sendLinger(receiver, lineData, "table_a");

            mayDrainWalQueue();
            if (walEnabled) {
                Assert.assertTrue(isWalTable("table_a"));
            }
            String expected = "ReceiveTime\tSequenceNumber\tMessageType\tLength\ttest\n" +
                    "2016-06-13T17:43:50.100400Z\t1\tB\t92\t1.5\n";
            assertTable(expected, "table_a");
        });
    }

    @Test
    public void testWithColumnAsReservedKeyword() throws Exception {
        runInContext((receiver) -> {
            String lineData =
                    "up out=1.0 631150000000000000\n" +
                            "up in=2.0 631152000000000000\n" +
                            "up in=3.0 631160000000000000\n" +
                            "up in=4.0 631170000000000000\n";
            sendLinger(receiver, lineData, "up");

            mayDrainWalQueue();
            if (walEnabled) {
                Assert.assertTrue(isWalTable("up"));
            }
            String expected =
                    "out\ttimestamp\tin\n" +
                            "1.0\t1989-12-31T23:26:40.000000Z\tNaN\n" +
                            "NaN\t1990-01-01T00:00:00.000000Z\t2.0\n" +
                            "NaN\t1990-01-01T02:13:20.000000Z\t3.0\n" +
                            "NaN\t1990-01-01T05:00:00.000000Z\t4.0\n";
            assertTable(expected, "up");
        });
    }

    @Test
    public void testWithTcpSender() throws Exception {
        runInContext((receiver) -> {
            send(receiver, "table", WAIT_ENGINE_TABLE_RELEASE, () -> {
                try (LineTcpSender lineTcpSender = LineTcpSender.newSender(Net.parseIPv4("127.0.0.1"), bindPort, msgBufferSize)) {
                    lineTcpSender.disableValidation();
                    lineTcpSender
                            .metric("table")
                            .tag("tag1", "value 1")
                            .tag("tag=2", "значение 2")
                            .field("поле=3", "{\"ключ\": \"число\"}")
                            .$(0);
                    lineTcpSender
                            .metric("table")
                            .tag("tag1", "value 2")
                            .$(0);
                    lineTcpSender
                            .metric("table")
                            .tag("tag/2", "value=\2") // Invalid column name, last line is not saved
                            .$(Timestamps.DAY_MICROS * 1000L);
                    lineTcpSender.flush();
                }
            });

            mayDrainWalQueue();
            if (walEnabled) {
                Assert.assertTrue(isWalTable("table"));
            }
            String expected = "tag1\ttag=2\tполе=3\ttimestamp\n" +
                    "value 1\tзначение 2\t{\"ключ\": \"число\"}\t1970-01-01T00:00:00.000000Z\n" +
                    "value 2\t\t\t1970-01-01T00:00:00.000000Z\n";
            assertTable(expected, "table");
        });
    }

    @Test
    public void testWriter17Fields() throws Exception {
        maxMeasurementSize = 1024;
        String lineData = "tableCRASH,tag_n_1=1,tag_n_2=2,tag_n_3=3,tag_n_4=4,tag_n_5=5,tag_n_6=6," +
                "tag_n_7=7,tag_n_8=8,tag_n_9=9,tag_n_10=10,tag_n_11=11,tag_n_12=12,tag_n_13=13," +
                "tag_n_14=14,tag_n_15=15,tag_n_16=16,tag_n_17=17 value=42.4 1619509249714000000\n";
        runInContext((receiver) -> {
            sendLinger(receiver, lineData, "tableCRASH");

            mayDrainWalQueue();
            if (walEnabled) {
                Assert.assertTrue(isWalTable("tableCRASH"));
            }
            String expected = "tag_n_1\ttag_n_2\ttag_n_3\ttag_n_4\ttag_n_5\ttag_n_6\ttag_n_7\ttag_n_8\ttag_n_9\ttag_n_10\ttag_n_11\ttag_n_12\ttag_n_13\ttag_n_14\ttag_n_15\ttag_n_16\ttag_n_17\tvalue\ttimestamp\n" +
                    "1\t2\t3\t4\t5\t6\t7\t8\t9\t10\t11\t12\t13\t14\t15\t16\t17\t42.4\t2021-04-27T07:40:49.714000Z\n";
            assertTable(expected, "tableCRASH");
        });
    }

    @Test
    public void testWriterAllLongs() throws Exception {
        currentMicros = 1;
<<<<<<< HEAD
        try (TableModel m = new TableModel(configuration, "messages", PartitionBy.MONTH)) {
            m.timestamp("ts")
                    .col("id", ColumnType.LONG)
                    .col("author", ColumnType.LONG)
                    .col("guild", ColumnType.LONG)
                    .col("channel", ColumnType.LONG)
                    .col("flags", ColumnType.BYTE);
            CairoTestUtils.create(m);
        }

=======
>>>>>>> af9a0963
        String lineData = "messages id=843530699759026177i,author=820703963477180437i,guild=820704412095479830i,channel=820704412095479833i,flags=6i\n";
        runInContext((receiver) -> {
            try (TableModel m = new TableModel(configuration, "messages", PartitionBy.MONTH)) {
                m.timestamp("ts")
                        .col("id", ColumnType.LONG)
                        .col("author", ColumnType.LONG)
                        .col("guild", ColumnType.LONG)
                        .col("channel", ColumnType.LONG)
                        .col("flags", ColumnType.BYTE);
                if (walEnabled) {
                    m.wal();
                }
                engine.createTableUnsafe(AllowAllCairoSecurityContext.INSTANCE, m.getMem(), m.getPath(), m);
            }

            send(receiver, lineData, "messages");
            String expected = "ts\tid\tauthor\tguild\tchannel\tflags\n" +
                    "1970-01-01T00:00:00.000001Z\t843530699759026177\t820703963477180437\t820704412095479830\t820704412095479833\t6\n";

            mayDrainWalQueue();
            if (walEnabled) {
                Assert.assertTrue(isWalTable("messages"));
            }
            assertTable(expected, "messages");
        });
    }

    @Test
    public void testWriterInsertNewSymbolsIntoTableWithExistingSymbols() throws Exception {
        // This test only makes sense to WAL tables since it writes into the table from multiple threads.
        Assume.assumeTrue(walEnabled);

        // Here we make sure that TableUpdateDetails' and WalWriter's symbol caches to not clash with each other.
        final String tableName = "x";
        final int symbols = 1024;

        runInContext((receiver) -> {
            // First, create a table and insert a few rows into it, so that we get some existing symbol keys.
            try (TableModel m = new TableModel(configuration, tableName, PartitionBy.MONTH)) {
                m.timestamp("ts").col("sym", ColumnType.SYMBOL).wal();
                engine.createTableUnsafe(AllowAllCairoSecurityContext.INSTANCE, m.getMem(), m.getPath(), m);
            }

            // Next, start inserting symbols on a background thread.
            final CountDownLatch halfDoneLatch = new CountDownLatch(1);
            final CountDownLatch doneLatch = new CountDownLatch(1);
            new Thread(() -> {
                try (TableWriterAPI writer = engine.getTableWriterAPI(AllowAllCairoSecurityContext.INSTANCE, tableName, "test")) {
                    for (int i = 0; i < symbols; i++) {
                        TableWriter.Row row = writer.newRow();
                        row.putSym(1, "sym" + i);
                        row.append();
                        writer.commit();

                        drainWalQueue();

                        if (i == (symbols / 2)) {
                            halfDoneLatch.countDown();
                        }
                    }
                }
                Path.clearThreadLocals();
                doneLatch.countDown();
            }).start();

            // Finally, ingest rows with same symbols, but opposite direction, into the table.
            final StringBuilder lineData = new StringBuilder();
            for (int i = symbols - 1; i > -1; i--) {
                lineData.append(tableName)
                        .append(",sym=sym")
                        .append(i)
                        .append('\n');
            }

            halfDoneLatch.await();
            sendLinger(receiver, lineData.toString(), tableName);
            doneLatch.await();

            TestUtils.assertEventually(() -> {
                mayDrainWalQueue();

                CharSequenceIntHashMap symbolCounts = new CharSequenceIntHashMap();
                try (TableReader reader = engine.getReader(AllowAllCairoSecurityContext.INSTANCE, tableName)) {
                    Assert.assertEquals(2 * symbols, reader.size());
                    RecordCursor cursor = reader.getCursor();
                    Record record = cursor.getRecord();
                    while (cursor.hasNext()) {
                        symbolCounts.increment(record.getSym(1));
                    }
                }

                Assert.assertEquals(symbols, symbolCounts.size());
                for (int i = 0; i < symbols; i++) {
                    // increment() uses 0 as the first counter value, so we expect to see all 1s.
                    Assert.assertEquals("count should be 2 for sym" + i + " symbol", 1, symbolCounts.get("sym" + i));
                }
            });
        });
    }

    @Test
    public void testWriterCommitFails() throws Exception {
<<<<<<< HEAD
        try (TableModel m = new TableModel(configuration, "table_a", PartitionBy.DAY)) {
            m.timestamp("ReceiveTime")
                    .col("SequenceNumber", ColumnType.SYMBOL).indexed(true, 256)
                    .col("MessageType", ColumnType.SYMBOL).indexed(true, 256)
                    .col("Length", ColumnType.INT);
            CairoTestUtils.create(m);
        }
=======
        // This test only makes sense for TableWriter.
        Assume.assumeFalse(walEnabled);
>>>>>>> af9a0963

        runInContext((receiver) -> {
            ff = new FilesFacadeImpl() {
                @Override
                public int rmdir(Path path) {
                    return 5;
                }
            };

            try (TableModel m = new TableModel(configuration, "table_a", PartitionBy.DAY)) {
                m.timestamp("ReceiveTime")
                        .col("SequenceNumber", ColumnType.SYMBOL).indexed(true, 256)
                        .col("MessageType", ColumnType.SYMBOL).indexed(true, 256)
                        .col("Length", ColumnType.INT);
                engine.createTableUnsafe(AllowAllCairoSecurityContext.INSTANCE, m.getMem(), m.getPath(), m);
            }

            String lineData = "table_a,MessageType=B,SequenceNumber=1 Length=92i,test=1.5 1465839830100400000\n";
            sendLinger(receiver, lineData, "table_a");

            String expected = "ReceiveTime\tSequenceNumber\tMessageType\tLength\n";
            assertTable(expected, "table_a");
        });
    }

    @Test
    public void testWriterRelease1() throws Exception {
        runInContext((receiver) -> {
            String lineData = "weather,location=us-midwest temperature=82 1465839830100400200\n" +
                    "weather,location=us-midwest temperature=83 1465839830100500200\n" +
                    "weather,location=us-eastcoast temperature=81 1465839830101400200\n";
            send(receiver, lineData, "weather");

            lineData = "weather,location=us-midwest temperature=85 1465839830102300200\n" +
                    "weather,location=us-eastcoast temperature=89 1465839830102400200\n" +
                    "weather,location=us-westcost temperature=82 1465839830102500200\n";
            send(receiver, lineData, "weather");

            mayDrainWalQueue();
            if (walEnabled) {
                Assert.assertTrue(isWalTable("weather"));
            }
            String expected = "location\ttemperature\ttimestamp\n" +
                    "us-midwest\t82.0\t2016-06-13T17:43:50.100400Z\n" +
                    "us-midwest\t83.0\t2016-06-13T17:43:50.100500Z\n" +
                    "us-eastcoast\t81.0\t2016-06-13T17:43:50.101400Z\n" +
                    "us-midwest\t85.0\t2016-06-13T17:43:50.102300Z\n" +
                    "us-eastcoast\t89.0\t2016-06-13T17:43:50.102400Z\n" +
                    "us-westcost\t82.0\t2016-06-13T17:43:50.102500Z\n";
            assertTable(expected, "weather");
        });
    }

    @Test
    public void testWriterRelease2() throws Exception {
        // TODO(puzpuzpuz): truncate() in WalWriter seems broken when it comes to symbols; re-enable the test when it's fixed.
        Assume.assumeFalse(walEnabled);

        runInContext((receiver) -> {
            String lineData = "weather,location=us-midwest temperature=82 1465839830100400200\n" +
                    "weather,location=us-midwest temperature=83 1465839830100500200\n" +
                    "weather,location=us-eastcoast temperature=81 1465839830101400200\n";
            send(receiver, lineData, "weather");

            mayDrainWalQueue();
            try (TableWriterAPI w = engine.getTableWriterAPI(AllowAllCairoSecurityContext.INSTANCE, "weather", "testing")) {
                w.truncate();
            }

            lineData = "weather,location=us-midwest temperature=85 1465839830102300200\n" +
                    "weather,location=us-eastcoast temperature=89 1465839830102400200\n" +
                    "weather,location=us-westcost temperature=82 1465839830102500200\n";
            send(receiver, lineData, "weather");

            mayDrainWalQueue();
            if (walEnabled) {
                Assert.assertTrue(isWalTable("weather"));
            }
            String expected = "location\ttemperature\ttimestamp\n" +
                    "us-midwest\t85.0\t2016-06-13T17:43:50.102300Z\n" +
                    "us-eastcoast\t89.0\t2016-06-13T17:43:50.102400Z\n" +
                    "us-westcost\t82.0\t2016-06-13T17:43:50.102500Z\n";
            assertTable(expected, "weather");
        });
    }

    @Test
    public void testWriterRelease3() throws Exception {
        // TODO(puzpuzpuz): re-enable when we properly support dropping WAL tables.
        Assume.assumeFalse(walEnabled);

        runInContext((receiver) -> {
            String lineData = "weather,location=us-midwest temperature=82 1465839830100400200\n" +
                    "weather,location=us-midwest temperature=83 1465839830100500200\n" +
                    "weather,location=us-eastcoast temperature=81 1465839830101400200\n";
            send(receiver, lineData, "weather");

<<<<<<< HEAD
            engine.drop(AllowAllCairoSecurityContext.INSTANCE, path, "weather");
=======
            mayDrainWalQueue();
            engine.remove(AllowAllCairoSecurityContext.INSTANCE, path, "weather");
>>>>>>> af9a0963

            lineData = "weather,location=us-midwest temperature=85 1465839830102300200\n" +
                    "weather,location=us-eastcoast temperature=89 1465839830102400200\n" +
                    "weather,location=us-westcost temperature=82 1465839830102500200\n";
            send(receiver, lineData, "weather");

            mayDrainWalQueue();
            if (walEnabled) {
                Assert.assertTrue(isWalTable("weather"));
            }
            String expected = "location\ttemperature\ttimestamp\n" +
                    "us-midwest\t85.0\t2016-06-13T17:43:50.102300Z\n" +
                    "us-eastcoast\t89.0\t2016-06-13T17:43:50.102400Z\n" +
                    "us-westcost\t82.0\t2016-06-13T17:43:50.102500Z\n";
            assertTable(expected, "weather");
        });
    }

    @Test
    public void testWriterRelease4() throws Exception {
        // TODO(puzpuzpuz): re-enable when we properly support dropping WAL tables.
        Assume.assumeFalse(walEnabled);

        runInContext((receiver) -> {
            String lineData = "weather,location=us-midwest temperature=82 1465839830100400200\n" +
                    "weather,location=us-midwest temperature=83 1465839830100500200\n" +
                    "weather,location=us-eastcoast temperature=81 1465839830101400200\n";
            send(receiver, lineData, "weather");

<<<<<<< HEAD
            engine.drop(AllowAllCairoSecurityContext.INSTANCE, path, "weather");
=======
            mayDrainWalQueue();
            engine.remove(AllowAllCairoSecurityContext.INSTANCE, path, "weather");
>>>>>>> af9a0963

            lineData = "weather,loc=us-midwest temp=85 1465839830102300200\n" +
                    "weather,loc=us-eastcoast temp=89 1465839830102400200\n" +
                    "weather,loc=us-westcost temp=82 1465839830102500200\n";
            send(receiver, lineData, "weather");

            mayDrainWalQueue();
            if (walEnabled) {
                Assert.assertTrue(isWalTable("weather"));
            }
            String expected = "loc\ttemp\ttimestamp\n" +
                    "us-midwest\t85.0\t2016-06-13T17:43:50.102300Z\n" +
                    "us-eastcoast\t89.0\t2016-06-13T17:43:50.102400Z\n" +
                    "us-westcost\t82.0\t2016-06-13T17:43:50.102500Z\n";
            assertTable(expected, "weather");
        });
    }

    @Test
    public void testWriterRelease5() throws Exception {
        // TODO(puzpuzpuz): re-enable when we properly support dropping WAL tables.
        Assume.assumeFalse(walEnabled);

        runInContext((receiver) -> {
            String lineData = "weather,location=us-midwest temperature=82 1465839830100400200\n" +
                    "weather,location=us-midwest temperature=83 1465839830100500200\n" +
                    "weather,location=us-eastcoast temperature=81 1465839830101400200\n";
            send(receiver, lineData, "weather");
<<<<<<< HEAD
            engine.drop(AllowAllCairoSecurityContext.INSTANCE, path, "weather");
=======

            mayDrainWalQueue();
            engine.remove(AllowAllCairoSecurityContext.INSTANCE, path, "weather");
>>>>>>> af9a0963

            lineData = "weather,location=us-midwest,source=sensor1 temp=85 1465839830102300200\n" +
                    "weather,location=us-eastcoast,source=sensor2 temp=89 1465839830102400200\n" +
                    "weather,location=us-westcost,source=sensor1 temp=82 1465839830102500200\n";
            send(receiver, lineData, "weather");

            mayDrainWalQueue();
            if (walEnabled) {
                Assert.assertTrue(isWalTable("weather"));
            }
            String expected = "location\tsource\ttemp\ttimestamp\n" +
                    "us-midwest\tsensor1\t85.0\t2016-06-13T17:43:50.102300Z\n" +
                    "us-eastcoast\tsensor2\t89.0\t2016-06-13T17:43:50.102400Z\n" +
                    "us-westcost\tsensor1\t82.0\t2016-06-13T17:43:50.102500Z\n";
            assertTable(expected, "weather");
        });
    }

    @Test
    public void testWriterScientificDoubleNotation() throws Exception {
        runInContext((receiver) -> {
            String lineData = "doubles d0=0,d1=1.23E-10,d2=1.23E-03,d3=1.23E10,d4=1.23E01,d5=1.23E+10,d6=1.23E+01,dNaN=NaN,dmNan=-NaN,dInf=Infinity,dmInf=-Infinity 0\n";
            send(receiver, lineData, "doubles");

            mayDrainWalQueue();
            if (walEnabled) {
                Assert.assertTrue(isWalTable("doubles"));
            }
            String expected = "d0\td1\td2\td3\td4\td5\td6\tdNaN\tdmNan\tdInf\tdmInf\ttimestamp\n" +
                    "0.0\t1.23E-10\t0.00123\t1.23E10\t12.3\t1.23E10\t12.3\tNaN\tNaN\tInfinity\t-Infinity\t1970-01-01T00:00:00.000000Z\n";
            assertTable(expected, "doubles");
        });
    }

    private void send(LineTcpReceiver receiver, String lineData, String tableName, int wait) {
        send(receiver, tableName, wait, () -> sendToSocket(lineData));
    }

    private void send(LineTcpReceiver receiver, String lineData, String tableName) {
        send(receiver, lineData, tableName, WAIT_ENGINE_TABLE_RELEASE);
    }

    private void sendAndWait(
            LineTcpReceiver receiver,
            String lineData,
            CharSequenceObjHashMap<SOUnboundedCountDownLatch> tableIndex,
            int expectedReleaseCount
    ) {
        send(receiver, lineData, "weather", WAIT_NO_WAIT);
        tableIndex.get("weather").await(expectedReleaseCount);
    }

    private void sendLinger(LineTcpReceiver receiver, String lineData, String tableName) {
        send(receiver, tableName, LineTcpReceiverTest.WAIT_ENGINE_TABLE_RELEASE, () -> sendToSocket(lineData));
    }

    private void sendNoWait(LineTcpReceiver receiver, String lineData, String tableName) {
        send(receiver, lineData, tableName, WAIT_NO_WAIT);
    }

    private void test(
            String authKeyId,
            PrivateKey authPrivateKey,
            int msgBufferSize,
            final int nRows,
            boolean expectDisconnect
    ) throws Exception {
        test(authKeyId, msgBufferSize, nRows, expectDisconnect,
                () -> {
                    AbstractLineSender sender = LineTcpSender.newSender(Net.parseIPv4("127.0.0.1"), bindPort, 4096);
                    if (authKeyId != null) {
                        sender.authenticate(authKeyId, authPrivateKey);
                    }
                    return sender;
                });
    }

    private void test(
            String authKeyId,
            int msgBufferSize,
            final int nRows,
            boolean expectDisconnect,
            Supplier<AbstractLineSender> senderSupplier
    ) throws Exception {
        this.authKeyId = authKeyId;
        this.msgBufferSize = msgBufferSize;
        assertMemoryLeak(() -> {
            final String[] locations = {"x london", "paris", "rome"};

            final CharSequenceHashSet tables = new CharSequenceHashSet();
            tables.add("weather1");
            tables.add("weather2");
            tables.add("weather3");

            SOCountDownLatch tablesCreated = new SOCountDownLatch();
            tablesCreated.setCount(tables.size());

            final Rnd rand = new Rnd();
            final StringBuilder[] expectedSbs = new StringBuilder[tables.size()];

            engine.setPoolListener((factoryType, thread, name, event, segment, position) -> {
                if (factoryType == PoolListener.SRC_WRITER && event == PoolListener.EV_RETURN) {
                    if (tables.contains(engine.getTableNameBySystemName(name))) {
                        tablesCreated.countDown();
                    }
                }
            });

            minIdleMsBeforeWriterRelease = 100;
            try (LineTcpReceiver ignored = new LineTcpReceiver(lineConfiguration, engine, sharedWorkerPool, sharedWorkerPool)) {
                long startEpochMs = System.currentTimeMillis();
                sharedWorkerPool.start(LOG);

                try {
                    final AbstractLineSender[] senders = new AbstractLineSender[tables.size()];
                    for (int n = 0; n < senders.length; n++) {
                        senders[n] = senderSupplier.get();
                        StringBuilder sb = new StringBuilder((nRows + 1) * lineConfiguration.getMaxMeasurementSize());
                        sb.append("location\ttemp\ttimestamp\n");
                        expectedSbs[n] = sb;
                    }

                    try {
                        long ts = Os.currentTimeMicros();
                        StringSink tsSink = new StringSink();
                        for (int nRow = 0; nRow < nRows; nRow++) {
                            int nTable = nRow < tables.size() ? nRow : rand.nextInt(tables.size());
                            AbstractLineSender sender = senders[nTable];
                            StringBuilder sb = expectedSbs[nTable];
                            CharSequence tableName = tables.get(nTable);
                            sender.metric(tableName);
                            String location = locations[rand.nextInt(locations.length)];
                            sb.append(location);
                            sb.append('\t');
                            sender.tag("location", location);
                            int temp = rand.nextInt(100);
                            sb.append(temp);
                            sb.append('\t');
                            sender.field("temp", temp);
                            tsSink.clear();
                            TimestampFormatUtils.appendDateTimeUSec(tsSink, ts);
                            sb.append(tsSink);
                            sb.append('\n');
                            sender.$(ts * 1000);
                            sender.flush();
                            if (expectDisconnect) {
                                // To prevent all data being buffered before the expected disconnect slow sending
                                Os.sleep(100);
                            }
                            ts += rand.nextInt(1000);
                        }
                    } finally {
                        for (AbstractLineSender sender : senders) {
                            sender.close();
                        }
                    }

                    Assert.assertFalse(expectDisconnect);
                    boolean ready = tablesCreated.await(TimeUnit.MINUTES.toNanos(1));
                    if (!ready) {
                        throw new IllegalStateException("Timeout waiting for tables to be created");
                    }
                    mayDrainWalQueue();

                    int nRowsWritten;
                    do {
                        nRowsWritten = 0;
                        long timeTakenMs = System.currentTimeMillis() - startEpochMs;
                        if (timeTakenMs > TEST_TIMEOUT_IN_MS) {
                            LOG.error().$("after ").$(timeTakenMs).$("ms tables only had ").$(nRowsWritten).$(" rows out of ").$(nRows).$();
                            break;
                        }
                        Thread.yield();
                        for (int n = 0; n < tables.size(); n++) {
                            CharSequence tableName = tables.get(n);
                            while (true) {
                                try (TableReader reader = engine.getReader(AllowAllCairoSecurityContext.INSTANCE, tableName)) {
                                    TableReaderRecordCursor cursor = reader.getCursor();
                                    while (cursor.hasNext()) {
                                        nRowsWritten++;
                                    }
                                    break;
                                } catch (EntryLockedException ex) {
                                    LOG.info().$("retrying read for ").$(tableName).$();
                                    Os.pause();
                                }
                            }
                        }
                    } while (nRowsWritten < nRows);
                    LOG.info().$(nRowsWritten).$(" rows written").$();
                } finally {
                    sharedWorkerPool.halt();
                }
            } finally {
                engine.setPoolListener(null);
            }

            for (int n = 0; n < tables.size(); n++) {
                CharSequence tableName = tables.get(n);
                LOG.info().$("checking table ").$(tableName).$();
                if (walEnabled) {
                    Assert.assertTrue(isWalTable(tableName));
                }
                assertTable(expectedSbs[n], tableName);
            }
        });
    }

    private void wait(SOUnboundedCountDownLatch latch, int value, long iterations) {
        while (-latch.getCount() < value && iterations-- > 0) {
            Os.sleep(20);
        }
    }
}<|MERGE_RESOLUTION|>--- conflicted
+++ resolved
@@ -82,10 +82,10 @@
         this.walEnabled = (walMode == WalMode.WITH_WAL);
     }
 
-    @Parameterized.Parameters(name="{0}")
+    @Parameterized.Parameters(name = "{0}")
     public static Collection<Object[]> data() {
-        return Arrays.asList(new Object[][] {
-                { WalMode.WITH_WAL }, { WalMode.NO_WAL }
+        return Arrays.asList(new Object[][]{
+                {WalMode.WITH_WAL}, {WalMode.NO_WAL}
         });
     }
 
@@ -126,12 +126,6 @@
     @After
     public void tearDownLineTcpReceiverTest() {
         path.close();
-    }
-
-    private void mayDrainWalQueue() {
-        if (walEnabled) {
-            drainWalQueue();
-        }
     }
 
     @Test
@@ -170,7 +164,8 @@
             // this will wait until the writer is returned into the pool
             finished.await();
             mayDrainWalQueue();
-            engine.setPoolListener((factoryType, thread, name, event, segment, position) -> {});
+            engine.setPoolListener((factoryType, thread, name, event, segment, position) -> {
+            });
 
             try (TableReader reader = engine.getReader(AllowAllCairoSecurityContext.INSTANCE, tableName)) {
                 final int expectedNumOfRows = numOfRows / 2;
@@ -187,6 +182,46 @@
                 throw new RuntimeException(e);
             }
         }, false, 250);
+    }
+
+    @Test
+    public void testCreationAttemptNonPartitionedTableWithWal() throws Exception {
+        Assume.assumeTrue(walEnabled);
+        partitionByDefault = PartitionBy.NONE;
+
+        final String tableNonPartitioned = "weather_none";
+        final String tablePartitioned = "weather_day";
+
+        runInContext((receiver) -> {
+            // Pre-create a partitioned table, so we can wait until it's created.
+            try (TableModel m = new TableModel(configuration, tablePartitioned, PartitionBy.DAY)) {
+                m.timestamp("ts").wal();
+                CairoTestUtils.create(m);
+            }
+
+            // Send non-partitioned table rows before the partitioned table ones.
+            final String lineData = tableNonPartitioned + " windspeed=2.0 631150000000000000\n" +
+                    tableNonPartitioned + " timetocycle=0.0,windspeed=3.0 631160000000000000\n" +
+                    tablePartitioned + " windspeed=4.0 631170000000000000\n" +
+                    tablePartitioned + " timetocycle=0.0,windspeed=3.0 631160000000000000\n";
+            sendLinger(receiver, lineData, tablePartitioned);
+
+            mayDrainWalQueue();
+
+            // Verify that the partitioned table data has landed.
+            Assert.assertTrue(isWalTable(tablePartitioned));
+            String expected = "ts\twindspeed\ttimetocycle\n" +
+                    "1990-01-01T02:13:20.000000Z\t3.0\t0.0\n" +
+                    "1990-01-01T05:00:00.000000Z\t4.0\tNaN\n";
+            assertTable(expected, tablePartitioned);
+
+            // WAL is not supported on non-partitioned tables, so we create a non-WAL table as a fallback.
+            Assert.assertFalse(isWalTable(tableNonPartitioned));
+            expected = "windspeed\ttimestamp\ttimetocycle\n" +
+                    "2.0\t1989-12-31T23:26:40.000000Z\tNaN\n" +
+                    "3.0\t1990-01-01T02:13:20.000000Z\t0.0\n";
+            assertTable(expected, tableNonPartitioned);
+        });
     }
 
     @Test
@@ -272,46 +307,6 @@
                             "3.0\t1990-01-01T02:13:20.000000Z\t0.0\n" +
                             "4.0\t1990-01-01T05:00:00.000000Z\tNaN\n";
             assertTable(expected, "weather");
-        });
-    }
-
-    @Test
-    public void testCreationAttemptNonPartitionedTableWithWal() throws Exception {
-        Assume.assumeTrue(walEnabled);
-        partitionByDefault = PartitionBy.NONE;
-
-        final String tableNonPartitioned = "weather_none";
-        final String tablePartitioned = "weather_day";
-
-        runInContext((receiver) -> {
-            // Pre-create a partitioned table, so we can wait until it's created.
-            try (TableModel m = new TableModel(configuration, tablePartitioned, PartitionBy.DAY)) {
-                m.timestamp("ts").wal();
-                engine.createTableUnsafe(AllowAllCairoSecurityContext.INSTANCE, m.getMem(), m.getPath(), m);
-            }
-
-            // Send non-partitioned table rows before the partitioned table ones.
-            final String lineData = tableNonPartitioned + " windspeed=2.0 631150000000000000\n" +
-                    tableNonPartitioned + " timetocycle=0.0,windspeed=3.0 631160000000000000\n" +
-                    tablePartitioned + " windspeed=4.0 631170000000000000\n" +
-                    tablePartitioned + " timetocycle=0.0,windspeed=3.0 631160000000000000\n";
-            sendLinger(receiver, lineData, tablePartitioned);
-
-            mayDrainWalQueue();
-
-            // Verify that the partitioned table data has landed.
-            Assert.assertTrue(isWalTable(tablePartitioned));
-            String expected = "ts\twindspeed\ttimetocycle\n" +
-                    "1990-01-01T02:13:20.000000Z\t3.0\t0.0\n" +
-                    "1990-01-01T05:00:00.000000Z\t4.0\tNaN\n";
-            assertTable(expected, tablePartitioned);
-
-            // WAL is not supported on non-partitioned tables, so we create a non-WAL table as a fallback.
-            Assert.assertFalse(isWalTable(tableNonPartitioned));
-            expected = "windspeed\ttimestamp\ttimetocycle\n" +
-                    "2.0\t1989-12-31T23:26:40.000000Z\tNaN\n" +
-                    "3.0\t1990-01-01T02:13:20.000000Z\t0.0\n";
-            assertTable(expected, tableNonPartitioned);
         });
     }
 
@@ -624,7 +619,8 @@
                 }
             } finally {
                 // Clean engine hook
-                engine.setPoolListener((factoryType, thread, name, event, segment, position) -> {});
+                engine.setPoolListener((factoryType, thread, name, event, segment, position) -> {
+                });
             }
         });
     }
@@ -835,27 +831,17 @@
         byte[] utf8Bytes = "ल".getBytes(Files.UTF_8);
         Assert.assertEquals(3, utf8Bytes.length);
 
-<<<<<<< HEAD
         try (TableModel m = new TableModel(configuration, "लаблअца", PartitionBy.DAY)) {
             m.col("символ", ColumnType.SYMBOL).indexed(true, 256)
                     .col("поле", ColumnType.STRING)
                     .timestamp("время");
+            if (walEnabled) {
+                m.wal();
+            }
             CairoTestUtils.create(m);
         }
 
-=======
->>>>>>> af9a0963
-        runInContext((receiver) -> {
-            try (TableModel m = new TableModel(configuration, "लаблअца", PartitionBy.DAY)) {
-                m.col("символ", ColumnType.SYMBOL).indexed(true, 256)
-                        .col("поле", ColumnType.STRING)
-                        .timestamp("время");
-                if (walEnabled) {
-                    m.wal();
-                }
-                engine.createTableUnsafe(AllowAllCairoSecurityContext.INSTANCE, m.getMem(), m.getPath(), m);
-            }
-
+        runInContext((receiver) -> {
             String lineData = "लаблअца поле=\"значение\" 1619509249714000000\n";
             sendLinger(receiver, lineData, "लаблअца");
 
@@ -902,14 +888,10 @@
                         .col("SequenceNumber", ColumnType.SYMBOL).indexed(true, 256)
                         .col("MessageType", ColumnType.SYMBOL).indexed(true, 256)
                         .col("Length", ColumnType.INT);
-<<<<<<< HEAD
-                CairoTestUtils.create(m);
-=======
                 if (walEnabled) {
                     m.wal();
                 }
-                engine.createTableUnsafe(AllowAllCairoSecurityContext.INSTANCE, m.getMem(), m.getPath(), m);
->>>>>>> af9a0963
+                CairoTestUtils.create(m);
             }
 
             sendLinger(receiver, lineData, "table_a");
@@ -1005,19 +987,6 @@
     @Test
     public void testWriterAllLongs() throws Exception {
         currentMicros = 1;
-<<<<<<< HEAD
-        try (TableModel m = new TableModel(configuration, "messages", PartitionBy.MONTH)) {
-            m.timestamp("ts")
-                    .col("id", ColumnType.LONG)
-                    .col("author", ColumnType.LONG)
-                    .col("guild", ColumnType.LONG)
-                    .col("channel", ColumnType.LONG)
-                    .col("flags", ColumnType.BYTE);
-            CairoTestUtils.create(m);
-        }
-
-=======
->>>>>>> af9a0963
         String lineData = "messages id=843530699759026177i,author=820703963477180437i,guild=820704412095479830i,channel=820704412095479833i,flags=6i\n";
         runInContext((receiver) -> {
             try (TableModel m = new TableModel(configuration, "messages", PartitionBy.MONTH)) {
@@ -1030,7 +999,7 @@
                 if (walEnabled) {
                     m.wal();
                 }
-                engine.createTableUnsafe(AllowAllCairoSecurityContext.INSTANCE, m.getMem(), m.getPath(), m);
+                CairoTestUtils.create(m);
             }
 
             send(receiver, lineData, "messages");
@@ -1046,6 +1015,35 @@
     }
 
     @Test
+    public void testWriterCommitFails() throws Exception {
+        // This test only makes sense for TableWriter.
+        Assume.assumeFalse(walEnabled);
+
+        runInContext((receiver) -> {
+            ff = new FilesFacadeImpl() {
+                @Override
+                public int rmdir(Path path) {
+                    return 5;
+                }
+            };
+
+            try (TableModel m = new TableModel(configuration, "table_a", PartitionBy.DAY)) {
+                m.timestamp("ReceiveTime")
+                        .col("SequenceNumber", ColumnType.SYMBOL).indexed(true, 256)
+                        .col("MessageType", ColumnType.SYMBOL).indexed(true, 256)
+                        .col("Length", ColumnType.INT);
+                CairoTestUtils.create(m);
+            }
+
+            String lineData = "table_a,MessageType=B,SequenceNumber=1 Length=92i,test=1.5 1465839830100400000\n";
+            sendLinger(receiver, lineData, "table_a");
+
+            String expected = "ReceiveTime\tSequenceNumber\tMessageType\tLength\n";
+            assertTable(expected, "table_a");
+        });
+    }
+
+    @Test
     public void testWriterInsertNewSymbolsIntoTableWithExistingSymbols() throws Exception {
         // This test only makes sense to WAL tables since it writes into the table from multiple threads.
         Assume.assumeTrue(walEnabled);
@@ -1058,7 +1056,7 @@
             // First, create a table and insert a few rows into it, so that we get some existing symbol keys.
             try (TableModel m = new TableModel(configuration, tableName, PartitionBy.MONTH)) {
                 m.timestamp("ts").col("sym", ColumnType.SYMBOL).wal();
-                engine.createTableUnsafe(AllowAllCairoSecurityContext.INSTANCE, m.getMem(), m.getPath(), m);
+                CairoTestUtils.create(m);
             }
 
             // Next, start inserting symbols on a background thread.
@@ -1119,45 +1117,6 @@
     }
 
     @Test
-    public void testWriterCommitFails() throws Exception {
-<<<<<<< HEAD
-        try (TableModel m = new TableModel(configuration, "table_a", PartitionBy.DAY)) {
-            m.timestamp("ReceiveTime")
-                    .col("SequenceNumber", ColumnType.SYMBOL).indexed(true, 256)
-                    .col("MessageType", ColumnType.SYMBOL).indexed(true, 256)
-                    .col("Length", ColumnType.INT);
-            CairoTestUtils.create(m);
-        }
-=======
-        // This test only makes sense for TableWriter.
-        Assume.assumeFalse(walEnabled);
->>>>>>> af9a0963
-
-        runInContext((receiver) -> {
-            ff = new FilesFacadeImpl() {
-                @Override
-                public int rmdir(Path path) {
-                    return 5;
-                }
-            };
-
-            try (TableModel m = new TableModel(configuration, "table_a", PartitionBy.DAY)) {
-                m.timestamp("ReceiveTime")
-                        .col("SequenceNumber", ColumnType.SYMBOL).indexed(true, 256)
-                        .col("MessageType", ColumnType.SYMBOL).indexed(true, 256)
-                        .col("Length", ColumnType.INT);
-                engine.createTableUnsafe(AllowAllCairoSecurityContext.INSTANCE, m.getMem(), m.getPath(), m);
-            }
-
-            String lineData = "table_a,MessageType=B,SequenceNumber=1 Length=92i,test=1.5 1465839830100400000\n";
-            sendLinger(receiver, lineData, "table_a");
-
-            String expected = "ReceiveTime\tSequenceNumber\tMessageType\tLength\n";
-            assertTable(expected, "table_a");
-        });
-    }
-
-    @Test
     public void testWriterRelease1() throws Exception {
         runInContext((receiver) -> {
             String lineData = "weather,location=us-midwest temperature=82 1465839830100400200\n" +
@@ -1229,12 +1188,8 @@
                     "weather,location=us-eastcoast temperature=81 1465839830101400200\n";
             send(receiver, lineData, "weather");
 
-<<<<<<< HEAD
+            mayDrainWalQueue();
             engine.drop(AllowAllCairoSecurityContext.INSTANCE, path, "weather");
-=======
-            mayDrainWalQueue();
-            engine.remove(AllowAllCairoSecurityContext.INSTANCE, path, "weather");
->>>>>>> af9a0963
 
             lineData = "weather,location=us-midwest temperature=85 1465839830102300200\n" +
                     "weather,location=us-eastcoast temperature=89 1465839830102400200\n" +
@@ -1264,12 +1219,8 @@
                     "weather,location=us-eastcoast temperature=81 1465839830101400200\n";
             send(receiver, lineData, "weather");
 
-<<<<<<< HEAD
+            mayDrainWalQueue();
             engine.drop(AllowAllCairoSecurityContext.INSTANCE, path, "weather");
-=======
-            mayDrainWalQueue();
-            engine.remove(AllowAllCairoSecurityContext.INSTANCE, path, "weather");
->>>>>>> af9a0963
 
             lineData = "weather,loc=us-midwest temp=85 1465839830102300200\n" +
                     "weather,loc=us-eastcoast temp=89 1465839830102400200\n" +
@@ -1298,13 +1249,9 @@
                     "weather,location=us-midwest temperature=83 1465839830100500200\n" +
                     "weather,location=us-eastcoast temperature=81 1465839830101400200\n";
             send(receiver, lineData, "weather");
-<<<<<<< HEAD
+
+            mayDrainWalQueue();
             engine.drop(AllowAllCairoSecurityContext.INSTANCE, path, "weather");
-=======
-
-            mayDrainWalQueue();
-            engine.remove(AllowAllCairoSecurityContext.INSTANCE, path, "weather");
->>>>>>> af9a0963
 
             lineData = "weather,location=us-midwest,source=sensor1 temp=85 1465839830102300200\n" +
                     "weather,location=us-eastcoast,source=sensor2 temp=89 1465839830102400200\n" +
@@ -1337,6 +1284,12 @@
                     "0.0\t1.23E-10\t0.00123\t1.23E10\t12.3\t1.23E10\t12.3\tNaN\tNaN\tInfinity\t-Infinity\t1970-01-01T00:00:00.000000Z\n";
             assertTable(expected, "doubles");
         });
+    }
+
+    private void mayDrainWalQueue() {
+        if (walEnabled) {
+            drainWalQueue();
+        }
     }
 
     private void send(LineTcpReceiver receiver, String lineData, String tableName, int wait) {
