--- conflicted
+++ resolved
@@ -151,14 +151,11 @@
         public long getWriterIdleTimeout() {
             return minIdleMsBeforeWriterRelease;
         }
-<<<<<<< HEAD
-=======
 
         @Override
         public int getAggressiveReadRetryCount() {
             return aggressiveReadRetryCount;
         }
->>>>>>> bf0f8d7a
     };
 
     private Path path;
@@ -187,17 +184,10 @@
 
             int iterations = 8;
             int threadCount = 8;
-<<<<<<< HEAD
-            HashMap<String, AtomicInteger> tableIndex = new HashMap<>();
-            tableIndex.put("weather", new AtomicInteger());
-            for (int i = 1; i < threadCount; i++) {
-                tableIndex.put("weather" + i, new AtomicInteger());
-=======
             CharSequenceObjHashMap<SOUnboundedCountDownLatch> tableIndex = new CharSequenceObjHashMap<>();
             tableIndex.put("weather", new SOUnboundedCountDownLatch());
             for (int i = 1; i < threadCount; i++) {
                 tableIndex.put("weather" + i, new SOUnboundedCountDownLatch());
->>>>>>> bf0f8d7a
             }
 
             // One engine hook for all writers
@@ -241,17 +231,11 @@
                 String expected = header + lines[0] + lines[1] + lines[2];
                 assertTable(expected, "weather");
 
-<<<<<<< HEAD
-=======
                 // Concatenate iterations + 2 of identical insert results
                 // to assert against weather 1-8 tables
->>>>>>> bf0f8d7a
                 StringBuilder expectedSB = new StringBuilder(header);
                 for (int l = 0; l < lines.length; l++) {
-                    //noinspection StringRepeatCanBeUsed
-                    for (int it = 0; it < iterations + 2; it++) {
-                        expectedSB.append(lines[l]);
-                    }
+                    expectedSB.append(Chars.repeat(lines[l], iterations + 1));
                 }
 
                 // Wait async ILP send threads to finish.
@@ -264,11 +248,7 @@
                         assertTable(expectedSB, tableName);
                     } catch (AssertionError e) {
                         // Wait one more writer release before re-trying to compare
-<<<<<<< HEAD
-                        wait(tableIndex, monitor, releasedCount + 1, tableName, minIdleMsBeforeWriterRelease);
-=======
                         tableIndex.get(tableName).await(releasedCount + 1);
->>>>>>> bf0f8d7a
                         assertTable(expectedSB, tableName);
                     }
                 }
@@ -283,24 +263,17 @@
     @Test
     public void testUnauthenticated() throws Exception {
         test(null, null, 200, 1_000, false);
-<<<<<<< HEAD
-=======
     }
 
     @Test
     public void testUnauthenticatedAggressive() throws Exception {
         aggressiveReadRetryCount = 1;
         test(null, null, 200, 1_000, false);
->>>>>>> bf0f8d7a
     }
 
     @Test
     public void testWriter17Fields() throws Exception {
-<<<<<<< HEAD
-        int defautlMeasurementSize = maxMeasurementSize;
-=======
         int defaultMeasurementSize = maxMeasurementSize;
->>>>>>> bf0f8d7a
         String lineData = "tableCRASH,tag_n_1=1,tag_n_2=2,tag_n_3=3,tag_n_4=4,tag_n_5=5,tag_n_6=6," +
                 "tag_n_7=7,tag_n_8=8,tag_n_9=9,tag_n_10=10,tag_n_11=11,tag_n_12=12,tag_n_13=13," +
                 "tag_n_14=14,tag_n_15=15,tag_n_16=16,tag_n_17=17 value=42.4 1619509249714000000\n";
@@ -314,11 +287,7 @@
                 assertTable(expected, "tableCRASH");
             });
         } finally {
-<<<<<<< HEAD
-            maxMeasurementSize = defautlMeasurementSize;
-=======
             maxMeasurementSize = defaultMeasurementSize;
->>>>>>> bf0f8d7a
         }
     }
 
@@ -335,11 +304,7 @@
             CairoTestUtils.createTableWithVersion(m, ColumnType.VERSION);
         }
 
-<<<<<<< HEAD
-        int defautlMeasurementSize = maxMeasurementSize;
-=======
         int defaultMeasurementSize = maxMeasurementSize;
->>>>>>> bf0f8d7a
         String lineData = "messages id=843530699759026177i,author=820703963477180437i,guild=820704412095479830i,channel=820704412095479833i,flags=6i\n";
         try {
             maxMeasurementSize = lineData.length();
@@ -350,11 +315,7 @@
                 assertTable(expected, "messages");
             });
         } finally {
-<<<<<<< HEAD
-            maxMeasurementSize = defautlMeasurementSize;
-=======
             maxMeasurementSize = defaultMeasurementSize;
->>>>>>> bf0f8d7a
         }
     }
 
@@ -545,15 +506,6 @@
         send(lineData, tableName, true);
     }
 
-<<<<<<< HEAD
-    private void sendNoWait(String threadTable, String lineDataThread) {
-        send(lineDataThread, threadTable, false);
-    }
-
-    private void sendWait(String lineData, HashMap<String, AtomicInteger> tableIndex, Object monitor, int waitValue, String tableName) {
-        send(lineData, tableName, false);
-        wait(tableIndex, monitor, waitValue, tableName, minIdleMsBeforeWriterRelease * 2);
-=======
     private void sendAndWait(
             String lineData,
             CharSequenceObjHashMap<SOUnboundedCountDownLatch> tableIndex,
@@ -565,7 +517,6 @@
 
     private void sendNoWait(String threadTable, String lineDataThread) {
         send(lineDataThread, threadTable, false);
->>>>>>> bf0f8d7a
     }
 
     private void test(
@@ -707,20 +658,4 @@
         });
     }
 
-<<<<<<< HEAD
-    private void wait(HashMap<String, AtomicInteger> tableIndex, Object monitor, int waitValue, String tableName, long maxWaitMs) {
-        try {
-            long waitStart = System.currentTimeMillis();
-            AtomicInteger counter = tableIndex.get(tableName);
-            while (waitValue > counter.get() && System.currentTimeMillis() - waitStart <= maxWaitMs) {
-                synchronized (monitor) {
-                    monitor.wait(maxWaitMs);
-                }
-            }
-        } catch (InterruptedException ex) {
-            ex.printStackTrace();
-        }
-    }
-=======
->>>>>>> bf0f8d7a
 }