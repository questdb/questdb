--- conflicted
+++ resolved
@@ -181,7 +181,7 @@
             int threadCount = 8;
             HashMap<String, AtomicInteger> tableIndex = new HashMap<>();
             tableIndex.put("weather", new AtomicInteger());
-            for(int i = 1; i < threadCount; i++) {
+            for (int i = 1; i < threadCount; i++) {
                 tableIndex.put("weather" + i, new AtomicInteger());
             }
 
@@ -207,7 +207,7 @@
                     new Thread(() -> {
                         try {
                             for (int n = 0; n < iterations; n++) {
-                                Thread.sleep(minIdleMsBeforeWriterRelease-50);
+                                Thread.sleep(minIdleMsBeforeWriterRelease - 50);
                                 send(lineDataThread, threadTable, false);
                             }
                         } catch (Exception e) {
@@ -231,13 +231,13 @@
                 String expected = header + lines[0] + lines[1] + lines[2];
                 assertTable(expected, "weather");
 
-                // Concatenate iterations + 2 of identical isert results
-                // to assert against weather 1-8 tables
                 StringBuilder expectedSB = new StringBuilder(header);
                 for (int l = 0; l < lines.length; l++) {
-                    expectedSB.append(Chars.repeat(lines[l], iterations + 1));
-                }
-                String expectedILPAsync = expectedSB.toString();
+                    //noinspection StringRepeatCanBeUsed
+                    for (int it = 0; it < iterations + 2; it++) {
+                        expectedSB.append(lines[l]);
+                    }
+                }
 
                 // Wait async ILP send threads to finish.
                 threadPushFinished.await();
@@ -246,73 +246,19 @@
                     String tableName = "weather" + i;
                     int releasedCount = tableIndex.get(tableName).get();
                     try {
-                        assertTable(expectedILPAsync, tableName);
+                        assertTable(expectedSB, tableName);
                     } catch (AssertionError e) {
                         // Wait one more writer release before re-trying to compare
                         wait(tableIndex, monitor, releasedCount + 1, tableName, minIdleMsBeforeWriterRelease);
-                        assertTable(expectedILPAsync, tableName);
+                        assertTable(expectedSB, tableName);
                     }
                 }
             } finally {
                 // Clean engine hook
-                engine.setPoolListener((factoryType, thread, name, event, segment, position) -> {});
-            }
-        });
-    }
-
-<<<<<<< HEAD
-            String lineData2 = "weather,location=us-midwest temperature=85 1465839830102300200\n" +
-                    "weather,location=us-eastcoast temperature=89 1465839830102400200\n" +
-                    "weather,location=us-westcost temperature=82 1465839830102500200\n";
-            send(lineData2, "weather");
-
-            String line1 = "us-midwest\t85.0\t2016-06-13T17:43:50.102300Z\n";
-            String line2 = "us-eastcoast\t89.0\t2016-06-13T17:43:50.102400Z\n";
-            String line3 = "us-westcost\t82.0\t2016-06-13T17:43:50.102500Z\n";
-            String header = "location\ttemperature\ttimestamp\n";
-            String[] lines = {line1, line2, line3};
-            String expected = header + line1 + line2 + line3;
-            assertTable(expected, "weather");
-
-            StringBuilder expectedSB = new StringBuilder(header);
-            for (int l = 0; l < lines.length; l++) {
-                //noinspection StringRepeatCanBeUsed
-                for (int it = 0; it < iterations + 2; it++) {
-                    expectedSB.append(lines[l]);
-                }
-            }
-            String expected2 = expectedSB.toString();
-
-            threadPushFinished.await();
-            for (int i = 0; i < threadCount; i++) {
-                // Wait writer to be released and check.
-                String tableName = "weather" + i;
-                final String lineDataThread = lineData.replace("weather", tableName);
-                send(lineDataThread, tableName, true);
-                assertTable(expected2, tableName);
-=======
-    private void sendNoWait(String threadTable, String lineDataThread) {
-        send(lineDataThread, threadTable, false);
-    }
-
-    private void sendWait(String lineData, HashMap<String, AtomicInteger> tableIndex, Object monitor, int waitValue, String tableName) {
-        send(lineData, tableName, false);
-        wait(tableIndex, monitor, waitValue, tableName, minIdleMsBeforeWriterRelease * 2);
-    }
-
-    private void wait(HashMap<String, AtomicInteger> tableIndex, Object monitor, int waitValue, String tableName, long maxWaitMs) {
-        try {
-            long waitStart = System.currentTimeMillis();
-            AtomicInteger counter = tableIndex.get(tableName);
-            while (waitValue > counter.get() && System.currentTimeMillis() - waitStart <= maxWaitMs) {
-                synchronized (monitor) {
-                    monitor.wait(maxWaitMs);
-                }
->>>>>>> aee6cefd
-            }
-        } catch (InterruptedException ex) {
-            ex.printStackTrace();
-        }
+                engine.setPoolListener((factoryType, thread, name, event, segment, position) -> {
+                });
+            }
+        });
     }
 
     @Test
@@ -553,6 +499,15 @@
 
     private void send(String lineData, String tableName) {
         send(lineData, tableName, true);
+    }
+
+    private void sendNoWait(String threadTable, String lineDataThread) {
+        send(lineDataThread, threadTable, false);
+    }
+
+    private void sendWait(String lineData, HashMap<String, AtomicInteger> tableIndex, Object monitor, int waitValue, String tableName) {
+        send(lineData, tableName, false);
+        wait(tableIndex, monitor, waitValue, tableName, minIdleMsBeforeWriterRelease * 2);
     }
 
     private void test(
@@ -693,4 +648,18 @@
             }
         });
     }
+
+    private void wait(HashMap<String, AtomicInteger> tableIndex, Object monitor, int waitValue, String tableName, long maxWaitMs) {
+        try {
+            long waitStart = System.currentTimeMillis();
+            AtomicInteger counter = tableIndex.get(tableName);
+            while (waitValue > counter.get() && System.currentTimeMillis() - waitStart <= maxWaitMs) {
+                synchronized (monitor) {
+                    monitor.wait(maxWaitMs);
+                }
+            }
+        } catch (InterruptedException ex) {
+            ex.printStackTrace();
+        }
+    }
 }