--- conflicted
+++ resolved
@@ -40,13 +40,6 @@
 public class TestListener extends RunListener {
     private final static Log LOG = LogFactory.getLog(TestListener.class);
 
-<<<<<<< HEAD
-    static {
-        Thread monitor = new Thread(() -> {
-            while (true) {
-                DumpThreadStacksFunctionFactory.dumpThreadStacks();
-                Os.sleep(10 * 60 * 1000);
-=======
     public static void dumpThreadStacks() {
         StringBuilder s = new StringBuilder();
 
@@ -77,7 +70,18 @@
             } catch (Throwable t) {
                 System.out.println("Thread dumper failed!");
                 t.printStackTrace();
->>>>>>> 9bacd39b
+            }
+        });
+
+        monitor.setDaemon(true);
+        monitor.start();
+    }
+
+    static {
+        Thread monitor = new Thread(() -> {
+            while (true) {
+                DumpThreadStacksFunctionFactory.dumpThreadStacks();
+                Os.sleep(10 * 60 * 1000);
             }
         });
 
