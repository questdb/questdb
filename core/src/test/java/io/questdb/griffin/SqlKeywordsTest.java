/*******************************************************************************
 *     ___                  _   ____  ____
 *    / _ \ _   _  ___  ___| |_|  _ \| __ )
 *   | | | | | | |/ _ \/ __| __| | | |  _ \
 *   | |_| | |_| |  __/\__ \ |_| |_| | |_) |
 *    \__\_\\__,_|\___||___/\__|____/|____/
 *
 *  Copyright (c) 2014-2019 Appsicle
 *  Copyright (c) 2019-2022 QuestDB
 *
 *  Licensed under the Apache License, Version 2.0 (the "License");
 *  you may not use this file except in compliance with the License.
 *  You may obtain a copy of the License at
 *
 *  http://www.apache.org/licenses/LICENSE-2.0
 *
 *  Unless required by applicable law or agreed to in writing, software
 *  distributed under the License is distributed on an "AS IS" BASIS,
 *  WITHOUT WARRANTIES OR CONDITIONS OF ANY KIND, either express or implied.
 *  See the License for the specific language governing permissions and
 *  limitations under the License.
 *
 ******************************************************************************/

package io.questdb.griffin;

import org.junit.Assert;
import org.junit.Test;

<<<<<<< HEAD
import java.lang.reflect.Method;
import java.lang.reflect.Modifier;
import java.util.Arrays;
import java.util.HashMap;
import java.util.Map;

=======
>>>>>>> d02b4422
import static io.questdb.griffin.SqlKeywords.*;

public class SqlKeywordsTest {

    @Test
    public void testPrev() {
        Assert.assertFalse(isPrevKeyword("123"));
        Assert.assertFalse(isPrevKeyword("1234"));
        Assert.assertFalse(isPrevKeyword("p123"));
        Assert.assertFalse(isPrevKeyword("pr12"));
        Assert.assertFalse(isPrevKeyword("pre1"));
        Assert.assertTrue(isPrevKeyword("prev"));
    }

    @Test
    public void testLinear() {
        Assert.assertFalse(isLinearKeyword("12345"));
        Assert.assertFalse(isLinearKeyword("123456"));
        Assert.assertFalse(isLinearKeyword("l12345"));
        Assert.assertFalse(isLinearKeyword("li1234"));
        Assert.assertFalse(isLinearKeyword("lin123"));
        Assert.assertFalse(isLinearKeyword("line12"));
        Assert.assertFalse(isLinearKeyword("linea1"));
        Assert.assertTrue(isLinearKeyword("linear"));
    }

    @Test
<<<<<<< HEAD
    public void testIs() throws Exception {
        Map<String, String> specialCases = new HashMap<>();
        specialCases.put("isColonColon", "::");
        specialCases.put("isConcatOperator", "||");
        specialCases.put("isMaxIdentifierLength", "max_identifier_length");
        specialCases.put("isQuote", "'");
        specialCases.put("isSearchPath", "search_path");
        specialCases.put("isSemicolon", ";");
        specialCases.put("isStandardConformingStrings", "standard_conforming_strings");
        specialCases.put("isTextArray", "text[]");
        specialCases.put("isTransactionIsolation", "transaction_isolation");

        Method[] methods = SqlKeywords.class.getMethods();
        Arrays.sort(methods, (m1, m2) -> m1.getName().compareTo(m2.getName()));
        for (Method method : methods) {
            String name;
            int m = method.getModifiers() & Modifier.methodModifiers();
            if (Modifier.isPublic(m) && Modifier.isStatic(m) && (name = method.getName()).startsWith("is")) {
                String keyword;
                if (name.endsWith("Keyword")) {
                    keyword = name.substring(2, name.length() - 7).toLowerCase();
                } else {
                    keyword = specialCases.get(name);
                }
                Assert.assertTrue((boolean) method.invoke(null, keyword));
            }
        }
    }
}
=======
    public void testIsFormatKeywordIsCaseInsensitive() {
        Assert.assertTrue(isFormatKeyword("format"));
        Assert.assertTrue(isFormatKeyword("formaT"));
        Assert.assertTrue(isFormatKeyword("FORMAT"));
        Assert.assertTrue(isFormatKeyword("forMAT"));
        Assert.assertFalse(isFormatKeyword("forMa"));
    }

    @Test
    public void testIsFloatKeywordIsCaseInsensitive() {
        Assert.assertTrue(isFloatKeyword("float"));
        Assert.assertTrue(isFloatKeyword("floaT"));
        Assert.assertTrue(isFloatKeyword("FLOAT"));
        Assert.assertTrue(isFloatKeyword("floAT"));
        Assert.assertFalse(isFloatKeyword("flot"));
    }

    @Test
    public void testIsFloat4KeywordIsCaseInsensitive() {
        Assert.assertTrue(isFloat4Keyword("float4"));
        Assert.assertTrue(isFloat4Keyword("floaT4"));
        Assert.assertTrue(isFloat4Keyword("FLOAT4"));
        Assert.assertTrue(isFloat4Keyword("floAT4"));
        Assert.assertFalse(isFloat4Keyword("float"));
    }

    @Test
    public void testIsFloat8KeywordIsCaseInsensitive() {
        Assert.assertTrue(isFloat8Keyword("float8"));
        Assert.assertTrue(isFloat8Keyword("floaT8"));
        Assert.assertTrue(isFloat8Keyword("FLOAT8"));
        Assert.assertTrue(isFloat8Keyword("floAT8"));
        Assert.assertFalse(isFloat8Keyword("float"));
    }

    @Test
    public void testIsHourKeywordIsCaseInsensitive() {
        Assert.assertTrue(isHourKeyword("hour"));
        Assert.assertTrue(isHourKeyword("houR"));
        Assert.assertTrue(isHourKeyword("HOUR"));
        Assert.assertTrue(isHourKeyword("HOUr"));
        Assert.assertTrue(isHourKeyword("hoUR"));
        Assert.assertFalse(isHourKeyword("houra"));
    }

    @Test
    public void testIsMaxUncommittedRowsParamIsCaseInsensitive() {
        Assert.assertTrue(isMaxUncommittedRowsParam("MaxUncommittedRows"));
        Assert.assertTrue(isMaxUncommittedRowsParam("maxuncommittedrows"));
        Assert.assertTrue(isMaxUncommittedRowsParam("maxuncommittedrowS"));
        Assert.assertTrue(isMaxUncommittedRowsParam("MAXUNCOMMITTEDROWS"));
        Assert.assertTrue(isMaxUncommittedRowsParam("MAXUNCOMMITTEDROWs"));
        Assert.assertTrue(isMaxUncommittedRowsParam("MaxUncommittedRowS"));
        Assert.assertFalse(isMaxUncommittedRowsParam("MaxUncommittedRowD"));
    }

    @Test
    public void testIsMicrosecondsKeywordIsCaseInsensitive() {
        Assert.assertTrue(isMicrosecondsKeyword("microseconds"));
        Assert.assertTrue(isMicrosecondsKeyword("microsecondS"));
        Assert.assertTrue(isMicrosecondsKeyword("MICROSECONDS"));
        Assert.assertTrue(isMicrosecondsKeyword("MICROSECONDs"));
        Assert.assertTrue(isMicrosecondsKeyword("MICROseconds"));
        Assert.assertFalse(isMicrosecondsKeyword("microsecondd"));
    }

    @Test
    public void testIsMillenniumKeywordIsCaseInsensitive() {
        Assert.assertTrue(isMillenniumKeyword("millennium"));
        Assert.assertTrue(isMillenniumKeyword("millenniuM"));
        Assert.assertTrue(isMillenniumKeyword("MILLENNIUM"));
        Assert.assertTrue(isMillenniumKeyword("MILLENNIUm"));
        Assert.assertTrue(isMillenniumKeyword("MILlenNIUM"));
        Assert.assertFalse(isMillenniumKeyword("MILlenNIUn"));
    }

    @Test
    public void testIsMillisecondsKeywordIsCaseInsensitive() {
        Assert.assertTrue(isMillisecondsKeyword("milliseconds"));
        Assert.assertTrue(isMillisecondsKeyword("millisecondS"));
        Assert.assertTrue(isMillisecondsKeyword("MILLISECONDS"));
        Assert.assertTrue(isMillisecondsKeyword("MILLISECONDs"));
        Assert.assertTrue(isMillisecondsKeyword("MIlliSECONDS"));
        Assert.assertFalse(isMillisecondsKeyword("MILLISECONDD"));
    }

    @Test
    public void testIsMinuteKeywordIsCaseInsensitive() {
        Assert.assertTrue(isMinuteKeyword("minute"));
        Assert.assertTrue(isMinuteKeyword("minutE"));
        Assert.assertTrue(isMinuteKeyword("MINUTE"));
        Assert.assertTrue(isMinuteKeyword("MINUTe"));
        Assert.assertTrue(isMinuteKeyword("minUTE"));
        Assert.assertFalse(isMinuteKeyword("minutF"));
    }

    @Test
    public void testIsMonthKeywordIsCaseInsensitive() {
        Assert.assertTrue(isMonthKeyword("month"));
        Assert.assertTrue(isMonthKeyword("montH"));
        Assert.assertTrue(isMonthKeyword("MONTH"));
        Assert.assertTrue(isMonthKeyword("MONTh"));
        Assert.assertTrue(isMonthKeyword("MONth"));
        Assert.assertFalse(isMonthKeyword("MONTi"));
    }
}
>>>>>>> d02b4422
<|MERGE_RESOLUTION|>--- conflicted
+++ resolved
@@ -27,15 +27,13 @@
 import org.junit.Assert;
 import org.junit.Test;
 
-<<<<<<< HEAD
 import java.lang.reflect.Method;
 import java.lang.reflect.Modifier;
 import java.util.Arrays;
+import java.util.Comparator;
 import java.util.HashMap;
 import java.util.Map;
 
-=======
->>>>>>> d02b4422
 import static io.questdb.griffin.SqlKeywords.*;
 
 public class SqlKeywordsTest {
@@ -63,7 +61,113 @@
     }
 
     @Test
-<<<<<<< HEAD
+    public void testIsFormatKeywordIsCaseInsensitive() {
+        Assert.assertTrue(isFormatKeyword("format"));
+        Assert.assertTrue(isFormatKeyword("formaT"));
+        Assert.assertTrue(isFormatKeyword("FORMAT"));
+        Assert.assertTrue(isFormatKeyword("forMAT"));
+        Assert.assertFalse(isFormatKeyword("forMa"));
+    }
+
+    @Test
+    public void testIsFloatKeywordIsCaseInsensitive() {
+        Assert.assertTrue(isFloatKeyword("float"));
+        Assert.assertTrue(isFloatKeyword("floaT"));
+        Assert.assertTrue(isFloatKeyword("FLOAT"));
+        Assert.assertTrue(isFloatKeyword("floAT"));
+        Assert.assertFalse(isFloatKeyword("flot"));
+    }
+
+    @Test
+    public void testIsFloat4KeywordIsCaseInsensitive() {
+        Assert.assertTrue(isFloat4Keyword("float4"));
+        Assert.assertTrue(isFloat4Keyword("floaT4"));
+        Assert.assertTrue(isFloat4Keyword("FLOAT4"));
+        Assert.assertTrue(isFloat4Keyword("floAT4"));
+        Assert.assertFalse(isFloat4Keyword("float"));
+    }
+
+    @Test
+    public void testIsFloat8KeywordIsCaseInsensitive() {
+        Assert.assertTrue(isFloat8Keyword("float8"));
+        Assert.assertTrue(isFloat8Keyword("floaT8"));
+        Assert.assertTrue(isFloat8Keyword("FLOAT8"));
+        Assert.assertTrue(isFloat8Keyword("floAT8"));
+        Assert.assertFalse(isFloat8Keyword("float"));
+    }
+
+    @Test
+    public void testIsHourKeywordIsCaseInsensitive() {
+        Assert.assertTrue(isHourKeyword("hour"));
+        Assert.assertTrue(isHourKeyword("houR"));
+        Assert.assertTrue(isHourKeyword("HOUR"));
+        Assert.assertTrue(isHourKeyword("HOUr"));
+        Assert.assertTrue(isHourKeyword("hoUR"));
+        Assert.assertFalse(isHourKeyword("houra"));
+    }
+
+    @Test
+    public void testIsMaxUncommittedRowsParamIsCaseInsensitive() {
+        Assert.assertTrue(isMaxUncommittedRowsKeyword("MaxUncommittedRows"));
+        Assert.assertTrue(isMaxUncommittedRowsKeyword("maxuncommittedrows"));
+        Assert.assertTrue(isMaxUncommittedRowsKeyword("maxuncommittedrowS"));
+        Assert.assertTrue(isMaxUncommittedRowsKeyword("MAXUNCOMMITTEDROWS"));
+        Assert.assertTrue(isMaxUncommittedRowsKeyword("MAXUNCOMMITTEDROWs"));
+        Assert.assertTrue(isMaxUncommittedRowsKeyword("MaxUncommittedRowS"));
+        Assert.assertFalse(isMaxUncommittedRowsKeyword("MaxUncommittedRowD"));
+    }
+
+    @Test
+    public void testIsMicrosecondsKeywordIsCaseInsensitive() {
+        Assert.assertTrue(isMicrosecondsKeyword("microseconds"));
+        Assert.assertTrue(isMicrosecondsKeyword("microsecondS"));
+        Assert.assertTrue(isMicrosecondsKeyword("MICROSECONDS"));
+        Assert.assertTrue(isMicrosecondsKeyword("MICROSECONDs"));
+        Assert.assertTrue(isMicrosecondsKeyword("MICROseconds"));
+        Assert.assertFalse(isMicrosecondsKeyword("microsecondd"));
+    }
+
+    @Test
+    public void testIsMillenniumKeywordIsCaseInsensitive() {
+        Assert.assertTrue(isMillenniumKeyword("millennium"));
+        Assert.assertTrue(isMillenniumKeyword("millenniuM"));
+        Assert.assertTrue(isMillenniumKeyword("MILLENNIUM"));
+        Assert.assertTrue(isMillenniumKeyword("MILLENNIUm"));
+        Assert.assertTrue(isMillenniumKeyword("MILlenNIUM"));
+        Assert.assertFalse(isMillenniumKeyword("MILlenNIUn"));
+    }
+
+    @Test
+    public void testIsMillisecondsKeywordIsCaseInsensitive() {
+        Assert.assertTrue(isMillisecondsKeyword("milliseconds"));
+        Assert.assertTrue(isMillisecondsKeyword("millisecondS"));
+        Assert.assertTrue(isMillisecondsKeyword("MILLISECONDS"));
+        Assert.assertTrue(isMillisecondsKeyword("MILLISECONDs"));
+        Assert.assertTrue(isMillisecondsKeyword("MIlliSECONDS"));
+        Assert.assertFalse(isMillisecondsKeyword("MILLISECONDD"));
+    }
+
+    @Test
+    public void testIsMinuteKeywordIsCaseInsensitive() {
+        Assert.assertTrue(isMinuteKeyword("minute"));
+        Assert.assertTrue(isMinuteKeyword("minutE"));
+        Assert.assertTrue(isMinuteKeyword("MINUTE"));
+        Assert.assertTrue(isMinuteKeyword("MINUTe"));
+        Assert.assertTrue(isMinuteKeyword("minUTE"));
+        Assert.assertFalse(isMinuteKeyword("minutF"));
+    }
+
+    @Test
+    public void testIsMonthKeywordIsCaseInsensitive() {
+        Assert.assertTrue(isMonthKeyword("month"));
+        Assert.assertTrue(isMonthKeyword("montH"));
+        Assert.assertTrue(isMonthKeyword("MONTH"));
+        Assert.assertTrue(isMonthKeyword("MONTh"));
+        Assert.assertTrue(isMonthKeyword("MONth"));
+        Assert.assertFalse(isMonthKeyword("MONTi"));
+    }
+
+    @Test
     public void testIs() throws Exception {
         Map<String, String> specialCases = new HashMap<>();
         specialCases.put("isColonColon", "::");
@@ -77,12 +181,13 @@
         specialCases.put("isTransactionIsolation", "transaction_isolation");
 
         Method[] methods = SqlKeywords.class.getMethods();
-        Arrays.sort(methods, (m1, m2) -> m1.getName().compareTo(m2.getName()));
+        Arrays.sort(methods, Comparator.comparing(Method::getName));
         for (Method method : methods) {
             String name;
             int m = method.getModifiers() & Modifier.methodModifiers();
             if (Modifier.isPublic(m) && Modifier.isStatic(m) && (name = method.getName()).startsWith("is")) {
                 String keyword;
+                System.out.printf("NAME: %s%n", name);
                 if (name.endsWith("Keyword")) {
                     keyword = name.substring(2, name.length() - 7).toLowerCase();
                 } else {
@@ -92,112 +197,4 @@
             }
         }
     }
-}
-=======
-    public void testIsFormatKeywordIsCaseInsensitive() {
-        Assert.assertTrue(isFormatKeyword("format"));
-        Assert.assertTrue(isFormatKeyword("formaT"));
-        Assert.assertTrue(isFormatKeyword("FORMAT"));
-        Assert.assertTrue(isFormatKeyword("forMAT"));
-        Assert.assertFalse(isFormatKeyword("forMa"));
-    }
-
-    @Test
-    public void testIsFloatKeywordIsCaseInsensitive() {
-        Assert.assertTrue(isFloatKeyword("float"));
-        Assert.assertTrue(isFloatKeyword("floaT"));
-        Assert.assertTrue(isFloatKeyword("FLOAT"));
-        Assert.assertTrue(isFloatKeyword("floAT"));
-        Assert.assertFalse(isFloatKeyword("flot"));
-    }
-
-    @Test
-    public void testIsFloat4KeywordIsCaseInsensitive() {
-        Assert.assertTrue(isFloat4Keyword("float4"));
-        Assert.assertTrue(isFloat4Keyword("floaT4"));
-        Assert.assertTrue(isFloat4Keyword("FLOAT4"));
-        Assert.assertTrue(isFloat4Keyword("floAT4"));
-        Assert.assertFalse(isFloat4Keyword("float"));
-    }
-
-    @Test
-    public void testIsFloat8KeywordIsCaseInsensitive() {
-        Assert.assertTrue(isFloat8Keyword("float8"));
-        Assert.assertTrue(isFloat8Keyword("floaT8"));
-        Assert.assertTrue(isFloat8Keyword("FLOAT8"));
-        Assert.assertTrue(isFloat8Keyword("floAT8"));
-        Assert.assertFalse(isFloat8Keyword("float"));
-    }
-
-    @Test
-    public void testIsHourKeywordIsCaseInsensitive() {
-        Assert.assertTrue(isHourKeyword("hour"));
-        Assert.assertTrue(isHourKeyword("houR"));
-        Assert.assertTrue(isHourKeyword("HOUR"));
-        Assert.assertTrue(isHourKeyword("HOUr"));
-        Assert.assertTrue(isHourKeyword("hoUR"));
-        Assert.assertFalse(isHourKeyword("houra"));
-    }
-
-    @Test
-    public void testIsMaxUncommittedRowsParamIsCaseInsensitive() {
-        Assert.assertTrue(isMaxUncommittedRowsParam("MaxUncommittedRows"));
-        Assert.assertTrue(isMaxUncommittedRowsParam("maxuncommittedrows"));
-        Assert.assertTrue(isMaxUncommittedRowsParam("maxuncommittedrowS"));
-        Assert.assertTrue(isMaxUncommittedRowsParam("MAXUNCOMMITTEDROWS"));
-        Assert.assertTrue(isMaxUncommittedRowsParam("MAXUNCOMMITTEDROWs"));
-        Assert.assertTrue(isMaxUncommittedRowsParam("MaxUncommittedRowS"));
-        Assert.assertFalse(isMaxUncommittedRowsParam("MaxUncommittedRowD"));
-    }
-
-    @Test
-    public void testIsMicrosecondsKeywordIsCaseInsensitive() {
-        Assert.assertTrue(isMicrosecondsKeyword("microseconds"));
-        Assert.assertTrue(isMicrosecondsKeyword("microsecondS"));
-        Assert.assertTrue(isMicrosecondsKeyword("MICROSECONDS"));
-        Assert.assertTrue(isMicrosecondsKeyword("MICROSECONDs"));
-        Assert.assertTrue(isMicrosecondsKeyword("MICROseconds"));
-        Assert.assertFalse(isMicrosecondsKeyword("microsecondd"));
-    }
-
-    @Test
-    public void testIsMillenniumKeywordIsCaseInsensitive() {
-        Assert.assertTrue(isMillenniumKeyword("millennium"));
-        Assert.assertTrue(isMillenniumKeyword("millenniuM"));
-        Assert.assertTrue(isMillenniumKeyword("MILLENNIUM"));
-        Assert.assertTrue(isMillenniumKeyword("MILLENNIUm"));
-        Assert.assertTrue(isMillenniumKeyword("MILlenNIUM"));
-        Assert.assertFalse(isMillenniumKeyword("MILlenNIUn"));
-    }
-
-    @Test
-    public void testIsMillisecondsKeywordIsCaseInsensitive() {
-        Assert.assertTrue(isMillisecondsKeyword("milliseconds"));
-        Assert.assertTrue(isMillisecondsKeyword("millisecondS"));
-        Assert.assertTrue(isMillisecondsKeyword("MILLISECONDS"));
-        Assert.assertTrue(isMillisecondsKeyword("MILLISECONDs"));
-        Assert.assertTrue(isMillisecondsKeyword("MIlliSECONDS"));
-        Assert.assertFalse(isMillisecondsKeyword("MILLISECONDD"));
-    }
-
-    @Test
-    public void testIsMinuteKeywordIsCaseInsensitive() {
-        Assert.assertTrue(isMinuteKeyword("minute"));
-        Assert.assertTrue(isMinuteKeyword("minutE"));
-        Assert.assertTrue(isMinuteKeyword("MINUTE"));
-        Assert.assertTrue(isMinuteKeyword("MINUTe"));
-        Assert.assertTrue(isMinuteKeyword("minUTE"));
-        Assert.assertFalse(isMinuteKeyword("minutF"));
-    }
-
-    @Test
-    public void testIsMonthKeywordIsCaseInsensitive() {
-        Assert.assertTrue(isMonthKeyword("month"));
-        Assert.assertTrue(isMonthKeyword("montH"));
-        Assert.assertTrue(isMonthKeyword("MONTH"));
-        Assert.assertTrue(isMonthKeyword("MONTh"));
-        Assert.assertTrue(isMonthKeyword("MONth"));
-        Assert.assertFalse(isMonthKeyword("MONTi"));
-    }
-}
->>>>>>> d02b4422
+}