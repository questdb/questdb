/*******************************************************************************
 *     ___                  _   ____  ____
 *    / _ \ _   _  ___  ___| |_|  _ \| __ )
 *   | | | | | | |/ _ \/ __| __| | | |  _ \
 *   | |_| | |_| |  __/\__ \ |_| |_| | |_) |
 *    \__\_\\__,_|\___||___/\__|____/|____/
 *
 *  Copyright (c) 2014-2019 Appsicle
 *  Copyright (c) 2019-2022 QuestDB
 *
 *  Licensed under the Apache License, Version 2.0 (the "License");
 *  you may not use this file except in compliance with the License.
 *  You may obtain a copy of the License at
 *
 *  http://www.apache.org/licenses/LICENSE-2.0
 *
 *  Unless required by applicable law or agreed to in writing, software
 *  distributed under the License is distributed on an "AS IS" BASIS,
 *  WITHOUT WARRANTIES OR CONDITIONS OF ANY KIND, either express or implied.
 *  See the License for the specific language governing permissions and
 *  limitations under the License.
 *
 ******************************************************************************/

package io.questdb.griffin;

import io.questdb.QuestDBNode;
import io.questdb.cairo.*;
import io.questdb.cairo.sql.Record;
import io.questdb.cairo.sql.*;
import io.questdb.cairo.vm.Vm;
import io.questdb.cairo.vm.api.MemoryMARW;
import io.questdb.mp.SCSequence;
import io.questdb.mp.SOCountDownLatch;
import io.questdb.std.*;
import io.questdb.std.datetime.microtime.TimestampFormatUtils;
import io.questdb.std.str.AbstractCharSequence;
import io.questdb.std.str.Path;
import io.questdb.std.str.StringSink;
import io.questdb.test.tools.TestUtils;
import org.jetbrains.annotations.NotNull;
import org.jetbrains.annotations.Nullable;
import org.junit.*;

import java.util.concurrent.CyclicBarrier;
import java.util.concurrent.atomic.AtomicInteger;
import java.util.function.Supplier;

public abstract class AbstractGriffinTest extends AbstractCairoTest {
    private final static double EPSILON = 0.000001;
    private static final LongList rows = new LongList();
    protected static BindVariableService bindVariableService;
    protected static NetworkSqlExecutionCircuitBreaker circuitBreaker;
    protected static SqlCompiler compiler;
    protected static SqlExecutionContext sqlExecutionContext;
    protected final SCSequence eventSubSequence = new SCSequence();

    public static boolean assertCursor(
            CharSequence expected,
            boolean supportsRandomAccess,
            boolean sizeExpected,
            boolean sizeCanBeVariable,
            RecordCursor cursor,
            RecordMetadata metadata,
            boolean framingSupported
    ) {
        return assertCursor(
                expected,
                supportsRandomAccess,
                sizeExpected,
                sizeCanBeVariable,
                cursor,
                metadata,
                sink,
                printer,
                rows,
                framingSupported
        );
    }

    // Thread-safe cursor assertion method.
    public static boolean assertCursor(
            CharSequence expected,
            boolean supportsRandomAccess,
            boolean sizeExpected,
            boolean sizeCanBeVariable,
            RecordCursor cursor,
            RecordMetadata metadata,
            StringSink sink,
            RecordCursorPrinter printer,
            LongList rows,
            boolean fragmentedSymbolTables
    ) {
        if (expected == null) {
            Assert.assertFalse(cursor.hasNext());
            cursor.toTop();
            Assert.assertFalse(cursor.hasNext());
            return true;
        }

        TestUtils.assertCursor(expected, cursor, metadata, true, sink);

        testSymbolAPI(metadata, cursor, fragmentedSymbolTables);
        cursor.toTop();
        testStringsLong256AndBinary(metadata, cursor);

        // test API where same record is being updated by cursor
        cursor.toTop();
        Record record = cursor.getRecord();
        Assert.assertNotNull(record);
        sink.clear();
        printer.printHeader(metadata, sink);
        long count = 0;
        long cursorSize = cursor.size();
        while (cursor.hasNext()) {
            printer.print(record, metadata, sink);
            count++;
        }

        if (!sizeCanBeVariable) {
            if (sizeExpected) {
                Assert.assertTrue("Concrete cursor size expected but was -1", cursorSize != -1);
            } else {
                Assert.assertTrue("Invalid/undetermined cursor size expected but was " + cursorSize, cursorSize <= 0);
            }
        }
        if (cursorSize != -1) {
            Assert.assertEquals("Actual cursor records vs cursor.size()", count, cursorSize);
        }

        TestUtils.assertEquals(expected, sink);

        if (supportsRandomAccess) {
            cursor.toTop();
            sink.clear();
            rows.clear();
            while (cursor.hasNext()) {
                rows.add(record.getRowId());
            }

            final Record rec = cursor.getRecordB();
            printer.printHeader(metadata, sink);
            for (int i = 0, n = rows.size(); i < n; i++) {
                cursor.recordAt(rec, rows.getQuick(i));
                printer.print(rec, metadata, sink);
            }

            TestUtils.assertEquals(expected, sink);

            sink.clear();

            final Record factRec = cursor.getRecordB();
            printer.printHeader(metadata, sink);
            for (int i = 0, n = rows.size(); i < n; i++) {
                cursor.recordAt(factRec, rows.getQuick(i));
                printer.print(factRec, metadata, sink);
            }

            TestUtils.assertEquals(expected, sink);

            // test that absolute positioning of record does not affect state of record cursor
            if (rows.size() > 0) {
                sink.clear();

                cursor.toTop();
                int target = rows.size() / 2;
                printer.printHeader(metadata, sink);
                while (target-- > 0 && cursor.hasNext()) {
                    printer.print(record, metadata, sink);
                }

                // no obliterate record with absolute positioning
                for (int i = 0, n = rows.size(); i < n; i++) {
                    cursor.recordAt(factRec, rows.getQuick(i));
                }

                // not continue normal fetch
                while (cursor.hasNext()) {
                    printer.print(record, metadata, sink);
                }

                TestUtils.assertEquals(expected, sink);
            }
        } else {
            try {
                cursor.getRecordB();
                Assert.fail();
            } catch (UnsupportedOperationException ignore) {
            }

            try {
                cursor.recordAt(record, 0);
                Assert.fail();
            } catch (UnsupportedOperationException ignore) {
            }
        }
        return false;
    }

    public static void assertReader(String expected, CharSequence tableName) {
        try (TableReader reader = engine.getReader(sqlExecutionContext.getCairoSecurityContext(), engine.getTableToken(tableName))) {
            TestUtils.assertReader(expected, reader, sink);
        }
    }

    public static void assertVariableColumns(RecordCursorFactory factory, SqlExecutionContext executionContext) {
        try (RecordCursor cursor = factory.getCursor(executionContext)) {
            RecordMetadata metadata = factory.getMetadata();
            final int columnCount = metadata.getColumnCount();
            final Record record = cursor.getRecord();
            while (cursor.hasNext()) {
                for (int i = 0; i < columnCount; i++) {
                    switch (ColumnType.tagOf(metadata.getColumnType(i))) {
                        case ColumnType.STRING:
                            CharSequence a = record.getStr(i);
                            CharSequence b = record.getStrB(i);
                            if (a == null) {
                                Assert.assertNull(b);
                                Assert.assertEquals(TableUtils.NULL_LEN, record.getStrLen(i));
                            } else {
                                if (a instanceof AbstractCharSequence) {
                                    // AbstractCharSequence are usually mutable. We cannot have same mutable instance for A and B
                                    Assert.assertNotSame(a, b);
                                }
                                TestUtils.assertEquals(a, b);
                                Assert.assertEquals(a.length(), record.getStrLen(i));
                            }
                            break;
                        case ColumnType.BINARY:
                            BinarySequence s = record.getBin(i);
                            if (s == null) {
                                Assert.assertEquals(TableUtils.NULL_LEN, record.getBinLen(i));
                            } else {
                                Assert.assertEquals(s.length(), record.getBinLen(i));
                            }
                            break;
                        default:
                            break;
                    }
                }
            }
        } catch (SqlException e) {
            e.printStackTrace();
        }
        assertFactoryMemoryUsage();
    }

    public static boolean doubleEquals(double a, double b, double epsilon) {
        return a == b || Math.abs(a - b) < epsilon;
    }

    public static boolean doubleEquals(double a, double b) {
        return doubleEquals(a, b, EPSILON);
    }

    public static void executeInsert(String insertSql) throws SqlException {
        TestUtils.insert(compiler, sqlExecutionContext, insertSql);
    }

    @BeforeClass
    public static void setUpStatic() {
        AbstractCairoTest.setUpStatic();
        node1.initGriffin(circuitBreaker);
        compiler = node1.getSqlCompiler();
        bindVariableService = node1.getBindVariableService();
        sqlExecutionContext = node1.getSqlExecutionContext();
    }

    @AfterClass
    public static void tearDownStatic() {
        AbstractCairoTest.tearDownStatic();
        forEachNode(QuestDBNode::closeGriffin);
        circuitBreaker = null;
    }

    @Override
    @Before
    public void setUp() {
        super.setUp();
        forEachNode(QuestDBNode::setUpGriffin);
    }

    @Override
    @After
    public void tearDown() {
        super.tearDown();
        forEachNode(QuestDBNode::tearDownGriffin);
    }

    private static void assertQueryNoVerify(
            CharSequence expected,
            CharSequence query,
            @Nullable CharSequence ddl,
            @Nullable CharSequence expectedTimestamp,
            @Nullable CharSequence ddl2,
            @Nullable CharSequence expected2,
            boolean supportsRandomAccess,
            boolean checkSameStr,
            boolean expectSize,
            boolean sizeCanBeVariable
    ) throws Exception {
        assertMemoryLeak(() -> {
            if (ddl != null) {
                compile(ddl, sqlExecutionContext);
                if (configuration.getWalEnabledDefault()) {
                    drainWalQueue();
                }
            }
            printSqlResult(
                    expected,
                    query,
                    expectedTimestamp,
                    ddl2,
                    expected2,
                    supportsRandomAccess,
                    checkSameStr,
                    expectSize,
                    sizeCanBeVariable,
                    null);
        });
    }

    private static void assertSymbolColumnThreadSafety(
            int numberOfIterations,
            int symbolColumnCount,
            ObjList<SymbolTable> symbolTables,
            int[] symbolTableKeySnapshot,
            String[][] symbolTableValueSnapshot
    ) {
        final Rnd rnd = new Rnd(Os.currentTimeMicros(), System.currentTimeMillis());
        for (int i = 0; i < numberOfIterations; i++) {
            int symbolColIndex = rnd.nextInt(symbolColumnCount);
            SymbolTable symbolTable = symbolTables.getQuick(symbolColIndex);
            int max = symbolTableKeySnapshot[symbolColIndex] + 1;
            // max could be -1 meaning we have nulls; max can also be 0, meaning only one symbol value
            // basing boundary on 2 we convert -1 tp 1 and 0 to 2
            int key = rnd.nextInt(max + 1) - 1;
            String expected = symbolTableValueSnapshot[symbolColIndex][key + 1];
            TestUtils.assertEquals(expected, symbolTable.valueOf(key));
            // now test static symbol table
            if (expected != null && symbolTable instanceof StaticSymbolTable) {
                StaticSymbolTable staticSymbolTable = (StaticSymbolTable) symbolTable;
                Assert.assertEquals(key, staticSymbolTable.keyOf(expected));
            }
        }
    }

    private static boolean couldObtainLock(Path path) {
        final long lockFd = TableUtils.lock(TestFilesFacadeImpl.INSTANCE, path, false);
        if (lockFd != -1L) {
            TestFilesFacadeImpl.INSTANCE.close(lockFd);
            return true;  // Could lock/unlock.
        }
        return false;  // Could not obtain lock.
    }

    private static void testStringsLong256AndBinary(RecordMetadata metadata, RecordCursor cursor) {
        Record record = cursor.getRecord();
        while (cursor.hasNext()) {
            for (int i = 0, n = metadata.getColumnCount(); i < n; i++) {
                switch (ColumnType.tagOf(metadata.getColumnType(i))) {
                    case ColumnType.STRING:
                        CharSequence s = record.getStr(i);
                        if (s != null) {
                            CharSequence b = record.getStrB(i);
                            if (b instanceof AbstractCharSequence) {
                                // AbstractCharSequence are usually mutable. We cannot have same mutable instance for A and B
                                Assert.assertNotSame("Expected string instances be different for getStr and getStrB", s, b);
                            }
                        } else {
                            Assert.assertNull(record.getStrB(i));
                            Assert.assertEquals(TableUtils.NULL_LEN, record.getStrLen(i));
                        }
                        break;
                    case ColumnType.BINARY:
                        BinarySequence bs = record.getBin(i);
                        if (bs != null) {
                            Assert.assertEquals(record.getBin(i).length(), record.getBinLen(i));
                        } else {
                            Assert.assertEquals(TableUtils.NULL_LEN, record.getBinLen(i));
                        }
                        break;
                    case ColumnType.LONG256:
                        Long256 l1 = record.getLong256A(i);
                        Long256 l2 = record.getLong256B(i);
                        if (l1 == Long256Impl.NULL_LONG256) {
                            Assert.assertSame(l1, l2);
                        } else {
                            Assert.assertNotSame(l1, l2);
                        }
                        Assert.assertEquals(l1.getLong0(), l2.getLong0());
                        Assert.assertEquals(l1.getLong1(), l2.getLong1());
                        Assert.assertEquals(l1.getLong2(), l2.getLong2());
                        Assert.assertEquals(l1.getLong3(), l2.getLong3());
                        break;
                    default:
                        break;
                }
            }
        }
    }

    private static void testSymbolAPI(RecordMetadata metadata, RecordCursor cursor, boolean fragmentedSymbolTables) {
        IntList symbolIndexes = null;
        for (int i = 0, n = metadata.getColumnCount(); i < n; i++) {
            if (ColumnType.isSymbol(metadata.getColumnType(i))) {
                if (symbolIndexes == null) {
                    symbolIndexes = new IntList();
                }
                symbolIndexes.add(i);
            }
        }

        if (symbolIndexes != null) {

            // create new symbol tables and make sure they are not the same
            // as the default ones

            ObjList<SymbolTable> clonedSymbolTables = new ObjList<>();
            ObjList<SymbolTable> originalSymbolTables = new ObjList<>();
            int[] symbolTableKeySnapshot = new int[symbolIndexes.size()];
            String[][] symbolTableValueSnapshot = new String[symbolIndexes.size()][];
            try {
                cursor.toTop();
                if (!fragmentedSymbolTables && cursor.hasNext()) {
                    for (int i = 0, n = symbolIndexes.size(); i < n; i++) {
                        final int columnIndex = symbolIndexes.getQuick(i);
                        originalSymbolTables.add(cursor.getSymbolTable(columnIndex));
                    }

                    // take snapshot of symbol tables
                    // multiple passes over the same cursor, if not very efficient, we
                    // can swap loops around
                    int sumOfMax = 0;
                    for (int i = 0, n = symbolIndexes.size(); i < n; i++) {
                        cursor.toTop();
                        final Record rec = cursor.getRecord();
                        final int column = symbolIndexes.getQuick(i);
                        int max = -1;
                        while (cursor.hasNext()) {
                            max = Math.max(max, rec.getInt(column));
                        }
                        String[] values = new String[max + 2];
                        final SymbolTable symbolTable = cursor.getSymbolTable(column);
                        for (int k = -1; k <= max; k++) {
                            values[k + 1] = Chars.toString(symbolTable.valueOf(k));
                        }
                        symbolTableKeySnapshot[i] = max;
                        symbolTableValueSnapshot[i] = values;
                        sumOfMax += max;
                    }

                    // We grab clones after iterating through the symbol values due to
                    // the cache warm up required by Cast*ToSymbolFunctionFactory functions.
                    for (int i = 0, n = symbolIndexes.size(); i < n; i++) {
                        final int columnIndex = symbolIndexes.getQuick(i);
                        SymbolTable tab = cursor.newSymbolTable(columnIndex);
                        Assert.assertNotNull(tab);
                        clonedSymbolTables.add(tab);
                    }

                    // Now start two threads, one will be using normal symbol table
                    // another will be using a clone. Threads will randomly check that
                    // symbol table is able to convert keys to values without problems

                    int numberOfIterations = sumOfMax * 2;
                    int symbolColumnCount = symbolIndexes.size();
                    int workerCount = 2;
                    CyclicBarrier barrier = new CyclicBarrier(workerCount);
                    SOCountDownLatch doneLatch = new SOCountDownLatch(workerCount);
                    AtomicInteger errorCount = new AtomicInteger(0);

                    // thread that is hitting clones
                    new Thread(() -> {
                        try {
                            TestUtils.await(barrier);
                            assertSymbolColumnThreadSafety(
                                    numberOfIterations,
                                    symbolColumnCount,
                                    clonedSymbolTables,
                                    symbolTableKeySnapshot,
                                    symbolTableValueSnapshot
                            );
                        } catch (Throwable e) {
                            errorCount.incrementAndGet();
                            e.printStackTrace();
                        } finally {
                            doneLatch.countDown();
                        }
                    }).start();

                    // thread that is hitting the original symbol tables
                    new Thread(() -> {
                        try {
                            TestUtils.await(barrier);
                            assertSymbolColumnThreadSafety(
                                    numberOfIterations,
                                    symbolColumnCount,
                                    originalSymbolTables,
                                    symbolTableKeySnapshot,
                                    symbolTableValueSnapshot
                            );
                        } catch (Throwable e) {
                            errorCount.incrementAndGet();
                            e.printStackTrace();
                        } finally {
                            doneLatch.countDown();
                        }
                    }).start();

                    doneLatch.await();

                    Assert.assertEquals(0, errorCount.get());
                }

                cursor.toTop();
                final Record record = cursor.getRecord();
                while (cursor.hasNext()) {
                    for (int i = 0, n = symbolIndexes.size(); i < n; i++) {
                        int column = symbolIndexes.getQuick(i);
                        SymbolTable symbolTable = cursor.getSymbolTable(column);
                        if (symbolTable instanceof StaticSymbolTable) {
                            CharSequence sym = Chars.toString(record.getSym(column));
                            int value = record.getInt(column);
                            if (((StaticSymbolTable) symbolTable).containsNullValue() && value == ((StaticSymbolTable) symbolTable).getSymbolCount()) {
                                Assert.assertEquals(Integer.MIN_VALUE, ((StaticSymbolTable) symbolTable).keyOf(sym));
                            } else {
                                Assert.assertEquals(value, ((StaticSymbolTable) symbolTable).keyOf(sym));
                            }
                            TestUtils.assertEquals(sym, symbolTable.valueOf(value));
                        } else {
                            final int value = record.getInt(column);
                            TestUtils.assertEquals(record.getSym(column), symbolTable.valueOf(value));
                        }
                    }
                }
            } finally {
                Misc.freeObjListIfCloseable(clonedSymbolTables);
            }
        }
    }

    protected static void assertCompile(CharSequence query) throws Exception {
        assertMemoryLeak(() -> compile(query));
    }

    protected static void assertCursor(
            CharSequence expected,
            RecordCursorFactory factory,
            boolean supportsRandomAccess,
            boolean checkSameStr,
            boolean expectSize
    ) throws SqlException {
        assertCursor(expected, factory, supportsRandomAccess, expectSize, false, sqlExecutionContext);
    }

    protected static void assertCursor(
            CharSequence expected,
            RecordCursorFactory factory,
            boolean supportsRandomAccess,
            boolean checkSameStr,
            boolean expectSize,
            boolean sizeCanBeVariable
    ) throws SqlException {
        assertCursor(expected, factory, supportsRandomAccess, expectSize, sizeCanBeVariable, sqlExecutionContext);
    }

    protected static void assertCursor(
            CharSequence expected,
            RecordCursorFactory factory,
            boolean supportsRandomAccess,
            boolean sizeExpected,
            boolean sizeCanBeVariable, // this means size() can either be -1 in some cases or known in others
            SqlExecutionContext sqlExecutionContext
    ) throws SqlException {
        boolean cursorAsserted;
        try (RecordCursor cursor = factory.getCursor(sqlExecutionContext)) {
            Assert.assertEquals("supports random access", supportsRandomAccess, factory.recordCursorSupportsRandomAccess());
            cursorAsserted = assertCursor(
                    expected,
                    supportsRandomAccess,
                    sizeExpected,
                    sizeCanBeVariable,
                    cursor,
                    factory.getMetadata(),
                    factory.fragmentedSymbolTables()
            );
        }

        assertFactoryMemoryUsage();

        if (cursorAsserted) {
            return;
        }

        try (RecordCursor cursor = factory.getCursor(sqlExecutionContext)) {
            testSymbolAPI(factory.getMetadata(), cursor, factory.fragmentedSymbolTables());
        }

        assertFactoryMemoryUsage();
    }

    protected static void assertCursorRawRecords(
            Record[] expected,
            RecordCursorFactory factory,
            boolean expectSize
    ) {
        try (RecordCursor cursor = factory.getCursor(sqlExecutionContext)) {
            if (expected == null) {
                Assert.assertFalse(cursor.hasNext());
                cursor.toTop();
                Assert.assertFalse(cursor.hasNext());
                return;
            }

            final long rowsCount = cursor.size();
            Assert.assertEquals(rowsCount, expected.length);

            RecordMetadata metadata = factory.getMetadata();

            testSymbolAPI(metadata, cursor, factory.fragmentedSymbolTables());
            cursor.toTop();
            testStringsLong256AndBinary(metadata, cursor);

            cursor.toTop();
            final Record record = cursor.getRecord();
            Assert.assertNotNull(record);
            int expectedRow = 0;
            while (cursor.hasNext()) {
                for (int col = 0, n = metadata.getColumnCount(); col < n; col++) {
                    switch (ColumnType.tagOf(metadata.getColumnType(col))) {
                        case ColumnType.BOOLEAN:
                            Assert.assertEquals(expected[expectedRow].getBool(col), record.getBool(col));
                            break;
                        case ColumnType.BYTE:
                            Assert.assertEquals(expected[expectedRow].getByte(col), record.getByte(col));
                            break;
                        case ColumnType.SHORT:
                            Assert.assertEquals(expected[expectedRow].getShort(col), record.getShort(col));
                            break;
                        case ColumnType.CHAR:
                            Assert.assertEquals(expected[expectedRow].getChar(col), record.getChar(col));
                            break;
                        case ColumnType.INT:
                            Assert.assertEquals(expected[expectedRow].getInt(col), record.getInt(col));
                            break;
                        case ColumnType.LONG:
                            Assert.assertEquals(expected[expectedRow].getLong(col), record.getLong(col));
                            break;
                        case ColumnType.DATE:
                            Assert.assertEquals(expected[expectedRow].getDate(col), record.getDate(col));
                            break;
                        case ColumnType.TIMESTAMP:
                            Assert.assertEquals(expected[expectedRow].getTimestamp(col), record.getTimestamp(col));
                            break;
                        case ColumnType.FLOAT:
                            Assert.assertTrue(doubleEquals(expected[expectedRow].getFloat(col), record.getFloat(col)));
                            break;
                        case ColumnType.DOUBLE:
                            Assert.assertTrue(doubleEquals(expected[expectedRow].getDouble(col), record.getDouble(col)));
                            break;
                        case ColumnType.STRING:
                            TestUtils.assertEquals(expected[expectedRow].getStr(col), record.getStr(col));
                            break;
                        case ColumnType.SYMBOL:
                            TestUtils.assertEquals(expected[expectedRow].getSym(col), record.getSym(col));
                            break;
                        case ColumnType.LONG256:
                            Long256 l1 = expected[expectedRow].getLong256A(col);
                            Long256 l2 = record.getLong256A(col);
                            Assert.assertEquals(l1.getLong0(), l2.getLong0());
                            Assert.assertEquals(l1.getLong1(), l2.getLong1());
                            Assert.assertEquals(l1.getLong2(), l2.getLong2());
                            Assert.assertEquals(l1.getLong3(), l2.getLong3());
                            break;
                        case ColumnType.BINARY:
                            TestUtils.assertEquals(expected[expectedRow].getBin(col), record.getBin(col), record.getBin(col).length());
                        default:
                            Assert.fail("Unknown column type");
                            break;
                    }
                }
                expectedRow++;
            }
            Assert.assertTrue((expectSize && rowsCount != -1) || (!expectSize && rowsCount == -1));
            Assert.assertTrue(rowsCount == -1 || expectedRow == rowsCount);
        } catch (SqlException e) {
            e.printStackTrace();
        }
        assertFactoryMemoryUsage();
    }

    protected static void assertQuery(
            Record[] expected,
            CharSequence query,
            CharSequence ddl,
            @Nullable CharSequence expectedTimestamp,
            boolean checkSameStr,
            boolean expectSize
    ) throws Exception {
        assertQuery(expected, query, ddl, expectedTimestamp, null, null, checkSameStr, expectSize);
    }

    protected static void assertQuery(
            Record[] expected,
            CharSequence query,
            CharSequence ddl,
            @Nullable CharSequence expectedTimestamp,
            @Nullable CharSequence ddl2,
            @Nullable Record[] expected2,
            boolean checkSameStr,
            boolean expectSize
    ) throws Exception {
        assertMemoryLeak(() -> {
            if (ddl != null) {
                compile(ddl, sqlExecutionContext);
            }
            snapshotMemoryUsage();
            CompiledQuery cc = compiler.compile(query, sqlExecutionContext);
            RecordCursorFactory factory = cc.getRecordCursorFactory();
            try {
                assertTimestamp(expectedTimestamp, factory);
                assertCursorRawRecords(expected, factory, expectSize);
                // make sure we get the same outcome when we get factory to create new cursor
                assertCursorRawRecords(expected, factory, expectSize);
                // make sure strings, binary fields and symbols are compliant with expected record behaviour
                assertVariableColumns(factory, sqlExecutionContext);

                if (ddl2 != null) {
                    compile(ddl2, sqlExecutionContext);

                    int count = 3;
                    while (count > 0) {
                        try {
                            assertCursorRawRecords(expected2, factory, expectSize);
                            // and again
                            assertCursorRawRecords(expected2, factory, expectSize);
                            return;
                        } catch (TableReferenceOutOfDateException e) {
                            Misc.free(factory);
                            factory = compiler.compile(query, sqlExecutionContext).getRecordCursorFactory();
                            count--;
                        }
                    }
                }
            } finally {
                Misc.free(factory);
            }
        });
    }

    protected static void assertQuery(CharSequence expected,
                                      CharSequence query,
                                      CharSequence ddl,
                                      @Nullable CharSequence expectedTimestamp) throws Exception {
        assertQuery(
                expected,
                query,
                ddl,
                expectedTimestamp,
                null,
                null,
                true,
                true,
                false,
                false
        );
    }

    protected static void assertQuery(CharSequence expected,
                                      CharSequence query,
                                      CharSequence ddl,
                                      @Nullable CharSequence expectedTimestamp,
                                      boolean supportsRandomAccess) throws Exception {
        assertQuery(
                expected,
                query,
                ddl,
                expectedTimestamp,
                null,
                null,
                supportsRandomAccess,
                true,
                false,
                false
        );
    }

    /**
     * expectedTimestamp can either be exact column name or in columnName###ord format, where ord is either ASC or DESC and specifies expected order.
     */
    protected static void assertQuery(
            CharSequence expected,
            CharSequence query,
            CharSequence ddl,
            @Nullable CharSequence expectedTimestamp,
            boolean supportsRandomAccess,
            boolean checkSameStr
    ) throws Exception {
        assertQuery(
                expected,
                query,
                ddl,
                expectedTimestamp,
                null,
                null,
                supportsRandomAccess,
                checkSameStr,
                false,
                false
        );
    }

    /**
     * expectedTimestamp can either be exact column name or in columnName###ord format, where ord is either ASC or DESC and specifies expected order.
     */
    protected static void assertQuery(
            CharSequence expected,
            CharSequence query,
            CharSequence ddl,
            @Nullable CharSequence expectedTimestamp,
            boolean supportsRandomAccess,
            boolean checkSameStr,
            boolean expectSize
    ) throws Exception {
        assertQuery(
                expected,
                query,
                ddl,
                expectedTimestamp,
                null,
                null,
                supportsRandomAccess,
                checkSameStr,
                expectSize,
                false
        );
    }

    /**
     * expectedTimestamp can either be exact column name or in columnName###ord format, where ord is either ASC or DESC and specifies expected order.
     */
    protected static void assertQuery(CharSequence expected,
                                      CharSequence query,
                                      CharSequence ddl,
                                      @Nullable CharSequence expectedTimestamp,
                                      @Nullable CharSequence ddl2,
                                      @Nullable CharSequence expected2) throws Exception {
        assertQuery(
                expected,
                query,
                ddl,
                expectedTimestamp,
                ddl2,
                expected2,
                true,
                true,
                false,
                false
        );
    }

    /**
     * expectedTimestamp can either be exact column name or in columnName###ord format, where ord is either ASC or DESC and specifies expected order.
     */
    protected static void assertQuery(CharSequence expected,
                                      CharSequence query,
                                      CharSequence ddl,
                                      @Nullable CharSequence expectedTimestamp,
                                      @Nullable CharSequence ddl2,
                                      @Nullable CharSequence expected2,
                                      boolean supportsRandomAccess) throws Exception {
        assertQuery(
                expected,
                query,
                ddl,
                expectedTimestamp,
                ddl2,
                expected2,
                supportsRandomAccess,
                true,
                false,
                false
        );
    }

    /**
     * expectedTimestamp can either be exact column name or in columnName###ord format, where ord is either ASC or DESC and specifies expected order.
     */
    protected static void assertQuery(CharSequence expected,
                                      CharSequence query,
                                      CharSequence ddl,
                                      @Nullable CharSequence expectedTimestamp,
                                      @Nullable CharSequence ddl2,
                                      @Nullable CharSequence expected2,
                                      boolean supportsRandomAccess,
                                      boolean checkSameStr,
                                      boolean expectSize) throws Exception {
        assertQuery(
                expected,
                query,
                ddl,
                expectedTimestamp,
                ddl2,
                expected2,
                supportsRandomAccess,
                checkSameStr,
                expectSize,
                false
        );
    }

    /**
     * expectedTimestamp can either be exact column name or in columnName###ord format, where ord is either ASC or DESC and specifies expected order.
     */
    protected static void assertQuery(CharSequence expected,
                                      CharSequence query,
                                      CharSequence ddl,
                                      @Nullable CharSequence expectedTimestamp,
                                      @Nullable CharSequence ddl2,
                                      @Nullable CharSequence expected2,
                                      boolean supportsRandomAccess,
                                      boolean checkSameStr,
                                      boolean expectSize,
                                      boolean sizeCanBeVariable) throws Exception {
        assertQueryNoVerify(
                expected,
                query,
                ddl,
                expectedTimestamp,
                ddl2,
                expected2,
                supportsRandomAccess,
                checkSameStr,
                expectSize,
                sizeCanBeVariable);
    }

    protected static void assertQueryExpectSize(CharSequence expected,
                                                CharSequence query,
                                                CharSequence ddl) throws Exception {
        assertQuery(
                expected,
                query,
                ddl,
                null,
                null,
                null,
                true,
                true,
                true,
                false
        );
    }

    /**
     * expectedTimestamp can either be exact column name or in columnName###ord format, where ord is either ASC or DESC and specifies expected order.
     */
    protected static void assertTimestamp(CharSequence expectedTimestamp, RecordCursorFactory factory) throws SqlException {
        assertTimestamp(expectedTimestamp, factory, sqlExecutionContext);
    }

    /**
     * expectedTimestamp can either be exact column name or in columnName###ord format, where ord is either ASC or DESC and specifies expected order.
     */
    protected static void assertTimestamp(CharSequence expectedTimestamp,
                                          RecordCursorFactory factory,
                                          SqlExecutionContext sqlExecutionContext) throws SqlException {
        if (expectedTimestamp == null) {
            Assert.assertEquals("Expected -1 as timestamp index", -1, factory.getMetadata().getTimestampIndex());
        } else {
            boolean expectAscendingOrder = true;
            String tsDesc = expectedTimestamp.toString();
            int position = tsDesc.indexOf("###");
            if (position > 0) {
                expectedTimestamp = tsDesc.substring(0, position);
                expectAscendingOrder = tsDesc.substring(position + 3).equalsIgnoreCase("asc");
            }

            int index = factory.getMetadata().getColumnIndexQuiet(expectedTimestamp);
            Assert.assertTrue("Column " + expectedTimestamp + " can't be found in metadata", index > -1);
            Assert.assertNotEquals("Expected non-negative value as timestamp index", -1, index);
            Assert.assertEquals("Timestamp column index", index, factory.getMetadata().getTimestampIndex());
            assertTimestampColumnValues(factory, sqlExecutionContext, expectAscendingOrder);
        }
    }

    protected static void assertTimestampColumnValues(RecordCursorFactory factory, SqlExecutionContext sqlExecutionContext, boolean isAscending) throws SqlException {
        int index = factory.getMetadata().getTimestampIndex();
        long timestamp = isAscending ? Long.MIN_VALUE : Long.MAX_VALUE;
        try (RecordCursor cursor = factory.getCursor(sqlExecutionContext)) {
            final Record record = cursor.getRecord();
            long c = 0;
            while (cursor.hasNext()) {
                long ts = record.getTimestamp(index);
                if ((isAscending && timestamp > ts) ||
                        (!isAscending && timestamp < ts)) {

                    StringSink error = new StringSink();
                    error.put("record # ").put(c).put(" should have ").put(isAscending ? "bigger" : "smaller").put(
                            " (or equal) timestamp than the row before. Values prior=");
                    TimestampFormatUtils.appendDateTimeUSec(error, timestamp);
                    error.put(" current=");
                    TimestampFormatUtils.appendDateTimeUSec(error, ts);

                    Assert.fail(error.toString());
                }
                timestamp = ts;
                c++;
            }
        }
        assertFactoryMemoryUsage();
    }

    @NotNull
    protected static CompiledQuery compile(CharSequence query) throws SqlException {
        return compile(query, sqlExecutionContext);
    }

    @NotNull
    protected static CompiledQuery compile(CharSequence query, SqlCompiler compiler, SqlExecutionContext executionContext) throws SqlException {
        CompiledQuery cc = compiler.compile(query, executionContext);
        try (OperationFuture future = cc.execute(null)) {
            future.await();
        }
        return cc;
    }

<<<<<<< HEAD
    @NotNull
    protected static CompiledQuery compile(CharSequence query, SqlExecutionContext executionContext) throws SqlException {
        CompiledQuery cc = compiler.compile(query, executionContext);
        try (OperationFuture future = cc.execute(null)) {
            future.await();
        }
        return cc;
=======
    protected static boolean couldObtainLock(Path path) {
        final int lockFd = TableUtils.lock(FilesFacadeImpl.INSTANCE, path, false);
        if (lockFd != -1L) {
            FilesFacadeImpl.INSTANCE.close(lockFd);
            return true; // Could lock/unlock.
        }
        return false; // Could not obtain lock.
>>>>>>> bd8fcffc
    }

    protected static void printSqlResult(
            CharSequence expected,
            CharSequence query,
            CharSequence expectedTimestamp,
            boolean supportsRandomAccess,
            boolean expectSize
    ) throws SqlException {
        printSqlResult(
                expected,
                query,
                expectedTimestamp,
                null,
                null,
                supportsRandomAccess,
                true,
                expectSize,
                false,
                null
        );
    }

    protected static void printSqlResult(
            CharSequence expected,
            CharSequence query,
            CharSequence expectedTimestamp,
            CharSequence ddl2,
            CharSequence expected2,
            boolean supportsRandomAccess,
            boolean checkSameStr,
            boolean expectSize,
            boolean sizeCanBeVariable,
            CharSequence expectedPlan
    ) throws SqlException {
        printSqlResult(() -> expected, query, expectedTimestamp, ddl2, expected2, supportsRandomAccess, checkSameStr, expectSize, sizeCanBeVariable, expectedPlan);
    }

    protected static void printSqlResult(
            Supplier<? extends CharSequence> expectedSupplier,
            CharSequence query,
            CharSequence expectedTimestamp,
            CharSequence ddl2,
            CharSequence expected2,
            boolean supportsRandomAccess,
            boolean checkSameStr,
            boolean expectSize,
            boolean sizeCanBeVariable,
            CharSequence expectedPlan
    ) throws SqlException {
        snapshotMemoryUsage();
        CompiledQuery cc = compiler.compile(query, sqlExecutionContext);
        if (configuration.getWalEnabledDefault()) {
            drainWalQueue();
        }
        RecordCursorFactory factory = cc.getRecordCursorFactory();
        if (expectedPlan != null) {
            planSink.reset();
            factory.toPlan(planSink);
            TestUtils.assertEquals(expectedPlan, planSink.getText());
        }
        try {
            assertTimestamp(expectedTimestamp, factory);
            CharSequence expected = expectedSupplier.get();
            assertCursor(expected, factory, supportsRandomAccess, checkSameStr, expectSize, sizeCanBeVariable);
            // make sure we get the same outcome when we get factory to create new cursor
            assertCursor(expected, factory, supportsRandomAccess, checkSameStr, expectSize, sizeCanBeVariable);
            // make sure strings, binary fields and symbols are compliant with expected record behaviour
            assertVariableColumns(factory, sqlExecutionContext);

            if (ddl2 != null) {
                compile(ddl2, sqlExecutionContext);
                if (configuration.getWalEnabledDefault()) {
                    drainWalQueue();
                }

                int count = 3;
                while (count > 0) {
                    try {
                        assertCursor(expected2, factory, supportsRandomAccess, checkSameStr, expectSize, sizeCanBeVariable);
                        // and again
                        assertCursor(expected2, factory, supportsRandomAccess, checkSameStr, expectSize, sizeCanBeVariable);
                        return;
                    } catch (TableReferenceOutOfDateException e) {
                        Misc.free(factory);
                        factory = compiler.compile(query, sqlExecutionContext).getRecordCursorFactory();
                        count--;
                    }
                }
            }
        } finally {
            Misc.free(factory);
        }
    }

    void assertFactoryCursor(
            String expected,
            String expectedTimestamp,
            RecordCursorFactory factory,
            boolean supportsRandomAccess,
            SqlExecutionContext sqlExecutionContext,
            boolean checkSameStr,
            boolean expectSize) throws SqlException {
        assertFactoryCursor(
                expected,
                expectedTimestamp,
                factory,
                supportsRandomAccess,
                sqlExecutionContext,
                checkSameStr,
                expectSize,
                false);
    }

    void assertFactoryCursor(
            String expected,
            String expectedTimestamp,
            RecordCursorFactory factory,
            boolean supportsRandomAccess,
            SqlExecutionContext executionContext,
            boolean checkSameStr,
            boolean expectSize,
            boolean sizeCanBeVariable) throws SqlException {
        assertTimestamp(expectedTimestamp, factory, executionContext);
        assertCursor(expected, factory, supportsRandomAccess, expectSize, sizeCanBeVariable, executionContext);
        // make sure we get the same outcome when we get factory to create new cursor
        assertCursor(expected, factory, supportsRandomAccess, expectSize, sizeCanBeVariable, executionContext);
        // make sure strings, binary fields and symbols are compliant with expected record behaviour
        assertVariableColumns(factory, executionContext);
    }

    protected void assertFailure(
            CharSequence query,
            @Nullable CharSequence ddl,
            int expectedPosition,
            @NotNull CharSequence expectedMessage) throws Exception {
        TestUtils.assertMemoryLeak(() -> {
            try {
                if (ddl != null) {
                    compile(ddl, sqlExecutionContext);
                }
                try {
                    compile(query, sqlExecutionContext);
                    Assert.fail("query '" + query + "' should have failed with '" + expectedMessage + "' message!");
                } catch (SqlException | ImplicitCastException | CairoException e) {
                    TestUtils.assertContains(e.getFlyweightMessage(), expectedMessage);
                    Assert.assertEquals(Chars.toString(query), expectedPosition, e.getPosition());
                }
                Assert.assertEquals(0, engine.getBusyReaderCount());
                Assert.assertEquals(0, engine.getBusyWriterCount());
            } finally {
                engine.clear();
            }
        });
    }

    protected void assertPlan(CharSequence query, CharSequence expectedPlan) throws SqlException {
        TestUtils.assertEquals(expectedPlan, getPlan(query).getText());
    }

    protected void assertQuery(String expected, String query, String expectedTimestamp) throws SqlException {
        assertQuery(expected, query, expectedTimestamp, false);
    }

    protected void assertQuery(String expected,
                               String query,
                               String expectedTimestamp,
                               boolean supportsRandomAccess) throws SqlException {
        assertQuery(compiler, expected, query, expectedTimestamp, supportsRandomAccess, sqlExecutionContext);
    }

    protected void assertQuery(String expected,
                               String query,
                               String expectedTimestamp,
                               boolean supportsRandomAccess,
                               boolean expectSize) throws SqlException {
        assertQuery(
                compiler,
                expected,
                query,
                expectedTimestamp,
                sqlExecutionContext,
                supportsRandomAccess,
                true,
                expectSize);
    }

    protected void assertQuery(String expected,
                               String query,
                               String expectedTimestamp,
                               boolean supportsRandomAccess,
                               boolean expectSize,
                               boolean sizeCanBeVariable) throws SqlException {
        assertQuery(
                compiler,
                expected,
                query,
                expectedTimestamp,
                sqlExecutionContext,
                supportsRandomAccess,
                true,
                expectSize,
                sizeCanBeVariable);
    }

    protected void assertQuery(String expected,
                               String query,
                               String expectedTimestamp,
                               boolean supportsRandomAccess,
                               SqlExecutionContext sqlExecutionContext) throws SqlException {
        assertQuery(
                compiler,
                expected,
                query,
                expectedTimestamp,
                sqlExecutionContext,
                supportsRandomAccess,
                true,
                false);
    }

    protected void assertQuery(SqlCompiler compiler,
                               String expected,
                               String query,
                               String expectedTimestamp,
                               boolean supportsRandomAccess,
                               SqlExecutionContext sqlExecutionContext) throws SqlException {
        assertQuery(
                compiler,
                expected,
                query,
                expectedTimestamp,
                sqlExecutionContext,
                supportsRandomAccess,
                true,
                false);
    }

    protected void assertQuery(SqlCompiler compiler,
                               String expected,
                               String query,
                               String expectedTimestamp,
                               boolean supportsRandomAccess,
                               SqlExecutionContext sqlExecutionContext,
                               boolean expectSize) throws SqlException {
        assertQuery(
                compiler,
                expected,
                query,
                expectedTimestamp,
                sqlExecutionContext,
                supportsRandomAccess,
                true,
                expectSize);
    }

    protected void assertQuery(String expected,
                               String query,
                               String expectedTimestamp,
                               boolean supportsRandomAccess,
                               SqlExecutionContext sqlExecutionContext,
                               boolean checkSameStr) throws SqlException {
        assertQuery(
                compiler,
                expected,
                query,
                expectedTimestamp,
                sqlExecutionContext,
                supportsRandomAccess,
                checkSameStr,
                false);
    }

    protected void assertQuery(String expected,
                               String query,
                               String expectedTimestamp,
                               boolean supportsRandomAccess,
                               SqlExecutionContext sqlExecutionContext,
                               boolean checkSameStr,
                               boolean expectSize) throws SqlException {
        assertQuery(
                compiler,
                expected,
                query,
                expectedTimestamp,
                sqlExecutionContext,
                supportsRandomAccess,
                checkSameStr,
                expectSize);
    }

    protected void assertQuery(
            SqlCompiler compiler,
            String expected,
            String query,
            String expectedTimestamp,
            SqlExecutionContext sqlExecutionContext,
            boolean supportsRandomAccess,
            boolean checkSameStr,
            boolean expectSize
    ) throws SqlException {
        snapshotMemoryUsage();
        try (final RecordCursorFactory factory = compiler.compile(query, sqlExecutionContext).getRecordCursorFactory()) {
            assertFactoryCursor(
                    expected,
                    expectedTimestamp,
                    factory,
                    supportsRandomAccess,
                    sqlExecutionContext,
                    checkSameStr,
                    expectSize
            );
        }
    }

    protected void assertQuery(
            SqlCompiler compiler,
            String expected,
            String query,
            String expectedTimestamp,
            SqlExecutionContext sqlExecutionContext,
            boolean supportsRandomAccess,
            boolean checkSameStr,
            boolean expectSize,
            boolean sizeCanBeVariable) throws SqlException {
        snapshotMemoryUsage();
        try (final RecordCursorFactory factory = compiler.compile(query, sqlExecutionContext).getRecordCursorFactory()) {
            assertFactoryCursor(
                    expected,
                    expectedTimestamp,
                    factory,
                    supportsRandomAccess,
                    sqlExecutionContext,
                    checkSameStr,
                    expectSize,
                    sizeCanBeVariable);
        }
    }

    protected void assertQueryAndCache(String expected,
                                       String query,
                                       String expectedTimestamp,
                                       boolean expectSize) throws SqlException {
        assertQueryAndCache(expected, query, expectedTimestamp, false, expectSize);
    }

    protected void assertQueryAndCache(String expected,
                                       String query,
                                       String expectedTimestamp,
                                       boolean supportsRandomAccess,
                                       boolean expectSize) throws SqlException {
        snapshotMemoryUsage();
        try (final RecordCursorFactory factory = compiler.compile(query, sqlExecutionContext).getRecordCursorFactory()) {
            assertFactoryCursor(
                    expected,
                    expectedTimestamp,
                    factory,
                    supportsRandomAccess,
                    sqlExecutionContext,
                    true,
                    expectSize);
        }
    }

    protected void assertQueryPlain(String expected, String query) throws SqlException {
        snapshotMemoryUsage();
        try (final RecordCursorFactory factory = compiler.compile(query, sqlExecutionContext).getRecordCursorFactory()) {
            assertFactoryCursor(
                    expected,
                    null,
                    factory,
                    true,
                    sqlExecutionContext,
                    true,
                    true);
        }
    }

    protected void assertSegmentExistence(boolean expectExists, String tableName, int walId, int segmentId) {
        final CharSequence root = engine.getConfiguration().getRoot();
        try (Path path = new Path()) {
            TableToken tableToken = engine.getTableToken(tableName);
            path.of(root).concat(tableToken).concat("wal").put(walId).slash().put(segmentId).$();
            Assert.assertEquals(Chars.toString(path), expectExists, TestFilesFacadeImpl.INSTANCE.exists(path));
        }
    }

    protected void assertSegmentLockEngagement(boolean expectLocked, String tableName, int walId, int segmentId) {
        final CharSequence root = engine.getConfiguration().getRoot();
        try (Path path = new Path()) {
            path.of(root).concat(engine.getTableToken(tableName)).concat("wal").put(walId).slash().put(segmentId).put(".lock").$();
            final boolean could = couldObtainLock(path);
            Assert.assertEquals(Chars.toString(path), expectLocked, !could);
        }
    }

    protected void assertSegmentLockExistence(boolean expectExists, String tableName, int walId, int segmentId) {
        final CharSequence root = engine.getConfiguration().getRoot();
        try (Path path = new Path()) {
            path.of(root).concat(engine.getTableToken(tableName)).concat("wal").put(walId).slash().put(segmentId).put(".lock").$();
            Assert.assertEquals(Chars.toString(path), expectExists, TestFilesFacadeImpl.INSTANCE.exists(path));
        }
    }

    protected void assertSql(CharSequence sql, CharSequence expected) throws SqlException {
        TestUtils.assertSql(
                compiler,
                sqlExecutionContext,
                sql,
                sink,
                expected
        );
    }

    protected void assertSqlRunWithJit(CharSequence query) throws Exception {
        CompiledQuery cc = compiler.compile(query, sqlExecutionContext);
        try (RecordCursorFactory factory = cc.getRecordCursorFactory()) {
            Assert.assertTrue("JIT was not enabled for query: " + query, factory.usesCompiledFilter());
        }
    }

    protected void assertSqlWithTypes(CharSequence sql, CharSequence expected) throws SqlException {
        TestUtils.assertSqlWithTypes(
                compiler,
                sqlExecutionContext,
                sql,
                sink,
                expected
        );
    }

    protected void assertWalExistence(boolean expectExists, String tableName, int walId) {
        final CharSequence root = engine.getConfiguration().getRoot();
        try (Path path = new Path()) {
            TableToken tableToken = engine.getTableToken(tableName);
            path.of(root).concat(tableToken).concat("wal").put(walId).$();
            Assert.assertEquals(Chars.toString(path), expectExists, TestFilesFacadeImpl.INSTANCE.exists(path));
        }
    }

    protected void assertWalLockEngagement(boolean expectLocked, String tableName, int walId) {
        final CharSequence root = engine.getConfiguration().getRoot();
        try (Path path = new Path()) {
            path.of(root).concat(engine.getTableToken(tableName)).concat("wal").put(walId).put(".lock").$();
            final boolean could = couldObtainLock(path);
            Assert.assertEquals(Chars.toString(path), expectLocked, !could);
        }
    }

    protected void assertWalLockExistence(boolean expectExists, String tableName, int walId) {
        final CharSequence root = engine.getConfiguration().getRoot();
        try (Path path = new Path()) {
            TableToken tableToken = engine.getTableToken(tableName);
            path.of(root).concat(tableToken).concat("wal").put(walId).put(".lock").$();
            Assert.assertEquals(Chars.toString(path), expectExists, TestFilesFacadeImpl.INSTANCE.exists(path));
        }
    }

    protected void createPopulateTable(
            TableModel tableModel,
            int totalRows,
            String startDate,
            int partitionCount
    ) throws NumericException, SqlException {
        TestUtils.createPopulateTable(compiler, sqlExecutionContext, tableModel, totalRows, startDate, partitionCount);
    }

    protected void createPopulateTable(
            int tableId,
            TableModel tableModel,
            int totalRows,
            String startDate,
            int partitionCount
    ) throws NumericException, SqlException {
        createPopulateTable(tableId, tableModel, 1, totalRows, startDate, partitionCount);
    }

    protected void createPopulateTable(
            int tableId,
            TableModel tableModel,
            int insertIterations,
            int totalRowsPerIteration,
            String startDate,
            int partitionCount
    ) throws NumericException, SqlException {
        TableToken tableToken = registerTableName(tableModel.getTableName());
        try (
                MemoryMARW mem = Vm.getMARWInstance();
                Path path = new Path().of(configuration.getRoot()).concat(tableToken)
        ) {
            TableUtils.createTable(configuration, mem, path, tableModel, tableId, tableToken.getDirName());
            for (int i = 0; i < insertIterations; i++) {
                compiler.compile(
                        TestUtils.insertFromSelectPopulateTableStmt(tableModel, totalRowsPerIteration, startDate, partitionCount),
                        sqlExecutionContext
                );
            }
        }
    }

    protected void executeOperation(
            QuestDBNode node,
            String query,
            int opType
    ) throws SqlException {
        CompiledQuery cq = node.getSqlCompiler().compile(query, node.getSqlExecutionContext());
        Assert.assertEquals(opType, cq.getType());
        try (OperationFuture fut = cq.execute(eventSubSequence)) {
            fut.await();
        }
    }

    protected void executeOperation(
            String query,
            int opType
    ) throws SqlException {
        executeOperation(node1, query, opType);
    }

    protected PlanSink getPlan(CharSequence query) throws SqlException {
        RecordCursorFactory factory = null;
        try {
            planSink.reset();
            factory = compiler.compile(query, sqlExecutionContext).getRecordCursorFactory();
            factory.toPlan(planSink);
            return planSink;
        } finally {
            Misc.free(factory);
        }
    }
}<|MERGE_RESOLUTION|>--- conflicted
+++ resolved
@@ -346,7 +346,7 @@
     }
 
     private static boolean couldObtainLock(Path path) {
-        final long lockFd = TableUtils.lock(TestFilesFacadeImpl.INSTANCE, path, false);
+        final int lockFd = TableUtils.lock(TestFilesFacadeImpl.INSTANCE, path, false);
         if (lockFd != -1L) {
             TestFilesFacadeImpl.INSTANCE.close(lockFd);
             return true;  // Could lock/unlock.
@@ -1026,7 +1026,6 @@
         return cc;
     }
 
-<<<<<<< HEAD
     @NotNull
     protected static CompiledQuery compile(CharSequence query, SqlExecutionContext executionContext) throws SqlException {
         CompiledQuery cc = compiler.compile(query, executionContext);
@@ -1034,15 +1033,6 @@
             future.await();
         }
         return cc;
-=======
-    protected static boolean couldObtainLock(Path path) {
-        final int lockFd = TableUtils.lock(FilesFacadeImpl.INSTANCE, path, false);
-        if (lockFd != -1L) {
-            FilesFacadeImpl.INSTANCE.close(lockFd);
-            return true; // Could lock/unlock.
-        }
-        return false; // Could not obtain lock.
->>>>>>> bd8fcffc
     }
 
     protected static void printSqlResult(
