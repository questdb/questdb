/*******************************************************************************
 *     ___                  _   ____  ____
 *    / _ \ _   _  ___  ___| |_|  _ \| __ )
 *   | | | | | | |/ _ \/ __| __| | | |  _ \
 *   | |_| | |_| |  __/\__ \ |_| |_| | |_) |
 *    \__\_\\__,_|\___||___/\__|____/|____/
 *
 *  Copyright (c) 2014-2019 Appsicle
 *  Copyright (c) 2019-2022 QuestDB
 *
 *  Licensed under the Apache License, Version 2.0 (the "License");
 *  you may not use this file except in compliance with the License.
 *  You may obtain a copy of the License at
 *
 *  http://www.apache.org/licenses/LICENSE-2.0
 *
 *  Unless required by applicable law or agreed to in writing, software
 *  distributed under the License is distributed on an "AS IS" BASIS,
 *  WITHOUT WARRANTIES OR CONDITIONS OF ANY KIND, either express or implied.
 *  See the License for the specific language governing permissions and
 *  limitations under the License.
 *
 ******************************************************************************/

package io.questdb.griffin;

import io.questdb.QuestDBNode;
import io.questdb.cairo.*;
import io.questdb.cairo.sql.Record;
import io.questdb.cairo.sql.*;
import io.questdb.cairo.vm.Vm;
import io.questdb.cairo.vm.api.MemoryMARW;
import io.questdb.mp.SCSequence;
import io.questdb.mp.SOCountDownLatch;
import io.questdb.std.*;
import io.questdb.std.datetime.microtime.TimestampFormatUtils;
import io.questdb.std.str.AbstractCharSequence;
import io.questdb.std.str.Path;
import io.questdb.std.str.StringSink;
import io.questdb.test.tools.TestUtils;
import org.jetbrains.annotations.NotNull;
import org.jetbrains.annotations.Nullable;
import org.junit.*;

import java.util.concurrent.CyclicBarrier;
import java.util.concurrent.atomic.AtomicInteger;
import java.util.function.Supplier;

public abstract class AbstractGriffinTest extends AbstractCairoTest {
    private final static double EPSILON = 0.000001;
    private static final LongList rows = new LongList();
    protected static BindVariableService bindVariableService;
    protected static NetworkSqlExecutionCircuitBreaker circuitBreaker;
    protected static SqlCompiler compiler;
    protected static SqlExecutionContext sqlExecutionContext;
    protected final SCSequence eventSubSequence = new SCSequence();

    public static boolean assertCursor(
            CharSequence expected,
            boolean supportsRandomAccess,
            boolean sizeExpected,
            boolean sizeCanBeVariable,
            RecordCursor cursor,
            RecordMetadata metadata,
            boolean framingSupported
    ) {
        return assertCursor(
                expected,
                supportsRandomAccess,
                sizeExpected,
                sizeCanBeVariable,
                cursor,
                metadata,
                sink,
                printer,
                rows,
                framingSupported
        );
    }

    // Thread-safe cursor assertion method.
    public static boolean assertCursor(
            CharSequence expected,
            boolean supportsRandomAccess,
            boolean sizeExpected,
            boolean sizeCanBeVariable,
            RecordCursor cursor,
            RecordMetadata metadata,
            StringSink sink,
            RecordCursorPrinter printer,
            LongList rows,
            boolean fragmentedSymbolTables
    ) {
        if (expected == null) {
            Assert.assertFalse(cursor.hasNext());
            cursor.toTop();
            Assert.assertFalse(cursor.hasNext());
            return true;
        }

        TestUtils.assertCursor(expected, cursor, metadata, true, sink);

        testSymbolAPI(metadata, cursor, fragmentedSymbolTables);
        cursor.toTop();
        testStringsLong256AndBinary(metadata, cursor);

        // test API where same record is being updated by cursor
        cursor.toTop();
        Record record = cursor.getRecord();
        Assert.assertNotNull(record);
        sink.clear();
        printer.printHeader(metadata, sink);
        long count = 0;
        long cursorSize = cursor.size();
        while (cursor.hasNext()) {
            printer.print(record, metadata, sink);
            count++;
        }

        if (!sizeCanBeVariable) {
            if (sizeExpected) {
                Assert.assertTrue("Concrete cursor size expected but was -1", cursorSize != -1);
            } else {
                Assert.assertTrue("Invalid/undetermined cursor size expected but was " + cursorSize, cursorSize <= 0);
            }
        }
        if (cursorSize != -1) {
            Assert.assertEquals("Actual cursor records vs cursor.size()", count, cursorSize);
        }

        TestUtils.assertEquals(expected, sink);

        if (supportsRandomAccess) {
            cursor.toTop();
            sink.clear();
            rows.clear();
            while (cursor.hasNext()) {
                rows.add(record.getRowId());
            }

            final Record rec = cursor.getRecordB();
            printer.printHeader(metadata, sink);
            for (int i = 0, n = rows.size(); i < n; i++) {
                cursor.recordAt(rec, rows.getQuick(i));
                printer.print(rec, metadata, sink);
            }

            TestUtils.assertEquals(expected, sink);

            sink.clear();

            final Record factRec = cursor.getRecordB();
            printer.printHeader(metadata, sink);
            for (int i = 0, n = rows.size(); i < n; i++) {
                cursor.recordAt(factRec, rows.getQuick(i));
                printer.print(factRec, metadata, sink);
            }

            TestUtils.assertEquals(expected, sink);

            // test that absolute positioning of record does not affect state of record cursor
            if (rows.size() > 0) {
                sink.clear();

                cursor.toTop();
                int target = rows.size() / 2;
                printer.printHeader(metadata, sink);
                while (target-- > 0 && cursor.hasNext()) {
                    printer.print(record, metadata, sink);
                }

                // no obliterate record with absolute positioning
                for (int i = 0, n = rows.size(); i < n; i++) {
                    cursor.recordAt(factRec, rows.getQuick(i));
                }

                // not continue normal fetch
                while (cursor.hasNext()) {
                    printer.print(record, metadata, sink);
                }

                TestUtils.assertEquals(expected, sink);
            }
        } else {
            try {
                cursor.getRecordB();
                Assert.fail();
            } catch (UnsupportedOperationException ignore) {
            }

            try {
                cursor.recordAt(record, 0);
                Assert.fail();
            } catch (UnsupportedOperationException ignore) {
            }
        }
        return false;
    }

    public static void assertReader(String expected, CharSequence tableName) {
        try (TableReader reader = engine.getReader(sqlExecutionContext.getCairoSecurityContext(), engine.getTableToken(tableName))) {
            TestUtils.assertReader(expected, reader, sink);
        }
    }

    public static void assertVariableColumns(RecordCursorFactory factory, SqlExecutionContext executionContext) {
        try (RecordCursor cursor = factory.getCursor(executionContext)) {
            RecordMetadata metadata = factory.getMetadata();
            final int columnCount = metadata.getColumnCount();
            final Record record = cursor.getRecord();
            while (cursor.hasNext()) {
                for (int i = 0; i < columnCount; i++) {
                    switch (ColumnType.tagOf(metadata.getColumnType(i))) {
                        case ColumnType.STRING:
                            CharSequence a = record.getStr(i);
                            CharSequence b = record.getStrB(i);
                            if (a == null) {
                                Assert.assertNull(b);
                                Assert.assertEquals(TableUtils.NULL_LEN, record.getStrLen(i));
                            } else {
                                if (a instanceof AbstractCharSequence) {
                                    // AbstractCharSequence are usually mutable. We cannot have same mutable instance for A and B
                                    Assert.assertNotSame(a, b);
                                }
                                TestUtils.assertEquals(a, b);
                                Assert.assertEquals(a.length(), record.getStrLen(i));
                            }
                            break;
                        case ColumnType.BINARY:
                            BinarySequence s = record.getBin(i);
                            if (s == null) {
                                Assert.assertEquals(TableUtils.NULL_LEN, record.getBinLen(i));
                            } else {
                                Assert.assertEquals(s.length(), record.getBinLen(i));
                            }
                            break;
                        default:
                            break;
                    }
                }
            }
        } catch (SqlException e) {
            e.printStackTrace();
        }
        assertFactoryMemoryUsage();
    }

    public static boolean doubleEquals(double a, double b, double epsilon) {
        return a == b || Math.abs(a - b) < epsilon;
    }

    public static boolean doubleEquals(double a, double b) {
        return doubleEquals(a, b, EPSILON);
    }

    public static void executeInsert(String insertSql) throws SqlException {
        TestUtils.insert(compiler, sqlExecutionContext, insertSql);
    }

    @BeforeClass
    public static void setUpStatic() {
        AbstractCairoTest.setUpStatic();
        node1.initGriffin(circuitBreaker);
        compiler = node1.getSqlCompiler();
        bindVariableService = node1.getBindVariableService();
        sqlExecutionContext = node1.getSqlExecutionContext();
    }

    @AfterClass
    public static void tearDownStatic() {
        AbstractCairoTest.tearDownStatic();
        forEachNode(QuestDBNode::closeGriffin);
        circuitBreaker = null;
    }

    @Override
    @Before
    public void setUp() {
        super.setUp();
        forEachNode(QuestDBNode::setUpGriffin);
    }

    @Override
    @After
    public void tearDown() {
        super.tearDown();
        forEachNode(QuestDBNode::tearDownGriffin);
    }

    private static void assertQueryNoVerify(
            CharSequence expected,
            CharSequence query,
            @Nullable CharSequence ddl,
            @Nullable CharSequence expectedTimestamp,
            @Nullable CharSequence ddl2,
            @Nullable CharSequence expected2,
            boolean supportsRandomAccess,
            boolean checkSameStr,
            boolean expectSize,
            boolean sizeCanBeVariable
    ) throws Exception {
        assertMemoryLeak(() -> {
            if (ddl != null) {
                compile(ddl, sqlExecutionContext);
                if (configuration.getWalEnabledDefault()) {
                    drainWalQueue();
                }
            }
            printSqlResult(
                    expected,
                    query,
                    expectedTimestamp,
                    ddl2,
                    expected2,
                    supportsRandomAccess,
                    checkSameStr,
                    expectSize,
                    sizeCanBeVariable,
                    null);
        });
    }

    private static void assertSymbolColumnThreadSafety(
            int numberOfIterations,
            int symbolColumnCount,
            ObjList<SymbolTable> symbolTables,
            int[] symbolTableKeySnapshot,
            String[][] symbolTableValueSnapshot
    ) {
        final Rnd rnd = new Rnd(Os.currentTimeMicros(), System.currentTimeMillis());
        for (int i = 0; i < numberOfIterations; i++) {
            int symbolColIndex = rnd.nextInt(symbolColumnCount);
            SymbolTable symbolTable = symbolTables.getQuick(symbolColIndex);
            int max = symbolTableKeySnapshot[symbolColIndex] + 1;
            // max could be -1 meaning we have nulls; max can also be 0, meaning only one symbol value
            // basing boundary on 2 we convert -1 tp 1 and 0 to 2
            int key = rnd.nextInt(max + 1) - 1;
            String expected = symbolTableValueSnapshot[symbolColIndex][key + 1];
            TestUtils.assertEquals(expected, symbolTable.valueOf(key));
            // now test static symbol table
            if (expected != null && symbolTable instanceof StaticSymbolTable) {
                StaticSymbolTable staticSymbolTable = (StaticSymbolTable) symbolTable;
                Assert.assertEquals(key, staticSymbolTable.keyOf(expected));
            }
        }
    }

    private static boolean couldObtainLock(Path path) {
        final long lockFd = TableUtils.lock(TestFilesFacadeImpl.INSTANCE, path, false);
        if (lockFd != -1L) {
            TestFilesFacadeImpl.INSTANCE.close(lockFd);
            return true;  // Could lock/unlock.
        }
        return false;  // Could not obtain lock.
    }

    private static void testStringsLong256AndBinary(RecordMetadata metadata, RecordCursor cursor) {
        Record record = cursor.getRecord();
        while (cursor.hasNext()) {
            for (int i = 0, n = metadata.getColumnCount(); i < n; i++) {
                switch (ColumnType.tagOf(metadata.getColumnType(i))) {
                    case ColumnType.STRING:
                        CharSequence s = record.getStr(i);
                        if (s != null) {
                            CharSequence b = record.getStrB(i);
                            if (b instanceof AbstractCharSequence) {
                                // AbstractCharSequence are usually mutable. We cannot have same mutable instance for A and B
                                Assert.assertNotSame("Expected string instances be different for getStr and getStrB", s, b);
                            }
                        } else {
                            Assert.assertNull(record.getStrB(i));
                            Assert.assertEquals(TableUtils.NULL_LEN, record.getStrLen(i));
                        }
                        break;
                    case ColumnType.BINARY:
                        BinarySequence bs = record.getBin(i);
                        if (bs != null) {
                            Assert.assertEquals(record.getBin(i).length(), record.getBinLen(i));
                        } else {
                            Assert.assertEquals(TableUtils.NULL_LEN, record.getBinLen(i));
                        }
                        break;
                    case ColumnType.LONG256:
                        Long256 l1 = record.getLong256A(i);
                        Long256 l2 = record.getLong256B(i);
                        if (l1 == Long256Impl.NULL_LONG256) {
                            Assert.assertSame(l1, l2);
                        } else {
                            Assert.assertNotSame(l1, l2);
                        }
                        Assert.assertEquals(l1.getLong0(), l2.getLong0());
                        Assert.assertEquals(l1.getLong1(), l2.getLong1());
                        Assert.assertEquals(l1.getLong2(), l2.getLong2());
                        Assert.assertEquals(l1.getLong3(), l2.getLong3());
                        break;
                    default:
                        break;
                }
            }
        }
    }

    private static void testSymbolAPI(RecordMetadata metadata, RecordCursor cursor, boolean fragmentedSymbolTables) {
        IntList symbolIndexes = null;
        for (int i = 0, n = metadata.getColumnCount(); i < n; i++) {
            if (ColumnType.isSymbol(metadata.getColumnType(i))) {
                if (symbolIndexes == null) {
                    symbolIndexes = new IntList();
                }
                symbolIndexes.add(i);
            }
        }

        if (symbolIndexes != null) {

            // create new symbol tables and make sure they are not the same
            // as the default ones

            ObjList<SymbolTable> clonedSymbolTables = new ObjList<>();
            ObjList<SymbolTable> originalSymbolTables = new ObjList<>();
            int[] symbolTableKeySnapshot = new int[symbolIndexes.size()];
            String[][] symbolTableValueSnapshot = new String[symbolIndexes.size()][];
            try {
                cursor.toTop();
                if (!fragmentedSymbolTables && cursor.hasNext()) {
                    for (int i = 0, n = symbolIndexes.size(); i < n; i++) {
                        final int columnIndex = symbolIndexes.getQuick(i);
                        originalSymbolTables.add(cursor.getSymbolTable(columnIndex));
                    }

                    // take snapshot of symbol tables
                    // multiple passes over the same cursor, if not very efficient, we
                    // can swap loops around
                    int sumOfMax = 0;
                    for (int i = 0, n = symbolIndexes.size(); i < n; i++) {
                        cursor.toTop();
                        final Record rec = cursor.getRecord();
                        final int column = symbolIndexes.getQuick(i);
                        int max = -1;
                        while (cursor.hasNext()) {
                            max = Math.max(max, rec.getInt(column));
                        }
                        String[] values = new String[max + 2];
                        final SymbolTable symbolTable = cursor.getSymbolTable(column);
                        for (int k = -1; k <= max; k++) {
                            values[k + 1] = Chars.toString(symbolTable.valueOf(k));
                        }
                        symbolTableKeySnapshot[i] = max;
                        symbolTableValueSnapshot[i] = values;
                        sumOfMax += max;
                    }

                    // We grab clones after iterating through the symbol values due to
                    // the cache warm up required by Cast*ToSymbolFunctionFactory functions.
                    for (int i = 0, n = symbolIndexes.size(); i < n; i++) {
                        final int columnIndex = symbolIndexes.getQuick(i);
                        SymbolTable tab = cursor.newSymbolTable(columnIndex);
                        Assert.assertNotNull(tab);
                        clonedSymbolTables.add(tab);
                    }

                    // Now start two threads, one will be using normal symbol table
                    // another will be using a clone. Threads will randomly check that
                    // symbol table is able to convert keys to values without problems

                    int numberOfIterations = sumOfMax * 2;
                    int symbolColumnCount = symbolIndexes.size();
                    int workerCount = 2;
                    CyclicBarrier barrier = new CyclicBarrier(workerCount);
                    SOCountDownLatch doneLatch = new SOCountDownLatch(workerCount);
                    AtomicInteger errorCount = new AtomicInteger(0);

                    // thread that is hitting clones
                    new Thread(() -> {
                        try {
                            TestUtils.await(barrier);
                            assertSymbolColumnThreadSafety(
                                    numberOfIterations,
                                    symbolColumnCount,
                                    clonedSymbolTables,
                                    symbolTableKeySnapshot,
                                    symbolTableValueSnapshot
                            );
                        } catch (Throwable e) {
                            errorCount.incrementAndGet();
                            e.printStackTrace();
                        } finally {
                            doneLatch.countDown();
                        }
                    }).start();

                    // thread that is hitting the original symbol tables
                    new Thread(() -> {
                        try {
                            TestUtils.await(barrier);
                            assertSymbolColumnThreadSafety(
                                    numberOfIterations,
                                    symbolColumnCount,
                                    originalSymbolTables,
                                    symbolTableKeySnapshot,
                                    symbolTableValueSnapshot
                            );
                        } catch (Throwable e) {
                            errorCount.incrementAndGet();
                            e.printStackTrace();
                        } finally {
                            doneLatch.countDown();
                        }
                    }).start();

                    doneLatch.await();

                    Assert.assertEquals(0, errorCount.get());
                }

                cursor.toTop();
                final Record record = cursor.getRecord();
                while (cursor.hasNext()) {
                    for (int i = 0, n = symbolIndexes.size(); i < n; i++) {
                        int column = symbolIndexes.getQuick(i);
                        SymbolTable symbolTable = cursor.getSymbolTable(column);
                        if (symbolTable instanceof StaticSymbolTable) {
                            CharSequence sym = Chars.toString(record.getSym(column));
                            int value = record.getInt(column);
                            if (((StaticSymbolTable) symbolTable).containsNullValue() && value == ((StaticSymbolTable) symbolTable).getSymbolCount()) {
                                Assert.assertEquals(Integer.MIN_VALUE, ((StaticSymbolTable) symbolTable).keyOf(sym));
                            } else {
                                Assert.assertEquals(value, ((StaticSymbolTable) symbolTable).keyOf(sym));
                            }
                            TestUtils.assertEquals(sym, symbolTable.valueOf(value));
                        } else {
                            final int value = record.getInt(column);
                            TestUtils.assertEquals(record.getSym(column), symbolTable.valueOf(value));
                        }
                    }
                }
            } finally {
                Misc.freeObjListIfCloseable(clonedSymbolTables);
            }
        }
    }

    protected static void assertCompile(CharSequence query) throws Exception {
        assertMemoryLeak(() -> compile(query));
    }

    protected static void assertCursor(
            CharSequence expected,
            RecordCursorFactory factory,
            boolean supportsRandomAccess,
            boolean checkSameStr,
            boolean expectSize
    ) throws SqlException {
        assertCursor(expected, factory, supportsRandomAccess, expectSize, false, sqlExecutionContext);
    }

    protected static void assertCursor(
            CharSequence expected,
            RecordCursorFactory factory,
            boolean supportsRandomAccess,
            boolean checkSameStr,
            boolean expectSize,
            boolean sizeCanBeVariable
    ) throws SqlException {
        assertCursor(expected, factory, supportsRandomAccess, expectSize, sizeCanBeVariable, sqlExecutionContext);
    }

    protected static void assertCursor(
            CharSequence expected,
            RecordCursorFactory factory,
            boolean supportsRandomAccess,
            boolean sizeExpected,
            boolean sizeCanBeVariable, // this means size() can either be -1 in some cases or known in others
            SqlExecutionContext sqlExecutionContext
    ) throws SqlException {
        boolean cursorAsserted;
        try (RecordCursor cursor = factory.getCursor(sqlExecutionContext)) {
            Assert.assertEquals("supports random access", supportsRandomAccess, factory.recordCursorSupportsRandomAccess());
            cursorAsserted = assertCursor(
                    expected,
                    supportsRandomAccess,
                    sizeExpected,
                    sizeCanBeVariable,
                    cursor,
                    factory.getMetadata(),
                    factory.fragmentedSymbolTables()
            );
        }

        assertFactoryMemoryUsage();

        if (cursorAsserted) {
            return;
        }

        try (RecordCursor cursor = factory.getCursor(sqlExecutionContext)) {
            testSymbolAPI(factory.getMetadata(), cursor, factory.fragmentedSymbolTables());
        }

        assertFactoryMemoryUsage();
    }

    protected static void assertCursorRawRecords(
            Record[] expected,
            RecordCursorFactory factory,
            boolean expectSize
    ) {
        try (RecordCursor cursor = factory.getCursor(sqlExecutionContext)) {
            if (expected == null) {
                Assert.assertFalse(cursor.hasNext());
                cursor.toTop();
                Assert.assertFalse(cursor.hasNext());
                return;
            }

            final long rowsCount = cursor.size();
            Assert.assertEquals(rowsCount, expected.length);

            RecordMetadata metadata = factory.getMetadata();

            testSymbolAPI(metadata, cursor, factory.fragmentedSymbolTables());
            cursor.toTop();
            testStringsLong256AndBinary(metadata, cursor);

            cursor.toTop();
            final Record record = cursor.getRecord();
            Assert.assertNotNull(record);
            int expectedRow = 0;
            while (cursor.hasNext()) {
                for (int col = 0, n = metadata.getColumnCount(); col < n; col++) {
                    switch (ColumnType.tagOf(metadata.getColumnType(col))) {
                        case ColumnType.BOOLEAN:
                            Assert.assertEquals(expected[expectedRow].getBool(col), record.getBool(col));
                            break;
                        case ColumnType.BYTE:
                            Assert.assertEquals(expected[expectedRow].getByte(col), record.getByte(col));
                            break;
                        case ColumnType.SHORT:
                            Assert.assertEquals(expected[expectedRow].getShort(col), record.getShort(col));
                            break;
                        case ColumnType.CHAR:
                            Assert.assertEquals(expected[expectedRow].getChar(col), record.getChar(col));
                            break;
                        case ColumnType.INT:
                            Assert.assertEquals(expected[expectedRow].getInt(col), record.getInt(col));
                            break;
                        case ColumnType.LONG:
                            Assert.assertEquals(expected[expectedRow].getLong(col), record.getLong(col));
                            break;
                        case ColumnType.DATE:
                            Assert.assertEquals(expected[expectedRow].getDate(col), record.getDate(col));
                            break;
                        case ColumnType.TIMESTAMP:
                            Assert.assertEquals(expected[expectedRow].getTimestamp(col), record.getTimestamp(col));
                            break;
                        case ColumnType.FLOAT:
                            Assert.assertTrue(doubleEquals(expected[expectedRow].getFloat(col), record.getFloat(col)));
                            break;
                        case ColumnType.DOUBLE:
                            Assert.assertTrue(doubleEquals(expected[expectedRow].getDouble(col), record.getDouble(col)));
                            break;
                        case ColumnType.STRING:
                            TestUtils.assertEquals(expected[expectedRow].getStr(col), record.getStr(col));
                            break;
                        case ColumnType.SYMBOL:
                            TestUtils.assertEquals(expected[expectedRow].getSym(col), record.getSym(col));
                            break;
                        case ColumnType.LONG256:
                            Long256 l1 = expected[expectedRow].getLong256A(col);
                            Long256 l2 = record.getLong256A(col);
                            Assert.assertEquals(l1.getLong0(), l2.getLong0());
                            Assert.assertEquals(l1.getLong1(), l2.getLong1());
                            Assert.assertEquals(l1.getLong2(), l2.getLong2());
                            Assert.assertEquals(l1.getLong3(), l2.getLong3());
                            break;
                        case ColumnType.BINARY:
                            TestUtils.assertEquals(expected[expectedRow].getBin(col), record.getBin(col), record.getBin(col).length());
                        default:
                            Assert.fail("Unknown column type");
                            break;
                    }
                }
                expectedRow++;
            }
            Assert.assertTrue((expectSize && rowsCount != -1) || (!expectSize && rowsCount == -1));
            Assert.assertTrue(rowsCount == -1 || expectedRow == rowsCount);
        } catch (SqlException e) {
            e.printStackTrace();
        }
        assertFactoryMemoryUsage();
    }

    protected static void assertQuery(
            Record[] expected,
            CharSequence query,
            CharSequence ddl,
            @Nullable CharSequence expectedTimestamp,
            boolean checkSameStr,
            boolean expectSize
    ) throws Exception {
        assertQuery(expected, query, ddl, expectedTimestamp, null, null, checkSameStr, expectSize);
    }

    protected static void assertQuery(
            Record[] expected,
            CharSequence query,
            CharSequence ddl,
            @Nullable CharSequence expectedTimestamp,
            @Nullable CharSequence ddl2,
            @Nullable Record[] expected2,
            boolean checkSameStr,
            boolean expectSize
    ) throws Exception {
        assertMemoryLeak(() -> {
            if (ddl != null) {
                compile(ddl, sqlExecutionContext);
            }
            snapshotMemoryUsage();
            CompiledQuery cc = compiler.compile(query, sqlExecutionContext);
            RecordCursorFactory factory = cc.getRecordCursorFactory();
            try {
                assertTimestamp(expectedTimestamp, factory);
                assertCursorRawRecords(expected, factory, expectSize);
                // make sure we get the same outcome when we get factory to create new cursor
                assertCursorRawRecords(expected, factory, expectSize);
                // make sure strings, binary fields and symbols are compliant with expected record behaviour
                assertVariableColumns(factory, sqlExecutionContext);

                if (ddl2 != null) {
                    compile(ddl2, sqlExecutionContext);

                    int count = 3;
                    while (count > 0) {
                        try {
                            assertCursorRawRecords(expected2, factory, expectSize);
                            // and again
                            assertCursorRawRecords(expected2, factory, expectSize);
                            return;
                        } catch (TableReferenceOutOfDateException e) {
                            Misc.free(factory);
                            factory = compiler.compile(query, sqlExecutionContext).getRecordCursorFactory();
                            count--;
                        }
                    }
                }
            } finally {
                Misc.free(factory);
            }
        });
    }

    protected static void assertQuery(CharSequence expected,
                                      CharSequence query,
                                      CharSequence ddl,
                                      @Nullable CharSequence expectedTimestamp) throws Exception {
        assertQuery(
                expected,
                query,
                ddl,
                expectedTimestamp,
                null,
                null,
                true,
                true,
                false,
                false
        );
    }

    protected static void assertQuery(CharSequence expected,
                                      CharSequence query,
                                      CharSequence ddl,
                                      @Nullable CharSequence expectedTimestamp,
                                      boolean supportsRandomAccess) throws Exception {
        assertQuery(
                expected,
                query,
                ddl,
                expectedTimestamp,
                null,
                null,
                supportsRandomAccess,
                true,
                false,
                false
        );
    }

    /**
     * expectedTimestamp can either be exact column name or in columnName###ord format, where ord is either ASC or DESC and specifies expected order.
     */
    protected static void assertQuery(
            CharSequence expected,
            CharSequence query,
            CharSequence ddl,
            @Nullable CharSequence expectedTimestamp,
            boolean supportsRandomAccess,
            boolean checkSameStr
    ) throws Exception {
        assertQuery(
                expected,
                query,
                ddl,
                expectedTimestamp,
                null,
                null,
                supportsRandomAccess,
                checkSameStr,
                false,
                false
        );
    }

    /**
     * expectedTimestamp can either be exact column name or in columnName###ord format, where ord is either ASC or DESC and specifies expected order.
     */
    protected static void assertQuery(
            CharSequence expected,
            CharSequence query,
            CharSequence ddl,
            @Nullable CharSequence expectedTimestamp,
            boolean supportsRandomAccess,
            boolean checkSameStr,
            boolean expectSize
    ) throws Exception {
        assertQuery(
                expected,
                query,
                ddl,
                expectedTimestamp,
                null,
                null,
                supportsRandomAccess,
                checkSameStr,
                expectSize,
                false
        );
    }

    /**
     * expectedTimestamp can either be exact column name or in columnName###ord format, where ord is either ASC or DESC and specifies expected order.
     */
    protected static void assertQuery(CharSequence expected,
                                      CharSequence query,
                                      CharSequence ddl,
                                      @Nullable CharSequence expectedTimestamp,
                                      @Nullable CharSequence ddl2,
                                      @Nullable CharSequence expected2) throws Exception {
        assertQuery(
                expected,
                query,
                ddl,
                expectedTimestamp,
                ddl2,
                expected2,
                true,
                true,
                false,
                false
        );
    }

    /**
     * expectedTimestamp can either be exact column name or in columnName###ord format, where ord is either ASC or DESC and specifies expected order.
     */
    protected static void assertQuery(CharSequence expected,
                                      CharSequence query,
                                      CharSequence ddl,
                                      @Nullable CharSequence expectedTimestamp,
                                      @Nullable CharSequence ddl2,
                                      @Nullable CharSequence expected2,
                                      boolean supportsRandomAccess) throws Exception {
        assertQuery(
                expected,
                query,
                ddl,
                expectedTimestamp,
                ddl2,
                expected2,
                supportsRandomAccess,
                true,
                false,
                false
        );
    }

    /**
     * expectedTimestamp can either be exact column name or in columnName###ord format, where ord is either ASC or DESC and specifies expected order.
     */
    protected static void assertQuery(CharSequence expected,
                                      CharSequence query,
                                      CharSequence ddl,
                                      @Nullable CharSequence expectedTimestamp,
                                      @Nullable CharSequence ddl2,
                                      @Nullable CharSequence expected2,
                                      boolean supportsRandomAccess,
                                      boolean checkSameStr,
                                      boolean expectSize) throws Exception {
        assertQuery(
                expected,
                query,
                ddl,
                expectedTimestamp,
                ddl2,
                expected2,
                supportsRandomAccess,
                checkSameStr,
                expectSize,
                false
        );
    }

    /**
     * expectedTimestamp can either be exact column name or in columnName###ord format, where ord is either ASC or DESC and specifies expected order.
     */
    protected static void assertQuery(CharSequence expected,
                                      CharSequence query,
                                      CharSequence ddl,
                                      @Nullable CharSequence expectedTimestamp,
                                      @Nullable CharSequence ddl2,
                                      @Nullable CharSequence expected2,
                                      boolean supportsRandomAccess,
                                      boolean checkSameStr,
                                      boolean expectSize,
                                      boolean sizeCanBeVariable) throws Exception {
        assertQueryNoVerify(
                expected,
                query,
                ddl,
                expectedTimestamp,
                ddl2,
                expected2,
                supportsRandomAccess,
                checkSameStr,
                expectSize,
                sizeCanBeVariable);
    }

    protected static void assertQueryExpectSize(CharSequence expected,
                                                CharSequence query,
                                                CharSequence ddl) throws Exception {
        assertQuery(
                expected,
                query,
                ddl,
                null,
                null,
                null,
                true,
                true,
                true,
                false
        );
    }

    /**
     * expectedTimestamp can either be exact column name or in columnName###ord format, where ord is either ASC or DESC and specifies expected order.
     */
    protected static void assertTimestamp(CharSequence expectedTimestamp, RecordCursorFactory factory) throws SqlException {
        assertTimestamp(expectedTimestamp, factory, sqlExecutionContext);
    }

    /**
     * expectedTimestamp can either be exact column name or in columnName###ord format, where ord is either ASC or DESC and specifies expected order.
     */
    protected static void assertTimestamp(CharSequence expectedTimestamp,
                                          RecordCursorFactory factory,
                                          SqlExecutionContext sqlExecutionContext) throws SqlException {
        if (expectedTimestamp == null) {
            Assert.assertEquals("Expected -1 as timestamp index", -1, factory.getMetadata().getTimestampIndex());
        } else {
            boolean expectAscendingOrder = true;
            String tsDesc = expectedTimestamp.toString();
            int position = tsDesc.indexOf("###");
            if (position > 0) {
                expectedTimestamp = tsDesc.substring(0, position);
                expectAscendingOrder = tsDesc.substring(position + 3).equalsIgnoreCase("asc");
            }

            int index = factory.getMetadata().getColumnIndexQuiet(expectedTimestamp);
            Assert.assertTrue("Column " + expectedTimestamp + " can't be found in metadata", index > -1);
            Assert.assertNotEquals("Expected non-negative value as timestamp index", -1, index);
            Assert.assertEquals("Timestamp column index", index, factory.getMetadata().getTimestampIndex());
            assertTimestampColumnValues(factory, sqlExecutionContext, expectAscendingOrder);
        }
    }

    protected static void assertTimestampColumnValues(RecordCursorFactory factory, SqlExecutionContext sqlExecutionContext, boolean isAscending) throws SqlException {
        int index = factory.getMetadata().getTimestampIndex();
        long timestamp = isAscending ? Long.MIN_VALUE : Long.MAX_VALUE;
        try (RecordCursor cursor = factory.getCursor(sqlExecutionContext)) {
            final Record record = cursor.getRecord();
            long c = 0;
            while (cursor.hasNext()) {
                long ts = record.getTimestamp(index);
                if ((isAscending && timestamp > ts) ||
                        (!isAscending && timestamp < ts)) {

                    StringSink error = new StringSink();
                    error.put("record # ").put(c).put(" should have ").put(isAscending ? "bigger" : "smaller").put(
                            " (or equal) timestamp than the row before. Values prior=");
                    TimestampFormatUtils.appendDateTimeUSec(error, timestamp);
                    error.put(" current=");
                    TimestampFormatUtils.appendDateTimeUSec(error, ts);

                    Assert.fail(error.toString());
                }
                timestamp = ts;
                c++;
            }
        }
        assertFactoryMemoryUsage();
    }

    @NotNull
    protected static CompiledQuery compile(CharSequence query) throws SqlException {
        return compile(query, sqlExecutionContext);
    }

    @NotNull
    protected static CompiledQuery compile(CharSequence query, SqlCompiler compiler, SqlExecutionContext executionContext) throws SqlException {
        CompiledQuery cc = compiler.compile(query, executionContext);
        try (OperationFuture future = cc.execute(null)) {
            future.await();
        }
        return cc;
    }

    @NotNull
    protected static CompiledQuery compile(CharSequence query, SqlExecutionContext executionContext) throws SqlException {
        CompiledQuery cc = compiler.compile(query, executionContext);
        try (OperationFuture future = cc.execute(null)) {
            future.await();
        }
        return cc;
    }

    protected static void printSqlResult(
            CharSequence expected,
            CharSequence query,
            CharSequence expectedTimestamp,
            boolean supportsRandomAccess,
            boolean expectSize
    ) throws SqlException {
        printSqlResult(
                expected,
                query,
                expectedTimestamp,
                null,
                null,
                supportsRandomAccess,
                true,
                expectSize,
                false,
                null
        );
    }

    protected static void printSqlResult(
            CharSequence expected,
            CharSequence query,
            CharSequence expectedTimestamp,
            CharSequence ddl2,
            CharSequence expected2,
            boolean supportsRandomAccess,
            boolean checkSameStr,
            boolean expectSize,
            boolean sizeCanBeVariable,
            CharSequence expectedPlan
    ) throws SqlException {
        printSqlResult(() -> expected, query, expectedTimestamp, ddl2, expected2, supportsRandomAccess, checkSameStr, expectSize, sizeCanBeVariable, expectedPlan);
    }

    protected static void printSqlResult(
            Supplier<? extends CharSequence> expectedSupplier,
            CharSequence query,
            CharSequence expectedTimestamp,
            CharSequence ddl2,
            CharSequence expected2,
            boolean supportsRandomAccess,
            boolean checkSameStr,
            boolean expectSize,
            boolean sizeCanBeVariable,
            CharSequence expectedPlan
    ) throws SqlException {
        snapshotMemoryUsage();
        CompiledQuery cc = compiler.compile(query, sqlExecutionContext);
        if (configuration.getWalEnabledDefault()) {
            drainWalQueue();
        }
        RecordCursorFactory factory = cc.getRecordCursorFactory();
        if (expectedPlan != null) {
            planSink.reset();
            factory.toPlan(planSink);
            TestUtils.assertEquals(expectedPlan, planSink.getText());
        }
        try {
            assertTimestamp(expectedTimestamp, factory);
            CharSequence expected = expectedSupplier.get();
            assertCursor(expected, factory, supportsRandomAccess, checkSameStr, expectSize, sizeCanBeVariable);
            // make sure we get the same outcome when we get factory to create new cursor
            assertCursor(expected, factory, supportsRandomAccess, checkSameStr, expectSize, sizeCanBeVariable);
            // make sure strings, binary fields and symbols are compliant with expected record behaviour
            assertVariableColumns(factory, sqlExecutionContext);

            if (ddl2 != null) {
                compile(ddl2, sqlExecutionContext);
                if (configuration.getWalEnabledDefault()) {
                    drainWalQueue();
                }

                int count = 3;
                while (count > 0) {
                    try {
                        assertCursor(expected2, factory, supportsRandomAccess, checkSameStr, expectSize, sizeCanBeVariable);
                        // and again
                        assertCursor(expected2, factory, supportsRandomAccess, checkSameStr, expectSize, sizeCanBeVariable);
                        return;
                    } catch (TableReferenceOutOfDateException e) {
                        Misc.free(factory);
                        factory = compiler.compile(query, sqlExecutionContext).getRecordCursorFactory();
                        count--;
                    }
                }
            }
        } finally {
            Misc.free(factory);
        }
    }

    void assertFactoryCursor(
            String expected,
            String expectedTimestamp,
            RecordCursorFactory factory,
            boolean supportsRandomAccess,
            SqlExecutionContext sqlExecutionContext,
            boolean checkSameStr,
            boolean expectSize) throws SqlException {
        assertFactoryCursor(
                expected,
                expectedTimestamp,
                factory,
                supportsRandomAccess,
                sqlExecutionContext,
                checkSameStr,
                expectSize,
                false);
    }

    void assertFactoryCursor(
            String expected,
            String expectedTimestamp,
            RecordCursorFactory factory,
            boolean supportsRandomAccess,
            SqlExecutionContext executionContext,
            boolean checkSameStr,
            boolean expectSize,
            boolean sizeCanBeVariable) throws SqlException {
        assertTimestamp(expectedTimestamp, factory, executionContext);
        assertCursor(expected, factory, supportsRandomAccess, expectSize, sizeCanBeVariable, executionContext);
        // make sure we get the same outcome when we get factory to create new cursor
        assertCursor(expected, factory, supportsRandomAccess, expectSize, sizeCanBeVariable, executionContext);
        // make sure strings, binary fields and symbols are compliant with expected record behaviour
        assertVariableColumns(factory, executionContext);
    }

    protected void assertFailure(
            CharSequence query,
            @Nullable CharSequence ddl,
            int expectedPosition,
            @NotNull CharSequence expectedMessage) throws Exception {
        TestUtils.assertMemoryLeak(() -> {
            try {
                if (ddl != null) {
                    compile(ddl, sqlExecutionContext);
                }
                try {
                    compile(query, sqlExecutionContext);
                    Assert.fail("query '" + query + "' should have failed with '" + expectedMessage + "' message!");
                } catch (SqlException | ImplicitCastException | CairoException e) {
                    TestUtils.assertContains(e.getFlyweightMessage(), expectedMessage);
                    Assert.assertEquals(Chars.toString(query), expectedPosition, e.getPosition());
                }
                Assert.assertEquals(0, engine.getBusyReaderCount());
                Assert.assertEquals(0, engine.getBusyWriterCount());
            } finally {
                engine.clear();
            }
        });
    }

    protected void assertPlan(CharSequence query, CharSequence expectedPlan) throws SqlException {
        TestUtils.assertEquals(expectedPlan, getPlan(query).getText());
    }

    protected void assertQuery(String expected, String query, String expectedTimestamp) throws SqlException {
        assertQuery(expected, query, expectedTimestamp, false);
    }

    protected void assertQuery(String expected,
                               String query,
                               String expectedTimestamp,
                               boolean supportsRandomAccess) throws SqlException {
        assertQuery(compiler, expected, query, expectedTimestamp, supportsRandomAccess, sqlExecutionContext);
    }

    protected void assertQuery(String expected,
                               String query,
                               String expectedTimestamp,
                               boolean supportsRandomAccess,
                               boolean expectSize) throws SqlException {
        assertQuery(
                compiler,
                expected,
                query,
                expectedTimestamp,
                sqlExecutionContext,
                supportsRandomAccess,
                true,
                expectSize);
    }

    protected void assertQuery(String expected,
                               String query,
                               String expectedTimestamp,
                               boolean supportsRandomAccess,
                               boolean expectSize,
                               boolean sizeCanBeVariable) throws SqlException {
        assertQuery(
                compiler,
                expected,
                query,
                expectedTimestamp,
                sqlExecutionContext,
                supportsRandomAccess,
                true,
                expectSize,
                sizeCanBeVariable);
    }

    protected void assertQuery(String expected,
                               String query,
                               String expectedTimestamp,
                               boolean supportsRandomAccess,
                               SqlExecutionContext sqlExecutionContext) throws SqlException {
        assertQuery(
                compiler,
                expected,
                query,
                expectedTimestamp,
                sqlExecutionContext,
                supportsRandomAccess,
                true,
                false);
    }

    protected void assertQuery(SqlCompiler compiler,
                               String expected,
                               String query,
                               String expectedTimestamp,
                               boolean supportsRandomAccess,
                               SqlExecutionContext sqlExecutionContext) throws SqlException {
        assertQuery(
                compiler,
                expected,
                query,
                expectedTimestamp,
                sqlExecutionContext,
                supportsRandomAccess,
                true,
                false);
    }

    protected void assertQuery(SqlCompiler compiler,
                               String expected,
                               String query,
                               String expectedTimestamp,
                               boolean supportsRandomAccess,
                               SqlExecutionContext sqlExecutionContext,
                               boolean expectSize) throws SqlException {
        assertQuery(
                compiler,
                expected,
                query,
                expectedTimestamp,
                sqlExecutionContext,
                supportsRandomAccess,
                true,
                expectSize);
    }

    protected void assertQuery(String expected,
                               String query,
                               String expectedTimestamp,
                               boolean supportsRandomAccess,
                               SqlExecutionContext sqlExecutionContext,
                               boolean checkSameStr) throws SqlException {
        assertQuery(
                compiler,
                expected,
                query,
                expectedTimestamp,
                sqlExecutionContext,
                supportsRandomAccess,
                checkSameStr,
                false);
    }

    protected void assertQuery(String expected,
                               String query,
                               String expectedTimestamp,
                               boolean supportsRandomAccess,
                               SqlExecutionContext sqlExecutionContext,
                               boolean checkSameStr,
                               boolean expectSize) throws SqlException {
        assertQuery(
                compiler,
                expected,
                query,
                expectedTimestamp,
                sqlExecutionContext,
                supportsRandomAccess,
                checkSameStr,
                expectSize);
    }

    protected void assertQuery(
            SqlCompiler compiler,
            String expected,
            String query,
            String expectedTimestamp,
            SqlExecutionContext sqlExecutionContext,
            boolean supportsRandomAccess,
            boolean checkSameStr,
            boolean expectSize
    ) throws SqlException {
        snapshotMemoryUsage();
        try (final RecordCursorFactory factory = compiler.compile(query, sqlExecutionContext).getRecordCursorFactory()) {
            assertFactoryCursor(
                    expected,
                    expectedTimestamp,
                    factory,
                    supportsRandomAccess,
                    sqlExecutionContext,
                    checkSameStr,
                    expectSize
            );
        }
    }

    protected void assertQuery(
            SqlCompiler compiler,
            String expected,
            String query,
            String expectedTimestamp,
            SqlExecutionContext sqlExecutionContext,
            boolean supportsRandomAccess,
            boolean checkSameStr,
            boolean expectSize,
            boolean sizeCanBeVariable) throws SqlException {
        snapshotMemoryUsage();
        try (final RecordCursorFactory factory = compiler.compile(query, sqlExecutionContext).getRecordCursorFactory()) {
            assertFactoryCursor(
                    expected,
                    expectedTimestamp,
                    factory,
                    supportsRandomAccess,
                    sqlExecutionContext,
                    checkSameStr,
                    expectSize,
                    sizeCanBeVariable);
        }
    }

    protected void assertQueryAndCache(String expected,
                                       String query,
                                       String expectedTimestamp,
                                       boolean expectSize) throws SqlException {
        assertQueryAndCache(expected, query, expectedTimestamp, false, expectSize);
    }

    protected void assertQueryAndCache(String expected,
                                       String query,
                                       String expectedTimestamp,
                                       boolean supportsRandomAccess,
                                       boolean expectSize) throws SqlException {
        snapshotMemoryUsage();
        try (final RecordCursorFactory factory = compiler.compile(query, sqlExecutionContext).getRecordCursorFactory()) {
            assertFactoryCursor(
                    expected,
                    expectedTimestamp,
                    factory,
                    supportsRandomAccess,
                    sqlExecutionContext,
                    true,
                    expectSize);
        }
    }

    protected void assertQueryPlain(String expected, String query) throws SqlException {
        snapshotMemoryUsage();
        try (final RecordCursorFactory factory = compiler.compile(query, sqlExecutionContext).getRecordCursorFactory()) {
            assertFactoryCursor(
                    expected,
                    null,
                    factory,
                    true,
                    sqlExecutionContext,
                    true,
                    true);
        }
    }

    protected void assertSegmentExistence(boolean expectExists, String tableName, int walId, int segmentId) {
        final CharSequence root = engine.getConfiguration().getRoot();
        try (Path path = new Path()) {
            TableToken tableToken = engine.getTableToken(tableName);
            path.of(root).concat(tableToken).concat("wal").put(walId).slash().put(segmentId).$();
            Assert.assertEquals(Chars.toString(path), expectExists, TestFilesFacadeImpl.INSTANCE.exists(path));
        }
    }

    protected void assertSegmentLockEngagement(boolean expectLocked, String tableName, int walId, int segmentId) {
        final CharSequence root = engine.getConfiguration().getRoot();
        try (Path path = new Path()) {
            path.of(root).concat(engine.getTableToken(tableName)).concat("wal").put(walId).slash().put(segmentId).put(".lock").$();
            final boolean could = couldObtainLock(path);
            Assert.assertEquals(Chars.toString(path), expectLocked, !could);
        }
    }

    protected void assertSegmentLockExistence(boolean expectExists, String tableName, int walId, int segmentId) {
        final CharSequence root = engine.getConfiguration().getRoot();
        try (Path path = new Path()) {
            path.of(root).concat(engine.getTableToken(tableName)).concat("wal").put(walId).slash().put(segmentId).put(".lock").$();
            Assert.assertEquals(Chars.toString(path), expectExists, TestFilesFacadeImpl.INSTANCE.exists(path));
        }
    }

    protected void assertSql(CharSequence sql, CharSequence expected) throws SqlException {
        TestUtils.assertSql(
                compiler,
                sqlExecutionContext,
                sql,
                sink,
                expected
        );
    }

    protected void assertSqlRunWithJit(CharSequence query) throws Exception {
        CompiledQuery cc = compiler.compile(query, sqlExecutionContext);
        try (RecordCursorFactory factory = cc.getRecordCursorFactory()) {
            Assert.assertTrue("JIT was not enabled for query: " + query, factory.usesCompiledFilter());
        }
    }

    protected void assertSqlWithTypes(CharSequence sql, CharSequence expected) throws SqlException {
        TestUtils.assertSqlWithTypes(
                compiler,
                sqlExecutionContext,
                sql,
                sink,
                expected
        );
    }

    protected void assertWalExistence(boolean expectExists, String tableName, int walId) {
        final CharSequence root = engine.getConfiguration().getRoot();
        try (Path path = new Path()) {
            TableToken tableToken = engine.getTableToken(tableName);
            path.of(root).concat(tableToken).concat("wal").put(walId).$();
            Assert.assertEquals(Chars.toString(path), expectExists, TestFilesFacadeImpl.INSTANCE.exists(path));
        }
    }

    protected void assertWalLockEngagement(boolean expectLocked, String tableName, int walId) {
        final CharSequence root = engine.getConfiguration().getRoot();
        try (Path path = new Path()) {
            path.of(root).concat(engine.getTableToken(tableName)).concat("wal").put(walId).put(".lock").$();
            final boolean could = couldObtainLock(path);
            Assert.assertEquals(Chars.toString(path), expectLocked, !could);
        }
    }

    protected void assertWalLockExistence(boolean expectExists, String tableName, int walId) {
        final CharSequence root = engine.getConfiguration().getRoot();
        try (Path path = new Path()) {
            TableToken tableToken = engine.getTableToken(tableName);
            path.of(root).concat(tableToken).concat("wal").put(walId).put(".lock").$();
            Assert.assertEquals(Chars.toString(path), expectExists, TestFilesFacadeImpl.INSTANCE.exists(path));
        }
    }

    protected void createPopulateTable(
            TableModel tableModel,
            int totalRows,
            String startDate,
            int partitionCount
    ) throws NumericException, SqlException {
        TestUtils.createPopulateTable(compiler, sqlExecutionContext, tableModel, totalRows, startDate, partitionCount);
    }

    protected void createPopulateTable(
            int tableId,
            TableModel tableModel,
            int totalRows,
            String startDate,
            int partitionCount
    ) throws NumericException, SqlException {
<<<<<<< HEAD
        TableToken tableToken = registerTableName(tableModel.getTableName());
=======
        createPopulateTable(tableId, tableModel, 1, totalRows, startDate, partitionCount);
    }

    protected void createPopulateTable(
            int tableId,
            TableModel tableModel,
            int insertIterations,
            int totalRowsPerIteration,
            String startDate,
            int partitionCount
    ) throws NumericException, SqlException {
>>>>>>> 63659bf9
        try (
                MemoryMARW mem = Vm.getMARWInstance();
                Path path = new Path().of(configuration.getRoot()).concat(tableToken)
        ) {
<<<<<<< HEAD
            TableUtils.createTable(configuration, mem, path, tableModel, tableId, tableToken.getDirName());
            compiler.compile(
                    TestUtils.insertFromSelectPopulateTableStmt(tableModel, totalRows, startDate, partitionCount),
                    sqlExecutionContext
            );
=======
            TableUtils.createTable(configuration, mem, path, tableModel, tableId);
            for (int i = 0; i < insertIterations; i++) {
                compiler.compile(
                        TestUtils.insertFromSelectPopulateTableStmt(tableModel, totalRowsPerIteration, startDate, partitionCount),
                        sqlExecutionContext
                );
            }
>>>>>>> 63659bf9
        }
    }

    protected void executeOperation(
            QuestDBNode node,
            String query,
            int opType
    ) throws SqlException {
        CompiledQuery cq = node.getSqlCompiler().compile(query, node.getSqlExecutionContext());
        Assert.assertEquals(opType, cq.getType());
        try (OperationFuture fut = cq.execute(eventSubSequence)) {
            fut.await();
        }
    }

    protected void executeOperation(
            String query,
            int opType
    ) throws SqlException {
        executeOperation(node1, query, opType);
    }

    protected PlanSink getPlan(CharSequence query) throws SqlException {
        RecordCursorFactory factory = null;
        try {
            planSink.reset();
            factory = compiler.compile(query, sqlExecutionContext).getRecordCursorFactory();
            factory.toPlan(planSink);
            return planSink;
        } finally {
            Misc.free(factory);
        }
    }
}<|MERGE_RESOLUTION|>--- conflicted
+++ resolved
@@ -1507,9 +1507,6 @@
             String startDate,
             int partitionCount
     ) throws NumericException, SqlException {
-<<<<<<< HEAD
-        TableToken tableToken = registerTableName(tableModel.getTableName());
-=======
         createPopulateTable(tableId, tableModel, 1, totalRows, startDate, partitionCount);
     }
 
@@ -1521,26 +1518,18 @@
             String startDate,
             int partitionCount
     ) throws NumericException, SqlException {
->>>>>>> 63659bf9
+        TableToken tableToken = registerTableName(tableModel.getTableName());
         try (
                 MemoryMARW mem = Vm.getMARWInstance();
                 Path path = new Path().of(configuration.getRoot()).concat(tableToken)
         ) {
-<<<<<<< HEAD
             TableUtils.createTable(configuration, mem, path, tableModel, tableId, tableToken.getDirName());
-            compiler.compile(
-                    TestUtils.insertFromSelectPopulateTableStmt(tableModel, totalRows, startDate, partitionCount),
-                    sqlExecutionContext
-            );
-=======
-            TableUtils.createTable(configuration, mem, path, tableModel, tableId);
             for (int i = 0; i < insertIterations; i++) {
                 compiler.compile(
                         TestUtils.insertFromSelectPopulateTableStmt(tableModel, totalRowsPerIteration, startDate, partitionCount),
                         sqlExecutionContext
                 );
             }
->>>>>>> 63659bf9
         }
     }
 
