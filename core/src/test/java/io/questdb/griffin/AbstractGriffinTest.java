--- conflicted
+++ resolved
@@ -30,15 +30,12 @@
 import io.questdb.cairo.sql.*;
 import io.questdb.cairo.vm.Vm;
 import io.questdb.cairo.vm.api.MemoryMARW;
-<<<<<<< HEAD
 import io.questdb.griffin.engine.ExplainPlanFactory;
 import io.questdb.griffin.engine.functions.bind.BindVariableServiceImpl;
 import io.questdb.griffin.engine.ops.AbstractOperation;
 import io.questdb.griffin.engine.ops.OperationDispatcher;
 import io.questdb.griffin.engine.ops.UpdateOperation;
 import io.questdb.jit.JitUtil;
-=======
->>>>>>> ee9e7852
 import io.questdb.mp.SCSequence;
 import io.questdb.mp.SOCountDownLatch;
 import io.questdb.std.*;
@@ -1537,13 +1534,6 @@
         }
     }
 
-<<<<<<< HEAD
-    protected ExplainPlanFactory getPlanFactory(CharSequence query) throws SqlException {
-        return (ExplainPlanFactory) compiler.compile(query, sqlExecutionContext).getRecordCursorFactory();
-    }
-
-    protected PlanSink getPlanSink(CharSequence query) throws SqlException {
-=======
     protected void executeOperation(
             String query,
             int opType
@@ -1551,8 +1541,11 @@
         executeOperation(node1, query, opType);
     }
 
-    protected PlanSink getPlan(CharSequence query) throws SqlException {
->>>>>>> ee9e7852
+    protected ExplainPlanFactory getPlanFactory(CharSequence query) throws SqlException {
+        return (ExplainPlanFactory) compiler.compile(query, sqlExecutionContext).getRecordCursorFactory();
+    }
+
+    protected PlanSink getPlanSink(CharSequence query) throws SqlException {
         RecordCursorFactory factory = null;
         try {
             factory = compiler.compile(query, sqlExecutionContext).getRecordCursorFactory();
