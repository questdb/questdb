/*******************************************************************************
 *     ___                  _   ____  ____
 *    / _ \ _   _  ___  ___| |_|  _ \| __ )
 *   | | | | | | |/ _ \/ __| __| | | |  _ \
 *   | |_| | |_| |  __/\__ \ |_| |_| | |_) |
 *    \__\_\\__,_|\___||___/\__|____/|____/
 *
 *  Copyright (c) 2014-2019 Appsicle
 *  Copyright (c) 2019-2022 QuestDB
 *
 *  Licensed under the Apache License, Version 2.0 (the "License");
 *  you may not use this file except in compliance with the License.
 *  You may obtain a copy of the License at
 *
 *  http://www.apache.org/licenses/LICENSE-2.0
 *
 *  Unless required by applicable law or agreed to in writing, software
 *  distributed under the License is distributed on an "AS IS" BASIS,
 *  WITHOUT WARRANTIES OR CONDITIONS OF ANY KIND, either express or implied.
 *  See the License for the specific language governing permissions and
 *  limitations under the License.
 *
 ******************************************************************************/

package io.questdb.griffin;

import io.questdb.cairo.*;
import io.questdb.cairo.security.AllowAllCairoSecurityContext;
import io.questdb.cairo.sql.RecordCursorFactory;
import io.questdb.cairo.sql.TableRecordMetadata;
import io.questdb.log.Log;
import io.questdb.log.LogFactory;
import io.questdb.std.*;
import io.questdb.std.str.LPSZ;
import io.questdb.std.str.Path;
import io.questdb.std.str.StringSink;
import io.questdb.test.tools.TestUtils;
import org.junit.AfterClass;
import org.junit.Assert;
import org.junit.BeforeClass;
import org.junit.Test;

import java.util.concurrent.CountDownLatch;
import java.util.concurrent.CyclicBarrier;
import java.util.concurrent.TimeUnit;
import java.util.concurrent.atomic.AtomicBoolean;
import java.util.concurrent.atomic.AtomicInteger;

import static io.questdb.griffin.CompiledQuery.SET;

public class SqlCompilerTest extends AbstractGriffinTest {

    private static final Log LOG = LogFactory.getLog(SqlCompilerTest.class);
    private static Path path;

    @BeforeClass
    public static void setUpStatic() {
        path = new Path();
        AbstractGriffinTest.setUpStatic();
    }

    @AfterClass
    public static void tearDownStatic() {
        path = Misc.free(path);
        AbstractGriffinTest.tearDownStatic();
    }

    @Test
    public void assertCastString() throws SqlException {
        final String expectedData = "a\n" +
                "JWCPS\n" +
                "\n" +
                "RXPEHNRXG\n" +
                "\n" +
                "\n" +
                "XIBBT\n" +
                "GWFFY\n" +
                "EYYQEHBHFO\n" +
                "PDXYSBEOUO\n" +
                "HRUEDRQQUL\n" +
                "JGETJRSZS\n" +
                "RFBVTMHGO\n" +
                "ZVDZJMY\n" +
                "CXZOUICWEK\n" +
                "VUVSDOTS\n" +
                "YYCTG\n" +
                "LYXWCKYLSU\n" +
                "SWUGSHOLNV\n" +
                "\n" +
                "BZXIOVI\n";

        String expectedMeta = "{\"columnCount\":1,\"columns\":[{\"index\":0,\"name\":\"a\",\"type\":\"SYMBOL\"}],\"timestampIndex\":-1}";

        String sql = "create table y as (" +
                "select * from (select rnd_str(5,10,2) a from long_sequence(20))" +
                "), cast(a as SYMBOL)";

        assertCast(expectedData, expectedMeta, sql);
    }

    @Test
    public void testCannotCreateTable() throws Exception {
        assertFailure(
                new TestFilesFacadeImpl() {

                    @Override
                    public int mkdirs(Path path, int mode) {
                        return -1;
                    }
                },
                "create table x (a int)",
                "Could not create table"
        );
    }

    @Test
    public void testCastByteDate() throws SqlException {
        assertCastByte("a\n" +
                        "1970-01-01T00:00:00.119Z\n" +
                        "1970-01-01T00:00:00.052Z\n" +
                        "1970-01-01T00:00:00.091Z\n" +
                        "1970-01-01T00:00:00.097Z\n" +
                        "1970-01-01T00:00:00.119Z\n" +
                        "1970-01-01T00:00:00.107Z\n" +
                        "1970-01-01T00:00:00.039Z\n" +
                        "1970-01-01T00:00:00.081Z\n" +
                        "1970-01-01T00:00:00.046Z\n" +
                        "1970-01-01T00:00:00.041Z\n" +
                        "1970-01-01T00:00:00.061Z\n" +
                        "1970-01-01T00:00:00.082Z\n" +
                        "1970-01-01T00:00:00.075Z\n" +
                        "1970-01-01T00:00:00.095Z\n" +
                        "1970-01-01T00:00:00.087Z\n" +
                        "1970-01-01T00:00:00.116Z\n" +
                        "1970-01-01T00:00:00.087Z\n" +
                        "1970-01-01T00:00:00.040Z\n" +
                        "1970-01-01T00:00:00.116Z\n" +
                        "1970-01-01T00:00:00.117Z\n",
                ColumnType.DATE);
    }

    @Test
    public void testCastByteDouble() throws SqlException {
        assertCastByte("a\n" +
                        "119.0\n" +
                        "52.0\n" +
                        "91.0\n" +
                        "97.0\n" +
                        "119.0\n" +
                        "107.0\n" +
                        "39.0\n" +
                        "81.0\n" +
                        "46.0\n" +
                        "41.0\n" +
                        "61.0\n" +
                        "82.0\n" +
                        "75.0\n" +
                        "95.0\n" +
                        "87.0\n" +
                        "116.0\n" +
                        "87.0\n" +
                        "40.0\n" +
                        "116.0\n" +
                        "117.0\n",
                ColumnType.DOUBLE);
    }

    @Test
    public void testCastByteFloat() throws SqlException {
        assertCastByte("a\n" +
                        "119.0000\n" +
                        "52.0000\n" +
                        "91.0000\n" +
                        "97.0000\n" +
                        "119.0000\n" +
                        "107.0000\n" +
                        "39.0000\n" +
                        "81.0000\n" +
                        "46.0000\n" +
                        "41.0000\n" +
                        "61.0000\n" +
                        "82.0000\n" +
                        "75.0000\n" +
                        "95.0000\n" +
                        "87.0000\n" +
                        "116.0000\n" +
                        "87.0000\n" +
                        "40.0000\n" +
                        "116.0000\n" +
                        "117.0000\n",
                ColumnType.FLOAT);
    }

    @Test
    public void testCastByteInt() throws SqlException {
        assertCastByte("a\n" +
                        "119\n" +
                        "52\n" +
                        "91\n" +
                        "97\n" +
                        "119\n" +
                        "107\n" +
                        "39\n" +
                        "81\n" +
                        "46\n" +
                        "41\n" +
                        "61\n" +
                        "82\n" +
                        "75\n" +
                        "95\n" +
                        "87\n" +
                        "116\n" +
                        "87\n" +
                        "40\n" +
                        "116\n" +
                        "117\n",
                ColumnType.INT);
    }

    @Test
    public void testCastByteLong() throws SqlException {
        assertCastByte("a\n" +
                        "119\n" +
                        "52\n" +
                        "91\n" +
                        "97\n" +
                        "119\n" +
                        "107\n" +
                        "39\n" +
                        "81\n" +
                        "46\n" +
                        "41\n" +
                        "61\n" +
                        "82\n" +
                        "75\n" +
                        "95\n" +
                        "87\n" +
                        "116\n" +
                        "87\n" +
                        "40\n" +
                        "116\n" +
                        "117\n",
                ColumnType.LONG);
    }

    @Test
    public void testCastByteShort() throws SqlException {
        assertCastByte("a\n" +
                        "119\n" +
                        "52\n" +
                        "91\n" +
                        "97\n" +
                        "119\n" +
                        "107\n" +
                        "39\n" +
                        "81\n" +
                        "46\n" +
                        "41\n" +
                        "61\n" +
                        "82\n" +
                        "75\n" +
                        "95\n" +
                        "87\n" +
                        "116\n" +
                        "87\n" +
                        "40\n" +
                        "116\n" +
                        "117\n",
                ColumnType.SHORT);
    }

    @Test
    public void testCastByteTimestamp() throws SqlException {
        assertCastByte("a\n" +
                        "1970-01-01T00:00:00.000119Z\n" +
                        "1970-01-01T00:00:00.000052Z\n" +
                        "1970-01-01T00:00:00.000091Z\n" +
                        "1970-01-01T00:00:00.000097Z\n" +
                        "1970-01-01T00:00:00.000119Z\n" +
                        "1970-01-01T00:00:00.000107Z\n" +
                        "1970-01-01T00:00:00.000039Z\n" +
                        "1970-01-01T00:00:00.000081Z\n" +
                        "1970-01-01T00:00:00.000046Z\n" +
                        "1970-01-01T00:00:00.000041Z\n" +
                        "1970-01-01T00:00:00.000061Z\n" +
                        "1970-01-01T00:00:00.000082Z\n" +
                        "1970-01-01T00:00:00.000075Z\n" +
                        "1970-01-01T00:00:00.000095Z\n" +
                        "1970-01-01T00:00:00.000087Z\n" +
                        "1970-01-01T00:00:00.000116Z\n" +
                        "1970-01-01T00:00:00.000087Z\n" +
                        "1970-01-01T00:00:00.000040Z\n" +
                        "1970-01-01T00:00:00.000116Z\n" +
                        "1970-01-01T00:00:00.000117Z\n",
                ColumnType.TIMESTAMP);
    }

    @Test
    public void testCastDateByte() throws SqlException {
        String expectedMeta = "{\"columnCount\":1,\"columns\":[{\"index\":0,\"name\":\"a\",\"type\":\"" + ColumnType.nameOf(ColumnType.BYTE) + "\"}],\"timestampIndex\":-1}";

        String sql = "create table y as (" +
                "select * from (select cast(rnd_byte() as date) a from long_sequence(20))" +
                "), cast(a as " + ColumnType.nameOf(ColumnType.BYTE) + ")";

        assertCast("a\n" +
                        "76\n" +
                        "102\n" +
                        "27\n" +
                        "87\n" +
                        "79\n" +
                        "79\n" +
                        "122\n" +
                        "83\n" +
                        "90\n" +
                        "76\n" +
                        "84\n" +
                        "84\n" +
                        "74\n" +
                        "55\n" +
                        "83\n" +
                        "88\n" +
                        "32\n" +
                        "21\n" +
                        "91\n" +
                        "74\n",
                expectedMeta,
                sql
        );
    }

    @Test
    public void testCastDateDouble() throws SqlException {
        assertCastDate("a\n" +
                        "1.426297242379E12\n" +
                        "-9.223372036854776E18\n" +
                        "1.446081058169E12\n" +
                        "1.434834113022E12\n" +
                        "-9.223372036854776E18\n" +
                        "1.439739868373E12\n" +
                        "1.443957889668E12\n" +
                        "1.440280260964E12\n" +
                        "-9.223372036854776E18\n" +
                        "1.44318380966E12\n" +
                        "-9.223372036854776E18\n" +
                        "1.435298544851E12\n" +
                        "-9.223372036854776E18\n" +
                        "1.447181628184E12\n" +
                        "1.4423615004E12\n" +
                        "1.428165287226E12\n" +
                        "-9.223372036854776E18\n" +
                        "1.434999533562E12\n" +
                        "1.423736755529E12\n" +
                        "1.426566352765E12\n",
                ColumnType.DOUBLE);
    }

    @Test
    public void testCastDateFloat() throws SqlException {
        assertCastDate("a\n" +
                        "1.42629719E12\n" +
                        "-9.223372E18\n" +
                        "1.44608107E12\n" +
                        "1.43483417E12\n" +
                        "-9.223372E18\n" +
                        "1.43973981E12\n" +
                        "1.44395783E12\n" +
                        "1.44028022E12\n" +
                        "-9.223372E18\n" +
                        "1.44318385E12\n" +
                        "-9.223372E18\n" +
                        "1.43529856E12\n" +
                        "-9.223372E18\n" +
                        "1.44718168E12\n" +
                        "1.44236151E12\n" +
                        "1.42816523E12\n" +
                        "-9.223372E18\n" +
                        "1.43499959E12\n" +
                        "1.4237367E12\n" +
                        "1.42656641E12\n",
                ColumnType.FLOAT);
    }

    @Test
    public void testCastDateInt() throws SqlException {
        String expectedMeta = "{\"columnCount\":1,\"columns\":[{\"index\":0,\"name\":\"a\",\"type\":\"" + ColumnType.nameOf(ColumnType.INT) + "\"}],\"timestampIndex\":-1}";

        String sql = "create table y as (" +
                "select * from (select cast(rnd_int() as date) a from long_sequence(20))" +
                "), cast(a as " + ColumnType.nameOf(ColumnType.INT) + ")";

        assertCast("a\n" +
                        "-1148479920\n" +
                        "315515118\n" +
                        "1548800833\n" +
                        "-727724771\n" +
                        "73575701\n" +
                        "-948263339\n" +
                        "1326447242\n" +
                        "592859671\n" +
                        "1868723706\n" +
                        "-847531048\n" +
                        "-1191262516\n" +
                        "-2041844972\n" +
                        "-1436881714\n" +
                        "-1575378703\n" +
                        "806715481\n" +
                        "1545253512\n" +
                        "1569490116\n" +
                        "1573662097\n" +
                        "-409854405\n" +
                        "339631474\n",
                expectedMeta,
                sql
        );
    }

    @Test
    public void testCastDateLong() throws SqlException {
        assertCastDate("a\n" +
                        "1426297242379\n" +
                        "NaN\n" +
                        "1446081058169\n" +
                        "1434834113022\n" +
                        "NaN\n" +
                        "1439739868373\n" +
                        "1443957889668\n" +
                        "1440280260964\n" +
                        "NaN\n" +
                        "1443183809660\n" +
                        "NaN\n" +
                        "1435298544851\n" +
                        "NaN\n" +
                        "1447181628184\n" +
                        "1442361500400\n" +
                        "1428165287226\n" +
                        "NaN\n" +
                        "1434999533562\n" +
                        "1423736755529\n" +
                        "1426566352765\n",
                ColumnType.LONG);
    }

    @Test
    public void testCastDateShort() throws SqlException {
        String expectedMeta = "{\"columnCount\":1,\"columns\":[{\"index\":0,\"name\":\"a\",\"type\":\"" + ColumnType.nameOf(ColumnType.SHORT) + "\"}],\"timestampIndex\":-1}";

        String sql = "create table y as (" +
                "select * from (select cast(rnd_short() as date) a from long_sequence(20))" +
                "), cast(a as " + ColumnType.nameOf(ColumnType.SHORT) + ")";

        assertCast(
                "a\n" +
                        "-27056\n" +
                        "24814\n" +
                        "-11455\n" +
                        "-13027\n" +
                        "-21227\n" +
                        "-22955\n" +
                        "-1398\n" +
                        "21015\n" +
                        "30202\n" +
                        "-19496\n" +
                        "-14644\n" +
                        "-5356\n" +
                        "-4914\n" +
                        "-24335\n" +
                        "-32679\n" +
                        "-19832\n" +
                        "-31548\n" +
                        "11665\n" +
                        "7739\n" +
                        "23922\n",
                expectedMeta,
                sql
        );
    }

    @Test
    public void testCastDateTimestamp() throws SqlException {
        assertCastDate(
                "a\n" +
                        "2015-03-14T01:40:42.379000Z\n" +
                        "\n" +
                        "2015-10-29T01:10:58.169000Z\n" +
                        "2015-06-20T21:01:53.022000Z\n" +
                        "\n" +
                        "2015-08-16T15:44:28.373000Z\n" +
                        "2015-10-04T11:24:49.668000Z\n" +
                        "2015-08-22T21:51:00.964000Z\n" +
                        "\n" +
                        "2015-09-25T12:23:29.660000Z\n" +
                        "\n" +
                        "2015-06-26T06:02:24.851000Z\n" +
                        "\n" +
                        "2015-11-10T18:53:48.184000Z\n" +
                        "2015-09-15T23:58:20.400000Z\n" +
                        "2015-04-04T16:34:47.226000Z\n" +
                        "\n" +
                        "2015-06-22T18:58:53.562000Z\n" +
                        "2015-02-12T10:25:55.529000Z\n" +
                        "2015-03-17T04:25:52.765000Z\n",
                ColumnType.TIMESTAMP
        );
    }

    @Test
    public void testCastDoubleByte() throws SqlException {
        assertCastDouble("a\n" +
                        "80\n" +
                        "8\n" +
                        "8\n" +
                        "65\n" +
                        "79\n" +
                        "22\n" +
                        "34\n" +
                        "76\n" +
                        "42\n" +
                        "0\n" +
                        "72\n" +
                        "42\n" +
                        "70\n" +
                        "38\n" +
                        "0\n" +
                        "32\n" +
                        "0\n" +
                        "97\n" +
                        "24\n" +
                        "63\n",
                ColumnType.BYTE);
    }

    @Test
    public void testCastDoubleDate() throws SqlException {
        assertCastDouble("a\n" +
                        "1970-01-01T00:00:00.080Z\n" +
                        "1970-01-01T00:00:00.008Z\n" +
                        "1970-01-01T00:00:00.008Z\n" +
                        "1970-01-01T00:00:00.065Z\n" +
                        "1970-01-01T00:00:00.079Z\n" +
                        "1970-01-01T00:00:00.022Z\n" +
                        "1970-01-01T00:00:00.034Z\n" +
                        "1970-01-01T00:00:00.076Z\n" +
                        "1970-01-01T00:00:00.042Z\n" +
                        "\n" +
                        "1970-01-01T00:00:00.072Z\n" +
                        "1970-01-01T00:00:00.042Z\n" +
                        "1970-01-01T00:00:00.070Z\n" +
                        "1970-01-01T00:00:00.038Z\n" +
                        "1970-01-01T00:00:00.000Z\n" +
                        "1970-01-01T00:00:00.032Z\n" +
                        "\n" +
                        "1970-01-01T00:00:00.097Z\n" +
                        "1970-01-01T00:00:00.024Z\n" +
                        "1970-01-01T00:00:00.063Z\n",
                ColumnType.DATE);
    }

    @Test
    public void testCastDoubleFloat() throws SqlException {
        assertCastDouble("a\n" +
                        "80.4322\n" +
                        "8.4870\n" +
                        "8.4383\n" +
                        "65.0859\n" +
                        "79.0568\n" +
                        "22.4523\n" +
                        "34.9107\n" +
                        "76.1103\n" +
                        "42.1777\n" +
                        "NaN\n" +
                        "72.6114\n" +
                        "42.2436\n" +
                        "70.9436\n" +
                        "38.5399\n" +
                        "0.3598\n" +
                        "32.8818\n" +
                        "NaN\n" +
                        "97.7110\n" +
                        "24.8088\n" +
                        "63.8161\n",
                ColumnType.FLOAT);
    }

    @Test
    public void testCastDoubleInt() throws SqlException {
        assertCastDouble("a\n" +
                        "80\n" +
                        "8\n" +
                        "8\n" +
                        "65\n" +
                        "79\n" +
                        "22\n" +
                        "34\n" +
                        "76\n" +
                        "42\n" +
                        "NaN\n" +
                        "72\n" +
                        "42\n" +
                        "70\n" +
                        "38\n" +
                        "0\n" +
                        "32\n" +
                        "NaN\n" +
                        "97\n" +
                        "24\n" +
                        "63\n",
                ColumnType.INT);
    }

    @Test
    public void testCastDoubleLong() throws SqlException {
        assertCastDouble("a\n" +
                        "80\n" +
                        "8\n" +
                        "8\n" +
                        "65\n" +
                        "79\n" +
                        "22\n" +
                        "34\n" +
                        "76\n" +
                        "42\n" +
                        "NaN\n" +
                        "72\n" +
                        "42\n" +
                        "70\n" +
                        "38\n" +
                        "0\n" +
                        "32\n" +
                        "NaN\n" +
                        "97\n" +
                        "24\n" +
                        "63\n",
                ColumnType.LONG
        );
    }

    @Test
    public void testCastDoubleShort() throws SqlException {
        assertCastDouble("a\n" +
                        "80\n" +
                        "8\n" +
                        "8\n" +
                        "65\n" +
                        "79\n" +
                        "22\n" +
                        "34\n" +
                        "76\n" +
                        "42\n" +
                        "0\n" +
                        "72\n" +
                        "42\n" +
                        "70\n" +
                        "38\n" +
                        "0\n" +
                        "32\n" +
                        "0\n" +
                        "97\n" +
                        "24\n" +
                        "63\n",
                ColumnType.SHORT);
    }

    @Test
    public void testCastDoubleTimestamp() throws SqlException {
        assertCastDouble("a\n" +
                        "1970-01-01T00:00:00.000080Z\n" +
                        "1970-01-01T00:00:00.000008Z\n" +
                        "1970-01-01T00:00:00.000008Z\n" +
                        "1970-01-01T00:00:00.000065Z\n" +
                        "1970-01-01T00:00:00.000079Z\n" +
                        "1970-01-01T00:00:00.000022Z\n" +
                        "1970-01-01T00:00:00.000034Z\n" +
                        "1970-01-01T00:00:00.000076Z\n" +
                        "1970-01-01T00:00:00.000042Z\n" +
                        "\n" +
                        "1970-01-01T00:00:00.000072Z\n" +
                        "1970-01-01T00:00:00.000042Z\n" +
                        "1970-01-01T00:00:00.000070Z\n" +
                        "1970-01-01T00:00:00.000038Z\n" +
                        "1970-01-01T00:00:00.000000Z\n" +
                        "1970-01-01T00:00:00.000032Z\n" +
                        "\n" +
                        "1970-01-01T00:00:00.000097Z\n" +
                        "1970-01-01T00:00:00.000024Z\n" +
                        "1970-01-01T00:00:00.000063Z\n",
                ColumnType.TIMESTAMP);
    }

    @Test
    public void testCastFloatByte() throws SqlException {
        assertCastFloat("a\n" +
                        "80\n" +
                        "0\n" +
                        "8\n" +
                        "29\n" +
                        "0\n" +
                        "93\n" +
                        "13\n" +
                        "79\n" +
                        "0\n" +
                        "22\n" +
                        "0\n" +
                        "34\n" +
                        "0\n" +
                        "76\n" +
                        "52\n" +
                        "55\n" +
                        "0\n" +
                        "72\n" +
                        "62\n" +
                        "66\n",
                ColumnType.BYTE);
    }

    @Test
    public void testCastFloatDate() throws SqlException {
        assertCastFloat("a\n" +
                        "1970-01-01T00:00:00.080Z\n" +
                        "\n" +
                        "1970-01-01T00:00:00.008Z\n" +
                        "1970-01-01T00:00:00.029Z\n" +
                        "\n" +
                        "1970-01-01T00:00:00.093Z\n" +
                        "1970-01-01T00:00:00.013Z\n" +
                        "1970-01-01T00:00:00.079Z\n" +
                        "\n" +
                        "1970-01-01T00:00:00.022Z\n" +
                        "\n" +
                        "1970-01-01T00:00:00.034Z\n" +
                        "\n" +
                        "1970-01-01T00:00:00.076Z\n" +
                        "1970-01-01T00:00:00.052Z\n" +
                        "1970-01-01T00:00:00.055Z\n" +
                        "\n" +
                        "1970-01-01T00:00:00.072Z\n" +
                        "1970-01-01T00:00:00.062Z\n" +
                        "1970-01-01T00:00:00.066Z\n",
                ColumnType.DATE);
    }

    @Test
    public void testCastFloatDouble() throws SqlException {
        assertCastFloat("a\n" +
                        "80.43223571777344\n" +
                        "NaN\n" +
                        "8.48696231842041\n" +
                        "29.919904708862305\n" +
                        "NaN\n" +
                        "93.446044921875\n" +
                        "13.123357772827148\n" +
                        "79.05675506591797\n" +
                        "NaN\n" +
                        "22.45233726501465\n" +
                        "NaN\n" +
                        "34.910701751708984\n" +
                        "NaN\n" +
                        "76.11029052734375\n" +
                        "52.43722915649414\n" +
                        "55.991615295410156\n" +
                        "NaN\n" +
                        "72.61135864257812\n" +
                        "62.76953887939453\n" +
                        "66.93836975097656\n",
                ColumnType.DOUBLE);
    }

    @Test
    public void testCastFloatInt() throws SqlException {
        assertCastFloat("a\n" +
                        "80\n" +
                        "NaN\n" +
                        "8\n" +
                        "29\n" +
                        "NaN\n" +
                        "93\n" +
                        "13\n" +
                        "79\n" +
                        "NaN\n" +
                        "22\n" +
                        "NaN\n" +
                        "34\n" +
                        "NaN\n" +
                        "76\n" +
                        "52\n" +
                        "55\n" +
                        "NaN\n" +
                        "72\n" +
                        "62\n" +
                        "66\n",
                ColumnType.INT);
    }

    @Test
    public void testCastFloatLong() throws SqlException {
        assertCastFloat("a\n" +
                        "80\n" +
                        "NaN\n" +
                        "8\n" +
                        "29\n" +
                        "NaN\n" +
                        "93\n" +
                        "13\n" +
                        "79\n" +
                        "NaN\n" +
                        "22\n" +
                        "NaN\n" +
                        "34\n" +
                        "NaN\n" +
                        "76\n" +
                        "52\n" +
                        "55\n" +
                        "NaN\n" +
                        "72\n" +
                        "62\n" +
                        "66\n",
                ColumnType.LONG);
    }

    @Test
    public void testCastFloatShort() throws SqlException {
        assertCastFloat("a\n" +
                        "80\n" +
                        "0\n" +
                        "8\n" +
                        "29\n" +
                        "0\n" +
                        "93\n" +
                        "13\n" +
                        "79\n" +
                        "0\n" +
                        "22\n" +
                        "0\n" +
                        "34\n" +
                        "0\n" +
                        "76\n" +
                        "52\n" +
                        "55\n" +
                        "0\n" +
                        "72\n" +
                        "62\n" +
                        "66\n",
                ColumnType.SHORT);
    }

    @Test
    public void testCastFloatTimestamp() throws SqlException {
        assertCastFloat("a\n" +
                        "1970-01-01T00:00:00.000080Z\n" +
                        "\n" +
                        "1970-01-01T00:00:00.000008Z\n" +
                        "1970-01-01T00:00:00.000029Z\n" +
                        "\n" +
                        "1970-01-01T00:00:00.000093Z\n" +
                        "1970-01-01T00:00:00.000013Z\n" +
                        "1970-01-01T00:00:00.000079Z\n" +
                        "\n" +
                        "1970-01-01T00:00:00.000022Z\n" +
                        "\n" +
                        "1970-01-01T00:00:00.000034Z\n" +
                        "\n" +
                        "1970-01-01T00:00:00.000076Z\n" +
                        "1970-01-01T00:00:00.000052Z\n" +
                        "1970-01-01T00:00:00.000055Z\n" +
                        "\n" +
                        "1970-01-01T00:00:00.000072Z\n" +
                        "1970-01-01T00:00:00.000062Z\n" +
                        "1970-01-01T00:00:00.000066Z\n",
                ColumnType.TIMESTAMP);
    }

    @Test
    public void testCastIntByte() throws SqlException {
        assertCastInt("a\n" +
                "1\n" +
                "19\n" +
                "30\n" +
                "16\n" +
                "7\n" +
                "26\n" +
                "26\n" +
                "15\n" +
                "14\n" +
                "0\n" +
                "21\n" +
                "15\n" +
                "3\n" +
                "4\n" +
                "6\n" +
                "19\n" +
                "7\n" +
                "13\n" +
                "17\n" +
                "25\n", ColumnType.BYTE, 0);
    }

    @Test
    public void testCastIntDate() throws SqlException {
        assertCastInt("a\n" +
                        "1970-01-01T00:00:00.001Z\n" +
                        "1969-12-07T03:28:36.352Z\n" +
                        "1970-01-01T00:00:00.022Z\n" +
                        "1970-01-01T00:00:00.022Z\n" +
                        "1969-12-07T03:28:36.352Z\n" +
                        "1970-01-01T00:00:00.007Z\n" +
                        "1970-01-01T00:00:00.026Z\n" +
                        "1970-01-01T00:00:00.026Z\n" +
                        "1969-12-07T03:28:36.352Z\n" +
                        "1970-01-01T00:00:00.013Z\n" +
                        "1969-12-07T03:28:36.352Z\n" +
                        "1970-01-01T00:00:00.000Z\n" +
                        "1969-12-07T03:28:36.352Z\n" +
                        "1970-01-01T00:00:00.025Z\n" +
                        "1970-01-01T00:00:00.021Z\n" +
                        "1970-01-01T00:00:00.023Z\n" +
                        "1969-12-07T03:28:36.352Z\n" +
                        "1970-01-01T00:00:00.006Z\n" +
                        "1970-01-01T00:00:00.019Z\n" +
                        "1970-01-01T00:00:00.007Z\n",
                ColumnType.DATE);
    }

    @Test
    public void testCastIntDouble() throws SqlException {
        assertCastInt("a\n" +
                        "1.0\n" +
                        "-2.147483648E9\n" +
                        "22.0\n" +
                        "22.0\n" +
                        "-2.147483648E9\n" +
                        "7.0\n" +
                        "26.0\n" +
                        "26.0\n" +
                        "-2.147483648E9\n" +
                        "13.0\n" +
                        "-2.147483648E9\n" +
                        "0.0\n" +
                        "-2.147483648E9\n" +
                        "25.0\n" +
                        "21.0\n" +
                        "23.0\n" +
                        "-2.147483648E9\n" +
                        "6.0\n" +
                        "19.0\n" +
                        "7.0\n",
                ColumnType.DOUBLE);
    }

    @Test
    public void testCastIntFloat() throws SqlException {
        assertCastInt("a\n" +
                        "1.0000\n" +
                        "-2.14748365E9\n" +
                        "22.0000\n" +
                        "22.0000\n" +
                        "-2.14748365E9\n" +
                        "7.0000\n" +
                        "26.0000\n" +
                        "26.0000\n" +
                        "-2.14748365E9\n" +
                        "13.0000\n" +
                        "-2.14748365E9\n" +
                        "0.0000\n" +
                        "-2.14748365E9\n" +
                        "25.0000\n" +
                        "21.0000\n" +
                        "23.0000\n" +
                        "-2.14748365E9\n" +
                        "6.0000\n" +
                        "19.0000\n" +
                        "7.0000\n",
                ColumnType.FLOAT);
    }

    @Test
    public void testCastIntLong() throws SqlException {
        assertCastInt("a\n" +
                "1\n" +
                "-2147483648\n" +
                "22\n" +
                "22\n" +
                "-2147483648\n" +
                "7\n" +
                "26\n" +
                "26\n" +
                "-2147483648\n" +
                "13\n" +
                "-2147483648\n" +
                "0\n" +
                "-2147483648\n" +
                "25\n" +
                "21\n" +
                "23\n" +
                "-2147483648\n" +
                "6\n" +
                "19\n" +
                "7\n", ColumnType.LONG);
    }

    @Test
    public void testCastIntShort() throws SqlException {
        assertCastInt("a\n" +
                        "1\n" +
                        "19\n" +
                        "30\n" +
                        "16\n" +
                        "7\n" +
                        "26\n" +
                        "26\n" +
                        "15\n" +
                        "14\n" +
                        "0\n" +
                        "21\n" +
                        "15\n" +
                        "3\n" +
                        "4\n" +
                        "6\n" +
                        "19\n" +
                        "7\n" +
                        "13\n" +
                        "17\n" +
                        "25\n",
                ColumnType.SHORT, 0);
    }

    @Test
    public void testCastIntTimestamp() throws SqlException {
        String expectedData = "a\n" +
                "1970-01-01T00:00:00.000001Z\n" +
                "1969-12-31T23:24:12.516352Z\n" +
                "1970-01-01T00:00:00.000022Z\n" +
                "1970-01-01T00:00:00.000022Z\n" +
                "1969-12-31T23:24:12.516352Z\n" +
                "1970-01-01T00:00:00.000007Z\n" +
                "1970-01-01T00:00:00.000026Z\n" +
                "1970-01-01T00:00:00.000026Z\n" +
                "1969-12-31T23:24:12.516352Z\n" +
                "1970-01-01T00:00:00.000013Z\n" +
                "1969-12-31T23:24:12.516352Z\n" +
                "1970-01-01T00:00:00.000000Z\n" +
                "1969-12-31T23:24:12.516352Z\n" +
                "1970-01-01T00:00:00.000025Z\n" +
                "1970-01-01T00:00:00.000021Z\n" +
                "1970-01-01T00:00:00.000023Z\n" +
                "1969-12-31T23:24:12.516352Z\n" +
                "1970-01-01T00:00:00.000006Z\n" +
                "1970-01-01T00:00:00.000019Z\n" +
                "1970-01-01T00:00:00.000007Z\n";
        assertCastInt(expectedData, ColumnType.TIMESTAMP);
    }

    @Test
    public void testCastLongByte() throws SqlException {
        assertCastLong("a\n" +
                        "22\n" +
                        "11\n" +
                        "6\n" +
                        "26\n" +
                        "21\n" +
                        "1\n" +
                        "20\n" +
                        "15\n" +
                        "9\n" +
                        "26\n" +
                        "30\n" +
                        "8\n" +
                        "0\n" +
                        "4\n" +
                        "16\n" +
                        "10\n" +
                        "6\n" +
                        "3\n" +
                        "8\n" +
                        "12\n",
                ColumnType.BYTE, 0);
    }

    @Test
    public void testCastLongDate() throws SqlException {
        assertCastLong("a\n" +
                        "1970-01-01T00:00:00.022Z\n" +
                        "\n" +
                        "1970-01-01T00:00:00.017Z\n" +
                        "1970-01-01T00:00:00.002Z\n" +
                        "\n" +
                        "1970-01-01T00:00:00.021Z\n" +
                        "1970-01-01T00:00:00.001Z\n" +
                        "1970-01-01T00:00:00.020Z\n" +
                        "\n" +
                        "1970-01-01T00:00:00.014Z\n" +
                        "\n" +
                        "1970-01-01T00:00:00.026Z\n" +
                        "\n" +
                        "1970-01-01T00:00:00.023Z\n" +
                        "1970-01-01T00:00:00.002Z\n" +
                        "1970-01-01T00:00:00.024Z\n" +
                        "\n" +
                        "1970-01-01T00:00:00.016Z\n" +
                        "1970-01-01T00:00:00.010Z\n" +
                        "1970-01-01T00:00:00.006Z\n",
                ColumnType.DATE);
    }

    @Test
    public void testCastLongDouble() throws SqlException {
        assertCastLong("a\n" +
                        "22.0\n" +
                        "-9.223372036854776E18\n" +
                        "17.0\n" +
                        "2.0\n" +
                        "-9.223372036854776E18\n" +
                        "21.0\n" +
                        "1.0\n" +
                        "20.0\n" +
                        "-9.223372036854776E18\n" +
                        "14.0\n" +
                        "-9.223372036854776E18\n" +
                        "26.0\n" +
                        "-9.223372036854776E18\n" +
                        "23.0\n" +
                        "2.0\n" +
                        "24.0\n" +
                        "-9.223372036854776E18\n" +
                        "16.0\n" +
                        "10.0\n" +
                        "6.0\n",
                ColumnType.DOUBLE);
    }

    @Test
    public void testCastLongFloat() throws SqlException {
        assertCastLong("a\n" +
                        "22.0000\n" +
                        "-9.223372E18\n" +
                        "17.0000\n" +
                        "2.0000\n" +
                        "-9.223372E18\n" +
                        "21.0000\n" +
                        "1.0000\n" +
                        "20.0000\n" +
                        "-9.223372E18\n" +
                        "14.0000\n" +
                        "-9.223372E18\n" +
                        "26.0000\n" +
                        "-9.223372E18\n" +
                        "23.0000\n" +
                        "2.0000\n" +
                        "24.0000\n" +
                        "-9.223372E18\n" +
                        "16.0000\n" +
                        "10.0000\n" +
                        "6.0000\n",
                ColumnType.FLOAT);
    }

    @Test
    public void testCastLongInt() throws SqlException {
        assertCastLong("a\n" +
                        "22\n" +
                        "11\n" +
                        "6\n" +
                        "26\n" +
                        "21\n" +
                        "1\n" +
                        "20\n" +
                        "15\n" +
                        "9\n" +
                        "26\n" +
                        "30\n" +
                        "8\n" +
                        "0\n" +
                        "4\n" +
                        "16\n" +
                        "10\n" +
                        "6\n" +
                        "3\n" +
                        "8\n" +
                        "12\n",
                ColumnType.INT, 0);
    }

    @Test
    public void testCastLongShort() throws SqlException {
        assertCastLong("a\n" +
                        "22\n" +
                        "11\n" +
                        "6\n" +
                        "26\n" +
                        "21\n" +
                        "1\n" +
                        "20\n" +
                        "15\n" +
                        "9\n" +
                        "26\n" +
                        "30\n" +
                        "8\n" +
                        "0\n" +
                        "4\n" +
                        "16\n" +
                        "10\n" +
                        "6\n" +
                        "3\n" +
                        "8\n" +
                        "12\n",
                ColumnType.SHORT, 0);
    }

    @Test
    public void testCastLongTimestamp() throws SqlException {
        assertCastLong("a\n" +
                        "1970-01-01T00:00:00.000022Z\n" +
                        "\n" +
                        "1970-01-01T00:00:00.000017Z\n" +
                        "1970-01-01T00:00:00.000002Z\n" +
                        "\n" +
                        "1970-01-01T00:00:00.000021Z\n" +
                        "1970-01-01T00:00:00.000001Z\n" +
                        "1970-01-01T00:00:00.000020Z\n" +
                        "\n" +
                        "1970-01-01T00:00:00.000014Z\n" +
                        "\n" +
                        "1970-01-01T00:00:00.000026Z\n" +
                        "\n" +
                        "1970-01-01T00:00:00.000023Z\n" +
                        "1970-01-01T00:00:00.000002Z\n" +
                        "1970-01-01T00:00:00.000024Z\n" +
                        "\n" +
                        "1970-01-01T00:00:00.000016Z\n" +
                        "1970-01-01T00:00:00.000010Z\n" +
                        "1970-01-01T00:00:00.000006Z\n",
                ColumnType.TIMESTAMP);
    }

    @Test
    public void testCastNumberFail() {
        assertCastIntFail(ColumnType.BOOLEAN);
        assertCastLongFail(ColumnType.BOOLEAN);
        assertCastByteFail(ColumnType.BOOLEAN);
        assertCastShortFail(ColumnType.BOOLEAN);
        assertCastFloatFail(ColumnType.BOOLEAN);
        assertCastDoubleFail(ColumnType.BOOLEAN);

        assertCastIntFail(ColumnType.STRING);
        assertCastLongFail(ColumnType.STRING);
        assertCastByteFail(ColumnType.STRING);
        assertCastShortFail(ColumnType.STRING);
        assertCastFloatFail(ColumnType.STRING);
        assertCastDoubleFail(ColumnType.STRING);

        assertCastIntFail(ColumnType.SYMBOL);
        assertCastLongFail(ColumnType.SYMBOL);
        assertCastByteFail(ColumnType.SYMBOL);
        assertCastShortFail(ColumnType.SYMBOL);
        assertCastFloatFail(ColumnType.SYMBOL);
        assertCastDoubleFail(ColumnType.SYMBOL);

        assertCastIntFail(ColumnType.BINARY);
        assertCastLongFail(ColumnType.BINARY);
        assertCastByteFail(ColumnType.BINARY);
        assertCastShortFail(ColumnType.BINARY);
        assertCastFloatFail(ColumnType.BINARY);
        assertCastDoubleFail(ColumnType.BINARY);

        assertCastStringFail(ColumnType.BYTE);
        assertCastStringFail(ColumnType.SHORT);
        assertCastStringFail(ColumnType.INT);
        assertCastStringFail(ColumnType.LONG);
        assertCastStringFail(ColumnType.FLOAT);
        assertCastStringFail(ColumnType.DOUBLE);
        assertCastStringFail(ColumnType.DATE);
        assertCastStringFail(ColumnType.TIMESTAMP);

        assertCastSymbolFail(ColumnType.BYTE);
        assertCastSymbolFail(ColumnType.SHORT);
        assertCastSymbolFail(ColumnType.INT);
        assertCastSymbolFail(ColumnType.LONG);
        assertCastSymbolFail(ColumnType.FLOAT);
        assertCastSymbolFail(ColumnType.DOUBLE);
        assertCastSymbolFail(ColumnType.DATE);
        assertCastSymbolFail(ColumnType.TIMESTAMP);
    }

    @Test
    public void testCastShortByte() throws SqlException {
        assertCastShort("a\n" +
                        "48\n" +
                        "110\n" +
                        "63\n" +
                        "99\n" +
                        "107\n" +
                        "43\n" +
                        "-10\n" +
                        "-105\n" +
                        "122\n" +
                        "-88\n" +
                        "-76\n" +
                        "108\n" +
                        "-78\n" +
                        "-113\n" +
                        "39\n" +
                        "-8\n" +
                        "-68\n" +
                        "17\n" +
                        "-69\n" +
                        "-14\n",
                ColumnType.BYTE, -128, 127);
    }

    @Test
    public void testCastShortDate() throws SqlException {
        assertCastShort("a\n" +
                        "1970-01-01T00:00:01.430Z\n" +
                        "1970-01-01T00:00:01.238Z\n" +
                        "1970-01-01T00:00:01.204Z\n" +
                        "1970-01-01T00:00:01.751Z\n" +
                        "1970-01-01T00:00:01.751Z\n" +
                        "1970-01-01T00:00:01.429Z\n" +
                        "1970-01-01T00:00:01.397Z\n" +
                        "1970-01-01T00:00:01.539Z\n" +
                        "1970-01-01T00:00:01.501Z\n" +
                        "1970-01-01T00:00:01.045Z\n" +
                        "1970-01-01T00:00:01.318Z\n" +
                        "1970-01-01T00:00:01.255Z\n" +
                        "1970-01-01T00:00:01.838Z\n" +
                        "1970-01-01T00:00:01.784Z\n" +
                        "1970-01-01T00:00:01.928Z\n" +
                        "1970-01-01T00:00:01.381Z\n" +
                        "1970-01-01T00:00:01.822Z\n" +
                        "1970-01-01T00:00:01.414Z\n" +
                        "1970-01-01T00:00:01.588Z\n" +
                        "1970-01-01T00:00:01.371Z\n",
                ColumnType.DATE);
    }

    @Test
    public void testCastShortDouble() throws SqlException {
        assertCastShort("a\n" +
                        "1430.0\n" +
                        "1238.0\n" +
                        "1204.0\n" +
                        "1751.0\n" +
                        "1751.0\n" +
                        "1429.0\n" +
                        "1397.0\n" +
                        "1539.0\n" +
                        "1501.0\n" +
                        "1045.0\n" +
                        "1318.0\n" +
                        "1255.0\n" +
                        "1838.0\n" +
                        "1784.0\n" +
                        "1928.0\n" +
                        "1381.0\n" +
                        "1822.0\n" +
                        "1414.0\n" +
                        "1588.0\n" +
                        "1371.0\n",
                ColumnType.DOUBLE);
    }

    @Test
    public void testCastShortFloat() throws SqlException {
        assertCastShort("a\n" +
                        "1430.0000\n" +
                        "1238.0000\n" +
                        "1204.0000\n" +
                        "1751.0000\n" +
                        "1751.0000\n" +
                        "1429.0000\n" +
                        "1397.0000\n" +
                        "1539.0000\n" +
                        "1501.0000\n" +
                        "1045.0000\n" +
                        "1318.0000\n" +
                        "1255.0000\n" +
                        "1838.0000\n" +
                        "1784.0000\n" +
                        "1928.0000\n" +
                        "1381.0000\n" +
                        "1822.0000\n" +
                        "1414.0000\n" +
                        "1588.0000\n" +
                        "1371.0000\n",
                ColumnType.FLOAT);
    }

    @Test
    public void testCastShortInt() throws SqlException {
        assertCastShort("a\n" +
                        "1430\n" +
                        "1238\n" +
                        "1204\n" +
                        "1751\n" +
                        "1751\n" +
                        "1429\n" +
                        "1397\n" +
                        "1539\n" +
                        "1501\n" +
                        "1045\n" +
                        "1318\n" +
                        "1255\n" +
                        "1838\n" +
                        "1784\n" +
                        "1928\n" +
                        "1381\n" +
                        "1822\n" +
                        "1414\n" +
                        "1588\n" +
                        "1371\n",
                ColumnType.INT);
    }

    @Test
    public void testCastShortLong() throws SqlException {
        assertCastShort("a\n" +
                        "1430\n" +
                        "1238\n" +
                        "1204\n" +
                        "1751\n" +
                        "1751\n" +
                        "1429\n" +
                        "1397\n" +
                        "1539\n" +
                        "1501\n" +
                        "1045\n" +
                        "1318\n" +
                        "1255\n" +
                        "1838\n" +
                        "1784\n" +
                        "1928\n" +
                        "1381\n" +
                        "1822\n" +
                        "1414\n" +
                        "1588\n" +
                        "1371\n",
                ColumnType.LONG);
    }

    @Test
    public void testCastShortTimestamp() throws SqlException {
        assertCastShort("a\n" +
                        "1970-01-01T00:00:00.001430Z\n" +
                        "1970-01-01T00:00:00.001238Z\n" +
                        "1970-01-01T00:00:00.001204Z\n" +
                        "1970-01-01T00:00:00.001751Z\n" +
                        "1970-01-01T00:00:00.001751Z\n" +
                        "1970-01-01T00:00:00.001429Z\n" +
                        "1970-01-01T00:00:00.001397Z\n" +
                        "1970-01-01T00:00:00.001539Z\n" +
                        "1970-01-01T00:00:00.001501Z\n" +
                        "1970-01-01T00:00:00.001045Z\n" +
                        "1970-01-01T00:00:00.001318Z\n" +
                        "1970-01-01T00:00:00.001255Z\n" +
                        "1970-01-01T00:00:00.001838Z\n" +
                        "1970-01-01T00:00:00.001784Z\n" +
                        "1970-01-01T00:00:00.001928Z\n" +
                        "1970-01-01T00:00:00.001381Z\n" +
                        "1970-01-01T00:00:00.001822Z\n" +
                        "1970-01-01T00:00:00.001414Z\n" +
                        "1970-01-01T00:00:00.001588Z\n" +
                        "1970-01-01T00:00:00.001371Z\n",
                ColumnType.TIMESTAMP);
    }

    @Test
    public void testCastTimestampByte() throws SqlException {
        String expectedMeta = "{\"columnCount\":1,\"columns\":[{\"index\":0,\"name\":\"a\",\"type\":\"" + ColumnType.nameOf(ColumnType.BYTE) + "\"}],\"timestampIndex\":-1}";

        String sql = "create table y as (" +
                "select * from (select rnd_byte()::timestamp a from long_sequence(20))" +
                "), cast(a as " + ColumnType.nameOf(ColumnType.BYTE) + ")";

        assertCast(
                "a\n" +
                        "76\n" +
                        "102\n" +
                        "27\n" +
                        "87\n" +
                        "79\n" +
                        "79\n" +
                        "122\n" +
                        "83\n" +
                        "90\n" +
                        "76\n" +
                        "84\n" +
                        "84\n" +
                        "74\n" +
                        "55\n" +
                        "83\n" +
                        "88\n" +
                        "32\n" +
                        "21\n" +
                        "91\n" +
                        "74\n",
                expectedMeta,
                sql
        );
    }

    @Test
    public void testCastTimestampDate() throws SqlException {
        assertCastTimestamp("a\n" +
                        "47956-10-13T01:43:12.217Z\n" +
                        "\n" +
                        "47830-07-03T01:52:05.101Z\n" +
                        "47946-01-25T16:00:41.629Z\n" +
                        "\n" +
                        "47133-10-04T06:29:09.402Z\n" +
                        "47578-08-06T19:13:17.654Z\n" +
                        "47813-04-30T15:45:24.307Z\n" +
                        "\n" +
                        "47370-09-18T01:29:39.870Z\n" +
                        "\n" +
                        "47817-03-02T05:38:00.192Z\n" +
                        "\n" +
                        "47502-10-03T01:46:21.965Z\n" +
                        "47627-07-07T11:02:25.686Z\n" +
                        "47630-01-25T00:47:44.820Z\n" +
                        "\n" +
                        "47620-04-14T19:43:29.561Z\n" +
                        "47725-11-11T00:22:36.062Z\n" +
                        "47867-11-08T16:30:43.643Z\n",
                ColumnType.DATE);
    }

    @Test
    public void testCastTimestampDouble() throws SqlException {
        assertCastTimestamp("a\n" +
                        "1.451202658992217E15\n" +
                        "-9.223372036854776E18\n" +
                        "1.447217632325101E15\n" +
                        "1.450864540841629E15\n" +
                        "-9.223372036854776E18\n" +
                        "1.425230490549402E15\n" +
                        "1.439268289997654E15\n" +
                        "1.446675695124307E15\n" +
                        "-9.223372036854776E18\n" +
                        "1.43270813337987E15\n" +
                        "-9.223372036854776E18\n" +
                        "1.446796791480192E15\n" +
                        "-9.223372036854776E18\n" +
                        "1.436874860781965E15\n" +
                        "1.440811969345686E15\n" +
                        "1.44089254366482E15\n" +
                        "-9.223372036854776E18\n" +
                        "1.440583904609561E15\n" +
                        "1.443915505356062E15\n" +
                        "1.448396353843643E15\n",
                ColumnType.DOUBLE);
    }

    @Test
    public void testCastTimestampFloat() throws SqlException {
        assertCastTimestamp("a\n" +
                        "1.45120261E15\n" +
                        "-9.223372E18\n" +
                        "1.44721768E15\n" +
                        "1.45086451E15\n" +
                        "-9.223372E18\n" +
                        "1.42523054E15\n" +
                        "1.43926824E15\n" +
                        "1.44667571E15\n" +
                        "-9.223372E18\n" +
                        "1.43270808E15\n" +
                        "-9.223372E18\n" +
                        "1.44679678E15\n" +
                        "-9.223372E18\n" +
                        "1.43687487E15\n" +
                        "1.44081201E15\n" +
                        "1.44089254E15\n" +
                        "-9.223372E18\n" +
                        "1.44058384E15\n" +
                        "1.44391553E15\n" +
                        "1.44839638E15\n",
                ColumnType.FLOAT);
    }

    @Test
    public void testCastTimestampInt() throws SqlException {
        String expectedMeta = "{\"columnCount\":1,\"columns\":[{\"index\":0,\"name\":\"a\",\"type\":\"" + ColumnType.nameOf(ColumnType.INT) + "\"}],\"timestampIndex\":-1}";

        String sql = "create table y as (" +
                "select * from (select rnd_int()::timestamp a from long_sequence(20))" +
                "), cast(a as " + ColumnType.nameOf(ColumnType.INT) + ")";

        assertCast("a\n" +
                        "-1148479920\n" +
                        "315515118\n" +
                        "1548800833\n" +
                        "-727724771\n" +
                        "73575701\n" +
                        "-948263339\n" +
                        "1326447242\n" +
                        "592859671\n" +
                        "1868723706\n" +
                        "-847531048\n" +
                        "-1191262516\n" +
                        "-2041844972\n" +
                        "-1436881714\n" +
                        "-1575378703\n" +
                        "806715481\n" +
                        "1545253512\n" +
                        "1569490116\n" +
                        "1573662097\n" +
                        "-409854405\n" +
                        "339631474\n",
                expectedMeta,
                sql
        );
    }

    @Test
    public void testCastTimestampLong() throws SqlException {
        assertCastTimestamp("a\n" +
                        "1451202658992217\n" +
                        "NaN\n" +
                        "1447217632325101\n" +
                        "1450864540841629\n" +
                        "NaN\n" +
                        "1425230490549402\n" +
                        "1439268289997654\n" +
                        "1446675695124307\n" +
                        "NaN\n" +
                        "1432708133379870\n" +
                        "NaN\n" +
                        "1446796791480192\n" +
                        "NaN\n" +
                        "1436874860781965\n" +
                        "1440811969345686\n" +
                        "1440892543664820\n" +
                        "NaN\n" +
                        "1440583904609561\n" +
                        "1443915505356062\n" +
                        "1448396353843643\n",
                ColumnType.LONG);
    }

    @Test
    public void testCastTimestampShort() throws SqlException {
        String expectedMeta = "{\"columnCount\":1,\"columns\":[{\"index\":0,\"name\":\"a\",\"type\":\"" + ColumnType.nameOf(ColumnType.SHORT) + "\"}],\"timestampIndex\":-1}";

        String sql = "create table y as (" +
                "select * from (select rnd_short()::timestamp a from long_sequence(20))" +
                "), cast(a as " + ColumnType.nameOf(ColumnType.SHORT) + ")";

        assertCast(
                "a\n" +
                        "-27056\n" +
                        "24814\n" +
                        "-11455\n" +
                        "-13027\n" +
                        "-21227\n" +
                        "-22955\n" +
                        "-1398\n" +
                        "21015\n" +
                        "30202\n" +
                        "-19496\n" +
                        "-14644\n" +
                        "-5356\n" +
                        "-4914\n" +
                        "-24335\n" +
                        "-32679\n" +
                        "-19832\n" +
                        "-31548\n" +
                        "11665\n" +
                        "7739\n" +
                        "23922\n",
                expectedMeta,
                sql
        );
    }

    @Test
    public void testCloseFactoryWithoutUsingCursor() throws Exception {
        String query = "select * from y where j > :lim";
        TestUtils.assertMemoryLeak(() -> {
            try {
                compiler.compile(
                        "create table y as (" +
                                "select" +
                                " cast(x as int) i," +
                                " rnd_symbol('msft','ibm', 'googl') sym2," +
                                " round(rnd_double(0), 3) price," +
                                " to_timestamp('2018-01', 'yyyy-MM') + x * 120000000 timestamp," +
                                " rnd_boolean() b," +
                                " rnd_str(1,1,2) c," +
                                " rnd_double(2) d," +
                                " rnd_float(2) e," +
                                " rnd_short(10,1024) f," +
                                " rnd_date(to_date('2015', 'yyyy'), to_date('2016', 'yyyy'), 2) g," +
                                " rnd_symbol(4,4,4,2) ik," +
                                " rnd_long() j," +
                                " timestamp_sequence(0, 1000000000) k," +
                                " rnd_byte(2,50) l," +
                                " rnd_bin(10, 20, 2) m," +
                                " rnd_str(5,16,2) n" +
                                " from long_sequence(30)" +
                                ") timestamp(timestamp)"
                        , sqlExecutionContext
                );

                bindVariableService.setLong("lim", 4);
                final RecordCursorFactory factory = compiler.compile(query, sqlExecutionContext).getRecordCursorFactory();
                factory.close();
            } finally {
                engine.clear();
            }
        });
    }

    @Test
    public void testColumnNameWithDot() throws Exception {
        assertFailure(27, "new column name contains invalid characters",
                "create table x (" +
                        "t TIMESTAMP, " +
                        "`bool.flag` BOOLEAN) " +
                        "timestamp(t) " +
                        "partition by MONTH");
    }

    //close command is a no-op in qdb
    @Test
    public void testCompileCloseDoesNothing() throws Exception {
        String query = "CLOSE ALL;";
        assertMemoryLeak(() -> Assert.assertEquals(SET, compiler.compile(query, sqlExecutionContext).getType()));
    }

    //reset command is a no-op in qdb
    @Test
    public void testCompileResetDoesNothing() throws Exception {
        String query = "RESET ALL;";
        assertMemoryLeak(() -> Assert.assertEquals(SET, compiler.compile(query, sqlExecutionContext).getType()));
    }

    @Test
    public void testCompileSet() throws Exception {
        String query = "SET x = y";
        assertMemoryLeak(() -> Assert.assertEquals(SET, compiler.compile(query, sqlExecutionContext).getType()));
    }

    @Test
    public void testCompileStatementsBatch() throws Exception {
        String query = "SELECT pg_advisory_unlock_all(); CLOSE ALL;";

        assertMemoryLeak(() -> compiler.compileBatch(query, sqlExecutionContext, null));
    }

    //unlisten command is a no-op in qdb (it's a pg-specific notification mechanism)
    @Test
    public void testCompileUnlistenDoesNothing() throws Exception {
        String query = "UNLISTEN *;";
        assertMemoryLeak(() -> Assert.assertEquals(SET, compiler.compile(query, sqlExecutionContext).getType()));
    }

    @Test
    public void testCreateAsSelect() throws SqlException {
        String expectedData = "a1\ta\tb\tc\td\te\tf\tf1\tg\th\ti\tj\tj1\tk\tl\tm\n" +
                "1569490116\tNaN\tfalse\t\tNaN\t0.7611\t428\t-1593\t2015-04-04T16:34:47.226Z\t\t\t185\t7039584373105579285\t1970-01-01T00:00:00.000000Z\t4\t00000000 af 19 c4 95 94 36 53 49 b4 59 7e\n" +
                "1253890363\t10\tfalse\tXYS\t0.1911234617573182\t0.5793\t881\t-1379\t\t2015-03-04T23:08:35.722465Z\tHYRX\t188\t-4986232506486815364\t1970-01-01T00:16:40.000000Z\t50\t00000000 42 fc 31 79 5f 8b 81 2b 93 4d 1a 8e 78 b5\n" +
                "-1819240775\t27\ttrue\tGOO\t0.04142812470232493\t0.9205\t97\t-9039\t2015-08-25T03:15:07.653Z\t2015-12-06T09:41:30.297134Z\tHYRX\t109\t571924429013198086\t1970-01-01T00:33:20.000000Z\t21\t\n" +
                "-1201923128\t18\ttrue\tUVS\t0.7588175403454873\t0.5779\t480\t-4379\t2015-12-16T09:15:02.086Z\t2015-05-31T18:12:45.686366Z\tCPSW\tNaN\t-6161552193869048721\t1970-01-01T00:50:00.000000Z\t27\t00000000 28 c7 84 47 dc d2 85 7f a5 b8 7b 4a 9d 46\n" +
                "865832060\tNaN\ttrue\t\t0.14830552335848957\t0.9442\t95\t2508\t\t2015-10-20T09:33:20.502524Z\t\tNaN\t-3289070757475856942\t1970-01-01T01:06:40.000000Z\t40\t00000000 f2 3c ed 39 ac a8 3b a6 dc 3b 7d 2b e3 92 fe 69\n" +
                "00000010 38 e1\n" +
                "1100812407\t22\tfalse\tOVL\tNaN\t0.7633\t698\t-17778\t2015-09-13T09:55:17.815Z\t\tCPSW\t182\t-8757007522346766135\t1970-01-01T01:23:20.000000Z\t23\t\n" +
                "1677463366\t18\tfalse\tMNZ\t0.33747075654972813\t0.1179\t533\t18904\t2015-05-13T23:13:05.262Z\t2015-05-10T00:20:17.926993Z\t\t175\t6351664568801157821\t1970-01-01T01:40:00.000000Z\t29\t00000000 5d d0 eb 67 44 a7 6a 71 34 e0 b0 e9 98 f7 67 62\n" +
                "00000010 28 60\n" +
                "39497392\t4\tfalse\tUOH\t0.029227696942726644\t0.1718\t652\t14242\t\t2015-05-24T22:09:55.175991Z\tVTJW\t141\t3527911398466283309\t1970-01-01T01:56:40.000000Z\t9\t00000000 d9 6f 04 ab 27 47 8f 23 3f ae 7c 9f 77 04 e9 0c\n" +
                "00000010 ea 4e ea 8b\n" +
                "1545963509\t10\tfalse\tNWI\t0.11371841836123953\t0.0620\t356\t-29980\t2015-09-12T14:33:11.105Z\t2015-08-06T04:51:01.526782Z\t\t168\t6380499796471875623\t1970-01-01T02:13:20.000000Z\t13\t00000000 54 52 d0 29 26 c5 aa da 18 ce 5f b2 8b 5c 54 90\n" +
                "53462821\t4\tfalse\tGOO\t0.05514933756198426\t0.1195\t115\t-6087\t2015-08-09T19:28:14.249Z\t2015-09-20T01:50:37.694867Z\tCPSW\t145\t-7212878484370155026\t1970-01-01T02:30:00.000000Z\t46\t\n" +
                "-2139296159\t30\tfalse\t\t0.18586435581637295\t0.5638\t299\t21020\t2015-12-30T22:10:50.759Z\t2015-01-19T15:54:44.696040Z\tHYRX\t105\t-3463832009795858033\t1970-01-01T02:46:40.000000Z\t38\t00000000 b8 07 b1 32 57 ff 9a ef 88 cb 4b\n" +
                "-406528351\t21\tfalse\tNLE\tNaN\tNaN\t968\t21057\t2015-10-17T07:20:26.881Z\t2015-06-02T13:00:45.180827Z\tPEHN\t102\t5360746485515325739\t1970-01-01T03:03:20.000000Z\t43\t\n" +
                "415709351\t17\tfalse\tGQZ\t0.49199001716312474\t0.6292\t581\t18605\t2015-03-04T06:48:42.194Z\t2015-08-14T15:51:23.307152Z\tHYRX\t185\t-5611837907908424613\t1970-01-01T03:20:00.000000Z\t19\t00000000 20 e2 37 f2 64 43 84 55 a0 dd 44 11 e2 a3 24 4e\n" +
                "00000010 44 a8 0d fe\n" +
                "-1387693529\t19\ttrue\tMCG\t0.848083900630095\t0.4699\t119\t24206\t2015-03-01T23:54:10.204Z\t2015-10-01T12:02:08.698373Z\t\t175\t3669882909701240516\t1970-01-01T03:36:40.000000Z\t12\t00000000 8f bb 2a 4b af 8f 89 df 35 8f da fe 33 98 80 85\n" +
                "00000010 20 53 3b 51\n" +
                "346891421\t21\tfalse\t\t0.933609514582851\t0.6380\t405\t15084\t2015-10-12T05:36:54.066Z\t2015-11-16T05:48:57.958190Z\tPEHN\t196\t-9200716729349404576\t1970-01-01T03:53:20.000000Z\t43\t\n" +
                "263487884\t27\ttrue\tHZQ\t0.7039785408034679\t0.8461\t834\t31562\t2015-08-04T00:55:25.323Z\t2015-07-25T18:26:42.499255Z\tHYRX\t128\t8196544381931602027\t1970-01-01T04:10:00.000000Z\t15\t00000000 71 76 bc 45 24 cd 13 00 7c fb 01 19 ca f2\n" +
                "-1034870849\t9\tfalse\tLSV\t0.6506604601705693\t0.7020\t110\t-838\t2015-08-17T23:50:39.534Z\t2015-03-17T03:23:26.126568Z\tHYRX\tNaN\t-6929866925584807039\t1970-01-01T04:26:40.000000Z\t4\t00000000 4b fb 2d 16 f3 89 a3 83 64 de\n" +
                "1848218326\t26\ttrue\tSUW\t0.8034049105590781\t0.0440\t854\t-3502\t2015-04-04T20:55:02.116Z\t2015-11-23T07:46:10.570856Z\t\t145\t4290477379978201771\t1970-01-01T04:43:20.000000Z\t35\t00000000 6d 54 75 10 b3 4c 0e 8f f1 0c c5 60 b7 d1 5a\n" +
                "-1496904948\t5\ttrue\tDBZ\t0.2862717364877081\tNaN\t764\t5698\t2015-02-06T02:49:54.147Z\t\t\tNaN\t-3058745577013275321\t1970-01-01T05:00:00.000000Z\t19\t00000000 d4 ab be 30 fa 8d ac 3d 98 a0 ad 9a 5d\n" +
                "856634079\t20\ttrue\tRJU\t0.10820602386069589\t0.4565\t669\t13505\t2015-11-14T15:19:19.390Z\t\tVTJW\t134\t-3700177025310488849\t1970-01-01T05:16:40.000000Z\t3\t00000000 f8 a1 46 87 28 92 a3 9b e3 cb c2 64 8a b0 35 d8\n" +
                "00000010 ab 3f a1 f5\n";

        String expectedMeta = "{\"columnCount\":16,\"columns\":[{\"index\":0,\"name\":\"a1\",\"type\":\"INT\"},{\"index\":1,\"name\":\"a\",\"type\":\"INT\"},{\"index\":2,\"name\":\"b\",\"type\":\"BOOLEAN\"},{\"index\":3,\"name\":\"c\",\"type\":\"STRING\"},{\"index\":4,\"name\":\"d\",\"type\":\"DOUBLE\"},{\"index\":5,\"name\":\"e\",\"type\":\"FLOAT\"},{\"index\":6,\"name\":\"f\",\"type\":\"SHORT\"},{\"index\":7,\"name\":\"f1\",\"type\":\"SHORT\"},{\"index\":8,\"name\":\"g\",\"type\":\"DATE\"},{\"index\":9,\"name\":\"h\",\"type\":\"TIMESTAMP\"},{\"index\":10,\"name\":\"i\",\"type\":\"SYMBOL\"},{\"index\":11,\"name\":\"j\",\"type\":\"LONG\"},{\"index\":12,\"name\":\"j1\",\"type\":\"LONG\"},{\"index\":13,\"name\":\"k\",\"type\":\"TIMESTAMP\"},{\"index\":14,\"name\":\"l\",\"type\":\"BYTE\"},{\"index\":15,\"name\":\"m\",\"type\":\"BINARY\"}],\"timestampIndex\":13}";

        assertCast(expectedData, expectedMeta, "create table y as (" +
                "select" +
                " rnd_int() a1," +
                " rnd_int(0, 30, 2) a," +
                " rnd_boolean() b," +
                " rnd_str(3,3,2) c," +
                " rnd_double(2) d," +
                " rnd_float(2) e," +
                " rnd_short(10,1024) f," +
                " rnd_short() f1," +
                " rnd_date(to_date('2015', 'yyyy'), to_date('2016', 'yyyy'), 2) g," +
                " rnd_timestamp(to_timestamp('2015', 'yyyy'), to_timestamp('2016', 'yyyy'), 2) h," +
                " rnd_symbol(4,4,4,2) i," +
                " rnd_long(100,200,2) j," +
                " rnd_long() j1," +
                " timestamp_sequence(0, 1000000000) k," +
                " rnd_byte(2,50) l," +
                " rnd_bin(10, 20, 2) m" +
                " from long_sequence(20)" +
                ")  timestamp(k) partition by DAY");
    }

    @Test
    public void testCreateAsSelectCastSymbol() throws SqlException {
        final String expectedData = "a\n" +
                "CPSW\n" +
                "HYRX\n" +
                "\n" +
                "VTJW\n" +
                "PEHN\n" +
                "\n" +
                "VTJW\n" +
                "\n" +
                "CPSW\n" +
                "\n" +
                "PEHN\n" +
                "CPSW\n" +
                "VTJW\n" +
                "\n" +
                "\n" +
                "CPSW\n" +
                "\n" +
                "\n" +
                "\n" +
                "PEHN\n";

        String expectedMeta = "{\"columnCount\":1,\"columns\":[{\"index\":0,\"name\":\"a\",\"type\":\"STRING\"}],\"timestampIndex\":-1}";

        String sql = "create table y as (" +
                "select rnd_symbol(4,4,4,2) a from long_sequence(20)" +
                "), cast(a as STRING)";

        assertCast(expectedData, expectedMeta, sql);
    }

    @Test
    public void testCreateAsSelectCharToGeoHash() throws Exception {
        assertQuery(
                "geohash\n",
                "select geohash from geohash",
                "create table geohash (geohash geohash(1c))",
                null,
                "insert into geohash " +
                        "select cast(rnd_str('q','u','e') as char) from long_sequence(10)",
                "geohash\n" +
                        "q\n" +
                        "q\n" +
                        "u\n" +
                        "e\n" +
                        "e\n" +
                        "e\n" +
                        "e\n" +
                        "u\n" +
                        "q\n" +
                        "u\n",
                true,
                true,
                true
        );
    }

    @Test
    public void testCreateAsSelectCharToGeoShort() throws Exception {
        assertFailure(
                "insert into geohash " +
                        "select cast(rnd_str('q','u','e','o','l') as char) from long_sequence(10)",
                "create table geohash (geohash geohash(2c))",
                27,
                "inconvertible types: CHAR -> GEOHASH(2c) [from=cast, to=geohash]"
        );
    }

    @Test
    public void testCreateAsSelectCharToGeoWiderByte() throws Exception {
        assertFailure(
                "insert into geohash " +
                        "select cast(rnd_str('q','u','e','o','l') as char) from long_sequence(10)",
                "create table geohash (geohash geohash(6b))",
                27,
                "inconvertible types: CHAR -> GEOHASH(6b) [from=cast, to=geohash]"
        );
    }

    @Test
    public void testCreateAsSelectCharToNarrowGeoByte() throws Exception {
        assertQuery(
                "geohash\n",
                "select geohash from geohash",
                "create table geohash (geohash geohash(4b))",
                null,
                "insert into geohash " +
                        "select cast(rnd_str('q','u','e') as char) from long_sequence(10)",
                "geohash\n" +
                        "1011\n" +
                        "1011\n" +
                        "1101\n" +
                        "0110\n" +
                        "0110\n" +
                        "0110\n" +
                        "0110\n" +
                        "1101\n" +
                        "1011\n" +
                        "1101\n",
                true,
                true,
                true
        );
    }

    @Test
    public void testCreateAsSelectConstantColumnRename() {
        try {
            assertCreateTableAsSelect(
                    null,
                    "create table Y as (select * from X) timestamp(t)",
                    new Fiddler() {
                        int state = 0;

                        @Override
                        public boolean isHappy() {
                            return state > 1;
                        }

                        @Override
                        public void run(CairoEngine engine) {
                            if (state++ > 0) {
                                // remove column from table X
                                try (TableWriter writer = getWriter("X")) {
                                    if (state == 2) {
                                        writer.removeColumn("b");
                                    } else {
                                        writer.removeColumn("b" + (state - 1));
                                    }
                                    writer.addColumn("b" + state, ColumnType.INT);
                                }
                            }
                        }
                    });
            Assert.fail();
        } catch (SqlException e) {
            TestUtils.assertContains(e.getFlyweightMessage(), "underlying cursor is extremely volatile");
        }
    }

    @Test
    public void testCreateAsSelectGeoHashBitsLiteralTooManyBits() throws Exception {
        assertMemoryLeak(() -> {
            assertQuery(
                    "geohash\n",
                    "select geohash from geohash",
                    "create table geohash (geohash geohash(6b))",
                    null,
                    true,
                    true,
                    true
            );
            try {
                executeInsert("insert into geohash values(##1000111000111000111000111000111000111000111000110000110100101)");
                Assert.fail();
            } catch (SqlException e) {
                Assert.assertEquals(27, e.getPosition());
                TestUtils.assertContains(e.getFlyweightMessage(), "invalid constant: ##1000111000111000111000111000111000111000111000110000110100101");
            }
        });
    }

    @Test
    public void testCreateAsSelectGeoHashBitsLiteralTooManyChars() throws Exception {
        assertMemoryLeak(() -> {
            assertQuery(
                    "geohash\n",
                    "select geohash from geohash",
                    "create table geohash (geohash geohash(6b))",
                    null,
                    true,
                    true,
                    true
            );
            try {
                executeInsert("insert into geohash values(##sp052w92p1p82)");
                Assert.fail();
            } catch (SqlException e) {
                Assert.assertEquals(27, e.getPosition());
                TestUtils.assertContains(e.getFlyweightMessage(), "invalid constant: ##sp052w92p1p8");
            }
        });
    }

    @Test
    public void testCreateAsSelectGeoHashBitsPrecision() throws Exception {
        final String expected = "a\tb\n" +
                "01001110110\t00100001101\n" +
                "10001101001\t11111011101\n" +
                "10000101010\t11100100000\n" +
                "11000000101\t00001010111\n" +
                "10011100111\t00111000010\n" +
                "01110110001\t10110001001\n" +
                "11010111111\t10001100010\n" +
                "10010110001\t01010110101\n";

        assertMemoryLeak(() -> {
            compiler.compile("create table x as (" +
                    " select" +
                    " rnd_geohash(11) a," +
                    " rnd_geohash(11) b" +
                    " from long_sequence(8)" +
                    ")", sqlExecutionContext);
            assertSql(
                    "x",
                    expected
            );
        });
    }

    @Test
    public void testCreateAsSelectGeoHashByteSizedStorage5() throws Exception {
        assertMemoryLeak(() -> assertQuery(
                "geohash\n",
                "select geohash from geohash",
                "create table geohash (geohash geohash(1c))",
                null,
                "insert into geohash " +
                        "select rnd_str('q','u','e') from long_sequence(10)",
                "geohash\n" +
                        "q\n" +
                        "q\n" +
                        "u\n" +
                        "e\n" +
                        "e\n" +
                        "e\n" +
                        "e\n" +
                        "u\n" +
                        "q\n" +
                        "u\n",
                true,
                true,
                true
        ));
    }

    @Test
    public void testCreateAsSelectGeoHashCharsLiteralNotChars() throws Exception {
        assertMemoryLeak(() -> {
            assertQuery(
                    "geohash\n",
                    "select geohash from geohash",
                    "create table geohash (geohash geohash(5b))",
                    null,
                    true,
                    true,
                    true
            );
            try {
                executeInsert("insert into geohash values(#sp@in)");
                Assert.fail();
            } catch (SqlException e) {
                Assert.assertEquals(27, e.getPosition());
                TestUtils.assertContains(e.getFlyweightMessage(), "invalid constant: #sp@in");
            }
        });
    }

    @Test
    public void testCreateAsSelectGeoHashCharsLiteralTooFewChars() throws Exception {
        assertQuery(
                "geohash\n",
                "select geohash from geohash",
                "create table geohash (geohash geohash(11b))",
                null,
                true,
                true,
                true
        );
        try {
            executeInsert("insert into geohash values(#sp)");
            Assert.fail();
        } catch (SqlException e) {
            Assert.assertEquals(27, e.getPosition());
            TestUtils.assertContains(e.getFlyweightMessage(), "inconvertible types: GEOHASH(2c) -> GEOHASH(11b) [from=#sp, to=geohash]");
        }
    }

    @Test
    public void testCreateAsSelectGeoHashCharsLiteralTooManyChars() throws Exception {
        assertQuery(
                "geohash\n",
                "select geohash from geohash",
                "create table geohash (geohash geohash(12c))",
                null,
                true,
                true,
                true
        );
        try {
            executeInsert("insert into geohash values(#sp052w92p1p8889)");
            Assert.fail();
        } catch (SqlException e) {
            Assert.assertEquals(27, e.getPosition());
            TestUtils.assertContains(e.getFlyweightMessage(), "invalid constant: #sp052w92p1p8889");
        }
    }

    @Test
    public void testCreateAsSelectGeoHashCharsLiteralTruncating() throws Exception {
        assertMemoryLeak(() -> {
            assertQuery(
                    "geohash\n",
                    "select geohash from geohash",
                    "create table geohash (geohash geohash(6c))",
                    null,
                    true,
                    true,
                    true
            );
            executeInsert("insert into geohash values(#sp052w92p18)");
            assertSql("geohash", "geohash\n" +
                    "sp052w\n");
        });
    }

    @Test
    public void testCreateAsSelectGeoHashCharsLiteralWithWrongBits() throws Exception {
        assertFailure(7, "invalid constant: #sp052w92p1p87", "select #sp052w92p1p87");
        assertFailure(20, "missing bits size for GEOHASH constant", "select #sp052w92p1p8/");
        assertFailure(22, "missing bits size for GEOHASH constant", "select #sp052w92p1p8/ R");
        assertFailure(21, "missing bits size for GEOHASH constant", "select #sp052w92p1p8/0R");
        assertFailure(21, "missing bits size for GEOHASH constant", "select #sp052w92p1p8/t");
        assertFailure(21, "missing bits size for GEOHASH constant", "select #sp052w92p1p8/-1");
        assertFailure(7, "invalid bits size for GEOHASH constant", "select #sp052w92p1p8/ 61");
        assertFailure(7, "invalid constant: #sp052w92p1p8/011", "select #sp052w92p1p8/ 011");
        assertFailure(7, "invalid constant: #sp052w92p1p8/045", "select #sp052w92p1p8/045");
        assertFailure(7, "invalid constant: #sp/15", "select #sp/15"); // lacks precision
        assertFailure(7, "invalid bits size for GEOHASH constant: #/0", "select #/0");
        assertFailure(7, "invalid bits size for GEOHASH constant", "select #sp052w92p18/0");
    }

    @Test
    public void testCreateAsSelectGeoHashCharsPrecision() throws Exception {
        final String expected = "a\tb\n" +
                "9v1\t46s\n" +
                "jnw\tzfu\n" +
                "hp4\twh4\n" +
                "s2z\t1cj\n" +
                "mmt\t71f\n" +
                "fsn\tq4s\n" +
                "uzr\tjj5\n" +
                "ksu\tbuy\n";

        assertMemoryLeak(() -> {
            compiler.compile("create table x as (" +
                    " select" +
                    " rnd_geohash(15) a," +
                    " rnd_geohash(15) b" +
                    " from long_sequence(8)" +
                    ")", sqlExecutionContext);
            assertSql(
                    "x",
                    expected
            );
        });
    }

    @Test
    public void testCreateAsSelectIOError() throws Exception {
        String sql = "create table y as (" +
                "select rnd_symbol(4,4,4,2) a from long_sequence(10000)" +
                "), cast(a as STRING)";

        final FilesFacade ff = new TestFilesFacadeImpl() {
            int mapCount = 0;

            @Override
            public long getMapPageSize() {
                return getPageSize();
            }

            @Override
<<<<<<< HEAD
            public long mmap(long fd, long len, long offset, int flags, int memoryTag) {
                if (mapCount++ == 6) {
=======
            public long mmap(int fd, long len, long offset, int flags, int memoryTag) {
                if (mapCount++ > 5) {
>>>>>>> bd8fcffc
                    return -1;
                }
                return super.mmap(fd, len, offset, flags, memoryTag);
            }
        };
        assertFailure(
                ff,
                sql,
                "Could not create table. See log for details"
        );
    }

    @Test
    public void testCreateAsSelectIOError2() throws Exception {
        String sql = "create table y as (" +
                "select rnd_symbol(4,4,4,2) a from long_sequence(10000)" +
                "), cast(a as STRING)";

        final FilesFacade ff = new TestFilesFacadeImpl() {
            private long metaFd;
            private int metaMapCount;
            private long txnFd;

            @Override
            public boolean close(long fd) {
                if (fd == metaFd) {
                    metaFd = -1;
                }
                if (fd == txnFd) {
                    txnFd = -1;
                }
                return super.close(fd);
            }

            @Override
            public long getMapPageSize() {
                return getPageSize();
            }

            @Override
            public long mmap(int fd, long len, long offset, int flags, int memoryTag) {
                // this is very specific failure
                // it fails to open table writer metadata
                // and then fails to close txMem
                if (fd == metaFd) {
                    metaMapCount++;
                    return -1;
                }
                if (metaMapCount > 0 && fd == txnFd) {
                    return -1;
                }
                return super.mmap(fd, len, offset, flags, memoryTag);
            }

            @Override
            public long openRO(LPSZ name) {
                long fd = super.openRO(name);
                if (Chars.endsWith(name, Files.SEPARATOR + TableUtils.META_FILE_NAME)) {
                    metaFd = fd;
                }
                return fd;
            }

            @Override
            public long openRW(LPSZ name, long opts) {
                long fd = super.openRW(name, opts);
                if (Chars.endsWith(name, Files.SEPARATOR + TableUtils.TXN_FILE_NAME)) {
                    txnFd = fd;
                }
                return fd;
            }
        };

        assertFailure(
                ff,
                sql,
                "Could not create table. See log for details"

        );
    }

    @Test
    public void testCreateAsSelectInvalidTimestamp() throws Exception {
        assertFailure(97, "TIMESTAMP column expected",
                "create table y as (" +
                        "select * from (select rnd_int(0, 30, 2) a from long_sequence(20))" +
                        ")  timestamp(a) partition by DAY");
    }

    @Test
    public void testCreateAsSelectRemoveColumn() throws SqlException {
        assertCreateTableAsSelect(
                "{\"columnCount\":2,\"columns\":[{\"index\":0,\"name\":\"a\",\"type\":\"INT\"},{\"index\":1,\"name\":\"t\",\"type\":\"TIMESTAMP\"}],\"timestampIndex\":1}",
                "create table Y as (select * from X) timestamp(t)",
                new Fiddler() {
                    int state = 0;

                    @Override
                    public boolean isHappy() {
                        return state > 1;
                    }

                    @Override
                    public void run(CairoEngine engine) {
                        if (state++ == 1) {
                            // remove column from table X
                            try (TableWriter writer = getWriter("X")) {
                                writer.removeColumn("b");
                            }
                        }
                    }
                });
    }

    @Test
    public void testCreateAsSelectRemoveColumnFromCast() {
        // because the column we delete is used in "cast" expression this SQL must fail
        try {
            assertCreateTableAsSelect(
                    "{\"columnCount\":2,\"columns\":[{\"index\":0,\"name\":\"a\",\"type\":\"INT\"},{\"index\":1,\"name\":\"t\",\"type\":\"TIMESTAMP\"}],\"timestampIndex\":1}",
                    "create table Y as (select * from X), cast (b as DOUBLE) timestamp(t)",
                    new Fiddler() {
                        int state = 0;

                        @Override
                        public boolean isHappy() {
                            return state > 1;
                        }

                        @Override
                        public void run(CairoEngine engine) {
                            if (state++ == 1) {
                                // remove column from table X
                                try (TableWriter writer = getWriter("X")) {
                                    writer.removeColumn("b");
                                }
                            }
                        }
                    });
            Assert.fail();
        } catch (SqlException e) {
            Assert.assertEquals(43, e.getPosition());
            TestUtils.assertContains(e.getFlyweightMessage(), "Invalid column: b");
        }
    }

    @Test
    public void testCreateAsSelectReplaceColumn() throws SqlException {
        assertCreateTableAsSelect(
                "{\"columnCount\":3,\"columns\":[{\"index\":0,\"name\":\"b\",\"type\":\"INT\"},{\"index\":1,\"name\":\"t\",\"type\":\"TIMESTAMP\"},{\"index\":2,\"name\":\"c\",\"type\":\"FLOAT\"}],\"timestampIndex\":1}",
                "create table Y as (select * from X) timestamp(t)",
                new Fiddler() {
                    int state = 0;

                    @Override
                    public boolean isHappy() {
                        return state > 1;
                    }

                    @Override
                    public void run(CairoEngine engine) {
                        if (state++ == 1) {
                            // remove column from table X
                            try (TableWriter writer = getWriter("X")) {
                                writer.removeColumn("a");
                                writer.addColumn("c", ColumnType.FLOAT);
                            }
                        }
                    }
                });
    }

    @Test
    public void testCreateAsSelectReplaceTimestamp() {
        try {
            assertCreateTableAsSelect(
                    "{\"columnCount\":3,\"columns\":[{\"index\":0,\"name\":\"a\",\"type\":\"INT\"},{\"index\":1,\"name\":\"b\",\"type\":\"INT\"},{\"index\":2,\"name\":\"t\",\"type\":\"FLOAT\"}],\"timestampIndex\":-1}",
                    "create table Y as (select * from X) timestamp(t)",
                    new Fiddler() {
                        int state = 0;

                        @Override
                        public boolean isHappy() {
                            return state > 1;
                        }

                        @Override
                        public void run(CairoEngine engine) {
                            if (state++ == 1) {
                                // remove column from table X
                                try (TableWriter writer = getWriter("X")) {
                                    writer.removeColumn("t");
                                    writer.addColumn("t", ColumnType.FLOAT);
                                }
                            }
                        }
                    });
            Assert.fail();
        } catch (SqlException e) {
            Assert.assertEquals(46, e.getPosition());
            TestUtils.assertContains(e.getFlyweightMessage(), "TIMESTAMP column expected");
        }
    }

    @Test
    public void testCreateEmptyTableNoPartition() throws SqlException {
        compiler.compile(
                "create table x (" +
                        "a INT, " +
                        "b BYTE, " +
                        "c SHORT, " +
                        "d LONG, " +
                        "e FLOAT, " +
                        "f DOUBLE, " +
                        "g DATE, " +
                        "h BINARY, " +
                        "t TIMESTAMP, " +
                        "x SYMBOL capacity 16 cache, " +
                        "z STRING, " +
                        "y BOOLEAN) " +
                        "timestamp(t)",
                sqlExecutionContext
        );

        try (TableReader reader = getReader("x")) {
            sink.clear();
            reader.getMetadata().toJson(sink);
            TestUtils.assertEquals(
                    "{\"columnCount\":12,\"columns\":[{\"index\":0,\"name\":\"a\",\"type\":\"INT\"},{\"index\":1,\"name\":\"b\",\"type\":\"BYTE\"},{\"index\":2,\"name\":\"c\",\"type\":\"SHORT\"},{\"index\":3,\"name\":\"d\",\"type\":\"LONG\"},{\"index\":4,\"name\":\"e\",\"type\":\"FLOAT\"},{\"index\":5,\"name\":\"f\",\"type\":\"DOUBLE\"},{\"index\":6,\"name\":\"g\",\"type\":\"DATE\"},{\"index\":7,\"name\":\"h\",\"type\":\"BINARY\"},{\"index\":8,\"name\":\"t\",\"type\":\"TIMESTAMP\"},{\"index\":9,\"name\":\"x\",\"type\":\"SYMBOL\"},{\"index\":10,\"name\":\"z\",\"type\":\"STRING\"},{\"index\":11,\"name\":\"y\",\"type\":\"BOOLEAN\"}],\"timestampIndex\":8}",
                    sink);

            Assert.assertEquals(PartitionBy.NONE, reader.getPartitionedBy());
            Assert.assertEquals(0L, reader.size());

            SymbolMapReader symbolMapReader = reader.getSymbolMapReader(reader.getMetadata().getColumnIndexQuiet("x"));
            Assert.assertNotNull(symbolMapReader);
            Assert.assertEquals(16, symbolMapReader.getSymbolCapacity());
            Assert.assertTrue(symbolMapReader.isCached());
        }
    }

    @Test
    public void testCreateEmptyTableNoTimestamp() throws SqlException {
        compiler.compile(
                "create table x (" +
                        "a INT, " +
                        "b BYTE, " +
                        "c SHORT, " +
                        "d LONG, " +
                        "e FLOAT, " +
                        "f DOUBLE, " +
                        "g DATE, " +
                        "h BINARY, " +
                        "t TIMESTAMP, " +
                        "x SYMBOL capacity 16 cache, " +
                        "z STRING, " +
                        "y BOOLEAN) ",
                sqlExecutionContext
        );

        try (TableReader reader = getReader("x")) {
            sink.clear();
            reader.getMetadata().toJson(sink);
            TestUtils.assertEquals(
                    "{\"columnCount\":12,\"columns\":[{\"index\":0,\"name\":\"a\",\"type\":\"INT\"},{\"index\":1,\"name\":\"b\",\"type\":\"BYTE\"},{\"index\":2,\"name\":\"c\",\"type\":\"SHORT\"},{\"index\":3,\"name\":\"d\",\"type\":\"LONG\"},{\"index\":4,\"name\":\"e\",\"type\":\"FLOAT\"},{\"index\":5,\"name\":\"f\",\"type\":\"DOUBLE\"},{\"index\":6,\"name\":\"g\",\"type\":\"DATE\"},{\"index\":7,\"name\":\"h\",\"type\":\"BINARY\"},{\"index\":8,\"name\":\"t\",\"type\":\"TIMESTAMP\"},{\"index\":9,\"name\":\"x\",\"type\":\"SYMBOL\"},{\"index\":10,\"name\":\"z\",\"type\":\"STRING\"},{\"index\":11,\"name\":\"y\",\"type\":\"BOOLEAN\"}],\"timestampIndex\":-1}",
                    sink);

            Assert.assertEquals(PartitionBy.NONE, reader.getPartitionedBy());
            Assert.assertEquals(0L, reader.size());

            SymbolMapReader symbolMapReader = reader.getSymbolMapReader(reader.getMetadata().getColumnIndexQuiet("x"));
            Assert.assertNotNull(symbolMapReader);
            Assert.assertEquals(16, symbolMapReader.getSymbolCapacity());
            Assert.assertTrue(symbolMapReader.isCached());
        }
    }

    @Test
    public void testCreateEmptyTableSymbolCache() throws SqlException {
        compiler.compile(
                "create table x (" +
                        "a INT, " +
                        "b BYTE, " +
                        "c SHORT, " +
                        "d LONG, " +
                        "e FLOAT, " +
                        "f DOUBLE, " +
                        "g DATE, " +
                        "h BINARY, " +
                        "t TIMESTAMP, " +
                        "x SYMBOL capacity 16 cache, " +
                        "z STRING, " +
                        "y BOOLEAN) " +
                        "timestamp(t) " +
                        "partition by MONTH",
                sqlExecutionContext
        );

        try (TableReader reader = getReader("x")) {
            sink.clear();
            reader.getMetadata().toJson(sink);
            TestUtils.assertEquals(
                    "{\"columnCount\":12,\"columns\":[{\"index\":0,\"name\":\"a\",\"type\":\"INT\"},{\"index\":1,\"name\":\"b\",\"type\":\"BYTE\"},{\"index\":2,\"name\":\"c\",\"type\":\"SHORT\"},{\"index\":3,\"name\":\"d\",\"type\":\"LONG\"},{\"index\":4,\"name\":\"e\",\"type\":\"FLOAT\"},{\"index\":5,\"name\":\"f\",\"type\":\"DOUBLE\"},{\"index\":6,\"name\":\"g\",\"type\":\"DATE\"},{\"index\":7,\"name\":\"h\",\"type\":\"BINARY\"},{\"index\":8,\"name\":\"t\",\"type\":\"TIMESTAMP\"},{\"index\":9,\"name\":\"x\",\"type\":\"SYMBOL\"},{\"index\":10,\"name\":\"z\",\"type\":\"STRING\"},{\"index\":11,\"name\":\"y\",\"type\":\"BOOLEAN\"}],\"timestampIndex\":8}",
                    sink);

            Assert.assertEquals(PartitionBy.MONTH, reader.getPartitionedBy());
            Assert.assertEquals(0L, reader.size());

            SymbolMapReader symbolMapReader = reader.getSymbolMapReader(reader.getMetadata().getColumnIndexQuiet("x"));
            Assert.assertNotNull(symbolMapReader);
            Assert.assertEquals(16, symbolMapReader.getSymbolCapacity());
            Assert.assertTrue(symbolMapReader.isCached());
        }
    }

    @Test
    public void testCreateEmptyTableSymbolNoCache() throws SqlException {
        compiler.compile(
                "create table x (" +
                        "a INT, " +
                        "b BYTE, " +
                        "c SHORT, " +
                        "d LONG, " +
                        "e FLOAT, " +
                        "f DOUBLE, " +
                        "g DATE, " +
                        "h BINARY, " +
                        "t TIMESTAMP, " +
                        "x SYMBOL capacity 16 nocache, " +
                        "z STRING, " +
                        "y BOOLEAN) " +
                        "timestamp(t) " +
                        "partition by MONTH",
                sqlExecutionContext
        );

        try (TableReader reader = getReader("x")) {
            sink.clear();
            reader.getMetadata().toJson(sink);
            TestUtils.assertEquals(
                    "{\"columnCount\":12,\"columns\":[{\"index\":0,\"name\":\"a\",\"type\":\"INT\"},{\"index\":1,\"name\":\"b\",\"type\":\"BYTE\"},{\"index\":2,\"name\":\"c\",\"type\":\"SHORT\"},{\"index\":3,\"name\":\"d\",\"type\":\"LONG\"},{\"index\":4,\"name\":\"e\",\"type\":\"FLOAT\"},{\"index\":5,\"name\":\"f\",\"type\":\"DOUBLE\"},{\"index\":6,\"name\":\"g\",\"type\":\"DATE\"},{\"index\":7,\"name\":\"h\",\"type\":\"BINARY\"},{\"index\":8,\"name\":\"t\",\"type\":\"TIMESTAMP\"},{\"index\":9,\"name\":\"x\",\"type\":\"SYMBOL\"},{\"index\":10,\"name\":\"z\",\"type\":\"STRING\"},{\"index\":11,\"name\":\"y\",\"type\":\"BOOLEAN\"}],\"timestampIndex\":8}",
                    sink);

            Assert.assertEquals(PartitionBy.MONTH, reader.getPartitionedBy());
            Assert.assertEquals(0L, reader.size());

            SymbolMapReader symbolMapReader = reader.getSymbolMapReader(reader.getMetadata().getColumnIndexQuiet("x"));
            Assert.assertNotNull(symbolMapReader);
            Assert.assertEquals(16, symbolMapReader.getSymbolCapacity());
            Assert.assertFalse(symbolMapReader.isCached());
        }
    }

    @Test
    public void testCreateEmptyTableWithIndex() throws SqlException {
        compiler.compile(
                "create table x (" +
                        "a INT, " +
                        "b BYTE, " +
                        "c SHORT, " +
                        "d LONG, " +
                        "e FLOAT, " +
                        "f DOUBLE, " +
                        "g DATE, " +
                        "h BINARY, " +
                        "t TIMESTAMP, " +
                        "x SYMBOL capacity 16 cache index capacity 2048, " +
                        "z STRING, " +
                        "y BOOLEAN) " +
                        "timestamp(t) " +
                        "partition by MONTH",
                sqlExecutionContext
        );

        try (TableReader reader = getReader("x")) {
            sink.clear();
            reader.getMetadata().toJson(sink);
            TestUtils.assertEquals(
                    "{\"columnCount\":12,\"columns\":[{\"index\":0,\"name\":\"a\",\"type\":\"INT\"},{\"index\":1,\"name\":\"b\",\"type\":\"BYTE\"},{\"index\":2,\"name\":\"c\",\"type\":\"SHORT\"},{\"index\":3,\"name\":\"d\",\"type\":\"LONG\"},{\"index\":4,\"name\":\"e\",\"type\":\"FLOAT\"},{\"index\":5,\"name\":\"f\",\"type\":\"DOUBLE\"},{\"index\":6,\"name\":\"g\",\"type\":\"DATE\"},{\"index\":7,\"name\":\"h\",\"type\":\"BINARY\"},{\"index\":8,\"name\":\"t\",\"type\":\"TIMESTAMP\"},{\"index\":9,\"name\":\"x\",\"type\":\"SYMBOL\",\"indexed\":true,\"indexValueBlockCapacity\":2048},{\"index\":10,\"name\":\"z\",\"type\":\"STRING\"},{\"index\":11,\"name\":\"y\",\"type\":\"BOOLEAN\"}],\"timestampIndex\":8}",
                    sink);

            Assert.assertEquals(PartitionBy.MONTH, reader.getPartitionedBy());
            Assert.assertEquals(0L, reader.size());

            SymbolMapReader symbolMapReader = reader.getSymbolMapReader(reader.getMetadata().getColumnIndexQuiet("x"));
            Assert.assertNotNull(symbolMapReader);
            Assert.assertEquals(16, symbolMapReader.getSymbolCapacity());
            Assert.assertTrue(symbolMapReader.isCached());
        }
    }

    @Test
    public void testCreateTableFail() throws Exception {
        FilesFacade ff = new TestFilesFacadeImpl() {
            int count = 8; // this count is very deliberately coincidental with

            // number of rows we are appending
            @Override
<<<<<<< HEAD
            public long mmap(long fd, long len, long offset, int flags, int memoryTag) {
                if (count-- != 0) {
=======
            public long mmap(int fd, long len, long offset, int flags, int memoryTag) {
                if (count-- > 0) {
>>>>>>> bd8fcffc
                    return super.mmap(fd, len, offset, flags, memoryTag);
                }
                return -1;
            }
        };

        assertFailure(
                ff,
                "create table x as (select cast(x as int) c, abs(rnd_int() % 650) a from long_sequence(5000000))",
                "Could not create table. See log for details"
        );
    }

    @Test
    public void testCreateTableUtf8() throws SqlException {
        compiler.compile("create table доходы(экспорт int)", sqlExecutionContext);

        try (TableWriter writer = getWriter("доходы")) {
            for (int i = 0; i < 20; i++) {
                TableWriter.Row row = writer.newRow();
                row.putInt(0, i);
                row.append();
            }
            writer.commit();
        }

        compiler.compile("create table миллионы as (select * from доходы)", sqlExecutionContext);

        final String expected = "экспорт\n" +
                "0\n" +
                "1\n" +
                "2\n" +
                "3\n" +
                "4\n" +
                "5\n" +
                "6\n" +
                "7\n" +
                "8\n" +
                "9\n" +
                "10\n" +
                "11\n" +
                "12\n" +
                "13\n" +
                "14\n" +
                "15\n" +
                "16\n" +
                "17\n" +
                "18\n" +
                "19\n";

        assertReader(
                expected,
                "миллионы"
        );
    }

    @Test
    public void testCreateTableWithO3() throws Exception {
        assertMemoryLeak(
                () -> {
                    compiler.compile(
                            "create table x (" +
                                    "a INT, " +
                                    "t TIMESTAMP, " +
                                    "y BOOLEAN) " +
                                    "timestamp(t) " +
                                    "partition by DAY WITH maxUncommittedRows=10000, o3MaxLag=250ms;",
                            sqlExecutionContext);

                    try (TableWriter writer = getWriter("x")) {
                        sink.clear();
                        TableRecordMetadata metadata = writer.getMetadata();
                        metadata.toJson(sink);
                        TestUtils.assertEquals(
                                "{\"columnCount\":3,\"columns\":[{\"index\":0,\"name\":\"a\",\"type\":\"INT\"},{\"index\":1,\"name\":\"t\",\"type\":\"TIMESTAMP\"},{\"index\":2,\"name\":\"y\",\"type\":\"BOOLEAN\"}],\"timestampIndex\":1}",
                                sink);
                        Assert.assertEquals(10000, metadata.getMaxUncommittedRows());
                        Assert.assertEquals(250000, metadata.getO3MaxLag());
                    }
                }
        );
    }

    @Test
    public void testDeallocateMissingStatementName() throws Exception {
        assertMemoryLeak(() -> {
            try {
                compiler.compile("DEALLOCATE", sqlExecutionContext);
                Assert.fail();
            } catch (SqlException e) {
                Assert.assertEquals(10, e.getPosition());
                TestUtils.assertContains(e.getFlyweightMessage(), "statement name expected");
            }
        });
    }

    @Test
    public void testDeallocateMultipleStatementNames() throws Exception {
        assertMemoryLeak(() -> {
            try {
                compiler.compile("deallocate foo bar", sqlExecutionContext);
                Assert.fail();
            } catch (SqlException e) {
                Assert.assertEquals(15, e.getPosition());
                TestUtils.assertContains(e.getFlyweightMessage(), "unexpected token [bar]");
            }
        });
    }

    @Test
    public void testDuplicateTableName() throws Exception {
        compiler.compile(
                "create table x (" +
                        "a INT, " +
                        "b BYTE, " +
                        "t TIMESTAMP, " +
                        "y BOOLEAN) " +
                        "timestamp(t) " +
                        "partition by MONTH",
                sqlExecutionContext
        );
        engine.releaseAllWriters();

        assertFailure(13, "table already exists",
                "create table x (" +
                        "t TIMESTAMP, " +
                        "y BOOLEAN) " +
                        "timestamp(t) " +
                        "partition by MONTH");
    }

    @Test
    public void testEmptyQuery() {
        try {
            compiler.compile("                        ", sqlExecutionContext);
        } catch (SqlException e) {
            Assert.assertEquals(0, e.getPosition());
            TestUtils.assertContains(e.getFlyweightMessage(), "empty query");
        }
    }

    @Test
    public void testExecuteQuery() throws Exception {
        assertFailure(
                68,
                "not a TIMESTAMP",
                "select * from (select rnd_int() x from long_sequence(20)) timestamp(x)"

        );
    }

    @Test
    public void testGeoLiteralAsColName() throws Exception {
        assertMemoryLeak(() -> {
            compiler.compile("create table x as (select rnd_str('#1234', '#88484') as \"#0101a\" from long_sequence(5) )", sqlExecutionContext);
            assertSql("select * from x where \"#0101a\" = '#1234'", "#0101a\n" +
                    "#1234\n" +
                    "#1234\n");
        });
    }

    @Test
    public void testGeoLiteralAsColName2() throws Exception {
        assertMemoryLeak(() -> {
            compiler.compile("create table x as (select rnd_geohash(14) as \"#0101a\" from long_sequence(5) )", sqlExecutionContext);
            assertSql("select * from x where #1234 = \"#0101a\"", "#0101a\n");
        });
    }

    @Test
    public void testGeoLiteralBinLength() throws Exception {
        assertMemoryLeak(() -> {
            StringSink bitString = Misc.getThreadLocalBuilder();
            bitString.put(Chars.repeat("0", 59)).put('1');
            assertSql("select ##" + bitString + " as geobits", "geobits\n" +
                    "000000000001\n");
        });
    }

    @Test
    public void testGeoLiteralInvalid1() throws Exception {
        assertMemoryLeak(() -> {
            compiler.compile("create table x as (select rnd_str('#1234', '#88484') as str from long_sequence(1000) )", sqlExecutionContext);
            try {
                compiler.compile("select * from x where str = #1234 '", sqlExecutionContext); // random char at the end
                Assert.fail();
            } catch (SqlException ex) {
                // Add error test assertion
                Assert.assertEquals("[34] dangling expression", ex.getMessage());
            }
        });
    }

    @Test
    public void testGeoLiteralInvalid2() throws Exception {
        assertMemoryLeak(() -> {
            compiler.compile("create table x as (select rnd_str('#1234', '#88484') as str from long_sequence(1000) )", sqlExecutionContext);
            try {
                compiler.compile("select * from x where str = #1234'", sqlExecutionContext); // random char at the end
                Assert.fail();
            } catch (SqlException ex) {
                // Add error test assertion
                Assert.assertEquals("[33] dangling expression", ex.getMessage());
            }
        });
    }

    @Test
    public void testInsertAsSelect() throws Exception {
        String expectedData = "a\tb\tc\td\te\tf\tg\th\ti\tj\tk\tl\tm\tn\to\tp\n" +
                "1569490116\tNaN\tfalse\t\tNaN\t0.7611\t428\t-1593\t2015-04-04T16:34:47.226Z\t\t\t185\t7039584373105579285\t1970-01-01T00:00:00.000000Z\t4\t00000000 af 19 c4 95 94 36 53 49 b4 59 7e\n" +
                "1253890363\t10\tfalse\tXYS\t0.1911234617573182\t0.5793\t881\t-1379\t\t2015-03-04T23:08:35.722465Z\tHYRX\t188\t-4986232506486815364\t1970-01-01T00:16:40.000000Z\t50\t00000000 42 fc 31 79 5f 8b 81 2b 93 4d 1a 8e 78 b5\n" +
                "-1819240775\t27\ttrue\tGOO\t0.04142812470232493\t0.9205\t97\t-9039\t2015-08-25T03:15:07.653Z\t2015-12-06T09:41:30.297134Z\tHYRX\t109\t571924429013198086\t1970-01-01T00:33:20.000000Z\t21\t\n" +
                "-1201923128\t18\ttrue\tUVS\t0.7588175403454873\t0.5779\t480\t-4379\t2015-12-16T09:15:02.086Z\t2015-05-31T18:12:45.686366Z\tCPSW\tNaN\t-6161552193869048721\t1970-01-01T00:50:00.000000Z\t27\t00000000 28 c7 84 47 dc d2 85 7f a5 b8 7b 4a 9d 46\n" +
                "865832060\tNaN\ttrue\t\t0.14830552335848957\t0.9442\t95\t2508\t\t2015-10-20T09:33:20.502524Z\t\tNaN\t-3289070757475856942\t1970-01-01T01:06:40.000000Z\t40\t00000000 f2 3c ed 39 ac a8 3b a6 dc 3b 7d 2b e3 92 fe 69\n" +
                "00000010 38 e1\n" +
                "1100812407\t22\tfalse\tOVL\tNaN\t0.7633\t698\t-17778\t2015-09-13T09:55:17.815Z\t\tCPSW\t182\t-8757007522346766135\t1970-01-01T01:23:20.000000Z\t23\t\n" +
                "1677463366\t18\tfalse\tMNZ\t0.33747075654972813\t0.1179\t533\t18904\t2015-05-13T23:13:05.262Z\t2015-05-10T00:20:17.926993Z\t\t175\t6351664568801157821\t1970-01-01T01:40:00.000000Z\t29\t00000000 5d d0 eb 67 44 a7 6a 71 34 e0 b0 e9 98 f7 67 62\n" +
                "00000010 28 60\n" +
                "39497392\t4\tfalse\tUOH\t0.029227696942726644\t0.1718\t652\t14242\t\t2015-05-24T22:09:55.175991Z\tVTJW\t141\t3527911398466283309\t1970-01-01T01:56:40.000000Z\t9\t00000000 d9 6f 04 ab 27 47 8f 23 3f ae 7c 9f 77 04 e9 0c\n" +
                "00000010 ea 4e ea 8b\n" +
                "1545963509\t10\tfalse\tNWI\t0.11371841836123953\t0.0620\t356\t-29980\t2015-09-12T14:33:11.105Z\t2015-08-06T04:51:01.526782Z\t\t168\t6380499796471875623\t1970-01-01T02:13:20.000000Z\t13\t00000000 54 52 d0 29 26 c5 aa da 18 ce 5f b2 8b 5c 54 90\n" +
                "53462821\t4\tfalse\tGOO\t0.05514933756198426\t0.1195\t115\t-6087\t2015-08-09T19:28:14.249Z\t2015-09-20T01:50:37.694867Z\tCPSW\t145\t-7212878484370155026\t1970-01-01T02:30:00.000000Z\t46\t\n" +
                "-2139296159\t30\tfalse\t\t0.18586435581637295\t0.5638\t299\t21020\t2015-12-30T22:10:50.759Z\t2015-01-19T15:54:44.696040Z\tHYRX\t105\t-3463832009795858033\t1970-01-01T02:46:40.000000Z\t38\t00000000 b8 07 b1 32 57 ff 9a ef 88 cb 4b\n" +
                "-406528351\t21\tfalse\tNLE\tNaN\tNaN\t968\t21057\t2015-10-17T07:20:26.881Z\t2015-06-02T13:00:45.180827Z\tPEHN\t102\t5360746485515325739\t1970-01-01T03:03:20.000000Z\t43\t\n" +
                "415709351\t17\tfalse\tGQZ\t0.49199001716312474\t0.6292\t581\t18605\t2015-03-04T06:48:42.194Z\t2015-08-14T15:51:23.307152Z\tHYRX\t185\t-5611837907908424613\t1970-01-01T03:20:00.000000Z\t19\t00000000 20 e2 37 f2 64 43 84 55 a0 dd 44 11 e2 a3 24 4e\n" +
                "00000010 44 a8 0d fe\n" +
                "-1387693529\t19\ttrue\tMCG\t0.848083900630095\t0.4699\t119\t24206\t2015-03-01T23:54:10.204Z\t2015-10-01T12:02:08.698373Z\t\t175\t3669882909701240516\t1970-01-01T03:36:40.000000Z\t12\t00000000 8f bb 2a 4b af 8f 89 df 35 8f da fe 33 98 80 85\n" +
                "00000010 20 53 3b 51\n" +
                "346891421\t21\tfalse\t\t0.933609514582851\t0.6380\t405\t15084\t2015-10-12T05:36:54.066Z\t2015-11-16T05:48:57.958190Z\tPEHN\t196\t-9200716729349404576\t1970-01-01T03:53:20.000000Z\t43\t\n" +
                "263487884\t27\ttrue\tHZQ\t0.7039785408034679\t0.8461\t834\t31562\t2015-08-04T00:55:25.323Z\t2015-07-25T18:26:42.499255Z\tHYRX\t128\t8196544381931602027\t1970-01-01T04:10:00.000000Z\t15\t00000000 71 76 bc 45 24 cd 13 00 7c fb 01 19 ca f2\n" +
                "-1034870849\t9\tfalse\tLSV\t0.6506604601705693\t0.7020\t110\t-838\t2015-08-17T23:50:39.534Z\t2015-03-17T03:23:26.126568Z\tHYRX\tNaN\t-6929866925584807039\t1970-01-01T04:26:40.000000Z\t4\t00000000 4b fb 2d 16 f3 89 a3 83 64 de\n" +
                "1848218326\t26\ttrue\tSUW\t0.8034049105590781\t0.0440\t854\t-3502\t2015-04-04T20:55:02.116Z\t2015-11-23T07:46:10.570856Z\t\t145\t4290477379978201771\t1970-01-01T04:43:20.000000Z\t35\t00000000 6d 54 75 10 b3 4c 0e 8f f1 0c c5 60 b7 d1 5a\n" +
                "-1496904948\t5\ttrue\tDBZ\t0.2862717364877081\tNaN\t764\t5698\t2015-02-06T02:49:54.147Z\t\t\tNaN\t-3058745577013275321\t1970-01-01T05:00:00.000000Z\t19\t00000000 d4 ab be 30 fa 8d ac 3d 98 a0 ad 9a 5d\n" +
                "856634079\t20\ttrue\tRJU\t0.10820602386069589\t0.4565\t669\t13505\t2015-11-14T15:19:19.390Z\t\tVTJW\t134\t-3700177025310488849\t1970-01-01T05:16:40.000000Z\t3\t00000000 f8 a1 46 87 28 92 a3 9b e3 cb c2 64 8a b0 35 d8\n" +
                "00000010 ab 3f a1 f5\n";

        testInsertAsSelect(expectedData,
                "create table x (a INT, b INT, c BOOLEAN, d STRING, e DOUBLE, f FLOAT, g SHORT, h SHORT, i DATE, j TIMESTAMP, k SYMBOL, l LONG, m LONG, n TIMESTAMP, o BYTE, p BINARY)",
                "insert into x " +
                        "select" +
                        " rnd_int()," +
                        " rnd_int(0, 30, 2)," +
                        " rnd_boolean()," +
                        " rnd_str(3,3,2)," +
                        " rnd_double(2)," +
                        " rnd_float(2)," +
                        " rnd_short(10,1024)," +
                        " rnd_short()," +
                        " rnd_date(to_date('2015', 'yyyy'), to_date('2016', 'yyyy'), 2)," +
                        " rnd_timestamp(to_timestamp('2015', 'yyyy'), to_timestamp('2016', 'yyyy'), 2)," +
                        " rnd_symbol(4,4,4,2)," +
                        " rnd_long(100,200,2)," +
                        " rnd_long()," +
                        " timestamp_sequence(0, 1000000000)," +
                        " rnd_byte(2,50)," +
                        " rnd_bin(10, 20, 2)" +
                        " from long_sequence(20)",
                "select * from x"
        );
    }

    @Test
    public void testInsertAsSelectColumnList() throws Exception {
        String expectedData = "a\tb\tc\td\te\tf\tg\th\ti\tj\tk\tl\tm\tn\to\tp\n" +
                "1569490116\tNaN\tfalse\t\tNaN\t0.7611\t428\t-1593\t2015-04-04T16:34:47.226Z\t\t\t185\t7039584373105579285\t1970-01-01T00:00:00.000000Z\t4\t00000000 af 19 c4 95 94 36 53 49 b4 59 7e\n" +
                "1253890363\t10\tfalse\tXYS\t0.1911234617573182\t0.5793\t881\t-1379\t\t2015-03-04T23:08:35.722465Z\tHYRX\t188\t-4986232506486815364\t1970-01-01T00:16:40.000000Z\t50\t00000000 42 fc 31 79 5f 8b 81 2b 93 4d 1a 8e 78 b5\n" +
                "-1819240775\t27\ttrue\tGOO\t0.04142812470232493\t0.9205\t97\t-9039\t2015-08-25T03:15:07.653Z\t2015-12-06T09:41:30.297134Z\tHYRX\t109\t571924429013198086\t1970-01-01T00:33:20.000000Z\t21\t\n" +
                "-1201923128\t18\ttrue\tUVS\t0.7588175403454873\t0.5779\t480\t-4379\t2015-12-16T09:15:02.086Z\t2015-05-31T18:12:45.686366Z\tCPSW\tNaN\t-6161552193869048721\t1970-01-01T00:50:00.000000Z\t27\t00000000 28 c7 84 47 dc d2 85 7f a5 b8 7b 4a 9d 46\n" +
                "865832060\tNaN\ttrue\t\t0.14830552335848957\t0.9442\t95\t2508\t\t2015-10-20T09:33:20.502524Z\t\tNaN\t-3289070757475856942\t1970-01-01T01:06:40.000000Z\t40\t00000000 f2 3c ed 39 ac a8 3b a6 dc 3b 7d 2b e3 92 fe 69\n" +
                "00000010 38 e1\n" +
                "1100812407\t22\tfalse\tOVL\tNaN\t0.7633\t698\t-17778\t2015-09-13T09:55:17.815Z\t\tCPSW\t182\t-8757007522346766135\t1970-01-01T01:23:20.000000Z\t23\t\n" +
                "1677463366\t18\tfalse\tMNZ\t0.33747075654972813\t0.1179\t533\t18904\t2015-05-13T23:13:05.262Z\t2015-05-10T00:20:17.926993Z\t\t175\t6351664568801157821\t1970-01-01T01:40:00.000000Z\t29\t00000000 5d d0 eb 67 44 a7 6a 71 34 e0 b0 e9 98 f7 67 62\n" +
                "00000010 28 60\n" +
                "39497392\t4\tfalse\tUOH\t0.029227696942726644\t0.1718\t652\t14242\t\t2015-05-24T22:09:55.175991Z\tVTJW\t141\t3527911398466283309\t1970-01-01T01:56:40.000000Z\t9\t00000000 d9 6f 04 ab 27 47 8f 23 3f ae 7c 9f 77 04 e9 0c\n" +
                "00000010 ea 4e ea 8b\n" +
                "1545963509\t10\tfalse\tNWI\t0.11371841836123953\t0.0620\t356\t-29980\t2015-09-12T14:33:11.105Z\t2015-08-06T04:51:01.526782Z\t\t168\t6380499796471875623\t1970-01-01T02:13:20.000000Z\t13\t00000000 54 52 d0 29 26 c5 aa da 18 ce 5f b2 8b 5c 54 90\n" +
                "53462821\t4\tfalse\tGOO\t0.05514933756198426\t0.1195\t115\t-6087\t2015-08-09T19:28:14.249Z\t2015-09-20T01:50:37.694867Z\tCPSW\t145\t-7212878484370155026\t1970-01-01T02:30:00.000000Z\t46\t\n" +
                "-2139296159\t30\tfalse\t\t0.18586435581637295\t0.5638\t299\t21020\t2015-12-30T22:10:50.759Z\t2015-01-19T15:54:44.696040Z\tHYRX\t105\t-3463832009795858033\t1970-01-01T02:46:40.000000Z\t38\t00000000 b8 07 b1 32 57 ff 9a ef 88 cb 4b\n" +
                "-406528351\t21\tfalse\tNLE\tNaN\tNaN\t968\t21057\t2015-10-17T07:20:26.881Z\t2015-06-02T13:00:45.180827Z\tPEHN\t102\t5360746485515325739\t1970-01-01T03:03:20.000000Z\t43\t\n" +
                "415709351\t17\tfalse\tGQZ\t0.49199001716312474\t0.6292\t581\t18605\t2015-03-04T06:48:42.194Z\t2015-08-14T15:51:23.307152Z\tHYRX\t185\t-5611837907908424613\t1970-01-01T03:20:00.000000Z\t19\t00000000 20 e2 37 f2 64 43 84 55 a0 dd 44 11 e2 a3 24 4e\n" +
                "00000010 44 a8 0d fe\n" +
                "-1387693529\t19\ttrue\tMCG\t0.848083900630095\t0.4699\t119\t24206\t2015-03-01T23:54:10.204Z\t2015-10-01T12:02:08.698373Z\t\t175\t3669882909701240516\t1970-01-01T03:36:40.000000Z\t12\t00000000 8f bb 2a 4b af 8f 89 df 35 8f da fe 33 98 80 85\n" +
                "00000010 20 53 3b 51\n" +
                "346891421\t21\tfalse\t\t0.933609514582851\t0.6380\t405\t15084\t2015-10-12T05:36:54.066Z\t2015-11-16T05:48:57.958190Z\tPEHN\t196\t-9200716729349404576\t1970-01-01T03:53:20.000000Z\t43\t\n" +
                "263487884\t27\ttrue\tHZQ\t0.7039785408034679\t0.8461\t834\t31562\t2015-08-04T00:55:25.323Z\t2015-07-25T18:26:42.499255Z\tHYRX\t128\t8196544381931602027\t1970-01-01T04:10:00.000000Z\t15\t00000000 71 76 bc 45 24 cd 13 00 7c fb 01 19 ca f2\n" +
                "-1034870849\t9\tfalse\tLSV\t0.6506604601705693\t0.7020\t110\t-838\t2015-08-17T23:50:39.534Z\t2015-03-17T03:23:26.126568Z\tHYRX\tNaN\t-6929866925584807039\t1970-01-01T04:26:40.000000Z\t4\t00000000 4b fb 2d 16 f3 89 a3 83 64 de\n" +
                "1848218326\t26\ttrue\tSUW\t0.8034049105590781\t0.0440\t854\t-3502\t2015-04-04T20:55:02.116Z\t2015-11-23T07:46:10.570856Z\t\t145\t4290477379978201771\t1970-01-01T04:43:20.000000Z\t35\t00000000 6d 54 75 10 b3 4c 0e 8f f1 0c c5 60 b7 d1 5a\n" +
                "-1496904948\t5\ttrue\tDBZ\t0.2862717364877081\tNaN\t764\t5698\t2015-02-06T02:49:54.147Z\t\t\tNaN\t-3058745577013275321\t1970-01-01T05:00:00.000000Z\t19\t00000000 d4 ab be 30 fa 8d ac 3d 98 a0 ad 9a 5d\n" +
                "856634079\t20\ttrue\tRJU\t0.10820602386069589\t0.4565\t669\t13505\t2015-11-14T15:19:19.390Z\t\tVTJW\t134\t-3700177025310488849\t1970-01-01T05:16:40.000000Z\t3\t00000000 f8 a1 46 87 28 92 a3 9b e3 cb c2 64 8a b0 35 d8\n" +
                "00000010 ab 3f a1 f5\n";

        testInsertAsSelect(expectedData,
                "create table x (a INT, b INT, c BOOLEAN, d STRING, e DOUBLE, f FLOAT, g SHORT, h SHORT, i DATE, j TIMESTAMP, k SYMBOL, l LONG, m LONG, n TIMESTAMP, o BYTE, p BINARY)",
                "insert into x (a,b,c,d,e,f,g,h,i,j,k,l,m,n,o,p) " +
                        "select" +
                        " rnd_int()," +
                        " rnd_int(0, 30, 2)," +
                        " rnd_boolean()," +
                        " rnd_str(3,3,2)," +
                        " rnd_double(2)," +
                        " rnd_float(2)," +
                        " rnd_short(10,1024)," +
                        " rnd_short()," +
                        " rnd_date(to_date('2015', 'yyyy'), to_date('2016', 'yyyy'), 2)," +
                        " rnd_timestamp(to_timestamp('2015', 'yyyy'), to_timestamp('2016', 'yyyy'), 2)," +
                        " rnd_symbol(4,4,4,2)," +
                        " rnd_long(100,200,2)," +
                        " rnd_long()," +
                        " timestamp_sequence(0, 1000000000)," +
                        " rnd_byte(2,50)," +
                        " rnd_bin(10, 20, 2)" +
                        " from long_sequence(20)",
                "select * from x"
        );
    }

    @Test
    public void testInsertAsSelectColumnListAndNoTimestamp() throws Exception {
        try {
            testInsertAsSelect("",
                    "create table x (a INT, n TIMESTAMP, o BYTE, p BINARY) timestamp(n) partition by DAY",
                    "insert into x (a) " +
                            "select * from (select" +
                            " rnd_int()" +
                            " from long_sequence(5))",
                    "select * from x"
            );
            Assert.fail();
        } catch (SqlException ex) {
            TestUtils.assertContains(ex.getFlyweightMessage(), "select clause must provide timestamp column");
        }
    }

    @Test
    public void testInsertAsSelectColumnListAndTimestamp() throws Exception {
        String expectedData = "a\tb\tc\td\te\tf\tg\th\ti\tj\tk\tl\tm\tn\to\tp\n" +
                "1569490116\tNaN\tfalse\t\tNaN\t0.7611\t428\t-1593\t2015-04-04T16:34:47.226Z\t\t\t185\t7039584373105579285\t1970-01-01T00:00:00.000000Z\t4\t00000000 af 19 c4 95 94 36 53 49 b4 59 7e\n" +
                "1253890363\t10\tfalse\tXYS\t0.1911234617573182\t0.5793\t881\t-1379\t\t2015-03-04T23:08:35.722465Z\tHYRX\t188\t-4986232506486815364\t1970-01-01T00:16:40.000000Z\t50\t00000000 42 fc 31 79 5f 8b 81 2b 93 4d 1a 8e 78 b5\n" +
                "-1819240775\t27\ttrue\tGOO\t0.04142812470232493\t0.9205\t97\t-9039\t2015-08-25T03:15:07.653Z\t2015-12-06T09:41:30.297134Z\tHYRX\t109\t571924429013198086\t1970-01-01T00:33:20.000000Z\t21\t\n" +
                "-1201923128\t18\ttrue\tUVS\t0.7588175403454873\t0.5779\t480\t-4379\t2015-12-16T09:15:02.086Z\t2015-05-31T18:12:45.686366Z\tCPSW\tNaN\t-6161552193869048721\t1970-01-01T00:50:00.000000Z\t27\t00000000 28 c7 84 47 dc d2 85 7f a5 b8 7b 4a 9d 46\n" +
                "865832060\tNaN\ttrue\t\t0.14830552335848957\t0.9442\t95\t2508\t\t2015-10-20T09:33:20.502524Z\t\tNaN\t-3289070757475856942\t1970-01-01T01:06:40.000000Z\t40\t00000000 f2 3c ed 39 ac a8 3b a6 dc 3b 7d 2b e3 92 fe 69\n" +
                "00000010 38 e1\n" +
                "1100812407\t22\tfalse\tOVL\tNaN\t0.7633\t698\t-17778\t2015-09-13T09:55:17.815Z\t\tCPSW\t182\t-8757007522346766135\t1970-01-01T01:23:20.000000Z\t23\t\n" +
                "1677463366\t18\tfalse\tMNZ\t0.33747075654972813\t0.1179\t533\t18904\t2015-05-13T23:13:05.262Z\t2015-05-10T00:20:17.926993Z\t\t175\t6351664568801157821\t1970-01-01T01:40:00.000000Z\t29\t00000000 5d d0 eb 67 44 a7 6a 71 34 e0 b0 e9 98 f7 67 62\n" +
                "00000010 28 60\n" +
                "39497392\t4\tfalse\tUOH\t0.029227696942726644\t0.1718\t652\t14242\t\t2015-05-24T22:09:55.175991Z\tVTJW\t141\t3527911398466283309\t1970-01-01T01:56:40.000000Z\t9\t00000000 d9 6f 04 ab 27 47 8f 23 3f ae 7c 9f 77 04 e9 0c\n" +
                "00000010 ea 4e ea 8b\n" +
                "1545963509\t10\tfalse\tNWI\t0.11371841836123953\t0.0620\t356\t-29980\t2015-09-12T14:33:11.105Z\t2015-08-06T04:51:01.526782Z\t\t168\t6380499796471875623\t1970-01-01T02:13:20.000000Z\t13\t00000000 54 52 d0 29 26 c5 aa da 18 ce 5f b2 8b 5c 54 90\n" +
                "53462821\t4\tfalse\tGOO\t0.05514933756198426\t0.1195\t115\t-6087\t2015-08-09T19:28:14.249Z\t2015-09-20T01:50:37.694867Z\tCPSW\t145\t-7212878484370155026\t1970-01-01T02:30:00.000000Z\t46\t\n" +
                "-2139296159\t30\tfalse\t\t0.18586435581637295\t0.5638\t299\t21020\t2015-12-30T22:10:50.759Z\t2015-01-19T15:54:44.696040Z\tHYRX\t105\t-3463832009795858033\t1970-01-01T02:46:40.000000Z\t38\t00000000 b8 07 b1 32 57 ff 9a ef 88 cb 4b\n" +
                "-406528351\t21\tfalse\tNLE\tNaN\tNaN\t968\t21057\t2015-10-17T07:20:26.881Z\t2015-06-02T13:00:45.180827Z\tPEHN\t102\t5360746485515325739\t1970-01-01T03:03:20.000000Z\t43\t\n" +
                "415709351\t17\tfalse\tGQZ\t0.49199001716312474\t0.6292\t581\t18605\t2015-03-04T06:48:42.194Z\t2015-08-14T15:51:23.307152Z\tHYRX\t185\t-5611837907908424613\t1970-01-01T03:20:00.000000Z\t19\t00000000 20 e2 37 f2 64 43 84 55 a0 dd 44 11 e2 a3 24 4e\n" +
                "00000010 44 a8 0d fe\n" +
                "-1387693529\t19\ttrue\tMCG\t0.848083900630095\t0.4699\t119\t24206\t2015-03-01T23:54:10.204Z\t2015-10-01T12:02:08.698373Z\t\t175\t3669882909701240516\t1970-01-01T03:36:40.000000Z\t12\t00000000 8f bb 2a 4b af 8f 89 df 35 8f da fe 33 98 80 85\n" +
                "00000010 20 53 3b 51\n" +
                "346891421\t21\tfalse\t\t0.933609514582851\t0.6380\t405\t15084\t2015-10-12T05:36:54.066Z\t2015-11-16T05:48:57.958190Z\tPEHN\t196\t-9200716729349404576\t1970-01-01T03:53:20.000000Z\t43\t\n" +
                "263487884\t27\ttrue\tHZQ\t0.7039785408034679\t0.8461\t834\t31562\t2015-08-04T00:55:25.323Z\t2015-07-25T18:26:42.499255Z\tHYRX\t128\t8196544381931602027\t1970-01-01T04:10:00.000000Z\t15\t00000000 71 76 bc 45 24 cd 13 00 7c fb 01 19 ca f2\n" +
                "-1034870849\t9\tfalse\tLSV\t0.6506604601705693\t0.7020\t110\t-838\t2015-08-17T23:50:39.534Z\t2015-03-17T03:23:26.126568Z\tHYRX\tNaN\t-6929866925584807039\t1970-01-01T04:26:40.000000Z\t4\t00000000 4b fb 2d 16 f3 89 a3 83 64 de\n" +
                "1848218326\t26\ttrue\tSUW\t0.8034049105590781\t0.0440\t854\t-3502\t2015-04-04T20:55:02.116Z\t2015-11-23T07:46:10.570856Z\t\t145\t4290477379978201771\t1970-01-01T04:43:20.000000Z\t35\t00000000 6d 54 75 10 b3 4c 0e 8f f1 0c c5 60 b7 d1 5a\n" +
                "-1496904948\t5\ttrue\tDBZ\t0.2862717364877081\tNaN\t764\t5698\t2015-02-06T02:49:54.147Z\t\t\tNaN\t-3058745577013275321\t1970-01-01T05:00:00.000000Z\t19\t00000000 d4 ab be 30 fa 8d ac 3d 98 a0 ad 9a 5d\n" +
                "856634079\t20\ttrue\tRJU\t0.10820602386069589\t0.4565\t669\t13505\t2015-11-14T15:19:19.390Z\t\tVTJW\t134\t-3700177025310488849\t1970-01-01T05:16:40.000000Z\t3\t00000000 f8 a1 46 87 28 92 a3 9b e3 cb c2 64 8a b0 35 d8\n" +
                "00000010 ab 3f a1 f5\n";

        testInsertAsSelect(expectedData,
                "create table x (a INT, b INT, c BOOLEAN, d STRING, e DOUBLE, f FLOAT, g SHORT, h SHORT, i DATE, j TIMESTAMP, k SYMBOL, l LONG, m LONG, n TIMESTAMP, o BYTE, p BINARY) timestamp(n)",
                "insert into x (a,b,c,d,e,f,g,h,i,j,k,l,m,n,o,p) " +
                        "select * from (select" +
                        " rnd_int()," +
                        " rnd_int(0, 30, 2)," +
                        " rnd_boolean()," +
                        " rnd_str(3,3,2)," +
                        " rnd_double(2)," +
                        " rnd_float(2)," +
                        " rnd_short(10,1024)," +
                        " rnd_short()," +
                        " rnd_date(to_date('2015', 'yyyy'), to_date('2016', 'yyyy'), 2)," +
                        " rnd_timestamp(to_timestamp('2015', 'yyyy'), to_timestamp('2016', 'yyyy'), 2)," +
                        " rnd_symbol(4,4,4,2)," +
                        " rnd_long(100,200,2)," +
                        " rnd_long()," +
                        " timestamp_sequence(0, 1000000000) ts," +
                        " rnd_byte(2,50)," +
                        " rnd_bin(10, 20, 2)" +
                        " from long_sequence(20)) timestamp(ts)",
                "select * from x"
        );
    }

    @Test
    public void testInsertAsSelectColumnListAndTimestampO3() throws Exception {
        String expectedData = "a\tn\to\tp\n" +
                "73575701\t1970-01-01T04:26:40.000000Z\t0\t\n" +
                "-727724771\t1970-01-01T04:43:20.000000Z\t0\t\n" +
                "1548800833\t1970-01-01T05:00:00.000000Z\t0\t\n" +
                "315515118\t1970-01-01T05:16:40.000000Z\t0\t\n" +
                "-1148479920\t1970-01-01T05:33:20.000000Z\t0\t\n";

        testInsertAsSelect(expectedData,
                "create table x (a INT, n TIMESTAMP, o BYTE, p BINARY) timestamp(n) partition by DAY",
                "insert into x (a, n) " +
                        "select * from (select" +
                        " rnd_int()," +
                        " timestamp_sequence(20 * 1000000000L, -1000000000L) ts" +
                        " from long_sequence(5))",
                "select * from x"
        );
    }

    @Test
    public void testInsertAsSelectColumnListAndTimestampOfWrongType() throws Exception {
        try {
            testInsertAsSelect("",
                    "create table x (a INT, n TIMESTAMP, o BYTE, p BINARY) timestamp(n)",
                    "insert into x (a, n) " +
                            "select * from (select" +
                            " rnd_int(), " +
                            "rnd_int() " +
                            " from long_sequence(5))",
                    "select * from x"
            );
            Assert.fail();
        } catch (SqlException ex) {
            TestUtils.assertContains(ex.getFlyweightMessage(), "expected timestamp column but type is INT");
        }
    }

    @Test
    public void testInsertAsSelectColumnSubset() throws Exception {
        String expectedData = "a\tb\tc\td\te\tf\tg\tj\tk\tl\tm\tn\to\tp\n" +
                "NaN\tNaN\tfalse\t\t0.8043224099968393\tNaN\t0\t\t\tNaN\tNaN\t1970-01-01T00:00:00.000000Z\t0\t\n" +
                "NaN\tNaN\tfalse\t\t0.08486964232560668\tNaN\t0\t\t\tNaN\tNaN\t1970-01-01T00:16:40.000000Z\t0\t\n" +
                "NaN\tNaN\tfalse\t\t0.0843832076262595\tNaN\t0\t\t\tNaN\tNaN\t1970-01-01T00:33:20.000000Z\t0\t\n" +
                "NaN\tNaN\tfalse\t\t0.6508594025855301\tNaN\t0\t\t\tNaN\tNaN\t1970-01-01T00:50:00.000000Z\t0\t\n" +
                "NaN\tNaN\tfalse\t\t0.7905675319675964\tNaN\t0\t\t\tNaN\tNaN\t1970-01-01T01:06:40.000000Z\t0\t\n" +
                "NaN\tNaN\tfalse\t\t0.22452340856088226\tNaN\t0\t\t\tNaN\tNaN\t1970-01-01T01:23:20.000000Z\t0\t\n" +
                "NaN\tNaN\tfalse\t\t0.3491070363730514\tNaN\t0\t\t\tNaN\tNaN\t1970-01-01T01:40:00.000000Z\t0\t\n" +
                "NaN\tNaN\tfalse\t\t0.7611029514995744\tNaN\t0\t\t\tNaN\tNaN\t1970-01-01T01:56:40.000000Z\t0\t\n" +
                "NaN\tNaN\tfalse\t\t0.4217768841969397\tNaN\t0\t\t\tNaN\tNaN\t1970-01-01T02:13:20.000000Z\t0\t\n" +
                "NaN\tNaN\tfalse\t\tNaN\tNaN\t0\t\t\tNaN\tNaN\t1970-01-01T02:30:00.000000Z\t0\t\n" +
                "NaN\tNaN\tfalse\t\t0.7261136209823622\tNaN\t0\t\t\tNaN\tNaN\t1970-01-01T02:46:40.000000Z\t0\t\n" +
                "NaN\tNaN\tfalse\t\t0.4224356661645131\tNaN\t0\t\t\tNaN\tNaN\t1970-01-01T03:03:20.000000Z\t0\t\n" +
                "NaN\tNaN\tfalse\t\t0.7094360487171202\tNaN\t0\t\t\tNaN\tNaN\t1970-01-01T03:20:00.000000Z\t0\t\n" +
                "NaN\tNaN\tfalse\t\t0.38539947865244994\tNaN\t0\t\t\tNaN\tNaN\t1970-01-01T03:36:40.000000Z\t0\t\n" +
                "NaN\tNaN\tfalse\t\t0.0035983672154330515\tNaN\t0\t\t\tNaN\tNaN\t1970-01-01T03:53:20.000000Z\t0\t\n" +
                "NaN\tNaN\tfalse\t\t0.3288176907679504\tNaN\t0\t\t\tNaN\tNaN\t1970-01-01T04:10:00.000000Z\t0\t\n" +
                "NaN\tNaN\tfalse\t\tNaN\tNaN\t0\t\t\tNaN\tNaN\t1970-01-01T04:26:40.000000Z\t0\t\n" +
                "NaN\tNaN\tfalse\t\t0.9771103146051203\tNaN\t0\t\t\tNaN\tNaN\t1970-01-01T04:43:20.000000Z\t0\t\n" +
                "NaN\tNaN\tfalse\t\t0.24808812376657652\tNaN\t0\t\t\tNaN\tNaN\t1970-01-01T05:00:00.000000Z\t0\t\n" +
                "NaN\tNaN\tfalse\t\t0.6381607531178513\tNaN\t0\t\t\tNaN\tNaN\t1970-01-01T05:16:40.000000Z\t0\t\n" +
                "NaN\tNaN\tfalse\t\t0.12503042190293423\tNaN\t0\t\t\tNaN\tNaN\t1970-01-01T05:33:20.000000Z\t0\t\n" +
                "NaN\tNaN\tfalse\t\t0.9038068796506872\tNaN\t0\t\t\tNaN\tNaN\t1970-01-01T05:50:00.000000Z\t0\t\n" +
                "NaN\tNaN\tfalse\t\t0.13450170570900255\tNaN\t0\t\t\tNaN\tNaN\t1970-01-01T06:06:40.000000Z\t0\t\n" +
                "NaN\tNaN\tfalse\t\t0.8912587536603974\tNaN\t0\t\t\tNaN\tNaN\t1970-01-01T06:23:20.000000Z\t0\t\n" +
                "NaN\tNaN\tfalse\t\t0.9755263540567968\tNaN\t0\t\t\tNaN\tNaN\t1970-01-01T06:40:00.000000Z\t0\t\n" +
                "NaN\tNaN\tfalse\t\t0.26922103479744897\tNaN\t0\t\t\tNaN\tNaN\t1970-01-01T06:56:40.000000Z\t0\t\n" +
                "NaN\tNaN\tfalse\t\t0.4138164748227684\tNaN\t0\t\t\tNaN\tNaN\t1970-01-01T07:13:20.000000Z\t0\t\n" +
                "NaN\tNaN\tfalse\t\t0.5522494170511608\tNaN\t0\t\t\tNaN\tNaN\t1970-01-01T07:30:00.000000Z\t0\t\n" +
                "NaN\tNaN\tfalse\t\t0.2459345277606021\tNaN\t0\t\t\tNaN\tNaN\t1970-01-01T07:46:40.000000Z\t0\t\n" +
                "NaN\tNaN\tfalse\t\tNaN\tNaN\t0\t\t\tNaN\tNaN\t1970-01-01T08:03:20.000000Z\t0\t\n";

        testInsertAsSelect(expectedData,
                "create table x (a INT, b INT, c BOOLEAN, d STRING, e DOUBLE, f FLOAT, g SHORT, j TIMESTAMP, k SYMBOL, l LONG, m LONG, n TIMESTAMP, o BYTE, p BINARY)",
                "insert into x (e,n)" +
                        "select" +
                        " rnd_double(2)," +
                        " timestamp_sequence(0, 1000000000)" +
                        " from long_sequence(30)",
                "x"
        );
    }

    @Test
    public void testInsertAsSelectColumnSubset2() throws Exception {
        String expectedData = "a\tb\tc\td\te\tf\tg\tj\tk\tl\tm\tn\to\tp\n" +
                "NaN\tNaN\tfalse\t\t0.8043224099968393\tNaN\t-13027\t\t\tNaN\tNaN\t\t0\t\n" +
                "NaN\tNaN\tfalse\t\t0.2845577791213847\tNaN\t21015\t\t\tNaN\tNaN\t\t0\t\n" +
                "NaN\tNaN\tfalse\t\t0.9344604857394011\tNaN\t-5356\t\t\tNaN\tNaN\t\t0\t\n" +
                "NaN\tNaN\tfalse\t\t0.7905675319675964\tNaN\t-19832\t\t\tNaN\tNaN\t\t0\t\n" +
                "NaN\tNaN\tfalse\t\t0.8899286912289663\tNaN\t23922\t\t\tNaN\tNaN\t\t0\t\n" +
                "NaN\tNaN\tfalse\t\tNaN\tNaN\t31987\t\t\tNaN\tNaN\t\t0\t\n" +
                "NaN\tNaN\tfalse\t\t0.4621835429127854\tNaN\t-4472\t\t\tNaN\tNaN\t\t0\t\n" +
                "NaN\tNaN\tfalse\t\t0.8072372233384567\tNaN\t4924\t\t\tNaN\tNaN\t\t0\t\n" +
                "NaN\tNaN\tfalse\t\t0.6276954028373309\tNaN\t-11679\t\t\tNaN\tNaN\t\t0\t\n" +
                "NaN\tNaN\tfalse\t\t0.7094360487171202\tNaN\t-12348\t\t\tNaN\tNaN\t\t0\t\n" +
                "NaN\tNaN\tfalse\t\t0.1985581797355932\tNaN\t-8877\t\t\tNaN\tNaN\t\t0\t\n" +
                "NaN\tNaN\tfalse\t\t0.5249321062686694\tNaN\t13182\t\t\tNaN\tNaN\t\t0\t\n" +
                "NaN\tNaN\tfalse\t\tNaN\tNaN\t2056\t\t\tNaN\tNaN\t\t0\t\n" +
                "NaN\tNaN\tfalse\t\t0.21583224269349388\tNaN\t12941\t\t\tNaN\tNaN\t\t0\t\n" +
                "NaN\tNaN\tfalse\t\t0.8146807944500559\tNaN\t-5176\t\t\tNaN\tNaN\t\t0\t\n" +
                "NaN\tNaN\tfalse\t\t0.12503042190293423\tNaN\t-7976\t\t\tNaN\tNaN\t\t0\t\n" +
                "NaN\tNaN\tfalse\t\t0.9687423276940171\tNaN\t15926\t\t\tNaN\tNaN\t\t0\t\n" +
                "NaN\tNaN\tfalse\t\t0.6700476391801052\tNaN\t2276\t\t\tNaN\tNaN\t\t0\t\n" +
                "NaN\tNaN\tfalse\t\t0.9755263540567968\tNaN\t5639\t\t\tNaN\tNaN\t\t0\t\n" +
                "NaN\tNaN\tfalse\t\t0.810161274171258\tNaN\t-391\t\t\tNaN\tNaN\t\t0\t\n" +
                "NaN\tNaN\tfalse\t\t0.3762501709498378\tNaN\t-30933\t\t\tNaN\tNaN\t\t0\t\n" +
                "NaN\tNaN\tfalse\t\t0.2459345277606021\tNaN\t20366\t\t\tNaN\tNaN\t\t0\t\n" +
                "NaN\tNaN\tfalse\t\t0.975019885372507\tNaN\t-3567\t\t\tNaN\tNaN\t\t0\t\n" +
                "NaN\tNaN\tfalse\t\t0.4900510449885239\tNaN\t3428\t\t\tNaN\tNaN\t\t0\t\n" +
                "NaN\tNaN\tfalse\t\tNaN\tNaN\t29978\t\t\tNaN\tNaN\t\t0\t\n" +
                "NaN\tNaN\tfalse\t\t0.04142812470232493\tNaN\t-19136\t\t\tNaN\tNaN\t\t0\t\n" +
                "NaN\tNaN\tfalse\t\t0.7997733229967019\tNaN\t-21442\t\t\tNaN\tNaN\t\t0\t\n" +
                "NaN\tNaN\tfalse\t\t0.6590341607692226\tNaN\t-2018\t\t\tNaN\tNaN\t\t0\t\n" +
                "NaN\tNaN\tfalse\t\t0.17370570324289436\tNaN\t9478\t\t\tNaN\tNaN\t\t0\t\n" +
                "NaN\tNaN\tfalse\t\t0.04645849844580874\tNaN\t6093\t\t\tNaN\tNaN\t\t0\t\n";

        testInsertAsSelect(expectedData,
                "create table x (a INT, b INT, c BOOLEAN, d STRING, e DOUBLE, f FLOAT, g SHORT, j TIMESTAMP, k SYMBOL, l LONG, m LONG, n TIMESTAMP, o BYTE, p BINARY)",
                "insert into x (e,g)" +
                        "select" +
                        " rnd_double(2)," +
                        " rnd_short()" +
                        " from long_sequence(30)",
                "x"
        );
    }

    @Test
    public void testInsertAsSelectConvertible1() throws Exception {
        testInsertAsSelect("a\tb\n" +
                        "-1148479920\tJWCPS\n" +
                        "592859671\tYRXPE\n" +
                        "806715481\tRXGZS\n" +
                        "1904508147\tXIBBT\n" +
                        "-85170055\tGWFFY\n" +
                        "-1715058769\tEYYQE\n" +
                        "-2119387831\tHFOWL\n" +
                        "-938514914\tXYSBE\n" +
                        "-461611463\tOJSHR\n" +
                        "-1272693194\tDRQQU\n" +
                        "-2144581835\tFJGET\n" +
                        "-296610933\tSZSRY\n" +
                        "1637847416\tBVTMH\n" +
                        "1627393380\tOZZVD\n" +
                        "-372268574\tMYICC\n" +
                        "-661194722\tOUICW\n" +
                        "-1201923128\tGHVUV\n" +
                        "-1950552842\tOTSED\n" +
                        "-916132123\tCTGQO\n" +
                        "659736535\tXWCKY\n" +
                        "-2075675260\tUWDSW\n" +
                        "1060917944\tSHOLN\n" +
                        "-1966408995\tIQBZX\n" +
                        "2124174232\tVIKJS\n" +
                        "-2088317486\tSUQSR\n" +
                        "1245795385\tKVVSJ\n" +
                        "116799613\tIPHZE\n" +
                        "359345889\tHVLTO\n" +
                        "-640305320\tJUMLG\n" +
                        "2011884585\tMLLEO\n",
                "create table x (a INT, b SYMBOL)",
                "insert into x " +
                        "select" +
                        " rnd_int()," +
                        " rnd_str(5,5,0)" +
                        " from long_sequence(30)",
                "x");
    }

    @Test
    public void testInsertAsSelectConvertible2() throws Exception {
        testInsertAsSelect("b\ta\n" +
                        "-2144581835\tSBEOUOJSH\n" +
                        "-1162267908\tUEDRQQU\n" +
                        "-1575135393\tHYRXPEH\n" +
                        "326010667\t\n" +
                        "-1870444467\tSBEOUOJSH\n" +
                        "1637847416\tUEDRQQU\n" +
                        "-1533414895\tTJWCPS\n" +
                        "-1515787781\tBBTGPGWF\n" +
                        "1920890138\tTJWCPS\n" +
                        "-1538602195\tSBEOUOJSH\n" +
                        "-235358133\tRXGZSXUX\n" +
                        "-10505757\tHYRXPEH\n" +
                        "-661194722\tYUDEYYQEHB\n" +
                        "1196016669\t\n" +
                        "-1566901076\t\n" +
                        "-1201923128\t\n" +
                        "1876812930\tFOWLPDX\n" +
                        "-1424048819\tRXGZSXUX\n" +
                        "1234796102\t\n" +
                        "-45567293\tUEDRQQU\n" +
                        "-89906802\t\n" +
                        "-998315423\tYUDEYYQEHB\n" +
                        "-1794809330\tHYRXPEH\n" +
                        "659736535\t\n" +
                        "852921272\tSBEOUOJSH\n",
                "create table x (b INT, a STRING)",
                "insert into x (b,a)" +
                        "select" +
                        " rnd_int()," +
                        " rnd_symbol(8,6,10,2)" +
                        " from long_sequence(25)",
                "x");
    }

    @Test
    public void testInsertAsSelectConvertibleList1() throws Exception {
        testInsertAsSelect("a\tb\tn\n" +
                        "JWCPS\t-1148479920\t\n" +
                        "YRXPE\t592859671\t\n" +
                        "RXGZS\t806715481\t\n" +
                        "XIBBT\t1904508147\t\n" +
                        "GWFFY\t-85170055\t\n" +
                        "EYYQE\t-1715058769\t\n" +
                        "HFOWL\t-2119387831\t\n" +
                        "XYSBE\t-938514914\t\n" +
                        "OJSHR\t-461611463\t\n" +
                        "DRQQU\t-1272693194\t\n" +
                        "FJGET\t-2144581835\t\n" +
                        "SZSRY\t-296610933\t\n" +
                        "BVTMH\t1637847416\t\n" +
                        "OZZVD\t1627393380\t\n" +
                        "MYICC\t-372268574\t\n" +
                        "OUICW\t-661194722\t\n" +
                        "GHVUV\t-1201923128\t\n" +
                        "OTSED\t-1950552842\t\n" +
                        "CTGQO\t-916132123\t\n" +
                        "XWCKY\t659736535\t\n" +
                        "UWDSW\t-2075675260\t\n" +
                        "SHOLN\t1060917944\t\n" +
                        "IQBZX\t-1966408995\t\n" +
                        "VIKJS\t2124174232\t\n" +
                        "SUQSR\t-2088317486\t\n" +
                        "KVVSJ\t1245795385\t\n" +
                        "IPHZE\t116799613\t\n" +
                        "HVLTO\t359345889\t\n" +
                        "JUMLG\t-640305320\t\n" +
                        "MLLEO\t2011884585\t\n",
                "create table x (a SYMBOL, b INT, n TIMESTAMP)",
                "insert into x (b,a)" +
                        "select" +
                        " rnd_int()," +
                        " rnd_str(5,5,0)" +
                        " from long_sequence(30)",
                "x");
    }

    @Test
    public void testInsertAsSelectConvertibleList2() throws Exception {
        testInsertAsSelect("a\tb\tn\n" +
                        "SBEOUOJSH\t-2144581835\t\n" +
                        "UEDRQQU\t-1162267908\t\n" +
                        "HYRXPEH\t-1575135393\t\n" +
                        "\t326010667\t\n" +
                        "SBEOUOJSH\t-1870444467\t\n" +
                        "UEDRQQU\t1637847416\t\n" +
                        "TJWCPS\t-1533414895\t\n" +
                        "BBTGPGWF\t-1515787781\t\n" +
                        "TJWCPS\t1920890138\t\n" +
                        "SBEOUOJSH\t-1538602195\t\n" +
                        "RXGZSXUX\t-235358133\t\n" +
                        "HYRXPEH\t-10505757\t\n" +
                        "YUDEYYQEHB\t-661194722\t\n" +
                        "\t1196016669\t\n" +
                        "\t-1566901076\t\n" +
                        "\t-1201923128\t\n" +
                        "FOWLPDX\t1876812930\t\n" +
                        "RXGZSXUX\t-1424048819\t\n" +
                        "\t1234796102\t\n" +
                        "UEDRQQU\t-45567293\t\n" +
                        "\t-89906802\t\n" +
                        "YUDEYYQEHB\t-998315423\t\n" +
                        "HYRXPEH\t-1794809330\t\n" +
                        "\t659736535\t\n" +
                        "SBEOUOJSH\t852921272\t\n" +
                        "YUDEYYQEHB\t-1172180184\t\n" +
                        "SBEOUOJSH\t1254404167\t\n" +
                        "FOWLPDX\t-1768335227\t\n" +
                        "\t1060917944\t\n" +
                        "\t2060263242\t\n",
                "create table x (a STRING, b INT, n TIMESTAMP)",
                "insert into x (b,a)" +
                        "select" +
                        " rnd_int()," +
                        " rnd_symbol(8,6,10,2)" +
                        " from long_sequence(30)",
                "x");
    }

    @Test
    public void testInsertAsSelectDuplicateColumn() throws Exception {
        compiler.compile(
                "CREATE TABLE tab (" +
                        "  ts TIMESTAMP, " +
                        "  x INT" +
                        ") TIMESTAMP(ts) PARTITION BY DAY",
                sqlExecutionContext
        );

        engine.releaseAllWriters();

        assertFailure(21, "Duplicate column [name=X]",
                "insert into tab ( x, 'X', ts ) values ( 7, 10, 11 )");
    }

    @Test
    public void testInsertAsSelectDuplicateColumnNonAscii() throws Exception {
        compiler.compile(
                "CREATE TABLE tabula (" +
                        "  ts TIMESTAMP, " +
                        "  龜 INT" +
                        ") TIMESTAMP(ts) PARTITION BY DAY",
                sqlExecutionContext
        );

        engine.releaseAllWriters();

        assertFailure(24, "Duplicate column [name=龜]",
                "insert into tabula ( 龜, '龜', ts ) values ( 7, 10, 11 )");
    }

    public void testInsertAsSelectError(
            CharSequence ddl,
            CharSequence insert,
            int errorPosition,
            CharSequence errorMessage
    ) throws Exception {
        testInsertAsSelectError(ddl, insert, errorPosition, errorMessage, SqlException.class);
    }

    public void testInsertAsSelectError(
            CharSequence ddl,
            CharSequence insert,
            int errorPosition,
            CharSequence errorMessage,
            Class<?> exception
    ) throws Exception {
        assertMemoryLeak(() -> {
            if (ddl != null) {
                compiler.compile(ddl, sqlExecutionContext);
            }
            assertFailure0(errorPosition, errorMessage, insert, exception);
        });
    }

    @Test
    public void testInsertAsSelectFewerSelectColumns() throws Exception {
        assertMemoryLeak(() -> {
            compiler.compile("create table y as (select x, cast(2*((x-1)/2) as int)+2 m, abs(rnd_int() % 100) b from long_sequence(10))", sqlExecutionContext);
            try {
                compiler.compile("insert into y select cast(2*((x-1+10)/2) as int)+2 m, abs(rnd_int() % 100) b from long_sequence(6)", sqlExecutionContext);
            } catch (SqlException e) {
                Assert.assertEquals(14, e.getPosition());
                Assert.assertTrue(Chars.contains(e.getFlyweightMessage(), "not enough"));
            }
        });
    }

    @Test
    public void testInsertAsSelectInconvertible1() throws Exception {
        testInsertAsSelectError("create table x (a INT, b INT)",
                "insert into x " +
                        "select" +
                        " rnd_int()," +
                        " rnd_date( to_date('2015', 'yyyy'), to_date('2016', 'yyyy'), 0)" +
                        " from long_sequence(30)", 32, "inconvertible types");
    }

    @Test
    public void testInsertAsSelectInconvertible2() throws Exception {
        testInsertAsSelectError(
                "create table x (a INT, b BYTE)",
                "insert into x " +
                        "select" +
                        " rnd_int()," +
                        " rnd_char()" +
                        " from long_sequence(30)",
                -1,
                "inconvertible value: T [CHAR -> BYTE]",
                ImplicitCastException.class
        );
    }

    @Test
    public void testInsertAsSelectInconvertibleList1() throws Exception {
        testInsertAsSelectError("create table x (a INT, b INT, n TIMESTAMP)",
                "insert into x (b,a)" +
                        "select" +
                        " rnd_int()," +
                        " rnd_date( to_date('2015', 'yyyy'), to_date('2016', 'yyyy'), 0)" +
                        " from long_sequence(30)", 17, "inconvertible types");
    }

    @Test
    public void testInsertAsSelectInconvertibleList2() throws Exception {
        testInsertAsSelectError(
                "create table x (a BYTE, b INT, n TIMESTAMP)",
                "insert into x (b,a)" +
                        "select" +
                        " rnd_int()," +
                        " rnd_char()" +
                        " from long_sequence(30)",
                -1,
                "inconvertible value: T [CHAR -> BYTE]",
                ImplicitCastException.class
        );
    }

    @Test
    public void testInsertAsSelectInconvertibleList3() throws Exception {
        testInsertAsSelectError(
                "create table x (a BYTE, b INT, n TIMESTAMP)",
                "insert into x (b,a)" +
                        "select" +
                        " rnd_int()," +
                        " rnd_char()" +
                        " from long_sequence(30)",
                -1,
                "inconvertible value: T [CHAR -> BYTE]",
                ImplicitCastException.class
        );
    }

    @Test
    public void testInsertAsSelectInconvertibleList4() throws Exception {
        testInsertAsSelectError("create table x (a DATE, b INT, n TIMESTAMP)",
                "insert into x (b,a)" +
                        "select" +
                        " rnd_int()," +
                        " rnd_double(2)" +
                        " from long_sequence(30)", 17, "inconvertible types");
    }

    @Test
    public void testInsertAsSelectInconvertibleList5() throws Exception {
        testInsertAsSelectError(
                "create table x (a FLOAT, b INT, n TIMESTAMP)",
                "insert into x (b,a)" +
                        "select" +
                        " rnd_int()," +
                        " rnd_str(5,5,0)" +
                        " from long_sequence(30)",
                -1,
                "inconvertible value: `JWCPS` [STRING -> FLOAT]",
                ImplicitCastException.class
        );
    }

    @Test
    public void testInsertAsSelectInvalidColumn() throws Exception {
        testInsertAsSelectError("create table x (aux1 INT, b INT)",
                "insert into x (aux1,blast)" +
                        "select" +
                        " rnd_int()," +
                        " rnd_long()" +
                        " from long_sequence(30)", 20, "Invalid column: blast");
    }

    @Test
    public void testInsertAsSelectPersistentIOError() throws Exception {
        AtomicBoolean inError = new AtomicBoolean(true);

        FilesFacade ff = new TestFilesFacadeImpl() {
            int pageCount = 0;

            @Override
            public long getMapPageSize() {
                return getPageSize();
            }

            @Override
            public long mmap(int fd, long len, long offset, int flags, int memoryTag) {
                if (inError.get() && pageCount++ > 14) {
                    return -1;
                }
                return super.mmap(fd, len, offset, flags, memoryTag);
            }
        };

        assertInsertAsSelectIOError(inError, ff);
    }

    @Test
    public void testInsertAsSelectReplaceColumn() throws Exception {
        final String expected = "a\tb\n" +
                "315515118\tNaN\n" +
                "-727724771\tNaN\n" +
                "-948263339\tNaN\n" +
                "592859671\tNaN\n" +
                "-847531048\tNaN\n" +
                "-2041844972\tNaN\n" +
                "-1575378703\tNaN\n" +
                "1545253512\tNaN\n" +
                "1573662097\tNaN\n" +
                "339631474\tNaN\n";

        Fiddler fiddler = new Fiddler() {
            int state = 0;

            @Override
            public boolean isHappy() {
                return state > 1;
            }

            @Override
            public void run(CairoEngine engine) {
                if (state++ == 1) {
                    // remove column from table X
                    TableToken tt = engine.getTableToken("y");
                    try (TableWriter writer = engine.getWriter(
                            AllowAllCairoSecurityContext.INSTANCE, tt, "testing"
                    )) {
                        writer.removeColumn("int1");
                        writer.addColumn("c", ColumnType.INT);
                    }
                }
            }
        };

        TestUtils.assertMemoryLeak(() -> {
            try (CairoEngine engine = new CairoEngine(configuration) {
                @Override
                public TableReader getReader(CairoSecurityContext cairoSecurityContext, TableToken tableName, long version) {
                    fiddler.run(this);
                    return super.getReader(cairoSecurityContext, tableName, version);
                }
            }) {
                try (SqlCompiler compiler = new SqlCompiler(engine);
                     SqlExecutionContext sqlExecutionContext = new SqlExecutionContextImpl(engine, 1)
                             .with(AllowAllCairoSecurityContext.INSTANCE, null, null)
                ) {

                    compiler.compile("create table x (a INT, b INT)", sqlExecutionContext);
                    compiler.compile("create table y as (select rnd_int() int1, rnd_int() int2 from long_sequence(10))", sqlExecutionContext);
                    // we need to pass the engine here, so the global test context won't do
                    compiler.compile("insert into x select * from y", AllowAllSqlSecurityContext.instance(engine));

                    TestUtils.assertSql(
                            compiler,
                            // we need to pass the engine here, so the global test context won't do
                            AllowAllSqlSecurityContext.instance(engine),
                            "select * from x",
                            sink,
                            expected
                    );
                    Assert.assertEquals(0, engine.getBusyReaderCount());
                    Assert.assertEquals(0, engine.getBusyWriterCount());
                }
            }
        });
    }

    @Test
    public void testInsertAsSelectTableNotFound() throws Exception {
        testInsertAsSelectError(null, "insert into x (e,n)" +
                "select" +
                " rnd_double(2)," +
                " timestamp_sequence(0, 1000000000)" +
                " from long_sequence(30)", 12, "table does not exist [table=x]");
    }

    @Test
    public void testInsertAsSelectTemporaryIOError() throws Exception {
        AtomicBoolean inError = new AtomicBoolean(true);

        FilesFacade ff = new TestFilesFacadeImpl() {
            int pageCount = 0;

            @Override
            public long getMapPageSize() {
                return getPageSize();
            }

            @Override
            public long mmap(int fd, long len, long offset, int flags, int memoryTag) {
                if (inError.get() && pageCount++ == 15) {
                    return -1;
                }
                return super.mmap(fd, len, offset, flags, memoryTag);
            }
        };

        assertInsertAsSelectIOError(inError, ff);
    }

    @Test
    public void testInsertAsSelectTimestampNotSelected() throws Exception {
        testInsertAsSelectError("create table x (a INT, b INT, n TIMESTAMP) timestamp(n)",
                "insert into x (b,a)" +
                        "select" +
                        " rnd_int()," +
                        " rnd_int()" +
                        " from long_sequence(30)", 12, "select clause must provide timestamp column");
    }

    @Test
    public void testInsertGeoHashBitsLiteralNotBits() throws Exception {
        assertMemoryLeak(() -> {
            assertQuery(
                    "geohash\n",
                    "select geohash from geohash",
                    "create table geohash (geohash geohash(5b))",
                    null,
                    true,
                    true,
                    true
            );
            try {
                executeInsert("insert into geohash values(##11211)");
                Assert.fail();
            } catch (SqlException e) {
                Assert.assertEquals(27, e.getPosition());
                TestUtils.assertContains(e.getFlyweightMessage(), "invalid constant: ##11211");
            }
        });
    }

    @Test
    public void testInsertGeoHashBitsLiteralTooFewBits() throws Exception {
        assertMemoryLeak(() -> {
            assertQuery(
                    "geohash\n",
                    "select geohash from geohash",
                    "create table geohash (geohash geohash(6b))",
                    null,
                    true,
                    true,
                    true
            );
            try {
                executeInsert("insert into geohash values(##10001)");
                Assert.fail();
            } catch (SqlException e) {
                Assert.assertEquals(27, e.getPosition());
                TestUtils.assertContains(e.getFlyweightMessage(), "inconvertible types: GEOHASH(1c) -> GEOHASH(6b) [from=##10001, to=geohash]");
            }
        });
    }

    @Test
    public void testInsertGeoHashByteSizedStorage1() throws Exception {
        testGeoHashWithBits("1c", "'s'",
                "geohash\n" +
                        "s\n");
    }

    @Test
    public void testInsertGeoHashByteSizedStorage2() throws Exception {
        testGeoHashWithBits("4b", "cast('s' as geohash(4b))",
                "geohash\n" +
                        "1100\n");
    }

    @Test
    public void testInsertGeoHashByteSizedStorage3() throws Exception {
        testGeoHashWithBits("6b", "##100011",
                "geohash\n" +
                        "100011\n");
    }

    @Test
    public void testInsertGeoHashByteSizedStorage4() throws Exception {
        testGeoHashWithBits("3b", "##100011",
                "geohash\n" +
                        "100\n");
    }

    @Test
    public void testInsertGeoHashCharsLiteral() throws Exception {
        testGeoHashWithBits("8c", "#sp052w92p1p8",
                "geohash\n" +
                        "sp052w92\n");
    }

    @Test
    public void testInsertGeoHashCharsLiteralWithBits1() throws Exception {
        testGeoHashWithBits("8c", "#sp052w92p1p8/40",
                "geohash\n" +
                        "sp052w92\n");
    }

    @Test
    public void testInsertGeoHashCharsLiteralWithBits2() throws Exception {
        testGeoHashWithBits("2b", "#0/2",
                "geohash\n" +
                        "00\n");
    }

    @Test
    public void testInsertGeoHashCharsLiteralWithBits3() throws Exception {
        testGeoHashWithBits("9b", "#100/9",
                "geohash\n" +
                        "000010000\n");
    }

    @Test
    public void testInsertGeoHashCharsLiteralWithBits4() throws Exception {
        testGeoHashWithBits("5b", "#1",
                "geohash\n" +
                        "1\n");
    }

    @Test
    public void testInsertGeoHashCharsLiteralWithBits5() throws Exception {
        testGeoHashWithBits("4b", "#1/4",
                "geohash\n" +
                        "0000\n");
    }

    @Test
    public void testInsertGeoHashCharsLiteralWithBits6() throws Exception {
        testGeoHashWithBits("20b", "#1110",
                "geohash\n" +
                        "1110\n");
    }

    @Test
    public void testInsertTimestampAsStr() throws Exception {
        final String expected = "ts\n" +
                "2020-01-10T15:00:01.000143Z\n" +
                "2020-01-10T18:00:01.800000Z\n" +
                "\n";

        assertMemoryLeak(() -> {
            compiler.compile("create table xy (ts timestamp)", sqlExecutionContext);
            // execute insert with micros
            executeInsert("insert into xy(ts) values ('2020-01-10T15:00:01.000143Z')");

            // execute insert with millis
            executeInsert("insert into xy(ts) values ('2020-01-10T18:00:01.800Z')");

            // insert null
            executeInsert("insert into xy(ts) values (null)");

            // test bad format
            try {
                executeInsert("insert into xy(ts) values ('2020-01-10T18:00:01.800Zz')");
                Assert.fail();
            } catch (ImplicitCastException e) {
                TestUtils.assertContains(e.getFlyweightMessage(), "inconvertible value: `2020-01-10T18:00:01.800Zz` [STRING -> TIMESTAMP]");
            }

            assertSql(
                    "xy",
                    expected
            );
        });
    }

    @Test
    public void testJoinWithDuplicateColumns() throws Exception {
        compiler.compile(
                "CREATE TABLE t1 (" +
                        "  ts TIMESTAMP, " +
                        "  x INT" +
                        ") TIMESTAMP(ts) PARTITION BY DAY",
                sqlExecutionContext
        );
        compiler.compile(
                "CREATE TABLE t2 (" +
                        "  ts TIMESTAMP, " +
                        "  x INT" +
                        ") TIMESTAMP(ts) PARTITION BY DAY",
                sqlExecutionContext
        );
        executeInsert("INSERT INTO t1(ts, x) VALUES (1, 1)");
        executeInsert("INSERT INTO t2(ts, x) VALUES (1, 2)");
        engine.releaseInactive();

        // 1.- the parser finds column t2.ts with an explicit alias TS (case does not matter - it is equiv. to ts)
        // 2.- then it finds column t1.ts with no explicit alias, so it attempts to give it what it finds after the dot,
        //     but alas that alias is taken, so it fabricates alias ts1
        // 3.- then it finds column t1.ts again, but this time with an explicit alias ts1, which is taken by the prev.
        //     column and therefore is a duplicate, so the reported error is correct -> Duplicate column 'ts1'
        assertFailure(35, "Duplicate column [name=ts1]",
                "select t2.ts as \"TS\", t1.ts, t1.ts as ts1 from t1 asof join (select * from t2) t2;");

        // in this case, the optimizer, left to right, expands "t1.*" to x, ts1, and then the user defines
        // t2.ts as ts1 which produces the error
        assertFailure(29, "Duplicate column [name=ts1]",
                "select t2.ts as \"TS\", t1.*,  t2.ts as \"ts1\" from t1 asof join (select * from t2) t2;");
        assertFailure(29, "Duplicate column [name=ts1]",
                "select t2.ts as \"TS\", t1.*,  t2.ts \"ts1\" from t1 asof join (select * from t2) t2;");
        assertFailure(29, "Duplicate column [name=ts1]",
                "select t2.ts as \"TS\", t1.*,  t2.ts ts1 from t1 asof join (select * from t2) t2;");
    }

    @Test
    public void testRaceToCreateEmptyTable() throws InterruptedException {
        try (SqlCompiler compiler2 = new SqlCompiler(engine)) {
            AtomicInteger index = new AtomicInteger();
            AtomicInteger success = new AtomicInteger();

            for (int i = 0; i < 50; i++) {
                CyclicBarrier barrier = new CyclicBarrier(2);
                CountDownLatch haltLatch = new CountDownLatch(2);

                index.set(-1);
                success.set(0);

                LOG.info().$("create race [i=").$(i).$(']').$();

                new Thread(() -> {
                    try {
                        barrier.await();
                        compiler.compile("create table x (a INT, b FLOAT)", sqlExecutionContext);
                        index.set(0);
                        success.incrementAndGet();
                    } catch (Exception ignore) {
//                    e.printStackTrace();
                    } finally {
                        haltLatch.countDown();
                    }
                }).start();

                new Thread(() -> {
                    try {
                        barrier.await();
                        compiler2.compile("create table x (a STRING, b DOUBLE)", sqlExecutionContext);
                        index.set(1);
                        success.incrementAndGet();
                    } catch (Exception ignore) {
//                    e.printStackTrace();
                    } finally {
                        haltLatch.countDown();
                    }
                }).start();

                Assert.assertTrue(haltLatch.await(30, TimeUnit.SECONDS));

                Assert.assertEquals(1, success.get());
                Assert.assertNotEquals(-1, index.get());

                TableToken tt;
                try (TableReader reader = getReader("x")) {
                    tt = reader.getTableToken();
                    sink.clear();
                    reader.getMetadata().toJson(sink);
                    if (index.get() == 0) {
                        TestUtils.assertEquals("{\"columnCount\":2,\"columns\":[{\"index\":0,\"name\":\"a\",\"type\":\"INT\"},{\"index\":1,\"name\":\"b\",\"type\":\"FLOAT\"}],\"timestampIndex\":-1}", sink);
                    } else {
                        TestUtils.assertEquals("{\"columnCount\":2,\"columns\":[{\"index\":0,\"name\":\"a\",\"type\":\"STRING\"},{\"index\":1,\"name\":\"b\",\"type\":\"DOUBLE\"}],\"timestampIndex\":-1}", sink);
                    }
                }
                engine.drop(AllowAllCairoSecurityContext.INSTANCE, path, tt);
            }
        }
    }

    @Test
    public void testRebuildIndex() throws Exception {
        assertMemoryLeak(() -> {
            compiler.compile("create table rebuild_index as (select rnd_symbol('1', '2', '33', '44') sym, x from long_sequence(15)), index(sym)", sqlExecutionContext);
            engine.releaseAllReaders();
            engine.releaseAllWriters();
            compile("reindex table rebuild_index column sym lock exclusive");
            assertSql("select * from rebuild_index where sym = '1'", "sym\tx\n" +
                    "1\t1\n" +
                    "1\t10\n" +
                    "1\t11\n" +
                    "1\t12\n");
        });
    }

    @Test
    public void testRebuildIndexInPartition() throws Exception {
        assertMemoryLeak(() -> {
            compiler.compile("create table rebuild_index as (" +
                    "select rnd_symbol('1', '2', '33', '44') sym, x, timestamp_sequence(0, 12*60*60*1000000L) ts " +
                    "from long_sequence(15)" +
                    "), index(sym) timestamp(ts)", sqlExecutionContext);
            engine.releaseAllReaders();
            engine.releaseAllWriters();
            compile("reindex table rebuild_index column sym partition '1970-01-02' lock exclusive");
            assertSql("select * from rebuild_index where sym = '1'",
                    "sym\tx\tts\n" +
                            "1\t1\t1970-01-01T00:00:00.000000Z\n" +
                            "1\t10\t1970-01-05T12:00:00.000000Z\n" +
                            "1\t11\t1970-01-06T00:00:00.000000Z\n" +
                            "1\t12\t1970-01-06T12:00:00.000000Z\n");
        });
    }

    @Test
    public void testRebuildIndexWritersLock() throws Exception {
        assertMemoryLeak(() -> {
            compiler.compile("create table rebuild_index as (select rnd_symbol('1', '2', '33', '44') sym, x from long_sequence(15)), index(sym)", sqlExecutionContext);

            engine.releaseAllReaders();
            engine.releaseAllWriters();
            try (TableWriter ignore = getWriter("rebuild_index")) {
                compile("reindex table rebuild_index column sym lock exclusive");
                Assert.fail();
            } catch (CairoException ex) {
                TestUtils.assertContains(ex.getFlyweightMessage(), "Cannot lock table");
            }
        });
    }

    @Test
    public void testReindexSyntaxCheckSemicolon() throws Exception {
        assertMemoryLeak(() -> {
                    compile(
                            "create table xxx as (" +
                                    "select " +
                                    "rnd_symbol('A', 'B', 'C') as sym1," +
                                    "rnd_symbol(4,4,4,2) as sym2," +
                                    "x," +
                                    "timestamp_sequence(0, 100000000) ts " +
                                    "from long_sequence(10000)" +
                                    "), index(sym1), index(sym2)");

                    engine.releaseAllReaders();
                    engine.releaseAllWriters();
                    compile("REINDEX TABLE \"xxx\" Lock exclusive;");
                }
        );
    }

    @Test
    public void testReindexSyntaxError() throws Exception {
        assertFailure(
                "REINDEX TABLE xxx",
                "create table xxx as (" +
                        "select " +
                        "rnd_symbol('A', 'B', 'C') as sym1," +
                        "rnd_symbol(4,4,4,2) as sym2," +
                        "x," +
                        "timestamp_sequence(0, 100000000) ts " +
                        "from long_sequence(10000)" +
                        "), index(sym1), index(sym2)",
                "REINDEX TABLE xxx".length(),
                "LOCK EXCLUSIVE expected"
        );

        assertFailure(
                "REINDEX TABLE xxx COLUMN sym2",
                null,
                "REINDEX TABLE xxx COLUMN sym2".length(),
                "LOCK EXCLUSIVE expected"
        );

        assertFailure(
                "REINDEX TABLE xxx LOCK",
                null,
                "REINDEX TABLE xxx LOCK".length(),
                "LOCK EXCLUSIVE expected"
        );

        assertFailure(
                "REINDEX TABLE xxx PARTITION '1234''",
                null,
                "REINDEX TABLE xxx PARTITION '1234''".length(),
                "LOCK EXCLUSIVE expected"
        );

        assertFailure(
                "REINDEX xxx PARTITION '1234''",
                null,
                "REINDEX ".length(),
                "TABLE expected"
        );

        assertFailure(
                "REINDEX TABLE ",
                null,
                "REINDEX TABLE ".length(),
                "table name expected"
        );

        assertFailure(
                "REINDEX TABLE xxx COLUMN \"sym1\" lock exclusive twice",
                null,
                "REINDEX TABLE xxx COLUMN \"sym1\" lock exclusive twice".length(),
                "EOF expecte"
        );
    }

    @Test
    public void testRemoveColumnShiftTimestamp() throws Exception {
        assertMemoryLeak(() -> {
            compiler.compile("create table x1 (a int, b double, t timestamp) timestamp(t)", sqlExecutionContext);

            try (TableReader reader = getReader("x1")) {
                Assert.assertEquals(2, reader.getMetadata().getTimestampIndex());

                try (TableWriter writer = getWriter("x1")) {
                    Assert.assertEquals(2, writer.getMetadata().getTimestampIndex());
                    writer.removeColumn("b");
                    Assert.assertEquals(2, writer.getMetadata().getTimestampIndex()); // Writer timestamp index doesn't change
                }

                Assert.assertTrue(reader.reload());
                Assert.assertEquals(1, reader.getMetadata().getTimestampIndex());
            }
        });
    }

    @Test
    public void testRemoveTimestampAndReplace() throws Exception {
        assertMemoryLeak(() -> {
            compiler.compile("create table x1 (a int, b double, t timestamp) timestamp(t)", sqlExecutionContext);

            try (TableReader reader = getReader("x1")) {
                Assert.assertEquals(2, reader.getMetadata().getTimestampIndex());

                try (TableWriter writer = getWriter("x1")) {
                    Assert.assertEquals(2, writer.getMetadata().getTimestampIndex());
                    writer.removeColumn("t");
                    Assert.assertEquals(-1, writer.getMetadata().getTimestampIndex());
                    writer.addColumn("t", ColumnType.TIMESTAMP);
                    Assert.assertEquals(-1, writer.getMetadata().getTimestampIndex());
                }

                Assert.assertTrue(reader.reload());
                Assert.assertEquals(-1, reader.getMetadata().getTimestampIndex());
            }
        });
    }

    @Test
    public void testRemoveTimestampColumn() throws Exception {
        assertMemoryLeak(() -> {
            compiler.compile("create table x1 (a int, b double, t timestamp) timestamp(t)", sqlExecutionContext);

            try (TableReader reader = getReader("x1")) {
                Assert.assertEquals(2, reader.getMetadata().getTimestampIndex());

                try (TableWriter writer = getWriter("x1")) {
                    Assert.assertEquals(2, writer.getMetadata().getTimestampIndex());
                    writer.removeColumn("t");
                    Assert.assertEquals(-1, writer.getMetadata().getTimestampIndex());
                }

                Assert.assertTrue(reader.reload());
                Assert.assertEquals(-1, reader.getMetadata().getTimestampIndex());
            }
        });
    }

    @Test
    public void testRenameTable() throws Exception {
        assertMemoryLeak(() -> {
            compiler.compile("create table table_old_name (a int, b double, t timestamp) timestamp(t)", sqlExecutionContext);
            compiler.compile("rename table table_old_name to table_new_name", sqlExecutionContext);
            try (TableReader reader = getReader("table_new_name")) {
                Assert.assertEquals(2, reader.getMetadata().getTimestampIndex());
                try (TableWriter writer = getWriter("table_new_name")) {
                    Assert.assertEquals(2, writer.getMetadata().getTimestampIndex());
                }
            }
        });
    }

    @Test
    public void testRndSymbolEmptyArgs() throws Exception {
        assertFailure(7, "function rnd_symbol expects arguments but has none",
                "select rnd_symbol() from long_sequence(1)");
    }

    @Test
    public void testSelectInvalidGeoHashLiteralBits() throws Exception {
        assertFailure(
                "select ##k from long_sequence(10)",
                null,
                7,
                "invalid constant: ##k"
        );
    }

    @Test
    public void testSymbolToStringAutoCast() throws Exception {
        final String expected = "cc\tk\n" +
                "PEHN_\t1970-01-01T00:00:00.000000Z\n" +
                "CPSW_ffyu\t1970-01-01T00:00:00.010000Z\n" +
                "VTJW_gpgw\t1970-01-01T00:00:00.020000Z\n" +
                "_\t1970-01-01T00:00:00.030000Z\n" +
                "VTJW_ffyu\t1970-01-01T00:00:00.040000Z\n";

        assertQuery(expected,
                "select concat(a, '_', to_lowercase(b)) cc, k from x",
                "create table x as " +
                        "(" +
                        "select" +
                        " rnd_symbol(5,4,4,1) a," +
                        " rnd_symbol(5,4,4,1) b," +
                        " timestamp_sequence(0, 10000) k" +
                        " from" +
                        " long_sequence(5)" +
                        ") timestamp(k)",
                "k",
                true,
                true,
                true
        );

    }

    @Test
    public void testSymbolToStringAutoCastJoin() throws Exception {
        assertMemoryLeak(() -> {
            final String xx = "create table xx as " +
                    "(" +
                    "select" +
                    " rnd_str('IBM', 'APPL', 'SPY', 'FB') a," +
                    " timestamp_sequence(0, 10000) k" +
                    " from" +
                    " long_sequence(5)" +
                    ") timestamp(k)";

            final String yy = "create table yy as " +
                    "(" +
                    "select" +
                    " rnd_symbol('IBM', 'APPL', 'SPY') b," +
                    " timestamp_sequence(0, 10000) k" +
                    " from" +
                    " long_sequence(5)" +
                    ") timestamp(k)";

            compiler.compile(xx, sqlExecutionContext);
            compiler.compile(yy, sqlExecutionContext);

            final String expected = "a\tb\tc\n" +
                    "IBM\tIBM\tIBM_IBM\n" +
                    "SPY\tSPY\tSPY_SPY\n" +
                    "SPY\tSPY\tSPY_SPY\n" +
                    "APPL\tAPPL\tAPPL_APPL\n" +
                    "APPL\tAPPL\tAPPL_APPL\n" +
                    "APPL\tAPPL\tAPPL_APPL\n" +
                    "APPL\tAPPL\tAPPL_APPL\n";
            assertQuery(expected, "select xx.a, yy.b, concat(xx.a, '_', yy.b) c from xx join yy on xx.a = yy.b", null, false, false);
        });
    }

    @Test
    public void testSymbolToStringAutoCastWhere() throws Exception {
        final String expected = "a\tb\tk\n" +
                "IBM\tIBM\t1970-01-01T00:00:00.000000Z\n";
        assertQuery(expected,
                "select a, b, k from x where a=b",
                "create table x as " +
                        "(" +
                        "select" +
                        " rnd_str('IBM', 'APPL', 'SPY', 'FB') a," +
                        " rnd_symbol('IBM', 'APPL', 'SPY') b," +
                        " timestamp_sequence(0, 10000) k" +
                        " from" +
                        " long_sequence(5)" +
                        ") timestamp(k)",
                "k",
                true,
                true,
                false
        );
    }

    private void assertCast(String expectedData, String expectedMeta, String sql) throws SqlException {
        compiler.compile(sql, sqlExecutionContext);
        try (TableReader reader = getReader("y")) {
            sink.clear();
            reader.getMetadata().toJson(sink);
            TestUtils.assertEquals(expectedMeta, sink);
            TestUtils.assertReader(expectedData, reader, sink);
        }
    }

    private void assertCastByte(String expectedData, int castTo) throws SqlException {
        String expectedMeta = "{\"columnCount\":1,\"columns\":[{\"index\":0,\"name\":\"a\",\"type\":\"" + ColumnType.nameOf(castTo) + "\"}],\"timestampIndex\":-1}";

        String sql = "create table y as (" +
                "select * from (select rnd_byte(33, 119) a from long_sequence(20))" +
                "), cast(a as " + ColumnType.nameOf(castTo) + ")";

        assertCast(expectedData, expectedMeta, sql);
    }

    private void assertCastByteFail(int castTo) {
        try {
            compiler.compile(
                    "create table y as (" +
                            "select * from (select rnd_byte(2,50) a from long_sequence(20))" +
                            "), cast(a as " + ColumnType.nameOf(castTo) + ")",
                    sqlExecutionContext
            );
            Assert.fail();
        } catch (SqlException e) {
            Assert.assertEquals(94, e.getPosition());
            TestUtils.assertContains(e.getFlyweightMessage(), "unsupported cast");
        }
    }

    private void assertCastDate(String expectedData, int castTo) throws SqlException {
        String expectedMeta = "{\"columnCount\":1,\"columns\":[{\"index\":0,\"name\":\"a\",\"type\":\"" + ColumnType.nameOf(castTo) + "\"}],\"timestampIndex\":-1}";

        String sql = "create table y as (" +
                "select * from (select rnd_date(to_date('2015', 'yyyy'), to_date('2016', 'yyyy'), 2) a from long_sequence(20))" +
                "), cast(a as " + ColumnType.nameOf(castTo) + ")";

        assertCast(expectedData, expectedMeta, sql);
    }

    private void assertCastDouble(String expectedData, int castTo) throws SqlException {
        String expectedMeta = "{\"columnCount\":1,\"columns\":[{\"index\":0,\"name\":\"a\",\"type\":\"" + ColumnType.nameOf(castTo) + "\"}],\"timestampIndex\":-1}";

        String sql = "create table y as (" +
                "select * from (select 100 * rnd_double(2) a from long_sequence(20))" +
                "), cast(a as " + ColumnType.nameOf(castTo) + ")";

        assertCast(expectedData, expectedMeta, sql);
    }

    private void assertCastDoubleFail(int castTo) {
        try {
            compiler.compile(
                    "create table y as (" +
                            "select * from (select rnd_double(2) a from long_sequence(20))" +
                            "), cast(a as " + ColumnType.nameOf(castTo) + ")",
                    sqlExecutionContext
            );
            Assert.fail();
        } catch (SqlException e) {
            Assert.assertEquals(93, e.getPosition());
            TestUtils.assertContains(e.getFlyweightMessage(), "unsupported cast");
        }
    }

    private void assertCastFloat(String expectedData, int castTo) throws SqlException {
        String expectedMeta = "{\"columnCount\":1,\"columns\":[{\"index\":0,\"name\":\"a\",\"type\":\"" + ColumnType.nameOf(castTo) + "\"}],\"timestampIndex\":-1}";

        String sql = "create table y as (" +
                "select * from (select 100 * rnd_float(2) a from long_sequence(20))" +
                "), cast(a as " + ColumnType.nameOf(castTo) + ")";

        assertCast(expectedData, expectedMeta, sql);
    }

    private void assertCastFloatFail(int castTo) {
        try {
            compiler.compile(
                    "create table y as (" +
                            "select * from (select rnd_float(2) a from long_sequence(20))" +
                            "), cast(a as " + ColumnType.nameOf(castTo) + ")",
                    sqlExecutionContext
            );
            Assert.fail();
        } catch (SqlException e) {
            Assert.assertEquals(92, e.getPosition());
            TestUtils.assertContains(e.getFlyweightMessage(), "unsupported cast");
        }
    }

    private void assertCastInt(String expectedData, int castTo) throws SqlException {
        assertCastInt(expectedData, castTo, 2);
    }

    private void assertCastInt(String expectedData, int castTo, int nanRate) throws SqlException {
        String expectedMeta = "{\"columnCount\":1,\"columns\":[{\"index\":0,\"name\":\"a\",\"type\":\"" + ColumnType.nameOf(castTo) + "\"}],\"timestampIndex\":-1}";

        String sql = "create table y as (" +
                "select * from (select rnd_int(0, 30, " + nanRate + ") a from long_sequence(20))" +
                "), cast(a as " + ColumnType.nameOf(castTo) + ")";

        assertCast(expectedData, expectedMeta, sql);
    }

    private void assertCastIntFail(int castTo) {
        try {
            compiler.compile(
                    "create table y as (" +
                            "select * from (select rnd_int(0, 30, 2) a from long_sequence(20))" +
                            "), cast(a as " + ColumnType.nameOf(castTo) + ")",
                    sqlExecutionContext
            );
            Assert.fail();
        } catch (SqlException e) {
            Assert.assertEquals(97, e.getPosition());
            TestUtils.assertContains(e.getFlyweightMessage(), "unsupported cast");
        }
    }

    private void assertCastLong(String expectedData, int castTo) throws SqlException {
        assertCastLong(expectedData, castTo, 2);
    }

    private void assertCastLong(String expectedData, int castTo, int nanRate) throws SqlException {
        String expectedMeta = "{\"columnCount\":1,\"columns\":[{\"index\":0,\"name\":\"a\",\"type\":\"" + ColumnType.nameOf(castTo) + "\"}],\"timestampIndex\":-1}";

        String sql = "create table y as (" +
                "select * from (select rnd_long(0, 30, " + nanRate + ") a from long_sequence(20))" +
                "), cast(a as " + ColumnType.nameOf(castTo) + ")";

        assertCast(expectedData, expectedMeta, sql);
    }

    private void assertCastLongFail(int castTo) {
        try {
            compiler.compile(
                    "create table y as (" +
                            "select * from (select rnd_long(0, 30, 2) a from long_sequence(20))" +
                            "), cast(a as " + ColumnType.nameOf(castTo) + ")",
                    sqlExecutionContext
            );
            Assert.fail();
        } catch (SqlException e) {
            Assert.assertEquals(98, e.getPosition());
            TestUtils.assertContains(e.getFlyweightMessage(), "unsupported cast");
        }
    }

    private void assertCastShort(String expectedData, int castTo) throws SqlException {
        assertCastShort(expectedData, castTo, 1024, 2048);
    }

    private void assertCastShort(String expectedData, int castTo, int min, int max) throws SqlException {
        String expectedMeta = "{\"columnCount\":1,\"columns\":[{\"index\":0,\"name\":\"a\",\"type\":\"" + ColumnType.nameOf(castTo) + "\"}],\"timestampIndex\":-1}";

        String sql = "create table y as (" +
                "select * from (select rnd_short(" + min + ", " + max + ") a from long_sequence(20))), cast(a as " + ColumnType.nameOf(castTo) + ")";

        assertCast(expectedData, expectedMeta, sql);
    }

    private void assertCastShortFail(int castTo) {
        try {
            compiler.compile(
                    "create table y as (" +
                            "select * from (select rnd_short(2,10) a from long_sequence(20))" +
                            "), cast(a as " + ColumnType.nameOf(castTo) + ")",
                    sqlExecutionContext
            );
            Assert.fail();
        } catch (SqlException e) {
            Assert.assertEquals(95, e.getPosition());
            TestUtils.assertContains(e.getFlyweightMessage(), "unsupported cast");
        }
    }

    private void assertCastStringFail(int castTo) {
        try {
            compiler.compile(
                    "create table y as (" +
                            "select * from (select rnd_str(5,10,2) a from long_sequence(20))" +
                            "), cast(a as " + ColumnType.nameOf(castTo) + ")",
                    sqlExecutionContext
            );
            Assert.fail();
        } catch (SqlException e) {
            Assert.assertEquals(95, e.getPosition());
            TestUtils.assertContains(e.getFlyweightMessage(), "unsupported cast");
        }
    }

    private void assertCastSymbolFail(int castTo) {
        try {
            compiler.compile(
                    "create table y as (" +
                            "select rnd_symbol(4,6,10,2) a from long_sequence(20)" +
                            "), cast(a as " + ColumnType.nameOf(castTo) + ")",
                    sqlExecutionContext
            );
            Assert.fail();
        } catch (SqlException e) {
            Assert.assertEquals(84, e.getPosition());
            TestUtils.assertContains(e.getFlyweightMessage(), "unsupported cast");
        }
    }

    private void assertCastTimestamp(String expectedData, int castTo) throws SqlException {
        String expectedMeta = "{\"columnCount\":1,\"columns\":[{\"index\":0,\"name\":\"a\",\"type\":\"" + ColumnType.nameOf(castTo) + "\"}],\"timestampIndex\":-1}";

        String sql = "create table y as (" +
                "select * from (select rnd_timestamp(to_timestamp('2015', 'yyyy'), to_timestamp('2016', 'yyyy'), 2) a from long_sequence(20))" +
                "), cast(a as " + ColumnType.nameOf(castTo) + ")";

        assertCast(expectedData, expectedMeta, sql);
    }

    private void assertCreateTableAsSelect(CharSequence expectedMetadata, CharSequence sql, Fiddler fiddler) throws SqlException {

        // create source table
        compiler.compile(
                "create table X (a int, b int, t timestamp) timestamp(t)",
                sqlExecutionContext
        );
        engine.releaseAllWriters();

        try (CairoEngine engine = new CairoEngine(configuration) {
            @Override
            public TableReader getReader(CairoSecurityContext cairoSecurityContext, TableToken tableName, long tableVersion) {
                fiddler.run(this);
                return super.getReader(cairoSecurityContext, tableName, tableVersion);
            }
        }) {

            try (SqlCompiler compiler = new SqlCompiler(engine);
                 SqlExecutionContext sqlExecutionContext = new SqlExecutionContextImpl(engine, 1)
                         .with(AllowAllCairoSecurityContext.INSTANCE, bindVariableService, null)
            ) {
                try (SqlExecutionContextImpl executionContext = new SqlExecutionContextImpl(engine, sqlExecutionContext.getWorkerCount(), sqlExecutionContext.getSharedWorkerCount())) {
                    compiler.compile(sql, executionContext);

                    Assert.assertTrue(fiddler.isHappy());

                    try (TableReader reader = getReader(engine, "Y")) {
                        sink.clear();
                        reader.getMetadata().toJson(sink);
                        TestUtils.assertEquals(expectedMetadata, sink);
                    }

                    Assert.assertEquals(0, engine.getBusyReaderCount());
                }
            }
        }
    }

    private void assertFailure(FilesFacade ff, CharSequence sql, CharSequence message) throws Exception {
        assertMemoryLeak(ff,
                () -> {
                    try {
                        compiler.compile(sql, sqlExecutionContext);
                        Assert.fail();
                    } catch (SqlException e) {
                        Assert.assertEquals(13, e.getPosition());
                        TestUtils.assertContains(e.getFlyweightMessage(), message);
                    }
                }
        );
    }

    private void assertFailure0(int position, CharSequence expectedMessage, CharSequence sql, Class<?> exception) {
        try {
            compiler.compile(sql, sqlExecutionContext);
            Assert.fail();
        } catch (Throwable e) {
            Assert.assertSame(exception, e.getClass());
            if (e instanceof FlyweightMessageContainer) {
                TestUtils.assertContains(((FlyweightMessageContainer) e).getFlyweightMessage(), expectedMessage);
                if (position != -1) {
                    Assert.assertSame(SqlException.class, e.getClass());
                    Assert.assertEquals(position, ((SqlException) e).getPosition());
                }
            } else {
                Assert.fail();
            }
        }
    }

    private void assertInsertAsSelectIOError(AtomicBoolean inError, FilesFacade ff) throws Exception {
        assertMemoryLeak(
                ff,
                () -> {
                    compiler.compile("create table x (a INT, b INT)", sqlExecutionContext);
                    try {
                        compiler.compile("insert into x select rnd_int() int1, rnd_int() int2 from long_sequence(1000000)", sqlExecutionContext);
                        Assert.fail();
                    } catch (CairoException ignore) {
                    }

                    inError.set(false);

                    try (TableWriter w = getWriter("x")) {
                        Assert.assertEquals(0, w.size());
                    }

                    compiler.compile("insert into x select rnd_int() int1, rnd_int() int2 from long_sequence(1000000)", sqlExecutionContext);
                    try (TableWriter w = getWriter("x")) {
                        Assert.assertEquals(1000000, w.size());
                    }

                    try (TableReader reader = getReader("x")) {
                        Assert.assertEquals(1000000, reader.size());
                    }
                }
        );
    }

    private void testGeoHashWithBits(String columnSize, String geoHash, String expected) throws Exception {
        assertMemoryLeak(() -> {
            assertQuery(
                    "geohash\n",
                    "select geohash from geohash",
                    String.format("create table geohash (geohash geohash(%s))", columnSize),
                    null,
                    true,
                    true,
                    true
            );
            executeInsert(String.format("insert into geohash values(%s)", geoHash));
            assertSql("geohash", expected);
        });
    }

    private void testInsertAsSelect(CharSequence expectedData, CharSequence ddl, CharSequence insert, CharSequence select) throws Exception {
        assertMemoryLeak(() -> {
            compiler.compile(ddl, sqlExecutionContext);
            compiler.compile(insert, sqlExecutionContext);
            assertSql(
                    select,
                    expectedData
            );
        });
    }

    protected void assertFailure(int position, CharSequence expectedMessage, CharSequence sql) throws Exception {
        assertMemoryLeak(() -> assertFailure0(position, expectedMessage, sql, SqlException.class));
    }

    private interface Fiddler {
        boolean isHappy();

        void run(CairoEngine engine);
    }
}<|MERGE_RESOLUTION|>--- conflicted
+++ resolved
@@ -2181,13 +2181,8 @@
             }
 
             @Override
-<<<<<<< HEAD
-            public long mmap(long fd, long len, long offset, int flags, int memoryTag) {
+            public long mmap(int fd, long len, long offset, int flags, int memoryTag) {
                 if (mapCount++ == 6) {
-=======
-            public long mmap(int fd, long len, long offset, int flags, int memoryTag) {
-                if (mapCount++ > 5) {
->>>>>>> bd8fcffc
                     return -1;
                 }
                 return super.mmap(fd, len, offset, flags, memoryTag);
@@ -2212,7 +2207,7 @@
             private long txnFd;
 
             @Override
-            public boolean close(long fd) {
+            public boolean close(int fd) {
                 if (fd == metaFd) {
                     metaFd = -1;
                 }
@@ -2243,8 +2238,8 @@
             }
 
             @Override
-            public long openRO(LPSZ name) {
-                long fd = super.openRO(name);
+            public int openRO(LPSZ name) {
+                int fd = super.openRO(name);
                 if (Chars.endsWith(name, Files.SEPARATOR + TableUtils.META_FILE_NAME)) {
                     metaFd = fd;
                 }
@@ -2252,8 +2247,8 @@
             }
 
             @Override
-            public long openRW(LPSZ name, long opts) {
-                long fd = super.openRW(name, opts);
+            public int openRW(LPSZ name, long opts) {
+                int fd = super.openRW(name, opts);
                 if (Chars.endsWith(name, Files.SEPARATOR + TableUtils.TXN_FILE_NAME)) {
                     txnFd = fd;
                 }
@@ -2586,13 +2581,8 @@
 
             // number of rows we are appending
             @Override
-<<<<<<< HEAD
-            public long mmap(long fd, long len, long offset, int flags, int memoryTag) {
+            public long mmap(int fd, long len, long offset, int flags, int memoryTag) {
                 if (count-- != 0) {
-=======
-            public long mmap(int fd, long len, long offset, int flags, int memoryTag) {
-                if (count-- > 0) {
->>>>>>> bd8fcffc
                     return super.mmap(fd, len, offset, flags, memoryTag);
                 }
                 return -1;
