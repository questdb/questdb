/*******************************************************************************
 *     ___                  _   ____  ____
 *    / _ \ _   _  ___  ___| |_|  _ \| __ )
 *   | | | | | | |/ _ \/ __| __| | | |  _ \
 *   | |_| | |_| |  __/\__ \ |_| |_| | |_) |
 *    \__\_\\__,_|\___||___/\__|____/|____/
 *
 *  Copyright (c) 2014-2019 Appsicle
 *  Copyright (c) 2019-2022 QuestDB
 *
 *  Licensed under the Apache License, Version 2.0 (the "License");
 *  you may not use this file except in compliance with the License.
 *  You may obtain a copy of the License at
 *
 *  http://www.apache.org/licenses/LICENSE-2.0
 *
 *  Unless required by applicable law or agreed to in writing, software
 *  distributed under the License is distributed on an "AS IS" BASIS,
 *  WITHOUT WARRANTIES OR CONDITIONS OF ANY KIND, either express or implied.
 *  See the License for the specific language governing permissions and
 *  limitations under the License.
 *
 ******************************************************************************/

package io.questdb.griffin.wal;

import io.questdb.cairo.*;
import io.questdb.cairo.sql.InsertMethod;
import io.questdb.cairo.sql.InsertOperation;
import io.questdb.cairo.wal.ApplyWal2TableJob;
import io.questdb.cairo.wal.WalPurgeJob;
import io.questdb.cairo.wal.WalUtils;
import io.questdb.cairo.wal.WalWriter;
import io.questdb.griffin.AbstractGriffinTest;
import io.questdb.griffin.CompiledQuery;
import io.questdb.griffin.SqlException;
import io.questdb.griffin.engine.functions.rnd.SharedRandom;
import io.questdb.griffin.engine.ops.AlterOperation;
import io.questdb.griffin.engine.ops.AlterOperationBuilder;
import io.questdb.griffin.model.IntervalUtils;
import io.questdb.mp.Job;
import io.questdb.std.*;
import io.questdb.std.str.LPSZ;
import io.questdb.std.str.Path;
import io.questdb.test.tools.TestUtils;
import org.hamcrest.MatcherAssert;
import org.hamcrest.Matchers;
import org.junit.Assert;
import org.junit.BeforeClass;
import org.junit.Test;

import java.util.concurrent.atomic.AtomicBoolean;

import static io.questdb.cairo.TableUtils.COLUMN_VERSION_FILE_NAME;
import static io.questdb.cairo.TableUtils.TXN_FILE_NAME;

@SuppressWarnings("SameParameterValue")
public class WalTableSqlTest extends AbstractGriffinTest {
    @BeforeClass
    public static void setUpStatic() {
        walTxnNotificationQueueCapacity = 8;
        AbstractGriffinTest.setUpStatic();
    }

    @Test
    public void createWalAndInsertFromSql() throws Exception {
        assertMemoryLeak(() -> {
            String tableName = testName.getMethodName() + "_लаблअца";
            compile("create table " + tableName + " as (" +
                    "select x, " +
                    " rnd_symbol('AB', 'BC', 'CD') sym, " +
                    " timestamp_sequence('2022-02-24', 1000000L) ts, " +
                    " rnd_symbol('DE', null, 'EF', 'FG') sym2 " +
                    " from long_sequence(5)" +
                    ") timestamp(ts) partition by DAY WAL");

            executeInsert("insert into " + tableName +
                    " values (101, 'dfd', '2022-02-24T01', 'asd')");

            drainWalQueue();

            assertSql(tableName, "x\tsym\tts\tsym2\n" +
                    "1\tAB\t2022-02-24T00:00:00.000000Z\tEF\n" +
                    "2\tBC\t2022-02-24T00:00:01.000000Z\tFG\n" +
                    "3\tCD\t2022-02-24T00:00:02.000000Z\tFG\n" +
                    "4\tCD\t2022-02-24T00:00:03.000000Z\tFG\n" +
                    "5\tAB\t2022-02-24T00:00:04.000000Z\tDE\n" +
                    "101\tdfd\t2022-02-24T01:00:00.000000Z\tasd\n");
        });
    }

    @Test
    public void test2InsertsAtSameTime() throws Exception {
        assertMemoryLeak(() -> {
            String tableName = testName.getMethodName();
            compile("create table " + tableName + " (" +
                    "x long," +
                    "sym symbol," +
                    "ts timestamp," +
                    "sym2 symbol" +
                    ") timestamp(ts) partition by DAY WAL");

            CompiledQuery compiledQuery = compiler.compile("insert into " + tableName +
                    " values (101, 'a1a1', '2022-02-24T01', 'a2a2')", sqlExecutionContext);

            try (InsertOperation insertOperation = compiledQuery.getInsertOperation();
                 InsertMethod insertMethod = insertOperation.createMethod(sqlExecutionContext)) {
                insertMethod.execute();

                CompiledQuery compiledQuery2 = compiler.compile("insert into " + tableName +
                        " values (102, 'bbb', '2022-02-24T02', 'ccc')", sqlExecutionContext);
                try (InsertOperation insertOperation2 = compiledQuery2.getInsertOperation();
                     InsertMethod insertMethod2 = insertOperation2.createMethod(sqlExecutionContext)) {
                    insertMethod2.execute();
                    insertMethod2.commit();
                }
                insertMethod.commit();
            }

            executeInsert("insert into " + tableName + " values (103, 'dfd', '2022-02-24T01', 'asdd')");

            drainWalQueue();
            assertSql(tableName, "x\tsym\tts\tsym2\n" +
                    "101\ta1a1\t2022-02-24T01:00:00.000000Z\ta2a2\n" +
                    "103\tdfd\t2022-02-24T01:00:00.000000Z\tasdd\n" +
                    "102\tbbb\t2022-02-24T02:00:00.000000Z\tccc\n");
        });
    }

    @Test
    public void testAddColumnWalRollsWalSegment() throws Exception {
        assertMemoryLeak(() -> {
            String tableName = testName.getMethodName();
            compile("create table " + tableName + " (" +
                    "x long," +
                    "sym symbol," +
                    "str string," +
                    "ts timestamp," +
                    "sym2 symbol" +
                    ") timestamp(ts) partition by DAY WAL");

            CompiledQuery compiledQuery = compiler.compile("insert into " + tableName +
                    " values (101, 'a1a1', 'str-1', '2022-02-24T01', 'a2a2')", sqlExecutionContext);
            try (
                    InsertOperation insertOperation = compiledQuery.getInsertOperation();
                    InsertMethod insertMethod = insertOperation.createMethod(sqlExecutionContext)
            ) {
                insertMethod.execute();
                insertMethod.execute();
                insertMethod.commit();

                insertMethod.execute();
                compile("alter table " + tableName + " add column new_column int");
                insertMethod.commit();
            }

            executeInsert("insert into " + tableName + " values (103, 'dfd', 'str-2', '2022-02-24T02', 'asdd', 1234)");

            drainWalQueue();
            assertSql(tableName, "x\tsym\tstr\tts\tsym2\tnew_column\n" +
                    "101\ta1a1\tstr-1\t2022-02-24T01:00:00.000000Z\ta2a2\tNaN\n" +
                    "101\ta1a1\tstr-1\t2022-02-24T01:00:00.000000Z\ta2a2\tNaN\n" +
                    "101\ta1a1\tstr-1\t2022-02-24T01:00:00.000000Z\ta2a2\tNaN\n" +
                    "103\tdfd\tstr-2\t2022-02-24T02:00:00.000000Z\tasdd\t1234\n");
        });
    }

    @Test
    public void testAddFixedSizeColumnBeforeInsertCommit() throws Exception {
        assertMemoryLeak(() -> {
            String tableName = testName.getMethodName();
            compile("create table " + tableName + " (" +
                    "x long," +
                    "sym symbol," +
                    "ts timestamp," +
                    "sym2 symbol" +
                    ") timestamp(ts) partition by DAY WAL");

            CompiledQuery compiledQuery = compiler.compile("insert into " + tableName +
                    " values (101, 'a1a1', '2022-02-24T01', 'a2a2')", sqlExecutionContext);
            try (
                    InsertOperation insertOperation = compiledQuery.getInsertOperation();
                    InsertMethod insertMethod = insertOperation.createMethod(sqlExecutionContext)
            ) {

                insertMethod.execute();
                compile("alter table " + tableName + " add column jjj int");
                insertMethod.commit();
            }

            executeInsert("insert into " + tableName + " values (103, 'dfd', '2022-02-24T01', 'asdd', 1234)");

            drainWalQueue();
            assertSql(tableName, "x\tsym\tts\tsym2\tjjj\n" +
                    "101\ta1a1\t2022-02-24T01:00:00.000000Z\ta2a2\tNaN\n" +
                    "103\tdfd\t2022-02-24T01:00:00.000000Z\tasdd\t1234\n");

        });
    }

    @Test
    public void testAddMultipleWalColumnsBeforeCommit() throws Exception {
        assertMemoryLeak(() -> {
            String tableName = testName.getMethodName();
            compile("create table " + tableName + " (" +
                    "x long," +
                    "sym symbol," +
                    "ts timestamp," +
                    "sym2 symbol" +
                    ") timestamp(ts) partition by DAY WAL");

            CompiledQuery compiledQuery = compiler.compile("insert into " + tableName +
                    " values (101, 'a1a1', '2022-02-24T01', 'a2a2')", sqlExecutionContext);
            try (
                    InsertOperation insertOperation = compiledQuery.getInsertOperation();
                    InsertMethod insertMethod = insertOperation.createMethod(sqlExecutionContext)
            ) {

                insertMethod.execute();
                compile("alter table " + tableName + " add column jjj int");
                compile("alter table " + tableName + " add column col_str string");
                insertMethod.commit();
            }

            executeInsert("insert into " + tableName + " values (103, 'dfd', '2022-02-24T01', 'asdd', 1234, 'sss-value')");

            drainWalQueue();
            assertSql(tableName, "x\tsym\tts\tsym2\tjjj\tcol_str\n" +
                    "101\ta1a1\t2022-02-24T01:00:00.000000Z\ta2a2\tNaN\t\n" +
                    "103\tdfd\t2022-02-24T01:00:00.000000Z\tasdd\t1234\tsss-value\n");

        });
    }

    @Test
    public void testAddWalColumnAfterCommit() throws Exception {
        assertMemoryLeak(() -> {
            String tableName = testName.getMethodName();
            compile("create table " + tableName + " (" +
                    "x long," +
                    "sym symbol," +
                    "ts timestamp," +
                    "sym2 symbol" +
                    ") timestamp(ts) partition by DAY WAL");

            CompiledQuery compiledQuery = compiler.compile("insert into " + tableName +
                    " values (101, 'a1a1', '2022-02-24T01', 'a2a2')", sqlExecutionContext);
            try (
                    InsertOperation insertOperation = compiledQuery.getInsertOperation();
                    InsertMethod insertMethod = insertOperation.createMethod(sqlExecutionContext)
            ) {

                insertMethod.execute();
                insertMethod.commit();
                compile("alter table " + tableName + " add column jjj int");
            }

            executeInsert("insert into " + tableName + " values (103, 'dfd', '2022-02-24T01', 'asdd', 1234)");

            drainWalQueue();
            assertSql(tableName, "x\tsym\tts\tsym2\tjjj\n" +
                    "101\ta1a1\t2022-02-24T01:00:00.000000Z\ta2a2\tNaN\n" +
                    "103\tdfd\t2022-02-24T01:00:00.000000Z\tasdd\t1234\n");

        });
    }

    @Test
    public void testCreateDropCreate() throws Exception {
        assertMemoryLeak(() -> {
            String tableName = testName.getMethodName();
            compile("create table " + tableName + " as (" +
                    "select x, " +
                    " rnd_symbol('AB', 'BC', 'CD') sym, " +
                    " rnd_symbol('DE', null, 'EF', 'FG') sym2, " +
                    " timestamp_sequence('2022-02-24', 1000000L) ts " +
                    " from long_sequence(1)" +
                    ") timestamp(ts) partition by DAY WAL"
            );
            TableToken sysTableName1 = engine.getTableToken(tableName);
            compile("drop table " + tableName);

            compile("create table " + tableName + " as (" +
                    "select x, " +
                    " timestamp_sequence('2022-02-24', 1000000L) ts " +
                    " from long_sequence(1)" +
                    ") timestamp(ts) partition by DAY WAL"
            );

            TableToken sysTableName2 = engine.getTableToken(tableName);
            MatcherAssert.assertThat(sysTableName1, Matchers.not(Matchers.equalTo(sysTableName2)));

            engine.releaseInactive();
            drainWalQueue();

            checkTableFilesExist(sysTableName1, "2022-02-24", "x.d", false);
            checkWalFilesRemoved(sysTableName1);

            assertSql(tableName, "x\tts\n" +
                    "1\t2022-02-24T00:00:00.000000Z\n");

        });
    }

    @Test
    public void testCreateDropCreateWalNonWal() throws Exception {
        assertMemoryLeak(() -> {
            String tableName = testName.getMethodName();
            String createSql = "create table " + tableName + " as (" +
                    "select x, " +
                    " rnd_symbol('AB', 'BC', 'CD') sym, " +
                    " rnd_symbol('DE', null, 'EF', 'FG') sym2, " +
                    " timestamp_sequence('2022-02-24', 1000000L) ts " +
                    " from long_sequence(1)" +
                    ") timestamp(ts) partition by DAY";

            compile(createSql + " WAL");
            compile("drop table " + tableName);

            SharedRandom.RANDOM.get().reset();
            compile(createSql);
            assertSql(tableName, "x\tsym\tsym2\tts\n" +
                    "1\tAB\tEF\t2022-02-24T00:00:00.000000Z\n");

            try (ApplyWal2TableJob walApplyJob = createWalApplyJob()) {
                compile("drop table " + tableName);
                SharedRandom.RANDOM.get().reset();
                compile(createSql + " WAL");
                drainWalQueue(walApplyJob);
                assertSql(tableName, "x\tsym\tsym2\tts\n" +
                        "1\tAB\tEF\t2022-02-24T00:00:00.000000Z\n");

                compile("drop table " + tableName);
                SharedRandom.RANDOM.get().reset();
                compile(createSql);
                assertSql(tableName, "x\tsym\tsym2\tts\n" +
                        "1\tAB\tEF\t2022-02-24T00:00:00.000000Z\n");

                compile("drop table " + tableName);
                SharedRandom.RANDOM.get().reset();
                compile(createSql + " WAL");
                drainWalQueue(walApplyJob);
                assertSql(tableName, "x\tsym\tsym2\tts\n" +
                        "1\tAB\tEF\t2022-02-24T00:00:00.000000Z\n");
            }

        });
    }

    @Test
    public void testCreateDropWalReuseCreate() throws Exception {
        assertMemoryLeak(() -> {
            String tableName = testName.getMethodName() + "Â";
            compile("create table " + tableName + " as (" +
                    "select x, " +
                    " rnd_symbol('AB', 'BC', 'CD') sym, " +
                    " rnd_symbol('DE', null, 'EF', 'FG') sym2, " +
                    " timestamp_sequence('2022-02-24', 1000000L) ts " +
                    " from long_sequence(1)" +
                    ") timestamp(ts) partition by DAY WAL"
            );
            TableToken tableToken = engine.getTableToken(tableName);
            try (
                    WalWriter walWriter1 = engine.getWalWriter(sqlExecutionContext.getCairoSecurityContext(), tableToken);
                    WalWriter walWriter2 = engine.getWalWriter(sqlExecutionContext.getCairoSecurityContext(), tableToken);
                    WalWriter walWriter3 = engine.getWalWriter(sqlExecutionContext.getCairoSecurityContext(), tableToken)
            ) {
                compile("insert into " + tableName + " values(1, 'A', 'B', '2022-02-24T01')");

                compile("drop table " + tableName);
                try {
                    compile("insert into " + tableName + " values(1, 'A', 'B', '2022-02-24T01')");
                    Assert.fail();
                } catch (SqlException e) {
                    TestUtils.assertContains(e.getFlyweightMessage(), "able does not exist");
                }

                TableWriter.Row row = walWriter1.newRow(IntervalUtils.parseFloorPartialTimestamp("2022-02-24T01"));
                row.putLong(1, 1);
                row.append();

                try {
                    walWriter1.commit();
                    Assert.fail();
                } catch (CairoException e) {
                    TestUtils.assertContains(e.getFlyweightMessage(), "table is dropped ");
                }
                MatcherAssert.assertThat(walWriter1.isDistressed(), Matchers.is(true));

                // Structural change
                try {
                    addColumn(walWriter2, "sym3", ColumnType.SYMBOL);
                    Assert.fail();
                } catch (CairoException e) {
                    TestUtils.assertContains(e.getFlyweightMessage(), "table is dropped ");
                }
                MatcherAssert.assertThat(walWriter2.isDistressed(), Matchers.is(true));

                // Nonstructural change
                try {
                    AlterOperationBuilder dropPartition = new AlterOperationBuilder().ofDropPartition(0, tableToken, 1);
                    dropPartition.addPartitionToList(IntervalUtils.parseFloorPartialTimestamp("2022-02-24"), 0);
                    AlterOperation dropAlter = dropPartition.build();
                    dropAlter.withContext(sqlExecutionContext);
                    dropAlter.withSqlStatement("alter table " + tableName + " drop partition list '2022-02-24'");
                    walWriter3.apply(dropAlter, true);
                    Assert.fail();
                } catch (CairoException e) {
                    TestUtils.assertContains(e.getFlyweightMessage(), "table is dropped ");
                }
                MatcherAssert.assertThat(walWriter3.isDistressed(), Matchers.is(true));

                compile("create table " + tableName + " as (" +
                        "select x, " +
                        " timestamp_sequence('2022-02-24', 1000000L) ts " +
                        " from long_sequence(1)" +
                        ") timestamp(ts) partition by DAY WAL"
                );

                TableToken sysTableName2 = engine.getTableToken(tableName);
                MatcherAssert.assertThat(tableToken, Matchers.not(Matchers.equalTo(sysTableName2)));

                engine.releaseAllReaders();
                drainWalQueue();

                checkTableFilesExist(tableToken, "2022-02-24", "x.d", false);
            }
            checkWalFilesRemoved(tableToken);

            assertSql(tableName, "x\tts\n" +
                    "1\t2022-02-24T00:00:00.000000Z\n");
        });
    }

    @Test
    public void testCreateWalDropColumnInsert() throws Exception {
        assertMemoryLeak(() -> {
            String tableName = testName.getMethodName();
            compile("create table " + tableName + " as (" +
                    "select x, " +
                    " rnd_symbol('AB', 'BC', 'CD') sym, " +
                    " rnd_symbol('DE', null, 'EF', 'FG') sym2, " +
                    " timestamp_sequence('2022-02-24', 1000000L) ts " +
                    " from long_sequence(1)" +
                    ") timestamp(ts) partition by DAY WAL"
            );

            compile("alter table " + tableName + " drop column sym");
            compile("insert into " + tableName + "(x, ts) values (2, '2022-02-24T23:00:01')");
            drainWalQueue();

            assertSql(tableName, "x\tsym2\tts\n" +
                    "1\tEF\t2022-02-24T00:00:00.000000Z\n" +
                    "2\t\t2022-02-24T23:00:01.000000Z\n");
        });
    }

    @Test
    public void testCreateWalTableAsSelect() throws Exception {
        assertMemoryLeak(() -> {
            String tableName = testName.getMethodName();
            compile("create table " + tableName + " as (" +
                    "select x, " +
                    " rnd_symbol('AB', 'BC', 'CD') sym, " +
                    " timestamp_sequence('2022-02-24', 1000000L) ts, " +
                    " rnd_symbol('DE', null, 'EF', 'FG') sym2 " +
                    " from long_sequence(5)" +
                    ") timestamp(ts) partition by DAY WAL");

            drainWalQueue();

            assertSql(tableName, "x\tsym\tts\tsym2\n" +
                    "1\tAB\t2022-02-24T00:00:00.000000Z\tEF\n" +
                    "2\tBC\t2022-02-24T00:00:01.000000Z\tFG\n" +
                    "3\tCD\t2022-02-24T00:00:02.000000Z\tFG\n" +
                    "4\tCD\t2022-02-24T00:00:03.000000Z\tFG\n" +
                    "5\tAB\t2022-02-24T00:00:04.000000Z\tDE\n");
        });
    }

    @Test
    public void testCreateWalTableAsSelectAndInsertAsSelect() throws Exception {
        assertMemoryLeak(() -> {
            String tableName = testName.getMethodName();
            compile("create table " + tableName + " as (" +
                    "select x, " +
                    " rnd_symbol('AB', 'BC', 'CD') sym, " +
                    " timestamp_sequence('2022-02-24', 1000000L) ts, " +
                    " rnd_symbol('DE', null, 'EF', 'FG') sym2 " +
                    " from long_sequence(5)" +
                    ") timestamp(ts) partition by DAY WAL");

            compile("insert into " + tableName +
                    " select x + 100, rnd_symbol('AB2', 'BC2', 'CD2') sym, " +
                    " timestamp_sequence('2022-02-24', 1000000L) ts, " +
                    " rnd_symbol('DE2', null, 'EF2', 'FG2') sym2 " +
                    " from long_sequence(3)");

            drainWalQueue();

            assertSql(tableName, "x\tsym\tts\tsym2\n" +
                    "1\tAB\t2022-02-24T00:00:00.000000Z\tEF\n" +
                    "101\tBC2\t2022-02-24T00:00:00.000000Z\tDE2\n" +
                    "2\tBC\t2022-02-24T00:00:01.000000Z\tFG\n" +
                    "102\tBC2\t2022-02-24T00:00:01.000000Z\tFG2\n" +
                    "3\tCD\t2022-02-24T00:00:02.000000Z\tFG\n" +
                    "103\tBC2\t2022-02-24T00:00:02.000000Z\tDE2\n" +
                    "4\tCD\t2022-02-24T00:00:03.000000Z\tFG\n" +
                    "5\tAB\t2022-02-24T00:00:04.000000Z\tDE\n");
        });
    }

    @Test
    public void testDropFailedWhileDataFileLocked() throws Exception {
        testDropFailedWhileDataFileLocked("x.d");
    }

    @Test
    public void testDropFailedWhileSymbolFileLocked() throws Exception {
        testDropFailedWhileDataFileLocked("sym.c");
    }

    @Test
    public void testDropPartitionRenameTable() throws Exception {
        assertMemoryLeak(() -> {
            String tableName = testName.getMethodName();
            String newTableName = testName.getMethodName() + "_new";
            compile("create table " + tableName + " as (" +
                    "select x, " +
                    " rnd_symbol('DE', null, 'EF', 'FG') sym2, " +
                    " timestamp_sequence('2022-02-24', 24 * 60 * 60 * 1000000L) ts " +
                    " from long_sequence(2)" +
                    ") timestamp(ts) partition by DAY WAL"
            );

            compile("alter table " + tableName + " drop partition list '2022-02-24'");
            TableToken table2directoryName = engine.getTableToken(tableName);
            compile("rename table " + tableName + " to " + newTableName);

            TableToken newTabledirectoryName = engine.getTableToken(newTableName);
            Assert.assertEquals(table2directoryName.getDirName(), newTabledirectoryName.getDirName());

            drainWalQueue();

            assertSql(newTableName, "x\tsym2\tts\n" +
                    "2\tEF\t2022-02-25T00:00:00.000000Z\n");
        });
    }

    @Test
    public void testDropRemovesFromCatalogFunctions() throws Exception {
        assertMemoryLeak(() -> {
            String tableName = testName.getMethodName();
            String tableNameNonWal = testName.getMethodName() + "_non_wal";

            compile("create table " + tableName + " as (" +
                    "select x, " +
                    " rnd_symbol('AB', 'BC', 'CD') sym, " +
                    " rnd_symbol('DE', null, 'EF', 'FG') sym2, " +
                    " timestamp_sequence('2022-02-24', 1000000L) ts " +
                    " from long_sequence(1)" +
                    ") timestamp(ts) partition by DAY WAL"
            );

            compile("create table " + tableNameNonWal + " as (" +
                    "select x, " +
                    " rnd_symbol('AB', 'BC', 'CD') sym, " +
                    " rnd_symbol('DE', null, 'EF', 'FG') sym2, " +
                    " timestamp_sequence('2022-02-24', 1000000L) ts " +
                    " from long_sequence(1)" +
                    ") timestamp(ts) partition by DAY BYPASS WAL"
            );

            assertSql("all_tables() order by table", "table\n" +
                    tableName + "\n" +
                    tableNameNonWal + "\n");
            assertSql("select name from tables() order by name", "name\n" +
                    tableName + "\n" +
                    tableNameNonWal + "\n");
            assertSql("select relname from pg_class() order by relname", "relname\npg_class\n" +
                    tableName + "\n" +
                    tableNameNonWal + "\n");


            compile("drop table " + tableName);

            assertSql("all_tables() order by table", "table\n" +
                    tableNameNonWal + "\n");
            assertSql("select name from tables() order by name", "name\n" +
                    tableNameNonWal + "\n");
            assertSql("select relname from pg_class() order by relname", "relname\npg_class\n" +
                    tableNameNonWal + "\n");

            drainWalQueue();

            assertSql("all_tables() order by table", "table\n" +
                    tableNameNonWal + "\n");
            assertSql("select name from tables() order by name", "name\n" +
                    tableNameNonWal + "\n");
            assertSql("select relname from pg_class() order by relname", "relname\npg_class\n" +
                    tableNameNonWal + "\n");


            refreshTablesInBaseEngine();

            assertSql("all_tables() order by table", "table\n" +
                    tableNameNonWal + "\n");
            assertSql("select name from tables() order by name", "name\n" +
                    tableNameNonWal + "\n");
            assertSql("select relname from pg_class() order by relname", "relname\npg_class\n" +
                    tableNameNonWal + "\n");

            compile("drop table " + tableNameNonWal);

            assertSql("all_tables() order by table", "table\n");
            assertSql("select name from tables() order by name", "name\n");
            assertSql("select relname from pg_class() order by relname", "relname\npg_class\n");
        });
    }

    @Test
    public void testDropRetriedWhenReaderOpen() throws Exception {
        assertMemoryLeak(ff, () -> {
            String tableName = testName.getMethodName();
            compile("create table " + tableName + " as (" +
                    "select x, " +
                    " rnd_symbol('AB', 'BC', 'CD') sym, " +
                    " rnd_symbol('DE', null, 'EF', 'FG') sym2, " +
                    " timestamp_sequence('2022-02-24', 1000000L) ts " +
                    " from long_sequence(1)" +
                    ") timestamp(ts) partition by DAY WAL"
            );

            try (ApplyWal2TableJob walApplyJob = createWalApplyJob()) {
                drainWalQueue(walApplyJob);
                TableToken sysTableName1 = engine.getTableToken(tableName);

                try (TableReader ignore = sqlExecutionContext.getReader(sysTableName1)) {
                    compile("drop table " + tableName);
                    drainWalQueue(walApplyJob);
                    checkTableFilesExist(sysTableName1, "2022-02-24", "x.d", true);
                }

                if (Os.type == Os.WINDOWS) {
                    // Release WAL writers
                    engine.releaseInactive();
                }
                drainWalQueue(walApplyJob);

                checkTableFilesExist(sysTableName1, "2022-02-24", "x.d", false);
                checkWalFilesRemoved(sysTableName1);
            }
        });
    }

    @Test
    public void testDropTxnNotificationQueueOverflow() throws Exception {
        assertMemoryLeak(() -> {
            String tableName = testName.getMethodName();
            compile("create table " + tableName + "1 as (" +
                    "select x, " +
                    " rnd_symbol('DE', null, 'EF', 'FG') sym2, " +
                    " timestamp_sequence('2022-02-24', 1000000L) ts " +
                    " from long_sequence(1)" +
                    ") timestamp(ts) partition by DAY WAL"
            );
            compile("create table " + tableName + "2 as (" +
                    "select x, " +
                    " rnd_symbol('DE', null, 'EF', 'FG') sym2, " +
                    " timestamp_sequence('2022-02-24', 1000000L) ts " +
                    " from long_sequence(1)" +
                    ") timestamp(ts) partition by DAY WAL"
            );

            try (ApplyWal2TableJob walApplyJob = createWalApplyJob()) {
                drainWalQueue(walApplyJob);

                for (int i = 0; i < walTxnNotificationQueueCapacity; i++) {
                    compile("insert into " + tableName + "1 values (101, 'a1a1', '2022-02-24T01')");
                }

                TableToken table2directoryName = engine.getTableToken(tableName + "2");
                compile("drop table " + tableName + "2");

                drainWalQueue(walApplyJob);

                checkTableFilesExist(table2directoryName, "2022-02-24", "x.d", false);
            }
        });
    }

    @Test
    public void testDroppedTableHappenedInTheMiddleOfWalApplication() throws Exception {
        String tableName = testName.getMethodName();
        FilesFacade ff = new TestFilesFacadeImpl() {
            @Override
            public int openRO(LPSZ name) {
                if (Chars.endsWith(name, Files.SEPARATOR + "0" + Files.SEPARATOR + "sym.d")) {
                    try {
                        compile("drop table " + tableName);
                    } catch (SqlException e) {
                        throw new RuntimeException(e);
                    }
                }
                return super.openRO(name);
            }
        };
        assertMemoryLeak(ff, () -> {
            compile("create table " + tableName + " as (" +
                    "select x, " +
                    " rnd_symbol('AB', 'BC', 'CD') sym, " +
                    " rnd_symbol('DE', null, 'EF', 'FG') sym2, " +
                    " timestamp_sequence('2022-02-24', 1000000L) ts " +
                    " from long_sequence(1)" +
                    ") timestamp(ts) partition by DAY WAL"
            );
            TableToken sysTableName1 = engine.getTableToken(tableName);

            try (ApplyWal2TableJob walApplyJob = createWalApplyJob()) {
                drainWalQueue(walApplyJob);

                if (Os.type == Os.WINDOWS) {
                    // Release WAL writers
                    engine.releaseInactive();
                    drainWalQueue(walApplyJob);
                }

                checkTableFilesExist(sysTableName1, "2022-02-24", "x.d", false);
                checkWalFilesRemoved(sysTableName1);
            }
        });
    }

    @Test
    public void testDroppedTableSequencerRecreated() throws Exception {
        assertMemoryLeak(() -> {
            String tableName = testName.getMethodName();
            compile("create table " + tableName + " as (" +
                    "select x, " +
                    " rnd_symbol('AB', 'BC', 'CD') sym, " +
                    " rnd_symbol('DE', null, 'EF', 'FG') sym2, " +
                    " timestamp_sequence('2022-02-24', 1000000L) ts " +
                    " from long_sequence(1)" +
                    ") timestamp(ts) partition by DAY WAL"
            );

            drainWalQueue();

            TableToken sysTableName1 = engine.getTableToken(tableName);
            engine.getTableSequencerAPI().releaseInactive();
            compile("drop table " + tableName);

            if (Os.type == Os.WINDOWS) {
                // Release WAL writers
                engine.releaseInactive();
            }
            drainWalQueue();

            checkTableFilesExist(sysTableName1, "2022-02-24", "x.d", false);
            checkWalFilesRemoved(sysTableName1);
        });
    }

    @Test
    public void testEmptyTruncate() throws Exception {
        assertMemoryLeak(() -> {
            String tableName = testName.getMethodName();
            compile("create table " + tableName + " (" +
                    "A INT," +
                    "ts TIMESTAMP)" +
                    " timestamp(ts) partition by DAY WAL");

            compile("truncate table " + tableName);

            drainWalQueue();

            assertSql("wal_tables()", "name\tsuspended\twriterTxn\tsequencerTxn\n" +
                    "testEmptyTruncate\tfalse\t1\t1\n");
        });
    }

    @Test
    public void testInsertManyThenDrop() throws Exception {
        assertMemoryLeak(ff, () -> {
            String tableName = testName.getMethodName();
            compile("create table " + tableName + " as (" +
                    "select x, " +
                    " rnd_symbol('AB', 'BC', 'CD') sym, " +
                    " rnd_symbol('DE', null, 'EF', 'FG') sym2, " +
                    " timestamp_sequence('2022-02-24', 1000000L) ts " +
                    " from long_sequence(1)" +
                    ") timestamp(ts) partition by DAY WAL"
            );
            TableToken sysTableName = engine.getTableToken(tableName);

            compile("drop table " + tableName);
            drainWalQueue();

            refreshTablesInBaseEngine();
            engine.notifyWalTxnCommitted(sysTableName, 10);
            drainWalQueue();

            checkTableFilesExist(sysTableName, "2022-02-24", "x.d", false);
            checkWalFilesRemoved(sysTableName);
        });
    }

    @Test
    public void testQueryNullSymbols() throws Exception {
        assertMemoryLeak(() -> {
            String tableName = testName.getMethodName();
            compile("create table " + tableName + " as (" +
                    "select " +
                    " cast(case when x % 2 = 0 then null else 'abc' end as symbol) sym, " +
                    " timestamp_sequence('2022-02-24', 1000000L) ts " +
                    " from long_sequence(5)" +
                    "), index(sym) timestamp(ts) partition by DAY WAL");

            drainWalQueue();

            assertSql(
                    "select * from " + tableName + " where sym != 'abc'",
                    "sym\tts\n" +
                            "\t2022-02-24T00:00:01.000000Z\n" +
                            "\t2022-02-24T00:00:03.000000Z\n"
            );
        });
    }

    @Test
    public void testRemoveColumnWalRollsWalSegment() throws Exception {
        assertMemoryLeak(() -> {
            String tableName = testName.getMethodName();
            compile("create table " + tableName + " (" +
                    "x long," +
                    "sym symbol," +
                    "str string," +
                    "ts timestamp," +
                    "sym2 symbol" +
                    ") timestamp(ts) partition by DAY WAL");

            CompiledQuery compiledQuery = compiler.compile("insert into " + tableName +
                    " values (101, 'a1a1', 'str-1', '2022-02-24T01', 'a2a2')", sqlExecutionContext);
            try (
                    InsertOperation insertOperation = compiledQuery.getInsertOperation();
                    InsertMethod insertMethod = insertOperation.createMethod(sqlExecutionContext)
            ) {
                insertMethod.execute();
                insertMethod.execute();
                insertMethod.commit();

                insertMethod.execute();
                compile("alter table " + tableName + " drop column sym");
                insertMethod.commit();
            }

            executeInsert("insert into " + tableName + " values (103, 'str-2', '2022-02-24T02', 'asdd')");

            drainWalQueue();
            assertSql(tableName, "x\tstr\tts\tsym2\n" +
                    "101\tstr-1\t2022-02-24T01:00:00.000000Z\ta2a2\n" +
                    "101\tstr-1\t2022-02-24T01:00:00.000000Z\ta2a2\n" +
                    "101\tstr-1\t2022-02-24T01:00:00.000000Z\ta2a2\n" +
                    "103\tstr-2\t2022-02-24T02:00:00.000000Z\tasdd\n");

        });
    }

    @Test
    public void testRenameDropTable() throws Exception {
        String tableName = testName.getMethodName();
        String newTableName = testName.getMethodName() + "_new";

        FilesFacade ff = new TestFilesFacadeImpl() {
            int i = 0;

            @Override
            public int openRW(LPSZ name, long opts) {
                int fd = super.openRW(name, opts);
                if (Chars.contains(name, "2022-02-25") && i++ == 0) {
                    try {
                        compile("drop table " + newTableName);
                    } catch (SqlException e) {
                        throw new RuntimeException(e);
                    }
                }
                return fd;
            }
        };

        assertMemoryLeak(ff, () -> {
            compile("create table " + tableName + " as (" +
                    "select x, " +
                    " rnd_symbol('DE', null, 'EF', 'FG') sym2, " +
                    " timestamp_sequence('2022-02-24', 24 * 60 * 60 * 1000000L) ts " +
                    " from long_sequence(2)" +
                    ") timestamp(ts) partition by DAY WAL"
            );

            TableToken table2directoryName = engine.getTableToken(tableName);
            compile("insert into " + tableName + " values (1, 'abc', '2022-02-25')");
            compile("rename table " + tableName + " to " + newTableName);

            TableToken newTabledirectoryName = engine.getTableToken(newTableName);
            Assert.assertEquals(table2directoryName.getDirName(), newTabledirectoryName.getDirName());

            drainWalQueue();

            try {
                assertSql(newTableName, "x\tsym2\tts\n" +
                        "2\tEF\t2022-02-25T00:00:00.000000Z\n");
                Assert.fail();
            } catch (SqlException e) {
                TestUtils.assertContains(e.getFlyweightMessage(), "does not exist");
            }
        });
    }

    @Test
    public void testRenameNonWalTable() throws Exception {
        assertMemoryLeak(() -> {
            String tableName = testName.getMethodName();
            String newTableName = testName.getMethodName() + "_new中";
            compile("create table " + tableName + " as (" +
                    "select x, " +
                    " rnd_symbol('DE', null, 'EF', 'FG') sym2, " +
                    " timestamp_sequence('2022-02-24', 1000000L) ts " +
                    " from long_sequence(1)" +
                    ") timestamp(ts) partition by DAY BYPASS WAL"
            );

            drainWalQueue();

            TableToken table2directoryName = engine.getTableToken(tableName);
            compile("rename table " + tableName + " to " + newTableName);
            compile("insert into " + newTableName + "(x, ts) values (100, '2022-02-25')");

            TableToken newTabledirectoryName = engine.getTableToken(newTableName);
            Assert.assertNotEquals(table2directoryName.getDirName(), newTabledirectoryName.getDirName());

            drainWalQueue();

            try (TableWriter writer = getWriter(newTableName)) {
                Assert.assertEquals(newTableName, writer.getTableToken().getTableName());
            }

            assertSql(newTableName, "x\tsym2\tts\n" +
                    "1\tDE\t2022-02-24T00:00:00.000000Z\n" +
                    "100\t\t2022-02-25T00:00:00.000000Z\n");

            assertSql("select name from tables() order by name", "name\n" +
                    newTableName + "\n");

            for (int i = 0; i < 2; i++) {
                engine.releaseInactive();
                refreshTablesInBaseEngine();

                TableToken newTabledirectoryName2 = engine.getTableToken(newTableName);
                Assert.assertEquals(newTabledirectoryName, newTabledirectoryName2);
                assertSql(newTableName, "x\tsym2\tts\n" +
                        "1\tDE\t2022-02-24T00:00:00.000000Z\n" +
                        "100\t\t2022-02-25T00:00:00.000000Z\n");
            }

            assertSql("select name, directoryName from tables() order by name", "name\tdirectoryName\n" +
                    newTableName + "\t" + newTabledirectoryName.getDirName() + "\n");
            assertSql("select table from all_tables()", "table\n" +
                    newTableName + "\n");
            assertSql("select relname from pg_class() order by relname", "relname\npg_class\n" +
                    newTableName + "\n");
        });
    }

    @Test
    public void testRenameTable() throws Exception {
        assertMemoryLeak(() -> {
            String tableName = testName.getMethodName();
            String newTableName = testName.getMethodName() + "_new中";
            compile("create table " + tableName + " as (" +
                    "select x, " +
                    " rnd_symbol('DE', null, 'EF', 'FG') sym2, " +
                    " timestamp_sequence('2022-02-24', 1000000L) ts " +
                    " from long_sequence(1)" +
                    ") timestamp(ts) partition by DAY WAL"
            );

            drainWalQueue();

            TableToken table2directoryName = engine.getTableToken(tableName);
            compile("rename table " + tableName + " to " + newTableName);
            compile("insert into " + newTableName + "(x, ts) values (100, '2022-02-25')");

            TableToken newTabledirectoryName = engine.getTableToken(newTableName);
            Assert.assertEquals(table2directoryName.getDirName(), newTabledirectoryName.getDirName());

            drainWalQueue();

            try (TableWriter writer = getWriter(newTableName)) {
                Assert.assertEquals(newTableName, writer.getTableToken().getTableName());
            }

            assertSql(newTableName, "x\tsym2\tts\n" +
                    "1\tDE\t2022-02-24T00:00:00.000000Z\n" +
                    "100\t\t2022-02-25T00:00:00.000000Z\n");

            assertSql("select name from tables() order by name", "name\n" +
                    newTableName + "\n");

            for (int i = 0; i < 2; i++) {
                engine.releaseInactive();
                refreshTablesInBaseEngine();

                TableToken newTabledirectoryName2 = engine.getTableToken(newTableName);
                Assert.assertEquals(newTabledirectoryName, newTabledirectoryName2);
                assertSql(newTableName, "x\tsym2\tts\n" +
                        "1\tDE\t2022-02-24T00:00:00.000000Z\n" +
                        "100\t\t2022-02-25T00:00:00.000000Z\n");
            }

            assertSql("select name, directoryName from tables() order by name", "name\tdirectoryName\n" +
                    newTableName + "\t" + newTabledirectoryName.getDirName() + "\n");
            assertSql("select table from all_tables()", "table\n" +
                    newTableName + "\n");
            assertSql("select relname from pg_class() order by relname", "relname\npg_class\n" +
                    newTableName + "\n");
        });
    }

    @Test
    public void testRogueTableWriterBlocksApplyJob() throws Exception {
        assertMemoryLeak(() -> {
            String tableName = testName.getMethodName();
            compile("create table " + tableName + " as (" +
                    "select x, " +
                    " rnd_symbol('AB', 'BC', 'CD') sym, " +
                    " timestamp_sequence('2022-02-24', 1000000L) ts, " +
                    " rnd_symbol('DE', null, 'EF', 'FG') sym2 " +
                    " from long_sequence(5)" +
                    ") timestamp(ts) partition by DAY WAL");

            executeInsert("insert into " + tableName +
                    " values (101, 'dfd', '2022-02-24T01', 'asd')");

            try (TableWriter ignore = getWriter(tableName)) {
                drainWalQueue();
                assertSql(tableName, "x\tsym\tts\tsym2\n");
            }

            drainWalQueue();
            executeInsert("insert into " + tableName +
                    " values (102, 'dfd', '2022-02-24T01', 'asd')");

            assertSql(tableName, "x\tsym\tts\tsym2\n" +
                    "1\tAB\t2022-02-24T00:00:00.000000Z\tEF\n" +
                    "2\tBC\t2022-02-24T00:00:01.000000Z\tFG\n" +
                    "3\tCD\t2022-02-24T00:00:02.000000Z\tFG\n" +
                    "4\tCD\t2022-02-24T00:00:03.000000Z\tFG\n" +
                    "5\tAB\t2022-02-24T00:00:04.000000Z\tDE\n" +
                    "101\tdfd\t2022-02-24T01:00:00.000000Z\tasd\n");
        });
    }

    @Test
    public void testVarSizeColumnBeforeInsertCommit() throws Exception {
        assertMemoryLeak(() -> {
            String tableName = testName.getMethodName();
            compile("create table " + tableName + " (" +
                    "x long," +
                    "sym symbol," +
                    "ts timestamp," +
                    "sym2 symbol" +
                    ") timestamp(ts) partition by DAY WAL");

            CompiledQuery compiledQuery = compiler.compile("insert into " + tableName +
                    " values (101, 'a1a1', '2022-02-24T01', 'a2a2')", sqlExecutionContext);
            try (
                    InsertOperation insertOperation = compiledQuery.getInsertOperation();
                    InsertMethod insertMethod = insertOperation.createMethod(sqlExecutionContext)
            ) {

                insertMethod.execute();
                compile("alter table " + tableName + " add column sss string");
                insertMethod.commit();
            }

            executeInsert("insert into " + tableName + " values (103, 'dfd', '2022-02-24T01', 'asdd', '1234')");

            drainWalQueue();
            assertSql(tableName, "x\tsym\tts\tsym2\tsss\n" +
                    "101\ta1a1\t2022-02-24T01:00:00.000000Z\ta2a2\t\n" +
                    "103\tdfd\t2022-02-24T01:00:00.000000Z\tasdd\t1234\n");

        });
    }

    @Test
<<<<<<< HEAD
    public void testConvertToWal() throws Exception {
        assertMemoryLeak(() -> {
            try (ApplyWal2TableJob walApplyJob = createWalApplyJob()) {
                String tableName = testName.getMethodName();
                compile("create table " + tableName + " as (" +
                        "select x, " +
                        " timestamp_sequence('2022-02-24', 1000000L) ts " +
                        " from long_sequence(1)" +
                        ") timestamp(ts) partition by DAY"
                );

                try (TableWriterAPI writer = engine.getTableWriterAPI(sqlExecutionContext.getCairoSecurityContext(), engine.getTableToken(tableName), "test")) {
                    Assert.assertTrue(writer instanceof TableWriter);
                    TableWriter.Row row = writer.newRow(4000L);
                    row.putLong(0, 123L);
                    row.append();
                    writer.commit();
                }

                TableToken tableToken = engine.convertToWal(sqlExecutionContext.getCairoSecurityContext(), engine.getTableToken(tableName));

                Path sysPath = Path.PATH.get().of(configuration.getRoot()).concat(tableToken).concat(TXN_FILE_NAME);
                MatcherAssert.assertThat(Chars.toString(sysPath), Files.exists(sysPath.$()), Matchers.is(true));

                sysPath = Path.PATH.get().of(configuration.getRoot()).concat(tableToken).concat(COLUMN_VERSION_FILE_NAME);
                MatcherAssert.assertThat(Chars.toString(sysPath), Files.exists(sysPath.$()), Matchers.is(true));

                sysPath = Path.PATH.get().of(configuration.getRoot()).concat(tableToken).concat("2022-02-24").concat("x.d");
                MatcherAssert.assertThat(Chars.toString(sysPath), Files.exists(sysPath.$()), Matchers.is(true));

                try (TableWriterAPI writer = engine.getTableWriterAPI(sqlExecutionContext.getCairoSecurityContext(), tableToken, "test")) {
                    Assert.assertTrue(writer instanceof WalWriter);
                    TableWriter.Row row = writer.newRow(1000L);
                    row.putLong(0, 3456L);
                    row.append();
                    writer.commit();
                }
                drainWalQueue(walApplyJob);

                Assert.assertTrue(engine.isWalTable(tableToken));
                assertSql(tableName, "x\tts\n" +
                        "3456\t1970-01-01T00:00:00.001000Z\n" +
                        "123\t1970-01-01T00:00:00.004000Z\n" +
                        "1\t2022-02-24T00:00:00.000000Z\n");
            }
        });
    }

    @Test
    public void testConvertToNonWal() throws Exception {
        assertMemoryLeak(() -> {
            try (ApplyWal2TableJob walApplyJob = createWalApplyJob()) {
                String tableName = testName.getMethodName();
                compile("create table " + tableName + " as (" +
                        "select x, " +
                        " timestamp_sequence('2022-02-24', 1000000L) ts " +
                        " from long_sequence(1)" +
                        ") timestamp(ts) partition by DAY WAL"
                );

                try (TableWriterAPI writer = engine.getTableWriterAPI(sqlExecutionContext.getCairoSecurityContext(), engine.getTableToken(tableName), "test")) {
                    Assert.assertTrue(writer instanceof WalWriter);
                    TableWriter.Row row = writer.newRow(4000L);
                    row.putLong(0, 123L);
                    row.append();
                    writer.commit();
                }
                drainWalQueue(walApplyJob);

                TableToken tableToken = engine.convertToNonWal(sqlExecutionContext.getCairoSecurityContext(), engine.getTableToken(tableName));

                Path sysPath = Path.PATH.get().of(configuration.getRoot()).concat(tableToken).concat(TXN_FILE_NAME);
                MatcherAssert.assertThat(Chars.toString(sysPath), Files.exists(sysPath.$()), Matchers.is(true));

                sysPath = Path.PATH.get().of(configuration.getRoot()).concat(tableToken).concat(COLUMN_VERSION_FILE_NAME);
                MatcherAssert.assertThat(Chars.toString(sysPath), Files.exists(sysPath.$()), Matchers.is(true));

                sysPath = Path.PATH.get().of(configuration.getRoot()).concat(tableToken).concat("2022-02-24").concat("x.d");
                MatcherAssert.assertThat(Chars.toString(sysPath), Files.exists(sysPath.$()), Matchers.is(true));

                try (TableWriterAPI writer = engine.getTableWriterAPI(sqlExecutionContext.getCairoSecurityContext(), tableToken, "test")) {
                    Assert.assertTrue(writer instanceof TableWriter);
                    TableWriter.Row row = writer.newRow(1000L);
                    row.putLong(0, 3456L);
                    row.append();
                    writer.commit();
                }

                Assert.assertFalse(engine.isWalTable(tableToken));
                assertSql(tableName, "x\tts\n" +
                        "3456\t1970-01-01T00:00:00.001000Z\n" +
                        "123\t1970-01-01T00:00:00.004000Z\n" +
                        "1\t2022-02-24T00:00:00.000000Z\n");
=======
    public void testWhenApplyJobTerminatesEarlierLagFlushed() throws Exception {
        AtomicBoolean isTerminating = new AtomicBoolean();
        Job.RunStatus runStatus = isTerminating::get;

        FilesFacade ff = new TestFilesFacadeImpl() {
            // terminate WAL apply Job as soon as first wal segment is opened.
            @Override
            public int openRO(LPSZ name) {
                if (Chars.contains(name, Files.SEPARATOR + "wal1" + Files.SEPARATOR + "0" + Files.SEPARATOR + "x.d")) {
                    isTerminating.set(true);
                }
                return super.openRO(name);
            }
        };

        assertMemoryLeak(ff, () -> {
            String tableName = testName.getMethodName() + "_लаблअца";
            compile("create table " + tableName + " as (" +
                    "select x, " +
                    " rnd_symbol('AB', 'BC', 'CD') sym, " +
                    " timestamp_sequence('2022-02-24T02', 1000000L) ts, " +
                    " rnd_symbol('DE', null, 'EF', 'FG') sym2 " +
                    " from long_sequence(1)" +
                    ") timestamp(ts) partition by DAY WAL");

            executeInsert("insert into " + tableName +
                    " values (101, 'dfd', '2022-02-24T01:01', 'asd')");

            executeInsert("insert into " + tableName +
                    " values (102, 'dfd', '2022-02-24T01:02', 'asd')");

            executeInsert("insert into " + tableName +
                    " values (103, 'dfd', '2022-02-24T01:03', 'asd')");

            try (ApplyWal2TableJob walApplyJob = createWalApplyJob()) {
                walApplyJob.run(0, runStatus);

                assertSql(tableName, "x\tsym\tts\tsym2\n" +
                        "101\tdfd\t2022-02-24T01:01:00.000000Z\tasd\n" +
                        "1\tAB\t2022-02-24T02:00:00.000000Z\tEF\n");

                isTerminating.set(false);
                while (walApplyJob.run(0, runStatus)) {
                }
                assertSql(tableName, "x\tsym\tts\tsym2\n" +
                        "101\tdfd\t2022-02-24T01:01:00.000000Z\tasd\n" +
                        "102\tdfd\t2022-02-24T01:02:00.000000Z\tasd\n" +
                        "103\tdfd\t2022-02-24T01:03:00.000000Z\tasd\n" +
                        "1\tAB\t2022-02-24T02:00:00.000000Z\tEF\n");
>>>>>>> 01b73bbd
            }
        });
    }

    private void checkTableFilesExist(TableToken sysTableName, String partition, String fileName, boolean value) {
        Path sysPath = Path.PATH.get().of(configuration.getRoot()).concat(sysTableName).concat(TXN_FILE_NAME);
        MatcherAssert.assertThat(Chars.toString(sysPath), Files.exists(sysPath.$()), Matchers.is(value));

        sysPath = Path.PATH.get().of(configuration.getRoot()).concat(sysTableName).concat(COLUMN_VERSION_FILE_NAME);
        MatcherAssert.assertThat(Chars.toString(sysPath), Files.exists(sysPath.$()), Matchers.is(value));

        sysPath.of(configuration.getRoot()).concat(sysTableName).concat("sym.c");
        MatcherAssert.assertThat(Chars.toString(sysPath), Files.exists(sysPath.$()), Matchers.is(value));

        sysPath = Path.PATH.get().of(configuration.getRoot()).concat(sysTableName).concat(partition).concat(fileName);
        MatcherAssert.assertThat(Chars.toString(sysPath), Files.exists(sysPath.$()), Matchers.is(value));
    }

    private void checkWalFilesRemoved(TableToken sysTableName) {
        Path sysPath = Path.PATH.get().of(configuration.getRoot()).concat(sysTableName).concat(WalUtils.WAL_NAME_BASE).put(1);
        MatcherAssert.assertThat(Chars.toString(sysPath), Files.exists(sysPath.$()), Matchers.is(true));

        engine.releaseInactiveTableSequencers();
        try (WalPurgeJob job = new WalPurgeJob(engine, configuration.getFilesFacade(), configuration.getMicrosecondClock())) {
            job.run(0);
        }

        sysPath.of(configuration.getRoot()).concat(sysTableName).concat(WalUtils.WAL_NAME_BASE).put(1);
        MatcherAssert.assertThat(Chars.toString(sysPath), Files.exists(sysPath.$()), Matchers.is(false));

        sysPath.of(configuration.getRoot()).concat(sysTableName).concat(WalUtils.SEQ_DIR);
        MatcherAssert.assertThat(Chars.toString(sysPath), Files.exists(sysPath.$()), Matchers.is(false));
    }

    private void testDropFailedWhileDataFileLocked(final String fileName) throws Exception {
        AtomicBoolean latch = new AtomicBoolean();
        FilesFacade ff = new TestFilesFacadeImpl() {
            @Override
            public boolean remove(LPSZ name) {
                if (Chars.endsWith(name, fileName) && latch.get()) {
                    return false;
                }
                return super.remove(name);
            }
        };
        assertMemoryLeak(ff, () -> {
            String tableName = testName.getMethodName();
            compile("create table " + tableName + " as (" +
                    "select x, " +
                    " rnd_symbol('AB', 'BC', 'CD') sym, " +
                    " rnd_symbol('DE', null, 'EF', 'FG') sym2, " +
                    " timestamp_sequence('2022-02-24', 1000000L) ts " +
                    " from long_sequence(1)" +
                    ") timestamp(ts) partition by DAY WAL"
            );

            try (ApplyWal2TableJob walApplyJob = createWalApplyJob()) {
                drainWalQueue();

                TableToken sysTableName1 = engine.getTableToken(tableName);
                compile("drop table " + tableName);

                latch.set(true);
                drainWalQueue(walApplyJob);

                latch.set(false);
                if (Os.type == Os.WINDOWS) {
                    // Release WAL writers
                    engine.releaseInactive();
                }

                drainWalQueue(walApplyJob);

                checkTableFilesExist(sysTableName1, "2022-02-24", "x.d", false);
                checkWalFilesRemoved(sysTableName1);

                try {
                    compile(tableName);
                    Assert.fail();
                } catch (SqlException e) {
                    Assert.assertEquals(0, e.getPosition());
                    TestUtils.assertContains(e.getFlyweightMessage(), "does not exist");
                }
            }
        });
    }
}<|MERGE_RESOLUTION|>--- conflicted
+++ resolved
@@ -1094,7 +1094,60 @@
     }
 
     @Test
-<<<<<<< HEAD
+    public void testWhenApplyJobTerminatesEarlierLagFlushed() throws Exception {
+        AtomicBoolean isTerminating = new AtomicBoolean();
+        Job.RunStatus runStatus = isTerminating::get;
+
+        FilesFacade ff = new TestFilesFacadeImpl() {
+            // terminate WAL apply Job as soon as first wal segment is opened.
+            @Override
+            public int openRO(LPSZ name) {
+                if (Chars.contains(name, Files.SEPARATOR + "wal1" + Files.SEPARATOR + "0" + Files.SEPARATOR + "x.d")) {
+                    isTerminating.set(true);
+                }
+                return super.openRO(name);
+            }
+        };
+
+        assertMemoryLeak(ff, () -> {
+            String tableName = testName.getMethodName() + "_लаблअца";
+            compile("create table " + tableName + " as (" +
+                    "select x, " +
+                    " rnd_symbol('AB', 'BC', 'CD') sym, " +
+                    " timestamp_sequence('2022-02-24T02', 1000000L) ts, " +
+                    " rnd_symbol('DE', null, 'EF', 'FG') sym2 " +
+                    " from long_sequence(1)" +
+                    ") timestamp(ts) partition by DAY WAL");
+
+            executeInsert("insert into " + tableName +
+                    " values (101, 'dfd', '2022-02-24T01:01', 'asd')");
+
+            executeInsert("insert into " + tableName +
+                    " values (102, 'dfd', '2022-02-24T01:02', 'asd')");
+
+            executeInsert("insert into " + tableName +
+                    " values (103, 'dfd', '2022-02-24T01:03', 'asd')");
+
+            try (ApplyWal2TableJob walApplyJob = createWalApplyJob()) {
+                walApplyJob.run(0, runStatus);
+
+                assertSql(tableName, "x\tsym\tts\tsym2\n" +
+                        "101\tdfd\t2022-02-24T01:01:00.000000Z\tasd\n" +
+                        "1\tAB\t2022-02-24T02:00:00.000000Z\tEF\n");
+
+                isTerminating.set(false);
+                while (walApplyJob.run(0, runStatus)) {
+                }
+                assertSql(tableName, "x\tsym\tts\tsym2\n" +
+                        "101\tdfd\t2022-02-24T01:01:00.000000Z\tasd\n" +
+                        "102\tdfd\t2022-02-24T01:02:00.000000Z\tasd\n" +
+                        "103\tdfd\t2022-02-24T01:03:00.000000Z\tasd\n" +
+                        "1\tAB\t2022-02-24T02:00:00.000000Z\tEF\n");
+            }
+        });
+    }
+
+    @Test
     public void testConvertToWal() throws Exception {
         assertMemoryLeak(() -> {
             try (ApplyWal2TableJob walApplyJob = createWalApplyJob()) {
@@ -1188,57 +1241,6 @@
                         "3456\t1970-01-01T00:00:00.001000Z\n" +
                         "123\t1970-01-01T00:00:00.004000Z\n" +
                         "1\t2022-02-24T00:00:00.000000Z\n");
-=======
-    public void testWhenApplyJobTerminatesEarlierLagFlushed() throws Exception {
-        AtomicBoolean isTerminating = new AtomicBoolean();
-        Job.RunStatus runStatus = isTerminating::get;
-
-        FilesFacade ff = new TestFilesFacadeImpl() {
-            // terminate WAL apply Job as soon as first wal segment is opened.
-            @Override
-            public int openRO(LPSZ name) {
-                if (Chars.contains(name, Files.SEPARATOR + "wal1" + Files.SEPARATOR + "0" + Files.SEPARATOR + "x.d")) {
-                    isTerminating.set(true);
-                }
-                return super.openRO(name);
-            }
-        };
-
-        assertMemoryLeak(ff, () -> {
-            String tableName = testName.getMethodName() + "_लаблअца";
-            compile("create table " + tableName + " as (" +
-                    "select x, " +
-                    " rnd_symbol('AB', 'BC', 'CD') sym, " +
-                    " timestamp_sequence('2022-02-24T02', 1000000L) ts, " +
-                    " rnd_symbol('DE', null, 'EF', 'FG') sym2 " +
-                    " from long_sequence(1)" +
-                    ") timestamp(ts) partition by DAY WAL");
-
-            executeInsert("insert into " + tableName +
-                    " values (101, 'dfd', '2022-02-24T01:01', 'asd')");
-
-            executeInsert("insert into " + tableName +
-                    " values (102, 'dfd', '2022-02-24T01:02', 'asd')");
-
-            executeInsert("insert into " + tableName +
-                    " values (103, 'dfd', '2022-02-24T01:03', 'asd')");
-
-            try (ApplyWal2TableJob walApplyJob = createWalApplyJob()) {
-                walApplyJob.run(0, runStatus);
-
-                assertSql(tableName, "x\tsym\tts\tsym2\n" +
-                        "101\tdfd\t2022-02-24T01:01:00.000000Z\tasd\n" +
-                        "1\tAB\t2022-02-24T02:00:00.000000Z\tEF\n");
-
-                isTerminating.set(false);
-                while (walApplyJob.run(0, runStatus)) {
-                }
-                assertSql(tableName, "x\tsym\tts\tsym2\n" +
-                        "101\tdfd\t2022-02-24T01:01:00.000000Z\tasd\n" +
-                        "102\tdfd\t2022-02-24T01:02:00.000000Z\tasd\n" +
-                        "103\tdfd\t2022-02-24T01:03:00.000000Z\tasd\n" +
-                        "1\tAB\t2022-02-24T02:00:00.000000Z\tEF\n");
->>>>>>> 01b73bbd
             }
         });
     }
