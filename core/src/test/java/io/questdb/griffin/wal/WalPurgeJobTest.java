/*******************************************************************************
 *     ___                  _   ____  ____
 *    / _ \ _   _  ___  ___| |_|  _ \| __ )
 *   | | | | | | |/ _ \/ __| __| | | |  _ \
 *   | |_| | |_| |  __/\__ \ |_| |_| | |_) |
 *    \__\_\\__,_|\___||___/\__|____/|____/
 *
 *  Copyright (c) 2014-2019 Appsicle
 *  Copyright (c) 2019-2022 QuestDB
 *
 *  Licensed under the Apache License, Version 2.0 (the "License");
 *  you may not use this file except in compliance with the License.
 *  You may obtain a copy of the License at
 *
 *  http://www.apache.org/licenses/LICENSE-2.0
 *
 *  Unless required by applicable law or agreed to in writing, software
 *  distributed under the License is distributed on an "AS IS" BASIS,
 *  WITHOUT WARRANTIES OR CONDITIONS OF ANY KIND, either express or implied.
 *  See the License for the specific language governing permissions and
 *  limitations under the License.
 *
 ******************************************************************************/

package io.questdb.griffin.wal;

import io.questdb.cairo.ColumnType;
import io.questdb.cairo.TableUtils;
import io.questdb.cairo.TableWriter;
import io.questdb.cairo.TableWriterAPI;
import io.questdb.cairo.wal.WalPurgeJob;
import io.questdb.cairo.wal.WalWriter;
import io.questdb.griffin.AbstractGriffinTest;
import io.questdb.griffin.SqlException;
import io.questdb.griffin.engine.ops.AlterOperationBuilder;
import io.questdb.griffin.model.IntervalUtils;
import io.questdb.std.*;
import io.questdb.std.datetime.microtime.MicrosecondClock;
import io.questdb.std.str.LPSZ;
import io.questdb.std.str.NativeLPSZ;
import io.questdb.std.str.Path;
import org.junit.Assert;
import org.junit.Test;

public class WalPurgeJobTest  extends AbstractGriffinTest {
<<<<<<< HEAD

    private void assertWalExistence(boolean expectExists, String tableName, int walId) {
        final CharSequence root = engine.getConfiguration().getRoot();
        try (Path path = new Path()) {
            path.of(root).concat(tableName).concat("wal").put(walId).$();
            Assert.assertEquals(Chars.toString(path), expectExists, FilesFacadeImpl.INSTANCE.exists(path));
        }
    }

    private void assertWalLockExistence(boolean expectExists, String tableName, int walId) {
        final CharSequence root = engine.getConfiguration().getRoot();
        try (Path path = new Path()) {
            path.of(root).concat(tableName).concat("wal").put(walId).put(".lock").$();
            Assert.assertEquals(Chars.toString(path), expectExists, FilesFacadeImpl.INSTANCE.exists(path));
        }
    }

    private void assertSegmentExistence(boolean expectExists, String tableName, int walId, int segmentId) {
        final CharSequence root = engine.getConfiguration().getRoot();
        try (Path path = new Path()) {
            path.of(root).concat(tableName).concat("wal").put(walId).slash().put(segmentId).$();
            Assert.assertEquals(Chars.toString(path), expectExists, FilesFacadeImpl.INSTANCE.exists(path));
        }
    }

    private void assertSegmentLockExistence(boolean expectExists, String tableName, int walId, int segmentId) {
        final CharSequence root = engine.getConfiguration().getRoot();
        try (Path path = new Path()) {
            path.of(root).concat(tableName).concat("wal").put(walId).slash().put(segmentId).put(".lock").$();
            Assert.assertEquals(Chars.toString(path), expectExists, FilesFacadeImpl.INSTANCE.exists(path));
        }
    }

    private static boolean couldObtainLock(Path path) {
        final long lockFd = TableUtils.lock(FilesFacadeImpl.INSTANCE, path, false);
        if (lockFd != -1L) {
            FilesFacadeImpl.INSTANCE.close(lockFd);
            return true;  // Could lock/unlock.
        }
        return false;  // Could not obtain lock.
    }

    private void assertWalLockEngagement(boolean expectLocked, String tableName, int walId) {
        final CharSequence root = engine.getConfiguration().getRoot();
        try (Path path = new Path()) {
            path.of(root).concat(tableName).concat("wal").put(walId).put(".lock").$();
            final boolean could = couldObtainLock(path);
            Assert.assertEquals(Chars.toString(path), expectLocked, !could);
        }
    }

    private void assertSegmentLockEngagement(boolean expectLocked, String tableName, int walId, int segmentId) {
        final CharSequence root = engine.getConfiguration().getRoot();
        try (Path path = new Path()) {
            path.of(root).concat(tableName).concat("wal").put(walId).slash().put(segmentId).put(".lock").$();
            final boolean could = couldObtainLock(path);
            Assert.assertEquals(Chars.toString(path), expectLocked, !could);
        }
    }

    @Test
    public void testOneSegment() throws Exception {
        assertMemoryLeak(() -> {
            String tableName = testName.getMethodName();
            compile("create table " + tableName + " as (" +
                    "select x, " +
                    " timestamp_sequence('2022-02-24', 1000000L) ts " +
                    " from long_sequence(5)" +
                    ") timestamp(ts) partition by DAY WAL");

            assertWalExistence(true, tableName, 1);
            assertSegmentExistence(true, tableName, 1, 0);

            drainWalQueue();

            assertWalExistence(true, tableName, 1);

            assertSql(tableName, "x\tts\n" +
                    "1\t2022-02-24T00:00:00.000000Z\n" +
                    "2\t2022-02-24T00:00:01.000000Z\n" +
                    "3\t2022-02-24T00:00:02.000000Z\n" +
                    "4\t2022-02-24T00:00:03.000000Z\n" +
                    "5\t2022-02-24T00:00:04.000000Z\n");

            runWalPurgeJob();

            assertSegmentExistence(true, tableName, 1, 0);
            assertWalExistence(true, tableName, 1);

            engine.releaseInactive();

            runWalPurgeJob();

            assertSegmentExistence(false, tableName, 1, 0);
            assertWalExistence(false, tableName, 1);
        });
    }

    @Test
    public void testTwoSegments() throws Exception {
        assertMemoryLeak(() -> {
            // Creating a table creates a new WAL with a single segment.
            String tableName = testName.getMethodName();
            compile("create table " + tableName + " as (" +
                    "select x, " +
                    " timestamp_sequence('2022-02-24', 1000000L) ts " +
                    " from long_sequence(5)" +
                    ") timestamp(ts) partition by DAY WAL");
            assertWalExistence(true, tableName, 1);
            assertWalLockExistence(true, tableName, 1);
            assertSegmentExistence(true, tableName, 1, 0);
            assertSegmentLockExistence(true, tableName, 1, 0);
            assertSegmentExistence(false, tableName, 1, 1);
            assertSegmentLockExistence(false, tableName, 1, 1);

            // Altering the table doesn't create a new segment yet.
            compile("alter table " + tableName + " add column sss string");
            assertSegmentExistence(false, tableName, 1, 1);

            // Inserting data with the added column creates a new segment.
            executeInsert("insert into " + tableName + " values (6, '2022-02-24T00:00:05.000000Z', 'x')");
            assertWalExistence(true, tableName, 1);
            assertSegmentExistence(true, tableName, 1, 0);
            assertSegmentExistence(true, tableName, 1, 1);

            // Purging does nothing as the WAL has not been drained yet.
            runWalPurgeJob();
            assertWalExistence(true, tableName, 1);
            assertSegmentExistence(true, tableName, 1, 0);
            assertSegmentExistence(true, tableName, 1, 1);

            // After draining the wall queue, all the WAL data is still there.
            drainWalQueue();
            assertSql(tableName, "x\tts\tsss\n" +
                    "1\t2022-02-24T00:00:00.000000Z\t\n" +
                    "2\t2022-02-24T00:00:01.000000Z\t\n" +
                    "3\t2022-02-24T00:00:02.000000Z\t\n" +
                    "4\t2022-02-24T00:00:03.000000Z\t\n" +
                    "5\t2022-02-24T00:00:04.000000Z\t\n" +
                    "6\t2022-02-24T00:00:05.000000Z\tx\n");
            assertWalExistence(true, tableName, 1);
            assertSegmentExistence(true, tableName, 1, 0);
            assertSegmentExistence(true, tableName, 1, 1);

            // Purging will now clean up the inactive segmentId==0, but leave segmentId==1
            runWalPurgeJob();
            assertWalExistence(true, tableName, 1);
            assertWalLockExistence(true, tableName, 1);
            assertSegmentExistence(false, tableName, 1, 0);
            assertSegmentLockExistence(false, tableName, 1, 0);
            assertSegmentExistence(true, tableName, 1, 1);
            assertSegmentLockExistence(true, tableName, 1, 1);

            // Releasing inactive writers and purging will also delete the wal directory.
            engine.releaseInactive();
            runWalPurgeJob();
            assertWalExistence(false, tableName, 1);
            assertWalLockExistence(false, tableName, 1);
        });
    }

    @Test
    public void testUntrackedSegment()  throws Exception {
        // Test a segment that was created but never tracked by the sequencer.
        assertMemoryLeak(() -> {
            String tableName = testName.getMethodName();
            compile("create table " + tableName + "("
                    + "x long,"
                    + "ts timestamp"
                    + ") timestamp(ts) partition by DAY WAL");
            assertWalExistence(false, tableName, 1);
            //noinspection EmptyTryBlock
            try (TableWriterAPI ignored = engine.getTableWriterAPI(sqlExecutionContext.getCairoSecurityContext(), tableName, "test")) {
                // No-op. We just want to create a WAL.
            }

            assertWalExistence(true, tableName, 1);
            assertWalLockExistence(true, tableName, 1);
            assertSegmentExistence(true, tableName, 1, 0);

            // Released before committing anything to the sequencer.
            engine.releaseInactive();

            runWalPurgeJob();
            assertWalExistence(false, tableName, 1);
            assertWalLockExistence(false, tableName, 1);
        });
    }

=======
>>>>>>> 69bd305c
    @Test
    public void testClosedButUnappliedSegment() throws Exception {
        // Test two segment with changes committed to the sequencer, but never applied to the table.
        // The WAL is closed but nothing can be purged.
        assertMemoryLeak(() -> {
            String tableName = testName.getMethodName();
            compile("create table " + tableName + "("
                    + "x long,"
                    + "ts timestamp"
                    + ") timestamp(ts) partition by DAY WAL");
            compile("insert into " + tableName + " values (1, '2022-02-24T00:00:00.000000Z')");
            compile("alter table " + tableName + " add column s1 string");
            compile("insert into " + tableName + " values (2, '2022-02-24T00:00:01.000000Z', 'x')");
            assertWalExistence(true, tableName, 1);
            assertSegmentExistence(true, tableName, 1, 0);
            assertSegmentExistence(true, tableName, 1, 1);
            assertWalLockEngagement(true, tableName, 1);
            assertSegmentLockEngagement(false, tableName, 1, 0);  // Old segment is unlocked.
            assertSegmentLockEngagement(true, tableName, 1, 1);

            // Release WAL and segments.
            engine.releaseInactive();
            assertWalLockEngagement(false, tableName, 1);
            assertSegmentLockEngagement(false, tableName, 1, 0);
            assertSegmentLockEngagement(false, tableName, 1, 1);

            // The segments are not going to be cleaned up despite being both unlocked.
            runWalPurgeJob();
            assertWalExistence(true, tableName, 1);
            assertSegmentExistence(true, tableName, 1, 0);
            assertSegmentExistence(true, tableName, 1, 1);

            // Idempotency check
            for (int count = 0; count < 1000; ++count) {
                runWalPurgeJob();
                assertWalExistence(true, tableName, 1);
                assertSegmentExistence(true, tableName, 1, 0);
                assertSegmentExistence(true, tableName, 1, 1);
            }

            // After draining, it's all deleted.
            drainWalQueue();
            assertSql(tableName, "x\tts\ts1\n" +
                    "1\t2022-02-24T00:00:00.000000Z\t\n" +
                    "2\t2022-02-24T00:00:01.000000Z\tx\n");
            runWalPurgeJob();
            assertWalExistence(false, tableName, 1);
            assertWalLockExistence(false, tableName, 1);
            assertSegmentExistence(false, tableName, 1, 0);
            assertSegmentLockExistence(false, tableName, 1, 0);
            assertSegmentExistence(false, tableName, 1, 1);
            assertSegmentLockExistence(false, tableName, 1, 1);
        });
    }

    @Test
    public void testDirectorySequencerRace() throws Exception {
        // We need to enter a state where `tableName`:
        //   * Has two WAL directories, wal1 and wal2.
        //   * Both wal1 and wal2 have an inactive segment 0 and an active segment 1.
        //   * The sequencer is tracking both WALs and all segments.
        //
        // However, to simulate a race condition, during the `purgeWalSegments()` scan we
        // fudge the `FilesFacade` to only list wal0 (and not wal1).
        // This means that the logic will encounter (and ignore) wal1.
        //
        // We will then assert that only wal1/0 is cleaned and wal2/0 is not.

        final String tableName = testName.getMethodName();
        compile("create table " + tableName + "("
                + "x long,"
                + "ts timestamp"
                + ") timestamp(ts) partition by DAY WAL");

        compile("insert into " + tableName + " values (1, '2022-02-24T00:00:00.000000Z')");
        assertWalExistence(true, tableName, 1);

        // A test FilesFacade that hides the "wal2" directory.
        FilesFacade testFF = new FilesFacadeImpl() {
            @Override
            public void iterateDir(LPSZ path, FindVisitor func) {
                if (path.toString().endsWith(Files.SEPARATOR + tableName)) {
                    final NativeLPSZ name = new NativeLPSZ();
                    super.iterateDir(path, (long pUtf8NameZ, int type) -> {
                        name.of(pUtf8NameZ);
                        if (!name.toString().equals("wal2")) {
                            func.onFind(pUtf8NameZ, type);
                        }
                    });
                } else {
                    super.iterateDir(path, func);
                }
            }
        };

        try (WalWriter walWriter1 = engine.getWalWriter(sqlExecutionContext.getCairoSecurityContext(), tableName)) {
            // Assert we've obtained a writer to wal1 and we're not already on wal2.
            assertWalExistence(true, tableName, 1);
            assertWalExistence(false, tableName, 2);
            assertSegmentExistence(true, tableName, 1, 0);
            assertSegmentExistence(false, tableName, 1, 1);
            assertSegmentLockEngagement(true, tableName, 1, 0);

            addColumn(walWriter1, "i1", ColumnType.INT);
            TableWriter.Row row2 = walWriter1.newRow(IntervalUtils.parseFloorPartialTimestamp("2022-02-25"));
            row2.putLong(0, 2);
            row2.putInt(2, 2);
            row2.append();

            // We assert that we've created a new segment.
            assertSegmentExistence(true, tableName, 1, 0);
            assertSegmentExistence(true, tableName, 1, 1);
            assertSegmentLockEngagement(false, tableName, 1, 0);
            assertSegmentLockEngagement(true, tableName, 1, 1);

            // We commit the segment to the sequencer.
            walWriter1.commit();

            try (WalWriter walWriter2 = engine.getWalWriter(sqlExecutionContext.getCairoSecurityContext(), tableName)) {
                assertWalExistence(true, tableName, 1);
                assertWalExistence(true, tableName, 2);
                assertSegmentExistence(true, tableName, 2, 0);
                assertSegmentExistence(false, tableName, 2, 1);

                TableWriter.Row row3 = walWriter2.newRow(IntervalUtils.parseFloorPartialTimestamp("2022-02-26"));
                row3.putLong(0, 3);
                row3.putInt(2, 3);
                row3.append();
                walWriter2.commit();

                addColumn(walWriter2, "i2", ColumnType.INT);
                TableWriter.Row row4 = walWriter2.newRow(IntervalUtils.parseFloorPartialTimestamp("2022-02-27"));
                row4.putLong(0, 4);
                row4.putInt(2, 4);
                row4.putInt(3, 4);
                row4.append();

                assertSegmentExistence(true, tableName, 2, 0);
                assertSegmentExistence(true, tableName, 2, 1);
                assertSegmentLockEngagement(false, tableName, 2, 0);
                assertSegmentLockEngagement(true, tableName, 2, 1);

                walWriter2.commit();

                drainWalQueue();

                assertSql(tableName, "x\tts\ti1\ti2\n" +
                        "1\t2022-02-24T00:00:00.000000Z\tNaN\tNaN\n" +
                        "2\t2022-02-25T00:00:00.000000Z\t2\tNaN\n" +
                        "3\t2022-02-26T00:00:00.000000Z\t3\tNaN\n" +
                        "4\t2022-02-27T00:00:00.000000Z\t4\t4\n");

                assertWalExistence(true, tableName, 1);
                assertSegmentExistence(true, tableName, 1, 0);
                assertSegmentLockEngagement(false, tableName, 1, 0);
                assertSegmentExistence(true, tableName, 1, 1);
                assertSegmentLockEngagement(true, tableName, 1, 1);  // wal1/1 locked
                assertWalExistence(true, tableName, 2);
                assertSegmentExistence(true, tableName, 2, 0);
                assertSegmentLockEngagement(false, tableName, 2, 0);
                assertSegmentExistence(true, tableName, 2, 1);
                assertSegmentLockEngagement(true, tableName, 2, 1);  // wal2/1 locked

                runWalPurgeJob(testFF);

                assertSegmentLockEngagement(true, tableName, 1, 1);

                assertWalExistence(true, tableName, 1);
                assertSegmentExistence(false, tableName, 1, 0);  // DELETED
                assertSegmentExistence(true, tableName, 1, 1);  // wal1/1 kept
                assertSegmentLockEngagement(true, tableName, 1, 1);  // wal1/1 locked
                assertWalExistence(true, tableName, 2);
                assertSegmentExistence(true, tableName, 2, 0);  // KEPT!
                assertSegmentExistence(true, tableName, 2, 1);  // wal2/1 kept
                assertSegmentLockEngagement(true, tableName, 2, 1);  // wal2/1 locked
            }
        }
    }

    @Test
<<<<<<< HEAD
    public void testRollback() throws Exception {
        String tableName = testName.getMethodName();
        compile("create table " + tableName + "("
                + "x long,"
                + "ts timestamp"
                + ") timestamp(ts) partition by DAY WAL");

        compile("insert into " + tableName + " values (1, '2022-02-24T00:00:00.000000Z')");

            try (WalWriter walWriter1 = engine.getWalWriter(sqlExecutionContext.getCairoSecurityContext(), tableName)) {
            // Alter is committed.
            addColumn(walWriter1, "i1", ColumnType.INT);

            // Row insert is rolled back.
            TableWriter.Row row = walWriter1.newRow(IntervalUtils.parseFloorPartialTimestamp("2022-02-25"));
            row.putLong(0, 2);
            row.putLong(2, 2);
            row.append();
            walWriter1.rollback();
        }

        assertWalExistence(true, tableName, 1);
        assertSegmentExistence(true, tableName, 1, 0);
        assertWalExistence(false, tableName, 2);

        drainWalQueue();
        engine.releaseInactive();
        runWalPurgeJob();
        assertSql(tableName, "x\tts\ti1\n" +
                "1\t2022-02-24T00:00:00.000000Z\tNaN\n");
        assertWalExistence(false, tableName, 1);
    }

    static class MicrosecondClockMock implements MicrosecondClock {
        public long timestamp = 0;

        @Override
        public long getTicks() {
            return timestamp;
        }
    }

    static class TracingFilesFacade extends FilesFacadeImpl {
        public static long iterateDirCount = 0;

        @Override
        public void iterateDir(LPSZ path, FindVisitor func) {
            ++iterateDirCount;
            super.iterateDir(path, func);
        }
    }

    @Test
    public void testInterval() throws Exception {
=======
    public void testInterval() {
>>>>>>> 69bd305c
        TracingFilesFacade ff = new TracingFilesFacade();

        MicrosecondClockMock clock = new MicrosecondClockMock();
        final long interval = engine.getConfiguration().getWalPurgeInterval() * 1000;  // ms to us.
        clock.timestamp = interval + 1;  // Set to some point in time that's not 0.

        try (WalPurgeJob walPurgeJob = new WalPurgeJob(engine, ff, clock)) {
            walPurgeJob.delayByHalfInterval();
            walPurgeJob.run(0);
            Assert.assertEquals(0, TracingFilesFacade.iterateDirCount);
            clock.timestamp += interval / 2 + 1;
            walPurgeJob.run(0);
            Assert.assertEquals(1, TracingFilesFacade.iterateDirCount);
            clock.timestamp += interval / 2 + 1;
            walPurgeJob.run(0);
            walPurgeJob.run(0);
            walPurgeJob.run(0);
            Assert.assertEquals(1, TracingFilesFacade.iterateDirCount);
            clock.timestamp += interval;
            walPurgeJob.run(0);
            Assert.assertEquals(2, TracingFilesFacade.iterateDirCount);
            clock.timestamp += 10 * interval;
            walPurgeJob.run(0);
            Assert.assertEquals(3, TracingFilesFacade.iterateDirCount);
        }
    }

    @Test
    public void testOneSegment() throws Exception {
        assertMemoryLeak(() -> {
            String tableName = testName.getMethodName();
            compile("create table " + tableName + " as (" +
                    "select x, " +
                    " timestamp_sequence('2022-02-24', 1000000L) ts " +
                    " from long_sequence(5)" +
                    ") timestamp(ts) partition by DAY WAL");

            assertWalExistence(true, tableName, 1);
            assertSegmentExistence(true, tableName, 1, 0);

            drainWalQueue();

            assertWalExistence(true, tableName, 1);

            assertSql(tableName, "x\tts\n" +
                    "1\t2022-02-24T00:00:00.000000Z\n" +
                    "2\t2022-02-24T00:00:01.000000Z\n" +
                    "3\t2022-02-24T00:00:02.000000Z\n" +
                    "4\t2022-02-24T00:00:03.000000Z\n" +
                    "5\t2022-02-24T00:00:04.000000Z\n");

            runWalPurgeJob();

            assertSegmentExistence(true, tableName, 1, 0);
            assertWalExistence(true, tableName, 1);

            engine.releaseInactive();

            runWalPurgeJob();

            assertSegmentExistence(false, tableName, 1, 0);
            assertWalExistence(false, tableName, 1);
        });
    }

    @Test
    public void testRemoveWalLockFailure() throws Exception {
        String tableName = testName.getMethodName();
        compile("create table " + tableName + "("
                + "x long,"
                + "ts timestamp"
                + ") timestamp(ts) partition by DAY WAL");

        compile("insert into " + tableName + " values (1, '2022-02-24T00:00:00.000000Z')");

        drainWalQueue();

        engine.releaseInactive();

        FilesFacade ff = new FilesFacadeImpl() {
            private boolean firstDelete = true;
            private boolean firstErrno = true;

            @Override
            public int errno() {
                if (firstErrno) {
                    firstErrno = false;
                    return 5;  // Access denied.
                } else {
                    return super.errno();
                }
            }

            @Override
            public boolean remove(LPSZ name) {
                if (firstDelete) {
                    firstDelete = false;
                    return false;
                } else {
                    return super.remove(name);
                }
            }
        };

        runWalPurgeJob(ff);

        assertWalLockExistence(true, tableName, 1);

        runWalPurgeJob(ff);

        assertWalLockExistence(false, tableName, 1);
    }

    @Test
    public void testRmWalDirFailure() throws Exception {
        String tableName = testName.getMethodName();
        compile("create table " + tableName + "("
                + "x long,"
                + "ts timestamp"
                + ") timestamp(ts) partition by DAY WAL");

        compile("insert into " + tableName + " values (1, '2022-02-24T00:00:00.000000Z')");

        drainWalQueue();

        engine.releaseInactive();

        FilesFacade ff = new FilesFacadeImpl() {
            private boolean firstDelete = true;

            @Override
            public int rmdir(Path path) {
                if (firstDelete) {
                    firstDelete = false;
                    return 5;  // Access denied.
                } else {
                    return super.rmdir(path);
                }
            }
        };

        runWalPurgeJob(ff);

        assertWalExistence(true, tableName, 1);

        runWalPurgeJob(ff);

        assertWalExistence(false, tableName, 1);
    }

    @Test
    public void testRollback() throws Exception {
        String tableName = testName.getMethodName();
        compile("create table " + tableName + "("
                + "x long,"
                + "ts timestamp"
                + ") timestamp(ts) partition by DAY WAL");

        compile("insert into " + tableName + " values (1, '2022-02-24T00:00:00.000000Z')");

        try (WalWriter walWriter1 = engine.getWalWriter(sqlExecutionContext.getCairoSecurityContext(), tableName)) {
            // Alter is committed.
            addColumn(walWriter1, "i1", ColumnType.INT);

            // Row insert is rolled back.
            TableWriter.Row row = walWriter1.newRow(IntervalUtils.parseFloorPartialTimestamp("2022-02-25"));
            row.putLong(0, 2);
            row.putLong(2, 2);
            row.append();
            walWriter1.rollback();
        }

        assertWalExistence(true, tableName, 1);
        assertSegmentExistence(true, tableName, 1, 0);
        assertWalExistence(false, tableName, 2);

        drainWalQueue();
        engine.releaseInactive();
        runWalPurgeJob();
        assertSql(tableName, "x\tts\ti1\n" +
                "1\t2022-02-24T00:00:00.000000Z\tNaN\n");
        assertWalExistence(false, tableName, 1);
    }

    @Test
    public void testSegmentDirnamePattern() throws Exception {
        // We create a directory called "stuff" inside the wal1 and ensure it's not deleted.
        // This tests that non-numeric directories aren't matched.
        assertMemoryLeak(() -> {
            String tableName = testName.getMethodName();
            compile("create table " + tableName + "("
                    + "x long,"
                    + "ts timestamp"
                    + ") timestamp(ts) partition by DAY WAL");
            compile("insert into " + tableName + " values (1, '2022-02-24T00:00:00.000000Z')");

            drainWalQueue();
            assertWalExistence(true, tableName, 1);
            assertWalLockExistence(true, tableName, 1);
            assertSegmentExistence(true, tableName, 1, 0);
            assertSegmentLockExistence(true, tableName, 1, 0);
            assertSegmentLockEngagement(true, tableName, 1, 0);  // Segment 0 is locked.
            assertWalLockEngagement(true, tableName, 1);

            compile("alter table " + tableName + " add column s1 string");
            compile("insert into " + tableName + " values (2, '2022-02-24T00:00:01.000000Z', 'x')");
            assertWalLockEngagement(true, tableName, 1);
            assertSegmentExistence(true, tableName, 1, 1);
            assertSegmentLockExistence(true, tableName, 1, 1);
            assertSegmentLockEngagement(false, tableName, 1, 0);  // Segment 0 is unlocked.
            assertSegmentLockEngagement(true, tableName, 1, 1);  // Segment 1 is locked.

            CharSequence root = engine.getConfiguration().getRoot();
            try (Path path = new Path()) {
                final FilesFacade ff = engine.getConfiguration().getFilesFacade();
                path.of(root).concat(tableName).concat("wal1").concat("stuff").$();
                ff.mkdir(path, configuration.getMkDirMode());
                Assert.assertTrue(path.toString(), ff.exists(path));

                runWalPurgeJob();
                assertSegmentLockExistence(false, tableName, 1, 0);

                // "stuff" is untouched.
                Assert.assertTrue(path.toString(), ff.exists(path));

                // After draining, releasing and purging, it's all deleted.
                drainWalQueue();
                engine.releaseInactive();
                runWalPurgeJob();

                Assert.assertFalse(path.toString(), ff.exists(path));
                assertWalExistence(false, tableName, 1);
            }
        });
    }

    @Test
    public void testTwoSegments() throws Exception {
        assertMemoryLeak(() -> {
            // Creating a table creates a new WAL with a single segment.
            String tableName = testName.getMethodName();
            compile("create table " + tableName + " as (" +
                    "select x, " +
                    " timestamp_sequence('2022-02-24', 1000000L) ts " +
                    " from long_sequence(5)" +
                    ") timestamp(ts) partition by DAY WAL");
            assertWalExistence(true, tableName, 1);
            assertWalLockExistence(true, tableName, 1);
            assertSegmentExistence(true, tableName, 1, 0);
            assertSegmentLockExistence(true, tableName, 1, 0);
            assertSegmentExistence(false, tableName, 1, 1);
            assertSegmentLockExistence(false, tableName, 1, 1);

            // Altering the table doesn't create a new segment yet.
            compile("alter table " + tableName + " add column sss string");
            assertSegmentExistence(false, tableName, 1, 1);

            // Inserting data with the added column creates a new segment.
            executeInsert("insert into " + tableName + " values (6, '2022-02-24T00:00:05.000000Z', 'x')");
            assertWalExistence(true, tableName, 1);
            assertSegmentExistence(true, tableName, 1, 0);
            assertSegmentExistence(true, tableName, 1, 1);

            // Purging does nothing as the WAL has not been drained yet.
            runWalPurgeJob();
            assertWalExistence(true, tableName, 1);
            assertSegmentExistence(true, tableName, 1, 0);
            assertSegmentExistence(true, tableName, 1, 1);

            // After draining the wall queue, all the WAL data is still there.
            drainWalQueue();
            assertSql(tableName, "x\tts\tsss\n" +
                    "1\t2022-02-24T00:00:00.000000Z\t\n" +
                    "2\t2022-02-24T00:00:01.000000Z\t\n" +
                    "3\t2022-02-24T00:00:02.000000Z\t\n" +
                    "4\t2022-02-24T00:00:03.000000Z\t\n" +
                    "5\t2022-02-24T00:00:04.000000Z\t\n" +
                    "6\t2022-02-24T00:00:05.000000Z\tx\n");
            assertWalExistence(true, tableName, 1);
            assertSegmentExistence(true, tableName, 1, 0);
            assertSegmentExistence(true, tableName, 1, 1);

            // Purging will now clean up the inactive segmentId==0, but leave segmentId==1
            runWalPurgeJob();
            assertWalExistence(true, tableName, 1);
            assertWalLockExistence(true, tableName, 1);
            assertSegmentExistence(false, tableName, 1, 0);
            assertSegmentLockExistence(false, tableName, 1, 0);
            assertSegmentExistence(true, tableName, 1, 1);
            assertSegmentLockExistence(true, tableName, 1, 1);

            // Releasing inactive writers and purging will also delete the wal directory.
            engine.releaseInactive();
            runWalPurgeJob();
            assertWalExistence(false, tableName, 1);
            assertWalLockExistence(false, tableName, 1);
        });
    }

    @Test
    public void testUntrackedSegment() throws Exception {
        // Test a segment that was created but never tracked by the sequencer.
        assertMemoryLeak(() -> {
            String tableName = testName.getMethodName();
            compile("create table " + tableName + "("
                    + "x long,"
                    + "ts timestamp"
                    + ") timestamp(ts) partition by DAY WAL");
            assertWalExistence(false, tableName, 1);
            try (TableWriterAPI ignored = engine.getTableWriterAPI(sqlExecutionContext.getCairoSecurityContext(), tableName, "test")) {
                // No-op. We just want to create a WAL.
            }

            assertWalExistence(true, tableName, 1);
            assertWalLockExistence(true, tableName, 1);
            assertSegmentExistence(true, tableName, 1, 0);

            // Released before committing anything to the sequencer.
            engine.releaseInactive();

            runWalPurgeJob();
            assertWalExistence(false, tableName, 1);
            assertWalLockExistence(false, tableName, 1);
        });
    }

    @Test
    public void testWalDirnamePatterns() throws Exception {
        // We create a directory called "waldo" inside the table dir and ensure it's not deleted.
        // This tests that the directory isn't matched.
        assertMemoryLeak(() -> {
            String tableName = testName.getMethodName();
            compile("create table " + tableName + "("
                    + "x long,"
                    + "ts timestamp"
                    + ") timestamp(ts) partition by DAY WAL");

            CharSequence root = engine.getConfiguration().getRoot();
            try (Path path = new Path()) {
                final FilesFacade ff = engine.getConfiguration().getFilesFacade();
                path.of(root).concat(tableName).$();
                Assert.assertTrue(path.toString(), ff.exists(path));
                path.of(root).concat(tableName).concat("waldo").$();
                ff.mkdir(path, configuration.getMkDirMode());
                Assert.assertTrue(path.toString(), ff.exists(path));

                // Purging will not delete waldo: Wal name not matched.
                runWalPurgeJob();
                Assert.assertTrue(path.toString(), ff.exists(path));

                // idempotency check.
                for (int count = 0; count < 1000; ++count) {
                    runWalPurgeJob();
                    Assert.assertTrue(path.toString(), ff.exists(path));
                }

                path.of(root).concat(tableName).concat("wal1000").$();
                ff.mkdir(path, configuration.getMkDirMode());
                Assert.assertTrue(path.toString(), ff.exists(path));

                // Purging will delete wal1000: Wal name matched and the WAL has no lock.
                runWalPurgeJob();
                Assert.assertFalse(path.toString(), ff.exists(path));
            }
        });
    }

    @Test
    public void testWalPurgedAfterUpdateZeroRecordsTransaction() throws Exception {
        assertMemoryLeak(() -> {
            String tableName = testName.getMethodName();
            compile("create table " + tableName + " as (" +
                    "select x, " +
                    " timestamp_sequence('2022-02-24', 1000000L) ts " +
                    " from long_sequence(5)" +
                    ") timestamp(ts) partition by DAY WAL");

            compile("update " + tableName + " set x = 1 where x < 0");

            drainWalQueue();

            assertWalExistence(true, tableName, 1);

            assertSql(tableName, "x\tts\n" +
                    "1\t2022-02-24T00:00:00.000000Z\n" +
                    "2\t2022-02-24T00:00:01.000000Z\n" +
                    "3\t2022-02-24T00:00:02.000000Z\n" +
                    "4\t2022-02-24T00:00:03.000000Z\n" +
                    "5\t2022-02-24T00:00:04.000000Z\n");

            engine.releaseInactive();

            runWalPurgeJob();

            assertSegmentExistence(false, tableName, 1, 0);
            assertWalExistence(false, tableName, 1);
        });
    }

    static void addColumn(TableWriterAPI writer, String columnName, int columnType) throws SqlException {
        AlterOperationBuilder addColumnC = new AlterOperationBuilder().ofAddColumn(0, Chars.toString(writer.getTableName()), 0);
        addColumnC.ofAddColumn(columnName, columnType, 0, false, false, 0);
        writer.apply(addColumnC.build(), true);
    }

    static class MicrosecondClockMock implements MicrosecondClock {
        public long timestamp = 0;

        @Override
        public long getTicks() {
            return timestamp;
        }
    }

    static class TracingFilesFacade extends FilesFacadeImpl {
        public static long iterateDirCount = 0;

        @Override
        public void iterateDir(LPSZ path, FindVisitor func) {
            ++iterateDirCount;
            super.iterateDir(path, func);
        }
    }
}<|MERGE_RESOLUTION|>--- conflicted
+++ resolved
@@ -43,198 +43,6 @@
 import org.junit.Test;
 
 public class WalPurgeJobTest  extends AbstractGriffinTest {
-<<<<<<< HEAD
-
-    private void assertWalExistence(boolean expectExists, String tableName, int walId) {
-        final CharSequence root = engine.getConfiguration().getRoot();
-        try (Path path = new Path()) {
-            path.of(root).concat(tableName).concat("wal").put(walId).$();
-            Assert.assertEquals(Chars.toString(path), expectExists, FilesFacadeImpl.INSTANCE.exists(path));
-        }
-    }
-
-    private void assertWalLockExistence(boolean expectExists, String tableName, int walId) {
-        final CharSequence root = engine.getConfiguration().getRoot();
-        try (Path path = new Path()) {
-            path.of(root).concat(tableName).concat("wal").put(walId).put(".lock").$();
-            Assert.assertEquals(Chars.toString(path), expectExists, FilesFacadeImpl.INSTANCE.exists(path));
-        }
-    }
-
-    private void assertSegmentExistence(boolean expectExists, String tableName, int walId, int segmentId) {
-        final CharSequence root = engine.getConfiguration().getRoot();
-        try (Path path = new Path()) {
-            path.of(root).concat(tableName).concat("wal").put(walId).slash().put(segmentId).$();
-            Assert.assertEquals(Chars.toString(path), expectExists, FilesFacadeImpl.INSTANCE.exists(path));
-        }
-    }
-
-    private void assertSegmentLockExistence(boolean expectExists, String tableName, int walId, int segmentId) {
-        final CharSequence root = engine.getConfiguration().getRoot();
-        try (Path path = new Path()) {
-            path.of(root).concat(tableName).concat("wal").put(walId).slash().put(segmentId).put(".lock").$();
-            Assert.assertEquals(Chars.toString(path), expectExists, FilesFacadeImpl.INSTANCE.exists(path));
-        }
-    }
-
-    private static boolean couldObtainLock(Path path) {
-        final long lockFd = TableUtils.lock(FilesFacadeImpl.INSTANCE, path, false);
-        if (lockFd != -1L) {
-            FilesFacadeImpl.INSTANCE.close(lockFd);
-            return true;  // Could lock/unlock.
-        }
-        return false;  // Could not obtain lock.
-    }
-
-    private void assertWalLockEngagement(boolean expectLocked, String tableName, int walId) {
-        final CharSequence root = engine.getConfiguration().getRoot();
-        try (Path path = new Path()) {
-            path.of(root).concat(tableName).concat("wal").put(walId).put(".lock").$();
-            final boolean could = couldObtainLock(path);
-            Assert.assertEquals(Chars.toString(path), expectLocked, !could);
-        }
-    }
-
-    private void assertSegmentLockEngagement(boolean expectLocked, String tableName, int walId, int segmentId) {
-        final CharSequence root = engine.getConfiguration().getRoot();
-        try (Path path = new Path()) {
-            path.of(root).concat(tableName).concat("wal").put(walId).slash().put(segmentId).put(".lock").$();
-            final boolean could = couldObtainLock(path);
-            Assert.assertEquals(Chars.toString(path), expectLocked, !could);
-        }
-    }
-
-    @Test
-    public void testOneSegment() throws Exception {
-        assertMemoryLeak(() -> {
-            String tableName = testName.getMethodName();
-            compile("create table " + tableName + " as (" +
-                    "select x, " +
-                    " timestamp_sequence('2022-02-24', 1000000L) ts " +
-                    " from long_sequence(5)" +
-                    ") timestamp(ts) partition by DAY WAL");
-
-            assertWalExistence(true, tableName, 1);
-            assertSegmentExistence(true, tableName, 1, 0);
-
-            drainWalQueue();
-
-            assertWalExistence(true, tableName, 1);
-
-            assertSql(tableName, "x\tts\n" +
-                    "1\t2022-02-24T00:00:00.000000Z\n" +
-                    "2\t2022-02-24T00:00:01.000000Z\n" +
-                    "3\t2022-02-24T00:00:02.000000Z\n" +
-                    "4\t2022-02-24T00:00:03.000000Z\n" +
-                    "5\t2022-02-24T00:00:04.000000Z\n");
-
-            runWalPurgeJob();
-
-            assertSegmentExistence(true, tableName, 1, 0);
-            assertWalExistence(true, tableName, 1);
-
-            engine.releaseInactive();
-
-            runWalPurgeJob();
-
-            assertSegmentExistence(false, tableName, 1, 0);
-            assertWalExistence(false, tableName, 1);
-        });
-    }
-
-    @Test
-    public void testTwoSegments() throws Exception {
-        assertMemoryLeak(() -> {
-            // Creating a table creates a new WAL with a single segment.
-            String tableName = testName.getMethodName();
-            compile("create table " + tableName + " as (" +
-                    "select x, " +
-                    " timestamp_sequence('2022-02-24', 1000000L) ts " +
-                    " from long_sequence(5)" +
-                    ") timestamp(ts) partition by DAY WAL");
-            assertWalExistence(true, tableName, 1);
-            assertWalLockExistence(true, tableName, 1);
-            assertSegmentExistence(true, tableName, 1, 0);
-            assertSegmentLockExistence(true, tableName, 1, 0);
-            assertSegmentExistence(false, tableName, 1, 1);
-            assertSegmentLockExistence(false, tableName, 1, 1);
-
-            // Altering the table doesn't create a new segment yet.
-            compile("alter table " + tableName + " add column sss string");
-            assertSegmentExistence(false, tableName, 1, 1);
-
-            // Inserting data with the added column creates a new segment.
-            executeInsert("insert into " + tableName + " values (6, '2022-02-24T00:00:05.000000Z', 'x')");
-            assertWalExistence(true, tableName, 1);
-            assertSegmentExistence(true, tableName, 1, 0);
-            assertSegmentExistence(true, tableName, 1, 1);
-
-            // Purging does nothing as the WAL has not been drained yet.
-            runWalPurgeJob();
-            assertWalExistence(true, tableName, 1);
-            assertSegmentExistence(true, tableName, 1, 0);
-            assertSegmentExistence(true, tableName, 1, 1);
-
-            // After draining the wall queue, all the WAL data is still there.
-            drainWalQueue();
-            assertSql(tableName, "x\tts\tsss\n" +
-                    "1\t2022-02-24T00:00:00.000000Z\t\n" +
-                    "2\t2022-02-24T00:00:01.000000Z\t\n" +
-                    "3\t2022-02-24T00:00:02.000000Z\t\n" +
-                    "4\t2022-02-24T00:00:03.000000Z\t\n" +
-                    "5\t2022-02-24T00:00:04.000000Z\t\n" +
-                    "6\t2022-02-24T00:00:05.000000Z\tx\n");
-            assertWalExistence(true, tableName, 1);
-            assertSegmentExistence(true, tableName, 1, 0);
-            assertSegmentExistence(true, tableName, 1, 1);
-
-            // Purging will now clean up the inactive segmentId==0, but leave segmentId==1
-            runWalPurgeJob();
-            assertWalExistence(true, tableName, 1);
-            assertWalLockExistence(true, tableName, 1);
-            assertSegmentExistence(false, tableName, 1, 0);
-            assertSegmentLockExistence(false, tableName, 1, 0);
-            assertSegmentExistence(true, tableName, 1, 1);
-            assertSegmentLockExistence(true, tableName, 1, 1);
-
-            // Releasing inactive writers and purging will also delete the wal directory.
-            engine.releaseInactive();
-            runWalPurgeJob();
-            assertWalExistence(false, tableName, 1);
-            assertWalLockExistence(false, tableName, 1);
-        });
-    }
-
-    @Test
-    public void testUntrackedSegment()  throws Exception {
-        // Test a segment that was created but never tracked by the sequencer.
-        assertMemoryLeak(() -> {
-            String tableName = testName.getMethodName();
-            compile("create table " + tableName + "("
-                    + "x long,"
-                    + "ts timestamp"
-                    + ") timestamp(ts) partition by DAY WAL");
-            assertWalExistence(false, tableName, 1);
-            //noinspection EmptyTryBlock
-            try (TableWriterAPI ignored = engine.getTableWriterAPI(sqlExecutionContext.getCairoSecurityContext(), tableName, "test")) {
-                // No-op. We just want to create a WAL.
-            }
-
-            assertWalExistence(true, tableName, 1);
-            assertWalLockExistence(true, tableName, 1);
-            assertSegmentExistence(true, tableName, 1, 0);
-
-            // Released before committing anything to the sequencer.
-            engine.releaseInactive();
-
-            runWalPurgeJob();
-            assertWalExistence(false, tableName, 1);
-            assertWalLockExistence(false, tableName, 1);
-        });
-    }
-
-=======
->>>>>>> 69bd305c
     @Test
     public void testClosedButUnappliedSegment() throws Exception {
         // Test two segment with changes committed to the sequencer, but never applied to the table.
@@ -415,64 +223,7 @@
     }
 
     @Test
-<<<<<<< HEAD
-    public void testRollback() throws Exception {
-        String tableName = testName.getMethodName();
-        compile("create table " + tableName + "("
-                + "x long,"
-                + "ts timestamp"
-                + ") timestamp(ts) partition by DAY WAL");
-
-        compile("insert into " + tableName + " values (1, '2022-02-24T00:00:00.000000Z')");
-
-            try (WalWriter walWriter1 = engine.getWalWriter(sqlExecutionContext.getCairoSecurityContext(), tableName)) {
-            // Alter is committed.
-            addColumn(walWriter1, "i1", ColumnType.INT);
-
-            // Row insert is rolled back.
-            TableWriter.Row row = walWriter1.newRow(IntervalUtils.parseFloorPartialTimestamp("2022-02-25"));
-            row.putLong(0, 2);
-            row.putLong(2, 2);
-            row.append();
-            walWriter1.rollback();
-        }
-
-        assertWalExistence(true, tableName, 1);
-        assertSegmentExistence(true, tableName, 1, 0);
-        assertWalExistence(false, tableName, 2);
-
-        drainWalQueue();
-        engine.releaseInactive();
-        runWalPurgeJob();
-        assertSql(tableName, "x\tts\ti1\n" +
-                "1\t2022-02-24T00:00:00.000000Z\tNaN\n");
-        assertWalExistence(false, tableName, 1);
-    }
-
-    static class MicrosecondClockMock implements MicrosecondClock {
-        public long timestamp = 0;
-
-        @Override
-        public long getTicks() {
-            return timestamp;
-        }
-    }
-
-    static class TracingFilesFacade extends FilesFacadeImpl {
-        public static long iterateDirCount = 0;
-
-        @Override
-        public void iterateDir(LPSZ path, FindVisitor func) {
-            ++iterateDirCount;
-            super.iterateDir(path, func);
-        }
-    }
-
-    @Test
-    public void testInterval() throws Exception {
-=======
     public void testInterval() {
->>>>>>> 69bd305c
         TracingFilesFacade ff = new TracingFilesFacade();
 
         MicrosecondClockMock clock = new MicrosecondClockMock();
