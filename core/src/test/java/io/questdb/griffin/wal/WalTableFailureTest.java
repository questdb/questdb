--- conflicted
+++ resolved
@@ -824,10 +824,10 @@
     @Test
     public void testWalTableCannotOpenSeqTxnFileToCheckTransactions() throws Exception {
         FilesFacade ff = new TestFilesFacadeImpl() {
-            long fd;
+            int fd;
 
             @Override
-            public long openRO(LPSZ name) {
+            public int openRO(LPSZ name) {
                 if (Chars.endsWith(name, META_FILE_NAME)) {
                     fd = super.openRO(name);
                     return fd;
@@ -836,7 +836,7 @@
             }
 
             @Override
-            public int readNonNegativeInt(long fd, long offset) {
+            public int readNonNegativeInt(int fd, long offset) {
                 if (fd == this.fd) {
                     return -1;
                 }
@@ -993,13 +993,8 @@
     }
 
     private void failToCopyDataToFile(String failToRollFile) throws Exception {
-<<<<<<< HEAD
         FilesFacade dodgyFf = new TestFilesFacadeImpl() {
-            long fd = -1;
-=======
-        FilesFacade dodgyFf = new FilesFacadeImpl() {
             int fd = -1;
->>>>>>> bd8fcffc
 
             @Override
             public long copyData(int srcFd, int destFd, long offsetSrc, long length) {
