/*******************************************************************************
 *     ___                  _   ____  ____
 *    / _ \ _   _  ___  ___| |_|  _ \| __ )
 *   | | | | | | |/ _ \/ __| __| | | |  _ \
 *   | |_| | |_| |  __/\__ \ |_| |_| | |_) |
 *    \__\_\\__,_|\___||___/\__|____/|____/
 *
 *  Copyright (c) 2014-2019 Appsicle
 *  Copyright (c) 2019-2023 QuestDB
 *
 *  Licensed under the Apache License, Version 2.0 (the "License");
 *  you may not use this file except in compliance with the License.
 *  You may obtain a copy of the License at
 *
 *  http://www.apache.org/licenses/LICENSE-2.0
 *
 *  Unless required by applicable law or agreed to in writing, software
 *  distributed under the License is distributed on an "AS IS" BASIS,
 *  WITHOUT WARRANTIES OR CONDITIONS OF ANY KIND, either express or implied.
 *  See the License for the specific language governing permissions and
 *  limitations under the License.
 *
 ******************************************************************************/

package io.questdb.griffin.wal;

import io.questdb.cairo.*;
import io.questdb.cairo.wal.ApplyWal2TableJob;
import io.questdb.cairo.wal.CheckWalTransactionsJob;
import io.questdb.cairo.wal.WalPurgeJob;
import io.questdb.cairo.wal.WalWriter;
import io.questdb.cairo.wal.seq.TableSequencerAPI;
import io.questdb.griffin.AbstractGriffinTest;
import io.questdb.griffin.SqlException;
import io.questdb.griffin.engine.functions.rnd.SharedRandom;
import io.questdb.griffin.model.IntervalUtils;
import io.questdb.griffin.wal.fuzz.FuzzTransaction;
import io.questdb.griffin.wal.fuzz.FuzzTransactionGenerator;
import io.questdb.griffin.wal.fuzz.FuzzTransactionOperation;
import io.questdb.mp.TestWorkerPool;
import io.questdb.mp.WorkerPool;
import io.questdb.std.*;
import io.questdb.std.datetime.microtime.Timestamps;
import io.questdb.std.str.Path;
import io.questdb.test.tools.TestUtils;
import org.jetbrains.annotations.NotNull;
import org.junit.*;

import java.util.concurrent.ConcurrentLinkedQueue;
import java.util.concurrent.CountDownLatch;
import java.util.concurrent.atomic.AtomicInteger;
import java.util.concurrent.atomic.AtomicLong;

// These test is designed to produce unstable runs, e.g. random generator is created
// using current execution time.
// This improves coverage. To debug failures in CI find the line logging random seeds
// and change line
// Rnd rnd = TestUtils.generateRandom(LOG);
// to
// Rnd rnd = new Rnd(A, B);
// where A, B are seeds in the failed run log.
//
// When the same timestamp is used in multiple transactions
// the order of records when executed in parallel WAL writing is not guaranteed.
// The creates failures in tests that assume that the order of records is preserved.
// There are already measures to prevent invalid data generation, but it still can happen.
// In order to verify that the test is not broken we check that there are no duplicate
// timestamps for the record where the comparison fails.

public class WalWriterFuzzTest extends AbstractGriffinTest {

    protected final WorkerPool sharedWorkerPool = new TestWorkerPool(4, metrics);
    private final TableSequencerAPI.TableSequencerCallback checkNoSuspendedTablesRef = WalWriterFuzzTest::checkNoSuspendedTables;
    private double cancelRowsProb;
    private double colRenameProb;
    private double collAddProb;
    private double collRemoveProb;
    private double dataAddProb;
    private int fuzzRowCount;
    private int initialRowCount;
    private boolean isO3;
    private double notSetProb;
    private double nullSetProb;
    private int partitionCount;
    private double rollbackProb;
    private int strLen;
    private int symbolCountMax;
    private int symbolStrLenMax;
    private int transactionCount;
    private double truncateProb;

    @BeforeClass
    public static void setUpStatic() {
        walTxnNotificationQueueCapacity = 16;
        AbstractGriffinTest.setUpStatic();
    }

    @Before
    public void setUp() {
        configOverrideO3ColumnMemorySize(512 * 1024);
        super.setUp();
    }

    @Test
    public void testSimpleDataTransaction() throws Exception {
        Rnd rnd = TestUtils.generateRandom(LOG);
        setFuzzProbabilities(0, 0.2, 0.1, 0, 0, 0, 0, 1.0, 0.01);
        setFuzzCounts(rnd.nextBoolean(), rnd.nextInt(10_000_000),
                rnd.nextInt(1500), 20, 10, 200, 0, 1);
        runFuzz(TestUtils.generateRandom(LOG));
    }

    @Test
    public void testWalAddRemoveCommitFuzzInOrder() throws Exception {
        setFuzzProbabilities(0.05, 0.2, 0.1, 0.005, 0.05, 0.05, 0.05, 1.0, 0.01);
        setFuzzCounts(false, 1_000_000, 500, 20, 1000, 20, 0, 10);
        runFuzz(TestUtils.generateRandom(LOG));
    }

    @Test
    public void testWalAddRemoveCommitFuzzO3() throws Exception {
        setFuzzProbabilities(0.05, 0.2, 0.1, 0.005, 0.05, 0.05, 0.05, 1.0, 0.05);
        setFuzzCounts(true, 100_000, 500, 20, 1000, 20, 100_000, 5);
        runFuzz(TestUtils.generateRandom(LOG));
    }

    @Test
    public void testWalMetadataChangeHeavy() throws Exception {
        setFuzzProbabilities(0.05, 0.2, 0.1, 0.005, 0.25, 0.25, 0.25, 1.0, 0.01);
        setFuzzCounts(false, 50_000, 100, 20, 1000, 1000, 100, 5);
        runFuzz(TestUtils.generateRandom(LOG));
    }

    @Test
    public void testWalWriteFullRandom() throws Exception {
        Rnd rnd = TestUtils.generateRandom(LOG);
        setRandomAppendPageSize(rnd);
        fullRandomFuzz(rnd);
    }

    @Test
    public void testWalWriteFullRandomMultipleTables() throws Exception {
        Rnd rnd = TestUtils.generateRandom(LOG);
        int tableCount = Math.max(2, rnd.nextInt(3));
        fullRandomFuzz(rnd, tableCount);
    }

    @Test
    public void testWalWriteManyTablesInOrder() throws Exception {
        configOverrideO3QuickSortEnabled(true);
        Rnd rnd = TestUtils.generateRandom(LOG);
        setRandomAppendPageSize(rnd);
        long s0 = rnd.getSeed0();
        long s1 = rnd.getSeed1();
        int tableCount = 3;
        try {
            setFuzzProbabilities(0, 0, 0, 0, 0, 0, 0, 1);
            setFuzzCounts(false, 500_000, 5_000, 10, 10, 5500, 0, 1);
            String tableNameBase = testName.getMethodName();
            runFuzz(rnd, tableNameBase, tableCount, false, false);
        } finally {
            System.out.printf("random seeds: %dL, %dL%n", s0, s1);
        }
    }

    @Test
    public void testWalWriteRollbackHeavy() throws Exception {
        Rnd rnd1 = TestUtils.generateRandom(LOG);
        setFuzzProbabilities(0.5, 0.5, 0.1, 0.5, 0.05, 0.05, 0.05, 1.0, 0.01);
        setFuzzCounts(rnd1.nextBoolean(), 10_000, 300, 20, 1000, 1000, 100, 3);
        runFuzz(rnd1);
    }

    @Test
    public void testWalWriteRollbackHeavyToFix() throws Exception {
        Rnd rnd1 = TestUtils.generateRandom(LOG);
        setFuzzProbabilities(0.5, 0.5, 0.1, 0.5, 0.05, 0.05, 0.05, 1.0, 0.01);
        setFuzzCounts(rnd1.nextBoolean(), 10_000, 300, 20, 1000, 1000, 100, 3);
        runFuzz(rnd1);
    }

    @Test
    public void testWalWriteRollbackTruncateHeavy() throws Exception {
        Rnd rnd1 = TestUtils.generateRandom(LOG);
        setFuzzProbabilities(0.5, 0.5, 0.1, 0.5, 0.05, 0.05, 0.05, 1.0, 0.15);
        setFuzzCounts(rnd1.nextBoolean(), 300, 20, 20, 1000, 1000, 100, 3);
        runFuzz(rnd1);
    }

    @Test
    public void testWalWriteWithQuickSortEnabled() throws Exception {
        configOverrideO3QuickSortEnabled(true);
        Rnd rnd = new Rnd();
        int tableCount = Math.max(2, rnd.nextInt(10));
        setFuzzProbabilities(0, 0, 0, 0, 0, 0, 0, 1, 0);
        setFuzzCounts(
                true,
                1000,
                30,
                20,
                rnd.nextInt(1000),
                rnd.nextInt(1000),
                50,
                3 + rnd.nextInt(20)
        );
        runFuzz(rnd, testName.getMethodName(), tableCount, false, true);
    }

    @Test
    public void testWriteO3DataOnlyBig() throws Exception {
        setFuzzProbabilities(0, 0, 0, 0, 0, 0, 0, 1.0, 0.01);
        setFuzzCounts(true, 1_000_000, 500, 20, 1000, 1000, 100, 20);
        runFuzz(TestUtils.generateRandom(LOG));
    }

    private static void applyNonWal(ObjList<FuzzTransaction> transactions, String tableName) {
        try (TableWriterAPI writer = getWriter(tableName)) {
            int transactionSize = transactions.size();
            Rnd rnd = new Rnd();
            for (int i = 0; i < transactionSize; i++) {
                FuzzTransaction transaction = transactions.getQuick(i);
                int size = transaction.operationList.size();
                for (int operationIndex = 0; operationIndex < size; operationIndex++) {
                    FuzzTransactionOperation operation = transaction.operationList.getQuick(operationIndex);
                    operation.apply(rnd, writer, -1);
                }

                if (transaction.rollback) {
                    writer.rollback();
                } else {
                    writer.commit();
                }
            }
        }
    }

    private static void checkNoSuspendedTables(int tableId, TableToken tableName, long lastTxn) {
        Assert.assertFalse(tableName.getTableName(), engine.getTableSequencerAPI().isSuspended(tableName));
    }

    private static void forceReleaseTableWriter(Rnd applyRnd) {
        // Sometimes WAL Apply Job does not finish table in one go and return TableWriter to the pool
        // where it can be fully closed before continuing the WAL application Test TableWriter closures.
        engine.releaseAllWriters();
        if (applyRnd.nextDouble() < 0.8) {
            engine.releaseAllWriters();
        }
    }

    private void applyManyWalParallel(ObjList<ObjList<FuzzTransaction>> fuzzTransactions, Rnd rnd, String tableNameBase) throws SqlException {
        ObjList<WalWriter> writers = new ObjList<>();
        int tableCount = fuzzTransactions.size();
        AtomicInteger done = new AtomicInteger();
        ConcurrentLinkedQueue<Throwable> errors = new ConcurrentLinkedQueue<>();
        int parallelWalCount = Math.max(2, rnd.nextInt(5));
        CountDownLatch latch = new CountDownLatch(tableCount * parallelWalCount);
        Thread[] threads = new Thread[tableCount * parallelWalCount];

<<<<<<< HEAD
        O3Utils.setupWorkerPool(sharedWorkerPool, engine, null, null);
        sharedWorkerPool.start(LOG);

        try {
            for (int i = 0; i < tableCount; i++) {

                String tableName = tableNameBase + "_" + i + "_wal_parallel";
                AtomicLong structureVersion = new AtomicLong();
                AtomicInteger nextOperation = new AtomicInteger(-1);
                TableToken token = engine.getTableToken(tableName);

                ObjList<FuzzTransaction> transactions = fuzzTransactions.get(i);

                for (int j = 0; j < parallelWalCount; j++) {
                    final WalWriter walWriter = (WalWriter) engine.getTableWriterAPI(
                            sqlExecutionContext.getCairoSecurityContext(), token, "apply trans test");
                    writers.add(walWriter);

                    Thread thread = new Thread(() -> {
                        int opIndex;

                        try {
                            latch.countDown();
                            Rnd rnd2 = new Rnd();
                            while ((opIndex = nextOperation.incrementAndGet()) < transactions.size() && errors.size() == 0) {
                                FuzzTransaction transaction = transactions.getQuick(opIndex);

                                // wait until structure version is applied
                                while (structureVersion.get() < transaction.structureVersion && errors.size() == 0) {
                                    Os.sleep(1);
                                }

                                if (!walWriter.goActive(transaction.structureVersion)) {
                                    throw CairoException.critical(0).put("cannot apply structure change");
                                }
                                if (walWriter.getStructureVersion() != transaction.structureVersion) {
                                    throw CairoException.critical(0)
                                            .put("cannot update wal writer to correct structure version");
                                }

                                boolean increment = false;
                                for (int operationIndex = 0; operationIndex < transaction.operationList.size(); operationIndex++) {
                                    FuzzTransactionOperation operation = transaction.operationList.getQuick(operationIndex);
                                    increment |= operation.apply(rnd2, walWriter, -1);
                                }

                                if (transaction.rollback) {
                                    walWriter.rollback();
                                } else {
                                    walWriter.commit();
                                }
                                if (increment) {
                                    structureVersion.incrementAndGet();
                                }
                                Os.sleep(rnd2.nextInt(30));
=======
        for (int i = 0; i < tableCount; i++) {

            String tableName = tableNameBase + "_" + i + "_wal_parallel";
            AtomicLong waitBarrierVersion = new AtomicLong();
            AtomicInteger nextOperation = new AtomicInteger(-1);
            TableToken token = engine.getTableToken(tableName);
            final WalWriter walWriter = (WalWriter) engine.getTableWriterAPI(
                    sqlExecutionContext.getCairoSecurityContext(), token, "apply trans test");
            writers.add(walWriter);
            ObjList<FuzzTransaction> transactions = fuzzTransactions.get(i);

            for (int j = 0; j < parallelWalCount; j++) {

                Thread thread = new Thread(() -> {
                    int opIndex;

                    try {
                        latch.countDown();
                        Rnd rnd2 = new Rnd();
                        while ((opIndex = nextOperation.incrementAndGet()) < transactions.size() && errors.size() == 0) {
                            FuzzTransaction transaction = transactions.getQuick(opIndex);

                            // wait until structure version / truncate is applied
                            while (waitBarrierVersion.get() < transaction.waitBarrierVersion && errors.size() == 0) {
                                Os.sleep(1);
                            }

                            if (!walWriter.goActive(transaction.structureVersion)) {
                                throw CairoException.critical(0).put("cannot apply structure change");
                            }
                            if (walWriter.getStructureVersion() != transaction.structureVersion) {
                                throw CairoException.critical(0)
                                        .put("cannot update wal writer to correct structure version");
                            }

                            boolean increment = false;
                            for (int operationIndex = 0; operationIndex < transaction.operationList.size(); operationIndex++) {
                                FuzzTransactionOperation operation = transaction.operationList.getQuick(operationIndex);
                                increment |= operation.apply(rnd2, walWriter, -1);
                            }

                            if (transaction.rollback) {
                                walWriter.rollback();
                            } else {
                                walWriter.commit();
                            }
                            if (increment || transaction.waitAllDone) {
                                waitBarrierVersion.incrementAndGet();
>>>>>>> b6b9a10f
                            }
                        } catch (Throwable e) {
                            errors.add(e);
                        } finally {
                            Path.clearThreadLocals();
                        }
                    });
                    threads[i * parallelWalCount + j] = thread;
                    thread.start();
                }
            }

            ObjList<Thread> applyThreads = new ObjList<>();
            int applyThreadCount = fuzzTransactions.size();
            for (int thread = 0; thread < applyThreadCount; thread++) {
                final Rnd threadApplyRnd = new Rnd(rnd.getSeed0(), rnd.getSeed1());
                Thread applyThread = new Thread(() -> runApplyThread(done, errors, threadApplyRnd));
                applyThread.start();
                applyThreads.add(applyThread);
            }

            Thread purgeJobThread = new Thread(() -> runWalPurgeJob(done, errors));
            purgeJobThread.start();
            applyThreads.add(purgeJobThread);

            for (int i = 0; i < threads.length; i++) {
                try {
                    threads[i].join();
                } catch (InterruptedException e) {
                    throw new RuntimeException(e);
                }
            }

            done.incrementAndGet();
            Misc.freeObjList(writers);

            for (Throwable e : errors) {
                throw new RuntimeException(e);
            }

            for (int i = 0; i < applyThreads.size(); i++) {
                try {
                    applyThreads.get(i).join();
                } catch (InterruptedException e) {
                    throw new RuntimeException(e);
                }
            }
        } finally {
            sharedWorkerPool.halt();
        }
    }

    private void applyWal(ObjList<FuzzTransaction> transactions, String tableName, int walWriterCount, Rnd applyRnd) {
        ObjList<WalWriter> writers = new ObjList<>();
        for (int i = 0; i < walWriterCount; i++) {
            TableToken token = engine.getTableToken(tableName);
            writers.add((WalWriter) engine.getTableWriterAPI(sqlExecutionContext.getCairoSecurityContext(), token, "apply trans test"));
        }

        Rnd tempRnd = new Rnd();
        for (int i = 0, n = transactions.size(); i < n; i++) {
            WalWriter writer = writers.getQuick(applyRnd.nextPositiveInt() % walWriterCount);
            writer.goActive();
            FuzzTransaction transaction = transactions.getQuick(i);
            for (int operationIndex = 0; operationIndex < transaction.operationList.size(); operationIndex++) {
                FuzzTransactionOperation operation = transaction.operationList.getQuick(operationIndex);
                operation.apply(tempRnd, writer, -1);
            }

            if (transaction.rollback) {
                writer.rollback();
            } else {
                writer.commit();
            }
        }

        Misc.freeObjList(writers);
        drainWalQueue(applyRnd);
    }

    private void applyWalParallel(ObjList<FuzzTransaction> transactions, String tableName, int walWriterCount, Rnd applyRnd) {
        ObjList<WalWriter> writers = new ObjList<>();

        Thread[] threads = new Thread[walWriterCount];
        AtomicLong waitBarrierVersion = new AtomicLong();
        AtomicLong doneCount = new AtomicLong();
        AtomicInteger nextOperation = new AtomicInteger(-1);
        ConcurrentLinkedQueue<Throwable> errors = new ConcurrentLinkedQueue<>();
        CountDownLatch latch = new CountDownLatch(walWriterCount);
        AtomicInteger done = new AtomicInteger();

        for (int i = 0; i < walWriterCount; i++) {
            TableToken tableToken = engine.getTableToken(tableName);
            final WalWriter walWriter = (WalWriter) engine.getTableWriterAPI(sqlExecutionContext.getCairoSecurityContext(), tableToken, "apply trans test");
            writers.add(walWriter);

            Thread thread = new Thread(() -> {
                int opIndex;

                try {
                    latch.countDown();
                    Rnd tempRnd = new Rnd();
                    while ((opIndex = nextOperation.incrementAndGet()) < transactions.size() && errors.size() == 0) {
                        FuzzTransaction transaction = transactions.getQuick(opIndex);

                        // wait until structure version, truncate is applied
                        while (waitBarrierVersion.get() < transaction.waitBarrierVersion && errors.size() == 0) {
                            Os.sleep(1);
                        }

                        if (transaction.waitAllDone) {
                            while (doneCount.get() != opIndex) {
                                Os.sleep(1);
                            }
                        }

                        if (!walWriter.goActive(transaction.structureVersion)) {
                            throw CairoException.critical(0).put("cannot apply structure change");
                        }
                        if (walWriter.getStructureVersion() != transaction.structureVersion) {
                            throw CairoException.critical(0)
                                    .put("cannot update wal writer to correct structure version");
                        }

                        boolean increment = false;
                        for (int operationIndex = 0; operationIndex < transaction.operationList.size(); operationIndex++) {
                            FuzzTransactionOperation operation = transaction.operationList.getQuick(operationIndex);
                            increment |= operation.apply(tempRnd, walWriter, -1);
                        }

                        if (transaction.rollback) {
                            walWriter.rollback();
                        } else {
                            walWriter.commit();
                        }
                        if (increment || transaction.waitAllDone) {
                            waitBarrierVersion.incrementAndGet();
                        }

                        doneCount.incrementAndGet();

                        // CREATE TABLE may release all inactive sequencers occasionally, so we do the same
                        // to make sure that there are no races between WAL writers and the engine.
                        engine.releaseInactiveTableSequencers();
                    }
                } catch (Throwable e) {
                    errors.add(e);
                } finally {
                    Path.clearThreadLocals();
                }
            });
            threads[i] = thread;
            thread.start();
        }

        final Rnd threadApplyRnd = new Rnd(applyRnd.getSeed0(), applyRnd.getSeed1());
        Thread applyThread = new Thread(() -> runApplyThread(done, errors, threadApplyRnd));
        applyThread.start();

        Thread walPurgeJobThread = new Thread(() -> runWalPurgeJob(done, errors));
        walPurgeJobThread.start();

        for (int i = 0; i < threads.length; i++) {
            try {
                threads[i].join();
            } catch (InterruptedException e) {
                throw new RuntimeException(e);
            }
        }

        done.incrementAndGet();
        Misc.freeObjList(writers);

        for (Throwable e : errors) {
            throw new RuntimeException(e);
        }

        try {
            applyThread.join();
            walPurgeJobThread.join();
        } catch (InterruptedException e) {
            throw new RuntimeException(e);
        }

        for (Throwable e : errors) {
            throw new RuntimeException(e);
        }
    }

    private void checkNoSuspendedTables(ObjList<TableToken> tableTokenBucket) {
        engine.getTableSequencerAPI().forAllWalTables(tableTokenBucket, false, checkNoSuspendedTablesRef);
    }

    private void createInitialTable(String tableName1, boolean isWal, int rowCount) throws SqlException {
        SharedRandom.RANDOM.set(new Rnd());
        compile("create table " + tableName1 + " as (" +
                "select x as c1, " +
                " rnd_symbol('AB', 'BC', 'CD') c2, " +
                " timestamp_sequence('2022-02-24', 1000000L) ts, " +
                " rnd_symbol('DE', null, 'EF', 'FG') sym2," +
                " cast(x as int) c3," +
                " rnd_bin() c4," +
                " to_long128(3 * x, 6 * x) c5," +
                " rnd_str('a', 'bdece', null, ' asdflakji idid', 'dk')," +
                " rnd_boolean() bool1 " +
                " from long_sequence(" + rowCount + ")" +
                ") timestamp(ts) partition by DAY " + (isWal ? "WAL" : "BYPASS WAL"));
    }

    @NotNull
    private ObjList<FuzzTransaction> createTransactions(Rnd rnd, String tableNameBase) throws SqlException, NumericException {
        String tableNameNoWal = tableNameBase + "_nonwal";
        String tableNameWal = tableNameBase + "_wal_parallel";

        createInitialTable(tableNameNoWal, false, initialRowCount);
        createInitialTable(tableNameWal, true, initialRowCount);

        ObjList<FuzzTransaction> transactions;
        try (TableReader reader = newTableReader(configuration, tableNameNoWal)) {
            TableReaderMetadata metadata = reader.getMetadata();

            long start = IntervalUtils.parseFloorPartialTimestamp("2022-02-24T17");
            long end = start + partitionCount * Timestamps.DAY_MICROS;
            transactions = FuzzTransactionGenerator.generateSet(
                    metadata,
                    rnd,
                    start,
                    end,
                    fuzzRowCount,
                    transactionCount,
                    isO3,
                    cancelRowsProb,
                    notSetProb,
                    nullSetProb,
                    rollbackProb,
                    collAddProb,
                    collRemoveProb,
                    colRenameProb,
                    dataAddProb,
                    truncateProb,
                    strLen,
                    generateSymbols(rnd, rnd.nextInt(Math.max(1, symbolCountMax - 5)) + 5, symbolStrLenMax, tableNameNoWal)
            );
        }

        applyNonWal(transactions, tableNameNoWal);
        return transactions;
    }

    private void drainWalQueue(Rnd applyRnd) {
        try (ApplyWal2TableJob walApplyJob = createWalApplyJob()) {
            CheckWalTransactionsJob checkWalTransactionsJob = new CheckWalTransactionsJob(engine);
            while (walApplyJob.run(0) || checkWalTransactionsJob.run(0)) {
                forceReleaseTableWriter(applyRnd);
            }
        }
    }

    private void fullRandomFuzz(Rnd rnd) throws Exception {
        setFuzzProbabilities(
                0.5 * rnd.nextDouble(),
                rnd.nextDouble(),
                rnd.nextDouble(),
                0.5 * rnd.nextDouble(),
                rnd.nextDouble(),
                rnd.nextDouble(),
                rnd.nextDouble(),
                rnd.nextDouble(),
                0.1 * rnd.nextDouble()
        );

        setFuzzCounts(
                rnd.nextBoolean(),
                rnd.nextInt(2_000_000),
                rnd.nextInt(1000),
                rnd.nextInt(1000),
                rnd.nextInt(1000),
                rnd.nextInt(1000),
                rnd.nextInt(1_000_000),
                5 + rnd.nextInt(10)
        );
        runFuzz(rnd);
    }

    private void fullRandomFuzz(Rnd rnd, int tableCount) throws Exception {
        runFuzz(rnd, testName.getMethodName(), tableCount, true, true);
    }

    private String[] generateSymbols(Rnd rnd, int totalSymbols, int strLen, String baseSymbolTableName) {
        String[] symbols = new String[totalSymbols];
        int symbolIndex = 0;

        try (TableReader reader = getReader(baseSymbolTableName)) {
            TableReaderMetadata metadata = reader.getMetadata();
            for (int i = 0; i < metadata.getColumnCount(); i++) {
                int columnType = metadata.getColumnType(i);
                if (ColumnType.isSymbol(columnType)) {
                    SymbolMapReader symbolReader = reader.getSymbolMapReader(i);
                    for (int sym = 0; symbolIndex < totalSymbols && sym < symbolReader.getSymbolCount() - 1; sym++) {
                        symbols[symbolIndex++] = Chars.toString(symbolReader.valueOf(sym));
                    }
                }
            }
        }

        for (; symbolIndex < totalSymbols; symbolIndex++) {
            symbols[symbolIndex] = strLen > 0 ? Chars.toString(rnd.nextChars(rnd.nextInt(strLen))) : "";
        }
        return symbols;
    }

    private int getRndParallelWalCount(Rnd rnd) {
        return 1 + rnd.nextInt(4);
    }

    private void runApplyThread(AtomicInteger done, ConcurrentLinkedQueue<Throwable> errors, Rnd applyRnd) {
        try {
            ObjList<TableToken> tableTokenBucket = new ObjList<>();
            int i = 0;
            CheckWalTransactionsJob checkJob = new CheckWalTransactionsJob(engine);
            try (ApplyWal2TableJob job = new ApplyWal2TableJob(engine, 1, 1, null)) {
                while (done.get() == 0 && errors.size() == 0) {
                    Unsafe.getUnsafe().loadFence();
                    while (job.run(0) || checkJob.run(0)) {
                        // Sometimes WAL Apply Job does not finish table in one go and return TableWriter to the pool
                        // where it can be fully closed before continuing the WAL application Test TableWriter closures.
                        forceReleaseTableWriter(applyRnd);
                    }
                    Os.sleep(1);
                    checkNoSuspendedTables(tableTokenBucket);
                    i++;
                }
                while (job.run(0) || checkJob.run(0)) {
                    forceReleaseTableWriter(applyRnd);
                }
                i++;
            }
            LOG.info().$("finished apply thread after iterations: ").$(i).$();
        } catch (Throwable e) {
            errors.add(e);
        } finally {
            Path.clearThreadLocals();
        }
    }

    private void runFuzz(Rnd rnd) throws Exception {
        configOverrideO3ColumnMemorySize(rnd.nextInt(16 * 1024 * 1024));

        assertMemoryLeak(() -> {

            String tableNameBase = testName.getMethodName();
            String tableNameWal = tableNameBase + "_wal";
            String tableNameWal2 = tableNameBase + "_wal_parallel";
            String tableNameNoWal = tableNameBase + "_nonwal";

            createInitialTable(tableNameWal, true, initialRowCount);
            createInitialTable(tableNameWal2, true, initialRowCount);
            createInitialTable(tableNameNoWal, false, initialRowCount);

            ObjList<FuzzTransaction> transactions;
            try (TableReader reader = newTableReader(configuration, tableNameWal)) {
                TableReaderMetadata metadata = reader.getMetadata();

                long start = IntervalUtils.parseFloorPartialTimestamp("2022-02-24T17");
                long end = start + partitionCount * Timestamps.DAY_MICROS;
                transactions = FuzzTransactionGenerator.generateSet(
                        metadata,
                        rnd,
                        start,
                        end,
                        fuzzRowCount,
                        transactionCount,
                        isO3,
                        cancelRowsProb,
                        notSetProb,
                        nullSetProb,
                        rollbackProb,
                        collAddProb,
                        collRemoveProb,
                        colRenameProb,
                        dataAddProb,
                        truncateProb,
                        strLen,
                        generateSymbols(rnd, rnd.nextInt(Math.max(1, symbolCountMax - 5)) + 5, symbolStrLenMax, tableNameNoWal)
                );
            }

            O3Utils.setupWorkerPool(sharedWorkerPool, engine, null, null);
            sharedWorkerPool.start(LOG);

            try {
                long startMicro = System.nanoTime() / 1000;
                applyNonWal(transactions, tableNameNoWal);
                long endNonWalMicro = System.nanoTime() / 1000;
                long nonWalTotal = endNonWalMicro - startMicro;

                applyWal(transactions, tableNameWal, getRndParallelWalCount(rnd), rnd);

                long endWalMicro = System.nanoTime() / 1000;
                long walTotal = endWalMicro - endNonWalMicro;

                String limit = "";
                TestUtils.assertSqlCursors(compiler, sqlExecutionContext, tableNameNoWal + limit, tableNameWal + limit, LOG);

                startMicro = System.nanoTime() / 1000;
                applyWalParallel(transactions, tableNameWal2, getRndParallelWalCount(rnd), rnd);
                endWalMicro = System.nanoTime() / 1000;
                long totalWalParallel = endWalMicro - startMicro;

                TestUtils.assertSqlCursors(compiler, sqlExecutionContext, tableNameNoWal, tableNameWal2, LOG);

                LOG.infoW().$("=== non-wal(ms): ").$(nonWalTotal / 1000).$(" === wal(ms): ").$(walTotal / 1000).$(" === wal_parallel(ms): ").$(totalWalParallel / 1000).$();
            } finally {
                sharedWorkerPool.halt();
            }
        });
    }

    private void runFuzz(Rnd rnd, String tableNameBase, int tableCount, boolean randomiseProbs, boolean randomiseCounts) throws Exception {
        assertMemoryLeak(() -> {
            ObjList<ObjList<FuzzTransaction>> fuzzTransactions = new ObjList<>();

            for (int i = 0; i < tableCount; i++) {
                String tableNameWal = tableNameBase + "_" + i;
<<<<<<< HEAD
                if (randomiseProbs) {
                    setFuzzProbabilities(
                            0.5 * rnd.nextDouble(),
                            rnd.nextDouble(),
                            rnd.nextDouble(),
                            0.5 * rnd.nextDouble(),
                            rnd.nextDouble(),
                            rnd.nextDouble(),
                            rnd.nextDouble(),
                            rnd.nextDouble()
                    );
                }
                if (randomiseCounts) {
                    setFuzzCounts(
                            rnd.nextBoolean(),
                            rnd.nextInt(2_000_000),
                            rnd.nextInt(1000),
                            rnd.nextInt(1000),
                            rnd.nextInt(1000),
                            rnd.nextInt(1000),
                            rnd.nextInt(1_000_000),
                            5 + rnd.nextInt(10)
                    );
                }
=======
                setFuzzProbabilities(
                        0.5 * rnd.nextDouble(),
                        rnd.nextDouble(),
                        rnd.nextDouble(),
                        0.5 * rnd.nextDouble(),
                        rnd.nextDouble(),
                        rnd.nextDouble(),
                        rnd.nextDouble(),
                        rnd.nextDouble(),
                        0.1 * rnd.nextDouble()
                );

                setFuzzCounts(
                        rnd.nextBoolean(),
                        rnd.nextInt(2_000_000),
                        rnd.nextInt(1000),
                        rnd.nextInt(1000),
                        rnd.nextInt(1000),
                        rnd.nextInt(1000),
                        rnd.nextInt(1_000_000),
                        5 + rnd.nextInt(10)
                );
>>>>>>> b6b9a10f

                ObjList<FuzzTransaction> transactions = createTransactions(rnd, tableNameWal);
                fuzzTransactions.add(transactions);
            }
            // Can help to reduce memory consumption.
            engine.releaseInactive();

            applyManyWalParallel(fuzzTransactions, rnd, tableNameBase);

            checkNoSuspendedTables(new ObjList<>());
            for (int i = 0; i < tableCount; i++) {
                String tableNameNoWal = tableNameBase + "_" + i + "_nonwal";
                String tableNameWal = tableNameBase + "_" + i + "_wal_parallel";
                LOG.infoW().$("comparing tables ").$(tableNameNoWal).$(" and ").$(tableNameWal).$();
                TestUtils.assertSqlCursors(compiler, sqlExecutionContext, tableNameNoWal, tableNameWal, LOG);
            }
        });
    }

    private void runWalPurgeJob(AtomicInteger done, ConcurrentLinkedQueue<Throwable> errors) {
        try {
            node1.getConfigurationOverrides().setWalPurgeInterval(0L);
            try (WalPurgeJob job = new WalPurgeJob(engine)) {
                while (done.get() == 0 && errors.size() == 0) {
                    job.drain(0);
                    Os.sleep(1);
                }
            }
        } catch (Throwable e) {
            errors.add(e);
        } finally {
            Path.clearThreadLocals();
        }
    }

    private void setFuzzCounts(boolean isO3, int fuzzRowCount, int transactionCount, int strLen, int symbolStrLenMax, int symbolCountMax, int initialRowCount, int partitionCount) {
        this.isO3 = isO3;
        this.fuzzRowCount = fuzzRowCount;
        this.transactionCount = transactionCount;
        this.strLen = strLen;
        this.symbolStrLenMax = symbolStrLenMax;
        this.symbolCountMax = symbolCountMax;
        this.initialRowCount = initialRowCount;
        this.partitionCount = partitionCount;
    }

    private void setFuzzProbabilities(double cancelRowsProb, double notSetProb, double nullSetProb, double rollbackProb, double collAddProb, double collRemoveProb, double colRenameProb, double dataAddProb, double truncateProb) {
        this.cancelRowsProb = cancelRowsProb;
        this.notSetProb = notSetProb;
        this.nullSetProb = nullSetProb;
        this.rollbackProb = rollbackProb;
        this.collAddProb = collAddProb;
        this.collRemoveProb = collRemoveProb;
        this.colRenameProb = colRenameProb;
        this.dataAddProb = dataAddProb;
        this.truncateProb = truncateProb;
    }

    private void setRandomAppendPageSize(Rnd rnd) {
        int minPage = 18;
        dataAppendPageSize = 1L << (minPage + rnd.nextInt(22 - minPage)); // MAX page size 4Mb
        LOG.info().$("dataAppendPageSize=").$(dataAppendPageSize).$();
    }
}<|MERGE_RESOLUTION|>--- conflicted
+++ resolved
@@ -154,7 +154,7 @@
         long s1 = rnd.getSeed1();
         int tableCount = 3;
         try {
-            setFuzzProbabilities(0, 0, 0, 0, 0, 0, 0, 1);
+            setFuzzProbabilities(0, 0, 0, 0, 0, 0, 0, 1, 0.001);
             setFuzzCounts(false, 500_000, 5_000, 10, 10, 5500, 0, 1);
             String tableNameBase = testName.getMethodName();
             runFuzz(rnd, tableNameBase, tableCount, false, false);
@@ -256,7 +256,6 @@
         CountDownLatch latch = new CountDownLatch(tableCount * parallelWalCount);
         Thread[] threads = new Thread[tableCount * parallelWalCount];
 
-<<<<<<< HEAD
         O3Utils.setupWorkerPool(sharedWorkerPool, engine, null, null);
         sharedWorkerPool.start(LOG);
 
@@ -264,7 +263,7 @@
             for (int i = 0; i < tableCount; i++) {
 
                 String tableName = tableNameBase + "_" + i + "_wal_parallel";
-                AtomicLong structureVersion = new AtomicLong();
+                AtomicLong waitBarrierVersion = new AtomicLong();
                 AtomicInteger nextOperation = new AtomicInteger(-1);
                 TableToken token = engine.getTableToken(tableName);
 
@@ -284,8 +283,8 @@
                             while ((opIndex = nextOperation.incrementAndGet()) < transactions.size() && errors.size() == 0) {
                                 FuzzTransaction transaction = transactions.getQuick(opIndex);
 
-                                // wait until structure version is applied
-                                while (structureVersion.get() < transaction.structureVersion && errors.size() == 0) {
+                                // wait until structure version / truncate is applied
+                                while (waitBarrierVersion.get() < transaction.waitBarrierVersion && errors.size() == 0) {
                                     Os.sleep(1);
                                 }
 
@@ -308,60 +307,10 @@
                                 } else {
                                     walWriter.commit();
                                 }
-                                if (increment) {
-                                    structureVersion.incrementAndGet();
+                                if (increment || transaction.waitAllDone) {
+                                    waitBarrierVersion.incrementAndGet();
                                 }
                                 Os.sleep(rnd2.nextInt(30));
-=======
-        for (int i = 0; i < tableCount; i++) {
-
-            String tableName = tableNameBase + "_" + i + "_wal_parallel";
-            AtomicLong waitBarrierVersion = new AtomicLong();
-            AtomicInteger nextOperation = new AtomicInteger(-1);
-            TableToken token = engine.getTableToken(tableName);
-            final WalWriter walWriter = (WalWriter) engine.getTableWriterAPI(
-                    sqlExecutionContext.getCairoSecurityContext(), token, "apply trans test");
-            writers.add(walWriter);
-            ObjList<FuzzTransaction> transactions = fuzzTransactions.get(i);
-
-            for (int j = 0; j < parallelWalCount; j++) {
-
-                Thread thread = new Thread(() -> {
-                    int opIndex;
-
-                    try {
-                        latch.countDown();
-                        Rnd rnd2 = new Rnd();
-                        while ((opIndex = nextOperation.incrementAndGet()) < transactions.size() && errors.size() == 0) {
-                            FuzzTransaction transaction = transactions.getQuick(opIndex);
-
-                            // wait until structure version / truncate is applied
-                            while (waitBarrierVersion.get() < transaction.waitBarrierVersion && errors.size() == 0) {
-                                Os.sleep(1);
-                            }
-
-                            if (!walWriter.goActive(transaction.structureVersion)) {
-                                throw CairoException.critical(0).put("cannot apply structure change");
-                            }
-                            if (walWriter.getStructureVersion() != transaction.structureVersion) {
-                                throw CairoException.critical(0)
-                                        .put("cannot update wal writer to correct structure version");
-                            }
-
-                            boolean increment = false;
-                            for (int operationIndex = 0; operationIndex < transaction.operationList.size(); operationIndex++) {
-                                FuzzTransactionOperation operation = transaction.operationList.getQuick(operationIndex);
-                                increment |= operation.apply(rnd2, walWriter, -1);
-                            }
-
-                            if (transaction.rollback) {
-                                walWriter.rollback();
-                            } else {
-                                walWriter.commit();
-                            }
-                            if (increment || transaction.waitAllDone) {
-                                waitBarrierVersion.incrementAndGet();
->>>>>>> b6b9a10f
                             }
                         } catch (Throwable e) {
                             errors.add(e);
@@ -786,7 +735,6 @@
 
             for (int i = 0; i < tableCount; i++) {
                 String tableNameWal = tableNameBase + "_" + i;
-<<<<<<< HEAD
                 if (randomiseProbs) {
                     setFuzzProbabilities(
                             0.5 * rnd.nextDouble(),
@@ -796,8 +744,8 @@
                             rnd.nextDouble(),
                             rnd.nextDouble(),
                             rnd.nextDouble(),
-                            rnd.nextDouble()
-                    );
+                            rnd.nextDouble(),
+                            0.1 * rnd.nextDouble());
                 }
                 if (randomiseCounts) {
                     setFuzzCounts(
@@ -811,30 +759,6 @@
                             5 + rnd.nextInt(10)
                     );
                 }
-=======
-                setFuzzProbabilities(
-                        0.5 * rnd.nextDouble(),
-                        rnd.nextDouble(),
-                        rnd.nextDouble(),
-                        0.5 * rnd.nextDouble(),
-                        rnd.nextDouble(),
-                        rnd.nextDouble(),
-                        rnd.nextDouble(),
-                        rnd.nextDouble(),
-                        0.1 * rnd.nextDouble()
-                );
-
-                setFuzzCounts(
-                        rnd.nextBoolean(),
-                        rnd.nextInt(2_000_000),
-                        rnd.nextInt(1000),
-                        rnd.nextInt(1000),
-                        rnd.nextInt(1000),
-                        rnd.nextInt(1000),
-                        rnd.nextInt(1_000_000),
-                        5 + rnd.nextInt(10)
-                );
->>>>>>> b6b9a10f
 
                 ObjList<FuzzTransaction> transactions = createTransactions(rnd, tableNameWal);
                 fuzzTransactions.add(transactions);
