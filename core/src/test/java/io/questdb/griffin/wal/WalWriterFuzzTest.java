--- conflicted
+++ resolved
@@ -163,26 +163,10 @@
 
     @Test
     public void testWalWriteRollbackHeavy() throws Exception {
-<<<<<<< HEAD
-        Rnd rnd = TestUtils.generateRandom(LOG);
-        setFuzzProbabilities(0.5, 0.5, 0.1, 0.5, 0.05, 0.05, 0.05, 1.0);
-        setFuzzCounts(rnd.nextBoolean(), 10_000, 300, 20, 1000, 1000, 100, 3);
-        setFuzzProperties(rnd.nextLong(MAX_WAL_APPLY_TIME_PER_TABLE_CEIL));
-        runFuzz(rnd);
-=======
         Rnd rnd1 = TestUtils.generateRandom(LOG);
         setFuzzProbabilities(0.5, 0.5, 0.1, 0.5, 0.05, 0.05, 0.05, 1.0, 0.01);
         setFuzzCounts(rnd1.nextBoolean(), 10_000, 300, 20, 1000, 1000, 100, 3);
         runFuzz(rnd1);
-    }
-
-    @Test
-    public void testWalWriteRollbackHeavyToFix() throws Exception {
-        Rnd rnd1 = TestUtils.generateRandom(LOG);
-        setFuzzProbabilities(0.5, 0.5, 0.1, 0.5, 0.05, 0.05, 0.05, 1.0, 0.01);
-        setFuzzCounts(rnd1.nextBoolean(), 10_000, 300, 20, 1000, 1000, 100, 3);
-        runFuzz(rnd1);
->>>>>>> b6b9a10f
     }
 
     @Test
