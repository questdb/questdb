--- conflicted
+++ resolved
@@ -43,7 +43,6 @@
 import io.questdb.test.tools.TestUtils;
 import org.jetbrains.annotations.NotNull;
 import org.junit.BeforeClass;
-import org.junit.Ignore;
 import org.junit.Test;
 
 import java.util.concurrent.ConcurrentLinkedQueue;
@@ -139,10 +138,6 @@
     }
 
     @Test
-<<<<<<< HEAD
-    @Ignore // TODO: fix this test
-=======
->>>>>>> af9a0963
     public void testWalWriteRollbackHeavyToFix() throws Exception {
         Rnd rnd1 = new Rnd(628706008284375L, 1667487965450L);
         setFuzzProbabilities(0.5, 0.5, 0.1, 0.5, 0.05, 0.05, 0.05, 1.0);
