/*******************************************************************************
 *     ___                  _   ____  ____
 *    / _ \ _   _  ___  ___| |_|  _ \| __ )
 *   | | | | | | |/ _ \/ __| __| | | |  _ \
 *   | |_| | |_| |  __/\__ \ |_| |_| | |_) |
 *    \__\_\\__,_|\___||___/\__|____/|____/
 *
 *  Copyright (c) 2014-2019 Appsicle
 *  Copyright (c) 2019-2022 QuestDB
 *
 *  Licensed under the Apache License, Version 2.0 (the "License");
 *  you may not use this file except in compliance with the License.
 *  You may obtain a copy of the License at
 *
 *  http://www.apache.org/licenses/LICENSE-2.0
 *
 *  Unless required by applicable law or agreed to in writing, software
 *  distributed under the License is distributed on an "AS IS" BASIS,
 *  WITHOUT WARRANTIES OR CONDITIONS OF ANY KIND, either express or implied.
 *  See the License for the specific language governing permissions and
 *  limitations under the License.
 *
 ******************************************************************************/

package io.questdb.griffin;

import io.questdb.cairo.*;
import io.questdb.cairo.security.AllowAllCairoSecurityContext;
import io.questdb.test.tools.TestUtils;
import org.junit.Assert;
import org.junit.Test;

import java.util.concurrent.CountDownLatch;
import java.util.concurrent.CyclicBarrier;
import java.util.concurrent.TimeUnit;
import java.util.concurrent.atomic.AtomicInteger;

import static io.questdb.griffin.CompiledQuery.ALTER;

public class AlterTableAddColumnTest extends AbstractGriffinTest {

    @Test
    public void testAdd2ColumnsWithoutUsingColumnKeywordAndUsingNotNullKeyword() throws Exception {
        assertMemoryLeak(
                () -> {
                    createX();

                    Assert.assertEquals(ALTER, compile("alter table x add mycol int not null, mycol2 int", sqlExecutionContext).getType());

                    assertQueryPlain(
                            "c\tmycol\tmycol2\n" +
                                    "XYZ\tNaN\tNaN\n" +
                                    "ABC\tNaN\tNaN\n" +
                                    "ABC\tNaN\tNaN\n" +
                                    "XYZ\tNaN\tNaN\n" +
                                    "\tNaN\tNaN\n" +
                                    "CDE\tNaN\tNaN\n" +
                                    "CDE\tNaN\tNaN\n" +
                                    "ABC\tNaN\tNaN\n" +
                                    "\tNaN\tNaN\n" +
                                    "XYZ\tNaN\tNaN\n",
                            "select c, mycol, mycol2 from x"
                    );
                }
        );
    }

    @Test
    public void testAddBadColumnNameBackSlash() throws Exception {
        assertFailure("alter table x add column \\", 25, "new column name contains invalid characters");
    }

    @Test
    public void testAddBadColumnNameDot() throws Exception {
        assertFailure("alter table x add column .", 25, "new column name contains invalid characters");
    }

    @Test
    public void testAddBadColumnNameFwdSlash() throws Exception {
        assertFailure("alter table x add column /", 25, "new column name contains invalid characters");
    }

    @Test
    public void testAddBadSyntax() throws Exception {
        assertFailure("alter table x add column abc int k", 33, "',' expected");
    }

    @Test
    public void testAddBusyTable() throws Exception {
        assertMemoryLeak(() -> {
            CountDownLatch allHaltLatch = new CountDownLatch(1);
            try {
                createX();
                AtomicInteger errorCounter = new AtomicInteger();

                // start a thread that would lock table we
                // about to alter
                CyclicBarrier startBarrier = new CyclicBarrier(2);
                CountDownLatch haltLatch = new CountDownLatch(1);
                new Thread(() -> {
                    try (TableWriter ignore = engine.getWriter(AllowAllCairoSecurityContext.INSTANCE, "x", "testing")) {
                        // make sure writer is locked before test begins
                        startBarrier.await();
                        // make sure we don't release writer until main test finishes
                        Assert.assertTrue(haltLatch.await(5, TimeUnit.SECONDS));
                    } catch (Throwable e) {
                        e.printStackTrace();
                        errorCounter.incrementAndGet();
                    } finally {
                        engine.clear();
                        allHaltLatch.countDown();
                    }
                }).start();

                startBarrier.await();
                try {
                    compile("alter table x add column xx int", sqlExecutionContext);
                    Assert.fail();
                } finally {
                    haltLatch.countDown();
                }
            } catch (EntryUnavailableException e) {
                TestUtils.assertContains(e.getFlyweightMessage(), "table busy");
            }

            Assert.assertTrue(allHaltLatch.await(2, TimeUnit.SECONDS));
        });
    }

    @Test
    public void testAddColumn() throws Exception {
        assertMemoryLeak(
                () -> {
                    createX();

                    Assert.assertEquals(ALTER, compile("alter table x add column mycol int", sqlExecutionContext).getType());

                    assertQueryPlain(
                            "c\tmycol\n" +
                                    "XYZ\tNaN\n" +
                                    "ABC\tNaN\n" +
                                    "ABC\tNaN\n" +
                                    "XYZ\tNaN\n" +
                                    "\tNaN\n" +
                                    "CDE\tNaN\n" +
                                    "CDE\tNaN\n" +
                                    "ABC\tNaN\n" +
                                    "\tNaN\n" +
                                    "XYZ\tNaN\n",
                            "select c, mycol from x"
                    );
                }
        );
    }

    @Test
<<<<<<< HEAD
    public void testAddColumnUpperCase() throws Exception {
=======
    public void testAddColumnWithSpaceInName() throws Exception {
>>>>>>> 235cdef6
        assertMemoryLeak(
                () -> {
                    createX();

<<<<<<< HEAD
                    try {
                        compile("alter table x add column D int", sqlExecutionContext);
                        Assert.fail();
                    } catch (SqlException e) {
                        TestUtils.assertContains(e.getFlyweightMessage(), "column 'D' already exists");
                    }
=======
                    Assert.assertEquals(ALTER, compiler.compile("alter table x add \"spa ce\" string", sqlExecutionContext).getType());

                    assertQueryPlain(
                            "c\tspa ce\n" +
                                    "XYZ\t\n" +
                                    "ABC\t\n" +
                                    "ABC\t\n" +
                                    "XYZ\t\n" +
                                    "\t\n" +
                                    "CDE\t\n" +
                                    "CDE\t\n" +
                                    "ABC\t\n" +
                                    "\t\n" +
                                    "XYZ\t\n",
                            "select c, \"spa ce\" from x"
                    );
>>>>>>> 235cdef6
                }
        );
    }

    @Test
<<<<<<< HEAD
    public void testAddColumnWithQuotedColumnName() throws Exception {
=======
    public void testAddColumnWithoutUsingColumnKeyword() throws Exception {
>>>>>>> 235cdef6
        assertMemoryLeak(
                () -> {
                    createX();

                    Assert.assertEquals(ALTER, compile("alter table x add \"mycol\" int not null").getType());

                    assertQueryPlain(
                            "c\tmycol\n" +
                                    "XYZ\tNaN\n" +
                                    "ABC\tNaN\n" +
                                    "ABC\tNaN\n" +
                                    "XYZ\tNaN\n" +
                                    "\tNaN\n" +
                                    "CDE\tNaN\n" +
                                    "CDE\tNaN\n" +
                                    "ABC\tNaN\n" +
                                    "\tNaN\n" +
                                    "XYZ\tNaN\n",
                            "select c, mycol from x"
                    );
                }
        );
    }

    @Test
    public void testAddColumnWithQuotedColumnNameV2() throws Exception {
        assertMemoryLeak(
                () -> {
                    createX();

                    Assert.assertEquals(ALTER, compile("alter table x add column \"mycol\" int not null", sqlExecutionContext).getType());

                    assertQueryPlain(
                            "c\tmycol\n" +
                                    "XYZ\tNaN\n" +
                                    "ABC\tNaN\n" +
                                    "ABC\tNaN\n" +
                                    "XYZ\tNaN\n" +
                                    "\tNaN\n" +
                                    "CDE\tNaN\n" +
                                    "CDE\tNaN\n" +
                                    "ABC\tNaN\n" +
                                    "\tNaN\n" +
                                    "XYZ\tNaN\n",
                            "select c, mycol from x"
                    );
                }
        );
    }

    @Test
    public void testAddColumnWithoutUsingColumnKeyword() throws Exception {
        assertMemoryLeak(
                () -> {
                    createX();

                    Assert.assertEquals(ALTER, compile("alter table x add mycol int").getType());

                    assertQueryPlain(
                            "c\tmycol\n" +
                                    "XYZ\tNaN\n" +
                                    "ABC\tNaN\n" +
                                    "ABC\tNaN\n" +
                                    "XYZ\tNaN\n" +
                                    "\tNaN\n" +
                                    "CDE\tNaN\n" +
                                    "CDE\tNaN\n" +
                                    "ABC\tNaN\n" +
                                    "\tNaN\n" +
                                    "XYZ\tNaN\n",
                            "select c, mycol from x"
                    );
                }
        );
    }

    @Test
    public void testAddColumnWithoutUsingColumnKeywordAndUsingNotNullKeyword() throws Exception {
        assertMemoryLeak(
                () -> {
                    createX();

                    Assert.assertEquals(ALTER, compile("alter table x add mycol int not null", sqlExecutionContext).getType());

                    assertQueryPlain(
                            "c\tmycol\n" +
                                    "XYZ\tNaN\n" +
                                    "ABC\tNaN\n" +
                                    "ABC\tNaN\n" +
                                    "XYZ\tNaN\n" +
                                    "\tNaN\n" +
                                    "CDE\tNaN\n" +
                                    "CDE\tNaN\n" +
                                    "ABC\tNaN\n" +
                                    "\tNaN\n" +
                                    "XYZ\tNaN\n",
                            "select c, mycol from x"
                    );
                }
        );
    }

    @Test
    public void testAddColumnWithoutUsingColumnKeywordAndUsingNullKeyword() throws Exception {
        assertMemoryLeak(
                () -> {
                    createX();

                    Assert.assertEquals(ALTER, compile("alter table x add mycol int null", sqlExecutionContext).getType());

                    assertQueryPlain(
                            "c\tmycol\n" +
                                    "XYZ\tNaN\n" +
                                    "ABC\tNaN\n" +
                                    "ABC\tNaN\n" +
                                    "XYZ\tNaN\n" +
                                    "\tNaN\n" +
                                    "CDE\tNaN\n" +
                                    "CDE\tNaN\n" +
                                    "ABC\tNaN\n" +
                                    "\tNaN\n" +
                                    "XYZ\tNaN\n",
                            "select c, mycol from x"
                    );
                }
        );
    }

    @Test
    public void testAddDuplicateColumn() throws Exception {
        assertFailure("alter table x add column d int", 25, "column 'd' already exists");
    }

    @Test
    public void testAddExpectColumnKeyword() throws Exception {
        assertFailure("alter table x add", 17, "'column' or column name");
    }

    @Test
    public void testAddExpectColumnName() throws Exception {
        assertFailure("alter table x add column", 24, "column name expected");
    }

    @Test
    public void testAddExpectColumnType() throws Exception {
        assertFailure("alter table x add column abc", 28, "column type expected");
    }

    @Test
    public void testAddInvalidType() throws Exception {
        assertFailure("alter table x add column abc blah", 29, "invalid type");
    }

    @Test
    public void testAddSymbolCache() throws Exception {
        assertMemoryLeak(
                () -> {
                    createX();

                    engine.clear();

                    // create default configuration with nocache

                    CairoConfiguration configuration = new DefaultCairoConfiguration(root) {
                        @Override
                        public boolean getDefaultSymbolCacheFlag() {
                            return false;
                        }
                    };

                    try (CairoEngine engine = new CairoEngine(configuration)) {
                        try (SqlCompiler compiler = new SqlCompiler(engine)) {
                            CompiledQuery compile = compiler.compile("alter table x add column meh symbol cache", sqlExecutionContext);
                            Assert.assertEquals(ALTER, compile.getType());
                            compile.execute(null).await();

                            try (TableReader reader = engine.getReader(AllowAllCairoSecurityContext.INSTANCE, "x", TableUtils.ANY_TABLE_ID, TableUtils.ANY_TABLE_VERSION)) {
                                SymbolMapReader smr = reader.getSymbolMapReader(16);
                                Assert.assertNotNull(smr);
                                Assert.assertEquals(configuration.getDefaultSymbolCapacity(), smr.getSymbolCapacity());
                                Assert.assertFalse(reader.getMetadata().isColumnIndexed(16));
                                Assert.assertEquals(configuration.getIndexValueBlockSize(), reader.getMetadata().getIndexValueBlockCapacity(16));
                                Assert.assertTrue(smr.isCached());
                            }

                            Assert.assertEquals(0, engine.getBusyWriterCount());
                            Assert.assertEquals(0, engine.getBusyReaderCount());
                        }
                    }
                }
        );
    }

    @Test
    public void testAddSymbolCapacity() throws Exception {
        assertMemoryLeak(
                () -> {
                    createX();

                    Assert.assertEquals(ALTER, compile("alter table x add column meh symbol capacity 2048", sqlExecutionContext).getType());

                    try (TableReader reader = engine.getReader(AllowAllCairoSecurityContext.INSTANCE, "x", TableUtils.ANY_TABLE_ID, TableUtils.ANY_TABLE_VERSION)) {
                        SymbolMapReader smr = reader.getSymbolMapReader(16);
                        Assert.assertNotNull(smr);
                        Assert.assertEquals(2048, smr.getSymbolCapacity());
                        Assert.assertFalse(reader.getMetadata().isColumnIndexed(16));
                        Assert.assertEquals(configuration.getIndexValueBlockSize(), reader.getMetadata().getIndexValueBlockCapacity(16));
                        Assert.assertEquals(configuration.getDefaultSymbolCacheFlag(), smr.isCached());
                    }
                }
        );
    }

    @Test
    public void testAddSymbolExpectCapacity() throws Exception {
        assertFailure("alter table x add column abc symbol capacity", 44, "symbol capacity expected");
    }

    @Test
    public void testAddSymbolExpectCapacityTooHigh() throws Exception {
        assertFailure("alter table x add column abc symbol capacity 1073741825 nocache", 45, "max symbol capacity is");
    }

    @Test
    public void testAddSymbolExpectCapacityTooHigh2() throws Exception {
        // cached symbol capacity is lower due to JVM limits
        assertFailure("alter table x add column abc symbol capacity 1073741824", 45, "max cached symbol capacity is");
    }

    @Test
    public void testAddSymbolExpectCapacityTooLow() throws Exception {
        assertFailure("alter table x add column abc symbol capacity -100", 45, "min symbol capacity is");
    }

    @Test
    public void testAddSymbolExpectCapacityTooLow2() throws Exception {
        assertFailure("alter table x add column abc symbol capacity 1", 45, "min symbol capacity is");
    }

    @Test
    public void testAddSymbolExpectNumericCapacity() throws Exception {
        assertFailure("alter table x add column abc symbol capacity 1b", 45, "numeric capacity expected");
    }

    @Test
    public void testAddSymbolIncorrectCapacity() throws Exception {
        assertFailure("alter table x add column abc symbol capacity -", 46, "symbol capacity expected");
    }

    @Test
    public void testAddSymbolIndex() throws Exception {
        assertMemoryLeak(
                () -> {
                    createX();

                    Assert.assertEquals(ALTER, compile("alter table x add column meh symbol index", sqlExecutionContext).getType());

                    try (TableReader reader = engine.getReader(AllowAllCairoSecurityContext.INSTANCE, "x", TableUtils.ANY_TABLE_ID, TableUtils.ANY_TABLE_VERSION)) {
                        SymbolMapReader smr = reader.getSymbolMapReader(16);
                        Assert.assertNotNull(smr);
                        Assert.assertEquals(configuration.getDefaultSymbolCapacity(), smr.getSymbolCapacity());
                        Assert.assertTrue(reader.getMetadata().isColumnIndexed(16));
                        Assert.assertEquals(configuration.getIndexValueBlockSize(), reader.getMetadata().getIndexValueBlockCapacity(16));
                        Assert.assertEquals(configuration.getDefaultSymbolCacheFlag(), smr.isCached());
                    }
                }
        );
    }

    @Test
    public void testAddSymbolIndexCapacity() throws Exception {
        assertMemoryLeak(
                () -> {
                    createX();

                    Assert.assertEquals(ALTER, compile("alter table x add column meh symbol index capacity 9000", sqlExecutionContext).getType());

                    try (TableReader reader = engine.getReader(AllowAllCairoSecurityContext.INSTANCE, "x", TableUtils.ANY_TABLE_ID, TableUtils.ANY_TABLE_VERSION)) {
                        SymbolMapReader smr = reader.getSymbolMapReader(16);
                        Assert.assertNotNull(smr);
                        Assert.assertEquals(configuration.getDefaultSymbolCapacity(), smr.getSymbolCapacity());
                        Assert.assertTrue(reader.getMetadata().isColumnIndexed(16));
                        // power of 2
                        Assert.assertEquals(16384, reader.getMetadata().getIndexValueBlockCapacity(16));
                        Assert.assertEquals(configuration.getDefaultSymbolCacheFlag(), smr.isCached());
                    }
                }
        );
    }

    @Test
    public void testAddSymbolInvalidIndexCapacity() throws Exception {
        assertFailure("alter table x add column abc symbol index capacity a0", 51, "numeric capacity expected");
    }

    @Test
    public void testAddSymbolNoCache() throws Exception {
        assertMemoryLeak(
                () -> {
                    createX();

                    Assert.assertEquals(ALTER, compile("alter table x add column meh symbol nocache", sqlExecutionContext).getType());

                    try (TableReader reader = engine.getReader(AllowAllCairoSecurityContext.INSTANCE, "x", TableUtils.ANY_TABLE_ID, TableUtils.ANY_TABLE_VERSION)) {
                        SymbolMapReader smr = reader.getSymbolMapReader(16);
                        Assert.assertNotNull(smr);
                        Assert.assertEquals(configuration.getDefaultSymbolCapacity(), smr.getSymbolCapacity());
                        Assert.assertFalse(reader.getMetadata().isColumnIndexed(16));
                        Assert.assertEquals(configuration.getIndexValueBlockSize(), reader.getMetadata().getIndexValueBlockCapacity(16));
                        Assert.assertFalse(smr.isCached());
                    }
                }
        );
    }

    @Test
    public void testAddSymbolWithoutSpecifyingCapacityOrCacheWhenDefaultSymbolCacheConfigIsSetToFalse() throws Exception {
        assertMemoryLeak(
                () -> {
                    createX();

                    engine.clear();

                    CairoConfiguration configuration = new DefaultCairoConfiguration(root) {
                        @Override
                        public boolean getDefaultSymbolCacheFlag() {
                            return false;
                        }
                    };

                    try (CairoEngine engine = new CairoEngine(configuration)) {
                        try (SqlCompiler compiler = new SqlCompiler(engine)) {
                            CompiledQuery cc = compiler.compile("alter table x add column meh symbol", sqlExecutionContext);
                            Assert.assertEquals(ALTER, cc.getType());
                            cc.execute(null).await();

                            try (TableReader reader = engine.getReader(AllowAllCairoSecurityContext.INSTANCE, "x", TableUtils.ANY_TABLE_ID, TableUtils.ANY_TABLE_VERSION)) {
                                SymbolMapReader smr = reader.getSymbolMapReader(16);
                                Assert.assertNotNull(smr);
                                Assert.assertEquals(configuration.getDefaultSymbolCapacity(), smr.getSymbolCapacity());
                                Assert.assertFalse(reader.getMetadata().isColumnIndexed(16));
                                Assert.assertEquals(configuration.getIndexValueBlockSize(), reader.getMetadata().getIndexValueBlockCapacity(16));
                                //check that both configuration and new column have cached  == true
                                Assert.assertFalse(engine.getConfiguration().getDefaultSymbolCacheFlag());
                                Assert.assertFalse(smr.isCached());
                            }

                            Assert.assertEquals(0, engine.getBusyWriterCount());
                            Assert.assertEquals(0, engine.getBusyReaderCount());
                        }
                    }
                }
        );
    }

    @Test
    public void testAddSymbolWithoutSpecifyingCapacityOrCacheWhenDefaultSymbolCacheConfigIsSetToTrue() throws Exception {
        assertMemoryLeak(
                () -> {
                    createX();

                    engine.clear();

                    CairoConfiguration configuration = new DefaultCairoConfiguration(root) {
                        @Override
                        public boolean getDefaultSymbolCacheFlag() {
                            return true;
                        }
                    };

                    try (CairoEngine engine = new CairoEngine(configuration)) {
                        try (SqlCompiler compiler = new SqlCompiler(engine)) {
                            CompiledQuery cc = compiler.compile("alter table x add column meh symbol", sqlExecutionContext);
                            Assert.assertEquals(ALTER, cc.getType());
                            cc.execute(null).await();

                            try (TableReader reader = engine.getReader(AllowAllCairoSecurityContext.INSTANCE, "x", TableUtils.ANY_TABLE_ID, TableUtils.ANY_TABLE_VERSION)) {
                                SymbolMapReader smr = reader.getSymbolMapReader(16);
                                Assert.assertNotNull(smr);
                                Assert.assertEquals(configuration.getDefaultSymbolCapacity(), smr.getSymbolCapacity());
                                Assert.assertFalse(reader.getMetadata().isColumnIndexed(16));
                                Assert.assertEquals(configuration.getIndexValueBlockSize(), reader.getMetadata().getIndexValueBlockCapacity(16));
                                //check that both configuration and new column have cached  == true
                                Assert.assertTrue(engine.getConfiguration().getDefaultSymbolCacheFlag());
                                Assert.assertTrue(smr.isCached());
                            }

                            Assert.assertEquals(0, engine.getBusyWriterCount());
                            Assert.assertEquals(0, engine.getBusyReaderCount());
                        }
                    }
                }
        );
    }

    @Test
    public void testAddTwoColumns() throws Exception {
        assertMemoryLeak(
                () -> {
                    createX();

                    Assert.assertEquals(ALTER, compile("alter table x add column mycol int, second symbol", sqlExecutionContext).getType());
                    assertQueryPlain(
                            "c\tmycol\tsecond\n" +
                                    "XYZ\tNaN\t\n" +
                                    "ABC\tNaN\t\n" +
                                    "ABC\tNaN\t\n" +
                                    "XYZ\tNaN\t\n" +
                                    "\tNaN\t\n" +
                                    "CDE\tNaN\t\n" +
                                    "CDE\tNaN\t\n" +
                                    "ABC\tNaN\t\n" +
                                    "\tNaN\t\n" +
                                    "XYZ\tNaN\t\n",
                            "select c, mycol, second from x"
                    );
                }
        );
    }

    @Test
    public void testAddTwoColumnsWithSemicolonAsSeparator() throws Exception {
        assertFailure("alter table x add column mycol int; second symbol", 36, "',' expected");
    }

    @Test
    public void testAddTwoColumnsWithSemicolonAtTheEnd() throws Exception {
        assertMemoryLeak(
                () -> {
                    createX();

                    Assert.assertEquals(ALTER, compile("alter table x add column mycol int; \n", sqlExecutionContext).getType());
                    Assert.assertEquals(ALTER, compile("alter table x add column second symbol;", sqlExecutionContext).getType());
                    assertQueryPlain(
                            "c\tmycol\tsecond\n" +
                                    "XYZ\tNaN\t\n" +
                                    "ABC\tNaN\t\n" +
                                    "ABC\tNaN\t\n" +
                                    "XYZ\tNaN\t\n" +
                                    "\tNaN\t\n" +
                                    "CDE\tNaN\t\n" +
                                    "CDE\tNaN\t\n" +
                                    "ABC\tNaN\t\n" +
                                    "\tNaN\t\n" +
                                    "XYZ\tNaN\t\n",
                            "select c, mycol, second from x"
                    );
                }
        );
    }

    @Test
    public void testExpectActionKeyword() throws Exception {
        assertFailure("alter table x", 13, "'add', 'alter' or 'drop' expected");
    }

    @Test
    public void testExpectTableKeyword() throws Exception {
        assertFailure("alter x", 6, "'table' or 'system' expected");
    }

    @Test
    public void testExpectTableKeyword2() throws Exception {
        assertFailure("alter", 5, "'table' or 'system' expected");
    }

    @Test
    public void testExpectTableName() throws Exception {
        assertFailure("alter table", 11, "table name expected");
    }

    @Test
    public void testTableDoesNotExist() throws Exception {
        assertFailure("alter table y", 12, "table 'y' does not");
    }

    private void assertFailure(String sql, int position, String message) throws Exception {
        assertMemoryLeak(() -> {
            try {
                createX();
                compiler.compile(sql, sqlExecutionContext);
                Assert.fail();
            } catch (SqlException e) {
                Assert.assertEquals(position, e.getPosition());
                TestUtils.assertContains(e.getFlyweightMessage(), message);
            }
        });
    }

    private void createX() throws SqlException {
        compiler.compile(
                "create table x as (" +
                        "select" +
                        " cast(x as int) i," +
                        " rnd_symbol('msft','ibm', 'googl') sym," +
                        " round(rnd_double(0)*100, 3) amt," +
                        " to_timestamp('2018-01', 'yyyy-MM') + x * 720000000 timestamp," +
                        " rnd_boolean() b," +
                        " rnd_str('ABC', 'CDE', null, 'XYZ') c," +
                        " rnd_double(2) d," +
                        " rnd_float(2) e," +
                        " rnd_short(10,1024) f," +
                        " rnd_date(to_date('2015', 'yyyy'), to_date('2016', 'yyyy'), 2) g," +
                        " rnd_symbol(4,4,4,2) ik," +
                        " rnd_long() j," +
                        " timestamp_sequence(0, 1000000000) k," +
                        " rnd_byte(2,50) l," +
                        " rnd_bin(10, 20, 2) m," +
                        " rnd_str(5,16,2) n" +
                        " from long_sequence(10)" +
                        ") timestamp (timestamp);",
                sqlExecutionContext
        );
    }
}<|MERGE_RESOLUTION|>--- conflicted
+++ resolved
@@ -154,23 +154,11 @@
     }
 
     @Test
-<<<<<<< HEAD
-    public void testAddColumnUpperCase() throws Exception {
-=======
     public void testAddColumnWithSpaceInName() throws Exception {
->>>>>>> 235cdef6
-        assertMemoryLeak(
-                () -> {
-                    createX();
-
-<<<<<<< HEAD
-                    try {
-                        compile("alter table x add column D int", sqlExecutionContext);
-                        Assert.fail();
-                    } catch (SqlException e) {
-                        TestUtils.assertContains(e.getFlyweightMessage(), "column 'D' already exists");
-                    }
-=======
+        assertMemoryLeak(
+                () -> {
+                    createX();
+
                     Assert.assertEquals(ALTER, compiler.compile("alter table x add \"spa ce\" string", sqlExecutionContext).getType());
 
                     assertQueryPlain(
@@ -187,17 +175,28 @@
                                     "XYZ\t\n",
                             "select c, \"spa ce\" from x"
                     );
->>>>>>> 235cdef6
-                }
-        );
-    }
-
-    @Test
-<<<<<<< HEAD
+                }
+        );
+    }
+
+    @Test
+    public void testAddColumnUpperCase() throws Exception {
+        assertMemoryLeak(
+                () -> {
+                    createX();
+
+                    try {
+                        compile("alter table x add column D int", sqlExecutionContext);
+                        Assert.fail();
+                    } catch (SqlException e) {
+                        TestUtils.assertContains(e.getFlyweightMessage(), "column 'D' already exists");
+                    }
+                }
+        );
+    }
+
+    @Test
     public void testAddColumnWithQuotedColumnName() throws Exception {
-=======
-    public void testAddColumnWithoutUsingColumnKeyword() throws Exception {
->>>>>>> 235cdef6
         assertMemoryLeak(
                 () -> {
                     createX();
