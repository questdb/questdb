/*******************************************************************************
 *     ___                  _   ____  ____
 *    / _ \ _   _  ___  ___| |_|  _ \| __ )
 *   | | | | | | |/ _ \/ __| __| | | |  _ \
 *   | |_| | |_| |  __/\__ \ |_| |_| | |_) |
 *    \__\_\\__,_|\___||___/\__|____/|____/
 *
 *  Copyright (c) 2014-2019 Appsicle
 *  Copyright (c) 2019-2022 QuestDB
 *
 *  Licensed under the Apache License, Version 2.0 (the "License");
 *  you may not use this file except in compliance with the License.
 *  You may obtain a copy of the License at
 *
 *  http://www.apache.org/licenses/LICENSE-2.0
 *
 *  Unless required by applicable law or agreed to in writing, software
 *  distributed under the License is distributed on an "AS IS" BASIS,
 *  WITHOUT WARRANTIES OR CONDITIONS OF ANY KIND, either express or implied.
 *  See the License for the specific language governing permissions and
 *  limitations under the License.
 *
 ******************************************************************************/

package io.questdb.griffin;

import io.questdb.cairo.*;
import io.questdb.cairo.sql.NetworkSqlExecutionCircuitBreaker;
import io.questdb.cairo.vm.Vm;
import io.questdb.cairo.vm.api.MemoryCMARW;
import io.questdb.cairo.wal.WalPurgeJob;
import io.questdb.cairo.wal.WalWriter;
import io.questdb.griffin.engine.ops.AlterOperationBuilder;
import io.questdb.mp.SimpleWaitingLock;
import io.questdb.std.*;
import io.questdb.std.str.Path;
import io.questdb.test.tools.TestUtils;
import org.junit.*;

import java.util.concurrent.CountDownLatch;

public class SnapshotTest extends AbstractGriffinTest {

    private static final TestFilesFacade testFilesFacade = new TestFilesFacade();
    private static Path path;
    private int rootLen;

    @BeforeClass
    public static void setUpStatic() {
        path = new Path();
        ff = testFilesFacade;

        circuitBreakerConfiguration = new DefaultSqlExecutionCircuitBreakerConfiguration() {
            @Override
            public int getCircuitBreakerThrottle() {
                return 0;
            }

            @Override
            public long getTimeout() {
                return 100;
            }
        };

        circuitBreaker = new NetworkSqlExecutionCircuitBreaker(circuitBreakerConfiguration, MemoryTag.NATIVE_CB5) {
            @Override
            protected boolean testConnection(long fd) {
                return false;
            }

            {
                setTimeout(-100);//trigger timeout on first check
            }

        };
        AbstractGriffinTest.setUpStatic();
    }

    @AfterClass
    public static void tearDownStatic() {
        path = Misc.free(path);
        AbstractGriffinTest.tearDownStatic();
    }

    @Before
    public void setUp() {
        // sync() system call is not available on Windows, so we skip the whole test suite there.
        Assume.assumeTrue(Os.type != Os.WINDOWS);

        super.setUp();
        path.of(configuration.getSnapshotRoot()).concat(configuration.getDbDirectory()).slash();
        rootLen = path.length();
        testFilesFacade.errorOnSync = false;
        circuitBreaker.setTimeout(Long.MAX_VALUE);
    }

    @After
    public void tearDown() {
        super.tearDown();
        path.trimTo(rootLen);
        configuration.getFilesFacade().rmdir(path.slash$());
        try {
            // reset activePrepareFlag for all tests
            compiler.compile("snapshot complete", sqlExecutionContext);
        } catch (SqlException e) {
            throw new RuntimeException(e);
        }
    }

    @Test
    public void testRecoverSnapshotForDefaultInstanceIds() throws Exception {
        testRecoverSnapshot(null, null, false);
    }

    @Test
    public void testRecoverSnapshotForDefaultRestartedId() throws Exception {
        testRecoverSnapshot("id1", null, false);
    }

    @Test
    public void testRecoverSnapshotForDefaultSnapshotId() throws Exception {
        testRecoverSnapshot(null, "id1", false);
    }

    @Test
    public void testRecoverSnapshotForDifferentInstanceIds() throws Exception {
        testRecoverSnapshot("id1", "id2", true);
    }

    @Test
    public void testRecoverSnapshotForDifferentInstanceIdsWhenRecoveryIsDisabled() throws Exception {
        snapshotRecoveryEnabled = false;
        testRecoverSnapshot("id1", "id2", false);
    }

    @Test
    public void testRecoverSnapshotForEqualInstanceIds() throws Exception {
        testRecoverSnapshot("id1", "id1", false);
    }

    @Test
    public void testRecoverSnapshotLargePartitionCount() throws Exception {
        final int partitionCount = 2000;
        final String snapshotId = "id1";
        final String restartedId = "id2";
        assertMemoryLeak(() -> {
            snapshotInstanceId = snapshotId;

            final String tableName = "t";
            compile("create table " + tableName + " as " +
                            "(select x, timestamp_sequence(0, 100000000000) ts from long_sequence(" + partitionCount + ")) timestamp(ts) partition by day",
                    sqlExecutionContext);

            compiler.compile("snapshot prepare", sqlExecutionContext);

            compile("insert into " + tableName +
                    " select x+20 x, timestamp_sequence(100000000000, 100000000000) ts from long_sequence(3)", sqlExecutionContext);

            // Release all readers and writers, but keep the snapshot dir around.
            snapshotAgent.clear();
            engine.releaseAllReaders();
            engine.releaseAllWriters();

            snapshotInstanceId = restartedId;

            DatabaseSnapshotAgent.recoverSnapshot(engine);

            // Data inserted after PREPARE SNAPSHOT should be discarded.
            assertSql("select count() from " + tableName, "count\n" +
                    partitionCount + "\n");
        });
    }

    @Ignore("Enable when table readers start preventing from column file deletion. This could be done along with column versioning.")
    @Test
    public void testRecoverSnapshotRestoresDroppedColumns() throws Exception {
        final String snapshotId = "00000000-0000-0000-0000-000000000000";
        final String restartedId = "123e4567-e89b-12d3-a456-426614174000";
        assertMemoryLeak(() -> {
            snapshotInstanceId = snapshotId;

            final String tableName = "t";
            compile("create table " + tableName + " as " +
                            "(select rnd_str(2,3,0) a, rnd_symbol('A','B','C') b, x c from long_sequence(3))",
                    sqlExecutionContext);

            compiler.compile("snapshot prepare", sqlExecutionContext);

            final String expectedAllColumns = "a\tb\tc\n" +
                    "JW\tC\t1\n" +
                    "WH\tB\t2\n" +
                    "PE\tB\t3\n";
            assertSql("select * from " + tableName, expectedAllColumns);

            compile("alter table " + tableName + " drop column b", sqlExecutionContext);
            assertSql("select * from " + tableName, "a\tc\n" +
                    "JW\t1\n" +
                    "WH\t2\n" +
                    "PE\t3\n");

            // Release all readers and writers, but keep the snapshot dir around.
            snapshotAgent.clear();
            engine.releaseAllReaders();
            engine.releaseAllWriters();

            snapshotInstanceId = restartedId;

            DatabaseSnapshotAgent.recoverSnapshot(engine);

            // Dropped column should be there.
            assertSql("select * from " + tableName, expectedAllColumns);
        });
    }

    @Test
    public void testRunWalPurgeJobLockTimeout() throws Exception {
        assertMemoryLeak(() -> {
            compile("create table test (ts timestamp, name symbol, val int)", sqlExecutionContext);
            SimpleWaitingLock lock = new SimpleWaitingLock();
            CountDownLatch latch1 = new CountDownLatch(1);
            CountDownLatch latch2 = new CountDownLatch(1);

            snapshotAgent.setWalPurgeJobRunLock(lock);

            Thread t = new Thread(() -> {
                lock.lock(); //emulate WalPurgeJob running with lock
                latch2.countDown();
                try {
                    latch1.await();
                } catch (InterruptedException e) {
                    throw new RuntimeException(e);
                } finally {
                    lock.unlock();
                }
            });

            try {
                t.start();
                latch2.await();
                circuitBreaker.setTimeout(-100);
                compiler.compile("snapshot prepare", sqlExecutionContext);
                Assert.fail();
            } catch (CairoException ex) {
                latch1.countDown();
                t.join();
                Assert.assertFalse(lock.isLocked());
                Assert.assertTrue(ex.getMessage().startsWith("[-1] timeout, query aborted [fd=-1]"));
            } finally {
                compiler.compile("snapshot complete", sqlExecutionContext);
                Assert.assertFalse(lock.isLocked());
                circuitBreakerConfiguration = null;
                snapshotAgent.setWalPurgeJobRunLock(null);
            }
        });
    }

    @Test
    public void testSnapshotCompleteDeletesSnapshotDir() throws Exception {
        assertMemoryLeak(() -> {
            compile("create table test (ts timestamp, name symbol, val int)", sqlExecutionContext);
            compiler.compile("snapshot prepare", sqlExecutionContext);
            compiler.compile("snapshot complete", sqlExecutionContext);

            path.trimTo(rootLen).slash$();
            Assert.assertFalse(configuration.getFilesFacade().exists(path));
        });
    }

    @Test
    public void testSnapshotCompleteWithoutPrepareIsIgnored() throws Exception {
        assertMemoryLeak(() -> {
            compile("create table test (ts timestamp, name symbol, val int)", sqlExecutionContext);
            // Verify that SNAPSHOT COMPLETE doesn't return errors.
            compiler.compile("snapshot complete", sqlExecutionContext);
        });
    }

    @Test
    public void testSnapshotDbWithWalTable() throws Exception {
        assertMemoryLeak(() -> {
            for (char i = 'a'; i < 'd'; i++) {
                compile("create table " + i + " (ts timestamp, name symbol, val int)", sqlExecutionContext);
            }

            for (char i = 'd'; i < 'f'; i++) {
                compile("create table " + i + " (ts timestamp, name symbol, val int) timestamp(ts) partition by DAY WAL", sqlExecutionContext);
            }

            compiler.compile("snapshot prepare", sqlExecutionContext);
            compiler.compile("snapshot complete", sqlExecutionContext);
        });
    }

    @Test
    public void testSnapshotPrepare() throws Exception {
        assertMemoryLeak(() -> {
            for (char i = 'a'; i < 'f'; i++) {
                compile("create table " + i + " (ts timestamp, name symbol, val int)", sqlExecutionContext);
            }

            compiler.compile("snapshot prepare", sqlExecutionContext);
            compiler.compile("snapshot complete", sqlExecutionContext);
        });
    }

    @Test
    public void testSnapshotPrepareCheckMetadataFileForDefaultInstanceId() throws Exception {
        testSnapshotPrepareCheckMetadataFile(null);
    }

    @Test
    public void testSnapshotPrepareCheckMetadataFileForNonDefaultInstanceId() throws Exception {
        testSnapshotPrepareCheckMetadataFile("foobar");
    }

    @Test
    public void testSnapshotPrepareCheckTableMetadata() throws Exception {
        testSnapshotPrepareCheckTableMetadata(false, false);
    }

    @Test
    public void testSnapshotPrepareCheckTableMetadataFilesForNonPartitionedTable() throws Exception {
        final String tableName = "test";
        testSnapshotPrepareCheckTableMetadataFiles(
                "create table " + tableName + " (a symbol, b double, c long)",
                null,
                tableName
        );
    }

    @Test
    public void testSnapshotPrepareCheckTableMetadataFilesForPartitionedTable() throws Exception {
        final String tableName = "test";
        testSnapshotPrepareCheckTableMetadataFiles(
                "create table " + tableName + " as " +
                        " (select x, timestamp_sequence(0, 100000000000) ts from long_sequence(20)) timestamp(ts) partition by day",
                null,
                tableName
        );
    }

    @Test
    public void testSnapshotPrepareCheckTableMetadataFilesForTableWithDroppedColumns() throws Exception {
        final String tableName = "test";
        testSnapshotPrepareCheckTableMetadataFiles(
                "create table " + tableName + " (a symbol index capacity 128, b double, c long)",
                "alter table " + tableName + " drop column c",
                tableName
        );
    }

    @Test
    public void testSnapshotPrepareCheckTableMetadataFilesForTableWithIndex() throws Exception {
        final String tableName = "test";
        testSnapshotPrepareCheckTableMetadataFiles(
                "create table " + tableName + " (a symbol index capacity 128, b double, c long)",
                null,
                tableName
        );
    }

    @Test
    public void testSnapshotPrepareCheckTableMetadataFilesForWithParameters() throws Exception {
        final String tableName = "test";
        testSnapshotPrepareCheckTableMetadataFiles(
                "create table " + tableName +
                        " (a symbol, b double, c long, ts timestamp) timestamp(ts) partition by hour with maxUncommittedRows=250000, o3MaxLag = 240s",
                null,
                tableName
        );
    }

    @Test
    public void testSnapshotPrepareCheckTableMetadataWithColTops() throws Exception {
        testSnapshotPrepareCheckTableMetadata(true, false);
    }

    @Test
    public void testSnapshotPrepareCheckTableMetadataWithColTopsAndDroppedColumns() throws Exception {
        testSnapshotPrepareCheckTableMetadata(true, true);
    }

    @Test
    public void testSnapshotPrepareCheckTableMetadataWithDroppedColumns() throws Exception {
        testSnapshotPrepareCheckTableMetadata(true, true);
    }

    @Test
    public void testSnapshotPrepareCleansUpSnapshotDir() throws Exception {
        assertMemoryLeak(() -> {
            path.trimTo(rootLen);
            FilesFacade ff = configuration.getFilesFacade();
            int rc = ff.mkdirs(path.slash$(), configuration.getMkDirMode());
            Assert.assertEquals(0, rc);

            // Create a test file.
            path.trimTo(rootLen).concat("test.txt").$();
            Assert.assertTrue(Files.touch(path));

            compile("create table test (ts timestamp, name symbol, val int)", sqlExecutionContext);
            compiler.compile("snapshot prepare", sqlExecutionContext);

            // The test file should be deleted by SNAPSHOT PREPARE.
            Assert.assertFalse(ff.exists(path));

            compiler.compile("snapshot complete", sqlExecutionContext);
        });
    }

    @Test
    public void testSnapshotPrepareEmptyFolder() throws Exception {
        final String tableName = "test";
        path.of(configuration.getRoot()).concat("empty_folder").slash$();
        TestFilesFacadeImpl.INSTANCE.mkdirs(path, configuration.getMkDirMode());

        testSnapshotPrepareCheckTableMetadataFiles(
                "create table " + tableName + " (a symbol index capacity 128, b double, c long)",
                null,
                tableName
        );

        // Assert snapshot folder exists
        Assert.assertTrue(TestFilesFacadeImpl.INSTANCE.exists(
                path.of(configuration.getSnapshotRoot()).slash$())
        );
        // But snapshot/db folder does not
        Assert.assertFalse(TestFilesFacadeImpl.INSTANCE.exists(
                path.of(configuration.getSnapshotRoot()).concat(configuration.getDbDirectory()).slash$())
        );
    }

    @Test
    public void testSnapshotPrepareFailsOnCorruptedTable() throws Exception {
        assertMemoryLeak(() -> {
            String tableName = "t";
            compile("create table " + tableName + " (ts timestamp, name symbol, val int)", sqlExecutionContext);

            // Corrupt the table by removing _txn file.
            FilesFacade ff = configuration.getFilesFacade();
            TableToken tableToken = engine.getTableToken(tableName);

            engine.releaseInactive();
            Assert.assertTrue(ff.remove(path.of(root).concat(tableToken).concat(TableUtils.TXN_FILE_NAME).$()));

            try {
                compiler.compile("snapshot prepare", sqlExecutionContext);
                Assert.fail();
            } catch (CairoException ex) {
                Assert.assertTrue(ex.getMessage().contains("Cannot append. File does not exist"));
            }
        });
    }

    @Test
    public void testSnapshotPrepareFailsOnSyncError() throws Exception {
        assertMemoryLeak(() -> {
            compile("create table test (ts timestamp, name symbol, val int)", sqlExecutionContext);

            testFilesFacade.errorOnSync = true;
            try {
                compiler.compile("snapshot prepare", sqlExecutionContext);
                Assert.fail();
            } catch (CairoException ex) {
                Assert.assertTrue(ex.getMessage().contains("Could not sync"));
            }

            // Once the error is gone, subsequent PREPARE/COMPLETE statements should execute successfully.
            testFilesFacade.errorOnSync = false;
            compiler.compile("snapshot prepare", sqlExecutionContext);
            compiler.compile("snapshot complete", sqlExecutionContext);
        });
    }

    @Test
    public void testSnapshotPrepareOnEmptyDatabase() throws Exception {
        assertMemoryLeak(() -> {
            compiler.compile("snapshot prepare", sqlExecutionContext);
            compiler.compile("snapshot complete", sqlExecutionContext);
        });
    }

    @Test
    public void testSnapshotPrepareOnEmptyDatabaseWithLock() throws Exception {
        assertMemoryLeak(() -> {
            SimpleWaitingLock lock = new SimpleWaitingLock();

            circuitBreakerConfiguration = new DefaultSqlExecutionCircuitBreakerConfiguration() {
                @Override
                public long getTimeout() {
                    return 10;
                }
            };

            snapshotAgent.setWalPurgeJobRunLock(lock);
            Assert.assertFalse(lock.isLocked());
            compiler.compile("snapshot prepare", sqlExecutionContext);
            Assert.assertTrue(lock.isLocked());
            try {
                compiler.compile("snapshot prepare", sqlExecutionContext);
                Assert.fail();
            } catch (SqlException ex) {
                Assert.assertTrue(lock.isLocked());
                Assert.assertTrue(ex.getMessage().startsWith("[0] Waiting for SNAPSHOT COMPLETE to be called"));
            }
            compiler.compile("snapshot complete", sqlExecutionContext);
            Assert.assertFalse(lock.isLocked());


            //DB is empty
            compiler.compile("snapshot complete", sqlExecutionContext);
            Assert.assertFalse(lock.isLocked());
            lock.lock();
            compiler.compile("snapshot complete", sqlExecutionContext);
            Assert.assertFalse(lock.isLocked());

            circuitBreakerConfiguration = null;
            snapshotAgent.setWalPurgeJobRunLock(null);
        });
    }

    @Test
    public void testSnapshotPrepareSubsequentCallFails() throws Exception {
        assertMemoryLeak(() -> {
            compile("create table test (ts timestamp, name symbol, val int)", sqlExecutionContext);

            SimpleWaitingLock lock = new SimpleWaitingLock();

            circuitBreakerConfiguration = new DefaultSqlExecutionCircuitBreakerConfiguration() {
                @Override
                public long getTimeout() {
                    return 10;
                }
            };

            snapshotAgent.setWalPurgeJobRunLock(lock);
            try {

                Assert.assertFalse(lock.isLocked());
                compiler.compile("snapshot prepare", sqlExecutionContext);
                Assert.assertTrue(lock.isLocked());
                compiler.compile("snapshot prepare", sqlExecutionContext);
                Assert.assertTrue(lock.isLocked());
                Assert.fail();
            } catch (SqlException ex) {
                Assert.assertTrue(ex.getMessage().startsWith("[0] Waiting for SNAPSHOT COMPLETE to be called"));
            } finally {
                Assert.assertTrue(lock.isLocked());
                compiler.compile("snapshot complete", sqlExecutionContext);
                Assert.assertFalse(lock.isLocked());

                circuitBreakerConfiguration = null;
                snapshotAgent.setWalPurgeJobRunLock(null);
            }
        });
    }

    @Test
    public void testSnapshotPrepareSubsequentCallFailsWithLock() throws Exception {
        assertMemoryLeak(() -> {
            compile("create table test (ts timestamp, name symbol, val int)", sqlExecutionContext);
            try {
                compiler.compile("snapshot prepare", sqlExecutionContext);
                compiler.compile("snapshot prepare", sqlExecutionContext);
                Assert.fail();
            } catch (SqlException ex) {
                Assert.assertTrue(ex.getMessage().startsWith("[0] Waiting for SNAPSHOT COMPLETE to be called"));
            } finally {
                compiler.compile("snapshot complete", sqlExecutionContext);
            }
        });
    }

    @Test
    public void testSnapshotUnknownSubOptionFails() throws Exception {
        assertMemoryLeak(() -> {
            compile("create table test (ts timestamp, name symbol, val int)", sqlExecutionContext);
            try {
                compiler.compile("snapshot commit", sqlExecutionContext);
                Assert.fail();
            } catch (SqlException ex) {
                Assert.assertTrue(ex.getMessage().startsWith("[9] 'prepare' or 'complete' expected"));
            }
        });
    }

    @Test
    public void testSuspendResumeWalPurgeJob() throws Exception {
        assertMemoryLeak(() -> {
            currentMicros = 0;
            String tableName = testName.getMethodName();
            compile("create table " + tableName + " as (" +
                    "select x, " +
                    " timestamp_sequence('2022-02-24', 1000000L) ts " +
                    " from long_sequence(5)" +
                    ") timestamp(ts) partition by DAY WAL");

            assertWalExistence(true, tableName, 1);
            assertSegmentExistence(true, tableName, 1, 0);

            drainWalQueue();

            assertWalExistence(true, tableName, 1);

            assertSql(tableName, "x\tts\n" +
                    "1\t2022-02-24T00:00:00.000000Z\n" +
                    "2\t2022-02-24T00:00:01.000000Z\n" +
                    "3\t2022-02-24T00:00:02.000000Z\n" +
                    "4\t2022-02-24T00:00:03.000000Z\n" +
                    "5\t2022-02-24T00:00:04.000000Z\n");

            final long interval = engine.getConfiguration().getWalPurgeInterval() * 1000;
            final WalPurgeJob job = new WalPurgeJob(engine);
            snapshotAgent.setWalPurgeJobRunLock(job.getRunLock());

            compiler.compile("snapshot prepare", sqlExecutionContext);
            Thread controlThread1 = new Thread(() -> {
<<<<<<< HEAD
                clock.timestamp = interval;
=======
                currentMicros = interval;
>>>>>>> 63659bf9
                //noinspection StatementWithEmptyBody
                while (job.run(0)) {
                    // run until empty
                }
                Path.clearThreadLocals();
            });

            controlThread1.start();
            controlThread1.join();

            assertSegmentExistence(true, tableName, 1, 0);
            assertWalExistence(true, tableName, 1);

            engine.releaseInactive();

            compiler.compile("snapshot complete", sqlExecutionContext);
            Thread controlThread2 = new Thread(() -> {
<<<<<<< HEAD
                clock.timestamp = 2 * interval;
=======
                currentMicros = 2 * interval;
>>>>>>> 63659bf9
                //noinspection StatementWithEmptyBody
                while (job.run(0)) {
                    // run until empty
                }
                Path.clearThreadLocals();
            });

            controlThread2.start();
            controlThread2.join();

            job.close();
            snapshotAgent.setWalPurgeJobRunLock(null);

            assertSegmentExistence(false, tableName, 1, 0);
            assertWalExistence(false, tableName, 1);
        });
    }

    @Test
    public void testWalMetadataRecovery() throws Exception {
        final String snapshotId = "id1";
        final String restartedId = "id2";
        assertMemoryLeak(() -> {
            snapshotInstanceId = snapshotId;
            String tableName = testName.getMethodName() + "_abc";
            compile("create table " + tableName + " as (" +
                    "select x, " +
                    " rnd_symbol('AB', 'BC', 'CD') sym, " +
                    " timestamp_sequence('2022-02-24', 1000000L) ts, " +
                    " rnd_symbol('DE', null, 'EF', 'FG') sym2 " +
                    " from long_sequence(5)" +
                    ") timestamp(ts) partition by DAY WAL");

            executeOperation("alter table " + tableName + " add column iii int", CompiledQuery.ALTER);
            executeInsert("insert into " + tableName + " values (101, 'dfd', '2022-02-24T01', 'asd', 41)");

            executeOperation("alter table " + tableName + " add column jjj int", CompiledQuery.ALTER);

            executeInsert("insert into " + tableName + " values (102, 'dfd', '2022-02-24T02', 'asd', 41, 42)");

            executeOperation("UPDATE " + tableName + " SET iii = 0 where iii = null", CompiledQuery.UPDATE);
            executeOperation("UPDATE " + tableName + " SET jjj = 0 where iii = null", CompiledQuery.UPDATE);

            drainWalQueue();

            // all updates above should be applied to table
            assertSql(tableName, "x\tsym\tts\tsym2\tiii\tjjj\n" +
                    "1\tAB\t2022-02-24T00:00:00.000000Z\tEF\t0\tNaN\n" +
                    "2\tBC\t2022-02-24T00:00:01.000000Z\tFG\t0\tNaN\n" +
                    "3\tCD\t2022-02-24T00:00:02.000000Z\tFG\t0\tNaN\n" +
                    "4\tCD\t2022-02-24T00:00:03.000000Z\tFG\t0\tNaN\n" +
                    "5\tAB\t2022-02-24T00:00:04.000000Z\tDE\t0\tNaN\n" +
                    "101\tdfd\t2022-02-24T01:00:00.000000Z\tasd\t41\tNaN\n" +
                    "102\tdfd\t2022-02-24T02:00:00.000000Z\tasd\t41\t42\n");


            executeOperation("alter table " + tableName + " add column kkk int", CompiledQuery.ALTER);
            executeInsert("insert into " + tableName + " values (103, 'dfd', '2022-02-24T03', 'xyz', 41, 42, 43)");

            // updates above should apply to WAL, not table
            compiler.compile("snapshot prepare", sqlExecutionContext);

            // these updates are lost during the snapshotting
            executeOperation("alter table " + tableName + " add column lll int", CompiledQuery.ALTER);
            executeInsert("insert into " + tableName + " values (104, 'dfd', '2022-02-24T04', 'asdf', 1, 2, 3, 4)");
            executeInsert("insert into " + tableName + " values (105, 'dfd', '2022-02-24T05', 'asdf', 5, 6, 7, 8)");


            // Release all readers and writers, but keep the snapshot dir around.
            snapshotAgent.clear();
            engine.releaseInactive();

            snapshotInstanceId = restartedId;
            DatabaseSnapshotAgent.recoverSnapshot(engine);

            // apply updates from WAL
            drainWalQueue();

            assertSql(tableName, "x\tsym\tts\tsym2\tiii\tjjj\tkkk\n" +
                    "1\tAB\t2022-02-24T00:00:00.000000Z\tEF\t0\tNaN\tNaN\n" +
                    "2\tBC\t2022-02-24T00:00:01.000000Z\tFG\t0\tNaN\tNaN\n" +
                    "3\tCD\t2022-02-24T00:00:02.000000Z\tFG\t0\tNaN\tNaN\n" +
                    "4\tCD\t2022-02-24T00:00:03.000000Z\tFG\t0\tNaN\tNaN\n" +
                    "5\tAB\t2022-02-24T00:00:04.000000Z\tDE\t0\tNaN\tNaN\n" +
                    "101\tdfd\t2022-02-24T01:00:00.000000Z\tasd\t41\tNaN\tNaN\n" +
                    "102\tdfd\t2022-02-24T02:00:00.000000Z\tasd\t41\t42\tNaN\n" +
                    "103\tdfd\t2022-02-24T03:00:00.000000Z\txyz\t41\t42\t43\n");

            // check for updates to the restored table
            executeOperation("alter table " + tableName + " add column lll int", CompiledQuery.ALTER);
            executeInsert("insert into " + tableName + " values (104, 'dfd', '2022-02-24T04', 'asdf', 1, 2, 3, 4)");
            executeInsert("insert into " + tableName + " values (105, 'dfd', '2022-02-24T05', 'asdf', 5, 6, 7, 8)");
            executeOperation("UPDATE " + tableName + " SET jjj = 0 where iii = 0", CompiledQuery.UPDATE);

            drainWalQueue();

            assertSql(tableName, "x\tsym\tts\tsym2\tiii\tjjj\tkkk\tlll\n" +
                    "1\tAB\t2022-02-24T00:00:00.000000Z\tEF\t0\t0\tNaN\tNaN\n" +
                    "2\tBC\t2022-02-24T00:00:01.000000Z\tFG\t0\t0\tNaN\tNaN\n" +
                    "3\tCD\t2022-02-24T00:00:02.000000Z\tFG\t0\t0\tNaN\tNaN\n" +
                    "4\tCD\t2022-02-24T00:00:03.000000Z\tFG\t0\t0\tNaN\tNaN\n" +
                    "5\tAB\t2022-02-24T00:00:04.000000Z\tDE\t0\t0\tNaN\tNaN\n" +
                    "101\tdfd\t2022-02-24T01:00:00.000000Z\tasd\t41\tNaN\tNaN\tNaN\n" +
                    "102\tdfd\t2022-02-24T02:00:00.000000Z\tasd\t41\t42\tNaN\tNaN\n" +
                    "103\tdfd\t2022-02-24T03:00:00.000000Z\txyz\t41\t42\t43\tNaN\n" +
                    "104\tdfd\t2022-02-24T04:00:00.000000Z\tasdf\t1\t2\t3\t4\n" +
                    "105\tdfd\t2022-02-24T05:00:00.000000Z\tasdf\t5\t6\t7\t8\n");

            // WalWriter.applyMetadataChangeLog should be triggered
            try (WalWriter walWriter1 = getWalWriter(tableName)) {
                try (WalWriter walWriter2 = getWalWriter(tableName)) {
                    AlterOperationBuilder addColumnC = new AlterOperationBuilder().ofAddColumn(0, walWriter2.getTableToken(), 0);
                    addColumnC.addColumnToList("C", 8, ColumnType.INT, 0, false, false, 0);
                    walWriter1.apply(addColumnC.build(), true);
                    walWriter1.commit();

                    TableWriter.Row row = walWriter1.newRow(SqlUtil.implicitCastStrAsTimestamp("2022-02-24T06:00:00.000000Z"));

                    row.putLong(0, 777L);
                    row.putSym(1, "XXX");
                    row.putSym(3, "YYY");
                    row.putInt(4, 0);
                    row.putInt(5, 1);
                    row.putInt(6, 2);
                    row.putInt(7, 3);
                    row.putInt(8, 42);
                    row.append();
                    walWriter1.commit();

                    TableWriter.Row row2 = walWriter2.newRow(SqlUtil.implicitCastStrAsTimestamp("2022-02-24T06:01:00.000000Z"));
                    row2.putLong(0, 999L);
                    row2.putSym(1, "AAA");
                    row2.putSym(3, "BBB");
                    row2.putInt(4, 10);
                    row2.putInt(5, 11);
                    row2.putInt(6, 12);
                    row2.putInt(7, 13);
                    row2.append();
                    walWriter2.commit();
                }
            }
            drainWalQueue();
            assertSql(tableName, "x\tsym\tts\tsym2\tiii\tjjj\tkkk\tlll\tC\n" +
                    "1\tAB\t2022-02-24T00:00:00.000000Z\tEF\t0\t0\tNaN\tNaN\tNaN\n" +
                    "2\tBC\t2022-02-24T00:00:01.000000Z\tFG\t0\t0\tNaN\tNaN\tNaN\n" +
                    "3\tCD\t2022-02-24T00:00:02.000000Z\tFG\t0\t0\tNaN\tNaN\tNaN\n" +
                    "4\tCD\t2022-02-24T00:00:03.000000Z\tFG\t0\t0\tNaN\tNaN\tNaN\n" +
                    "5\tAB\t2022-02-24T00:00:04.000000Z\tDE\t0\t0\tNaN\tNaN\tNaN\n" +
                    "101\tdfd\t2022-02-24T01:00:00.000000Z\tasd\t41\tNaN\tNaN\tNaN\tNaN\n" +
                    "102\tdfd\t2022-02-24T02:00:00.000000Z\tasd\t41\t42\tNaN\tNaN\tNaN\n" +
                    "103\tdfd\t2022-02-24T03:00:00.000000Z\txyz\t41\t42\t43\tNaN\tNaN\n" +
                    "104\tdfd\t2022-02-24T04:00:00.000000Z\tasdf\t1\t2\t3\t4\tNaN\n" +
                    "105\tdfd\t2022-02-24T05:00:00.000000Z\tasdf\t5\t6\t7\t8\tNaN\n" +
                    "777\tXXX\t2022-02-24T06:00:00.000000Z\tYYY\t0\t1\t2\t3\t42\n" +
                    "999\tAAA\t2022-02-24T06:01:00.000000Z\tBBB\t10\t11\t12\t13\tNaN\n");
        });
    }

    private void testRecoverSnapshot(String snapshotId, String restartedId, boolean expectRecovery) throws Exception {
        assertMemoryLeak(() -> {
            snapshotInstanceId = snapshotId;

            final String nonPartitionedTable = "npt";
            compile("create table " + nonPartitionedTable + " as " +
                            "(select rnd_str(5,10,2) a, x b from long_sequence(20))",
                    sqlExecutionContext);
            final String partitionedTable = "pt";
            compile("create table " + partitionedTable + " as " +
                            "(select x, timestamp_sequence(0, 100000000000) ts from long_sequence(20)) timestamp(ts) partition by hour",
                    sqlExecutionContext);

            compiler.compile("snapshot prepare", sqlExecutionContext);

            compile("insert into " + nonPartitionedTable +
                    " select rnd_str(3,6,2) a, x+20 b from long_sequence(20)", sqlExecutionContext);
            compile("insert into " + partitionedTable +
                    " select x+20 x, timestamp_sequence(100000000000, 100000000000) ts from long_sequence(20)", sqlExecutionContext);

            // Release all readers and writers, but keep the snapshot dir around.
            snapshotAgent.clear();
            engine.releaseAllReaders();
            engine.releaseAllWriters();

            snapshotInstanceId = restartedId;

            DatabaseSnapshotAgent.recoverSnapshot(engine);

            // In case of recovery, data inserted after PREPARE SNAPSHOT should be discarded.
            int expectedCount = expectRecovery ? 20 : 40;
            assertSql("select count() from " + nonPartitionedTable, "count\n" +
                    expectedCount + "\n");
            assertSql("select count() from " + partitionedTable, "count\n" +
                    expectedCount + "\n");

            // Recovery should delete the snapshot dir. Otherwise, the dir should be kept as is.
            path.trimTo(rootLen).slash$();
            Assert.assertEquals(!expectRecovery, configuration.getFilesFacade().exists(path));
        });
    }

    private void testSnapshotPrepareCheckMetadataFile(String snapshotId) throws Exception {
        assertMemoryLeak(() -> {
            snapshotInstanceId = snapshotId;

            try (Path path = new Path()) {
                compile("create table x as (select * from (select rnd_str(5,10,2) a, x b from long_sequence(20)))", sqlExecutionContext);
                compiler.compile("snapshot prepare", sqlExecutionContext);

                path.of(configuration.getSnapshotRoot()).concat(configuration.getDbDirectory());
                FilesFacade ff = configuration.getFilesFacade();
                try (MemoryCMARW mem = Vm.getCMARWInstance()) {
                    mem.smallFile(ff, path.concat(TableUtils.SNAPSHOT_META_FILE_NAME).$(), MemoryTag.MMAP_DEFAULT);

                    CharSequence expectedId = configuration.getSnapshotInstanceId();
                    CharSequence actualId = mem.getStr(0);
                    Assert.assertTrue(Chars.equals(actualId, expectedId));
                }

                compiler.compile("snapshot complete", sqlExecutionContext);
            }
        });
    }

    private void testSnapshotPrepareCheckTableMetadata(boolean generateColTops, boolean dropColumns) throws Exception {
        assertMemoryLeak(() -> {
            try (Path path = new Path()) {
                path.of(configuration.getSnapshotRoot()).concat(configuration.getDbDirectory());

                String tableName = "t";
                compile("create table " + tableName + " (a STRING, b LONG)");

                // Bump truncate version by truncating non-empty table
                compile("insert into " + tableName + " VALUES('abasd', 1L)");
                compile("truncate table " + tableName);

                compile("insert into " + tableName +
                        " select * from (select rnd_str(5,10,2) a, x b from long_sequence(20))", sqlExecutionContext);
                if (generateColTops) {
                    compile("alter table " + tableName + " add column c int", sqlExecutionContext);
                }
                if (dropColumns) {
                    compile("alter table " + tableName + " drop column a", sqlExecutionContext);
                }

                compiler.compile("snapshot prepare", sqlExecutionContext);

                TableToken tableToken = engine.getTableToken(tableName);
                path.concat(tableToken);
                int tableNameLen = path.length();
                FilesFacade ff = configuration.getFilesFacade();
                try (TableReader tableReader = newTableReader(configuration, "t")) {
                    try (TableReaderMetadata metadata0 = tableReader.getMetadata()) {
                        path.concat(TableUtils.META_FILE_NAME).$();
                        try (TableReaderMetadata metadata = new TableReaderMetadata(configuration)) {
                            metadata.load(path);
                            // Assert _meta contents.

                            Assert.assertEquals(metadata0.getColumnCount(), metadata.getColumnCount());
                            Assert.assertEquals(metadata0.getPartitionBy(), metadata.getPartitionBy());
                            Assert.assertEquals(metadata0.getTimestampIndex(), metadata.getTimestampIndex());
                            Assert.assertEquals(metadata0.getTableId(), metadata.getTableId());
                            Assert.assertEquals(metadata0.getMaxUncommittedRows(), metadata.getMaxUncommittedRows());
                            Assert.assertEquals(metadata0.getO3MaxLag(), metadata.getO3MaxLag());
                            Assert.assertEquals(metadata0.getStructureVersion(), metadata.getStructureVersion());

                            for (int i = 0, n = metadata0.getColumnCount(); i < n; i++) {
                                TableColumnMetadata columnMetadata0 = metadata0.getColumnMetadata(i);
                                TableColumnMetadata columnMetadata1 = metadata0.getColumnMetadata(i);
                                Assert.assertEquals(columnMetadata0.getName(), columnMetadata1.getName());
                                Assert.assertEquals(columnMetadata0.getType(), columnMetadata1.getType());
                                Assert.assertEquals(columnMetadata0.getIndexValueBlockCapacity(), columnMetadata1.getIndexValueBlockCapacity());
                                Assert.assertEquals(columnMetadata0.isIndexed(), columnMetadata1.isIndexed());
                                Assert.assertEquals(columnMetadata0.isSymbolTableStatic(), columnMetadata1.isSymbolTableStatic());
                            }

                            // Assert _txn contents.
                            path.trimTo(tableNameLen).concat(TableUtils.TXN_FILE_NAME).$();
                            try (TxReader txReader0 = tableReader.getTxFile()) {
                                try (TxReader txReader1 = new TxReader(ff).ofRO(path, metadata.getPartitionBy())) {
                                    TableUtils.safeReadTxn(txReader1, configuration.getMillisecondClock(), configuration.getSpinLockTimeout());

                                    Assert.assertEquals(txReader0.getTxn(), txReader1.getTxn());
                                    Assert.assertEquals(txReader0.getTransientRowCount(), txReader1.getTransientRowCount());
                                    Assert.assertEquals(txReader0.getFixedRowCount(), txReader1.getFixedRowCount());
                                    Assert.assertEquals(txReader0.getMinTimestamp(), txReader1.getMinTimestamp());
                                    Assert.assertEquals(txReader0.getMaxTimestamp(), txReader1.getMaxTimestamp());
                                    Assert.assertEquals(txReader0.getStructureVersion(), txReader1.getStructureVersion());
                                    Assert.assertEquals(txReader0.getDataVersion(), txReader1.getDataVersion());
                                    Assert.assertEquals(txReader0.getPartitionTableVersion(), txReader1.getPartitionTableVersion());
                                    Assert.assertEquals(1, txReader0.getTruncateVersion());
                                    Assert.assertEquals(txReader0.getTruncateVersion(), txReader1.getTruncateVersion());
                                    for (int i = 0; i < txReader0.getSymbolColumnCount(); i++) {
                                        Assert.assertEquals(txReader0.getSymbolValueCount(i), txReader1.getSymbolValueCount(i));
                                    }
                                    for (int i = 0; i < txReader0.getPartitionCount(); i++) {
                                        Assert.assertEquals(txReader0.getPartitionNameTxn(i), txReader1.getPartitionNameTxn(i));
                                        Assert.assertEquals(txReader0.getPartitionSize(i), txReader1.getPartitionSize(i));
                                        Assert.assertEquals(txReader0.getPartitionTimestamp(i), txReader1.getPartitionTimestamp(i));
                                        Assert.assertEquals(txReader0.getPartitionColumnVersion(i), txReader1.getPartitionColumnVersion(i));
                                    }
                                }
                            }

                            // Assert _cv contents.
                            path.trimTo(tableNameLen).concat(TableUtils.COLUMN_VERSION_FILE_NAME).$();
                            try (ColumnVersionReader cvReader0 = tableReader.getColumnVersionReader()) {
                                try (ColumnVersionReader cvReader1 = new ColumnVersionReader().ofRO(ff, path)) {
                                    cvReader1.readSafe(configuration.getMillisecondClock(), configuration.getSpinLockTimeout());

                                    Assert.assertEquals(cvReader0.getVersion(), cvReader1.getVersion());
                                    TestUtils.assertEquals(cvReader0.getCachedList(), cvReader1.getCachedList());
                                }
                            }
                        }
                    }
                }

                compiler.compile("snapshot complete", sqlExecutionContext);
            }
        });
    }

    @SuppressWarnings("SameParameterValue")
    private void testSnapshotPrepareCheckTableMetadataFiles(String ddl, String ddl2, String tableName) throws Exception {
        assertMemoryLeak(() -> {
            try (Path path = new Path(); Path copyPath = new Path()) {
                path.of(configuration.getRoot());
                copyPath.of(configuration.getSnapshotRoot()).concat(configuration.getDbDirectory());

                compile(ddl, sqlExecutionContext);
                if (ddl2 != null) {
                    compile(ddl2, sqlExecutionContext);
                }

                compiler.compile("snapshot prepare", sqlExecutionContext);

                TableToken tableToken = engine.getTableToken(tableName);
                path.concat(tableToken);
                int tableNameLen = path.length();
                copyPath.concat(tableToken);
                int copyTableNameLen = copyPath.length();

                // _meta
                path.concat(TableUtils.META_FILE_NAME).$();
                copyPath.concat(TableUtils.META_FILE_NAME).$();
                TestUtils.assertFileContentsEquals(path, copyPath);
                // _txn
                path.trimTo(tableNameLen).concat(TableUtils.TXN_FILE_NAME).$();
                copyPath.trimTo(copyTableNameLen).concat(TableUtils.TXN_FILE_NAME).$();
                TestUtils.assertFileContentsEquals(path, copyPath);
                // _cv
                path.trimTo(tableNameLen).concat(TableUtils.COLUMN_VERSION_FILE_NAME).$();
                copyPath.trimTo(copyTableNameLen).concat(TableUtils.COLUMN_VERSION_FILE_NAME).$();
                TestUtils.assertFileContentsEquals(path, copyPath);

                compiler.compile("snapshot complete", sqlExecutionContext);
            }
        });
    }

    private static class TestFilesFacade extends TestFilesFacadeImpl {

        boolean errorOnSync = false;

        @Override
        public int sync() {
            if (!errorOnSync) {
                return super.sync();
            }
            return -1;
        }
    }
}<|MERGE_RESOLUTION|>--- conflicted
+++ resolved
@@ -614,11 +614,7 @@
 
             compiler.compile("snapshot prepare", sqlExecutionContext);
             Thread controlThread1 = new Thread(() -> {
-<<<<<<< HEAD
-                clock.timestamp = interval;
-=======
                 currentMicros = interval;
->>>>>>> 63659bf9
                 //noinspection StatementWithEmptyBody
                 while (job.run(0)) {
                     // run until empty
@@ -636,11 +632,7 @@
 
             compiler.compile("snapshot complete", sqlExecutionContext);
             Thread controlThread2 = new Thread(() -> {
-<<<<<<< HEAD
-                clock.timestamp = 2 * interval;
-=======
                 currentMicros = 2 * interval;
->>>>>>> 63659bf9
                 //noinspection StatementWithEmptyBody
                 while (job.run(0)) {
                     // run until empty
