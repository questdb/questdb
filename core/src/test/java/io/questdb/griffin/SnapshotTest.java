/*******************************************************************************
 *     ___                  _   ____  ____
 *    / _ \ _   _  ___  ___| |_|  _ \| __ )
 *   | | | | | | |/ _ \/ __| __| | | |  _ \
 *   | |_| | |_| |  __/\__ \ |_| |_| | |_) |
 *    \__\_\\__,_|\___||___/\__|____/|____/
 *
 *  Copyright (c) 2014-2019 Appsicle
 *  Copyright (c) 2019-2022 QuestDB
 *
 *  Licensed under the Apache License, Version 2.0 (the "License");
 *  you may not use this file except in compliance with the License.
 *  You may obtain a copy of the License at
 *
 *  http://www.apache.org/licenses/LICENSE-2.0
 *
 *  Unless required by applicable law or agreed to in writing, software
 *  distributed under the License is distributed on an "AS IS" BASIS,
 *  WITHOUT WARRANTIES OR CONDITIONS OF ANY KIND, either express or implied.
 *  See the License for the specific language governing permissions and
 *  limitations under the License.
 *
 ******************************************************************************/

package io.questdb.griffin;

import io.questdb.cairo.*;
import io.questdb.cairo.sql.NetworkSqlExecutionCircuitBreaker;
import io.questdb.cairo.vm.Vm;
import io.questdb.cairo.vm.api.MemoryCMARW;
import io.questdb.cairo.wal.WalPurgeJob;
import io.questdb.cairo.wal.WalWriter;
<<<<<<< HEAD
import io.questdb.griffin.wal.WalPurgeJobTest;
=======
import io.questdb.griffin.engine.ops.AlterOperationBuilder;
>>>>>>> ade8cb38
import io.questdb.mp.SimpleWaitingLock;
import io.questdb.std.*;
import io.questdb.std.str.Path;
import io.questdb.test.tools.TestUtils;
import org.junit.*;

import java.util.concurrent.CountDownLatch;

public class SnapshotTest extends AbstractGriffinTest {

    private static final TestFilesFacadeImpl testFilesFacade = new TestFilesFacadeImpl();
    private static Path path;
    private int rootLen;

    @BeforeClass
    public static void setUpStatic() {
        path = new Path();
        ff = testFilesFacade;

        circuitBreakerConfiguration = new DefaultSqlExecutionCircuitBreakerConfiguration() {
            @Override
            public int getCircuitBreakerThrottle() {
                return 0;
            }

            @Override
            public long getTimeout() {
                return 100;
            }
        };

        circuitBreaker = new NetworkSqlExecutionCircuitBreaker(circuitBreakerConfiguration, MemoryTag.NATIVE_CB5) {
            @Override
            protected boolean testConnection(int fd) {
                return false;
            }

            {
                setTimeout(-100); // trigger timeout on first check
            }
        };
        AbstractGriffinTest.setUpStatic();
    }

    @AfterClass
    public static void tearDownStatic() {
        path = Misc.free(path);
        AbstractGriffinTest.tearDownStatic();
    }

    @Before
    public void setUp() {
        // sync() system call is not available on Windows, so we skip the whole test suite there.
        Assume.assumeTrue(Os.type != Os.WINDOWS);

        super.setUp();
        path.of(configuration.getSnapshotRoot()).concat(configuration.getDbDirectory()).slash();
        rootLen = path.length();
        testFilesFacade.errorOnSync = false;
        circuitBreaker.setTimeout(Long.MAX_VALUE);
    }

    @After
    public void tearDown() {
        super.tearDown();
        path.trimTo(rootLen);
        configuration.getFilesFacade().rmdir(path.slash$());
        try {
            // reset activePrepareFlag for all tests
            compiler.compile("snapshot complete", sqlExecutionContext);
        } catch (SqlException e) {
            throw new RuntimeException(e);
        }
    }

    @Test
    public void testRecoverSnapshotForDefaultInstanceIds() throws Exception {
        testRecoverSnapshot(null, null, false);
    }

    @Test
    public void testRecoverSnapshotForDefaultRestartedId() throws Exception {
        testRecoverSnapshot("id1", null, false);
    }

    @Test
    public void testRecoverSnapshotForDefaultSnapshotId() throws Exception {
        testRecoverSnapshot(null, "id1", false);
    }

    @Test
    public void testRecoverSnapshotForDifferentInstanceIds() throws Exception {
        testRecoverSnapshot("id1", "id2", true);
    }

    @Test
    public void testRecoverSnapshotForDifferentInstanceIdsWhenRecoveryIsDisabled() throws Exception {
        snapshotRecoveryEnabled = false;
        testRecoverSnapshot("id1", "id2", false);
    }

    @Test
    public void testRecoverSnapshotForEqualInstanceIds() throws Exception {
        testRecoverSnapshot("id1", "id1", false);
    }

    @Test
    public void testRecoverSnapshotLargePartitionCount() throws Exception {
        final int partitionCount = 2000;
        final String snapshotId = "id1";
        final String restartedId = "id2";
        assertMemoryLeak(() -> {
            snapshotInstanceId = snapshotId;

            final String tableName = "t";
            compile("create table " + tableName + " as " +
                            "(select x, timestamp_sequence(0, 100000000000) ts from long_sequence(" + partitionCount + ")) timestamp(ts) partition by day",
                    sqlExecutionContext);

            compiler.compile("snapshot prepare", sqlExecutionContext);

            compile("insert into " + tableName +
                    " select x+20 x, timestamp_sequence(100000000000, 100000000000) ts from long_sequence(3)", sqlExecutionContext);

            // Release all readers and writers, but keep the snapshot dir around.
            snapshotAgent.clear();
            engine.releaseAllReaders();
            engine.releaseAllWriters();

            snapshotInstanceId = restartedId;

            DatabaseSnapshotAgent.recoverSnapshot(engine);

            // Data inserted after PREPARE SNAPSHOT should be discarded.
            assertSql("select count() from " + tableName, "count\n" +
                    partitionCount + "\n");
        });
    }

    @Ignore("Enable when table readers start preventing from column file deletion. This could be done along with column versioning.")
    @Test
    public void testRecoverSnapshotRestoresDroppedColumns() throws Exception {
        final String snapshotId = "00000000-0000-0000-0000-000000000000";
        final String restartedId = "123e4567-e89b-12d3-a456-426614174000";
        assertMemoryLeak(() -> {
            snapshotInstanceId = snapshotId;

            final String tableName = "t";
            compile("create table " + tableName + " as " +
                            "(select rnd_str(2,3,0) a, rnd_symbol('A','B','C') b, x c from long_sequence(3))",
                    sqlExecutionContext);

            compiler.compile("snapshot prepare", sqlExecutionContext);

            final String expectedAllColumns = "a\tb\tc\n" +
                    "JW\tC\t1\n" +
                    "WH\tB\t2\n" +
                    "PE\tB\t3\n";
            assertSql("select * from " + tableName, expectedAllColumns);

            compile("alter table " + tableName + " drop column b", sqlExecutionContext);
            assertSql("select * from " + tableName, "a\tc\n" +
                    "JW\t1\n" +
                    "WH\t2\n" +
                    "PE\t3\n");

            // Release all readers and writers, but keep the snapshot dir around.
            snapshotAgent.clear();
            engine.releaseAllReaders();
            engine.releaseAllWriters();

            snapshotInstanceId = restartedId;

            DatabaseSnapshotAgent.recoverSnapshot(engine);

            // Dropped column should be there.
            assertSql("select * from " + tableName, expectedAllColumns);
        });
    }

    @Test
    public void testRunWalPurgeJobLockTimeout() throws Exception {
        assertMemoryLeak(() -> {
            compile("create table test (ts timestamp, name symbol, val int)", sqlExecutionContext);
            SimpleWaitingLock lock = new SimpleWaitingLock();
            CountDownLatch latch1 = new CountDownLatch(1);
            CountDownLatch latch2 = new CountDownLatch(1);

            snapshotAgent.setWalPurgeJobRunLock(lock);

            Thread t = new Thread(() -> {
                lock.lock(); //emulate WalPurgeJob running with lock
                latch2.countDown();
                try {
                    latch1.await();
                } catch (InterruptedException e) {
                    throw new RuntimeException(e);
                } finally {
                    lock.unlock();
                }
            });

            try {
                t.start();
                latch2.await();
                circuitBreaker.setTimeout(-100);
                compiler.compile("snapshot prepare", sqlExecutionContext);
                Assert.fail();
            } catch (CairoException ex) {
                latch1.countDown();
                t.join();
                Assert.assertFalse(lock.isLocked());
                Assert.assertTrue(ex.getMessage().startsWith("[-1] timeout, query aborted [fd=-1]"));
            } finally {
                compiler.compile("snapshot complete", sqlExecutionContext);
                Assert.assertFalse(lock.isLocked());
                circuitBreakerConfiguration = null;
                snapshotAgent.setWalPurgeJobRunLock(null);
            }
        });
    }

    @Test
    public void testSnapshotCompleteDeletesSnapshotDir() throws Exception {
        assertMemoryLeak(() -> {
            compile("create table test (ts timestamp, name symbol, val int)", sqlExecutionContext);
            compiler.compile("snapshot prepare", sqlExecutionContext);
            compiler.compile("snapshot complete", sqlExecutionContext);

            path.trimTo(rootLen).slash$();
            Assert.assertFalse(configuration.getFilesFacade().exists(path));
        });
    }

    @Test
    public void testSnapshotCompleteWithoutPrepareIsIgnored() throws Exception {
        assertMemoryLeak(() -> {
            compile("create table test (ts timestamp, name symbol, val int)", sqlExecutionContext);
            // Verify that SNAPSHOT COMPLETE doesn't return errors.
            compiler.compile("snapshot complete", sqlExecutionContext);
        });
    }

    @Test
    public void testSnapshotDbWithWalTable() throws Exception {
        assertMemoryLeak(() -> {
            for (char i = 'a'; i < 'd'; i++) {
                compile("create table " + i + " (ts timestamp, name symbol, val int)", sqlExecutionContext);
            }

            for (char i = 'd'; i < 'f'; i++) {
                compile("create table " + i + " (ts timestamp, name symbol, val int) timestamp(ts) partition by DAY WAL", sqlExecutionContext);
            }

            compiler.compile("snapshot prepare", sqlExecutionContext);
            compiler.compile("snapshot complete", sqlExecutionContext);
        });
    }

    @Test
    public void testSnapshotPrepare() throws Exception {
        assertMemoryLeak(() -> {
            for (char i = 'a'; i < 'f'; i++) {
                compile("create table " + i + " (ts timestamp, name symbol, val int)", sqlExecutionContext);
            }

            compiler.compile("snapshot prepare", sqlExecutionContext);
            compiler.compile("snapshot complete", sqlExecutionContext);
        });
    }

    @Test
    public void testSnapshotPrepareCheckMetadataFileForDefaultInstanceId() throws Exception {
        testSnapshotPrepareCheckMetadataFile(null);
    }

    @Test
    public void testSnapshotPrepareCheckMetadataFileForNonDefaultInstanceId() throws Exception {
        testSnapshotPrepareCheckMetadataFile("foobar");
    }

    @Test
    public void testSnapshotPrepareCheckTableMetadata() throws Exception {
        testSnapshotPrepareCheckTableMetadata(false, false);
    }

    @Test
    public void testSnapshotPrepareCheckTableMetadataFilesForNonPartitionedTable() throws Exception {
        final String tableName = "test";
        testSnapshotPrepareCheckTableMetadataFiles(
                "create table " + tableName + " (a symbol, b double, c long)",
                null
        );
    }

    @Test
    public void testSnapshotPrepareCheckTableMetadataFilesForPartitionedTable() throws Exception {
        final String tableName = "test";
        testSnapshotPrepareCheckTableMetadataFiles(
                "create table " + tableName + " as " +
                        " (select x, timestamp_sequence(0, 100000000000) ts from long_sequence(20)) timestamp(ts) partition by day",
                null
        );
    }

    @Test
    public void testSnapshotPrepareCheckTableMetadataFilesForTableWithDroppedColumns() throws Exception {
        final String tableName = "test";
        testSnapshotPrepareCheckTableMetadataFiles(
                "create table " + tableName + " (a symbol index capacity 128, b double, c long)",
                "alter table " + tableName + " drop column c"
        );
    }

    @Test
    public void testSnapshotPrepareCheckTableMetadataFilesForTableWithIndex() throws Exception {
        final String tableName = "test";
        testSnapshotPrepareCheckTableMetadataFiles(
                "create table " + tableName + " (a symbol index capacity 128, b double, c long)",
                null
        );
    }

    @Test
    public void testSnapshotPrepareCheckTableMetadataFilesForWithParameters() throws Exception {
        final String tableName = "test";
        testSnapshotPrepareCheckTableMetadataFiles(
                "create table " + tableName +
                        " (a symbol, b double, c long, ts timestamp) timestamp(ts) partition by hour with maxUncommittedRows=250000, o3MaxLag = 240s",
                null
        );
    }

    @Test
    public void testSnapshotPrepareCheckTableMetadataWithColTops() throws Exception {
        testSnapshotPrepareCheckTableMetadata(true, false);
    }

    @Test
    public void testSnapshotPrepareCheckTableMetadataWithColTopsAndDroppedColumns() throws Exception {
        testSnapshotPrepareCheckTableMetadata(true, true);
    }

    @Test
    public void testSnapshotPrepareCheckTableMetadataWithDroppedColumns() throws Exception {
        testSnapshotPrepareCheckTableMetadata(true, true);
    }

    @Test
    public void testSnapshotPrepareCleansUpSnapshotDir() throws Exception {
        assertMemoryLeak(() -> {
            path.trimTo(rootLen);
            FilesFacade ff = configuration.getFilesFacade();
            int rc = ff.mkdirs(path.slash$(), configuration.getMkDirMode());
            Assert.assertEquals(0, rc);

            // Create a test file.
            path.trimTo(rootLen).concat("test.txt").$();
            Assert.assertTrue(Files.touch(path));

            compile("create table test (ts timestamp, name symbol, val int)", sqlExecutionContext);
            compiler.compile("snapshot prepare", sqlExecutionContext);

            // The test file should be deleted by SNAPSHOT PREPARE.
            Assert.assertFalse(ff.exists(path));

            compiler.compile("snapshot complete", sqlExecutionContext);
        });
    }

    @Test
    public void testSnapshotPrepareEmptyFolder() throws Exception {
        final String tableName = "test";
        path.of(configuration.getRoot()).concat("empty_folder").slash$();
        FilesFacadeImpl.INSTANCE.mkdirs(path, configuration.getMkDirMode());

        testSnapshotPrepareCheckTableMetadataFiles(
                "create table " + tableName + " (a symbol index capacity 128, b double, c long)",
                null
        );

        // Assert snapshot folder exists
        Assert.assertTrue(FilesFacadeImpl.INSTANCE.exists(
                path.of(configuration.getSnapshotRoot()).slash$())
        );
        // But snapshot/db folder does not
        Assert.assertFalse(FilesFacadeImpl.INSTANCE.exists(
                path.of(configuration.getSnapshotRoot()).concat(configuration.getDbDirectory()).slash$())
        );
    }

    @Test
    public void testSnapshotPrepareFailsOnCorruptedTable() throws Exception {
        assertMemoryLeak(() -> {
            String tableName = "t";
            compile("create table " + tableName + " (ts timestamp, name symbol, val int)", sqlExecutionContext);

            // Corrupt the table by removing _txn file.
            FilesFacade ff = configuration.getFilesFacade();
            Assert.assertTrue(ff.remove(path.of(root).concat(tableName).concat(TableUtils.TXN_FILE_NAME).$()));

            try {
                compiler.compile("snapshot prepare", sqlExecutionContext);
                Assert.fail();
            } catch (CairoException ex) {
                Assert.assertTrue(ex.getMessage().contains("Cannot append. File does not exist"));
            }
        });
    }

    @Test
    public void testSnapshotPrepareFailsOnSyncError() throws Exception {
        assertMemoryLeak(() -> {
            compile("create table test (ts timestamp, name symbol, val int)", sqlExecutionContext);

            testFilesFacade.errorOnSync = true;
            try {
                compiler.compile("snapshot prepare", sqlExecutionContext);
                Assert.fail();
            } catch (CairoException ex) {
                Assert.assertTrue(ex.getMessage().contains("Could not sync"));
            }

            // Once the error is gone, subsequent PREPARE/COMPLETE statements should execute successfully.
            testFilesFacade.errorOnSync = false;
            compiler.compile("snapshot prepare", sqlExecutionContext);
            compiler.compile("snapshot complete", sqlExecutionContext);
        });
    }

    @Test
    public void testSnapshotPrepareOnEmptyDatabase() throws Exception {
        assertMemoryLeak(() -> {
            compiler.compile("snapshot prepare", sqlExecutionContext);
            compiler.compile("snapshot complete", sqlExecutionContext);
        });
    }

    @Test
    public void testSnapshotPrepareOnEmptyDatabaseWithLock() throws Exception {
        assertMemoryLeak(() -> {
            SimpleWaitingLock lock = new SimpleWaitingLock();

            circuitBreakerConfiguration = new DefaultSqlExecutionCircuitBreakerConfiguration() {
                @Override
                public long getTimeout() {
                    return 10;
                }
            };

            snapshotAgent.setWalPurgeJobRunLock(lock);
            Assert.assertFalse(lock.isLocked());
            compiler.compile("snapshot prepare", sqlExecutionContext);
            Assert.assertTrue(lock.isLocked());
            try {
                compiler.compile("snapshot prepare", sqlExecutionContext);
                Assert.fail();
            } catch (SqlException ex) {
                Assert.assertTrue(lock.isLocked());
                Assert.assertTrue(ex.getMessage().startsWith("[0] Waiting for SNAPSHOT COMPLETE to be called"));
            }
            compiler.compile("snapshot complete", sqlExecutionContext);
            Assert.assertFalse(lock.isLocked());


            //DB is empty
            compiler.compile("snapshot complete", sqlExecutionContext);
            Assert.assertFalse(lock.isLocked());
            lock.lock();
            compiler.compile("snapshot complete", sqlExecutionContext);
            Assert.assertFalse(lock.isLocked());

            circuitBreakerConfiguration = null;
            snapshotAgent.setWalPurgeJobRunLock(null);
        });
    }

    @Test
    public void testSnapshotPrepareSubsequentCallFails() throws Exception {
        assertMemoryLeak(() -> {
            compile("create table test (ts timestamp, name symbol, val int)", sqlExecutionContext);

            SimpleWaitingLock lock = new SimpleWaitingLock();

            circuitBreakerConfiguration = new DefaultSqlExecutionCircuitBreakerConfiguration() {
                @Override
                public long getTimeout() {
                    return 10;
                }
            };

            snapshotAgent.setWalPurgeJobRunLock(lock);
            try {

                Assert.assertFalse(lock.isLocked());
                compiler.compile("snapshot prepare", sqlExecutionContext);
                Assert.assertTrue(lock.isLocked());
                compiler.compile("snapshot prepare", sqlExecutionContext);
                Assert.assertTrue(lock.isLocked());
                Assert.fail();
            } catch (SqlException ex) {
                Assert.assertTrue(ex.getMessage().startsWith("[0] Waiting for SNAPSHOT COMPLETE to be called"));
            } finally {
                Assert.assertTrue(lock.isLocked());
                compiler.compile("snapshot complete", sqlExecutionContext);
                Assert.assertFalse(lock.isLocked());

                circuitBreakerConfiguration = null;
                snapshotAgent.setWalPurgeJobRunLock(null);
            }
        });
    }

    @Test
    public void testSnapshotPrepareSubsequentCallFailsWithLock() throws Exception {
        assertMemoryLeak(() -> {
            compile("create table test (ts timestamp, name symbol, val int)", sqlExecutionContext);
            try {
                compiler.compile("snapshot prepare", sqlExecutionContext);
                compiler.compile("snapshot prepare", sqlExecutionContext);
                Assert.fail();
            } catch (SqlException ex) {
                Assert.assertTrue(ex.getMessage().startsWith("[0] Waiting for SNAPSHOT COMPLETE to be called"));
            } finally {
                compiler.compile("snapshot complete", sqlExecutionContext);
            }
        });
    }

    @Test
    public void testSnapshotUnknownSubOptionFails() throws Exception {
        assertMemoryLeak(() -> {
            compile("create table test (ts timestamp, name symbol, val int)", sqlExecutionContext);
            try {
                compiler.compile("snapshot commit", sqlExecutionContext);
                Assert.fail();
            } catch (SqlException ex) {
                Assert.assertTrue(ex.getMessage().startsWith("[9] 'prepare' or 'complete' expected"));
            }
        });
    }

    @Test
    public void testSuspendResumeWalPurgeJob() throws Exception {
        assertMemoryLeak(() -> {
            currentMicros = 0;
            String tableName = testName.getMethodName();
            compile("create table " + tableName + " as (" +
                    "select x, " +
                    " timestamp_sequence('2022-02-24', 1000000L) ts " +
                    " from long_sequence(5)" +
                    ") timestamp(ts) partition by DAY WAL");

            assertWalExistence(true, tableName, 1);
            assertSegmentExistence(true, tableName, 1, 0);

            drainWalQueue();

            assertWalExistence(true, tableName, 1);

            assertSql(tableName, "x\tts\n" +
                    "1\t2022-02-24T00:00:00.000000Z\n" +
                    "2\t2022-02-24T00:00:01.000000Z\n" +
                    "3\t2022-02-24T00:00:02.000000Z\n" +
                    "4\t2022-02-24T00:00:03.000000Z\n" +
                    "5\t2022-02-24T00:00:04.000000Z\n");

            final long interval = engine.getConfiguration().getWalPurgeInterval() * 1000;
            final WalPurgeJob job = new WalPurgeJob(engine);
            snapshotAgent.setWalPurgeJobRunLock(job.getRunLock());

            compiler.compile("snapshot prepare", sqlExecutionContext);
            Thread controlThread1 = new Thread(() -> {
<<<<<<< HEAD
                clock.timestamp = interval;
                job.drain(0);
=======
                currentMicros = interval;
                //noinspection StatementWithEmptyBody
                while (job.run(0)) {
                    // run until empty
                }
>>>>>>> ade8cb38
                Path.clearThreadLocals();
            });

            controlThread1.start();
            controlThread1.join();

            assertSegmentExistence(true, tableName, 1, 0);
            assertWalExistence(true, tableName, 1);

            engine.releaseInactive();

            compiler.compile("snapshot complete", sqlExecutionContext);
            Thread controlThread2 = new Thread(() -> {
<<<<<<< HEAD
                clock.timestamp = 2 * interval;
                job.drain(0);
=======
                currentMicros = 2 * interval;
                //noinspection StatementWithEmptyBody
                while (job.run(0)) {
                    // run until empty
                }
>>>>>>> ade8cb38
                Path.clearThreadLocals();
            });

            controlThread2.start();
            controlThread2.join();

            job.close();
            snapshotAgent.setWalPurgeJobRunLock(null);

            assertSegmentExistence(false, tableName, 1, 0);
            assertWalExistence(false, tableName, 1);
        });
    }

    @Test
    public void testWalMetadataRecovery() throws Exception {
        final String snapshotId = "id1";
        final String restartedId = "id2";
        assertMemoryLeak(() -> {
            snapshotInstanceId = snapshotId;
            String tableName = testName.getMethodName() + "_abc";
            compile("create table " + tableName + " as (" +
                    "select x, " +
                    " rnd_symbol('AB', 'BC', 'CD') sym, " +
                    " timestamp_sequence('2022-02-24', 1000000L) ts, " +
                    " rnd_symbol('DE', null, 'EF', 'FG') sym2 " +
                    " from long_sequence(5)" +
                    ") timestamp(ts) partition by DAY WAL");

            executeOperation("alter table " + tableName + " add column iii int", CompiledQuery.ALTER);
            executeInsert("insert into " + tableName + " values (101, 'dfd', '2022-02-24T01', 'asd', 41)");

            executeOperation("alter table " + tableName + " add column jjj int", CompiledQuery.ALTER);

            executeInsert("insert into " + tableName + " values (102, 'dfd', '2022-02-24T02', 'asd', 41, 42)");

            executeOperation("UPDATE " + tableName + " SET iii = 0 where iii = null", CompiledQuery.UPDATE);
            executeOperation("UPDATE " + tableName + " SET jjj = 0 where iii = null", CompiledQuery.UPDATE);

            drainWalQueue();

            // all updates above should be applied to table
            assertSql(tableName, "x\tsym\tts\tsym2\tiii\tjjj\n" +
                    "1\tAB\t2022-02-24T00:00:00.000000Z\tEF\t0\tNaN\n" +
                    "2\tBC\t2022-02-24T00:00:01.000000Z\tFG\t0\tNaN\n" +
                    "3\tCD\t2022-02-24T00:00:02.000000Z\tFG\t0\tNaN\n" +
                    "4\tCD\t2022-02-24T00:00:03.000000Z\tFG\t0\tNaN\n" +
                    "5\tAB\t2022-02-24T00:00:04.000000Z\tDE\t0\tNaN\n" +
                    "101\tdfd\t2022-02-24T01:00:00.000000Z\tasd\t41\tNaN\n" +
                    "102\tdfd\t2022-02-24T02:00:00.000000Z\tasd\t41\t42\n");


            executeOperation("alter table " + tableName + " add column kkk int", CompiledQuery.ALTER);
            executeInsert("insert into " + tableName + " values (103, 'dfd', '2022-02-24T03', 'xyz', 41, 42, 43)");

            // updates above should apply to WAL, not table
            compiler.compile("snapshot prepare", sqlExecutionContext);

            // these updates are lost during the snapshotting
            executeOperation("alter table " + tableName + " add column lll int", CompiledQuery.ALTER);
            executeInsert("insert into " + tableName + " values (104, 'dfd', '2022-02-24T04', 'asdf', 1, 2, 3, 4)");
            executeInsert("insert into " + tableName + " values (105, 'dfd', '2022-02-24T05', 'asdf', 5, 6, 7, 8)");


            // Release all readers and writers, but keep the snapshot dir around.
            snapshotAgent.clear();
            engine.releaseInactive();

            snapshotInstanceId = restartedId;
            DatabaseSnapshotAgent.recoverSnapshot(engine);

            // apply updates from WAL
            drainWalQueue();

            assertSql(tableName, "x\tsym\tts\tsym2\tiii\tjjj\tkkk\n" +
                    "1\tAB\t2022-02-24T00:00:00.000000Z\tEF\t0\tNaN\tNaN\n" +
                    "2\tBC\t2022-02-24T00:00:01.000000Z\tFG\t0\tNaN\tNaN\n" +
                    "3\tCD\t2022-02-24T00:00:02.000000Z\tFG\t0\tNaN\tNaN\n" +
                    "4\tCD\t2022-02-24T00:00:03.000000Z\tFG\t0\tNaN\tNaN\n" +
                    "5\tAB\t2022-02-24T00:00:04.000000Z\tDE\t0\tNaN\tNaN\n" +
                    "101\tdfd\t2022-02-24T01:00:00.000000Z\tasd\t41\tNaN\tNaN\n" +
                    "102\tdfd\t2022-02-24T02:00:00.000000Z\tasd\t41\t42\tNaN\n" +
                    "103\tdfd\t2022-02-24T03:00:00.000000Z\txyz\t41\t42\t43\n");

            // check for updates to the restored table
            executeOperation("alter table " + tableName + " add column lll int", CompiledQuery.ALTER);
            executeInsert("insert into " + tableName + " values (104, 'dfd', '2022-02-24T04', 'asdf', 1, 2, 3, 4)");
            executeInsert("insert into " + tableName + " values (105, 'dfd', '2022-02-24T05', 'asdf', 5, 6, 7, 8)");
            executeOperation("UPDATE " + tableName + " SET jjj = 0 where iii = 0", CompiledQuery.UPDATE);

            drainWalQueue();

            assertSql(tableName, "x\tsym\tts\tsym2\tiii\tjjj\tkkk\tlll\n" +
                    "1\tAB\t2022-02-24T00:00:00.000000Z\tEF\t0\t0\tNaN\tNaN\n" +
                    "2\tBC\t2022-02-24T00:00:01.000000Z\tFG\t0\t0\tNaN\tNaN\n" +
                    "3\tCD\t2022-02-24T00:00:02.000000Z\tFG\t0\t0\tNaN\tNaN\n" +
                    "4\tCD\t2022-02-24T00:00:03.000000Z\tFG\t0\t0\tNaN\tNaN\n" +
                    "5\tAB\t2022-02-24T00:00:04.000000Z\tDE\t0\t0\tNaN\tNaN\n" +
                    "101\tdfd\t2022-02-24T01:00:00.000000Z\tasd\t41\tNaN\tNaN\tNaN\n" +
                    "102\tdfd\t2022-02-24T02:00:00.000000Z\tasd\t41\t42\tNaN\tNaN\n" +
                    "103\tdfd\t2022-02-24T03:00:00.000000Z\txyz\t41\t42\t43\tNaN\n" +
                    "104\tdfd\t2022-02-24T04:00:00.000000Z\tasdf\t1\t2\t3\t4\n" +
                    "105\tdfd\t2022-02-24T05:00:00.000000Z\tasdf\t5\t6\t7\t8\n");

            // WalWriter.applyMetadataChangeLog should be triggered
            try (WalWriter walWriter1 = engine.getWalWriter(sqlExecutionContext.getCairoSecurityContext(), tableName)) {
                try (WalWriter walWriter2 = engine.getWalWriter(sqlExecutionContext.getCairoSecurityContext(), tableName)) {
                    walWriter1.addColumn("C", ColumnType.INT);
                    walWriter1.commit();

                    TableWriter.Row row = walWriter1.newRow(SqlUtil.implicitCastStrAsTimestamp("2022-02-24T06:00:00.000000Z"));

                    row.putLong(0, 777L);
                    row.putSym(1, "XXX");
                    row.putSym(3, "YYY");
                    row.putInt(4, 0);
                    row.putInt(5, 1);
                    row.putInt(6, 2);
                    row.putInt(7, 3);
                    row.putInt(8, 42);
                    row.append();
                    walWriter1.commit();

                    TableWriter.Row row2 = walWriter2.newRow(SqlUtil.implicitCastStrAsTimestamp("2022-02-24T06:01:00.000000Z"));
                    row2.putLong(0, 999L);
                    row2.putSym(1, "AAA");
                    row2.putSym(3, "BBB");
                    row2.putInt(4, 10);
                    row2.putInt(5, 11);
                    row2.putInt(6, 12);
                    row2.putInt(7, 13);
                    row2.append();
                    walWriter2.commit();
                }
            }
            drainWalQueue();
            assertSql(tableName, "x\tsym\tts\tsym2\tiii\tjjj\tkkk\tlll\tC\n" +
                    "1\tAB\t2022-02-24T00:00:00.000000Z\tEF\t0\t0\tNaN\tNaN\tNaN\n" +
                    "2\tBC\t2022-02-24T00:00:01.000000Z\tFG\t0\t0\tNaN\tNaN\tNaN\n" +
                    "3\tCD\t2022-02-24T00:00:02.000000Z\tFG\t0\t0\tNaN\tNaN\tNaN\n" +
                    "4\tCD\t2022-02-24T00:00:03.000000Z\tFG\t0\t0\tNaN\tNaN\tNaN\n" +
                    "5\tAB\t2022-02-24T00:00:04.000000Z\tDE\t0\t0\tNaN\tNaN\tNaN\n" +
                    "101\tdfd\t2022-02-24T01:00:00.000000Z\tasd\t41\tNaN\tNaN\tNaN\tNaN\n" +
                    "102\tdfd\t2022-02-24T02:00:00.000000Z\tasd\t41\t42\tNaN\tNaN\tNaN\n" +
                    "103\tdfd\t2022-02-24T03:00:00.000000Z\txyz\t41\t42\t43\tNaN\tNaN\n" +
                    "104\tdfd\t2022-02-24T04:00:00.000000Z\tasdf\t1\t2\t3\t4\tNaN\n" +
                    "105\tdfd\t2022-02-24T05:00:00.000000Z\tasdf\t5\t6\t7\t8\tNaN\n" +
                    "777\tXXX\t2022-02-24T06:00:00.000000Z\tYYY\t0\t1\t2\t3\t42\n" +
                    "999\tAAA\t2022-02-24T06:01:00.000000Z\tBBB\t10\t11\t12\t13\tNaN\n");
        });
    }

    private void testRecoverSnapshot(String snapshotId, String restartedId, boolean expectRecovery) throws Exception {
        assertMemoryLeak(() -> {
            snapshotInstanceId = snapshotId;

            final String nonPartitionedTable = "npt";
            compile("create table " + nonPartitionedTable + " as " +
                            "(select rnd_str(5,10,2) a, x b from long_sequence(20))",
                    sqlExecutionContext);
            final String partitionedTable = "pt";
            compile("create table " + partitionedTable + " as " +
                            "(select x, timestamp_sequence(0, 100000000000) ts from long_sequence(20)) timestamp(ts) partition by hour",
                    sqlExecutionContext);

            compiler.compile("snapshot prepare", sqlExecutionContext);

            compile("insert into " + nonPartitionedTable +
                    " select rnd_str(3,6,2) a, x+20 b from long_sequence(20)", sqlExecutionContext);
            compile("insert into " + partitionedTable +
                    " select x+20 x, timestamp_sequence(100000000000, 100000000000) ts from long_sequence(20)", sqlExecutionContext);

            // Release all readers and writers, but keep the snapshot dir around.
            snapshotAgent.clear();
            engine.releaseAllReaders();
            engine.releaseAllWriters();

            snapshotInstanceId = restartedId;

            DatabaseSnapshotAgent.recoverSnapshot(engine);

            // In case of recovery, data inserted after PREPARE SNAPSHOT should be discarded.
            int expectedCount = expectRecovery ? 20 : 40;
            assertSql("select count() from " + nonPartitionedTable, "count\n" +
                    expectedCount + "\n");
            assertSql("select count() from " + partitionedTable, "count\n" +
                    expectedCount + "\n");

            // Recovery should delete the snapshot dir. Otherwise, the dir should be kept as is.
            path.trimTo(rootLen).slash$();
            Assert.assertEquals(!expectRecovery, configuration.getFilesFacade().exists(path));
        });
    }

    private void testSnapshotPrepareCheckMetadataFile(String snapshotId) throws Exception {
        assertMemoryLeak(() -> {
            snapshotInstanceId = snapshotId;

            try (Path path = new Path()) {
                compile("create table x as (select * from (select rnd_str(5,10,2) a, x b from long_sequence(20)))", sqlExecutionContext);
                compiler.compile("snapshot prepare", sqlExecutionContext);

                path.of(configuration.getSnapshotRoot()).concat(configuration.getDbDirectory());
                FilesFacade ff = configuration.getFilesFacade();
                try (MemoryCMARW mem = Vm.getCMARWInstance()) {
                    mem.smallFile(ff, path.concat(TableUtils.SNAPSHOT_META_FILE_NAME).$(), MemoryTag.MMAP_DEFAULT);

                    CharSequence expectedId = configuration.getSnapshotInstanceId();
                    CharSequence actualId = mem.getStr(0);
                    Assert.assertTrue(Chars.equals(actualId, expectedId));
                }

                compiler.compile("snapshot complete", sqlExecutionContext);
            }
        });
    }

    private void testSnapshotPrepareCheckTableMetadata(boolean generateColTops, boolean dropColumns) throws Exception {
        assertMemoryLeak(() -> {
            try (Path path = new Path()) {
                path.of(configuration.getSnapshotRoot()).concat(configuration.getDbDirectory());

                String tableName = "t";
                compile("create table " + tableName + " (a STRING, b LONG)");

                // Bump truncate version by truncating non-empty table
                compile("insert into " + tableName + " VALUES('abasd', 1L)");
                compile("truncate table " + tableName);

                compile("insert into " + tableName +
                        " select * from (select rnd_str(5,10,2) a, x b from long_sequence(20))", sqlExecutionContext);
                if (generateColTops) {
                    compile("alter table " + tableName + " add column c int", sqlExecutionContext);
                }
                if (dropColumns) {
                    compile("alter table " + tableName + " drop column a", sqlExecutionContext);
                }

                compiler.compile("snapshot prepare", sqlExecutionContext);

                path.concat(tableName);
                int tableNameLen = path.length();
                FilesFacade ff = configuration.getFilesFacade();
                try (TableReader tableReader = new TableReader(configuration, "t")) {
                    try (TableReaderMetadata metadata0 = tableReader.getMetadata()) {
                        path.concat(TableUtils.META_FILE_NAME).$();
                        try (TableReaderMetadata metadata = new TableReaderMetadata(configuration)) {
                            metadata.load(path);
                            // Assert _meta contents.

                            Assert.assertEquals(metadata0.getColumnCount(), metadata.getColumnCount());
                            Assert.assertEquals(metadata0.getPartitionBy(), metadata.getPartitionBy());
                            Assert.assertEquals(metadata0.getTimestampIndex(), metadata.getTimestampIndex());
                            Assert.assertEquals(metadata0.getTableId(), metadata.getTableId());
                            Assert.assertEquals(metadata0.getMaxUncommittedRows(), metadata.getMaxUncommittedRows());
                            Assert.assertEquals(metadata0.getO3MaxLag(), metadata.getO3MaxLag());
                            Assert.assertEquals(metadata0.getStructureVersion(), metadata.getStructureVersion());

                            for (int i = 0, n = metadata0.getColumnCount(); i < n; i++) {
                                TableColumnMetadata columnMetadata0 = metadata0.getColumnMetadata(i);
                                TableColumnMetadata columnMetadata1 = metadata0.getColumnMetadata(i);
                                Assert.assertEquals(columnMetadata0.getName(), columnMetadata1.getName());
                                Assert.assertEquals(columnMetadata0.getType(), columnMetadata1.getType());
                                Assert.assertEquals(columnMetadata0.getIndexValueBlockCapacity(), columnMetadata1.getIndexValueBlockCapacity());
                                Assert.assertEquals(columnMetadata0.isIndexed(), columnMetadata1.isIndexed());
                                Assert.assertEquals(columnMetadata0.isSymbolTableStatic(), columnMetadata1.isSymbolTableStatic());
                            }

                            // Assert _txn contents.
                            path.trimTo(tableNameLen).concat(TableUtils.TXN_FILE_NAME).$();
                            try (TxReader txReader0 = tableReader.getTxFile()) {
                                try (TxReader txReader1 = new TxReader(ff).ofRO(path, metadata.getPartitionBy())) {
                                    TableUtils.safeReadTxn(txReader1, configuration.getMillisecondClock(), configuration.getSpinLockTimeout());

                                    Assert.assertEquals(txReader0.getTxn(), txReader1.getTxn());
                                    Assert.assertEquals(txReader0.getTransientRowCount(), txReader1.getTransientRowCount());
                                    Assert.assertEquals(txReader0.getFixedRowCount(), txReader1.getFixedRowCount());
                                    Assert.assertEquals(txReader0.getMinTimestamp(), txReader1.getMinTimestamp());
                                    Assert.assertEquals(txReader0.getMaxTimestamp(), txReader1.getMaxTimestamp());
                                    Assert.assertEquals(txReader0.getStructureVersion(), txReader1.getStructureVersion());
                                    Assert.assertEquals(txReader0.getDataVersion(), txReader1.getDataVersion());
                                    Assert.assertEquals(txReader0.getPartitionTableVersion(), txReader1.getPartitionTableVersion());
                                    Assert.assertEquals(1, txReader0.getTruncateVersion());
                                    Assert.assertEquals(txReader0.getTruncateVersion(), txReader1.getTruncateVersion());
                                    for (int i = 0; i < txReader0.getSymbolColumnCount(); i++) {
                                        Assert.assertEquals(txReader0.getSymbolValueCount(i), txReader1.getSymbolValueCount(i));
                                    }
                                    for (int i = 0; i < txReader0.getPartitionCount(); i++) {
                                        Assert.assertEquals(txReader0.getPartitionNameTxn(i), txReader1.getPartitionNameTxn(i));
                                        Assert.assertEquals(txReader0.getPartitionSize(i), txReader1.getPartitionSize(i));
                                        Assert.assertEquals(txReader0.getPartitionTimestamp(i), txReader1.getPartitionTimestamp(i));
                                        Assert.assertEquals(txReader0.getPartitionColumnVersion(i), txReader1.getPartitionColumnVersion(i));
                                    }
                                }
                            }

                            // Assert _cv contents.
                            path.trimTo(tableNameLen).concat(TableUtils.COLUMN_VERSION_FILE_NAME).$();
                            try (ColumnVersionReader cvReader0 = tableReader.getColumnVersionReader()) {
                                try (ColumnVersionReader cvReader1 = new ColumnVersionReader().ofRO(ff, path)) {
                                    cvReader1.readSafe(configuration.getMillisecondClock(), configuration.getSpinLockTimeout());

                                    Assert.assertEquals(cvReader0.getVersion(), cvReader1.getVersion());
                                    TestUtils.assertEquals(cvReader0.getCachedList(), cvReader1.getCachedList());
                                }
                            }
                        }
                    }
                }

                compiler.compile("snapshot complete", sqlExecutionContext);
            }
        });
    }

    private void testSnapshotPrepareCheckTableMetadataFiles(String ddl, String ddl2) throws Exception {
        assertMemoryLeak(() -> {
            try (Path path = new Path(); Path copyPath = new Path()) {
                path.of(configuration.getRoot());
                copyPath.of(configuration.getSnapshotRoot()).concat(configuration.getDbDirectory());

                compile(ddl, sqlExecutionContext);
                if (ddl2 != null) {
                    compile(ddl2, sqlExecutionContext);
                }

                compiler.compile("snapshot prepare", sqlExecutionContext);

                path.concat("test");
                int tableNameLen = path.length();
                copyPath.concat("test");
                int copyTableNameLen = copyPath.length();

                // _meta
                path.concat(TableUtils.META_FILE_NAME).$();
                copyPath.concat(TableUtils.META_FILE_NAME).$();
                TestUtils.assertFileContentsEquals(path, copyPath);
                // _txn
                path.trimTo(tableNameLen).concat(TableUtils.TXN_FILE_NAME).$();
                copyPath.trimTo(copyTableNameLen).concat(TableUtils.TXN_FILE_NAME).$();
                TestUtils.assertFileContentsEquals(path, copyPath);
                // _cv
                path.trimTo(tableNameLen).concat(TableUtils.COLUMN_VERSION_FILE_NAME).$();
                copyPath.trimTo(copyTableNameLen).concat(TableUtils.COLUMN_VERSION_FILE_NAME).$();
                TestUtils.assertFileContentsEquals(path, copyPath);

                compiler.compile("snapshot complete", sqlExecutionContext);
            }
        });
    }

    private static class TestFilesFacadeImpl extends FilesFacadeImpl {

        boolean errorOnSync = false;

        @Override
        public int sync() {
            if (!errorOnSync) {
                return super.sync();
            }
            return -1;
        }
    }
}<|MERGE_RESOLUTION|>--- conflicted
+++ resolved
@@ -30,11 +30,6 @@
 import io.questdb.cairo.vm.api.MemoryCMARW;
 import io.questdb.cairo.wal.WalPurgeJob;
 import io.questdb.cairo.wal.WalWriter;
-<<<<<<< HEAD
-import io.questdb.griffin.wal.WalPurgeJobTest;
-=======
-import io.questdb.griffin.engine.ops.AlterOperationBuilder;
->>>>>>> ade8cb38
 import io.questdb.mp.SimpleWaitingLock;
 import io.questdb.std.*;
 import io.questdb.std.str.Path;
@@ -608,16 +603,8 @@
 
             compiler.compile("snapshot prepare", sqlExecutionContext);
             Thread controlThread1 = new Thread(() -> {
-<<<<<<< HEAD
-                clock.timestamp = interval;
+                currentMicros = interval;
                 job.drain(0);
-=======
-                currentMicros = interval;
-                //noinspection StatementWithEmptyBody
-                while (job.run(0)) {
-                    // run until empty
-                }
->>>>>>> ade8cb38
                 Path.clearThreadLocals();
             });
 
@@ -631,16 +618,8 @@
 
             compiler.compile("snapshot complete", sqlExecutionContext);
             Thread controlThread2 = new Thread(() -> {
-<<<<<<< HEAD
-                clock.timestamp = 2 * interval;
+                currentMicros = 2 * interval;
                 job.drain(0);
-=======
-                currentMicros = 2 * interval;
-                //noinspection StatementWithEmptyBody
-                while (job.run(0)) {
-                    // run until empty
-                }
->>>>>>> ade8cb38
                 Path.clearThreadLocals();
             });
 
