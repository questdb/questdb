--- conflicted
+++ resolved
@@ -803,19 +803,13 @@
                 compile("ALTER TABLE " + brokenTableName + " DETACH PARTITION LIST '" + timestampDay + "'", sqlExecutionContext);
 
                 engine.clear();
-<<<<<<< HEAD
                 CharSequence systemTableName = engine.getSystemTableName(brokenTableName);
                 CharSequence systemTableName1 = engine.getSystemTableName(tableName);
 
                 path.of(configuration.getRoot()).concat(systemTableName).concat(timestampDay).put(DETACHED_DIR_MARKER).$();
-                other.of(configuration.getRoot()).concat(systemTableName1).concat(timestampDay).put(configuration.getAttachPartitionSuffix()).$();
-
-                Assert.assertTrue(Files.rename(path, other) > -1);
-=======
-                path.of(configuration.getRoot()).concat(brokenTableName).concat(timestampDay).put(DETACHED_DIR_MARKER).$();
-                otherPath.of(configuration.getRoot()).concat(tableName).concat(timestampDay).put(configuration.getAttachPartitionSuffix()).$();
+                otherPath.of(configuration.getRoot()).concat(systemTableName1).concat(timestampDay).put(configuration.getAttachPartitionSuffix()).$();
+
                 Assert.assertTrue(Files.rename(path, otherPath) > -1);
->>>>>>> 55454dbe
 
                 // attempt to reattach
                 assertFailure(
@@ -1204,19 +1198,13 @@
                 try (TableWriter writer = engine.getWriter(AllowAllCairoSecurityContext.INSTANCE, tableName, "testing")) {
                     writer.detachPartition(timestamp);
                 }
-<<<<<<< HEAD
                 CharSequence systemTableName = engine.getSystemTableName(brokenTableName);
                 CharSequence systemTableName1 = engine.getSystemTableName(tableName);
 
                 path.of(configuration.getRoot()).concat(systemTableName).concat(timestampDay).put(DETACHED_DIR_MARKER).$();
-                other.of(configuration.getRoot()).concat(systemTableName1).concat(timestampDay).put(configuration.getAttachPartitionSuffix()).$();
-
-                Assert.assertTrue(Files.rename(path, other) > -1);
-=======
-                path.of(configuration.getRoot()).concat(brokenTableName).concat(timestampDay).put(DETACHED_DIR_MARKER).$();
-                otherPath.of(configuration.getRoot()).concat(tableName).concat(timestampDay).put(configuration.getAttachPartitionSuffix()).$();
+                otherPath.of(configuration.getRoot()).concat(systemTableName1).concat(timestampDay).put(configuration.getAttachPartitionSuffix()).$();
+
                 Assert.assertTrue(Files.rename(path, otherPath) > -1);
->>>>>>> 55454dbe
 
                 try (TableWriter writer = engine.getWriter(AllowAllCairoSecurityContext.INSTANCE, tableName, "testing")) {
                     writer.attachPartition(timestamp);
@@ -1288,20 +1276,14 @@
                 try (TableWriter writer = engine.getWriter(AllowAllCairoSecurityContext.INSTANCE, tableName, "testing")) {
                     writer.detachPartition(timestamp);
                 }
-<<<<<<< HEAD
 
                 CharSequence systemTableName = engine.getSystemTableName(brokenTableName);
                 CharSequence systemTableName1 = engine.getSystemTableName(tableName);
 
                 path.of(configuration.getRoot()).concat(systemTableName).concat(timestampDay).put(DETACHED_DIR_MARKER).$();
-                other.of(configuration.getRoot()).concat(systemTableName1).concat(timestampDay).put(configuration.getAttachPartitionSuffix()).$();
-
-                Assert.assertTrue(Files.rename(path, other) > -1);
-=======
-                path.of(configuration.getRoot()).concat(brokenTableName).concat(timestampDay).put(DETACHED_DIR_MARKER).$();
-                otherPath.of(configuration.getRoot()).concat(tableName).concat(timestampDay).put(configuration.getAttachPartitionSuffix()).$();
+                otherPath.of(configuration.getRoot()).concat(systemTableName1).concat(timestampDay).put(configuration.getAttachPartitionSuffix()).$();
+
                 Assert.assertTrue(Files.rename(path, otherPath) > -1);
->>>>>>> 55454dbe
 
                 try (TableWriter writer = engine.getWriter(AllowAllCairoSecurityContext.INSTANCE, tableName, "testing")) {
                     writer.attachPartition(timestamp);
@@ -1390,32 +1372,21 @@
                 try (TableWriter writer = engine.getWriter(AllowAllCairoSecurityContext.INSTANCE, tableName, "testing")) {
                     writer.detachPartition(timestamp);
                 }
-<<<<<<< HEAD
 
                 CharSequence systemTableName = engine.getSystemTableName(brokenTableName);
                 CharSequence systemTableName1 = engine.getSystemTableName(tableName);
 
                 path.of(configuration.getRoot()).concat(systemTableName).concat(timestampDay).put(DETACHED_DIR_MARKER).$();
-                other.of(configuration.getRoot()).concat(systemTableName1).concat(timestampDay).put(configuration.getAttachPartitionSuffix()).$();
-
-                Assert.assertTrue(Files.rename(path, other) > -1);
-=======
-                path.of(configuration.getRoot()).concat(brokenTableName).concat(timestampDay).put(DETACHED_DIR_MARKER).$();
-                otherPath.of(configuration.getRoot()).concat(tableName).concat(timestampDay).put(configuration.getAttachPartitionSuffix()).$();
+                otherPath.of(configuration.getRoot()).concat(systemTableName1).concat(timestampDay).put(configuration.getAttachPartitionSuffix()).$();
+
                 Assert.assertTrue(Files.rename(path, otherPath) > -1);
->>>>>>> 55454dbe
 
                 try (TableWriter writer = engine.getWriter(AllowAllCairoSecurityContext.INSTANCE, tableName, "testing")) {
                     writer.attachPartition(timestamp);
                 }
 
-<<<<<<< HEAD
-                Assert.assertFalse(Files.exists(other.of(configuration.getRoot()).concat(systemTableName1).concat(timestampDay).concat("s.k").$()));
-                Assert.assertFalse(Files.exists(other.parent().concat("s.v").$()));
-=======
-                Assert.assertFalse(Files.exists(otherPath.of(configuration.getRoot()).concat(tableName).concat(timestampDay).concat("s.k").$()));
+                Assert.assertFalse(Files.exists(otherPath.of(configuration.getRoot()).concat(systemTableName1).concat(timestampDay).concat("s.k").$()));
                 Assert.assertFalse(Files.exists(otherPath.parent().concat("s.v").$()));
->>>>>>> 55454dbe
 
                 assertContent(expected, tableName);
             }
@@ -2154,13 +2125,8 @@
                         .concat(META_FILE_NAME)
                         .$();
                 Assert.assertTrue(Files.remove(path));
-<<<<<<< HEAD
-                CharSequence systemTableName1 = engine.getSystemTableName(brokenTableName);
-                other.of(configuration.getRoot()).concat(systemTableName1)
-=======
                 otherPath.of(configuration.getRoot())
                         .concat(brokenTableName)
->>>>>>> 55454dbe
                         .concat("2022-06-02")
                         .put(DETACHED_DIR_MARKER)
                         .concat(META_FILE_NAME)
@@ -2236,17 +2202,11 @@
     private void dropCurrentVersionOfPartition(String tableName, String partitionName) throws SqlException {
         engine.clear();
         // hide the detached partition
-<<<<<<< HEAD
         CharSequence systemTableName = engine.getSystemTableName(tableName);
         path.of(configuration.getRoot()).concat(systemTableName).concat(partitionName + ".detached").$();
-        other.of(configuration.getRoot()).concat(systemTableName).concat(partitionName + ".detached.hide").$();
-
-        Assert.assertEquals(Files.FILES_RENAME_OK, Files.rename(path, other));
-=======
-        path.of(configuration.getRoot()).concat(tableName).concat(partitionName + ".detached").$();
-        otherPath.of(configuration.getRoot()).concat(tableName).concat(partitionName + ".detached.hide").$();
+        otherPath.of(configuration.getRoot()).concat(systemTableName).concat(partitionName + ".detached.hide").$();
+
         Assert.assertEquals(Files.FILES_RENAME_OK, Files.rename(path, otherPath));
->>>>>>> 55454dbe
         // drop the latest version of the partition
         compile("ALTER TABLE " + tableName + " DROP PARTITION LIST '" + partitionName + "'", sqlExecutionContext);
         // resurface the hidden detached partition
@@ -2264,11 +2224,7 @@
             );
             path.put(DETACHED_DIR_MARKER).$();
             PartitionBy.setSinkForPartition(
-<<<<<<< HEAD
-                    other.of(configuration.getRoot()).concat(systemTableName),
-=======
-                    otherPath.of(configuration.getRoot()).concat(tableName),
->>>>>>> 55454dbe
+                    otherPath.of(configuration.getRoot()).concat(systemTableName),
                     PartitionBy.DAY,
                     partition,
                     false
@@ -2281,15 +2237,9 @@
     private void renameDetachedToAttachable(String tableName, String... partitions) {
         CharSequence systemTableName = engine.getSystemTableName(tableName);
         for (String partition : partitions) {
-<<<<<<< HEAD
             path.of(configuration.getRoot()).concat(systemTableName).concat(partition).put(DETACHED_DIR_MARKER).$();
-            other.of(configuration.getRoot()).concat(systemTableName).concat(partition).put(configuration.getAttachPartitionSuffix()).$();
-            Assert.assertTrue(Files.rename(path, other) > -1);
-=======
-            path.of(configuration.getRoot()).concat(tableName).concat(partition).put(DETACHED_DIR_MARKER).$();
-            otherPath.of(configuration.getRoot()).concat(tableName).concat(partition).put(configuration.getAttachPartitionSuffix()).$();
+            otherPath.of(configuration.getRoot()).concat(systemTableName).concat(partition).put(configuration.getAttachPartitionSuffix()).$();
             Assert.assertTrue(Files.rename(path, otherPath) > -1);
->>>>>>> 55454dbe
         }
     }
 
