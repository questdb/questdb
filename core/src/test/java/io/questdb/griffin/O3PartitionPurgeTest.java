--- conflicted
+++ resolved
@@ -319,82 +319,6 @@
     }
 
     @Test
-    public void testPartitionDeletedAsyncAfterDroppedBySql() throws Exception {
-        assertMemoryLeak(() -> {
-            try (Path path = new Path()) {
-
-                compiler.compile("create table tbl as (select x, cast('1970-01-10T10' as timestamp) ts from long_sequence(1)) timestamp(ts) partition by DAY", sqlExecutionContext);
-
-                // OOO inserts partition 1970-01-09
-                compiler.compile("insert into tbl select 4, '1970-01-09T10'", sqlExecutionContext);
-
-                path.of(engine.getConfiguration().getRoot()).concat("tbl").concat("1970-01-09.0").concat("x.d").$();
-                Assert.assertTrue(Chars.toString(path), Files.exists(path));
-
-                try (TableReader rdr = engine.getReader(sqlExecutionContext.getCairoSecurityContext(), "tbl")) {
-                    // OOO inserts partition 1970-01-09
-                    compiler.compile("insert into tbl select 4, '1970-01-09T09'", sqlExecutionContext);
-
-                    path.of(engine.getConfiguration().getRoot()).concat("tbl").concat("1970-01-09.2").concat("x.d").$();
-                    Assert.assertTrue(Chars.toString(path), Files.exists(path));
-
-                    try (TableReader rdr2 = engine.getReader(sqlExecutionContext.getCairoSecurityContext(), "tbl")) {
-                        compile("alter table tbl drop partition list '1970-01-09'", sqlExecutionContext);
-                        runPartitionPurgeJobs();
-
-                        // This should not fail
-                        rdr2.openPartition(0);
-                    }
-                    runPartitionPurgeJobs();
-                    Assert.assertFalse(Chars.toString(path), Files.exists(path));
-
-                    // This should not fail
-                    rdr.openPartition(0);
-                }
-                runPartitionPurgeJobs();
-
-                path.of(engine.getConfiguration().getRoot()).concat("tbl").concat("1970-01-09.0").concat("x.d").$();
-                Assert.assertFalse(Chars.toString(path), Files.exists(path));
-            }
-        });
-    }
-
-    @Test
-    public void testPartitionsNotVacuumedBeforeCommit() throws Exception {
-        assertMemoryLeak(() -> {
-
-            compiler.compile("create table tbl as (" +
-                    "select x, " +
-                    "timestamp_sequence('1970-01-01', 10 * 60 * 60 * 1000000L) ts " +
-                    "from long_sequence(1)" +
-                    ") timestamp(ts) partition by HOUR", sqlExecutionContext);
-
-            try (Path path = new Path()) {
-                try (TableWriter writer = engine.getWriter(sqlExecutionContext.getCairoSecurityContext(), "tbl", "test")) {
-                    long startTimestamp = Timestamps.HOUR_MICROS + 10;
-
-                    for (int i = 0; i < 10; i++) {
-                        TableWriter.Row row = writer.newRow(startTimestamp);
-                        row.putLong(0, i + 1);
-                        row.append();
-                        startTimestamp += Timestamps.HOUR_MICROS;
-                    }
-
-                    path.of(engine.getConfiguration().getRoot()).concat("tbl").concat("1970-01-01T01.0").concat("x.d").$();
-                    Assert.assertTrue(Chars.toString(path), Files.exists(path));
-
-                    compiler.compile("vacuum table tbl", sqlExecutionContext);
-                    runPartitionPurgeJobs();
-
-                    Assert.assertTrue(Chars.toString(path), Files.exists(path));
-
-                    writer.commit();
-                }
-            }
-        });
-    }
-
-    @Test
     public void testPurgeFailed() throws Exception {
         assertMemoryLeak(() -> {
             AtomicInteger deleteAttempts = new AtomicInteger();
@@ -476,7 +400,6 @@
     }
 
     @Test
-<<<<<<< HEAD
     public void testPartitionsNotVacuumedBeforeCommit() throws Exception {
         assertMemoryLeak(() -> {
 
@@ -513,8 +436,6 @@
     }
 
     @Test
-=======
->>>>>>> 442352ae
     public void testReaderUsesPartition() throws Exception {
         assertMemoryLeak(() -> {
             compiler.compile("create table tbl as (select x, cast('1970-01-10T10' as timestamp) ts from long_sequence(1)) timestamp(ts) partition by DAY", sqlExecutionContext);
@@ -548,7 +469,6 @@
     }
 
     @Test
-<<<<<<< HEAD
     public void testPartitionDeletedAsyncAfterDroppedBySql() throws Exception {
         assertMemoryLeak(() -> {
             try (Path path = new Path()) {
@@ -591,8 +511,6 @@
     }
 
     @Test
-=======
->>>>>>> 442352ae
     public void testTableDropAfterPurgeScheduled() throws Exception {
         assertMemoryLeak(() -> {
             compiler.compile("create table tbl as (select x, cast('1970-01-10T10' as timestamp) ts from long_sequence(1)) timestamp(ts) partition by DAY", sqlExecutionContext);
