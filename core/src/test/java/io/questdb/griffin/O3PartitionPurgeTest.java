/*******************************************************************************
 *     ___                  _   ____  ____
 *    / _ \ _   _  ___  ___| |_|  _ \| __ )
 *   | | | | | | |/ _ \/ __| __| | | |  _ \
 *   | |_| | |_| |  __/\__ \ |_| |_| | |_) |
 *    \__\_\\__,_|\___||___/\__|____/|____/
 *
 *  Copyright (c) 2014-2019 Appsicle
 *  Copyright (c) 2019-2022 QuestDB
 *
 *  Licensed under the Apache License, Version 2.0 (the "License");
 *  you may not use this file except in compliance with the License.
 *  You may obtain a copy of the License at
 *
 *  http://www.apache.org/licenses/LICENSE-2.0
 *
 *  Unless required by applicable law or agreed to in writing, software
 *  distributed under the License is distributed on an "AS IS" BASIS,
 *  WITHOUT WARRANTIES OR CONDITIONS OF ANY KIND, either express or implied.
 *  See the License for the specific language governing permissions and
 *  limitations under the License.
 *
 ******************************************************************************/

package io.questdb.griffin;

import io.questdb.cairo.*;
import io.questdb.std.*;
import io.questdb.std.str.Path;
import io.questdb.test.tools.TestUtils;
import org.junit.AfterClass;
import org.junit.Assert;
import org.junit.BeforeClass;
import org.junit.Test;

import java.util.concurrent.CyclicBarrier;
import java.util.concurrent.atomic.AtomicInteger;

public class O3PartitionPurgeTest extends AbstractGriffinTest {
    private static O3PurgeDiscoveryJob purgeJob;

    @BeforeClass
    public static void begin() {
        purgeJob = new O3PurgeDiscoveryJob(engine.getMessageBus(), 1);
    }

    @AfterClass
    public static void end() {
        purgeJob = Misc.free(purgeJob);
    }

    @Test
    public void test2ReadersUsePartition() throws Exception {
        assertMemoryLeak(() -> {
            compiler.compile("create table tbl as (select x, cast('1970-01-10T10' as timestamp) ts from long_sequence(1)) timestamp(ts) partition by DAY", sqlExecutionContext);

            // OOO insert
            compiler.compile("insert into tbl select 4, '1970-01-10T09'", sqlExecutionContext);

            // This should lock partition 1970-01-10.1 from being deleted from disk
            try (TableReader rdr = engine.getReader(sqlExecutionContext.getCairoSecurityContext(), "tbl")) {

                try (TableReader rdr2 = engine.getReader(sqlExecutionContext.getCairoSecurityContext(), "tbl")) {
                    // in order insert
                    compiler.compile("insert into tbl select 2, '1970-01-10T11'", sqlExecutionContext);

                    // OOO insert
                    compiler.compile("insert into tbl select 4, '1970-01-10T09'", sqlExecutionContext);

                    runPartitionPurgeJobs();

                    rdr2.openPartition(0);
                }

                runPartitionPurgeJobs();

                // This should not fail
                rdr.openPartition(0);
            }
            runPartitionPurgeJobs();

            try (Path path = new Path()) {
                path.concat(engine.getConfiguration().getRoot()).concat("tbl").concat("1970-01-10");
                int len = path.length();
                for (int i = 0; i < 3; i++) {
                    path.trimTo(len).put(".").put(Integer.toString(i)).concat("x.d").$();
                    Assert.assertFalse(Chars.toString(path), Files.exists(path));
                }
            }
        });
    }

    @Test
    public void testAsyncPurgeOnBusyWriter() throws Exception {
        int tableCount = 3;
        assertMemoryLeak(() -> {
            for (int i = 0; i < tableCount; i++) {
                compiler.compile("create table tbl" + i + " as (select x, cast('1970-01-01T10' as timestamp) ts from long_sequence(1)) timestamp(ts) partition by DAY", sqlExecutionContext);
            }

            final CyclicBarrier barrier = new CyclicBarrier(3);
            AtomicInteger done = new AtomicInteger();
            // Open a reader so that writer will not delete partitions easily
            ObjList<TableReader> readers = new ObjList<>(tableCount);
            for (int i = 0; i < tableCount; i++) {
                readers.add(engine.getReader(sqlExecutionContext.getCairoSecurityContext(), "tbl" + i));
            }

            Thread writeThread = new Thread(() -> {
                try {
                    barrier.await();
                    for (int i = 0; i < 32; i++) {
                        for (int j = 0; j < tableCount; j++) {
                            compiler.compile("insert into tbl" + j +
                                            " select 2, '1970-01-10T10' from long_sequence(1) " +
                                            "union all " +
                                            "select 1, '1970-01-09T09'  from long_sequence(1)"
                                    , sqlExecutionContext);
                        }
                    }
                    done.incrementAndGet();
                    Path.clearThreadLocals();
                } catch (Throwable ex) {
                    LOG.error().$(ex).$();
                    done.decrementAndGet();
                }
            });

            Thread readThread = new Thread(() -> {
                try {
                    barrier.await();
                    while (done.get() == 0) {
                        for (int i = 0; i < tableCount; i++) {
                            readers.get(i).openPartition(0);
                            readers.get(i).reload();
                        }
                        Os.pause();
                        Path.clearThreadLocals();
                    }
                } catch (Throwable ex) {
                    LOG.error().$(ex).$();
                    done.addAndGet(-2);
                }
            });

            writeThread.start();
            readThread.start();

            barrier.await();
            while (done.get() == 0) {
                runPartitionPurgeJobs();
                Os.pause();
            }
            runPartitionPurgeJobs();

            Assert.assertEquals(1, done.get());
            writeThread.join();
            readThread.join();
            Misc.freeObjList(readers);
        });
    }

    @Test
    public void testInvalidFolderNames() throws Exception {
        assertMemoryLeak(() -> {
            compiler.compile("create table tbl as (select x, cast('1970-01-10T10' as timestamp) ts from long_sequence(1)) timestamp(ts) partition by DAY", sqlExecutionContext);

            // This should lock partition 1970-01-10.1 from being deleted from disk
            try (TableReader ignored = engine.getReader(sqlExecutionContext.getCairoSecurityContext(), "tbl")) {
                // OOO insert
                compiler.compile("insert into tbl select 4, '1970-01-10T09'", sqlExecutionContext);
            }

            try (Path path = new Path()) {
                Files.mkdir(path.of(engine.getConfiguration().getRoot()).concat("tbl").concat("invalid_folder.123").$(), 509);
                Files.mkdir(path.of(engine.getConfiguration().getRoot()).concat("tbl").concat("1970-01-01.invalid").$(), 509);

                runPartitionPurgeJobs();

                path.of(engine.getConfiguration().getRoot()).concat("tbl").concat("1970-01-10").concat("x.d").$();
                Assert.assertFalse(Chars.toString(path), Files.exists(path));

                path.of(engine.getConfiguration().getRoot()).concat("tbl").concat("1970-01-10.1").concat("x.d").$();
                Assert.assertTrue(Chars.toString(path), Files.exists(path));
            }
        });
    }

    @Test
    public void testManyReadersOpenClosedAscDense() throws Exception {
        testManyReadersOpenClosedDense(0, 1, 5);
    }

    @Test
    public void testManyReadersOpenClosedAscSparse() throws Exception {
        testManyReadersOpenClosedSparse(0, 1, 4);
    }

    @Test
    public void testManyReadersOpenClosedDescDense() throws Exception {
        testManyReadersOpenClosedDense(3, -1, 4);
    }

    @Test
    public void testManyReadersOpenClosedDescSparse() throws Exception {
        testManyReadersOpenClosedSparse(4, -1, 5);
    }

    @Test
    public void testManyTablesFuzzTest() throws Exception {
<<<<<<< HEAD
        Rnd rnd = TestUtils.generateRandom();
        int tableCount = 3;
=======
        Rnd rnd = TestUtils.generateRandom(LOG);
        int tableCount = 1;
>>>>>>> 14122ddc
        int testIterations = 100;

        assertMemoryLeak(() -> {
            for (int i = 0; i < tableCount; i++) {
                compiler.compile("create table tbl" + i + " as (select x, cast('1970-01-10T10' as timestamp) ts from long_sequence(1)) timestamp(ts) partition by DAY", sqlExecutionContext);
            }

            ObjList<TableReader> readers = new ObjList<>();
            for (int i = 0; i < testIterations; i++) {
                String tableName = "tbl" + rnd.nextInt(tableCount);
                String partition = "1970-0" + (1 + rnd.nextInt(1)) + "-01";

                runPartitionPurgeJobs();

                if (rnd.nextBoolean()) {
                    // deffo OOO insert
                    compiler.compile("insert into " + tableName + " select 4, '" + partition + "T09'", sqlExecutionContext);
                } else {
                    // in order insert if last partition
                    compiler.compile("insert into " + tableName + " select 2, '" + partition + "T11'", sqlExecutionContext);
                }

                // lock reader on this transaction
                readers.add(engine.getReader(sqlExecutionContext.getCairoSecurityContext(), tableName));
            }

            runPartitionPurgeJobs();

            for (int i = 0; i < testIterations; i++) {
                runPartitionPurgeJobs();
                TableReader reader = readers.get(i);
                reader.openPartition(0);
                reader.close();
            }

            try (
                    Path path = new Path();
                    TxReader txReader = new TxReader(engine.getConfiguration().getFilesFacade())
            ) {
                for (int i = 0; i < tableCount; i++) {
                    String tableName = "tbl" + i;
                    path.of(engine.getConfiguration().getRoot()).concat(tableName);
                    int len = path.length();
                    int partitionBy = PartitionBy.DAY;
                    txReader.ofRO(path, partitionBy);
                    txReader.unsafeLoadAll();

                    Assert.assertEquals(2, txReader.getPartitionCount());
                    for (int p = 0; p < 2; p++) {
                        long partitionTs = txReader.getPartitionTimestamp(p);
                        long partitionNameVersion = txReader.getPartitionNameTxn(p);

                        for (int v = 0; v < partitionNameVersion + 5; v++) {
                            path.trimTo(len);
                            TableUtils.setPathForPartition(path, partitionBy, partitionTs, false);
                            TableUtils.txnPartitionConditionally(path, v);
                            path.concat("x.d").$();
                            Assert.assertEquals(Chars.toString(path), v == partitionNameVersion, Files.exists(path));
                        }
                    }
                    txReader.clear();
                }
            }
        });
    }

    @Test
    public void testNonAsciiTableName() throws Exception {
        String tableName = "таблица";

        assertMemoryLeak(() -> {
            compiler.compile("create table " + tableName + " as (select x, cast('1970-01-10T10' as timestamp) ts from long_sequence(1)) timestamp(ts) partition by DAY", sqlExecutionContext);

            // OOO insert
            compiler.compile("insert into " + tableName + " select 4, '1970-01-10T09'", sqlExecutionContext);

            // in order insert
            compiler.compile("insert into " + tableName + " select 2, '1970-01-10T11'", sqlExecutionContext);

            // This should lock partition 1970-01-10.1 from being deleted from disk
            try (TableReader rdr = engine.getReader(sqlExecutionContext.getCairoSecurityContext(), tableName)) {

                // OOO insert
                compiler.compile("insert into " + tableName + " select 4, '1970-01-10T09'", sqlExecutionContext);

                // This should not fail
                rdr.openPartition(0);
            }

            runPartitionPurgeJobs();

            try (Path path = new Path()) {
                path.concat(engine.getConfiguration().getRoot()).concat(tableName).concat("1970-01-10");
                int len = path.length();
                for (int i = 0; i < 3; i++) {
                    path.trimTo(len).put(".").put(Integer.toString(i)).concat("x.d").$();
                    Assert.assertFalse(Chars.toString(path), Files.exists(path));
                }
            }
        });
    }

    @Test
    public void testPurgeFailed() throws Exception {
        assertMemoryLeak(() -> {
            AtomicInteger deleteAttempts = new AtomicInteger();
            ff = new FilesFacadeImpl() {
                @Override
                public int rmdir(Path name) {
                    if (Chars.endsWith(name, "1970-01-10" + Files.SEPARATOR)) {
                        deleteAttempts.incrementAndGet();
                        return 5;
                    }
                    return super.rmdir(name);
                }
            };

            compiler.compile("create table tbl as (select x, cast('1970-01-10T10' as timestamp) ts from long_sequence(1)) timestamp(ts) partition by DAY", sqlExecutionContext);

            // This should lock partition 1970-01-10.1 from being deleted from disk
            try (TableReader ignored = engine.getReader(sqlExecutionContext.getCairoSecurityContext(), "tbl")) {
                // OOO insert
                compiler.compile("insert into tbl select 4, '1970-01-10T09'", sqlExecutionContext);
            }

            try (Path path = new Path()) {
                runPartitionPurgeJobs();

                Assert.assertEquals(2, deleteAttempts.get()); // One message from Writer, one from Reader

                path.of(engine.getConfiguration().getRoot()).concat("tbl").concat("1970-01-10.1").concat("x.d").$();
                Assert.assertTrue(Chars.toString(path), Files.exists(path));
            }
        });
    }

    @Test
    public void testPurgeFailedAndVacuumed() throws Exception {
        runPartitionPurgeJobs();
        assertMemoryLeak(() -> {
            AtomicInteger deleteAttempts = new AtomicInteger();
            ff = new FilesFacadeImpl() {
                @Override
                public int rmdir(Path name) {
                    if (Chars.endsWith(name, "1970-01-10" + Files.SEPARATOR)) {
                        if (deleteAttempts.incrementAndGet() < 3) {
                            return 5;
                        }
                    }
                    return super.rmdir(name);
                }
            };

            compiler.compile("create table tbl as (select x, cast('1970-01-10T10' as timestamp) ts from long_sequence(1)) timestamp(ts) partition by DAY", sqlExecutionContext);

            // This should lock partition 1970-01-10.1 from being deleted from disk
            try (TableReader ignored = engine.getReader(sqlExecutionContext.getCairoSecurityContext(), "tbl")) {
                // OOO insert
                compiler.compile("insert into tbl select 4, '1970-01-10T09'", sqlExecutionContext);
            }

            try (Path path = new Path()) {
                runPartitionPurgeJobs();

                Assert.assertEquals(2, deleteAttempts.get()); // One message from Writer, one from Reader

                path.of(engine.getConfiguration().getRoot()).concat("tbl").concat("1970-01-10").concat("x.d").$();
                Assert.assertTrue(Chars.toString(path), Files.exists(path));

                path.of(engine.getConfiguration().getRoot()).concat("tbl").concat("1970-01-10.1").concat("x.d").$();
                Assert.assertTrue(Chars.toString(path), Files.exists(path));

                // VACUUM SQL should delete partition version 1970-01-10 on attempt 3
                compiler.compile("vacuum partitions tbl", sqlExecutionContext);
                runPartitionPurgeJobs();
                path.of(engine.getConfiguration().getRoot()).concat("tbl").concat("1970-01-10").concat("x.d").$();
                Assert.assertFalse(Chars.toString(path), Files.exists(path));
            }
        });
    }

    @Test
    public void testReaderUsesPartition() throws Exception {
        assertMemoryLeak(() -> {
            compiler.compile("create table tbl as (select x, cast('1970-01-10T10' as timestamp) ts from long_sequence(1)) timestamp(ts) partition by DAY", sqlExecutionContext);

            // OOO insert
            compiler.compile("insert into tbl select 4, '1970-01-10T09'", sqlExecutionContext);

            // This should lock partition 1970-01-10.1 from being deleted from disk
            try (TableReader rdr = engine.getReader(sqlExecutionContext.getCairoSecurityContext(), "tbl")) {

                // in order insert
                compiler.compile("insert into tbl select 2, '1970-01-10T11'", sqlExecutionContext);

                // OOO insert
                compiler.compile("insert into tbl select 4, '1970-01-10T09'", sqlExecutionContext);

                // This should not fail
                rdr.openPartition(0);
            }
            runPartitionPurgeJobs();

            try (Path path = new Path()) {
                path.concat(engine.getConfiguration().getRoot()).concat("tbl").concat("1970-01-10");
                int len = path.length();
                for (int i = 0; i < 3; i++) {
                    path.trimTo(len).put(".").put(Integer.toString(i)).concat("x.d").$();
                    Assert.assertFalse(Chars.toString(path), Files.exists(path));
                }
            }
        });
    }

    @Test
    public void testPartitionDeletedAsyncAfterDroppedBySql() throws Exception {
        assertMemoryLeak(() -> {
            try (Path path = new Path()) {

                compiler.compile("create table tbl as (select x, cast('1970-01-10T10' as timestamp) ts from long_sequence(1)) timestamp(ts) partition by DAY", sqlExecutionContext);

                // OOO inserts partition 1970-01-09
                compiler.compile("insert into tbl select 4, '1970-01-09T10'", sqlExecutionContext);

                path.of(engine.getConfiguration().getRoot()).concat("tbl").concat("1970-01-09").concat("x.d").$();
                Assert.assertTrue(Chars.toString(path), Files.exists(path));

                try (TableReader rdr = engine.getReader(sqlExecutionContext.getCairoSecurityContext(), "tbl")) {
                    // OOO inserts partition 1970-01-09
                    compiler.compile("insert into tbl select 4, '1970-01-09T09'", sqlExecutionContext);

                    path.of(engine.getConfiguration().getRoot()).concat("tbl").concat("1970-01-09.2").concat("x.d").$();
                    Assert.assertTrue(Chars.toString(path), Files.exists(path));

                    try (TableReader rdr2 = engine.getReader(sqlExecutionContext.getCairoSecurityContext(), "tbl")) {
                        compile("alter table tbl drop partition list '1970-01-09'", sqlExecutionContext);
                        runPartitionPurgeJobs();

                        // This should not fail
                        rdr2.openPartition(0);
                    }
                    runPartitionPurgeJobs();
                    Assert.assertFalse(Chars.toString(path), Files.exists(path));

                    // This should not fail
                    rdr.openPartition(0);
                }
                runPartitionPurgeJobs();

                path.of(engine.getConfiguration().getRoot()).concat("tbl").concat("1970-01-09").concat("x.d").$();
                Assert.assertFalse(Chars.toString(path), Files.exists(path));
            }
        });
    }

    @Test
    public void testTableDropAfterPurgeScheduled() throws Exception {
        assertMemoryLeak(() -> {
            compiler.compile("create table tbl as (select x, cast('1970-01-10T10' as timestamp) ts from long_sequence(1)) timestamp(ts) partition by DAY", sqlExecutionContext);

            // This should lock partition 1970-01-10.1 to not do delete in writer
            try (TableReader ignored = engine.getReader(sqlExecutionContext.getCairoSecurityContext(), "tbl")) {
                // OOO insert
                compiler.compile("insert into tbl select 4, '1970-01-10T09'", sqlExecutionContext);
            }

            engine.releaseInactive();
            compiler.compile("drop table tbl", sqlExecutionContext);

            // Main assert here is that job runs without exceptions
            runPartitionPurgeJobs();
        });
    }

    @Test
    public void testTableWriterDeletePartitionWhenNoReadersOpen() throws Exception {
        String tableName = "tbl";

        assertMemoryLeak(() -> {
            compiler.compile("create table " + tableName + " as (select x, cast('1970-01-10T10' as timestamp) ts from long_sequence(1)) timestamp(ts) partition by DAY", sqlExecutionContext);

            compiler.compile("insert into " + tableName +
                            " select 2, '1970-01-11T09' from long_sequence(1) " +
                            "union all " +
                            " select 2, '1970-01-12T09' from long_sequence(1) " +
                            "union all " +
                            " select 2, '1970-01-11T08' from long_sequence(1) " +
                            "union all " +
                            " select 2, '1970-01-10T09' from long_sequence(1) " +
                            "union all " +
                            "select 1, '1970-01-09T09'  from long_sequence(1)"
                    , sqlExecutionContext);

            try (Path path = new Path()) {
                path.of(engine.getConfiguration().getRoot()).concat(tableName).concat("1970-01-10").concat("x.d").$();
                Assert.assertFalse(Chars.toString(path), Files.exists(path));

                path.of(engine.getConfiguration().getRoot()).concat(tableName).concat("1970-01-10.1").concat("x.d").$();
                Assert.assertTrue(Chars.toString(path), Files.exists(path));

                path.of(engine.getConfiguration().getRoot()).concat(tableName).concat("1970-01-11").concat("x.d").$();
                Assert.assertFalse(Chars.toString(path), Files.exists(path));

                path.of(engine.getConfiguration().getRoot()).concat(tableName).concat("1970-01-11.1").concat("x.d").$();
                Assert.assertTrue(Chars.toString(path), Files.exists(path));
            }
        });
    }

    private void runPartitionPurgeJobs() {
        // when reader is returned to pool it remains in open state
        // holding files such that purge fails with access violation
        if (Os.type == Os.WINDOWS) {
            engine.releaseInactive();
        }
        //noinspection StatementWithEmptyBody
        while (purgeJob.run(0)) {
            // drain the purge job queue fully
        }
    }

    private void testManyReadersOpenClosedDense(int start, int increment, int iterations) throws Exception {
        assertMemoryLeak(() -> {
            compiler.compile("create table tbl as (select x, cast('1970-01-10T10' as timestamp) ts from long_sequence(1)) timestamp(ts) partition by DAY", sqlExecutionContext);

            TableReader[] readers = new TableReader[iterations];
            for (int i = 0; i < iterations; i++) {
                TableReader rdr = engine.getReader(sqlExecutionContext.getCairoSecurityContext(), "tbl");
                readers[i] = rdr;

                // OOO insert
                compiler.compile("insert into tbl select 4, '1970-01-10T09'", sqlExecutionContext);

                runPartitionPurgeJobs();
            }

            // Unwind readers one by one old to new
            for (int i = start; i >= 0 && i < iterations; i += increment) {
                TableReader reader = readers[i];

                reader.openPartition(0);
                reader.close();

                runPartitionPurgeJobs();
            }

            try (Path path = new Path()) {
                path.concat(engine.getConfiguration().getRoot()).concat("tbl").concat("1970-01-10");
                int len = path.length();

                Assert.assertFalse(Chars.toString(path.concat("x.d")), Files.exists(path));
                for (int i = 0; i < iterations; i++) {
                    path.trimTo(len).put(".").put(Integer.toString(i)).concat("x.d").$();
                    Assert.assertFalse(Chars.toString(path), Files.exists(path));
                }

                path.trimTo(len).put(".").put(Integer.toString(iterations)).concat("x.d").$();
                Assert.assertTrue(Files.exists(path));
            }
        });
    }

    private void testManyReadersOpenClosedSparse(int start, int increment, int iterations) throws Exception {
        assertMemoryLeak(() -> {
            compiler.compile("create table tbl as (select x, cast('1970-01-10T10' as timestamp) ts from long_sequence(1)) timestamp(ts) partition by DAY", sqlExecutionContext);
            TableReader[] readers = new TableReader[2 * iterations];

            for (int i = 0; i < iterations; i++) {
                TableReader rdr = engine.getReader(sqlExecutionContext.getCairoSecurityContext(), "tbl");
                readers[2 * i] = rdr;

                // in order insert
                compiler.compile("insert into tbl select 2, '1970-01-10T11'", sqlExecutionContext);

                runPartitionPurgeJobs();

                TableReader rdr2 = engine.getReader(sqlExecutionContext.getCairoSecurityContext(), "tbl");
                readers[2 * i + 1] = rdr2;
                // OOO insert
                compiler.compile("insert into tbl select 4, '1970-01-10T09'", sqlExecutionContext);

                runPartitionPurgeJobs();
            }

            // Unwind readers one by in set order
            for (int i = start; i >= 0 && i < iterations; i += increment) {
                TableReader reader = readers[2 * i];
                reader.openPartition(0);
                reader.close();

                runPartitionPurgeJobs();

                reader = readers[2 * i + 1];
                reader.openPartition(0);
                reader.close();

                runPartitionPurgeJobs();
            }

            try (Path path = new Path()) {
                path.concat(engine.getConfiguration().getRoot()).concat("tbl").concat("1970-01-10");
                int len = path.length();

                Assert.assertFalse(Chars.toString(path.concat("x.d")), Files.exists(path));
                for (int i = 0; i < 2 * iterations; i++) {
                    path.trimTo(len).put(".").put(Integer.toString(i)).concat("x.d").$();
                    Assert.assertFalse(Chars.toString(path), Files.exists(path));
                }

                path.trimTo(len).put(".").put(Integer.toString(2 * iterations)).concat("x.d").$();
                Assert.assertTrue(Files.exists(path));
            }
        });
    }
}<|MERGE_RESOLUTION|>--- conflicted
+++ resolved
@@ -208,13 +208,8 @@
 
     @Test
     public void testManyTablesFuzzTest() throws Exception {
-<<<<<<< HEAD
         Rnd rnd = TestUtils.generateRandom();
-        int tableCount = 3;
-=======
-        Rnd rnd = TestUtils.generateRandom(LOG);
         int tableCount = 1;
->>>>>>> 14122ddc
         int testIterations = 100;
 
         assertMemoryLeak(() -> {
