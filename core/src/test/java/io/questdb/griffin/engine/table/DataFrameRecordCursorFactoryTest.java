--- conflicted
+++ resolved
@@ -24,7 +24,20 @@
 
 package io.questdb.griffin.engine.table;
 
-import io.questdb.cairo.*;
+import org.junit.Test;
+
+import io.questdb.cairo.AbstractCairoTest;
+import io.questdb.cairo.BitmapIndexReader;
+import io.questdb.cairo.CairoEngine;
+import io.questdb.cairo.CairoTestUtils;
+import io.questdb.cairo.ColumnType;
+import io.questdb.cairo.FullFwdDataFrameCursorFactory;
+import io.questdb.cairo.GenericRecordMetadata;
+import io.questdb.cairo.PartitionBy;
+import io.questdb.cairo.TableModel;
+import io.questdb.cairo.TableReader;
+import io.questdb.cairo.TableUtils;
+import io.questdb.cairo.TableWriter;
 import io.questdb.cairo.security.AllowAllCairoSecurityContext;
 import io.questdb.cairo.sql.Record;
 import io.questdb.cairo.sql.RecordCursor;
@@ -34,7 +47,6 @@
 import io.questdb.std.IntList;
 import io.questdb.std.Rnd;
 import io.questdb.test.tools.TestUtils;
-import org.junit.Test;
 
 public class DataFrameRecordCursorFactoryTest extends AbstractCairoTest {
     @Test
@@ -89,19 +101,13 @@
                 }
                 SymbolIndexRowCursorFactory symbolIndexRowCursorFactory = new SymbolIndexRowCursorFactory(columnIndex, symbolKey, true, BitmapIndexReader.DIR_FORWARD);
                 FullFwdDataFrameCursorFactory dataFrameFactory = new FullFwdDataFrameCursorFactory(engine, "x", TableUtils.ANY_TABLE_VERSION);
-<<<<<<< HEAD
-                DataFrameRecordCursorFactory factory = new DataFrameRecordCursorFactory(metadata, dataFrameFactory, symbolIndexRowCursorFactory, false, null);
-
-                SqlExecutionContext sqlExecutionContext = new SqlExecutionContextImpl(configuration, messageBus, 1, null).with(AllowAllCairoSecurityContext.INSTANCE, null, null, -1, null);
-=======
                 // entity index
                 final IntList columnIndexes = new IntList();
                 for (int i = 0, n = metadata.getColumnCount(); i < n; i++) {
                     columnIndexes.add(i);
                 }
                 DataFrameRecordCursorFactory factory = new DataFrameRecordCursorFactory(metadata, dataFrameFactory, symbolIndexRowCursorFactory, false, null, false, columnIndexes, null);
-                SqlExecutionContext sqlExecutionContext = new SqlExecutionContextImpl(configuration, messageBus, 1, null).with(AllowAllCairoSecurityContext.INSTANCE, null, null);
->>>>>>> 78dd24ca
+                SqlExecutionContext sqlExecutionContext = new SqlExecutionContextImpl(configuration, messageBus, 1, null).with(AllowAllCairoSecurityContext.INSTANCE, null, null, -1, null);
                 try (RecordCursor cursor = factory.getCursor(sqlExecutionContext)) {
                     Record record = cursor.getRecord();
                     while (cursor.hasNext()) {
