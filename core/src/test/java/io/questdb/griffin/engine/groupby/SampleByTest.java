--- conflicted
+++ resolved
@@ -7360,7 +7360,25 @@
                 false);
     }
 
-<<<<<<< HEAD
+    @Test
+    public void testSampleByCountWithNoTsColSelected() throws Exception {
+        assertQuery("count\n" +
+                        "300\n" +
+                        "300\n" +
+                        "300\n" +
+                        "100\n",
+                "select count() from x sample by 1h",
+                "create table x as " +
+                        "(" +
+                        "select" +
+                        " timestamp_sequence(172800000000, 12000000) k" +
+                        " from" +
+                        " long_sequence(1000)" +
+                        ") timestamp(k) partition by NONE",
+                null,
+                false);
+    }
+
     @NotNull
     private SingleSymbolFilter getSymbolFilter() {
         return new SingleSymbolFilter() {
@@ -7374,24 +7392,5 @@
                 return 0;
             }
         };
-=======
-    @Test
-    public void testSampleByCountWithNoTsColSelected() throws Exception {
-        assertQuery("count\n" +
-                        "300\n" +
-                        "300\n" +
-                        "300\n" +
-                        "100\n",
-                "select count() from x sample by 1h",
-                "create table x as " +
-                        "(" +
-                        "select" +
-                        " timestamp_sequence(172800000000, 12000000) k" +
-                        " from" +
-                        " long_sequence(1000)" +
-                        ") timestamp(k) partition by NONE",
-                null,
-                false);
->>>>>>> 93e852a2
     }
 }