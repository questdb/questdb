--- conflicted
+++ resolved
@@ -1680,35 +1680,6 @@
     }
 
     @Test
-<<<<<<< HEAD
-    public void testSampleByDayNoFillNotKeyedAlignToCalendarTimezone() throws Exception {
-        assertQuery(
-                "k\tc\n" +
-                        "2021-03-28T00:00:00.000000Z\t238\n" +
-                        "2021-03-28T23:00:00.000000Z\t230\n" +
-                        "2021-03-29T23:00:00.000000Z\t240\n" +
-                        "2021-03-30T23:00:00.000000Z\t240\n" +
-                        "2021-03-31T23:00:00.000000Z\t52\n",
-                "select k, count() c from x sample by 1d align to calendar time zone 'Europe/Riga'",
-                "create table x as " +
-                        "(" +
-                        "select" +
-                        " rnd_double(0)*100 a," +
-                        " rnd_symbol(5,4,4,1) b," +
-                        " timestamp_sequence(cast('2021-03-28T00:15:00.000000Z' as timestamp), 6*60000000) k" +
-                        " from" +
-                        " long_sequence(1000)" +
-                        ") timestamp(k) partition by NONE",
-                "k",
-                false,
-                true,
-                false
-        );
-    }
-
-    @Test
-=======
->>>>>>> f88b0885
     public void testSampleByMillisFillNoneNotKeyedEmpty() throws Exception {
         assertQuery("sum\tk\n",
                 "select sum(a), k from x sample by 100T fill(none)",
@@ -1765,7 +1736,32 @@
     }
 
     @Test
-<<<<<<< HEAD
+    public void testSampleByDayNoFillNotKeyedAlignToCalendarTimezone() throws Exception {
+        assertQuery(
+                "k\tc\n" +
+                        "2021-03-28T00:00:00.000000Z\t238\n" +
+                        "2021-03-28T23:00:00.000000Z\t230\n" +
+                        "2021-03-29T23:00:00.000000Z\t240\n" +
+                        "2021-03-30T23:00:00.000000Z\t240\n" +
+                        "2021-03-31T23:00:00.000000Z\t52\n",
+                "select k, count() c from x sample by 1d align to calendar time zone 'Europe/Riga'",
+                "create table x as " +
+                        "(" +
+                        "select" +
+                        " rnd_double(0)*100 a," +
+                        " rnd_symbol(5,4,4,1) b," +
+                        " timestamp_sequence(cast('2021-03-28T00:15:00.000000Z' as timestamp), 6*60000000) k" +
+                        " from" +
+                        " long_sequence(1000)" +
+                        ") timestamp(k) partition by NONE",
+                "k",
+                false,
+                true,
+                false
+        );
+    }
+
+    @Test
     public void testSampleByNoFillAlignToCalendarTimezoneOffset() throws Exception {
         assertQuery(
                 "k\tb\tcount\n" +
@@ -2128,8 +2124,6 @@
     }
 
     @Test
-=======
->>>>>>> f88b0885
     public void testSampleCountFillLinear() throws Exception {
         assertQuery("b\tcount\tk\n" +
                         "\t15\t1970-01-03T00:00:00.000000Z\n" +
