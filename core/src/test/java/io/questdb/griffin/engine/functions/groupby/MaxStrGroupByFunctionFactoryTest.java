/*******************************************************************************
 *     ___                  _   ____  ____
 *    / _ \ _   _  ___  ___| |_|  _ \| __ )
 *   | | | | | | |/ _ \/ __| __| | | |  _ \
 *   | |_| | |_| |  __/\__ \ |_| |_| | |_) |
 *    \__\_\\__,_|\___||___/\__|____/|____/
 *
 *  Copyright (c) 2014-2019 Appsicle
 *  Copyright (c) 2019-2022 QuestDB
 *
 *  Licensed under the Apache License, Version 2.0 (the "License");
 *  you may not use this file except in compliance with the License.
 *  You may obtain a copy of the License at
 *
 *  http://www.apache.org/licenses/LICENSE-2.0
 *
 *  Unless required by applicable law or agreed to in writing, software
 *  distributed under the License is distributed on an "AS IS" BASIS,
 *  WITHOUT WARRANTIES OR CONDITIONS OF ANY KIND, either express or implied.
 *  See the License for the specific language governing permissions and
 *  limitations under the License.
 *
 ******************************************************************************/

package io.questdb.griffin.engine.functions.groupby;

import io.questdb.cairo.CairoException;
import io.questdb.cairo.sql.RecordCursor;
import io.questdb.cairo.sql.RecordCursorFactory;
import io.questdb.griffin.AbstractGriffinTest;
import org.junit.Assert;
import org.junit.Test;

public class MaxStrGroupByFunctionFactoryTest extends AbstractGriffinTest {

    @Test
    public void testConstant() throws Exception {
        assertQuery(
                "a\tmax\n" +
                        "a\t42\n" +
                        "b\t42\n" +
                        "c\t42\n",
                "select a, max('42') from x",
                "create table x as (select * from (select rnd_symbol('a','b','c') a from long_sequence(20)))",
                null,
                true,
                true,
                true
        );
    }

    @Test
    public void testExpression() throws Exception {
        assertQuery(
                "a\tmax\n" +
                        "a\tcccccc\n" +
                        "b\tcccccc\n" +
                        "c\tcccccc\n",
                "select a, max(concat(s, s)) from x",
                "create table x as (select * from (select rnd_symbol('a','b','c') a, rnd_str('aaa','bbb','ccc') s from long_sequence(20)))",
                null,
                true,
                true,
                true
        );
    }

    @Test
    public void testGroupKeyed() throws Exception {
        assertQuery(
                "a\tmax\n" +
                        "a\t333\n" +
                        "b\t333\n" +
                        "c\t333\n",
                "select a, max(s) from x",
                "create table x as (select * from (select rnd_symbol('a','b','c') a, rnd_str('111','222','333') s, timestamp_sequence(0, 100000) ts from long_sequence(20)) timestamp(ts))",
                null,
                true,
                true,
                true
        );
    }

    @Test
    public void testGroupNotKeyed() throws Exception {
        assertQuery(
                "max\n" +
                        "a2\n",
                "select max(s) from x",
                "create table x as (select * from (select rnd_str('a','a1','a2') s, timestamp_sequence(0, 100000) ts from long_sequence(100)) timestamp(ts))",
                null,
                false,
                true,
                true
        );
    }

    @Test
    public void testGroupNotKeyedWithNulls() throws Exception {
        String expected = "max\n" +
                "c\n";
        assertQuery(
                expected,
                "select max(s) from x",
                "create table x as (select * from (select rnd_str('a','b','c') s, timestamp_sequence(10, 100000) ts from long_sequence(100)) timestamp(ts)) timestamp(ts) PARTITION BY YEAR",
                null,
                false,
                true,
                true
        );

        executeInsert("insert into x values(cast(null as STRING), '2021-05-21')");
        executeInsert("insert into x values(cast(null as STRING), '1970-01-01')");
        assertSql("select max(s) from x", expected);
    }

    @Test
    public void testNullConstant() throws Exception {
        assertQuery(
                "a\tmax\n" +
                        "a\t\n" +
                        "b\t\n" +
                        "c\t\n",
                "select a, max(cast(null as STRING)) from x",
                "create table x as (select * from (select rnd_symbol('a','b','c') a from long_sequence(20)))",
                null,
                true,
                true,
                true
        );
    }

    @Test
    public void testSampleFillLinearNotSupported() throws Exception {
        assertMemoryLeak(() -> {
            compiler.compile("create table x as (select * from (select rnd_int() i, rnd_str('a','b','c') s, timestamp_sequence(0, 100000) ts from long_sequence(100)) timestamp(ts))", sqlExecutionContext);
            try (
                    final RecordCursorFactory factory = compiler.compile("select ts, avg(i), max(s) from x sample by 1s fill(linear)", sqlExecutionContext).getRecordCursorFactory();
                    final RecordCursor cursor = factory.getCursor(sqlExecutionContext)
            ) {
                cursor.hasNext();
                Assert.fail();
<<<<<<< HEAD
            } catch (CairoException e) {
                Assert.assertEquals("[-1] interpolation is not supported for function: MaxStr(StrColumn(2))", e.getMessage());
=======
            } catch (SqlException e) {
                Assert.assertEquals("[0] interpolation is not supported for function: io.questdb.griffin.engine.functions.groupby.MaxStrGroupByFunction", e.getMessage());
>>>>>>> cb367bc7
            }
        });
    }

    @Test
    public void testSampleKeyed() throws Exception {
        assertQuery(
                "a\tmax\tts\n" +
                        "a\tтри\t1970-01-01T00:00:00.000000Z\n" +
                        "b\tтри\t1970-01-01T00:00:00.000000Z\n" +
                        "f\tтри\t1970-01-01T00:00:00.000000Z\n" +
                        "c\tтри\t1970-01-01T00:00:00.000000Z\n" +
                        "e\tтри\t1970-01-01T00:00:00.000000Z\n" +
                        "d\tедно\t1970-01-01T00:00:00.000000Z\n" +
                        "d\tтри\t1970-01-01T00:00:05.000000Z\n" +
                        "b\tтри\t1970-01-01T00:00:05.000000Z\n" +
                        "a\tтри\t1970-01-01T00:00:05.000000Z\n" +
                        "c\tтри\t1970-01-01T00:00:05.000000Z\n" +
                        "f\tтри\t1970-01-01T00:00:05.000000Z\n" +
                        "e\tедно\t1970-01-01T00:00:05.000000Z\n",
                "select a, max(s), ts from x sample by 5s",
                "create table x as (select * from (select rnd_symbol('a','b','c','d','e','f') a, rnd_str('едно','две','три') s, timestamp_sequence(0, 100000) ts from long_sequence(100)) timestamp(ts))",
                "ts",
                false
        );
    }
}<|MERGE_RESOLUTION|>--- conflicted
+++ resolved
@@ -140,13 +140,8 @@
             ) {
                 cursor.hasNext();
                 Assert.fail();
-<<<<<<< HEAD
             } catch (CairoException e) {
-                Assert.assertEquals("[-1] interpolation is not supported for function: MaxStr(StrColumn(2))", e.getMessage());
-=======
-            } catch (SqlException e) {
-                Assert.assertEquals("[0] interpolation is not supported for function: io.questdb.griffin.engine.functions.groupby.MaxStrGroupByFunction", e.getMessage());
->>>>>>> cb367bc7
+                Assert.assertEquals("[-1] interpolation is not supported for function: io.questdb.griffin.engine.functions.groupby.MaxStrGroupByFunction", e.getMessage());
             }
         });
     }
