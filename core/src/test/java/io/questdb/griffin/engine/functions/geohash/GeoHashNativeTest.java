--- conflicted
+++ resolved
@@ -42,17 +42,8 @@
     private static final StringConverter toString = GeoHashes::appendChars;
     private static final StringConverter toBitString = GeoHashes::toBitString;
 
-<<<<<<< HEAD
     public static int hashSize(long hashz) {
         return (int) (hashz >>> ColumnType.GEO_HASH_MAX_BITS_LENGTH);
-=======
-    // TODO: technical debt, everything but testSlideFoundBlocks, testAiota
-    //       needs to go to GeoHashesTest, and some redundancy needs to go
-
-
-    private static double rnd_double(double min, double max) {
-        return ThreadLocalRandom.current().nextDouble(min, max);
->>>>>>> 59afdb4f
     }
 
     @Test
@@ -87,11 +78,6 @@
         Assert.assertEquals(GeoHashes.fromCoordinates(lat, lon, 8 * 5), GeoHashes.fromBitString("1110011001111000001111000100011000111111", 0));
     }
 
-<<<<<<< HEAD
-    @SuppressWarnings("ResultOfMethodCallIgnored")
-=======
-    // TODO: technical debt, remove, geohashes variable size col
->>>>>>> 59afdb4f
     @Test
     public void testFromCoordinatesEdge() {
         Assert.assertThrows(NumericException.class, () -> GeoHashes.fromCoordinates(-91, 0, 10));
@@ -291,6 +277,27 @@
     }
 
     @Test
+    public void tstsRndD() {
+        Rnd r = new Rnd();
+        for (int i = 0; i < 1000; i++) {
+            double d = r.nextDouble();
+            Assert.assertTrue(Double.toString(d), Math.abs(d) < 1.0);
+        }
+    }
+
+    @Test
+    public void testFromBitStringInvalid() throws NumericException {
+        CharSequence tooLongBitString = Chars.repeat("1", 61); // truncates
+        long maxGeohash = GeoHashes.fromString("zzzzzzzzzzzz", 0, 12);
+        Assert.assertEquals(maxGeohash, GeoHashes.fromBitString(tooLongBitString, 0));
+    }
+
+    @Test
+    public void testFromBitStringInvalid2() {
+        Assert.assertThrows(NumericException.class, () -> GeoHashes.fromBitString("a", 0));
+    }
+
+    @Test
     public void testToBitStringInvalidSizeInBits() {
         boolean assertsEnable = false;
         assert assertsEnable = true; // Test only when assertions enabled
@@ -301,7 +308,6 @@
     }
 
     @Test
-<<<<<<< HEAD
     public void testToBitStringNull() {
         assertSuccess(-1, Integer.MIN_VALUE, "", toBitString);
         assertSuccess(-1L, Integer.MAX_VALUE, "", toBitString);
@@ -314,17 +320,6 @@
         Assert.assertEquals(gh, GeoHashes.toHash(ghz));
         Assert.assertEquals(0, hashSize(gh));
         Assert.assertEquals(8, hashSize(ghz));
-=======
-    public void testFromBitStringInvalid() throws NumericException {
-        CharSequence tooLongBitString = Chars.repeat("1", 61); // truncates
-        long maxGeohash = GeoHashes.fromString("zzzzzzzzzzzz", 0, 12);
-        Assert.assertEquals(maxGeohash, GeoHashes.fromBitString(tooLongBitString, 0));
-    }
-
-    @Test
-    public void testFromBitStringInvalid2() {
-        Assert.assertThrows(NumericException.class, () -> GeoHashes.fromBitString("a", 0));
->>>>>>> 59afdb4f
     }
 
     @Test
