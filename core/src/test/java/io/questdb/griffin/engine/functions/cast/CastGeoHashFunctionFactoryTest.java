/*******************************************************************************
 *     ___                  _   ____  ____
 *    / _ \ _   _  ___  ___| |_|  _ \| __ )
 *   | | | | | | |/ _ \/ __| __| | | |  _ \
 *   | |_| | |_| |  __/\__ \ |_| |_| | |_) |
 *    \__\_\\__,_|\___||___/\__|____/|____/
 *
 *  Copyright (c) 2014-2019 Appsicle
 *  Copyright (c) 2019-2020 QuestDB
 *
 *  Licensed under the Apache License, Version 2.0 (the "License");
 *  you may not use this file except in compliance with the License.
 *  You may obtain a copy of the License at
 *
 *  http://www.apache.org/licenses/LICENSE-2.0
 *
 *  Unless required by applicable law or agreed to in writing, software
 *  distributed under the License is distributed on an "AS IS" BASIS,
 *  WITHOUT WARRANTIES OR CONDITIONS OF ANY KIND, either express or implied.
 *  See the License for the specific language governing permissions and
 *  limitations under the License.
 *
 ******************************************************************************/

package io.questdb.griffin.engine.functions.cast;

import io.questdb.cairo.ColumnType;
import io.questdb.cairo.GenericRecordMetadata;
import io.questdb.cairo.GeoHashes;
import io.questdb.cairo.sql.Function;
import io.questdb.griffin.BaseFunctionFactoryTest;
import io.questdb.griffin.FunctionParser;
import io.questdb.griffin.SqlException;
import io.questdb.std.NumericException;
import io.questdb.test.tools.TestUtils;
import org.junit.Assert;
import org.junit.Before;
import org.junit.Test;

public class CastGeoHashFunctionFactoryTest extends BaseFunctionFactoryTest {

    private FunctionParser functionParser;
    private GenericRecordMetadata metadata;

    @Before
    public void setUp5() {
        functions.add(new CastStrToGeoHashFunctionFactory());
        functions.add(new CastGeoHashToGeoHashFunctionFactory());
        functionParser = createFunctionParser();
        metadata = new GenericRecordMetadata();
    }

    @Test
<<<<<<< HEAD
=======
    public void testCastStringToGeoHash() throws SqlException {
        String expectedGeohash = "sp052w92";
        long expectedHash = 847187636514L;

        Function function = parseFunction(
                String.format("cast('%s' as GEOHASH(8c))", expectedGeohash),
                metadata,
                functionParser);

        Assert.assertTrue(function.isConstant());
        Assert.assertNotEquals(ColumnType.GEOHASH, function.getType());
        Assert.assertEquals(ColumnType.geohashWithPrecision(expectedGeohash.length() * 5), function.getType());
        Assert.assertEquals(expectedGeohash.length() * 5, GeoHashes.getBitsPrecision(function.getType()));
        Assert.assertEquals(expectedHash, function.getGeoHashLong(null));
        Assert.assertThrows(UnsupportedOperationException.class, () -> function.getLong(null));
        Assert.assertEquals(0, GeoHashes.hashSize(function.getGeoHashLong(null))); // TODO: rechnical debt, remove
        assertGeoHashLongStrEquals(expectedGeohash, function);
    }

    @Test
    public void testCastStringToGeoHashSizesChar() throws SqlException {
        String longHash = "sp052w92bcde";

        for (int i = 0; i < longHash.length(); i++) {
            String expectedGeohash = longHash.substring(0, i + 1);
            for (int j = 0; j <= i; j++) {
                int parsedGeoHashLen = j + 1;
                String castExpr = String.format("cast('%s' as geohash(%sc))", expectedGeohash, parsedGeoHashLen);
                Function function = parseFunction(
                        castExpr,
                        metadata,
                        functionParser);
                Assert.assertTrue(castExpr, function.isConstant());
                Assert.assertEquals(castExpr, parsedGeoHashLen * 5, GeoHashes.getBitsPrecision(function.getType()));
            }
        }
    }

    @Test
    public void testCastStringToGeoHashSizesBinary() throws SqlException, NumericException {
        String geohash = "sp052w92p1p8ignore";
        int geohashLen = 12;
        long fullGeohash = GeoHashes.fromString(geohash, 0, geohashLen);
        Assert.assertEquals(888340623145993896L, fullGeohash);
        for (int c = 1; c <= geohashLen; c++) {
            String expectedGeohash = geohash.substring(0, c);
            Function function = null;
            for (int b = 1; b <= c * 5; b++) {
                String castExpr = String.format("cast('%s' as geohash(%sb))", expectedGeohash, b);
                function = parseFunction(castExpr, metadata, functionParser);
                Assert.assertTrue(castExpr, function.isConstant());
                Assert.assertEquals(castExpr, b, GeoHashes.getBitsPrecision(function.getType()));
                Assert.assertEquals(castExpr, fullGeohash >>> (geohashLen * 5 - b), function.getGeoHashLong(null));
            }
            if (function != null) { // just to remove the warning
                assertGeoHashLongStrEquals(expectedGeohash, function);
            }
        }
    }

    @Test
>>>>>>> 59afdb4f
    public void testCastEmptyString() throws SqlException {
        String castExpr = "cast('' as geohash(1b))";
        Function function = parseFunction(castExpr, metadata, functionParser);

        Assert.assertTrue(function.isConstant());
        Assert.assertEquals(1, ColumnType.getGeoHashBits(function.getType()));
        Assert.assertEquals(GeoHashes.NULL, function.getGeoByte(null));
    }

    @Test
    public void testCastInvalidCharToGeohash() {
        try {
            String castExpr = "cast('a' as geohash(1c))";
            parseFunction(castExpr, metadata, functionParser);
        } catch (SqlException e) {
            TestUtils.assertContains(e.getFlyweightMessage(), "invalid GEOHASH");
            Assert.assertEquals(5, e.getPosition());
        }
    }

    @Test
    public void testCastInvalidCharToGeohash2() {
        try {
            String castExpr = "cast('^' as geohash(1c))";
            parseFunction(castExpr, metadata, functionParser);
        } catch (SqlException e) {
            TestUtils.assertContains(e.getFlyweightMessage(), "invalid GEOHASH");
            Assert.assertEquals(5, e.getPosition());
        }
    }

    @Test
    public void testCastMissingRightParens() {
        try {
            String castExpr = "cast('sp052w92' as geohash(2c)";
            parseFunction(castExpr, metadata, functionParser);
        } catch (SqlException e) {
            TestUtils.assertContains(e.getFlyweightMessage(),
                    "unbalanced (");
            Assert.assertEquals(4, e.getPosition());
        }
    }

    @Test
    public void testCastEqNull() throws Exception {
        assertMemoryLeak(() -> TestUtils.assertSql(
                compiler,
                sqlExecutionContext,
                "select cast('x' as geohash(1c)) = null",
                sink,
                "column\n" +
                        "false\n"
        ));
    }

    @Test
    public void testCastMissingSize() {
        try {
            String castExpr = "cast('sp052w92' as geohash(c))";
            parseFunction(castExpr, metadata, functionParser);
        } catch (SqlException e) {
            TestUtils.assertContains(e.getFlyweightMessage(),
                    "invalid GEOHASH size, must be number followed by 'C' or 'B' character");
            Assert.assertEquals(19, e.getPosition());
        }
    }

    @Test
    public void testCastMissingSizeAndUnits() {
        try {
            String castExpr = "cast('sp052w92' as geohash())";
            parseFunction(castExpr, metadata, functionParser);
        } catch (SqlException e) {
            TestUtils.assertContains(e.getFlyweightMessage(),
                    "invalid GEOHASH, invalid type precision");
            Assert.assertEquals(27, e.getPosition());
        }
    }

    @Test
    public void testCastMissingUnits() {
        try {
            String castExpr = "cast('sp052w92' as geohash(1))";
            parseFunction(castExpr, metadata, functionParser);
        } catch (SqlException e) {
            TestUtils.assertContains(e.getFlyweightMessage(),
                    "invalid GEOHASH size, must be number followed by 'C' or 'B' character");
            Assert.assertEquals(19, e.getPosition());
        }
    }

    @Test
    public void testCastNullToGeohash() throws SqlException {
        String castExpr = "cast(NULL as geohash(10b))";
        Function function = parseFunction(castExpr, metadata, functionParser);

        Assert.assertTrue(function.isConstant());
        Assert.assertEquals(10, ColumnType.getGeoHashBits(function.getType()));
        Assert.assertEquals(GeoHashes.NULL, function.getGeoShort(null));
    }

    @Test
    public void testCastStringToGeoHash() throws SqlException {
        String expectedGeoHash = "sp052w92";
        long expectedHash = 847187636514L;

        Function function = parseFunction(
                String.format("cast('%s' as GEOHASH(8c))", expectedGeoHash),
                metadata,
                functionParser
        );

        Assert.assertTrue(function.isConstant());
        Assert.assertEquals(ColumnType.GEOLONG, ColumnType.tagOf(function.getType()));
        Assert.assertEquals(ColumnType.getGeoHashTypeWithBits(expectedGeoHash.length() * 5), function.getType());
        Assert.assertEquals(expectedGeoHash.length() * 5, ColumnType.getGeoHashBits(function.getType()));
        Assert.assertEquals(expectedHash, function.getGeoLong(null));
        Assert.assertThrows(UnsupportedOperationException.class, () -> function.getLong(null));
        assertGeoHashLongStrEquals(expectedGeoHash, function);
    }

    @Test
    public void testCastStringToGeoHashSizesBinary() throws SqlException, NumericException {
        String geohash = "sp052w92p1p8ignore";
        int geohashLen = 12;
        long fullGeohash = GeoHashes.fromString(geohash, 0, geohashLen);
        Assert.assertEquals(888340623145993896L, fullGeohash);
        for (int c = 1; c <= geohashLen; c++) {
            String expectedGeohash = geohash.substring(0, c);
            Function function = null;
            for (int b = 1; b <= c * 5; b++) {
                String castExpr = String.format("cast('%s' as geohash(%sb))", expectedGeohash, b);
                function = parseFunction(castExpr, metadata, functionParser);
                Assert.assertTrue(castExpr, function.isConstant());
                Assert.assertEquals(castExpr, b, ColumnType.getGeoHashBits(function.getType()));
                switch (ColumnType.tagOf(function.getType())) {
                    case ColumnType.GEOBYTE:
                        Assert.assertEquals(castExpr, fullGeohash >>> (geohashLen * 5 - b), function.getGeoByte(null));
                        break;
                    case ColumnType.GEOSHORT:
                        Assert.assertEquals(castExpr, fullGeohash >>> (geohashLen * 5 - b), function.getGeoShort(null));
                        break;
                    case ColumnType.GEOINT:
                        Assert.assertEquals(castExpr, fullGeohash >>> (geohashLen * 5 - b), function.getGeoInt(null));
                        break;
                    default:
                        Assert.assertEquals(castExpr, fullGeohash >>> (geohashLen * 5 - b), function.getGeoLong(null));
                        break;
                }
            }
            if (function != null) { // just to remove the warning
                assertGeoHashLongStrEquals(expectedGeohash, function);
            }
        }
    }

    @Test
    public void testCastStringToGeoHashSizesChar() throws SqlException {
        String longHash = "sp052w92bcde";

        for (int i = 0; i < longHash.length(); i++) {
            String expectedGeohash = longHash.substring(0, i + 1);
            for (int j = 0; j <= i; j++) {
                int parsedGeoHashLen = j + 1;
                String castExpr = String.format("cast('%s' as geohash(%sc))", expectedGeohash, parsedGeoHashLen);
                Function function = parseFunction(
                        castExpr,
                        metadata,
                        functionParser);
                Assert.assertTrue(castExpr, function.isConstant());
                Assert.assertEquals(castExpr, parsedGeoHashLen * 5, ColumnType.getGeoHashBits(function.getType()));
            }
        }
    }

    @Test
    public void testCastStringTooLongForGeoHash() throws SqlException, NumericException {
        String castExpr = "cast('sp052w92bcde2569' as geohash(1c))";
        Function function = parseFunction(castExpr, metadata, functionParser);

        Assert.assertTrue(function.isConstant());
        Assert.assertEquals(5, ColumnType.getGeoHashBits(function.getType()));
        Assert.assertEquals(GeoHashes.fromString("s", 0, 1), function.getGeoByte(null));
    }

    private void assertGeoHashLongStrEquals(String expectedGeoHash, Function function) {
        sink.clear();
        final int chars = ColumnType.getGeoHashBits(function.getType()) / 5;
        switch (ColumnType.tagOf(function.getType())) {
            case ColumnType.GEOBYTE:
                GeoHashes.appendChars(function.getGeoByte(null), chars, sink);
                break;
            case ColumnType.GEOSHORT:
                GeoHashes.appendChars(function.getGeoShort(null), chars, sink);
                break;
            case ColumnType.GEOINT:
                GeoHashes.appendChars(function.getGeoInt(null), chars, sink);
                break;
            default:
                GeoHashes.appendChars(function.getGeoLong(null), chars, sink);
                break;
        }
        TestUtils.assertEquals(expectedGeoHash, sink);
    }
}<|MERGE_RESOLUTION|>--- conflicted
+++ resolved
@@ -51,8 +51,6 @@
     }
 
     @Test
-<<<<<<< HEAD
-=======
     public void testCastStringToGeoHash() throws SqlException {
         String expectedGeohash = "sp052w92";
         long expectedHash = 847187636514L;
@@ -114,7 +112,6 @@
     }
 
     @Test
->>>>>>> 59afdb4f
     public void testCastEmptyString() throws SqlException {
         String castExpr = "cast('' as geohash(1b))";
         Function function = parseFunction(castExpr, metadata, functionParser);
