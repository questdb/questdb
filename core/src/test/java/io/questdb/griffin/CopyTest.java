--- conflicted
+++ resolved
@@ -38,7 +38,10 @@
 import io.questdb.test.tools.TestUtils;
 import org.hamcrest.CoreMatchers;
 import org.hamcrest.MatcherAssert;
-import org.junit.*;
+import org.junit.Assert;
+import org.junit.Before;
+import org.junit.BeforeClass;
+import org.junit.Test;
 import org.junit.runner.RunWith;
 import org.junit.runners.Parameterized;
 import org.junit.runners.Parameterized.Parameters;
@@ -1087,50 +1090,6 @@
         assertQuotesTableContent0(true);
     }
 
-<<<<<<< HEAD
-    private Thread createJobThread(SynchronizedJob job, CountDownLatch latch) {
-        return new Thread(() -> {
-            try {
-                while (latch.getCount() > 0) {
-                    if (job.run(0)) {
-                        latch.countDown();
-                    }
-                    Os.sleep(1);
-                }
-            } finally {
-                Path.clearThreadLocals();
-            }
-        });
-    }
-
-    private String runAndFetchImportId(String copySql, SqlExecutionContext sqlExecutionContext) throws SqlException {
-        CompiledQuery cq = compiler.compile(copySql, sqlExecutionContext);
-        try (RecordCursor cursor = cq.getRecordCursorFactory().getCursor(sqlExecutionContext)) {
-            Assert.assertTrue(cursor.hasNext());
-            return cursor.getRecord().getStr(0).toString();
-        }
-    }
-
-    private void testCopy(CopyRunnable statement, CopyRunnable test) throws Exception {
-        assertMemoryLeak(() -> {
-            CountDownLatch processed = new CountDownLatch(1);
-
-            compiler.compile("drop table if exists " + configuration.getSystemTableNamePrefix() + "text_import_log", sqlExecutionContext);
-            try (TextImportRequestJob processingJob = new TextImportRequestJob(engine, 1, null)) {
-                Thread processingThread = createJobThread(processingJob, processed);
-
-                processingThread.start();
-                statement.run();
-                processed.await();
-                test.run();
-                processingThread.join();
-            }
-            TestUtils.drainTextImportJobQueue(engine);
-        });
-    }
-
-=======
->>>>>>> cb367bc7
     private void testCopyWithAtomicity(boolean parallel, String atomicity, int expectedCount) throws Exception {
         CopyRunnable stmt = () -> {
             compiler.compile("create table alltypes (\n" +
@@ -1163,15 +1122,6 @@
         testCopy(stmt, test);
     }
 
-<<<<<<< HEAD
-    protected void assertQuery(
-            String expected,
-            String query,
-            String expectedTimestamp,
-            boolean supportsRandomAccess,
-            boolean expectSize
-    ) throws SqlException {
-=======
     protected static String runAndFetchImportId(String copySql, SqlExecutionContext sqlExecutionContext) throws SqlException {
         CompiledQuery cq = compiler.compile(copySql, sqlExecutionContext);
         try (RecordCursor cursor = cq.getRecordCursorFactory().getCursor(sqlExecutionContext)) {
@@ -1199,8 +1149,14 @@
         });
     }
 
-    protected void assertQuery(String expected, String query, String expectedTimestamp, boolean supportsRandomAccess) throws SqlException {
->>>>>>> cb367bc7
+    @Override
+    protected void assertQuery(
+            String expected,
+            String query,
+            String expectedTimestamp,
+            boolean supportsRandomAccess,
+            boolean expectSize
+    ) throws SqlException {
         try (final RecordCursorFactory factory = compiler.compile(query, sqlExecutionContext).getRecordCursorFactory()) {
             assertFactoryCursor(expected, expectedTimestamp, factory, supportsRandomAccess, sqlExecutionContext, true, expectSize);
         }
