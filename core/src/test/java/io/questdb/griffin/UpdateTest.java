--- conflicted
+++ resolved
@@ -77,11 +77,6 @@
         testInsertAfterFailed(true);
     }
 
-<<<<<<< HEAD
-    // TODO our test for update data
-
-=======
->>>>>>> 6271820e
     public void createTab() throws SqlException {
         compiler.compile("create table tab (id int, text string)", sqlExecutionContext);
     }
@@ -92,17 +87,6 @@
             createTab();
             executeUpdate("update tab set text = 'test2' where text = 'test'");
             assertSql("'tab'", "id\ttext\n");
-<<<<<<< HEAD
-            assertQuery(
-                    "count\n" +
-                            "0\n",
-                    "select count() from tab",
-                    null,
-                    false,
-                    true
-            );
-=======
->>>>>>> 6271820e
         });
     }
 
@@ -113,11 +97,7 @@
             executeInsert("insert into tab values (1, 'test');");
             executeUpdate("update tab set text = 'test2' where text = 'test'");
             assertSql("'tab'", "id\ttext\n" +
-<<<<<<< HEAD
-                                            "1\ttest2\n");
-=======
                     "1\ttest2\n");
->>>>>>> 6271820e
         });
     }
 
