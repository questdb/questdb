/*******************************************************************************
 *     ___                  _   ____  ____
 *    / _ \ _   _  ___  ___| |_|  _ \| __ )
 *   | | | | | | |/ _ \/ __| __| | | |  _ \
 *   | |_| | |_| |  __/\__ \ |_| |_| | |_) |
 *    \__\_\\__,_|\___||___/\__|____/|____/
 *
 *  Copyright (c) 2014-2019 Appsicle
 *  Copyright (c) 2019-2020 QuestDB
 *
 *  Licensed under the Apache License, Version 2.0 (the "License");
 *  you may not use this file except in compliance with the License.
 *  You may obtain a copy of the License at
 *
 *  http://www.apache.org/licenses/LICENSE-2.0
 *
 *  Unless required by applicable law or agreed to in writing, software
 *  distributed under the License is distributed on an "AS IS" BASIS,
 *  WITHOUT WARRANTIES OR CONDITIONS OF ANY KIND, either express or implied.
 *  See the License for the specific language governing permissions and
 *  limitations under the License.
 *
 ******************************************************************************/

package io.questdb.griffin;

import io.questdb.cairo.*;
import io.questdb.cairo.security.AllowAllCairoSecurityContext;
import io.questdb.cairo.sql.BindVariableService;
import io.questdb.cairo.sql.RecordMetadata;
import io.questdb.griffin.engine.functions.bind.BindVariableServiceImpl;
import io.questdb.griffin.model.*;
import io.questdb.std.Numbers;
import io.questdb.std.NumericException;
import io.questdb.test.tools.TestUtils;
import org.junit.*;

import java.util.ServiceLoader;

public class WhereClauseParserTest extends AbstractCairoTest {

    private static TableReader reader;
    private static TableReader noTimestampReader;
    private static TableReader unindexedReader;
    private static RecordMetadata metadata;
    private static RecordMetadata noTimestampMetadata;
    private static RecordMetadata unindexedMetadata;
    private final RpnBuilder rpn = new RpnBuilder();
    private final WhereClauseParser e = new WhereClauseParser();
    private final PostOrderTreeTraversalAlgo traversalAlgo = new PostOrderTreeTraversalAlgo();
    private final PostOrderTreeTraversalAlgo.Visitor rpnBuilderVisitor = rpn::onNode;
    private final QueryModel queryModel = QueryModel.FACTORY.newInstance();
    private final FunctionParser functionParser = new FunctionParser(configuration, new FunctionFactoryCache(configuration, ServiceLoader.load(FunctionFactory.class)));
    protected BindVariableService bindVariableService = new BindVariableServiceImpl(configuration);
    private SqlCompiler compiler;
    private SqlExecutionContext sqlExecutionContext;

    @BeforeClass
    public static void setUp2() {
        try (TableModel model = new TableModel(configuration, "x", PartitionBy.NONE)) {
            model.col("sym", ColumnType.SYMBOL).indexed(true, 16)
                    .col("bid", ColumnType.DOUBLE)
                    .col("ask", ColumnType.DOUBLE)
                    .col("bidSize", ColumnType.INT)
                    .col("askSize", ColumnType.INT)
                    .col("mode", ColumnType.SYMBOL).indexed(true, 4)
                    .col("ex", ColumnType.SYMBOL).indexed(true, 4)
                    .timestamp();

            CairoTestUtils.create(model);
        }

        try (TableModel model = new TableModel(configuration, "y", PartitionBy.NONE)) {
            model.col("sym", ColumnType.SYMBOL).indexed(true, 16)
                    .col("bid", ColumnType.DOUBLE)
                    .col("ask", ColumnType.DOUBLE)
                    .col("bidSize", ColumnType.INT)
                    .col("askSize", ColumnType.INT)
                    .col("mode", ColumnType.SYMBOL).indexed(true, 4)
                    .col("ex", ColumnType.SYMBOL).indexed(true, 4);
            CairoTestUtils.create(model);
        }

        try (TableModel model = new TableModel(configuration, "z", PartitionBy.NONE)) {
            model.col("sym", ColumnType.SYMBOL)
                    .col("bid", ColumnType.DOUBLE)
                    .col("ask", ColumnType.DOUBLE)
                    .col("bidSize", ColumnType.INT)
                    .col("askSize", ColumnType.INT)
                    .col("mode", ColumnType.SYMBOL)
                    .col("ex", ColumnType.SYMBOL).indexed(true, 4)
                    .timestamp();
            CairoTestUtils.create(model);
        }

        reader = new TableReader(configuration, "x");
        metadata = reader.getMetadata();

        noTimestampReader = new TableReader(configuration, "y");
        noTimestampMetadata = noTimestampReader.getMetadata();

        unindexedReader = new TableReader(configuration, "z");
        unindexedMetadata = unindexedReader.getMetadata();
    }

    @AfterClass
    public static void tearDown2() {
        reader.close();
        noTimestampReader.close();
        unindexedReader.close();
    }

    @Before
    public void setUp1() {
        CairoEngine engine = new CairoEngine(configuration);
        bindVariableService = new BindVariableServiceImpl(configuration);
        compiler = new SqlCompiler(new CairoEngine(configuration));
        sqlExecutionContext = new SqlExecutionContextImpl(
                engine, 1)
                .with(
                        AllowAllCairoSecurityContext.INSTANCE,
                        bindVariableService,
                        null,
                        -1,
                        null);
    }

    @Test
    public void testAndBranchWithNonIndexedField() throws Exception {
        IntrinsicModel m = modelOf("timestamp between '2014-01-01T12:30:00.000Z' and '2014-01-02T12:30:00.000Z' and bid > 100");
        TestUtils.assertEquals("[{lo=2014-01-01T12:30:00.000000Z, hi=2014-01-02T12:30:00.000000Z}]", intervalToString(m));
        assertFilter(m, "100bid>");
    }

    @Test
    public void testBadConstFunctionDateGreater() throws SqlException {
        IntrinsicModel m = modelOf("timestamp > to_date('2015-02-AB', 'yyyy-MM-dd')");
        Assert.assertEquals(IntrinsicModel.FALSE, m.intrinsicValue);
    }

    @Test
    public void testBadConstFunctionDateLess() throws SqlException {
        IntrinsicModel m = modelOf("timestamp < to_date('2015-02-AA', 'yyyy-MM-dd')");
        Assert.assertEquals(IntrinsicModel.FALSE, m.intrinsicValue);
    }

    @Test
    public void testBadCountInInterval() {
        try {
            modelOf("timestamp = '2015-02-23T10:00:55.000Z;30m;10;z'");
            Assert.fail();
        } catch (SqlException e) {
            Assert.assertEquals(12, e.getPosition());
        }
    }

    @Test
    public void testBadDate() {
        try {
            modelOf("timestamp = '2015-02-23T10:00:55.0001110z;30m'");
            Assert.fail();
        } catch (SqlException e) {
            Assert.assertEquals(12, e.getPosition());
        }
    }

    @Test
    public void testBadDateInGreater() {
        try {
            modelOf("'2014-0x-01T12:30:00.000Z' > timestamp");
            Assert.fail();
        } catch (SqlException e) {
            Assert.assertEquals(0, e.getPosition());
        }
    }

    @Test
    public void testBadDateInGreater2() {
        try {
            modelOf("timestamp > '2014-0x-01T12:30:00.000Z'");
            Assert.fail();
        } catch (SqlException e) {
            Assert.assertEquals(12, e.getPosition());
        }
    }

    @Test
    public void testBadDateInInterval() {
        try {
            modelOf("timestamp = '2014-0x-01T12:30:00.000Z'");
            Assert.fail();
        } catch (SqlException e) {
            Assert.assertEquals(12, e.getPosition());
        }
    }

    @Test
    public void testBadEndDate() {
        try {
            modelOf("timestamp in ('2014-01-02T12:30:00.000Z', '2014-01Z')");
            Assert.fail("Exception expected");
        } catch (SqlException e) {
            TestUtils.assertContains(e.getMessage(), "Invalid date");
            Assert.assertEquals(42, e.getPosition());
        }
    }

    @Test
    public void testBadOperators() {
        testBadOperator(">");
        testBadOperator(">=");
        testBadOperator("<");
        testBadOperator("<=");
        testBadOperator("=");
        testBadOperator("!=");
    }

    @Test
    public void testBadPeriodInInterval() {
        try {
            modelOf("timestamp = '2015-02-23T10:00:55.000Z;30m;x;5'");
            Assert.fail();
        } catch (SqlException e) {
            Assert.assertEquals(12, e.getPosition());
        }
    }

    @Test
    public void testBadPeriodInInterval2() {
        try {
            modelOf("timestamp = '2015-02-23T10:00:55.000Z;30m;10x;5'");
            Assert.fail();
        } catch (SqlException e) {
            Assert.assertEquals(12, e.getPosition());
        }
    }

    @Test
    public void testBadRangeInInterval() {
        try {
            modelOf("timestamp = '2014-03-01T12:30:00.000Z;x'");
            Assert.fail();
        } catch (SqlException e) {
            Assert.assertEquals(12, e.getPosition());
        }
    }

    @Test
    public void testBadStartDate() {
        try {
            modelOf("timestamp in ('2014-01Z', '2014-01-02T12:30:00.000Z')");
            Assert.fail("Exception expected");
        } catch (SqlException e) {
            TestUtils.assertContains(e.getMessage(), "Invalid date");
            Assert.assertEquals(14, e.getPosition());
        }
    }

    @Test
    public void testBetweenInFunctionOfThreeArgs() throws Exception {
        IntrinsicModel m = modelOf("func(2, timestamp between '2014-01-01T12:30:00.000Z' and '2014-01-02T12:30:00.000Z', 'abc')");
        Assert.assertFalse(m.hasIntervalFilters());
        assertFilter(m, "'abc''2014-01-02T12:30:00.000Z''2014-01-01T12:30:00.000Z'timestampbetween2func");
    }

    @Test
    public void testTimestampFunctionOfThreeArgs() throws Exception {
        IntrinsicModel m = modelOf("func(2, timestamp, 'abc')");
        Assert.assertFalse(m.hasIntervalFilters());
        assertFilter(m, "'abc'timestamp2func");
    }

    @Test
    public void testBetweenInFunctionOfThreeArgsDangling() {
        try {
            modelOf("func(2, timestamp between '2014-01-01T12:30:00.000Z' and '2014-01-02T12:30:00.000Z',)");
            Assert.fail();
        } catch (SqlException e) {
            Assert.assertEquals(84, e.getPosition());
            TestUtils.assertEquals("missing arguments", e.getFlyweightMessage());
        }
    }

    @Test
    public void testBetweenIntervalWithCaseStatementAsParam() throws SqlException {
        runWhereTest("timestamp between case when true then '2014-01-04T12:30:00.000Z' else '2014-01-02T12:30:00.000Z' end and '2014-01-02T12:30:00.000Z'",
                "[{lo=2014-01-02T12:30:00.000000Z, hi=2014-01-04T12:30:00.000000Z}]");
    }

    @Test
    public void testBetweenIntervalWithCaseStatementAsParamWIthAndInCase() throws SqlException {
        runWhereTest("timestamp between case when true and true then '2014-01-04T12:30:00.000Z' else '2014-01-02T12:30:00.000Z' end and '2014-01-02T12:30:00.000Z'",
                "[{lo=2014-01-02T12:30:00.000000Z, hi=2014-01-04T12:30:00.000000Z}]");
    }

    @Test
    public void testBetweenINowAndOneDayBefore() throws SqlException, NumericException {
        currentMicros = IntervalUtils.parseFloorPartialDate("2014-01-03T12:30:00.000000Z");
        runWhereTest("timestamp between now() and dateadd('d', -1, now())",
                "[{lo=2014-01-02T12:30:00.000000Z, hi=2014-01-03T12:30:00.000000Z}]");
    }

    @Test
    public void testBetweenIntervalWithCaseStatementAsParam2() throws SqlException {
        runWhereTest("timestamp between " +
                        "'2014-01-02T12:30:00.000Z' " +
                        "and " +
                        "case when true then '2014-01-02T12:30:00.000Z' else '2014-01-03T12:30:00.000Z' end",
                "[{lo=2014-01-02T12:30:00.000000Z, hi=2014-01-02T12:30:00.000000Z}]");
    }

    @Test
    public void testBetweenWithDanglingCase() throws SqlException {
        try {
            runWhereTest("timestamp between case when true then '2014-01-04T12:30:00.000Z' else '2014-01-02T12:30:00.000Z' and '2014-01-02T12:30:00.000Z'",
                    "[{lo=2014-01-02T12:30:00.000000Z, hi=2014-01-04T12:30:00.000000Z}]");
            Assert.fail();
        } catch (SqlException e) {
            Assert.assertEquals(18, e.getPosition());
            TestUtils.assertEquals("unbalanced 'case'", e.getFlyweightMessage());
        }
    }

    @Test
    public void testComplexInterval1() throws Exception {
        runWhereTest("timestamp in '2015-02-23T10:00;2d'", "[{lo=2015-02-23T10:00:00.000000Z, hi=2015-02-25T10:00:59.999999Z}]");
    }

    @Test
    public void testComplexInterval2() throws Exception {
        runWhereTest("timestamp in '2015-02-23T10:00:55.000Z;7d'", "[{lo=2015-02-23T10:00:55.000000Z, hi=2015-03-02T10:00:55.000000Z}]");
    }

    @Test
    public void testComplexInterval3() throws Exception {
        runWhereTest("timestamp in '2015-02-23T10:00:55.000Z;15s'", "[{lo=2015-02-23T10:00:55.000000Z, hi=2015-02-23T10:01:10.000000Z}]");
    }

    @Test
    public void testComplexInterval4() throws Exception {
        runWhereTest("timestamp in '2015-02-23T10:00:55.000Z;30m'", "[{lo=2015-02-23T10:00:55.000000Z, hi=2015-02-23T10:30:55.000000Z}]");
    }

    @Test
    public void testComplexInterval5() throws Exception {
        runWhereTest("timestamp in '2015-02-23T10:00:55.000Z;30m' and timestamp != '2015-02-23T10:10:00.000Z'", "[{lo=2015-02-23T10:00:55.000000Z, hi=2015-02-23T10:09:59.999999Z},{lo=2015-02-23T10:10:00.000001Z, hi=2015-02-23T10:30:55.000000Z}]");
    }

    @Test
    public void testDesTimestampGreaterAndLessOrEqual() throws Exception {
        runWhereTest("timestamp >= '2015-02-23' and timestamp <= '2015-02-24'",
                "[{lo=2015-02-23T00:00:00.000000Z, hi=2015-02-24T00:00:00.000000Z}]");
    }

    @Test
    public void testEqualsToDateInterval() throws Exception {
        runWhereTest("timestamp in '2015-02-23'",
                "[{lo=2015-02-23T00:00:00.000000Z, hi=2015-02-23T23:59:59.999999Z}]");
    }

    @Test
    public void testEqualsToDateTimestamp() throws Exception {
        runWhereTest("timestamp = '2015-02-23'",
                "[{lo=2015-02-23T00:00:00.000000Z, hi=2015-02-23T00:00:00.000000Z}]");
    }


    @Test
    public void testEqualsTo2DatesInterval() throws Exception {
        runWhereTest("timestamp in '2015-02-23'",
                "[{lo=2015-02-23T00:00:00.000000Z, hi=2015-02-23T23:59:59.999999Z}]");
    }

    @Test
    public void testComplexNow() throws Exception {
        currentMicros = 24L * 3600 * 1000 * 1000;
        try {
            runWhereIntervalTest0(
                    "timestamp < now() and timestamp > '1970-01-01T00:00:00.000Z'",
                    "[{lo=1970-01-01T00:00:00.000001Z, hi=1970-01-01T23:59:59.999999Z}]");
        } finally {
            currentMicros = -1;
        }
    }

    @Test
    public void testComplexNowWithInclusive() throws Exception {
        currentMicros = 24L * 3600 * 1000 * 1000;
        try {
            runWhereIntervalTest0("now() >= timestamp and '1970-01-01T00:00:00.000Z' <= timestamp", "[{lo=1970-01-01T00:00:00.000000Z, hi=1970-01-02T00:00:00.000000Z}]");
        } finally {
            currentMicros = -1;
        }
    }

    @Test
<<<<<<< HEAD
    public void testNowWithNotIn() throws Exception {
        currentMicros = 24L * 3600 * 1000 * 1000;
        try {
            runWhereIntervalTest0("timestamp not between '2020-01-01T00:00:00.000000Z' and '2020-01-31T23:59:59.999999Z' and now() <= timestamp",
                    "[{lo=1970-01-02T00:00:00.000000Z, hi=2019-12-31T23:59:59.999999Z}," +
                            "{lo=2020-02-01T00:00:00.000000Z, hi=294247-01-10T04:00:54.775807Z}]");
        } finally {
            currentMicros = -1;
        }
    }


    @Test
=======
>>>>>>> 6141f926
    public void testConstVsLambda() throws Exception {
        runWhereSymbolTest("ex in (1,2) and sym in (select * from xyz)", "ex in (1,2)");
    }

    @Test
    public void testConstVsLambda2() throws Exception {
        runWhereSymbolTest("sym in (1,2) and sym in (select * from xyz)", "sym in (1,2)");
    }

    @Test
    public void testContradictingNullSearch() throws Exception {
        IntrinsicModel m = modelOf("sym = null and sym != null and ex != 'blah'");
        Assert.assertEquals(IntrinsicModel.FALSE, m.intrinsicValue);
        assertFilter(m, "'blah'ex!=");
        Assert.assertEquals("[]", m.keyValues.toString());
        Assert.assertEquals("[]", m.keyValuePositions.toString());
    }

    @Test
    public void testContradictingNullSearch10() throws Exception {
        IntrinsicModel m = modelOf("sym = null and sym != null and ex = 'blah'");
        Assert.assertEquals(IntrinsicModel.FALSE, m.intrinsicValue);
        assertFilter(m, "'blah'ex=");
        Assert.assertEquals("[]", m.keyValues.toString());
        Assert.assertEquals("[]", m.keyValuePositions.toString());
    }

    @Test
    public void testContradictingNullSearch11() throws Exception {
        IntrinsicModel m = modelOf("sym = null and null != sym and ex = 'blah'");
        Assert.assertEquals(IntrinsicModel.FALSE, m.intrinsicValue);
        assertFilter(m, "'blah'ex=");
        Assert.assertEquals("[]", m.keyValues.toString());
        Assert.assertEquals("[]", m.keyValuePositions.toString());
    }

    @Test
    public void testContradictingNullSearch2() throws Exception {
        IntrinsicModel m = modelOf("null = sym and null != sym and ex != 'blah'");
        Assert.assertEquals(IntrinsicModel.FALSE, m.intrinsicValue);
        assertFilter(m, "'blah'ex!=");
        Assert.assertEquals("[]", m.keyValues.toString());
        Assert.assertEquals("[]", m.keyValuePositions.toString());
    }

    @Test
    public void testContradictingNullSearch3() throws Exception {
        IntrinsicModel m = modelOf("sym = null and ex = 'blah' and sym != null");
        Assert.assertEquals(IntrinsicModel.FALSE, m.intrinsicValue);
        assertFilter(m, "'blah'ex=");
        Assert.assertEquals("[]", m.keyValues.toString());
        Assert.assertEquals("[]", m.keyValuePositions.toString());
    }

    @Test
    public void testContradictingNullSearch4() throws Exception {
        IntrinsicModel m = modelOf("sym != null and sym = null and ex != 'blah'");
        Assert.assertEquals(IntrinsicModel.FALSE, m.intrinsicValue);
        assertFilter(m, "'blah'ex!=");
        Assert.assertEquals("[]", m.keyValues.toString());
        Assert.assertEquals("[]", m.keyValuePositions.toString());
    }

    @Test
    public void testContradictingSearch1() throws Exception {
        IntrinsicModel m = modelOf("sym != 'blah' and sym = 'blah'");
        Assert.assertEquals(IntrinsicModel.FALSE, m.intrinsicValue);
        Assert.assertNull(m.filter);
        Assert.assertEquals("[]", m.keyValues.toString());
        Assert.assertEquals("[]", m.keyValuePositions.toString());
    }

    @Test
    public void testContradictingSearch12() throws Exception {
        IntrinsicModel m = modelOf("sym != 'ho' and sym in (null, 'ho')");
        Assert.assertEquals(IntrinsicModel.FALSE, m.intrinsicValue);
        Assert.assertNull(m.filter);
        Assert.assertEquals("[null]", m.keyValues.toString());
        Assert.assertEquals("[30]", m.keyValuePositions.toString());
    }

    @Test
    public void testContradictingSearch13() throws Exception {
        IntrinsicModel m = modelOf("sym = 'ho' and not sym in (null, 'ho')");
        Assert.assertEquals(IntrinsicModel.FALSE, m.intrinsicValue);
        Assert.assertNull(m.filter);
        Assert.assertEquals("[]", m.keyValues.toString());
        Assert.assertEquals("[]", m.keyValuePositions.toString());
    }

    @Test
    public void testContradictingSearch14() throws Exception {
        IntrinsicModel m = modelOf("sym = 'ho' and not ex in ('blah') and not sym in (null, 'ho')");
        Assert.assertEquals(IntrinsicModel.FALSE, m.intrinsicValue);
        assertFilter(m, "'blah'exinnot");
        Assert.assertEquals("[]", m.keyValues.toString());
        Assert.assertEquals("[]", m.keyValuePositions.toString());
    }

    @Test
    public void testContradictingSearch2() throws Exception {
        IntrinsicModel m = modelOf("sym = 'blah' and sym != 'blah'");
        Assert.assertEquals(IntrinsicModel.FALSE, m.intrinsicValue);
        Assert.assertNull(m.filter);
        Assert.assertEquals("[]", m.keyValues.toString());
        Assert.assertEquals("[]", m.keyValuePositions.toString());
    }

    @Test
    public void testContradictingSearch3() throws Exception {
        IntrinsicModel m = modelOf("sym != 'blah' and sym in ('blah')");
        Assert.assertEquals(IntrinsicModel.FALSE, m.intrinsicValue);
        Assert.assertNull(m.filter);
        Assert.assertEquals("[]", m.keyValues.toString());
        Assert.assertEquals("[]", m.keyValuePositions.toString());
    }

    @Test
    public void testContradictingSearch4() throws Exception {
        IntrinsicModel m = modelOf("sym in ('blah') and sym != 'blah'");
        Assert.assertEquals(IntrinsicModel.FALSE, m.intrinsicValue);
        Assert.assertNull(m.filter);
        Assert.assertEquals("[]", m.keyValues.toString());
        Assert.assertEquals("[]", m.keyValuePositions.toString());
    }

    @Test
    public void testContradictingSearch5() throws Exception {
        IntrinsicModel m = modelOf("not (sym in ('blah')) and sym = 'blah'");
        Assert.assertEquals(IntrinsicModel.FALSE, m.intrinsicValue);
        Assert.assertNull(m.filter);
        Assert.assertEquals("[]", m.keyValues.toString());
        Assert.assertEquals("[]", m.keyValuePositions.toString());
    }

    @Test
    public void testContradictingSearch6() throws Exception {
        IntrinsicModel m = modelOf("sym = 'blah' and not (sym in ('blah'))");
        Assert.assertEquals(IntrinsicModel.FALSE, m.intrinsicValue);
        Assert.assertNull(m.filter);
        Assert.assertEquals("[]", m.keyValues.toString());
        Assert.assertEquals("[]", m.keyValuePositions.toString());
    }

    @Test
    public void testContradictingSearch7() throws Exception {
        IntrinsicModel m = modelOf("sym = 'ho' and sym != 'blah' and sym != 'ho'");
        Assert.assertEquals(IntrinsicModel.FALSE, m.intrinsicValue);
        Assert.assertNull(m.filter);
        Assert.assertEquals("[]", m.keyValues.toString());
        Assert.assertEquals("[]", m.keyValuePositions.toString());
    }

    @Test
    public void testContradictingSearch8() throws Exception {
        IntrinsicModel m = modelOf("sym = 'ho' and not sym in ('blah', 'ho')");
        Assert.assertEquals(IntrinsicModel.FALSE, m.intrinsicValue);
        Assert.assertNull(m.filter);
        Assert.assertEquals("[]", m.keyValues.toString());
        Assert.assertEquals("[]", m.keyValuePositions.toString());
    }

    @Test
    public void testContradictingSearch9() throws Exception {
        IntrinsicModel m = modelOf("sym != 'ho' and sym in ('blah', 'ho')");
        Assert.assertEquals(IntrinsicModel.FALSE, m.intrinsicValue);
        Assert.assertNull(m.filter);
        Assert.assertEquals("[blah]", m.keyValues.toString());
        Assert.assertEquals("[32]", m.keyValuePositions.toString());
    }

    @Test
    public void testDubiousGreater() throws Exception {
        IntrinsicModel m = modelOf("ts > ts");
        Assert.assertEquals(IntrinsicModel.FALSE, m.intrinsicValue);
    }

    @Test
    public void testDubiousLess() throws Exception {
        IntrinsicModel m = modelOf("ts < ts");
        Assert.assertEquals(IntrinsicModel.FALSE, m.intrinsicValue);
    }

    @Test
    public void testDubiousNotEquals() throws Exception {
        IntrinsicModel m = modelOf("ts != ts");
        Assert.assertEquals(IntrinsicModel.FALSE, m.intrinsicValue);
    }

    @Test
    public void testEqualsChoiceOfColumns() throws Exception {
        IntrinsicModel m = modelOf("sym = 'X' and ex = 'Y'");
        assertFilter(m, "'Y'ex=");
        TestUtils.assertEquals("sym", m.keyColumn);
        Assert.assertEquals("[X]", m.keyValues.toString());
    }

    @Test
    public void testEqualsChoiceOfColumns2() throws Exception {
        IntrinsicModel m = modelOf("sym = 'X' and ex = 'Y'");
        assertFilter(m, "'Y'ex=");
        TestUtils.assertEquals("sym", m.keyColumn);
        Assert.assertEquals("[X]", m.keyValues.toString());
    }

    @Test
    public void testEqualsIndexedSearch() throws Exception {
        IntrinsicModel m = modelOf("sym ='X' and bid > 100.05");
        assertFilter(m, "100.05bid>");
        TestUtils.assertEquals("sym", m.keyColumn);
        Assert.assertEquals("[X]", m.keyValues.toString());
    }

    @Test
    public void testEqualsInvalidColumn() {
        try {
            modelOf("sym = 'X' and x = 'Y'");
            Assert.fail("Exception expected");
        } catch (SqlException e) {
            Assert.assertEquals(14, e.getPosition());
        }
    }

    @Test
    public void testEqualsLambda() throws Exception {
        IntrinsicModel m = modelOf("x = (select * from x)");
        assertFilter(m, "(select-choose * column from (x))x=");
    }

    @Test
    public void testEqualsLambdaR() throws Exception {
        IntrinsicModel m = modelOf("(select * from x) = x");
        assertFilter(m, "x(select-choose * column from (x))=");
    }

    @Test
    public void testEqualsNull() throws Exception {
        IntrinsicModel m = modelOf("sym = null");
        TestUtils.assertEquals("sym", m.keyColumn);
        Assert.assertEquals("[null]", m.keyValues.toString());
    }

    @Test
    public void testEqualsOverlapWithIn() throws Exception {
        IntrinsicModel m = modelOf("sym in ('x','y') and sym = 'y'");
        Assert.assertNull(m.filter);
        Assert.assertEquals("[y]", m.keyValues.toString());
        Assert.assertEquals("[12]", m.keyValuePositions.toString());
    }

    @Test
    public void testEqualsOverlapWithIn2() throws Exception {
        IntrinsicModel m = modelOf("sym = 'y' and sym in ('x','y')");
        Assert.assertNull(m.filter);
        Assert.assertEquals("[y]", m.keyValues.toString());
    }

    @Test
    public void testEqualsOverlapWithIn3() throws Exception {
        IntrinsicModel m = modelOf("sym in ('x','y') and sym = 'y'", "ex");
        TestUtils.assertEquals("'y'sym='y''x'syminand", toRpn(m.filter));
        Assert.assertEquals("[]", m.keyValues.toString());
        Assert.assertEquals("[]", m.keyValuePositions.toString());
    }

    @Test
    public void testEqualsZeroOverlapWithIn() throws Exception {
        IntrinsicModel m = modelOf("sym in ('x','y') and sym = 'z'");
        Assert.assertEquals(IntrinsicModel.FALSE, m.intrinsicValue);
    }

    @Test
    public void testEqualsZeroOverlapWithIn2() throws Exception {
        IntrinsicModel m = modelOf("sym = 'z' and sym in ('x','y')");
        Assert.assertEquals(IntrinsicModel.FALSE, m.intrinsicValue);
    }

    @Test
    public void testExactDate() throws Exception {
        IntrinsicModel m = modelOf("timestamp = '2015-05-10T15:03:10.000Z' and timestamp < '2015-05-11T08:00:55.000Z'");
        TestUtils.assertEquals("[{lo=2015-05-10T15:03:10.000000Z, hi=2015-05-10T15:03:10.000000Z}]", intervalToString(m));
        Assert.assertNull(m.filter);
    }

    @Test
    public void testExactDateVsInterval() throws Exception {
        IntrinsicModel m = modelOf("timestamp = '2015-05-10T15:03:10.000Z' and timestamp = '2015-05-11'");
        Assert.assertEquals(IntrinsicModel.FALSE, m.intrinsicValue);
        Assert.assertNull(m.filter);
    }

    @Test
    public void testFilterAndInterval() throws Exception {
        IntrinsicModel m = runWhereCompareToModelTest("bid > 100 and timestamp between '2014-01-01T12:30:00.000Z' and '2014-01-02T12:30:00.000Z'",
                "[{lo=2014-01-01T12:30:00.000000Z, hi=2014-01-02T12:30:00.000000Z}]");
        assertFilter(m, "100bid>");
    }

    @Test
    public void testFilterMultipleKeysAndInterval() throws Exception {
        IntrinsicModel m = runWhereCompareToModelTest("sym in ('a', 'b', 'c') and timestamp between '2014-01-01T12:30:00.000Z' and '2014-01-02T12:30:00.000Z'",
                "[{lo=2014-01-01T12:30:00.000000Z, hi=2014-01-02T12:30:00.000000Z}]");
        TestUtils.assertEquals("sym", m.keyColumn);
        Assert.assertEquals("[a,b,c]", m.keyValues.toString());
        Assert.assertEquals("[8,13,18]", m.keyValuePositions.toString());
        Assert.assertNull(m.filter);
    }

    @Test
    public void testFilterOnIndexedFieldAndInterval() throws Exception {
        IntrinsicModel m = runWhereCompareToModelTest("sym in ('a') and timestamp between '2014-01-01T12:30:00.000Z' and '2014-01-02T12:30:00.000Z'",
                "[{lo=2014-01-01T12:30:00.000000Z, hi=2014-01-02T12:30:00.000000Z}]");
        TestUtils.assertEquals("sym", m.keyColumn);
        Assert.assertEquals("[a]", m.keyValues.toString());
        Assert.assertNull(m.filter);
    }

    @Test
    public void testFilterOrInterval() throws Exception {
        IntrinsicModel m = modelOf("bid > 100 or timestamp in ('2014-01-01T12:30:00.000Z', '2014-01-02T12:30:00.000Z')");
        Assert.assertFalse(m.hasIntervalFilters());
        assertFilter(m, "'2014-01-02T12:30:00.000Z''2014-01-01T12:30:00.000Z'timestampin100bid>or");
    }

    @Test
    public void testGreaterThanLambda() throws Exception {
        IntrinsicModel m = modelOf("(select * from x) > x");
        assertFilter(m, "x(select-choose * column from (x))>");
    }

    @Test
    public void testGreaterThanLambdaR() throws Exception {
        IntrinsicModel m = modelOf("y > (select * from x)");
        assertFilter(m, "(select-choose * column from (x))y>");
    }

    @Test
    public void testInNull() throws Exception {
        IntrinsicModel m = modelOf("sym in ('X', null, 'Y')");
        Assert.assertEquals("[X,null,Y]", m.keyValues.toString());
        TestUtils.assertEquals("sym", m.keyColumn);
    }

    @Test
    public void testInVsEqualInterval() throws Exception {
        IntrinsicModel m = runWhereCompareToModelTest("timestamp between '2014-01-01T12:30:00.000Z' and '2014-01-02T12:30:00.000Z' and timestamp IN '2014-01-01'",
                "[{lo=2014-01-01T12:30:00.000000Z, hi=2014-01-01T23:59:59.999999Z}]");
        Assert.assertNull(m.filter);
    }

    @Test
    public void testIndexedFieldTooFewArgs2() throws Exception {
        assertFilter(modelOf("sym in (x)"), "xsymin");
    }

    @Test
    public void testIndexedFieldTooFewArgs3() {
        try {
            modelOf("sym in ()");
            Assert.fail("exception expected");
        } catch (SqlException e) {
            TestUtils.assertContains(e.getMessage(), "Too few arguments");
        }
    }

    @Test
    public void testIntervalDontIntersect() throws Exception {
        // because of intervals being processed from right to left
        // code will try to intersect 'not equal' will already  existing positive interval
        // result must be zero-overlap and FALSE model
        IntrinsicModel m = modelOf("timestamp != '2015-05-11' and timestamp = '2015-05-11'");
        Assert.assertEquals(IntrinsicModel.FALSE, m.intrinsicValue);
    }

    @Test
    public void testIntervalGreater1() throws Exception {
        runWhereCompareToModelTest("timestamp between '2014-01-01T12:30:00.000Z' and '2014-01-02T12:30:00.000Z' and timestamp > '2014-01-01T15:30:00.000Z'",
                "[{lo=2014-01-01T15:30:00.000001Z, hi=2014-01-02T12:30:00.000000Z}]");
    }

    @Test
    public void testIntervalGreater2() throws Exception {
        runWhereCompareToModelTest("timestamp > '2014-01-01T15:30:00.000Z' and timestamp between '2014-01-01T12:30:00.000Z' and '2014-01-02T12:30:00.000Z'",
                "[{lo=2014-01-01T15:30:00.000001Z, hi=2014-01-02T12:30:00.000000Z}]");
    }

    @Test
    public void testIntervalGreater3() throws Exception {
        IntrinsicModel m = runWhereCompareToModelTest("timestamp between '2014-01-01T12:30:00.000Z' and '2014-01-02T12:30:00.000Z' and timestamp > column1",
                "[{lo=2014-01-01T12:30:00.000000Z, hi=2014-01-02T12:30:00.000000Z}]");
        TestUtils.assertEquals("column1timestamp>", toRpn(m.filter));
    }

    @Test
    public void testIntervalGreater4() throws Exception {
        IntrinsicModel m = runWhereCompareToModelTest("timestamp between '2014-01-01T12:30:00.000Z' and '2014-01-02T12:30:00.000Z' and column1 > timestamp",
                "[{lo=2014-01-01T12:30:00.000000Z, hi=2014-01-02T12:30:00.000000Z}]");
        TestUtils.assertEquals("timestampcolumn1>", toRpn(m.filter));
    }

    @Test
    public void testIntervalGreater5() throws Exception {
        IntrinsicModel m = noTimestampModelOf("timestamp > '2014-01-01T15:30:00.000Z'");
        Assert.assertFalse(m.hasIntervalFilters());
        TestUtils.assertEquals("'2014-01-01T15:30:00.000Z'timestamp>", toRpn(m.filter));
    }

    @Test
    public void testIntervalGreaterOrEq1() throws Exception {
        runWhereCompareToModelTest("timestamp between '2014-01-01T12:30:00.000Z' and '2014-01-02T12:30:00.000Z' and timestamp >= '2014-01-01T15:30:00.000Z'",
                "[{lo=2014-01-01T15:30:00.000000Z, hi=2014-01-02T12:30:00.000000Z}]");
    }

    @Test
    public void testIntervalGreaterOrEq2() throws Exception {
        runWhereCompareToModelTest("timestamp >= '2014-01-01T15:30:00.000Z' and timestamp between '2014-01-01T12:30:00.000Z' and '2014-01-02T12:30:00.000Z'",
                "[{lo=2014-01-01T15:30:00.000000Z, hi=2014-01-02T12:30:00.000000Z}]");
    }

    @Test
    public void testIntervalLessNoTimestamp() throws Exception {
        IntrinsicModel m = noTimestampModelOf("timestamp < '2014-01-01T15:30:00.000Z'");
        Assert.assertFalse(m.hasIntervalFilters());
        TestUtils.assertEquals("'2014-01-01T15:30:00.000Z'timestamp<", toRpn(m.filter));
    }

    @Test
    public void testIntervalSourceDay() throws Exception {
        runWhereCompareToModelTest("timestamp IN '2015-02-23T10:00:55.000Z;30m;2d;5'",
                "[{lo=2015-02-23T10:00:55.000000Z, hi=2015-02-23T10:30:55.000000Z}," +
                        "{lo=2015-02-25T10:00:55.000000Z, hi=2015-02-25T10:30:55.000000Z}," +
                        "{lo=2015-02-27T10:00:55.000000Z, hi=2015-02-27T10:30:55.000000Z}," +
                        "{lo=2015-03-01T10:00:55.000000Z, hi=2015-03-01T10:30:55.000000Z}," +
                        "{lo=2015-03-03T10:00:55.000000Z, hi=2015-03-03T10:30:55.000000Z}]");
    }

    @Test
    public void testIntervalSourceHour() throws Exception {
        runWhereCompareToModelTest("timestamp in '2015-02-23T10:00:55.000Z;10m;3h;10'", "[{lo=2015-02-23T10:00:55.000000Z, hi=2015-02-23T10:10:55.000000Z}," +
                "{lo=2015-02-23T13:00:55.000000Z, hi=2015-02-23T13:10:55.000000Z}," +
                "{lo=2015-02-23T16:00:55.000000Z, hi=2015-02-23T16:10:55.000000Z}," +
                "{lo=2015-02-23T19:00:55.000000Z, hi=2015-02-23T19:10:55.000000Z}," +
                "{lo=2015-02-23T22:00:55.000000Z, hi=2015-02-23T22:10:55.000000Z}," +
                "{lo=2015-02-24T01:00:55.000000Z, hi=2015-02-24T01:10:55.000000Z}," +
                "{lo=2015-02-24T04:00:55.000000Z, hi=2015-02-24T04:10:55.000000Z}," +
                "{lo=2015-02-24T07:00:55.000000Z, hi=2015-02-24T07:10:55.000000Z}," +
                "{lo=2015-02-24T10:00:55.000000Z, hi=2015-02-24T10:10:55.000000Z}," +
                "{lo=2015-02-24T13:00:55.000000Z, hi=2015-02-24T13:10:55.000000Z}]");
    }

    @Test
    public void testIntervalSourceMin() throws Exception {
        runWhereCompareToModelTest("timestamp in '2015-02-23T10:00:55.000Z;15s;15m;5'",
                "[{lo=2015-02-23T10:00:55.000000Z, hi=2015-02-23T10:01:10.000000Z}," +
                        "{lo=2015-02-23T10:15:55.000000Z, hi=2015-02-23T10:16:10.000000Z}," +
                        "{lo=2015-02-23T10:30:55.000000Z, hi=2015-02-23T10:31:10.000000Z}," +
                        "{lo=2015-02-23T10:45:55.000000Z, hi=2015-02-23T10:46:10.000000Z}," +
                        "{lo=2015-02-23T11:00:55.000000Z, hi=2015-02-23T11:01:10.000000Z}]");
    }

    @Test
    public void testIntervalSourceMonth() throws Exception {
        runWhereCompareToModelTest("timestamp IN '2015-02-23T10:00:55.000Z;2h;2M;3'", "[{lo=2015-02-23T10:00:55.000000Z, hi=2015-02-23T12:00:55.000000Z}," +
                "{lo=2015-04-23T10:00:55.000000Z, hi=2015-04-23T12:00:55.000000Z}," +
                "{lo=2015-06-23T10:00:55.000000Z, hi=2015-06-23T12:00:55.000000Z}]");
    }

    @Test
    public void testIntervalSourceSec() throws Exception {
        runWhereCompareToModelTest("timestamp IN '2015-02-23T10:00:55.000Z;5s;30s;5'", "[{lo=2015-02-23T10:00:55.000000Z, hi=2015-02-23T10:01:00.000000Z}," +
                "{lo=2015-02-23T10:01:25.000000Z, hi=2015-02-23T10:01:30.000000Z}," +
                "{lo=2015-02-23T10:01:55.000000Z, hi=2015-02-23T10:02:00.000000Z}," +
                "{lo=2015-02-23T10:02:25.000000Z, hi=2015-02-23T10:02:30.000000Z}," +
                "{lo=2015-02-23T10:02:55.000000Z, hi=2015-02-23T10:03:00.000000Z}]");
    }

    @Test
    public void testIntervalSourceYear() throws Exception {
        runWhereCompareToModelTest("timestamp IN '2015-02-23T10:00:55.000Z;1d;1y;5'", "[{lo=2015-02-23T10:00:55.000000Z, hi=2015-02-24T10:00:55.000000Z}," +
                "{lo=2016-02-23T10:00:55.000000Z, hi=2016-02-24T10:00:55.000000Z}," +
                "{lo=2017-02-23T10:00:55.000000Z, hi=2017-02-24T10:00:55.000000Z}," +
                "{lo=2018-02-23T10:00:55.000000Z, hi=2018-02-24T10:00:55.000000Z}," +
                "{lo=2019-02-23T10:00:55.000000Z, hi=2019-02-24T10:00:55.000000Z}]");
    }

    @Test
    public void testIntervalTooFewArgs() {
        try {
            modelOf("timestamp in [\"2014-01-01T12:30:00.000Z\"]");
            Assert.fail("Exception expected");
        } catch (SqlException e) {
            TestUtils.assertContains(e.getMessage(), "too few arg");
        }
    }

    @Test
    public void testIntervalTooFewArgs2() {
        try {
            modelOf("timestamp in ()");
            Assert.fail("Exception expected");
        } catch (SqlException e) {
            TestUtils.assertContains(e.getMessage(), "Too few arg");
        }
    }

    @Test
    public void testIntervalInManyArgs() throws SqlException {
        runWhereIntervalTest0(
                "timestamp in ('2014-01-01T12:30:00.000Z', '2014-01-02T12:30:00.000Z', '2014-01-03T12:30:00.000Z')",
                "[{lo=2014-01-01T12:30:00.000000Z, hi=2014-01-01T12:30:00.000000Z}," +
                        "{lo=2014-01-02T12:30:00.000000Z, hi=2014-01-02T12:30:00.000000Z}," +
                        "{lo=2014-01-03T12:30:00.000000Z, hi=2014-01-03T12:30:00.000000Z}]"
        );
    }

    @Test
    public void testIntrinsicPickup() throws Exception {
        assertFilter(modelOf("timestamp = '2014-06-20T13:25:00.000Z;10m;2d;4' and sym in ('A', 'B') or ex = 'D'"), "'D'ex='B''A'symin'2014-06-20T13:25:00.000Z;10m;2d;4'timestamp=andor");
        assertFilter(modelOf("timestamp = '2014-06-20T13:25:00.000Z;10m;2d;4' or ex = 'D' and sym in ('A', 'B')"), "'D'ex='2014-06-20T13:25:00.000Z;10m;2d;4'timestamp=or");
    }

    @Test(expected = SqlException.class)
    public void testInvalidIntervalSource1() throws Exception {
        modelOf("timestamp = '2014-06-20T13:25:00.000Z;10m;2d'");
    }

    @Test(expected = SqlException.class)
    public void testInvalidIntervalSource2() throws Exception {
        modelOf("timestamp = '2014-06-20T13:25:00.000Z;10m;2d;4;4'");
    }

    @Test
    public void testLambdaVsConst() throws Exception {
        runWhereSymbolTest("sym in (select a from xyz) and ex in (1,2)", "ex in (1,2)");
    }

    @Test
    public void testLambdaVsLambda() throws Exception {
        runWhereSymbolTest("ex in (select * from abc) and sym in (select * from xyz)", "ex in (select-choose * column from (abc))");
    }

    @Test
    public void testLessInvalidDate() {
        try {
            modelOf("timestamp < '2014-0x-01T12:30:00.000Z'");
            Assert.fail();
        } catch (SqlException e) {
            Assert.assertEquals(12, e.getPosition());
        }
    }

    @Test
    public void testLessInvalidDate2() {
        try {
            modelOf("'2014-0x-01T12:30:00.000Z' < timestamp");
            Assert.fail();
        } catch (SqlException e) {
            Assert.assertEquals(0, e.getPosition());
        }
    }

    @Test
    public void testLessNonConstant() throws SqlException {
        IntrinsicModel m = modelOf("timestamp < x");
        Assert.assertFalse(m.hasIntervalFilters());
        Assert.assertEquals(IntrinsicModel.UNDEFINED, m.intrinsicValue);
        TestUtils.assertEquals("xtimestamp<", toRpn(m.filter));
    }

    @Test
    public void testLessNonConstant2() throws SqlException {
        IntrinsicModel m = modelOf("x < timestamp");
        Assert.assertFalse(m.hasIntervalFilters());
        Assert.assertEquals(IntrinsicModel.UNDEFINED, m.intrinsicValue);
        TestUtils.assertEquals("timestampx<", toRpn(m.filter));
    }

    @Test
    public void testLessThanLambda() throws Exception {
        IntrinsicModel m = modelOf("(select * from x) < x");
        assertFilter(m, "x(select-choose * column from (x))<");
    }

    @Test
    public void testLessThanLambdaR() throws Exception {
        IntrinsicModel m = modelOf("z < (select * from x)");
        assertFilter(m, "(select-choose * column from (x))z<");
    }

    @Test
    public void testListOfValuesNegativeOverlap() throws Exception {
        IntrinsicModel m = modelOf("timestamp in ('2014-01-01T12:30:00.000Z', '2014-01-02T12:30:00.000Z') and sym in ('a', 'z') and sym in ('c')");
        Assert.assertEquals(IntrinsicModel.FALSE, m.intrinsicValue);
    }

    @Test
    public void testListOfValuesOverlapWithNotClause() throws Exception {
        IntrinsicModel m = modelOf("timestamp in ('2014-01-01T12:30:00.000Z', '2014-01-02T12:30:00.000Z') and sym in ('a', 'z') and not (sym in ('c', 'd', 'e'))");
        Assert.assertEquals("[a,z]", m.keyValues.toString());
        Assert.assertNull(m.filter);
        Assert.assertEquals(IntrinsicModel.UNDEFINED, m.intrinsicValue);
    }

    @Test
    public void testListOfValuesOverlapWithNotClause2() throws Exception {
        IntrinsicModel m = modelOf("timestamp in ('2014-01-01T12:30:00.000Z', '2014-01-02T12:30:00.000Z') and sym in ('a', 'z') and not (sym in ('a', 'd', 'e'))");
        Assert.assertNull(m.filter);
        Assert.assertEquals("[z]", m.keyValues.toString());
        Assert.assertEquals(IntrinsicModel.UNDEFINED, m.intrinsicValue);
    }

    @Test
    public void testListOfValuesOverlapWithNotClause3() throws Exception {
        IntrinsicModel m = modelOf("timestamp in ('2014-01-01T12:30:00.000Z', '2014-01-02T12:30:00.000Z') and sym in ('a', 'z') and not (sym in ('a', 'z', 'e'))");
        Assert.assertEquals("[]", m.keyValues.toString());
        Assert.assertEquals(IntrinsicModel.FALSE, m.intrinsicValue);
    }

    @Test
    public void testListOfValuesPositiveOverlap() throws Exception {
        IntrinsicModel m = modelOf("timestamp in ('2014-01-01T12:30:00.000Z', '2014-01-02T12:30:00.000Z') and sym in ('a', 'z') and sym in ('z')");
        Assert.assertNull(m.filter);
        Assert.assertEquals(IntrinsicModel.UNDEFINED, m.intrinsicValue);
        Assert.assertEquals("[z]", m.keyValues.toString());
    }

    @Test
    public void testListOfValuesPositiveOverlapQuoteIndifference() throws Exception {
        IntrinsicModel m = modelOf("timestamp in ('2014-01-01T12:30:00.000Z', '2014-01-02T12:30:00.000Z') and sym in ('a', 'z') and sym in ('z')");
        Assert.assertNull(m.filter);
        Assert.assertEquals(IntrinsicModel.UNDEFINED, m.intrinsicValue);
        Assert.assertEquals("[z]", m.keyValues.toString());
    }

    @Test
    public void testLiteralInInterval() throws Exception {
        IntrinsicModel m = modelOf("timestamp in ('2014-01-01T12:30:00.000Z', c)");
        Assert.assertFalse(m.hasIntervalFilters());
        assertFilter(m, "c'2014-01-01T12:30:00.000Z'timestampin");
    }

    @Test
    public void testLiteralInListOfValues() throws Exception {
        IntrinsicModel m = modelOf("sym in ('a', z) and timestamp between '2014-01-01T12:30:00.000Z' and '2014-01-02T12:30:00.000Z'");
        TestUtils.assertEquals("[{lo=2014-01-01T12:30:00.000000Z, hi=2014-01-02T12:30:00.000000Z}]", intervalToString(m));
        Assert.assertNull(m.keyColumn);
        assertFilter(m, "z'a'symin");
    }

    @Test
    public void testLiteralInListOfValuesInvalidColumn() {
        try {
            modelOf("timestamp in ('2014-01-01T12:30:00.000Z', '2014-01-02T12:30:00.000Z') and x in ('a', z)");
            Assert.fail("Exception expected");
        } catch (SqlException e) {
            Assert.assertEquals(74, e.getPosition());
        }
    }

    @Test
    public void testLiteralNotInListOfValues() throws Exception {
        IntrinsicModel m = modelOf("not sym in ('a', z) and timestamp between '2014-01-01T12:30:00.000Z' and '2014-01-02T12:30:00.000Z'");
        TestUtils.assertEquals("[{lo=2014-01-01T12:30:00.000000Z, hi=2014-01-02T12:30:00.000000Z}]", intervalToString(m));
        Assert.assertNull(m.keyColumn);
        assertFilter(m, "z'a'syminnot");
    }

    @Test
    public void testManualInterval() throws Exception {
        IntrinsicModel m = modelOf("timestamp >= '2014-01-01T15:30:00.000Z' and timestamp < '2014-01-02T12:30:00.000Z'");
        TestUtils.assertEquals("[{lo=2014-01-01T15:30:00.000000Z, hi=2014-01-02T12:29:59.999999Z}]", intervalToString(m));
    }

    @Test
    public void testManualIntervalInverted() throws Exception {
        IntrinsicModel m = modelOf("'2014-01-02T12:30:00.000Z' > timestamp and '2014-01-01T15:30:00.000Z' <= timestamp ");
        TestUtils.assertEquals("[{lo=2014-01-01T15:30:00.000000Z, hi=2014-01-02T12:29:59.999999Z}]", intervalToString(m));
    }

    @Test
    public void testMultipleAnds() throws Exception {
        IntrinsicModel m = modelOf("a > 10 and b > 20 and (c > 100 and d < 20 and bid = 30)");
        assertFilter(m, "30bid=20d<100c>andand20b>10a>andand");
    }

    @Test
    public void testNestedFunctionTest() throws Exception {
        IntrinsicModel m = modelOf("substr(parse(x, 1, 3), 2, 4)");
        Assert.assertFalse(m.hasIntervalFilters());
        assertFilter(m, "4231xparsesubstr");
    }

    @Test
    public void testNoIntrinsics() throws Exception {
        IntrinsicModel m = modelOf("a > 10 or b > 20");
        Assert.assertFalse(m.hasIntervalFilters());
        Assert.assertNull(m.keyColumn);
        assertFilter(m, "20b>10a>or");
    }

    @Test
    public void testNotEqualInvalidColumn() {
        try {
            modelOf("ex != null and abb != 'blah'");
        } catch (SqlException e) {
            TestUtils.assertContains(e.getMessage(), "Invalid column");
            Assert.assertEquals(15, e.getPosition());
        }
    }

    @Test
    public void testNotEqualPreferredColumn() throws Exception {
        IntrinsicModel m = modelOf("sym = null and sym != null and ex != 'blah'", "ex");
        Assert.assertEquals(IntrinsicModel.UNDEFINED, m.intrinsicValue);
        assertFilter(m, "'blah'ex!=nullsym!=nullsym=andand");
        Assert.assertEquals("[]", m.keyValues.toString());
        Assert.assertEquals("[]", m.keyValuePositions.toString());
    }

    @Test
    public void testNotEqualsDoesNotOverlapWithIn() throws Exception {
        IntrinsicModel m = modelOf("sym in ('x','y') and sym != 'z' and ex != 'blah'");
        assertFilter(m, "'blah'ex!=");
        Assert.assertEquals("[x,y]", m.keyValues.toString());
        Assert.assertEquals("[8,12]", m.keyValuePositions.toString());
    }

    @Test
    public void testNotEqualsOverlapWithIn() throws Exception {
        IntrinsicModel m = modelOf("sym in ('x','y') and sym != 'y' and ex != 'blah'");
        assertFilter(m, "'blah'ex!=");
        Assert.assertEquals("[x]", m.keyValues.toString());
        Assert.assertEquals("[8]", m.keyValuePositions.toString());
    }

    @Test
    public void testNotEqualsOverlapWithNotIn() throws Exception {
        IntrinsicModel m = modelOf("sym != 'y' and not sym in ('x','y')");
        Assert.assertNull(m.filter);
        Assert.assertEquals("[y]", m.keyExcludedValues.toString());
        Assert.assertEquals("[7]", m.keyExcludedValuePositions.toString());
    }

    @Test
    public void testNotInIntervalIntersect() throws Exception {
        IntrinsicModel m = modelOf("timestamp not between '2015-05-11T15:00:00.000Z' and '2015-05-11T20:00:00.000Z' and timestamp in '2015-05-11'");
        Assert.assertEquals(IntrinsicModel.UNDEFINED, m.intrinsicValue);
        TestUtils.assertEquals("[{lo=2015-05-11T00:00:00.000000Z, hi=2015-05-11T14:59:59.999999Z},{lo=2015-05-11T20:00:00.000001Z, hi=2015-05-11T23:59:59.999999Z}]",
                intervalToString(m));
        Assert.assertNull(m.filter);
    }

    @Test
    public void testNotInIntervalIntersect2() throws Exception {
        IntrinsicModel m = modelOf("timestamp in '2015-05-11' and not (timestamp between '2015-05-11T15:00:00.000Z' and '2015-05-11T20:00:00.000Z')");
        Assert.assertEquals(IntrinsicModel.UNDEFINED, m.intrinsicValue);
        TestUtils.assertEquals("[{lo=2015-05-11T00:00:00.000000Z, hi=2015-05-11T14:59:59.999999Z},{lo=2015-05-11T20:00:00.000001Z, hi=2015-05-11T23:59:59.999999Z}]",
                intervalToString(m));
        Assert.assertNull(m.filter);
    }

    @Test
    public void testNotInIntervalIntersect3() throws Exception {
        IntrinsicModel m = modelOf("timestamp in '2015-05-11' and not (timestamp between '2015-05-11T15:00:00.000Z' and '2015-05-11T20:00:00.000Z') and not (timestamp between '2015-05-11T12:00:00.000Z' and '2015-05-11T14:00:00.000Z'))");
        Assert.assertEquals(IntrinsicModel.UNDEFINED, m.intrinsicValue);
        TestUtils.assertEquals("[{lo=2015-05-11T00:00:00.000000Z, hi=2015-05-11T11:59:59.999999Z},{lo=2015-05-11T14:00:00.000001Z, hi=2015-05-11T14:59:59.999999Z},{lo=2015-05-11T20:00:00.000001Z, hi=2015-05-11T23:59:59.999999Z}]",
                intervalToString(m));
        Assert.assertNull(m.filter);
    }

    @Test
    public void testNotInIntervalInvalidHi() {
        try {
            modelOf("not (timestamp in  ('2015-05-11T15:00:00.000Z', 'abc')) and timestamp in '2015-05-11'");
            Assert.fail();
        } catch (SqlException e) {
            TestUtils.assertContains(e.getFlyweightMessage(), "Invalid date");
            Assert.assertEquals(48, e.getPosition());
        }
    }

    @Test
    public void testNotInIntervalInvalidLo() {
        try {
            modelOf("not (timestamp in  ('abc','2015-05-11T15:00:00.000Z')) and timestamp in '2015-05-11'");
            Assert.fail();
        } catch (SqlException e) {
            TestUtils.assertContains(e.getFlyweightMessage(), "Invalid date");
            Assert.assertEquals(20, e.getPosition());
        }
    }

    @Test
    public void testNotInIntervalNonConstant() throws SqlException {
        IntrinsicModel m = modelOf("not (timestamp in  (x, 'abc')) and timestamp in '2015-05-11'");
        TestUtils.assertEquals("[{lo=2015-05-11T00:00:00.000000Z, hi=2015-05-11T23:59:59.999999Z}]", intervalToString(m));
        Assert.assertEquals(IntrinsicModel.UNDEFINED, m.intrinsicValue);
        TestUtils.assertEquals("'abc'xtimestampinnot", toRpn(m.filter));
    }

    @Test
    public void testNotInIntervalNonLiteral() {
        try {
            modelOf("not (timestamp() in  ('2015-05-11T15:00:00.000Z')) and timestamp = '2015-05-11'");
            Assert.fail();
        } catch (SqlException e) {
            TestUtils.assertContains(e.getFlyweightMessage(), "Column name");
        }
    }

    @Test
    public void testNotInIntervalTooFew() {
        try {
            modelOf("not (timestamp in ['2015-05-11T15:00:00.000Z']) and timestamp IN '2015-05-11'");
            Assert.fail();
        } catch (SqlException e) {
            TestUtils.assertContains(e.getFlyweightMessage(), "too few");
        }
    }

    @Test
    public void testNotInIntervalTooMany() throws SqlException {
        runWhereIntervalTest0("(timestamp not in  ('2015-05-11T15:00:00.000Z','2015-05-11T15:00:00.000Z','2015-05-11T15:00:00.000Z')) and timestamp in '2015-05-11'",
                "[{lo=2015-05-11T00:00:00.000000Z, hi=2015-05-11T14:59:59.999999Z},{lo=2015-05-11T15:00:00.000001Z, hi=2015-05-11T23:59:59.999999Z}]");
    }

    @Test
    public void testNotInInvalidColumn() {
        try {
            modelOf("not (xyz in  ('2015-05-11T15:00:00.000Z')) and timestamp = '2015-05-11'");
            Assert.fail();
        } catch (SqlException e) {
            TestUtils.assertContains(e.getFlyweightMessage(), "Invalid column");
            Assert.assertEquals(5, e.getPosition());
        }
    }

    @Test
    public void testNotInLambdaVsConst() throws Exception {
        IntrinsicModel m = modelOf("not (sym in (select a from xyz)) and not (ex in (1,2))");
        TestUtils.assertEquals("ex", m.keyColumn);
        Assert.assertEquals("[1,2]", m.keyExcludedValues.toString());
        assertFilter(m, "(select-choose a from (xyz))syminnot");
    }

    @Test
    public void testNotInTooFew() {
        try {
            modelOf("not (ex in  ()) and timestamp = '2015-05-11'");
            Assert.fail();
        } catch (SqlException e) {
            TestUtils.assertContains(e.getFlyweightMessage(), "Too few");
            Assert.assertEquals(8, e.getPosition());
        }
    }

    @Test
    public void testNowWithNotIn() throws Exception {
        currentMicros = 24L * 3600 * 1000 * 1000;
        try {
            runWhereIntervalTest0("timestamp not in ('2020-01-01T00:00:00.000000Z', '2020-01-31T23:59:59.999999Z') and now() <= timestamp",
                    "[{lo=1970-01-02T00:00:00.000000Z, hi=2019-12-31T23:59:59.999999Z}," +
                            "{lo=2020-02-01T00:00:00.000000Z, hi=294247-01-10T04:00:54.775807Z}]");
        } finally {
            currentMicros = -1;
        }
    }

    @Test
    public void testOr() throws Exception {
        IntrinsicModel m = modelOf("(sym = 'X' or sym = 'Y') and bid > 10");
        Assert.assertEquals(IntrinsicModel.UNDEFINED, m.intrinsicValue);
        assertFilter(m, "10bid>'Y'sym='X'sym=orand");
    }

    @Test
    public void testOrNullSearch() throws Exception {
        IntrinsicModel m = modelOf("sym = null or sym != null and ex != 'blah'");
        Assert.assertEquals(IntrinsicModel.UNDEFINED, m.intrinsicValue);
        assertFilter(m, "nullsym!=nullsym=or");
        Assert.assertEquals("[]", m.keyValues.toString());
        Assert.assertEquals("[]", m.keyValuePositions.toString());
        Assert.assertEquals("[blah]", m.keyExcludedValues.toString());
        Assert.assertEquals("[36]", m.keyExcludedValuePositions.toString());
    }

    @Test
    public void testOrNullSearch2() throws Exception {
        IntrinsicModel m = modelOf("sym = null or sym != null and ex = 'blah'");
        Assert.assertEquals(IntrinsicModel.UNDEFINED, m.intrinsicValue);
        assertFilter(m, "nullsym!=nullsym=or");
        Assert.assertEquals("[blah]", m.keyValues.toString());
        Assert.assertEquals("[35]", m.keyValuePositions.toString());
    }

    @Test
    public void testPreferredColumn() throws Exception {
        IntrinsicModel m;
        m = modelOf("sym in ('a', 'b') and ex in ('c') and timestamp between '2014-01-01T12:30:00.000Z' and '2014-01-02T12:30:00.000Z' and bid > 100 and ask < 110", "ex");
        assertFilter(m, "110ask<100bid>'b''a'syminandand");
        TestUtils.assertEquals("ex", m.keyColumn);
        Assert.assertEquals("[c]", m.keyValues.toString());
        TestUtils.assertEquals("[{lo=2014-01-01T12:30:00.000000Z, hi=2014-01-02T12:30:00.000000Z}]", intervalToString(m));
    }

    @Test
    public void testPreferredColumn2() throws Exception {
        IntrinsicModel m;
        m = modelOf("ex in ('c') and sym in ('a', 'b') and timestamp between '2014-01-01T12:30:00.000Z' and '2014-01-02T12:30:00.000Z' and bid > 100 and ask < 110", "ex");
        assertFilter(m, "110ask<100bid>'b''a'syminandand");
        TestUtils.assertEquals("ex", m.keyColumn);
        Assert.assertEquals("[c]", m.keyValues.toString());
        TestUtils.assertEquals("[{lo=2014-01-01T12:30:00.000000Z, hi=2014-01-02T12:30:00.000000Z}]", intervalToString(m));
    }

    @Test
    public void testPreferredColumn3() throws Exception {
        IntrinsicModel m;
        m = modelOf("sym in ('a', 'b') and timestamp between '2014-01-01T12:30:00.000Z' and '2014-01-02T12:30:00.000Z' and bid > 100 and ask < 110", "ex");
        assertFilter(m, "110ask<100bid>'b''a'syminandand");
        Assert.assertNull(m.keyColumn);
        TestUtils.assertEquals("[{lo=2014-01-01T12:30:00.000000Z, hi=2014-01-02T12:30:00.000000Z}]", intervalToString(m));
    }

    @Test
    public void testSimpleBetweenAndInterval() throws Exception {
        IntrinsicModel m = modelOf("timestamp between '2014-01-01T12:30:00.000Z' and '2014-01-02T12:30:00.000Z'");
        TestUtils.assertEquals("[{lo=2014-01-01T12:30:00.000000Z, hi=2014-01-02T12:30:00.000000Z}]", intervalToString(m));
        Assert.assertNull(m.filter);
    }

    @Test
    public void testSimpleInterval() throws Exception {
        IntrinsicModel m = modelOf("timestamp between '2014-01-01T12:30:00.000Z' and '2014-01-02T12:30:00.000Z'");
        TestUtils.assertEquals("[{lo=2014-01-01T12:30:00.000000Z, hi=2014-01-02T12:30:00.000000Z}]", intervalToString(m));
        Assert.assertNull(m.filter);
    }

    @Test
    public void testSimpleLambda() throws Exception {
        IntrinsicModel m = modelOf("sym in (select * from xyz)");
        Assert.assertNotNull(m.keySubQuery);
    }

    @Test
    public void testSingleQuoteInterval() throws Exception {
        IntrinsicModel m = modelOf("timestamp in ('2014-01-01T12:30:00.000Z', '2014-01-02T12:30:00.000Z')");
        TestUtils.assertEquals("[{lo=2014-01-01T12:30:00.000000Z, hi=2014-01-01T12:30:00.000000Z},{lo=2014-01-02T12:30:00.000000Z, hi=2014-01-02T12:30:00.000000Z}]", intervalToString(m));
        Assert.assertNull(m.filter);
    }

    @Test
    public void testThreeIntrinsics() throws Exception {
        IntrinsicModel m;
        m = modelOf("sym in ('a', 'b') and ex in ('c') and timestamp in ('2014-01-01T12:30:00.000Z', '2014-01-02T12:30:00.000Z') and bid > 100 and ask < 110");
//        assertFilter(m, "110ask<100bid>'c'exinandand");
        TestUtils.assertEquals("sym", m.keyColumn);
        Assert.assertEquals("[a,b]", m.keyValues.toString());
        TestUtils.assertEquals("[{lo=2014-01-01T12:30:00.000000Z, hi=2014-01-01T12:30:00.000000Z},{lo=2014-01-02T12:30:00.000000Z, hi=2014-01-02T12:30:00.000000Z}]", intervalToString(m));
    }

    @Test
    public void testThreeIntrinsics2() throws Exception {
        IntrinsicModel m;
        m = modelOf("ex in ('c') and sym in ('a', 'b') and timestamp between '2014-01-01T12:30:00.000Z' and '2014-01-02T12:30:00.000Z' and bid > 100 and ask < 110");
        assertFilter(m, "110ask<100bid>'c'exinandand");
        TestUtils.assertEquals("sym", m.keyColumn);
        Assert.assertEquals("[a,b]", m.keyValues.toString());
        TestUtils.assertEquals("[{lo=2014-01-01T12:30:00.000000Z, hi=2014-01-02T12:30:00.000000Z}]", intervalToString(m));
    }

    @Test
    public void testTimestampEqualsConstFunction() throws Exception {
        currentMicros = 24L * 3600 * 1000 * 1000;
        try {
            runWhereCompareToModelTest("timestamp = to_date('2020-03-01:15:43:21', 'yyyy-MM-dd:HH:mm:ss')",
                    "[{lo=2020-03-01T15:43:21.000000Z, hi=2020-03-01T15:43:21.000000Z}]");
        } finally {
            currentMicros = -1;
        }
    }

    @Test
    public void testTimestampEqualsFunctionOfNow() throws Exception {
        currentMicros = 24L * 3600 * 1000 * 1000;
        try {
            runWhereCompareToModelTest("timestamp = dateadd('d', 2, now())",
                    "[{lo=1970-01-04T00:00:00.000000Z, hi=1970-01-04T00:00:00.000000Z}]");
        } finally {
            currentMicros = -1;
        }
    }

    @Test
    public void testTimestampEqualsNow() throws Exception {
        currentMicros = 24L * 3600 * 1000 * 1000;
        try {
            runWhereCompareToModelTest("timestamp = now()",
                    "[{lo=1970-01-02T00:00:00.000000Z, hi=1970-01-02T00:00:00.000000Z}]");
        } finally {
            currentMicros = -1;
        }
    }

    @Test
    public void testTimestampEqualsNowAndSymbolsInList() throws Exception {
        currentMicros = 24L * 3600 * 1000 * 1000;
        try {
            IntrinsicModel m = runWhereCompareToModelTest("timestamp = now() and sym in (1, 2, 3)",
                    "[{lo=1970-01-02T00:00:00.000000Z, hi=1970-01-02T00:00:00.000000Z}]");
            Assert.assertNull(m.filter);
        } finally {
            currentMicros = -1;
        }
    }

    @Test
    public void testTimestampEqualsToBindVariable() throws SqlException {
        long day = 24L * 3600 * 1000 * 1000;
        sqlExecutionContext.getBindVariableService().setTimestamp(0, day);
        runWhereIntervalTest0("timestamp = $1",
                "[{lo=1970-01-02T00:00:00.000000Z, hi=1970-01-02T00:00:00.000000Z}]",
                bv -> bv.setTimestamp(0, day));
    }

    @Test
    public void testTimestampEqualsToConstNullFunc() throws SqlException {
        long day = 24L * 3600 * 1000 * 1000;
        sqlExecutionContext.getBindVariableService().setTimestamp(0, day);
        IntrinsicModel m = runWhereIntervalTest0("timestamp = to_date('2015-02-AB', 'yyyy-MM-dd')", "[]");
        Assert.assertEquals(IntrinsicModel.FALSE, m.intrinsicValue);
    }

    @Test
    public void testTimestampEqualsToNonConst() throws SqlException {
        long day = 24L * 3600 * 1000 * 1000;
        sqlExecutionContext.getBindVariableService().setTimestamp(0, day);
        runWhereIntervalTest0("timestamp = dateadd('y',1,timestamp)", "");
    }

    @Test
    public void testTimestampGreaterConstFunction() throws SqlException {
        runWhereIntervalTest0("timestamp > to_date('2015-02-22', 'yyyy-MM-dd')", "[{lo=2015-02-22T00:00:00.000001Z, hi=294247-01-10T04:00:54.775807Z}]");
    }

    @Test
    public void testTimestampLessConstFunction() throws SqlException {
        runWhereIntervalTest0("timestamp <= to_date('2015-02-22', 'yyyy-MM-dd')", "[{lo=, hi=2015-02-22T00:00:00.000000Z}]");
    }

    @Test
    public void testTimestampWithBindNullVariable() throws SqlException {
        runWhereIntervalTest0("timestamp >= $1", "[]", bv -> bv.setTimestamp(0, Numbers.LONG_NaN));
    }

    @Test
    public void testTimestampWithBindVariable() throws SqlException {
        long day = 24L * 3600 * 1000 * 1000;
        runWhereIntervalTest0("timestamp >= $1",
                "[{lo=1970-01-02T00:00:00.000000Z, hi=294247-01-10T04:00:54.775807Z}]",
                bv -> bv.setTimestamp(0, day));
    }

    @Test
    public void testTimestampWithBindVariableWithin() throws SqlException {
        long day = 24L * 3600 * 1000 * 1000;
        runWhereCompareToModelTest("timestamp >= $1 and timestamp <= $2",
                "[{lo=1970-01-02T00:00:00.000000Z, hi=1970-01-03T00:00:00.000000Z}]",
                bv -> {
                    bv.setTimestamp(0, day);
                    bv.setTimestamp(1, 2 * day);
                });
    }

    @Test
    public void testTwoBetweenIntervalsForDoubleColumn() throws Exception {
        IntrinsicModel m = modelOf("bid between 5 and 10 ");
        Assert.assertFalse(m.hasIntervalFilters());
        assertFilter(m, "105bidbetween");
    }

    @Test
    public void testTwoBetweenIntervalsForExpression() throws SqlException {
        IntrinsicModel m = modelOf("ask between bid+ask/2 and 10 ");
        assertFilter(m, "102ask/bid+askbetween");
    }

    @Test
    public void testTwoBetweenIntervalsForExpression2() throws SqlException {
        IntrinsicModel m = modelOf("ask between 1 and bid+ask/2");
        assertFilter(m, "2ask/bid+1askbetween");
    }

    @Test
    public void testTwoBetweenIntervalsForIntColumn() throws Exception {
        IntrinsicModel m = modelOf("bidSize between 5 and 10 ");
        Assert.assertFalse(m.hasIntervalFilters());
        assertFilter(m, "105bidSizebetween");
    }

    @Test
    public void testTwoBetweenIntervalsWithAnd() throws Exception {
        IntrinsicModel m = modelOf("timestamp between '2014-01-01T12:30:00.000Z' and '2014-01-02T12:30:00.000Z' and timestamp between '2014-01-01T16:30:00.000Z' and '2014-01-05T12:30:00.000Z'");
        TestUtils.assertEquals("[{lo=2014-01-01T16:30:00.000000Z, hi=2014-01-02T12:30:00.000000Z}]", intervalToString(m));
        Assert.assertNull(m.filter);
    }

    @Test
    public void testTwoBetweenIntervalsWithOr() throws Exception {
        IntrinsicModel m = modelOf("timestamp between '2014-01-01T12:30:00.000Z' and '2014-01-02T12:30:00.000Z' or timestamp between '2014-02-01T12:30:00.000Z' and '2014-02-02T12:30:00.000Z'");
        Assert.assertFalse(m.hasIntervalFilters());
        assertFilter(m, "'2014-02-02T12:30:00.000Z''2014-02-01T12:30:00.000Z'timestampbetween'2014-01-02T12:30:00.000Z''2014-01-01T12:30:00.000Z'timestampbetweenor");
    }

    @Test
    public void testTwoDiffColLambdas() throws Exception {
        IntrinsicModel m = modelOf("sym in (select * from xyz) and ex in (select  * from kkk)");
        TestUtils.assertEquals("sym", m.keyColumn);
        Assert.assertNotNull(m.keySubQuery);
        Assert.assertNotNull(m.filter);
        Assert.assertEquals(ExpressionNode.QUERY, m.filter.rhs.type);
    }

    @Test
    public void testTwoExactMatchDifferentDates() throws Exception {
        IntrinsicModel m = modelOf("timestamp = '2015-05-10T15:03:10.000Z' and timestamp = '2015-05-11T15:03:10.000Z' and timestamp = '2015-05-11'");
        TestUtils.assertEquals("[]", intervalToString(m));
        Assert.assertNull(m.filter);
        Assert.assertEquals(IntrinsicModel.FALSE, m.intrinsicValue);
    }

    @Test
    public void testTwoExactSameDates() throws Exception {
        IntrinsicModel m = modelOf("timestamp = '2015-05-10T15:03:10.000Z' and timestamp = '2015-05-10T15:03:10.000Z' and timestamp = '2015-05-11'");
        TestUtils.assertEquals("[]", intervalToString(m));
        Assert.assertNull(m.filter);
        Assert.assertEquals(IntrinsicModel.FALSE, m.intrinsicValue);
    }

    @Test
    public void testTwoIntervalSources() throws Exception {
        IntrinsicModel m = modelOf("timestamp in '2014-06-20T13:25:00.000Z;10m;2d;5' and timestamp IN '2015-06-20T13:25:00.000Z;10m;2d;5'");
        Assert.assertEquals(IntrinsicModel.FALSE, m.intrinsicValue);
        TestUtils.assertEquals("[]", intervalToString(m));
    }

    @Test
    public void testNotIn() throws Exception {
        IntrinsicModel m = modelOf("bid > 100 and timestamp not in '2014-01-01'");
        TestUtils.assertEquals("[{lo=, hi=2013-12-31T23:59:59.999999Z},{lo=2014-01-02T00:00:00.000000Z, hi=294247-01-10T04:00:54.775807Z}]", intervalToString(m));
    }

    @Test
    public void testTwoIntervals() throws Exception {
        IntrinsicModel m = modelOf("bid > 100 and timestamp between '2014-01-01T12:30:00.000Z' and '2014-01-02T12:30:00.000Z' and timestamp between '2014-01-01T16:30:00.000Z' and '2014-01-05T12:30:00.000Z'");
        TestUtils.assertEquals("[{lo=2014-01-01T16:30:00.000000Z, hi=2014-01-02T12:30:00.000000Z}]", intervalToString(m));
    }

    @Test
    public void testTwoIntervalsWithAnd() throws Exception {
        IntrinsicModel m = modelOf("timestamp between '2014-01-01T12:30:00.000Z' and '2014-01-02T12:30:00.000Z' and timestamp between '2014-01-01T16:30:00.000Z' and '2014-01-05T12:30:00.000Z'");
        TestUtils.assertEquals("[{lo=2014-01-01T16:30:00.000000Z, hi=2014-01-02T12:30:00.000000Z}]", intervalToString(m));
    }

    @Test
    public void testTwoIntervalsWithOr() throws Exception {
        IntrinsicModel m = modelOf("timestamp in ( '2014-01-01T12:30:00.000Z' ,  '2014-01-02T12:30:00.000Z') or timestamp in ('2014-02-01T12:30:00.000Z', '2014-02-02T12:30:00.000Z')");
        Assert.assertFalse(m.hasIntervalFilters());
        assertFilter(m, "'2014-02-02T12:30:00.000Z''2014-02-01T12:30:00.000Z'timestampin'2014-01-02T12:30:00.000Z''2014-01-01T12:30:00.000Z'timestampinor");
    }

    @Test
    public void testTwoNestedBetween1() {
        try {
            modelOf("ask between between 1 and 2 and bid+ask/2");
            Assert.fail();
        } catch (SqlException e) {
            TestUtils.assertContains(e.getFlyweightMessage(), "between statements cannot be nested");
            Assert.assertEquals(12, e.getPosition());
        }
    }

    @Test
    public void testTwoNestedBetween2() {
        try {
            modelOf("ask between (between 1 and 2) and bid+ask/2");
            Assert.fail();
        } catch (SqlException e) {
            TestUtils.assertContains(e.getFlyweightMessage(), "between statements cannot be nested");
            Assert.assertEquals(13, e.getPosition());
        }
    }

    @Test
    public void testTwoSameColLambdas() {
        try {
            modelOf("sym in (select * from xyz) and sym in (select * from kkk)");
            Assert.fail("exception expected");
        } catch (SqlException e) {
            Assert.assertEquals(4, e.getPosition());
            TestUtils.assertContains(e.getMessage(), "Multiple lambda");
        }
    }

    @Test
    public void testUnindexedEquals() throws SqlException {
        IntrinsicModel m = unindexedModelOf("sym = 'ABC'", null);
        Assert.assertNull(m.keyColumn);
        TestUtils.assertEquals("sym = 'ABC'", GriffinParserTestUtils.toRpn(m.filter));
        TestUtils.assertEquals("[]", m.keyValues.toString());
    }

    @Test
    public void testUnindexedIn() throws SqlException {
        IntrinsicModel m = unindexedModelOf("sym in (1,2)", null);
        Assert.assertNull(m.keyColumn);
        TestUtils.assertEquals("sym in (1,2)", GriffinParserTestUtils.toRpn(m.filter));
        TestUtils.assertEquals("[]", m.keyValues.toString());
    }

    @Test
    public void testUnindexedPreferredEquals() throws SqlException {
        IntrinsicModel m = unindexedModelOf("sym = 'ABC'", "sym");
        TestUtils.assertEquals("sym", m.keyColumn);
        Assert.assertNull(m.filter);
        TestUtils.assertEquals("[ABC]", m.keyValues.toString());
    }

    @Test
    public void testUnindexedPreferredIn() throws SqlException {
        IntrinsicModel m = unindexedModelOf("sym in (1,2)", "sym");
        TestUtils.assertEquals("sym", m.keyColumn);
        Assert.assertNull(m.filter);
        TestUtils.assertEquals("[1,2]", m.keyValues.toString());
    }

    @Test
    public void testUnindexedPreferredInVsIndexed() throws SqlException {
        IntrinsicModel m = unindexedModelOf("sym in (1,2) and ex in ('XYZ')", "sym");
        TestUtils.assertEquals("sym", m.keyColumn);
        TestUtils.assertEquals("ex in 'XYZ'", GriffinParserTestUtils.toRpn(m.filter));
        TestUtils.assertEquals("[1,2]", m.keyValues.toString());
    }

    @Test
    public void testWrongTypeConstFunctionDateGreater() {
        try {
            modelOf("timestamp > abs(1)");
            Assert.fail();
        } catch (SqlException e) {
            Assert.assertEquals(12, e.getPosition());
        }
    }

    @Test
    public void testWrongTypeConstFunctionDateLess() {
        try {
            modelOf("timestamp <= abs(1)");
            Assert.fail();
        } catch (SqlException e) {
            Assert.assertEquals(13, e.getPosition());
        }
    }

    private void assertFilter(IntrinsicModel m, CharSequence expected) throws SqlException {
        Assert.assertNotNull(m.filter);
        TestUtils.assertEquals(expected, toRpn(m.filter));
    }

    private CharSequence intervalToString(IntrinsicModel model) {
        if (!model.hasIntervalFilters()) return "";
        RuntimeIntrinsicIntervalModel sm = model.buildIntervalModel();
        return GriffinParserTestUtils.intervalToString(sm.calculateIntervals(sqlExecutionContext));
    }

    private IntrinsicModel modelOf(CharSequence seq) throws SqlException {
        return modelOf(seq, null);
    }

    private IntrinsicModel modelOf(CharSequence seq, String preferredColumn) throws SqlException {
        queryModel.clear();
        return e.extract(column -> column, compiler.testParseExpression(seq, queryModel), metadata, preferredColumn, metadata.getTimestampIndex(), functionParser, metadata, sqlExecutionContext);
    }

    private IntrinsicModel noTimestampModelOf(CharSequence seq) throws SqlException {
        queryModel.clear();
        return e.extract(column -> column, compiler.testParseExpression(seq, queryModel), noTimestampMetadata, null, noTimestampMetadata.getTimestampIndex(), functionParser, metadata, sqlExecutionContext);
    }

    private IntrinsicModel runWhereCompareToModelTest(String where, String expected) throws SqlException {
        return runWhereCompareToModelTest(where, expected, null);
    }

    private IntrinsicModel runWhereCompareToModelTest(String where, String expected, SetBindVars bindVars) throws SqlException {
        runWhereIntervalTest0(where + " and timestamp < dateadd('y', 1000, now())", expected, bindVars);
        runWhereIntervalTest0(where + " and dateadd('y', 1000, now()) > timestamp", expected, bindVars);

        runWhereIntervalTest0("timestamp < dateadd('y', 1000, now()) and " + where, expected, bindVars);
        runWhereIntervalTest0("dateadd('y', 1000, now()) > timestamp and " + where, expected, bindVars);

        runWhereIntervalTest0(where + " and timestamp > dateadd('y', -1000, now())", expected, bindVars);
        runWhereIntervalTest0(where + " and dateadd('y', -1000, now()) < timestamp", expected, bindVars);

        runWhereIntervalTest0("timestamp > dateadd('y', -1000, now()) and " + where, expected, bindVars);
        runWhereIntervalTest0("dateadd('y', -1000, now()) < timestamp and " + where, expected, bindVars);

        return runWhereIntervalTest0(where, expected, bindVars);
    }

    private IntrinsicModel runWhereIntervalTest0(String where, String expected) throws SqlException {
        return runWhereIntervalTest0(where, expected, null);
    }

    private IntrinsicModel runWhereIntervalTest0(String where, String expected, SetBindVars bindVars) throws SqlException {
        IntrinsicModel m = modelOf(where);
        if (bindVars != null)
            bindVars.set(bindVariableService);

        TestUtils.assertEquals(expected, intervalToString(m));
        return m;
    }

    private void runWhereSymbolTest(String where, String toRpn) throws SqlException {
        IntrinsicModel m = modelOf(where);
        TestUtils.assertEquals("sym", m.keyColumn);
        Assert.assertNotNull(m.keySubQuery);
        Assert.assertNotNull(m.filter);
        TestUtils.assertEquals(toRpn, GriffinParserTestUtils.toRpn(m.filter));
    }

    private void runWhereTest(String where, String expected) throws SqlException {
        IntrinsicModel m = runWhereCompareToModelTest(where, expected);
        Assert.assertEquals("IntrinsicModel{keyValues=[], keyColumn='null', filter=null}", m.toString());
    }

    private void testBadOperator(String op) {
        try {
            modelOf("sum(ts) " + op);
            Assert.fail();
        } catch (SqlException e) {
            Assert.assertEquals(8, e.getPosition());
        }

        try {
            modelOf(op + " sum(ts)");
            Assert.fail();
        } catch (SqlException e) {
            Assert.assertEquals(0, e.getPosition());
        }

    }

    private CharSequence toRpn(ExpressionNode node) throws SqlException {
        rpn.reset();
        traversalAlgo.traverse(node, rpnBuilderVisitor);
        return rpn.rpn();
    }

    private IntrinsicModel unindexedModelOf(CharSequence seq, String preferredColumn) throws SqlException {
        queryModel.clear();
        return e.extract(column -> column, compiler.testParseExpression(seq, queryModel), unindexedMetadata, preferredColumn, unindexedMetadata.getTimestampIndex(), functionParser, metadata, sqlExecutionContext);
    }

    @FunctionalInterface
    private interface SetBindVars {
        void set(BindVariableService bindVariableService) throws SqlException;
    }
}<|MERGE_RESOLUTION|>--- conflicted
+++ resolved
@@ -394,7 +394,6 @@
     }
 
     @Test
-<<<<<<< HEAD
     public void testNowWithNotIn() throws Exception {
         currentMicros = 24L * 3600 * 1000 * 1000;
         try {
@@ -408,8 +407,6 @@
 
 
     @Test
-=======
->>>>>>> 6141f926
     public void testConstVsLambda() throws Exception {
         runWhereSymbolTest("ex in (1,2) and sym in (select * from xyz)", "ex in (1,2)");
     }
