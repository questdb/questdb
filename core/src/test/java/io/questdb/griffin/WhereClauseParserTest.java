--- conflicted
+++ resolved
@@ -885,11 +885,7 @@
             modelOf("timestamp in [\"2014-01-01T12:30:00.000Z\"]");
             Assert.fail("Exception expected");
         } catch (SqlException e) {
-<<<<<<< HEAD
-            TestUtils.assertContains(e.getMessage(), "too few arg");
-=======
-            TestUtils.assertContains(e.getFlyweightMessage(), "Too few arg");
->>>>>>> 0264c066
+            TestUtils.assertContains(e.getFlyweightMessage(), "too few arg");
         }
     }
 
@@ -904,7 +900,6 @@
     }
 
     @Test
-<<<<<<< HEAD
     public void testIntervalInManyArgs() throws SqlException {
         runWhereIntervalTest0(
                 "timestamp in ('2014-01-01T12:30:00.000Z', '2014-01-02T12:30:00.000Z', '2014-01-03T12:30:00.000Z')",
@@ -912,15 +907,6 @@
                         "{lo=2014-01-02T12:30:00.000000Z, hi=2014-01-02T12:30:00.000000Z}," +
                         "{lo=2014-01-03T12:30:00.000000Z, hi=2014-01-03T12:30:00.000000Z}]"
         );
-=======
-    public void testIntervalTooManyArgs() {
-        try {
-            modelOf("timestamp in (\"2014-01-01T12:30:00.000Z\", \"2014-01-02T12:30:00.000Z\", \"2014-01-03T12:30:00.000Z\")");
-            Assert.fail("Exception expected");
-        } catch (SqlException e) {
-            TestUtils.assertContains(e.getFlyweightMessage(), "Too many arg");
-        }
->>>>>>> 0264c066
     }
 
     @Test
