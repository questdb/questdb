--- conflicted
+++ resolved
@@ -449,49 +449,6 @@
     }
 
     @Test
-<<<<<<< HEAD
-    public void testDesTimestampGreaterAndLessOrEqual() throws Exception {
-        runWhereTest("timestamp >= '2015-02-23' and timestamp <= '2015-02-24'",
-                "[{lo=2015-02-23T00:00:00.000000Z, hi=2015-02-24T00:00:00.000000Z}]");
-    }
-
-    @Test
-    public void testDesTimestampWithEpochGreaterAndLessOrEqual() throws Exception {
-        runWhereTest("timestamp >= 1424649600000000 and timestamp <= 1424736000000000",
-                "[{lo=2015-02-23T00:00:00.000000Z, hi=2015-02-24T00:00:00.000000Z}]");
-    }
-
-    @Test
-    public void testEqualsToDateInterval() throws Exception {
-        runWhereTest("timestamp in '2015-02-23'",
-                "[{lo=2015-02-23T00:00:00.000000Z, hi=2015-02-23T23:59:59.999999Z}]");
-    }
-
-    @Test
-    public void testEqualsToDateTimestamp() throws Exception {
-        runWhereTest("timestamp = '2015-02-23'",
-                "[{lo=2015-02-23T00:00:00.000000Z, hi=2015-02-23T00:00:00.000000Z}]");
-    }
-
-
-    @Test
-    public void testEqualsTo2DatesInterval() throws Exception {
-        runWhereTest("timestamp in '2015-02-23'",
-                "[{lo=2015-02-23T00:00:00.000000Z, hi=2015-02-23T23:59:59.999999Z}]");
-    }
-
-    @Test
-    public void testEqualsEpochTimestamp() throws Exception {
-        runWhereTest("timestamp = 1424649600000000", "[{lo=2015-02-23T00:00:00.000000Z, hi=2015-02-23T00:00:00.000000Z}]");
-    }
-
-    @Test
-    public void testNotEqualsEpochTimestamp() throws Exception {
-        runWhereIntervalTest0("timestamp != 1583077401000000", "[{lo=, hi=2020-03-01T15:43:20.999999Z},{lo=2020-03-01T15:43:21.000001Z, hi=294247-01-10T04:00:54.775807Z}]");
-    }
-    @Test
-=======
->>>>>>> de18feb3
     public void testComplexNow() throws Exception {
         currentMicros = 24L * 3600 * 1000 * 1000;
         try {
@@ -674,6 +631,12 @@
     }
 
     @Test
+    public void testDesTimestampWithEpochGreaterAndLessOrEqual() throws Exception {
+        runWhereTest("timestamp >= 1424649600000000 and timestamp <= 1424736000000000",
+                "[{lo=2015-02-23T00:00:00.000000Z, hi=2015-02-24T00:00:00.000000Z}]");
+    }
+
+    @Test
     public void testDubiousGreater() throws Exception {
         IntrinsicModel m = modelOf("ts > ts");
         Assert.assertEquals(IntrinsicModel.FALSE, m.intrinsicValue);
@@ -781,6 +744,12 @@
     public void testEqualsToDateTimestamp() throws Exception {
         runWhereTest("timestamp = '2015-02-23'",
                 "[{lo=2015-02-23T00:00:00.000000Z, hi=2015-02-23T00:00:00.000000Z}]");
+    }
+
+
+    @Test
+    public void testEqualsEpochTimestamp() throws Exception {
+        runWhereTest("timestamp = 1424649600000000", "[{lo=2015-02-23T00:00:00.000000Z, hi=2015-02-23T00:00:00.000000Z}]");
     }
 
     @Test
@@ -1364,6 +1333,12 @@
         Assert.assertNull(m.filter);
         Assert.assertEquals("[y]", keyValueFuncsToString(m.keyExcludedValueFuncs));
     }
+
+    @Test
+    public void testNotEqualsEpochTimestamp() throws Exception {
+        runWhereIntervalTest0("timestamp != 1583077401000000", "[{lo=, hi=2020-03-01T15:43:20.999999Z},{lo=2020-03-01T15:43:21.000001Z, hi=294247-01-10T04:00:54.775807Z}]");
+    }
+
 
     @Test
     public void testNotIn() throws Exception {
