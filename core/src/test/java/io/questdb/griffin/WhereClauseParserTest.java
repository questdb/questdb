--- conflicted
+++ resolved
@@ -481,19 +481,9 @@
     @Test
     public void testComplexNow() throws Exception {
         currentMicros = 24L * 3600 * 1000 * 1000;
-<<<<<<< HEAD
         runWhereIntervalTest0(
-                "timestamp < now() and timestamp > '1970-01-01T00:00:00.000Z'",
-                "[{lo=1970-01-01T00:00:00.000001Z, hi=1970-01-01T23:59:59.999999Z}]");
-=======
-        try {
-            runWhereIntervalTest0(
-                "timestamp < now() and timestamp > '1970-01-01T00:00:00.000Z'",
-                "[{lo=1970-01-01T00:00:00.000001Z, hi=1970-01-01T23:59:59.999999Z}]");
-        } finally {
-            currentMicros = -1;
-        }
->>>>>>> 9ffe9a56
+            "timestamp < now() and timestamp > '1970-01-01T00:00:00.000Z'",
+            "[{lo=1970-01-01T00:00:00.000001Z, hi=1970-01-01T23:59:59.999999Z}]");
     }
 
     @Test
@@ -2365,19 +2355,9 @@
     @Test
     public void testNowWithNotIn() throws Exception {
         currentMicros = 24L * 3600 * 1000 * 1000;
-<<<<<<< HEAD
         runWhereIntervalTest0("timestamp not between '2020-01-01T00:00:00.000000Z' and '2020-01-31T23:59:59.999999Z' and now() <= timestamp",
-                "[{lo=1970-01-02T00:00:00.000000Z, hi=2019-12-31T23:59:59.999999Z}," +
-                        "{lo=2020-02-01T00:00:00.000000Z, hi=294247-01-10T04:00:54.775807Z}]");
-=======
-        try {
-            runWhereIntervalTest0("timestamp not between '2020-01-01T00:00:00.000000Z' and '2020-01-31T23:59:59.999999Z' and now() <= timestamp",
-                "[{lo=1970-01-02T00:00:00.000000Z, hi=2019-12-31T23:59:59.999999Z}," +
-                    "{lo=2020-02-01T00:00:00.000000Z, hi=294247-01-10T04:00:54.775807Z}]");
-        } finally {
-            currentMicros = -1;
-        }
->>>>>>> 9ffe9a56
+            "[{lo=1970-01-02T00:00:00.000000Z, hi=2019-12-31T23:59:59.999999Z}," +
+                "{lo=2020-02-01T00:00:00.000000Z, hi=294247-01-10T04:00:54.775807Z}]");
     }
 
     @Test
@@ -2532,51 +2512,23 @@
     @Test
     public void testTimestampEqualsFunctionOfNow() throws Exception {
         currentMicros = 24L * 3600 * 1000 * 1000;
-<<<<<<< HEAD
         runWhereCompareToModelTest("timestamp = dateadd('d', 2, now())",
-                "[{lo=1970-01-04T00:00:00.000000Z, hi=1970-01-04T00:00:00.000000Z}]");
-=======
-        try {
-            runWhereCompareToModelTest("timestamp = dateadd('d', 2, now())",
-                "[{lo=1970-01-04T00:00:00.000000Z, hi=1970-01-04T00:00:00.000000Z}]");
-        } finally {
-            currentMicros = -1;
-        }
->>>>>>> 9ffe9a56
+            "[{lo=1970-01-04T00:00:00.000000Z, hi=1970-01-04T00:00:00.000000Z}]");
     }
 
     @Test
     public void testTimestampEqualsNow() throws Exception {
         currentMicros = 24L * 3600 * 1000 * 1000;
-<<<<<<< HEAD
         runWhereCompareToModelTest("timestamp = now()",
-                "[{lo=1970-01-02T00:00:00.000000Z, hi=1970-01-02T00:00:00.000000Z}]");
-=======
-        try {
-            runWhereCompareToModelTest("timestamp = now()",
-                "[{lo=1970-01-02T00:00:00.000000Z, hi=1970-01-02T00:00:00.000000Z}]");
-        } finally {
-            currentMicros = -1;
-        }
->>>>>>> 9ffe9a56
+            "[{lo=1970-01-02T00:00:00.000000Z, hi=1970-01-02T00:00:00.000000Z}]");
     }
 
     @Test
     public void testTimestampEqualsNowAndSymbolsInList() throws Exception {
         currentMicros = 24L * 3600 * 1000 * 1000;
-<<<<<<< HEAD
         IntrinsicModel m = runWhereCompareToModelTest("timestamp = now() and sym in (1, 2, 3)",
-                "[{lo=1970-01-02T00:00:00.000000Z, hi=1970-01-02T00:00:00.000000Z}]");
-        Assert.assertNull(m.filter);
-=======
-        try {
-            IntrinsicModel m = runWhereCompareToModelTest("timestamp = now() and sym in (1, 2, 3)",
-                "[{lo=1970-01-02T00:00:00.000000Z, hi=1970-01-02T00:00:00.000000Z}]");
-            assertFilter(m, null);
-        } finally {
-            currentMicros = -1;
-        }
->>>>>>> 9ffe9a56
+            "[{lo=1970-01-02T00:00:00.000000Z, hi=1970-01-02T00:00:00.000000Z}]");
+        assertFilter(m, null);
     }
 
     @Test
@@ -2665,51 +2617,23 @@
     @Test
     public void testTimestampNotEqualsFunctionOfNow() throws Exception {
         currentMicros = 24L * 3600 * 1000 * 1000;
-<<<<<<< HEAD
         runWhereIntervalTest0("timestamp != dateadd('d', 2, now())",
-                "[{lo=, hi=1970-01-03T23:59:59.999999Z},{lo=1970-01-04T00:00:00.000001Z, hi=294247-01-10T04:00:54.775807Z}]");
-=======
-        try {
-            runWhereIntervalTest0("timestamp != dateadd('d', 2, now())",
-                "[{lo=, hi=1970-01-03T23:59:59.999999Z},{lo=1970-01-04T00:00:00.000001Z, hi=294247-01-10T04:00:54.775807Z}]");
-        } finally {
-            currentMicros = -1;
-        }
->>>>>>> 9ffe9a56
+            "[{lo=, hi=1970-01-03T23:59:59.999999Z},{lo=1970-01-04T00:00:00.000001Z, hi=294247-01-10T04:00:54.775807Z}]");
     }
 
     @Test
     public void testTimestampNotEqualsNow() throws Exception {
         currentMicros = 24L * 3600 * 1000 * 1000;
-<<<<<<< HEAD
         runWhereIntervalTest0("timestamp != now()",
-                "[{lo=, hi=1970-01-01T23:59:59.999999Z},{lo=1970-01-02T00:00:00.000001Z, hi=294247-01-10T04:00:54.775807Z}]");
-=======
-        try {
-            runWhereIntervalTest0("timestamp != now()",
-                "[{lo=, hi=1970-01-01T23:59:59.999999Z},{lo=1970-01-02T00:00:00.000001Z, hi=294247-01-10T04:00:54.775807Z}]");
-        } finally {
-            currentMicros = -1;
-        }
->>>>>>> 9ffe9a56
+            "[{lo=, hi=1970-01-01T23:59:59.999999Z},{lo=1970-01-02T00:00:00.000001Z, hi=294247-01-10T04:00:54.775807Z}]");
     }
 
     @Test
     public void testTimestampNotEqualsNowAndSymbolsNotInList() throws Exception {
         currentMicros = 24L * 3600 * 1000 * 1000;
-<<<<<<< HEAD
         IntrinsicModel m = runWhereIntervalTest0("timestamp != now() and sym not in (1, 2, 3)",
-                "[{lo=, hi=1970-01-01T23:59:59.999999Z},{lo=1970-01-02T00:00:00.000001Z, hi=294247-01-10T04:00:54.775807Z}]");
-        Assert.assertNull(m.filter);
-=======
-        try {
-            IntrinsicModel m = runWhereIntervalTest0("timestamp != now() and sym not in (1, 2, 3)",
-                "[{lo=, hi=1970-01-01T23:59:59.999999Z},{lo=1970-01-02T00:00:00.000001Z, hi=294247-01-10T04:00:54.775807Z}]");
-            assertFilter(m, null);
-        } finally {
-            currentMicros = -1;
-        }
->>>>>>> 9ffe9a56
+            "[{lo=, hi=1970-01-01T23:59:59.999999Z},{lo=1970-01-02T00:00:00.000001Z, hi=294247-01-10T04:00:54.775807Z}]");
+        assertFilter(m, null);
     }
 
     @Test
