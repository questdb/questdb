--- conflicted
+++ resolved
@@ -90,14 +90,8 @@
             // test where ts ='2020-12'
             expected = "symbol\tme_seq_num\ttimestamp\n" +
                     "1\t1\t2020-12-31T23:59:59.000000Z\n";
-<<<<<<< HEAD
             query = "SELECT * FROM ob_mem_snapshot where timestamp IN '2020-12'";
-            printSqlResult(expected, query, "timestamp", null, null, true, true, true);
-=======
-            query = "SELECT * FROM ob_mem_snapshot where timestamp ='2020-12'";
-            printSqlResult(expected, query, "timestamp", true, true);
->>>>>>> 6141f926
-        });
+            printSqlResult(expected, query, "timestamp", true, true);
     }
 
     @Test
@@ -134,13 +128,8 @@
             // test where ts ='2020'
             expected = "symbol\tme_seq_num\ttimestamp\n" +
                     "1\t1\t2020-12-31T23:59:59.000000Z\n";
-<<<<<<< HEAD
             query = "SELECT * FROM ob_mem_snapshot where timestamp IN '2020'";
-            printSqlResult(expected, query, "timestamp", null, null, true, true, true);
-=======
-            query = "SELECT * FROM ob_mem_snapshot where timestamp ='2020'";
-            printSqlResult(expected, query, "timestamp", true, true);
->>>>>>> 6141f926
+            printSqlResult(expected, query, "timestamp", true, true);
         });
     }
 
@@ -159,13 +148,8 @@
             // test
             expected = "symbol\tme_seq_num\ttimestamp\n" +
                     "1\t1\t2020-12-31T23:59:59.000000Z\n";
-<<<<<<< HEAD
             query = "SELECT * FROM ob_mem_snapshot where timestamp IN '2020-12-31'";
-            printSqlResult(expected, query, "timestamp", null, null, true, true, true);
-=======
-            query = "SELECT * FROM ob_mem_snapshot where timestamp = '2020-12-31'";
-            printSqlResult(expected, query, "timestamp", true, true);
->>>>>>> 6141f926
+            printSqlResult(expected, query, "timestamp", true, true);
         });
     }
 
@@ -184,13 +168,8 @@
             // test
             expected = "symbol\tme_seq_num\ttimestamp\n" +
                     "1\t1\t2020-12-31T23:59:59.000000Z\n";
-<<<<<<< HEAD
             query = "SELECT * FROM ob_mem_snapshot where timestamp IN '2020-12-31T23'";
-            printSqlResult(expected, query, "timestamp", null, null, true, true, true);
-=======
-            query = "SELECT * FROM ob_mem_snapshot where timestamp = '2020-12-31T23'";
-            printSqlResult(expected, query, "timestamp", true, true);
->>>>>>> 6141f926
+            printSqlResult(expected, query, "timestamp", true, true);
         });
     }
 
@@ -209,13 +188,8 @@
             // test
             expected = "symbol\tme_seq_num\ttimestamp\n" +
                     "1\t1\t2020-12-31T23:59:59.000000Z\n";
-<<<<<<< HEAD
             query = "SELECT * FROM ob_mem_snapshot where timestamp IN '2020-12-31T23:59'";
-            printSqlResult(expected, query, "timestamp", null, null, true, true, true);
-=======
-            query = "SELECT * FROM ob_mem_snapshot where timestamp = '2020-12-31T23:59'";
-            printSqlResult(expected, query, "timestamp", true, true);
->>>>>>> 6141f926
+            printSqlResult(expected, query, "timestamp", true, true);
         });
     }
 
@@ -352,13 +326,8 @@
             // test
             expected = "symbol\tme_seq_num\ttimestamp\n" +
                     "1\t1\t2020-12-31T23:59:59.000000Z\n";
-<<<<<<< HEAD
             query = "SELECT * FROM ob_mem_snapshot where timestamp <= '2021'";
-            printSqlResult(expected, query, "timestamp", null, null, true, true, true);
-=======
-            query = "SELECT * FROM ob_mem_snapshot where timestamp <= '2020'";
-            printSqlResult(expected, query, "timestamp", true, true);
->>>>>>> 6141f926
+            printSqlResult(expected, query, "timestamp", true, true);
         });
     }
 
@@ -513,13 +482,8 @@
             // test
             expected = "symbol\tme_seq_num\ttimestamp\n" +
                     "1\t1\t2020-12-31T23:59:59.000000Z\n";
-<<<<<<< HEAD
             query = "SELECT * FROM ob_mem_snapshot where '2021-01-01' >=  timestamp";
-            printSqlResult(expected, query, "timestamp", null, null, true, true, true);
-=======
-            query = "SELECT * FROM ob_mem_snapshot where '2020' >=  timestamp";
-            printSqlResult(expected, query, "timestamp", true, true);
->>>>>>> 6141f926
+            printSqlResult(expected, query, "timestamp", true, true);
         });
     }
 
@@ -537,13 +501,8 @@
             printSqlResult(expected, query, "timestamp", true, true);
             // test
             expected = "symbol\tme_seq_num\ttimestamp\n";
-<<<<<<< HEAD
             query = "SELECT * FROM ob_mem_snapshot where timestamp >= '2021'";
-            printSqlResult(expected, query, "timestamp", null, null, true, true, true);
-=======
-            query = "SELECT * FROM ob_mem_snapshot where timestamp > '2020'";
-            printSqlResult(expected, query, "timestamp", true, true);
->>>>>>> 6141f926
+            printSqlResult(expected, query, "timestamp", true, true);
         });
     }
 
@@ -729,25 +688,14 @@
             //2 millisec characters
             expected = "symbol\tme_seq_num\ttimestamp\n" +
                     "1\t1\t2020-12-31T23:59:59.000000Z\n";
-<<<<<<< HEAD
             query = "SELECT * FROM ob_mem_snapshot where timestamp IN '2020-12-31T23:59:59.00Z'";
-            printSqlResult(expected, query, "timestamp", null, null, true, true, true);
+            printSqlResult(expected, query, "timestamp", true, true);
             //1 millisec character
             expected = "symbol\tme_seq_num\ttimestamp\n" +
                     "1\t1\t2020-12-31T23:59:59.000000Z\n";
             query = "SELECT * FROM ob_mem_snapshot where timestamp IN '2020-12-31T23:59:59.0Z'";
-            printSqlResult(expected, query, "timestamp", null, null, true, true, true);
-            printSqlResult(expected, query, "timestamp", null, null, true, true, true);
-=======
-            query = "SELECT * FROM ob_mem_snapshot where timestamp = '2020-12-31T23:59:59.00Z'";
-            printSqlResult(expected, query, "timestamp", true, true);
-            //1 millisec character
-            expected = "symbol\tme_seq_num\ttimestamp\n" +
-                    "1\t1\t2020-12-31T23:59:59.000000Z\n";
-            query = "SELECT * FROM ob_mem_snapshot where timestamp = '2020-12-31T23:59:59.0Z'";
-            printSqlResult(expected, query, "timestamp", true, true);
-            printSqlResult(expected, query, "timestamp", true, true);
->>>>>>> 6141f926
+            printSqlResult(expected, query, "timestamp", true, true);
+            printSqlResult(expected, query, "timestamp", true, true);
         });
     }
 
