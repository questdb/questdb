--- conflicted
+++ resolved
@@ -750,17 +750,13 @@
             }
 
             @Override
-<<<<<<< HEAD
-            public boolean closeChecked(long fd) {
+            public boolean closeChecked(int fd) {
                 counter.incrementAndGet();
                 return super.closeChecked(fd);
             }
 
             @Override
-            public long openAppend(LPSZ name) {
-=======
             public int openAppend(LPSZ name) {
->>>>>>> bd8fcffc
                 if (counter.decrementAndGet() < 0) {
                     return -1;
                 }
