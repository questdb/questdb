/*******************************************************************************
 *     ___                  _   ____  ____
 *    / _ \ _   _  ___  ___| |_|  _ \| __ )
 *   | | | | | | |/ _ \/ __| __| | | |  _ \
 *   | |_| | |_| |  __/\__ \ |_| |_| | |_) |
 *    \__\_\\__,_|\___||___/\__|____/|____/
 *
 *  Copyright (c) 2014-2019 Appsicle
 *  Copyright (c) 2019-2022 QuestDB
 *
 *  Licensed under the Apache License, Version 2.0 (the "License");
 *  you may not use this file except in compliance with the License.
 *  You may obtain a copy of the License at
 *
 *  http://www.apache.org/licenses/LICENSE-2.0
 *
 *  Unless required by applicable law or agreed to in writing, software
 *  distributed under the License is distributed on an "AS IS" BASIS,
 *  WITHOUT WARRANTIES OR CONDITIONS OF ANY KIND, either express or implied.
 *  See the License for the specific language governing permissions and
 *  limitations under the License.
 *
 ******************************************************************************/

package io.questdb.griffin;

import io.questdb.WorkerPoolAwareConfiguration;
import io.questdb.cairo.*;
import io.questdb.mp.Job;
import io.questdb.mp.SOCountDownLatch;
import io.questdb.mp.WorkerPool;
import io.questdb.mp.WorkerPoolConfiguration;
import io.questdb.std.*;
import io.questdb.std.str.LPSZ;
import io.questdb.std.str.Path;
import io.questdb.test.tools.TestUtils;
import org.jetbrains.annotations.NotNull;
import org.junit.Assert;
import org.junit.Test;

import java.io.File;
import java.net.URISyntaxException;
import java.net.URL;
import java.util.concurrent.CyclicBarrier;
import java.util.concurrent.atomic.AtomicBoolean;
import java.util.concurrent.atomic.AtomicInteger;

import static io.questdb.test.tools.TestUtils.compileAndExecute;

public class O3FailureTest extends AbstractO3Test {

    private final static AtomicInteger counter = new AtomicInteger(0);

    private static final FilesFacade ffAllocateFailure = new FilesFacadeImpl() {
        private boolean failNextAlloc = false;

        @Override
        public long length(long fd) {
            if (counter.decrementAndGet() == 0) {
                failNextAlloc = true;
                return 0;
            }
            return super.length(fd);
        }

        @Override
        public boolean allocate(long fd, long size) {
            if (failNextAlloc) {
                failNextAlloc = false;
                return false;
            }
            return super.allocate(fd, size);
        }
    };

    private static final FilesFacade ffIndexAllocateFailure = new FilesFacadeImpl() {

        long theFd = 0;
        boolean failNextAlloc = false;

        @Override
        public long length(long fd) {
            if (fd == theFd) {
                failNextAlloc = true;
                return 0;
            }
            return super.length(fd);
        }

        @Override
        public long openRW(LPSZ name) {
            long fd = super.openRW(name);
            if (Chars.endsWith(name, "1970-01-06" + Files.SEPARATOR + "sym.v") && counter.decrementAndGet() == 0) {
                theFd = fd;
            }
            return fd;
        }

        @Override
        public boolean allocate(long fd, long size) {
            if (fd == theFd && failNextAlloc) {
                // don't forget to set this to 0 so that next attempt doesn't fail
                theFd = 0;
                failNextAlloc = false;
                return false;
            }
            return super.allocate(fd, size);
        }
    };

    private static final FilesFacade ffOpenIndexFailure = new FilesFacadeImpl() {
        @Override
        public long openRW(LPSZ name) {
            if (Chars.endsWith(name, "1970-01-02" + Files.SEPARATOR + "sym.v") && counter.decrementAndGet() == 0) {
                return -1;
            }
            return super.openRW(name);
        }
    };

    private static final FilesFacade ffOpenFailure = new FilesFacadeImpl() {
        @Override
        public long openRW(LPSZ name) {
            if (Chars.endsWith(name, "1970-01-06" + Files.SEPARATOR + "ts.d") && counter.decrementAndGet() == 0) {
                return -1;
            }
            return super.openRW(name);
        }
    };

    private static final FilesFacade ffMkDirFailure = new FilesFacadeImpl() {
        @Override
        public int mkdirs(LPSZ path, int mode) {
            if (Chars.contains(path, "1970-01-06.14") && counter.decrementAndGet() == 0) {
                return -1;
            }
            return super.mkdirs(path, mode);
        }
    };

    private static final FilesFacade ffWriteTop = new FilesFacadeImpl() {
        long theFd;

        @Override
        public long openRW(LPSZ name) {
            long fd = super.openRW(name);
            if (Chars.endsWith(name, "1970-01-06" + Files.SEPARATOR + "v.top") && counter.decrementAndGet() == 0) {
                theFd = fd;
            }
            return fd;
        }

        @Override
        public long write(long fd, long address, long len, long offset) {
            if (fd == theFd) {
                theFd = 0;
                return 5;
            }
            return super.write(fd, address, len, offset);
        }
    };

    private static final FilesFacade ffWriteAndRemoveTop = new FilesFacadeImpl() {
        long theFd;

        @Override
        public long openRW(LPSZ name) {
            long fd = super.openRW(name);
            if (Chars.endsWith(name, "1970-01-06" + Files.SEPARATOR + "v.top") && counter.decrementAndGet() == 0) {
                theFd = fd;
            }
            return fd;
        }

        @Override
        public boolean remove(LPSZ name) {
            if (Chars.endsWith(name, "1970-01-06" + Files.SEPARATOR + "v.top")) {
                return false;
            }
            return super.remove(name);
        }

        @Override
        public long write(long fd, long address, long len, long offset) {
            if (fd == theFd) {
                theFd = 0;
                return 5;
            }
            return super.write(fd, address, len, offset);
        }
    };

    private static final FilesFacade ffWriteTop19700107 = new FilesFacadeImpl() {
        long theFd;

        @Override
        public long openRW(LPSZ name) {
            long fd = super.openRW(name);
            if (Chars.endsWith(name, "1970-01-07.15" + Files.SEPARATOR + "v.top") && counter.decrementAndGet() == 0) {
                theFd = fd;
            }
            return fd;
        }

        @Override
        public long write(long fd, long address, long len, long offset) {
            if (fd == theFd) {
                theFd = 0;
                return 5;
            }
            return super.write(fd, address, len, offset);
        }
    };

    private static final FilesFacade ffMapRW = new FilesFacadeImpl() {

        private long theFd = 0;

        @Override
        public long mmap(long fd, long len, long offset, int flags, int memoryTag) {
            if (theFd == fd) {
                theFd = 0;
                return -1;
            }
            return super.mmap(fd, len, offset, flags, memoryTag);
        }

        @Override
        public long openRW(LPSZ name) {
            long fd = super.openRW(name);
            if (Chars.endsWith(name, "1970-01-06.14" + Files.SEPARATOR + "i.d") && counter.decrementAndGet() == 0) {
                theFd = fd;
            }
            return fd;
        }
    };

    private static final FilesFacade ffOpenRW = new FilesFacadeImpl() {
        @Override
        public long openRW(LPSZ name) {
            if (Chars.endsWith(name, "1970-01-06.14" + Files.SEPARATOR + "i.d") && counter.decrementAndGet() == 0) {
                return -1;
            }
            return super.openRW(name);
        }
    };

    private static final FilesFacade ffFailToAllocateIndex = new FilesFacadeImpl() {
        long theFd;
        boolean failNextAlloc = false;

        @Override
        public boolean close(long fd) {
            if (fd == theFd) {
                theFd = -1;
            }
            return super.close(fd);
        }

        @Override
        public long length(long fd) {
            if (fd == theFd && counter.decrementAndGet() == 0) {
                failNextAlloc = true;
                return 0L;
            }
            return super.length(fd);
        }

        @Override
        public long openRW(LPSZ name) {
            long fd = super.openRW(name);
            if (Chars.endsWith(name, "x" + Files.SEPARATOR + "1970-01-07" + Files.SEPARATOR + "m.i")) {
                theFd = fd;
            }
            return fd;
        }

        @Override
        public boolean allocate(long fd, long size) {
            if (fd == theFd && failNextAlloc) {
                failNextAlloc = false;
                return false;
            }
            return super.allocate(fd, size);
        }
    };

    @Test
    public void testColumnTopFailToWriteFollowedByFailToRemove() throws Exception {
        counter.set(1);
        executeWithoutPool(O3FailureTest::testColumnTopMidAppendBlankColumnFailRetry0, ffWriteAndRemoveTop);
    }

    @Test
    public void testColumnTopLastDataOOODataFailRetryCantWriteTop() throws Exception {
        counter.set(1);
        executeWithoutPool((compiler, sqlExecutionContext, sqlExecutionContext2) -> testColumnTopLastDataOOODataFailRetry0(sqlExecutionContext, sqlExecutionContext2), ffWriteTop19700107);
    }

    @Test
    public void testColumnTopLastDataOOODataFailRetryCantWriteTopContended() throws Exception {
        counter.set(1);
        executeWithPool(0, (compiler, sqlExecutionContext, sqlExecutionContext2) -> testColumnTopLastDataOOODataFailRetry0(sqlExecutionContext, sqlExecutionContext2), ffWriteTop19700107);
    }

    @Test
    public void testColumnTopLastDataOOODataFailRetryMapRo() throws Exception {
        counter.set(1);
        executeWithoutPool((compiler, sqlExecutionContext, sqlExecutionContext2) -> testColumnTopLastDataOOODataFailRetry0(sqlExecutionContext, sqlExecutionContext2), new FilesFacadeImpl() {

            long theFd = 0;

            @Override
            public long mmap(long fd, long len, long offset, int flags, int memoryTag) {
                if (fd == theFd && flags == Files.MAP_RO) {
                    theFd = 0;
                    return -1;
                }
                return super.mmap(fd, len, offset, flags, memoryTag);
            }

            @Override
            public long openRW(LPSZ name) {
                long fd = super.openRW(name);
                if (Chars.endsWith(name, "1970-01-07" + Files.SEPARATOR + "v11.d") && counter.decrementAndGet() == 0) {
                    theFd = fd;
                }
                return fd;
            }
        });
    }

    @Test
    public void testColumnTopLastDataOOODataFailRetryMapRoContended() throws Exception {
        counter.set(1);
        executeWithPool(0, (compiler, sqlExecutionContext, sqlExecutionContext2) -> testColumnTopLastDataOOODataFailRetry0(sqlExecutionContext, sqlExecutionContext2), new FilesFacadeImpl() {

            long theFd = 0;

            @Override
            public long mmap(long fd, long len, long offset, int flags, int memoryTag) {
                if (fd == theFd && flags == Files.MAP_RO) {
                    theFd = 0;
                    return -1;
                }
                return super.mmap(fd, len, offset, flags, memoryTag);
            }

            @Override
            public long openRW(LPSZ name) {
                long fd = super.openRW(name);
                if (Chars.endsWith(name, "1970-01-07" + Files.SEPARATOR + "v11.d") && counter.decrementAndGet() == 0) {
                    theFd = fd;
                }
                return fd;
            }
        });
    }

    @Test
    public void testColumnTopMidAppend() throws Exception {
        counter.set(3);
        executeWithoutPool(O3FailureTest::testColumnTopMidAppendColumnFailRetry0, new FilesFacadeImpl() {
            @Override
            public long openRW(LPSZ name) {
                if (Chars.endsWith(name, "1970-01-07" + Files.SEPARATOR + "v12.d") && counter.decrementAndGet() == 0) {
                    return -1;
                }
                return super.openRW(name);
            }
        });
    }

    @Test
    public void testColumnTopMidAppendBlank() throws Exception {
        counter.set(1);
        executeWithoutPool(O3FailureTest::testColumnTopMidAppendBlankColumnFailRetry0, ffWriteTop);
    }

    @Test
    public void testColumnTopMidAppendBlankContended() throws Exception {
        counter.set(1);
        executeWithPool(0, O3FailureTest::testColumnTopMidAppendBlankColumnFailRetry0, ffWriteTop);
    }

    @Test
    public void testColumnTopMidAppendContended() throws Exception {
        counter.set(3);
        executeWithPool(0, O3FailureTest::testColumnTopMidAppendColumnFailRetry0, new FilesFacadeImpl() {
            @Override
            public long openRW(LPSZ name) {
                if (Chars.endsWith(name, "1970-01-07" + Files.SEPARATOR + "v12.d") && counter.decrementAndGet() == 0) {
                    return -1;
                }
                return super.openRW(name);
            }
        });
    }

    @Test
    public void testColumnTopMidDataMergeDataFailRetryReadTop() throws Exception {
<<<<<<< HEAD
        counter.set(11);
        executeWithoutPool(O3FailureTest::testColumnTopMidDataMergeDataFailRetry0, new FilesFacadeImpl() {
=======
        counter.set(2);
        executeWithoutPool((compiler, sqlExecutionContext, sqlExecutionContext2) -> testColumnTopMidDataMergeDataFailRetry0(sqlExecutionContext, sqlExecutionContext2), new FilesFacadeImpl() {
>>>>>>> f5be440f
            long theFd;

            @Override
            public long openRO(LPSZ name) {
                long fd = super.openRO(name);
                if (Chars.endsWith(name, "1970-01-07" + Files.SEPARATOR + "v2.top")) {
                    if (counter.decrementAndGet() == 0) {
                        theFd = fd;
                    }
                }
                return fd;
            }

            @Override
            public long read(long fd, long address, long len, long offset) {
                if (fd == theFd) {
                    theFd = 0;
                    return 5;
                }
                return super.read(fd, address, len, offset);
            }
        });
    }

    @Test
    public void testColumnTopMidDataMergeDataFailRetryReadTopContended() throws Exception {
<<<<<<< HEAD
        counter.set(11);
        executeWithoutPool(O3FailureTest::testColumnTopMidDataMergeDataFailRetry0, new FilesFacadeImpl() {
=======
        counter.set(2);
        executeWithPool(0, (compiler, sqlExecutionContext, sqlExecutionContext2) -> testColumnTopMidDataMergeDataFailRetry0(sqlExecutionContext, sqlExecutionContext2), new FilesFacadeImpl() {
>>>>>>> f5be440f
            long theFd;

            @Override
            public long openRO(LPSZ name) {
                long fd = super.openRO(name);
                if (Chars.endsWith(name, "1970-01-07" + Files.SEPARATOR + "v2.top")) {
                    if (counter.decrementAndGet() == 0) {
                        theFd = fd;
                    }
                }
                return fd;
            }

            @Override
            public long read(long fd, long address, long len, long offset) {
                if (fd == theFd) {
                    theFd = 0;
                    return 5;
                }
                return super.read(fd, address, len, offset);
            }
        });
    }

    @Test
    public void testColumnTopMidMergeBlankFailRetryMapRW() throws Exception {
        counter.set(1);
        executeWithoutPool(O3FailureTest::testColumnTopMidMergeBlankColumnFailRetry0, ffMapRW);
    }

    @Test
    public void testColumnTopMidMergeBlankFailRetryMapRWContended() throws Exception {
        counter.set(1);
        executeWithPool(0, O3FailureTest::testColumnTopMidMergeBlankColumnFailRetry0, ffMapRW);
    }

    @Test
    public void testColumnTopMidMergeBlankFailRetryMergeFixMapRW() throws Exception {
        counter.set(1);
        executeWithoutPool(O3FailureTest::testColumnTopMidMergeBlankColumnFailRetry0, new FilesFacadeImpl() {

            long theFd = 0;

            @Override
            public long mmap(long fd, long len, long offset, int flags, int memoryTag) {
                if (fd != theFd) {
                    return super.mmap(fd, len, offset, flags, memoryTag);
                }

                theFd = 0;
                return -1;
            }

            @Override
            public long openRW(LPSZ name) {
                long fd = super.openRW(name);
                if (Chars.endsWith(name, "1970-01-06.14" + Files.SEPARATOR + "v8.d") && counter.decrementAndGet() == 0) {
                    theFd = fd;
                }
                return fd;
            }
        });
    }

    @Test
    public void testColumnTopMidMergeBlankFailRetryMergeFixMapRWContended() throws Exception {
        counter.set(1);
        executeWithPool(0, O3FailureTest::testColumnTopMidMergeBlankColumnFailRetry0, new FilesFacadeImpl() {

            long theFd = 0;

            @Override
            public long mmap(long fd, long len, long offset, int flags, int memoryTag) {
                if (fd != theFd) {
                    return super.mmap(fd, len, offset, flags, memoryTag);
                }

                theFd = 0;
                return -1;
            }

            @Override
            public long openRW(LPSZ name) {
                long fd = super.openRW(name);
                if (Chars.endsWith(name, "1970-01-06.14" + Files.SEPARATOR + "v8.d") && counter.decrementAndGet() == 0) {
                    theFd = fd;
                }
                return fd;
            }
        });
    }

    @Test
    public void testColumnTopMidMergeBlankFailRetryOpenRW() throws Exception {
        counter.set(1);
        executeWithoutPool(O3FailureTest::testColumnTopMidMergeBlankColumnFailRetry0, ffOpenRW);
    }

    @Test
    public void testColumnTopMidMergeBlankFailRetryOpenRWContended() throws Exception {
        counter.set(1);
        executeWithPool(0, O3FailureTest::testColumnTopMidMergeBlankColumnFailRetry0, ffOpenRW);
    }

    @Test
    public void testColumnTopMidMergeBlankFailRetryOpenRw() throws Exception {
        counter.set(3);
        executeWithoutPool(O3FailureTest::testColumnTopMidMergeBlankColumnFailRetry0, new FilesFacadeImpl() {
            @Override
            public long openRW(LPSZ name) {
                if (Chars.endsWith(name, "1970-01-06" + Files.SEPARATOR + "m.d") && counter.decrementAndGet() == 0) {
                    return -1;
                }
                return super.openRW(name);
            }
        });
    }

    @Test
    public void testColumnTopMidMergeBlankFailRetryOpenRw2() throws Exception {
        counter.set(3);
        executeWithoutPool(O3FailureTest::testColumnTopMidMergeBlankColumnFailRetry0, new FilesFacadeImpl() {
            @Override
            public long openRW(LPSZ name) {
                if (Chars.endsWith(name, "1970-01-06" + Files.SEPARATOR + "b.d") && counter.decrementAndGet() == 0) {
                    return -1;
                }
                return super.openRW(name);
            }
        });
    }

    @Test
    public void testColumnTopMidMergeBlankFailRetryOpenRw2Contended() throws Exception {
        counter.set(3);
        executeWithPool(0, O3FailureTest::testColumnTopMidMergeBlankColumnFailRetry0, new FilesFacadeImpl() {
            @Override
            public long openRW(LPSZ name) {
                if (Chars.endsWith(name, "1970-01-06" + Files.SEPARATOR + "b.d") && counter.decrementAndGet() == 0) {
                    return -1;
                }
                return super.openRW(name);
            }
        });
    }

    @Test
    public void testColumnTopMidMergeBlankFailRetryOpenRwContended() throws Exception {
        counter.set(3);
        executeWithPool(0, O3FailureTest::testColumnTopMidMergeBlankColumnFailRetry0, new FilesFacadeImpl() {
            @Override
            public long openRW(LPSZ name) {
                if (Chars.endsWith(name, "1970-01-06" + Files.SEPARATOR + "m.d") && counter.decrementAndGet() == 0) {
                    return -1;
                }
                return super.openRW(name);
            }
        });
    }

    @Test
    public void testFailOnResizingIndexContended() throws Exception {
        // this places break point on resize of key file
        counter.set(144);
        executeWithPool(0, O3FailureTest::testPartitionedDataAppendOODataNotNullStrTailFailRetry0, ffAllocateFailure);
    }

    @Test
    public void testFailOnTruncateKeyIndexContended() throws Exception {
<<<<<<< HEAD
        // different number of calls to "truncate" on Windows and *Nix
        // the number targets truncate of key file in BitmapIndexWriter
        counter.set(Os.type == Os.WINDOWS ? 98 : 97);
        executeWithPool(0, O3FailureTest::testColumnTopLastOOOPrefixFailRetry0, new FilesFacadeImpl() {
=======
        counter.set(97);
        executeWithPool(0, (compiler, sqlExecutionContext, sqlExecutionContext2) -> testColumnTopLastOOOPrefixFailRetry0(sqlExecutionContext, sqlExecutionContext2), new FilesFacadeImpl() {
>>>>>>> f5be440f

            @Override
            public boolean truncate(long fd, long size) {
                if (counter.decrementAndGet() == 0) {
                    return false;
                }
                return super.truncate(fd, size);
            }
        });
    }

    @Test
    public void testFailOnTruncateKeyValueContended() throws Exception {
<<<<<<< HEAD
        // different number of calls to "truncate" on Windows and *Nix
        // the number targets truncate of key file in BitmapIndexWriter
        counter.set(Os.type == Os.WINDOWS ? 98 : 97);
        executeWithPool(0, O3FailureTest::testColumnTopLastOOOPrefixFailRetry0, new FilesFacadeImpl() {
=======
        counter.set(97);
        executeWithPool(0, (compiler, sqlExecutionContext, sqlExecutionContext2) -> testColumnTopLastOOOPrefixFailRetry0(sqlExecutionContext, sqlExecutionContext2), new FilesFacadeImpl() {
>>>>>>> f5be440f
            @Override
            public boolean truncate(long fd, long size) {
                if (counter.decrementAndGet() == 0) {
                    return false;
                }
                return super.truncate(fd, size);
            }
        });
    }

    @Test
    public void testInsertAsSelectNegativeTimestamp() throws Exception {
        executeWithPool(0, O3FailureTest::testInsertAsSelectNegativeTimestamp0);
    }

    @Test
    public void testInsertAsSelectNulls() throws Exception {
        executeWithPool(0, O3FailureTest::testInsertAsSelectNulls0);
    }

    @Test
    public void testOOOFollowedByAnotherOOO() throws Exception {
        counter.set(1);
        final AtomicBoolean restoreDiskSpace = new AtomicBoolean(false);
        executeWithPool(0,
                (engine, compiler, sqlExecutionContext) -> testOooFollowedByAnotherOOO0(engine, compiler, sqlExecutionContext, restoreDiskSpace),
                new FilesFacadeImpl() {

                    long theFd = 0;
                    boolean armageddon = false;

                    @Override
                    public boolean close(long fd) {
                        if (fd == theFd) {
                            theFd = 0;
                        }
                        return super.close(fd);
                    }

                    @Override
                    public long openRW(LPSZ name) {
                        long fd = super.openRW(name);
                        if (Chars.endsWith(name, "x" + Files.SEPARATOR + "1970-01-01.1" + Files.SEPARATOR + "m.d")) {
                            if (counter.decrementAndGet() == 0) {
                                theFd = fd;
                            }
                        }
                        return fd;
                    }

                    @Override
                    public boolean allocate(long fd, long size) {
                        if (restoreDiskSpace.get()) {
                            return super.allocate(fd, size);
                        }

                        if (armageddon) {
                            return false;
                        }
                        if (fd == theFd) {
                            theFd = 0;
                            armageddon = true;
                            return false;
                        }
                        return super.allocate(fd, size);
                    }
                });
    }

    @Test
    public void testOutOfFileHandles() throws Exception {
        counter.set(1536);
        executeWithPool(4, O3FailureTest::testOutOfFileHandles0, new FilesFacadeImpl() {
            @Override
            public boolean close(long fd) {
                counter.incrementAndGet();
                return super.close(fd);
            }

            @Override
            public long openAppend(LPSZ name) {
                if (counter.decrementAndGet() < 0) {
                    return -1;
                }
                return super.openAppend(name);
            }

            @Override
            public long openRO(LPSZ name) {
                if (counter.decrementAndGet() < 0) {
                    return -1;
                }
                return super.openRO(name);
            }

            @Override
            public long openRW(LPSZ name) {
                if (counter.decrementAndGet() < 0) {
                    return -1;
                }
                return super.openRW(name);
            }
        });
    }

    @Test
    public void testPartitionedAllocateLastPartitionFail() throws Exception {
        counter.set(2);
        executeWithoutPool(O3FailureTest::testPartitionedDataAppendOOPrependOODataFailRetry0, ffFailToAllocateIndex);
    }

    @Test
    public void testPartitionedAllocateLastPartitionFailNoReopen() throws Exception {
        counter.set(2);
        executeWithPool(0, O3FailureTest::testPartitionedDataAppendOOPrependOODataFailRetryNoReopen, ffFailToAllocateIndex);
    }

    @Test
    public void testPartitionedCreateDirFail() throws Exception {
        counter.set(1);
        executeWithoutPool(O3FailureTest::testColumnTopMidMergeBlankColumnFailRetry0, ffMkDirFailure);
    }

    @Test
    public void testPartitionedCreateDirFailContended() throws Exception {
        counter.set(1);
        executeWithPool(0, O3FailureTest::testColumnTopMidMergeBlankColumnFailRetry0, ffMkDirFailure);
    }

    @Test
    public void testPartitionedDataAppendOOData() throws Exception {
        counter.set(4);
        executeWithoutPool(O3FailureTest::testPartitionedDataAppendOODataFailRetry0, new FilesFacadeImpl() {

            private final AtomicInteger mapCounter = new AtomicInteger(2);
            private long theFd = 0;

            @Override
            public long mmap(long fd, long len, long offset, int flags, int memoryTag) {
                if (theFd == fd && mapCounter.decrementAndGet() == 0) {
                    theFd = 0;
                    return -1;
                }
                return super.mmap(fd, len, offset, flags, memoryTag);
            }

            @Override
            public long openRW(LPSZ name) {
                long fd = super.openRW(name);
                if (Chars.endsWith(name, "ts.d") && counter.decrementAndGet() == 0) {
                    theFd = fd;
                }
                return fd;
            }
        });
    }

    @Test
    public void testPartitionedDataAppendOODataContended() throws Exception {
        counter.set(4);
        executeWithPool(0, O3FailureTest::testPartitionedDataAppendOODataFailRetry0, new FilesFacadeImpl() {

            private final AtomicInteger mapCounter = new AtomicInteger(2);
            private long theFd = 0;

            @Override
            public long mmap(long fd, long len, long offset, int flags, int memoryTag) {
                if (theFd == fd && mapCounter.decrementAndGet() == 0) {
                    theFd = 0;
                    return -1;
                }
                return super.mmap(fd, len, offset, flags, memoryTag);
            }

            @Override
            public long openRW(LPSZ name) {
                long fd = super.openRW(name);
                if (Chars.endsWith(name, "ts.d") && counter.decrementAndGet() == 0) {
                    theFd = fd;
                }
                return fd;
            }
        });
    }

    @Test
    public void testPartitionedDataAppendOODataIndexed() throws Exception {
        counter.set(3);
        executeWithoutPool(O3FailureTest::testPartitionedDataAppendOODataIndexedFailRetry0, new FilesFacadeImpl() {
            @Override
            public long openRW(LPSZ name) {
                if (Chars.endsWith(name, "1970-01-06" + Files.SEPARATOR + "timestamp.d") && counter.decrementAndGet() == 0) {
                    return -1;
                }
                return super.openRW(name);
            }
        });
    }

    @Test
    public void testPartitionedDataAppendOODataIndexedContended() throws Exception {
        counter.set(3);
        executeWithPool(0, O3FailureTest::testPartitionedDataAppendOODataIndexedFailRetry0, new FilesFacadeImpl() {
            @Override
            public long openRW(LPSZ name) {
                if (Chars.endsWith(name, "1970-01-06" + Files.SEPARATOR + "timestamp.d") && counter.decrementAndGet() == 0) {
                    return -1;
                }
                return super.openRW(name);
            }
        });
    }

    @Test
    public void testPartitionedDataAppendOODataNotNullStrTail() throws Exception {
        counter.set(174);
        executeWithoutPool(O3FailureTest::testPartitionedDataAppendOODataNotNullStrTailFailRetry0, ffAllocateFailure);
    }

    @Test
    public void testPartitionedDataAppendOODataNotNullStrTailContended() throws Exception {
        counter.set(174);
        executeWithPool(0, O3FailureTest::testPartitionedDataAppendOODataNotNullStrTailFailRetry0, ffAllocateFailure);
    }

    @Test
    public void testPartitionedDataAppendOODataNotNullStrTailIndexAllocateFail() throws Exception {
        counter.set(2);
        executeWithoutPool(O3FailureTest::testPartitionedDataAppendOODataNotNullStrTailFailRetry0, ffIndexAllocateFailure);
    }

    @Test
    public void testPartitionedDataAppendOODataNotNullStrTailIndexAllocateFailContended() throws Exception {
        counter.set(2);
        executeWithPool(0, O3FailureTest::testPartitionedDataAppendOODataNotNullStrTailFailRetry0, ffIndexAllocateFailure);
    }

    @Test
    public void testPartitionedDataAppendOODataNotNullStrTailParallel() throws Exception {
        counter.set(174);
        executeWithPool(2, O3FailureTest::testPartitionedDataAppendOODataNotNullStrTailFailRetry0, ffAllocateFailure);
    }

    @Test
    public void testPartitionedDataAppendOOPrependOODatThenRegularAppend() throws Exception {
        counter.set(163);
        executeWithPool(0, O3FailureTest::testPartitionedDataAppendOOPrependOODatThenRegularAppend0, ffAllocateFailure);
    }

    @Test
    public void testPartitionedDataAppendOOPrependOOData() throws Exception {
        counter.set(163);
        executeWithoutPool(O3FailureTest::testPartitionedDataAppendOOPrependOODataFailRetry0, ffAllocateFailure);
    }

    @Test
    public void testPartitionedDataAppendOOPrependOODataContended() throws Exception {
        counter.set(163);
        executeWithPool(0, O3FailureTest::testPartitionedDataAppendOOPrependOODataFailRetry0, ffAllocateFailure);
    }

    @Test
    public void testPartitionedDataAppendOOPrependOODataMapVar() throws Exception {
        counter.set(3);
        executeWithoutPool(O3FailureTest::testPartitionedDataAppendOOPrependOODataFailRetry0, new FilesFacadeImpl() {

            private long theFd = 0;

            @Override
            public long mmap(long fd, long len, long offset, int flags, int memoryTag) {
                if (theFd == fd) {
                    theFd = 0;
                    return -1;
                }
                return super.mmap(fd, len, offset, flags, memoryTag);
            }

            @Override
            public long openRW(LPSZ name) {
                long fd = super.openRW(name);
                if (Chars.endsWith(name, "1970-01-06" + Files.SEPARATOR + "m.d") && counter.decrementAndGet() == 0) {
                    theFd = fd;
                }
                return fd;
            }
        });
    }

    @Test
    public void testPartitionedDataAppendOOPrependOODataMapVarContended() throws Exception {
        counter.set(3);
        executeWithPool(0, O3FailureTest::testPartitionedDataAppendOOPrependOODataFailRetry0, new FilesFacadeImpl() {

            private long theFd = 0;

            @Override
            public long mmap(long fd, long len, long offset, int flags, int memoryTag) {
                if (theFd == fd) {
                    theFd = 0;
                    return -1;
                }
                return super.mmap(fd, len, offset, flags, memoryTag);
            }

            @Override
            public long openRW(LPSZ name) {
                long fd = super.openRW(name);
                if (Chars.endsWith(name, "1970-01-06" + Files.SEPARATOR + "m.d") && counter.decrementAndGet() == 0) {
                    theFd = fd;
                }
                return fd;
            }
        });
    }

    @Test
    public void testPartitionedDataAppendOOPrependOODataParallel() throws Exception {
        counter.set(193);
        executeWithPool(4, O3FailureTest::testPartitionedDataAppendOOPrependOODataFailRetry0, ffAllocateFailure);
    }

    @Test
    public void testPartitionedDataAppendOOPrependOODataParallelNoReopen() throws Exception {
        counter.set(163);
        executeWithPool(4, O3FailureTest::testPartitionedDataAppendOOPrependOODataFailRetryNoReopen, ffAllocateFailure);
    }

    @Test
    public void testPartitionedOOPrefixesExistingPartitions() throws Exception {
        counter.set(1);
        executeWithoutPool(O3FailureTest::testPartitionedOOPrefixesExistingPartitionsFailRetry0, ffOpenIndexFailure);
    }

    @Test
    public void testPartitionedOOPrefixesExistingPartitionsContended() throws Exception {
        counter.set(1);
        executeWithPool(0, O3FailureTest::testPartitionedOOPrefixesExistingPartitionsFailRetry0, ffOpenIndexFailure);
    }

    @Test
    public void testPartitionedOOPrefixesExistingPartitionsCreateDirs() throws Exception {
        counter.set(2);
        executeWithoutPool(O3FailureTest::testPartitionedOOPrefixesExistingPartitionsFailRetry0, new FilesFacadeImpl() {
            @Override
            public int mkdirs(LPSZ path, int mode) {
                if (Chars.contains(path, "1970-01-01") && counter.decrementAndGet() == 0) {
                    return -1;
                }
                return super.mkdirs(path, mode);
            }
        });
    }

    @Test
    public void testPartitionedOOPrefixesExistingPartitionsCreateDirsContended() throws Exception {
        counter.set(2);
        executeWithPool(0, O3FailureTest::testPartitionedOOPrefixesExistingPartitionsFailRetry0, new FilesFacadeImpl() {
            @Override
            public int mkdirs(LPSZ path, int mode) {
                if (Chars.contains(path, "1970-01-01") && counter.decrementAndGet() == 0) {
                    return -1;
                }
                return super.mkdirs(path, mode);
            }
        });
    }

    @Test
    public void testPartitionedOpenTimestampFail() throws Exception {
        counter.set(3);
        executeWithoutPool(O3FailureTest::testPartitionedDataAppendOOPrependOODataFailRetry0, ffOpenFailure);
    }

    @Test
    public void testPartitionedOpenTimestampFailContended() throws Exception {
        counter.set(3);
        executeWithPool(0, O3FailureTest::testPartitionedDataAppendOOPrependOODataFailRetry0, ffOpenFailure);
    }

    @Test
    public void testSetAppendPositionFails() throws Exception {
        counter.set(182);
        executeWithoutPool(O3FailureTest::testPartitionedDataAppendOODataNotNullStrTailFailRetry0, ffAllocateFailure);
    }

    @Test
    public void testTwoRowsConsistency() throws Exception {
        executeWithPool(0, O3FailureTest::testTwoRowsConsistency0);
    }

    private static void testInsertAsSelectNulls0(
            CairoEngine engine,
            SqlCompiler compiler,
            SqlExecutionContext sqlExecutionContext
    ) throws SqlException {
        compiler.compile(
                "create table x as (" +
                        "select" +
                        " cast(x as int) i, " +
                        " rnd_symbol('msft','ibm', 'googl') sym," +
                        " timestamp_sequence(500000000000L,1000000L) ts," +
                        " cast(x as short) l" +
                        " from long_sequence(50)" +
                        "), index(sym) timestamp (ts) partition by DAY",
                sqlExecutionContext
        );

        compiler.compile(
                "create table top as (" +
                        "select" +
                        " cast(x as int) i," +
                        " rnd_symbol('msft','ibm', 'googl') sym," +
                        " case WHEN x < 2 THEN CAST(NULL as TIMESTAMP) ELSE CAST(x as TIMESTAMP) END ts," +
                        " cast(x + 1000 as short)  l" +
                        " from long_sequence(100)" +
                        ")",
                sqlExecutionContext
        );

        final String expectedMaxTimestamp = prepareCountAndMaxTimestampSinks(compiler, sqlExecutionContext);

        try {
            compiler.compile("insert into x select * from top", sqlExecutionContext);
            Assert.fail();
        } catch (CairoException ex) {
            Chars.contains(ex.getFlyweightMessage(), "timestamps before 1970-01-01");
        }

        assertXCount(compiler, sqlExecutionContext, expectedMaxTimestamp);

        assertO3DataConsistency(
                engine,
                compiler,
                sqlExecutionContext,
                "create table y as (select * from top where ts >= 0 union all select * from x)",
                "insert into x select * from top where ts >= 0"
        );
        assertIndexConsistency(compiler, sqlExecutionContext);
        assertXCountY(compiler, sqlExecutionContext);
    }

    private static void testInsertAsSelectNegativeTimestamp0(
            CairoEngine engine,
            SqlCompiler compiler,
            SqlExecutionContext sqlExecutionContext
    ) throws SqlException {
        compiler.compile(
                "create table x as (" +
                        "select" +
                        " cast(x as int) i, " +
                        " rnd_symbol('msft','ibm', 'googl') sym," +
                        " timestamp_sequence(500000000000L,1000000L) ts," +
                        " cast(x as short) l" +
                        " from long_sequence(50)" +
                        "), index(sym) timestamp (ts) partition by DAY",
                sqlExecutionContext
        );

        compiler.compile(
                "create table top as (" +
                        "select" +
                        " cast(x as int) i," +
                        " rnd_symbol('msft','ibm', 'googl') sym," +
                        " timestamp_sequence(-500,10L) ts," +
                        " cast(x + 1000 as short)  l" +
                        " from long_sequence(100)" +
                        ")",
                sqlExecutionContext
        );

        final String expectedMaxTimestamp = prepareCountAndMaxTimestampSinks(compiler, sqlExecutionContext);

        try {
            compiler.compile("insert into x select * from top", sqlExecutionContext);
            Assert.fail();
        } catch (CairoException ex) {
            Chars.contains(ex.getFlyweightMessage(), "timestamps before 1970-01-01");
        }

        assertXCount(compiler, sqlExecutionContext, expectedMaxTimestamp);

        assertO3DataConsistency(
                engine,
                compiler,
                sqlExecutionContext,
                "create table y as (select * from top where ts >= 0 union all select * from x)",
                "insert into x select * from top where ts >= 0"
        );
        assertIndexConsistency(compiler, sqlExecutionContext);
        assertXCountY(compiler, sqlExecutionContext);
    }

    private static void testPartitionedOOPrefixesExistingPartitionsFailRetry0(
            CairoEngine engine,
            SqlCompiler compiler,
            SqlExecutionContext sqlExecutionContext
    ) throws SqlException {
        compiler.compile(
                "create table x as (" +
                        "select" +
                        " cast(x as int) i," +
                        " rnd_symbol('msft','ibm', 'googl') sym," +
                        " round(rnd_double(0)*100, 3) amt," +
                        " to_timestamp('2018-01', 'yyyy-MM') + x * 720000000 timestamp," +
                        " rnd_boolean() b," +
                        " rnd_str('ABC', 'CDE', null, 'XYZ') c," +
                        " rnd_double(2) d," +
                        " rnd_float(2) e," +
                        " rnd_short(10,1024) f," +
                        " rnd_date(to_date('2015', 'yyyy'), to_date('2016', 'yyyy'), 2) g," +
                        " rnd_symbol(4,4,4,2) ik," +
                        " rnd_long() j," +
                        " timestamp_sequence(500000000000L,1000000L) ts," +
                        " rnd_byte(2,50) l," +
                        " rnd_bin(10, 20, 2) m," +
                        " rnd_str(5,16,2) n," +
                        " rnd_char() t" +
                        " from long_sequence(500)" +
                        "), index(sym) timestamp (ts) partition by DAY",
                sqlExecutionContext
        );

        // create table with 1AM data

        compiler.compile(
                "create table top as (" +
                        "select" +
                        " cast(x as int) i," +
                        " rnd_symbol('msft','ibm', 'googl') sym," +
                        " round(rnd_double(0)*100, 3) amt," +
                        " to_timestamp('2018-01', 'yyyy-MM') + x * 720000000 timestamp," +
                        " rnd_boolean() b," +
                        " rnd_str('ABC', 'CDE', null, 'XYZ') c," +
                        " rnd_double(2) d," +
                        " rnd_float(2) e," +
                        " rnd_short(10,1024) f," +
                        " rnd_date(to_date('2015', 'yyyy'), to_date('2016', 'yyyy'), 2) g," +
                        " rnd_symbol(4,4,4,2) ik," +
                        " rnd_long() j," +
                        " timestamp_sequence(15000000000L,100000000L) ts," +
                        " rnd_byte(2,50) l," +
                        " rnd_bin(10, 20, 2) m," +
                        " rnd_str(5,16,2) n," +
                        " rnd_char() t" +
                        " from long_sequence(1000)" +
                        ") timestamp (ts) partition by DAY",
                sqlExecutionContext
        );

        final String expectedMaxTimestamp = prepareCountAndMaxTimestampSinks(compiler, sqlExecutionContext);

        try {
            compiler.compile("insert into x select * from top", sqlExecutionContext);
            Assert.fail();
        } catch (CairoException ignored) {
        }

        assertXCount(compiler, sqlExecutionContext, expectedMaxTimestamp);

        assertO3DataConsistency(
                engine,
                compiler,
                sqlExecutionContext,
                "create table y as (select * from x union all select * from top)",
                "insert into x select * from top"
        );

        assertIndexConsistency(compiler, sqlExecutionContext);
        assertXCountY(compiler, sqlExecutionContext);
    }

    private static void testPartitionedDataAppendOODataNotNullStrTailFailRetry0(
            CairoEngine engine,
            SqlCompiler compiler,
            SqlExecutionContext sqlExecutionContext
    ) throws SqlException {
        compiler.compile(
                "create table x as (" +
                        "select" +
                        " cast(x as int) i," +
                        " rnd_symbol('msft','ibm', 'googl') sym," +
                        " round(rnd_double(0)*100, 3) amt," +
                        " to_timestamp('2018-01', 'yyyy-MM') + x * 720000000 timestamp," +
                        " rnd_boolean() b," +
                        " rnd_str('ABC', 'CDE', null, 'XYZ') c," +
                        " rnd_double(2) d," +
                        " rnd_float(2) e," +
                        " rnd_short(10,1024) f," +
                        " rnd_date(to_date('2015', 'yyyy'), to_date('2016', 'yyyy'), 2) g," +
                        " rnd_symbol(4,4,4,2) ik," +
                        " rnd_long() j," +
                        " timestamp_sequence(500000000000L,100000000L) ts," +
                        " rnd_byte(2,50) l," +
                        " cast(null as binary) m," +
                        " rnd_str(5,16,2) n," +
                        " rnd_char() t" +
                        " from long_sequence(510)" +
                        "), index(sym) timestamp (ts) partition by DAY",
                sqlExecutionContext
        );

        compiler.compile(
                "create table append as (" +
                        "select" +
                        " cast(x as int) i," +
                        " rnd_symbol('msft','ibm', 'googl') sym," +
                        " round(rnd_double(0)*100, 3) amt," +
                        " to_timestamp('2018-01', 'yyyy-MM') + x * 720000000 timestamp," +
                        " rnd_boolean() b," +
                        " rnd_str('ABC', 'CDE', null, 'XYZ') c," +
                        " rnd_double(2) d," +
                        " rnd_float(2) e," +
                        " rnd_short(10,1024) f," +
                        " rnd_date(to_date('2015', 'yyyy'), to_date('2016', 'yyyy'), 2) g," +
                        " rnd_symbol(4,4,4,2) ik," +
                        " rnd_long() j," +
                        " timestamp_sequence(518300000010L,100000L) ts," +
                        " rnd_byte(2,50) l," +
                        " rnd_bin(10, 20, 2) m," +
                        " rnd_str(5,16,2) n," +
                        " rnd_char() t" +
                        " from long_sequence(100)" +
                        ") timestamp (ts) partition by DAY",
                sqlExecutionContext
        );

        final String expectedMaxTimestamp = prepareCountAndMaxTimestampSinks(compiler, sqlExecutionContext);

        try {
            compiler.compile("insert into x select * from append", sqlExecutionContext);
            Assert.fail();
        } catch (CairoException | CairoError ignored) {
        }

        assertXCount(compiler, sqlExecutionContext, expectedMaxTimestamp);

        assertO3DataConsistency(
                engine,
                compiler,
                sqlExecutionContext,
                "create table y as (x union all append)",
                "insert into x select * from append"
        );

        assertIndexConsistency(compiler, sqlExecutionContext);
        assertXCountY(compiler, sqlExecutionContext);
    }

    private static void testPartitionedDataAppendOODataIndexedFailRetry0(
            CairoEngine engine,
            SqlCompiler compiler,
            SqlExecutionContext sqlExecutionContext
    ) throws SqlException {
        compiler.compile(
                "create table x as (" +
                        "select" +
                        " cast(x as int) i," +
                        " rnd_symbol('msft','ibm', 'googl') sym," +
                        " round(rnd_double(0)*100, 3) amt," +
                        " to_timestamp('2018-01', 'yyyy-MM') + x * 720000000 timestamp," +
                        " rnd_boolean() b," +
                        " rnd_str('ABC', 'CDE', null, 'XYZ') c," +
                        " rnd_double(2) d," +
                        " rnd_float(2) e," +
                        " rnd_short(10,1024) f," +
                        " rnd_date(to_date('2015', 'yyyy'), to_date('2016', 'yyyy'), 2) g," +
                        " rnd_symbol(4,4,4,2) ik," +
                        " rnd_long() j," +
                        " timestamp_sequence(500000000000L,100000000L) ts," +
                        " rnd_byte(2,50) l," +
                        " rnd_bin(10, 20, 2) m," +
                        " rnd_str(5,16,2) n," +
                        " rnd_char() t" +
                        " from long_sequence(500)" +
                        "), index(sym) timestamp (ts) partition by DAY",
                sqlExecutionContext
        );

        compiler.compile(
                "create table append as (" +
                        "select" +
                        " cast(x as int) i," +
                        " rnd_symbol('msft','ibm', 'googl') sym," +
                        " round(rnd_double(0)*100, 3) amt," +
                        " to_timestamp('2018-01', 'yyyy-MM') + x * 720000000 timestamp," +
                        " rnd_boolean() b," +
                        " rnd_str('ABC', 'CDE', null, 'XYZ') c," +
                        " rnd_double(2) d," +
                        " rnd_float(2) e," +
                        " rnd_short(10,1024) f," +
                        " rnd_date(to_date('2015', 'yyyy'), to_date('2016', 'yyyy'), 2) g," +
                        " rnd_symbol(4,4,4,2) ik," +
                        " rnd_long() j," +
                        " timestamp_sequence(518300000010L,100000L) ts," +
                        " rnd_byte(2,50) l," +
                        " rnd_bin(10, 20, 2) m," +
                        " rnd_str(5,16,2) n," +
                        " rnd_char() t" +
                        " from long_sequence(100)" +
                        ") timestamp (ts) partition by DAY",
                sqlExecutionContext
        );

        final String expectedMaxTimestamp = prepareCountAndMaxTimestampSinks(compiler, sqlExecutionContext);

        try {
            compiler.compile("insert into x select * from append", sqlExecutionContext);
            Assert.fail();
        } catch (CairoException ignored) {
        }

        assertXCount(compiler, sqlExecutionContext, expectedMaxTimestamp);

        assertO3DataConsistency(
                engine,
                compiler,
                sqlExecutionContext,
                "create table y as (x union all append)",
                "insert into x select * from append"
        );

        assertXCountY(compiler, sqlExecutionContext);
    }

    private static void testColumnTopLastDataOOODataFailRetry0(
            SqlCompiler compiler,
            SqlExecutionContext sqlExecutionContext
    ) throws SqlException, URISyntaxException {

        //
        // ----- last partition
        //
        // +-----------+
        // |   empty   |
        // |           |
        // +-----------+   <-- top -->       +---------+
        // |           |                     |   data  |
        // |           |   +----------+      +---------+
        // |           |   |   OOO    |      |   ooo   |
        // |           | < |  block   |  ==  +---------+
        // |           |   | (narrow) |      |   data  |
        // |           |   +----------+      +---------+
        // +-----------+
        compiler.compile(
                "create table x as (" +
                        "select" +
                        " cast(x as int) i," +
                        " rnd_symbol('msft','ibm', 'googl') sym," +
                        " round(rnd_double(0)*100, 3) amt," +
                        " to_timestamp('2018-01', 'yyyy-MM') + x * 720000000 timestamp," +
                        " rnd_boolean() b," +
                        " rnd_str('ABC', 'CDE', null, 'XYZ') c," +
                        " rnd_double(2) d," +
                        " rnd_float(2) e," +
                        " rnd_short(10,1024) f," +
                        " rnd_date(to_date('2015', 'yyyy'), to_date('2016', 'yyyy'), 2) g," +
                        " rnd_symbol(4,4,4,2) ik," +
                        " rnd_long() j," +
                        " timestamp_sequence(500000000000L,100000000L) ts," +
                        " rnd_byte(2,50) l," +
                        " rnd_bin(10, 20, 2) m," +
                        " rnd_str(5,16,2) n," +
                        " rnd_char() t" +
                        " from long_sequence(500)" +
                        "), index(sym) timestamp (ts) partition by DAY",
                sqlExecutionContext
        );

        compileAndExecute(compiler, engine, "alter table x add column v double", sqlExecutionContext);
        compileAndExecute(compiler, engine, "alter table x add column v1 float", sqlExecutionContext);
        compileAndExecute(compiler, engine, "alter table x add column v2 int", sqlExecutionContext);
        compileAndExecute(compiler, engine, "alter table x add column v3 byte", sqlExecutionContext);
        compileAndExecute(compiler, engine, "alter table x add column v4 short", sqlExecutionContext);
        compileAndExecute(compiler, engine, "alter table x add column v5 boolean", sqlExecutionContext);
        compileAndExecute(compiler, engine, "alter table x add column v6 date", sqlExecutionContext);
        compileAndExecute(compiler, engine, "alter table x add column v7 timestamp", sqlExecutionContext);
        compileAndExecute(compiler, engine, "alter table x add column v8 symbol", sqlExecutionContext);
        compileAndExecute(compiler, engine, "alter table x add column v10 char", sqlExecutionContext);
        compileAndExecute(compiler, engine, "alter table x add column v11 string", sqlExecutionContext);
        compileAndExecute(compiler, engine, "alter table x add column v12 binary", sqlExecutionContext);
        compileAndExecute(compiler, engine, "alter table x add column v9 long", sqlExecutionContext);

        compiler.compile(
                "insert into x " +
                        "select" +
                        " cast(x as int) i," +
                        " rnd_symbol('msft','ibm', 'googl') sym," +
                        " round(rnd_double(0)*100, 3) amt," +
                        " to_timestamp('2018-01', 'yyyy-MM') + x * 720000000 timestamp," +
                        " rnd_boolean() b," +
                        " rnd_str('ABC', 'CDE', null, 'XYZ') c," +
                        " rnd_double(2) d," +
                        " rnd_float(2) e," +
                        " rnd_short(10,1024) f," +
                        " rnd_date(to_date('2015', 'yyyy'), to_date('2016', 'yyyy'), 2) g," +
                        " rnd_symbol(4,4,4,2) ik," +
                        " rnd_long() j," +
                        " timestamp_sequence(549920000000L,100000000L) ts," +
                        " rnd_byte(2,50) l," +
                        " rnd_bin(10, 20, 2) m," +
                        " rnd_str(5,16,2) n," +
                        " rnd_char() t," +
//        --------     new columns here ---------------
                        " rnd_double() v," +
                        " rnd_float() v1," +
                        " rnd_int() v2," +
                        " rnd_byte() v3," +
                        " rnd_short() v4," +
                        " rnd_boolean() v5," +
                        " rnd_date() v6," +
                        " rnd_timestamp(10,100000,356) v7," +
                        " rnd_symbol('AAA','BBB', null) v8," +
                        " rnd_char() v10," +
                        " rnd_str() v11," +
                        " rnd_bin() v12," +
                        " rnd_long() v9" +
                        " from long_sequence(500)",
                sqlExecutionContext
        );

        compiler.compile(
                "create table append as (" +
                        "select" +
                        " cast(x as int) i," +
                        " rnd_symbol('msft','ibm', 'googl') sym," +
                        " round(rnd_double(0)*100, 3) amt," +
                        " to_timestamp('2018-01', 'yyyy-MM') + x * 720000000 timestamp," +
                        " rnd_boolean() b," +
                        " rnd_str('ABC', 'CDE', null, 'XYZ') c," +
                        " rnd_double(2) d," +
                        " rnd_float(2) e," +
                        " rnd_short(10,1024) f," +
                        " rnd_date(to_date('2015', 'yyyy'), to_date('2016', 'yyyy'), 2) g," +
                        " rnd_symbol(4,4,4,2) ik," +
                        " rnd_long() j," +
                        " timestamp_sequence(549920000000L,100000L) ts," +
                        " rnd_byte(2,50) l," +
                        " rnd_bin(10, 20, 2) m," +
                        " rnd_str(5,16,2) n," +
                        " rnd_char() t," +
//        --------     new columns here ---------------
                        " rnd_double() v," +
                        " rnd_float() v1," +
                        " rnd_int() v2," +
                        " rnd_byte() v3," +
                        " rnd_short() v4," +
                        " rnd_boolean() v5," +
                        " rnd_date() v6," +
                        " rnd_timestamp(10,100000,356) v7," +
                        " rnd_symbol('AAA','BBB', null) v8," +
                        " rnd_char() v10," +
                        " rnd_str() v11," +
                        " rnd_bin() v12," +
                        " rnd_long() v9" +
                        " from long_sequence(100)" +
                        ") timestamp (ts) partition by DAY",
                sqlExecutionContext
        );

        final String expectedMaxTimestamp = prepareCountAndMaxTimestampSinks(compiler, sqlExecutionContext);

        try {
            compiler.compile("insert into x select * from append", sqlExecutionContext);
            Assert.fail();
        } catch (CairoException ignored) {
        }

        assertXCount(compiler, sqlExecutionContext, expectedMaxTimestamp);

        compiler.compile("insert into x select * from append", sqlExecutionContext);

        assertSqlResultAgainstFile(
                compiler,
                sqlExecutionContext,
                "/o3/testColumnTopLastDataOOOData.txt"
        );

    }

    private static void testColumnTopMidDataMergeDataFailRetry0(
            SqlCompiler compiler,
            SqlExecutionContext sqlExecutionContext
    ) throws SqlException, URISyntaxException {

        compiler.compile(
                "create table x as (" +
                        "select" +
                        " cast(x as int) i," +
                        " rnd_symbol('msft','ibm', 'googl') sym," +
                        " round(rnd_double(0)*100, 3) amt," +
                        " to_timestamp('2018-01', 'yyyy-MM') + x * 720000000 timestamp," +
                        " rnd_boolean() b," +
                        " rnd_str('ABC', 'CDE', null, 'XYZ') c," +
                        " rnd_double(2) d," +
                        " rnd_float(2) e," +
                        " rnd_short(10,1024) f," +
                        " rnd_date(to_date('2015', 'yyyy'), to_date('2016', 'yyyy'), 2) g," +
                        " rnd_symbol(4,4,4,2) ik," +
                        " rnd_long() j," +
                        " timestamp_sequence(500000000000L,100000000L) ts," +
                        " rnd_byte(2,50) l," +
                        " rnd_bin(10, 20, 2) m," +
                        " rnd_str(5,16,2) n," +
                        " rnd_char() t" +
                        " from long_sequence(500)" +
                        "), index(sym) timestamp (ts) partition by DAY",
                sqlExecutionContext
        );

        compileAndExecute(compiler, engine, "alter table x add column v double", sqlExecutionContext);
        compileAndExecute(compiler, engine, "alter table x add column v1 float", sqlExecutionContext);
        compileAndExecute(compiler, engine, "alter table x add column v2 int", sqlExecutionContext);
        compileAndExecute(compiler, engine, "alter table x add column v3 byte", sqlExecutionContext);
        compileAndExecute(compiler, engine, "alter table x add column v4 short", sqlExecutionContext);
        compileAndExecute(compiler, engine, "alter table x add column v5 boolean", sqlExecutionContext);
        compileAndExecute(compiler, engine, "alter table x add column v6 date", sqlExecutionContext);
        compileAndExecute(compiler, engine, "alter table x add column v7 timestamp", sqlExecutionContext);
        compileAndExecute(compiler, engine, "alter table x add column v8 symbol", sqlExecutionContext);
        compileAndExecute(compiler, engine, "alter table x add column v10 char", sqlExecutionContext);
        compileAndExecute(compiler, engine, "alter table x add column v11 string", sqlExecutionContext);
        compileAndExecute(compiler, engine, "alter table x add column v12 binary", sqlExecutionContext);
        compileAndExecute(compiler, engine, "alter table x add column v9 long", sqlExecutionContext);

        compiler.compile(
                "insert into x " +
                        "select" +
                        " cast(x as int) i," +
                        " rnd_symbol('msft','ibm', 'googl') sym," +
                        " round(rnd_double(0)*100, 3) amt," +
                        " to_timestamp('2018-01', 'yyyy-MM') + x * 720000000 timestamp," +
                        " rnd_boolean() b," +
                        " rnd_str('ABC', 'CDE', null, 'XYZ') c," +
                        " rnd_double(2) d," +
                        " rnd_float(2) e," +
                        " rnd_short(10,1024) f," +
                        " rnd_date(to_date('2015', 'yyyy'), to_date('2016', 'yyyy'), 2) g," +
                        " rnd_symbol(4,4,4,2) ik," +
                        " rnd_long() j," +
                        " timestamp_sequence(549920000000L,100000000L) ts," +
                        " rnd_byte(2,50) l," +
                        " rnd_bin(10, 20, 2) m," +
                        " rnd_str(5,16,2) n," +
                        " rnd_char() t," +
//        --------     new columns here ---------------
                        " rnd_double() v," +
                        " rnd_float() v1," +
                        " rnd_int() v2," +
                        " rnd_byte() v3," +
                        " rnd_short() v4," +
                        " rnd_boolean() v5," +
                        " rnd_date() v6," +
                        " rnd_timestamp(10,100000,356) v7," +
                        " rnd_symbol('AAA','BBB', null) v8," +
                        " rnd_char() v10," +
                        " rnd_str() v11," +
                        " rnd_bin() v12," +
                        " rnd_long() v9" +
                        " from long_sequence(1000)",
                sqlExecutionContext
        );

        compiler.compile(
                "create table append as (" +
                        "select" +
                        " cast(x as int) i," +
                        " rnd_symbol('msft','ibm', 'googl') sym," +
                        " round(rnd_double(0)*100, 3) amt," +
                        " to_timestamp('2018-01', 'yyyy-MM') + x * 720000000 timestamp," +
                        " rnd_boolean() b," +
                        " rnd_str('ABC', 'CDE', null, 'XYZ') c," +
                        " rnd_double(2) d," +
                        " rnd_float(2) e," +
                        " rnd_short(10,1024) f," +
                        " rnd_date(to_date('2015', 'yyyy'), to_date('2016', 'yyyy'), 2) g," +
                        " rnd_symbol(4,4,4,2) ik," +
                        " rnd_long() j," +
                        " timestamp_sequence(549900000000L,50000000L) ts," +
                        " rnd_byte(2,50) l," +
                        " rnd_bin(10, 20, 2) m," +
                        " rnd_str(5,16,2) n," +
                        " rnd_char() t," +
//        --------     new columns here ---------------
                        " rnd_double() v," +
                        " rnd_float() v1," +
                        " rnd_int() v2," +
                        " rnd_byte() v3," +
                        " rnd_short() v4," +
                        " rnd_boolean() v5," +
                        " rnd_date() v6," +
                        " rnd_timestamp(10,100000,356) v7," +
                        " rnd_symbol('AAA','BBB', null) v8," +
                        " rnd_char() v10," +
                        " rnd_str() v11," +
                        " rnd_bin() v12," +
                        " rnd_long() v9" +
                        " from long_sequence(100)" +
                        ") timestamp (ts) partition by DAY",
                sqlExecutionContext
        );

        final String expectedMaxTimestamp = prepareCountAndMaxTimestampSinks(compiler, sqlExecutionContext);

        try {
            compiler.compile("insert into x select * from append", sqlExecutionContext);
            Assert.fail();
        } catch (CairoException ignored) {
        }

        assertXCount(compiler, sqlExecutionContext, expectedMaxTimestamp);

        compiler.compile("insert into x select * from append", sqlExecutionContext);

        assertSqlResultAgainstFile(
                compiler,
                sqlExecutionContext,
                "/o3/testColumnTopMidDataMergeData.txt"
        );
    }

    private static void assertXCount(
            SqlCompiler compiler,
            SqlExecutionContext sqlExecutionContext,
            String expectedMaxTimestamp) throws SqlException {
        assertXCount(compiler, sqlExecutionContext);
        assertMaxTimestamp(compiler.engine, sqlExecutionContext, expectedMaxTimestamp);
    }

    private static void testColumnTopLastOOOPrefixFailRetry0(
            SqlCompiler compiler,
            SqlExecutionContext sqlExecutionContext
    ) throws SqlException, URISyntaxException {
        compiler.compile(
                "create table x as (" +
                        "select" +
                        " cast(x as int) i," +
                        " rnd_symbol('msft','ibm', 'googl') sym," +
                        " round(rnd_double(0)*100, 3) amt," +
                        " to_timestamp('2018-01', 'yyyy-MM') + x * 720000000 timestamp," +
                        " rnd_boolean() b," +
                        " rnd_str('ABC', 'CDE', null, 'XYZ') c," +
                        " rnd_double(2) d," +
                        " rnd_float(2) e," +
                        " rnd_short(10,1024) f," +
                        " rnd_date(to_date('2015', 'yyyy'), to_date('2016', 'yyyy'), 2) g," +
                        " rnd_symbol(4,4,4,2) ik," +
                        " rnd_long() j," +
                        " timestamp_sequence(500000000000L,330000000L) ts," +
                        " rnd_byte(2,50) l," +
                        " rnd_bin(10, 20, 2) m," +
                        " rnd_str(5,16,2) n," +
                        " rnd_char() t" +
                        " from long_sequence(500)" +
                        "), index(sym) timestamp (ts) partition by DAY",
                sqlExecutionContext
        );

        compileAndExecute(compiler, engine, "alter table x add column v double", sqlExecutionContext);
        compileAndExecute(compiler, engine, "alter table x add column v1 float", sqlExecutionContext);
        compileAndExecute(compiler, engine, "alter table x add column v2 int", sqlExecutionContext);
        compileAndExecute(compiler, engine, "alter table x add column v3 byte", sqlExecutionContext);
        compileAndExecute(compiler, engine, "alter table x add column v4 short", sqlExecutionContext);
        compileAndExecute(compiler, engine, "alter table x add column v5 boolean", sqlExecutionContext);
        compileAndExecute(compiler, engine, "alter table x add column v6 date", sqlExecutionContext);
        compileAndExecute(compiler, engine, "alter table x add column v7 timestamp", sqlExecutionContext);
        compileAndExecute(compiler, engine, "alter table x add column v8 symbol", sqlExecutionContext);
        compileAndExecute(compiler, engine, "alter table x add column v10 char", sqlExecutionContext);
        compileAndExecute(compiler, engine, "alter table x add column v11 string", sqlExecutionContext);
        compileAndExecute(compiler, engine, "alter table x add column v12 binary", sqlExecutionContext);
        compileAndExecute(compiler, engine, "alter table x add column v9 long", sqlExecutionContext);

        compiler.compile(
                "insert into x " +
                        "select" +
                        " cast(x as int) i," +
                        " rnd_symbol('msft','ibm', 'googl') sym," +
                        " round(rnd_double(0)*100, 3) amt," +
                        " to_timestamp('2018-01', 'yyyy-MM') + x * 720000000 timestamp," +
                        " rnd_boolean() b," +
                        " rnd_str('ABC', 'CDE', null, 'XYZ') c," +
                        " rnd_double(2) d," +
                        " rnd_float(2) e," +
                        " rnd_short(10,1024) f," +
                        " rnd_date(to_date('2015', 'yyyy'), to_date('2016', 'yyyy'), 2) g," +
                        " rnd_symbol(4,4,4,2) ik," +
                        " rnd_long() j," +
                        " timestamp_sequence(664670000000L,10000L) ts," +
                        " rnd_byte(2,50) l," +
                        " rnd_bin(10, 20, 2) m," +
                        " rnd_str(5,16,2) n," +
                        " rnd_char() t," +
//        --------     new columns here ---------------
                        " rnd_double() v," +
                        " rnd_float() v1," +
                        " rnd_int() v2," +
                        " rnd_byte() v3," +
                        " rnd_short() v4," +
                        " rnd_boolean() v5," +
                        " rnd_date() v6," +
                        " rnd_timestamp(10,100000,356) v7," +
                        " rnd_symbol('AAA','BBB', null) v8," +
                        " rnd_char() v10," +
                        " rnd_str() v11," +
                        " rnd_bin() v12," +
                        " rnd_long() v9" +
                        " from long_sequence(500)",
                sqlExecutionContext
        );

        compiler.compile(
                "create table append as (" +
                        "select" +
                        " cast(x as int) i," +
                        " rnd_symbol('msft','ibm', 'googl') sym," +
                        " round(rnd_double(0)*100, 3) amt," +
                        " to_timestamp('2018-01', 'yyyy-MM') + x * 720000000 timestamp," +
                        " rnd_boolean() b," +
                        " rnd_str('ABC', 'CDE', null, 'XYZ') c," +
                        " rnd_double(2) d," +
                        " rnd_float(2) e," +
                        " rnd_short(10,1024) f," +
                        " rnd_date(to_date('2015', 'yyyy'), to_date('2016', 'yyyy'), 2) g," +
                        " rnd_symbol(4,4,4,2) ik," +
                        " rnd_long() j," +
                        " timestamp_sequence(604800000000L,10000L) ts," +
                        " rnd_byte(2,50) l," +
                        " rnd_bin(10, 20, 2) m," +
                        " rnd_str(5,16,2) n," +
                        " rnd_char() t," +
//        --------     new columns here ---------------
                        " rnd_double() v," +
                        " rnd_float() v1," +
                        " rnd_int() v2," +
                        " rnd_byte() v3," +
                        " rnd_short() v4," +
                        " rnd_boolean() v5," +
                        " rnd_date() v6," +
                        " rnd_timestamp(10,100000,356) v7," +
                        " rnd_symbol('AAA','BBB', null) v8," +
                        " rnd_char() v10," +
                        " rnd_str() v11," +
                        " rnd_bin() v12," +
                        " rnd_long() v9" +
                        " from long_sequence(400)" +
                        ") timestamp (ts) partition by DAY",
                sqlExecutionContext
        );

        final String expectedMaxTimestamp = prepareCountAndMaxTimestampSinks(compiler, sqlExecutionContext);

        try {
            compiler.compile("insert into x select * from append", sqlExecutionContext);
            Assert.fail();
        } catch (CairoException ignored) {
        }

        assertXCount(compiler, sqlExecutionContext, expectedMaxTimestamp);

        compiler.compile("insert into x select * from append", sqlExecutionContext);

        assertSqlResultAgainstFile(
                compiler,
                sqlExecutionContext,
                "/o3/testColumnTopLastOOOPrefix.txt"
        );
    }

    @NotNull
    private static String prepareCountAndMaxTimestampSinks(SqlCompiler compiler, SqlExecutionContext sqlExecutionContext) throws SqlException {
        TestUtils.printSql(
                compiler,
                sqlExecutionContext,
                "select count() from x",
                sink2
        );

        TestUtils.printSql(
                compiler,
                sqlExecutionContext,
                "select max(ts) from x",
                sink
        );

        return Chars.toString(sink);
    }

    private static void assertO3DataConsistency(
            CairoEngine engine,
            SqlCompiler compiler,
            SqlExecutionContext sqlExecutionContext
    ) throws SqlException, URISyntaxException {
        // create third table, which will contain both X and 1AM
        compiler.compile("create table y as (x union all append)", sqlExecutionContext);
        compiler.compile("insert into x select * from append", sqlExecutionContext);

        assertSqlResultAgainstFile(compiler, sqlExecutionContext, "/o3/testColumnTopMidAppendColumn.txt");
        engine.releaseAllReaders();
        assertSqlResultAgainstFile(compiler, sqlExecutionContext, "/o3/testColumnTopMidAppendColumn.txt");
    }

    private static void assertSqlResultAgainstFile(
            SqlCompiler compiler,
            SqlExecutionContext sqlExecutionContext,
            String resourceName
    ) throws URISyntaxException, SqlException {
        printSqlResult(compiler, sqlExecutionContext, "x");

        URL url = O3FailureTest.class.getResource(resourceName);
        Assert.assertNotNull(url);
        TestUtils.assertEquals(new File(url.toURI()), sink);
    }

    private static void testPartitionedDataAppendOODataFailRetry0(
            CairoEngine engine,
            SqlCompiler compiler,
            SqlExecutionContext executionContext
    ) throws SqlException {
        // create table with roughly 2AM data
        compiler.compile(
                "create table x as (" +
                        "select" +
                        " cast(x as int) i," +
                        " rnd_symbol('msft','ibm', 'googl') sym," +
                        " round(rnd_double(0)*100, 3) amt," +
                        " to_timestamp('2018-01', 'yyyy-MM') + x * 720000000 timestamp," +
                        " rnd_boolean() b," +
                        " rnd_str('ABC', 'CDE', null, 'XYZ') c," +
                        " rnd_double(2) d," +
                        " rnd_float(2) e," +
                        " rnd_short(10,1024) f," +
                        " rnd_date(to_date('2015', 'yyyy'), to_date('2016', 'yyyy'), 2) g," +
                        " rnd_symbol(4,4,4,2) ik," +
                        " rnd_long() j," +
                        " timestamp_sequence(500000000000L,100000000L) ts," +
                        " rnd_byte(2,50) l," +
                        " rnd_bin(10, 20, 2) m," +
                        " rnd_str(5,16,2) n," +
                        " rnd_char() t" +
                        " from long_sequence(500)" +
                        "), index(sym) timestamp (ts) partition by DAY",
                executionContext
        );

        compiler.compile(
                "create table append as (" +
                        "select" +
                        " cast(x as int) i," +
                        " rnd_symbol('msft','ibm', 'googl') sym," +
                        " round(rnd_double(0)*100, 3) amt," +
                        " to_timestamp('2018-01', 'yyyy-MM') + x * 720000000 timestamp," +
                        " rnd_boolean() b," +
                        " rnd_str('ABC', 'CDE', null, 'XYZ') c," +
                        " rnd_double(2) d," +
                        " rnd_float(2) e," +
                        " rnd_short(10,1024) f," +
                        " rnd_date(to_date('2015', 'yyyy'), to_date('2016', 'yyyy'), 2) g," +
                        " rnd_symbol(4,4,4,2) ik," +
                        " rnd_long() j," +
                        " timestamp_sequence(518300000010L,100000L) ts," +
                        " rnd_byte(2,50) l," +
                        " rnd_bin(10, 20, 2) m," +
                        " rnd_str(5,16,2) n," +
                        " rnd_char() t" +
                        " from long_sequence(100)" +
                        ") timestamp (ts) partition by DAY",
                executionContext
        );

        final String expectedMaxTimestamp = prepareCountAndMaxTimestampSinks(compiler, executionContext);

        try {
            compiler.compile("insert into x select * from append", executionContext);
            Assert.fail();
        } catch (CairoException ignored) {
        }

        assertXCount(compiler, executionContext, expectedMaxTimestamp);

        // create third table, which will contain both X and 1AM
        assertO3DataConsistency(
                engine,
                compiler,
                executionContext,
                "create table y as (x union all append)",
                "insert into x select * from append"
        );

        assertIndexConsistency(compiler, executionContext);
        assertXCountY(compiler, executionContext);
    }

    private static void testColumnTopMidAppendBlankColumnFailRetry0(
            CairoEngine engine,
            SqlCompiler compiler,
            SqlExecutionContext executionContext
    ) throws SqlException {
        // create table with roughly 2AM data
        compiler.compile(
                "create table x as (" +
                        "select" +
                        " cast(x as int) i," +
                        " rnd_symbol('msft','ibm', 'googl') sym," +
                        " round(rnd_double(0)*100, 3) amt," +
                        " to_timestamp('2018-01', 'yyyy-MM') + x * 720000000 timestamp," +
                        " rnd_boolean() b," +
                        " rnd_str('ABC', 'CDE', null, 'XYZ') c," +
                        " rnd_double(2) d," +
                        " rnd_float(2) e," +
                        " rnd_short(10,1024) f," +
                        " rnd_date(to_date('2015', 'yyyy'), to_date('2016', 'yyyy'), 2) g," +
                        " rnd_symbol(4,4,4,2) ik," +
                        " rnd_long() j," +
                        " timestamp_sequence(500000000000L,100000000L) ts," +
                        " rnd_byte(2,50) l," +
                        " rnd_bin(10, 20, 2) m," +
                        " rnd_str(5,16,2) n," +
                        " rnd_char() t" +
                        " from long_sequence(500)" +
                        "), index(sym) timestamp (ts) partition by DAY",
                executionContext
        );

        compileAndExecute(compiler, engine, "alter table x add column v double", executionContext);
        compileAndExecute(compiler, engine, "alter table x add column v1 float", executionContext);
        compileAndExecute(compiler, engine, "alter table x add column v2 int", executionContext);
        compileAndExecute(compiler, engine, "alter table x add column v3 byte", executionContext);
        compileAndExecute(compiler, engine, "alter table x add column v4 short", executionContext);
        compileAndExecute(compiler, engine, "alter table x add column v5 boolean", executionContext);
        compileAndExecute(compiler, engine, "alter table x add column v6 date", executionContext);
        compileAndExecute(compiler, engine, "alter table x add column v7 timestamp", executionContext);
        compileAndExecute(compiler, engine, "alter table x add column v8 symbol", executionContext);
        compileAndExecute(compiler, engine, "alter table x add column v10 char", executionContext);
        compileAndExecute(compiler, engine, "alter table x add column v11 string", executionContext);
        compileAndExecute(compiler, engine, "alter table x add column v12 binary", executionContext);
        compileAndExecute(compiler, engine, "alter table x add column v9 long", executionContext);

        compiler.compile(
                "create table append as (" +
                        "select" +
                        " cast(x as int) i," +
                        " rnd_symbol('msft','ibm', 'googl') sym," +
                        " round(rnd_double(0)*100, 3) amt," +
                        " to_timestamp('2018-01', 'yyyy-MM') + x * 720000000 timestamp," +
                        " rnd_boolean() b," +
                        " rnd_str('ABC', 'CDE', null, 'XYZ') c," +
                        " rnd_double(2) d," +
                        " rnd_float(2) e," +
                        " rnd_short(10,1024) f," +
                        " rnd_date(to_date('2015', 'yyyy'), to_date('2016', 'yyyy'), 2) g," +
                        " rnd_symbol(4,4,4,2) ik," +
                        " rnd_long() j," +
                        " timestamp_sequence(518300000010L,100000L) ts," +
                        " rnd_byte(2,50) l," +
                        " rnd_bin(10, 20, 2) m," +
                        " rnd_str(5,16,2) n," +
                        " rnd_char() t," +
                        //  ------------------- new columns ------------------
                        " rnd_double() v," +
                        " rnd_float() v1," +
                        " rnd_int() v2," +
                        " rnd_byte() v3," +
                        " rnd_short() v4," +
                        " rnd_boolean() v5," +
                        " rnd_date() v6," +
                        " rnd_timestamp(10,100000,356) v7," +
                        " rnd_symbol('AAA','BBB', null) v8," +
                        " rnd_char() v10," +
                        " rnd_str() v11," +
                        " rnd_bin() v12," +
                        " rnd_long() v9" +
                        " from long_sequence(100)" +
                        ") timestamp (ts) partition by DAY",
                executionContext
        );

        final String expectedMaxTimestamp = prepareCountAndMaxTimestampSinks(compiler, executionContext);

        try {
            compiler.compile("insert into x select * from append", executionContext);
            Assert.fail();
        } catch (CairoException ignored) {
        }

        assertXCount(compiler, executionContext, expectedMaxTimestamp);

        // create third table, which will contain both X and 1AM
        assertO3DataConsistency(
                engine,
                compiler,
                executionContext,
                "create table y as (x union all append)",
                "insert into x select * from append"
        );

        assertIndexConsistency(compiler, executionContext);
        assertXCountY(compiler, executionContext);
    }

    private static void testColumnTopMidMergeBlankColumnFailRetry0(
            CairoEngine engine,
            SqlCompiler compiler,
            SqlExecutionContext sqlExecutionContext
    ) throws SqlException {
        // create table with roughly 2AM data
        compiler.compile(
                "create table x as (" +
                        "select" +
                        " cast(x as int) i," +
                        " rnd_symbol('msft','ibm', 'googl') sym," +
                        " round(rnd_double(0)*100, 3) amt," +
                        " to_timestamp('2018-01', 'yyyy-MM') + x * 720000000 timestamp," +
                        " rnd_boolean() b," +
                        " rnd_str('ABC', 'CDE', null, 'XYZ') c," +
                        " rnd_double(2) d," +
                        " rnd_float(2) e," +
                        " rnd_short(10,1024) f," +
                        " rnd_date(to_date('2015', 'yyyy'), to_date('2016', 'yyyy'), 2) g," +
                        " rnd_symbol(4,4,4,2) ik," +
                        " rnd_long() j," +
                        " timestamp_sequence(500000000000L,100000000L) ts," +
                        " rnd_byte(2,50) l," +
                        " rnd_bin(10, 20, 2) m," +
                        " rnd_str(5,16,2) n," +
                        " rnd_char() t" +
                        " from long_sequence(500)" +
                        "), index(sym) timestamp (ts) partition by DAY",
                sqlExecutionContext
        );

        compileAndExecute(compiler, engine, "alter table x add column v double", sqlExecutionContext);
        compileAndExecute(compiler, engine, "alter table x add column v1 float", sqlExecutionContext);
        compileAndExecute(compiler, engine, "alter table x add column v2 int", sqlExecutionContext);
        compileAndExecute(compiler, engine, "alter table x add column v3 byte", sqlExecutionContext);
        compileAndExecute(compiler, engine, "alter table x add column v4 short", sqlExecutionContext);
        compileAndExecute(compiler, engine, "alter table x add column v5 boolean", sqlExecutionContext);
        compileAndExecute(compiler, engine, "alter table x add column v6 date", sqlExecutionContext);
        compileAndExecute(compiler, engine, "alter table x add column v7 timestamp", sqlExecutionContext);
        compileAndExecute(compiler, engine, "alter table x add column v8 symbol index", sqlExecutionContext);
        compileAndExecute(compiler, engine, "alter table x add column v10 char", sqlExecutionContext);
        compileAndExecute(compiler, engine, "alter table x add column v11 string", sqlExecutionContext);
        compileAndExecute(compiler, engine, "alter table x add column v12 binary", sqlExecutionContext);
        compileAndExecute(compiler, engine, "alter table x add column v9 long", sqlExecutionContext);

        compiler.compile(
                "create table append as (" +
                        "select" +
                        " cast(x as int) i," +
                        " rnd_symbol('msft','ibm', 'googl') sym," +
                        " round(rnd_double(0)*100, 3) amt," +
                        " to_timestamp('2018-01', 'yyyy-MM') + x * 720000000 timestamp," +
                        " rnd_boolean() b," +
                        " rnd_str('ABC', 'CDE', null, 'XYZ') c," +
                        " rnd_double(2) d," +
                        " rnd_float(2) e," +
                        " rnd_short(10,1024) f," +
                        " rnd_date(to_date('2015', 'yyyy'), to_date('2016', 'yyyy'), 2) g," +
                        " rnd_symbol(4,4,4,2) ik," +
                        " rnd_long() j," +
                        " timestamp_sequence(518300000000L-1000L,100000L) ts," +
                        " rnd_byte(2,50) l," +
                        " rnd_bin(10, 20, 2) m," +
                        " rnd_str(5,16,2) n," +
                        " rnd_char() t," +
                        //  ------------------- new columns ------------------
                        " rnd_double() v," +
                        " rnd_float() v1," +
                        " rnd_int() v2," +
                        " rnd_byte() v3," +
                        " rnd_short() v4," +
                        " rnd_boolean() v5," +
                        " rnd_date() v6," +
                        " rnd_timestamp(10,100000,356) v7," +
                        " rnd_symbol('AAA','BBB', null) v8," +
                        " rnd_char() v10," +
                        " rnd_str() v11," +
                        " rnd_bin() v12," +
                        " rnd_long() v9" +
                        " from long_sequence(100)" +
                        ") timestamp (ts) partition by DAY",
                sqlExecutionContext
        );

        final String expectedMaxTimestamp = prepareCountAndMaxTimestampSinks(compiler, sqlExecutionContext);

        try {
            compiler.compile("insert into x select * from append", sqlExecutionContext);
            Assert.fail();
        } catch (CairoException ignored) {
        }

        assertXCount(compiler, sqlExecutionContext, expectedMaxTimestamp);

        // create third table, which will contain both X and 1AM
        assertO3DataConsistency(
                engine,
                compiler,
                sqlExecutionContext,
                "create table y as (x union all append)",
                "insert into x select * from append"
        );

        assertIndexConsistency(compiler, sqlExecutionContext);
        assertXCountY(compiler, sqlExecutionContext);
    }

    private static void testColumnTopMidAppendColumnFailRetry0(
            CairoEngine engine,
            SqlCompiler compiler,
            SqlExecutionContext sqlExecutionContext
    ) throws SqlException, URISyntaxException {
        compiler.compile(
                "create table x as (" +
                        "select" +
                        " cast(x as int) i," +
                        " rnd_symbol('msft','ibm', 'googl') sym," +
                        " round(rnd_double(0)*100, 3) amt," +
                        " to_timestamp('2018-01', 'yyyy-MM') + x * 720000000 timestamp," +
                        " rnd_boolean() b," +
                        " rnd_str('ABC', 'CDE', null, 'XYZ') c," +
                        " rnd_double(2) d," +
                        " rnd_float(2) e," +
                        " rnd_short(10,1024) f," +
                        " rnd_date(to_date('2015', 'yyyy'), to_date('2016', 'yyyy'), 2) g," +
                        " rnd_symbol(4,4,4,2) ik," +
                        " rnd_long() j," +
                        " timestamp_sequence(500000000000L,100000000L) ts," +
                        " rnd_byte(2,50) l," +
                        " rnd_bin(10, 20, 2) m," +
                        " rnd_str(5,16,2) n," +
                        " rnd_char() t" +
                        " from long_sequence(500)" +
                        "), index(sym) timestamp (ts) partition by DAY",
                sqlExecutionContext
        );

        compileAndExecute(compiler, engine, "alter table x add column v double", sqlExecutionContext);
        compileAndExecute(compiler, engine, "alter table x add column v1 float", sqlExecutionContext);
        compileAndExecute(compiler, engine, "alter table x add column v2 int", sqlExecutionContext);
        compileAndExecute(compiler, engine, "alter table x add column v3 byte", sqlExecutionContext);
        compileAndExecute(compiler, engine, "alter table x add column v4 short", sqlExecutionContext);
        compileAndExecute(compiler, engine, "alter table x add column v5 boolean", sqlExecutionContext);
        compileAndExecute(compiler, engine, "alter table x add column v6 date", sqlExecutionContext);
        compileAndExecute(compiler, engine, "alter table x add column v7 timestamp", sqlExecutionContext);
        compileAndExecute(compiler, engine, "alter table x add column v8 symbol", sqlExecutionContext);
        compileAndExecute(compiler, engine, "alter table x add column v10 char", sqlExecutionContext);
        compileAndExecute(compiler, engine, "alter table x add column v11 string", sqlExecutionContext);
        compileAndExecute(compiler, engine, "alter table x add column v12 binary", sqlExecutionContext);
        compileAndExecute(compiler, engine, "alter table x add column v9 long", sqlExecutionContext);

        compiler.compile(
                "insert into x " +
                        "select" +
                        " cast(x as int) i," +
                        " rnd_symbol('msft','ibm', 'googl') sym," +
                        " round(rnd_double(0)*100, 3) amt," +
                        " to_timestamp('2018-01', 'yyyy-MM') + x * 720000000 timestamp," +
                        " rnd_boolean() b," +
                        " rnd_str('ABC', 'CDE', null, 'XYZ') c," +
                        " rnd_double(2) d," +
                        " rnd_float(2) e," +
                        " rnd_short(10,1024) f," +
                        " rnd_date(to_date('2015', 'yyyy'), to_date('2016', 'yyyy'), 2) g," +
                        " rnd_symbol(4,4,4,2) ik," +
                        " rnd_long() j," +
                        " timestamp_sequence(549900000000L,100000000L) ts," +
                        " rnd_byte(2,50) l," +
                        " rnd_bin(10, 20, 2) m," +
                        " rnd_str(5,16,2) n," +
                        " rnd_char() t," +
                        // ---- new columns ----
                        " rnd_double() v," +
                        " rnd_float() v1," +
                        " rnd_int() v2," +
                        " rnd_byte() v3," +
                        " rnd_short() v4," +
                        " rnd_boolean() v5," +
                        " rnd_date() v6," +
                        " rnd_timestamp(10,100000,356) v7," +
                        " rnd_symbol('AAA','BBB', null) v8," +
                        " rnd_char() v10," +
                        " rnd_str() v11," +
                        " rnd_bin() v12," +
                        " rnd_long() v9" +
                        " from long_sequence(1000)" +
                        "",
                sqlExecutionContext
        );

        compiler.compile(
                "create table append as (" +
                        "select" +
                        " cast(x as int) i," +
                        " rnd_symbol('msft','ibm', 'googl') sym," +
                        " round(rnd_double(0)*100, 3) amt," +
                        " to_timestamp('2018-01', 'yyyy-MM') + x * 720000000 timestamp," +
                        " rnd_boolean() b," +
                        " rnd_str('ABC', 'CDE', null, 'XYZ') c," +
                        " rnd_double(2) d," +
                        " rnd_float(2) e," +
                        " rnd_short(10,1024) f," +
                        " rnd_date(to_date('2015', 'yyyy'), to_date('2016', 'yyyy'), 2) g," +
                        " rnd_symbol(4,4,4,2) ik," +
                        " rnd_long() j," +
                        " timestamp_sequence(604700000001,100000L) ts," +
                        " rnd_byte(2,50) l," +
                        " rnd_bin(10, 20, 2) m," +
                        " rnd_str(5,16,2) n," +
                        " rnd_char() t," +
                        // --------- new columns -----------
                        " rnd_double() v," +
                        " rnd_float() v1," +
                        " rnd_int() v2," +
                        " rnd_byte() v3," +
                        " rnd_short() v4," +
                        " rnd_boolean() v5," +
                        " rnd_date() v6," +
                        " rnd_timestamp(10,100000,356) v7," +
                        " rnd_symbol('AAA','BBB', null) v8," +
                        " rnd_char() v10," +
                        " rnd_str() v11," +
                        " rnd_bin() v12," +
                        " rnd_long() v9" +
                        " from long_sequence(100)" +
                        ") timestamp (ts) partition by DAY",
                sqlExecutionContext
        );

        final String expectedMaxTimestamp = prepareCountAndMaxTimestampSinks(compiler, sqlExecutionContext);
        try {
            compiler.compile("insert into x select * from append", sqlExecutionContext);
            Assert.fail();
        } catch (CairoException ignore) {
        }

        assertXCount(compiler, sqlExecutionContext, expectedMaxTimestamp);

        assertO3DataConsistency(
                engine,
                compiler,
                sqlExecutionContext
        );

        assertIndexConsistency(compiler, sqlExecutionContext);
    }

    private static void testPartitionedDataAppendOOPrependOODataFailRetryNoReopen(
            CairoEngine engine,
            SqlCompiler compiler,
            SqlExecutionContext sqlExecutionContext
    ) throws SqlException {
        testPartitionedDataAppendOOPrependOODataFailRetry0(
                engine,
                compiler,
                sqlExecutionContext,
                false
        );
    }

    private static void testPartitionedDataAppendOOPrependOODataFailRetry0(
            CairoEngine engine,
            SqlCompiler compiler,
            SqlExecutionContext sqlExecutionContext
    ) throws SqlException {
        testPartitionedDataAppendOOPrependOODataFailRetry0(
                engine,
                compiler,
                sqlExecutionContext,
                true
        );
    }

    private static void testPartitionedDataAppendOOPrependOODataFailRetry0(
            CairoEngine engine,
            SqlCompiler compiler,
            SqlExecutionContext sqlExecutionContext,
            boolean reopenTableWriter
    ) throws SqlException {
        // create table with roughly 2AM data
        compiler.compile(
                "create table x as (" +
                        "select" +
                        " cast(x as int) i," +
                        " rnd_symbol('msft','ibm', 'googl') sym," +
                        " round(rnd_double(0)*100, 3) amt," +
                        " to_timestamp('2018-01', 'yyyy-MM') + x * 720000000 timestamp," +
                        " rnd_boolean() b," +
                        " rnd_str('ABC', 'CDE', null, 'XYZ') c," +
                        " rnd_double(2) d," +
                        " rnd_float(2) e," +
                        " rnd_short(10,1024) f," +
                        " rnd_date(to_date('2015', 'yyyy'), to_date('2016', 'yyyy'), 2) g," +
                        " rnd_symbol(4,4,4,2) ik," +
                        " rnd_long() j," +
                        " timestamp_sequence(500000000000L,100000000L) ts," +
                        " rnd_byte(2,50) l," +
                        " cast(null as binary) m," +
                        " rnd_str(5,16,2) n," +
                        " rnd_char() t" +
                        " from long_sequence(510)" +
                        "), index(sym) timestamp (ts) partition by DAY",
                sqlExecutionContext
        );

        // all records but one is appended to middle partition
        // last record is prepended to the last partition
        compiler.compile(
                "create table append as (" +
                        "select" +
                        " cast(x as int) i," +
                        " rnd_symbol('msft','ibm', 'googl') sym," +
                        " round(rnd_double(0)*100, 3) amt," +
                        " to_timestamp('2018-01', 'yyyy-MM') + x * 720000000 timestamp," +
                        " rnd_boolean() b," +
                        " rnd_str('ABC', 'CDE', null, 'XYZ') c," +
                        " rnd_double(2) d," +
                        " rnd_float(2) e," +
                        " rnd_short(10,1024) f," +
                        " rnd_date(to_date('2015', 'yyyy'), to_date('2016', 'yyyy'), 2) g," +
                        " rnd_symbol(4,4,4,2) ik," +
                        " rnd_long() j," +
                        " timestamp_sequence(518390000000L,100000L) ts," +
                        " rnd_byte(2,50) l," +
                        " rnd_bin(10, 20, 2) m," +
                        " rnd_str(5,16,2) n," +
                        " rnd_char() t" +
                        " from long_sequence(101)" +
                        ") timestamp (ts) partition by DAY",
                sqlExecutionContext
        );

        final String expectedMaxTimestamp = prepareCountAndMaxTimestampSinks(compiler, sqlExecutionContext);

        try {
            compiler.compile("insert into x select * from append", sqlExecutionContext);
            Assert.fail();
        } catch (CairoException ignored) {
        }

        assertXCount(compiler, sqlExecutionContext, expectedMaxTimestamp);

        if (reopenTableWriter) {
            engine.releaseAllWriters();
        }

        // create third table, which will contain both X and 1AM
        assertO3DataConsistency(
                engine,
                compiler,
                sqlExecutionContext,
                "create table y as (x union all append)",
                "insert into x select * from append"
        );

        assertIndexConsistency(
                compiler,
                sqlExecutionContext
        );

        assertXCountY(compiler, sqlExecutionContext);
    }

    private static void testPartitionedDataAppendOOPrependOODatThenRegularAppend0(
            CairoEngine engine,
            SqlCompiler compiler,
            SqlExecutionContext sqlExecutionContext
    ) throws SqlException {
        // create table with roughly 2AM data
        compiler.compile(
                "create table x as (" +
                        "select" +
                        " cast(x as int) i," +
                        " rnd_symbol('msft','ibm', 'googl') sym," +
                        " round(rnd_double(0)*100, 3) amt," +
                        " to_timestamp('2018-01', 'yyyy-MM') + x * 720000000 timestamp," +
                        " rnd_boolean() b," +
                        " rnd_str('ABC', 'CDE', null, 'XYZ') c," +
                        " rnd_double(2) d," +
                        " rnd_float(2) e," +
                        " rnd_short(10,1024) f," +
                        " rnd_date(to_date('2015', 'yyyy'), to_date('2016', 'yyyy'), 2) g," +
                        " rnd_symbol(4,4,4,2) ik," +
                        " rnd_long() j," +
                        " timestamp_sequence(500000000000L,100000000L) ts," +
                        " rnd_byte(2,50) l," +
                        " cast(null as binary) m," +
                        " rnd_str(5,16,2) n," +
                        " rnd_char() t" +
                        " from long_sequence(510)" +
                        "), index(sym) timestamp (ts) partition by DAY",
                sqlExecutionContext
        );

        // all records but one is appended to middle partition
        // last record is prepended to the last partition
        compiler.compile(
                "create table append as (" +
                        "select" +
                        " cast(x as int) i," +
                        " rnd_symbol('msft','ibm', 'googl') sym," +
                        " round(rnd_double(0)*100, 3) amt," +
                        " to_timestamp('2018-01', 'yyyy-MM') + x * 720000000 timestamp," +
                        " rnd_boolean() b," +
                        " rnd_str('ABC', 'CDE', null, 'XYZ') c," +
                        " rnd_double(2) d," +
                        " rnd_float(2) e," +
                        " rnd_short(10,1024) f," +
                        " rnd_date(to_date('2015', 'yyyy'), to_date('2016', 'yyyy'), 2) g," +
                        " rnd_symbol(4,4,4,2) ik," +
                        " rnd_long() j," +
                        " timestamp_sequence(518390000000L,100000L) ts," +
                        " rnd_byte(2,50) l," +
                        " rnd_bin(10, 20, 2) m," +
                        " rnd_str(5,16,2) n," +
                        " rnd_char() t" +
                        " from long_sequence(101)" +
                        ") timestamp (ts) partition by DAY",
                sqlExecutionContext
        );

        final String expectedMaxTimestamp = prepareCountAndMaxTimestampSinks(compiler, sqlExecutionContext);

        try {
            compiler.compile("insert into x select * from append", sqlExecutionContext);
            Assert.fail();
        } catch (CairoException ignored) {
        }

        assertXCount(compiler, sqlExecutionContext, expectedMaxTimestamp);

        // all records but one is appended to middle partition
        // last record is prepended to the last partition
        compiler.compile(
                "create table append2 as (" +
                        "select" +
                        " cast(x as int) i," +
                        " rnd_symbol('msft','ibm', 'googl') sym," +
                        " round(rnd_double(0)*100, 3) amt," +
                        " to_timestamp('2018-01', 'yyyy-MM') + x * 720000000 timestamp," +
                        " rnd_boolean() b," +
                        " rnd_str('ABC', 'CDE', null, 'XYZ') c," +
                        " rnd_double(2) d," +
                        " rnd_float(2) e," +
                        " rnd_short(10,1024) f," +
                        " rnd_date(to_date('2015', 'yyyy'), to_date('2016', 'yyyy'), 2) g," +
                        " rnd_symbol(4,4,4,2) ik," +
                        " rnd_long() j," +
                        " timestamp_sequence(551000000000L,100000L) ts," +
                        " rnd_byte(2,50) l," +
                        " rnd_bin(10, 20, 2) m," +
                        " rnd_str(5,16,2) n," +
                        " rnd_char() t" +
                        " from long_sequence(101)" +
                        ") timestamp (ts) partition by DAY",
                sqlExecutionContext
        );


        // create third table, which will contain both X and 1AM
        assertO3DataConsistency(
                engine,
                compiler,
                sqlExecutionContext,
                "create table y as (x union all append2)",
                "insert into x select * from append2"
        );

        assertIndexConsistency(
                compiler,
                sqlExecutionContext
        );

        assertXCountY(compiler, sqlExecutionContext);
    }

    private static void testOooFollowedByAnotherOOO0(
            CairoEngine engine,
            SqlCompiler compiler,
            SqlExecutionContext sqlExecutionContext,
            AtomicBoolean restoreDiskSpace
    ) throws SqlException {
        compiler.compile(
                "create table x as (" +
                        "select" +
                        " cast(x as int) i," +
                        " rnd_symbol('msft','ibm', 'googl') sym," +
                        " round(rnd_double(0)*100, 3) amt," +
                        " to_timestamp('2018-01', 'yyyy-MM') + x * 720000000 timestamp," +
                        " rnd_boolean() b," +
                        " rnd_str('ABC', 'CDE', null, 'XYZ') c," +
                        " rnd_double(2) d," +
                        " rnd_float(2) e," +
                        " rnd_short(10,1024) f," +
                        " rnd_date(to_date('2015', 'yyyy'), to_date('2016', 'yyyy'), 2) g," +
                        " rnd_symbol(4,4,4,2) ik," +
                        " rnd_long() j," +
                        " timestamp_sequence(10000000000,1000000L) ts," +
                        " rnd_byte(2,50) l," +
                        " rnd_bin(10, 20, 2) m," +
                        " rnd_str(5,16,2) n," +
                        " rnd_char() t" +
                        " from long_sequence(500)" +
                        "), index(sym) timestamp (ts) partition by DAY",
                sqlExecutionContext
        );

        printSqlResult(
                compiler,
                sqlExecutionContext,
                "x"
        );

        // create table with 1AM data

        compiler.compile(
                "create table 1am as (" +
                        "select" +
                        " cast(x as int) i," +
                        " rnd_symbol('msft','ibm', 'googl') sym," +
                        " round(rnd_double(0)*100, 3) amt," +
                        " to_timestamp('2018-01', 'yyyy-MM') + x * 720000000 timestamp," +
                        " rnd_boolean() b," +
                        " rnd_str('ABC', 'CDE', null, 'XYZ') c," +
                        " rnd_double(2) d," +
                        " rnd_float(2) e," +
                        " rnd_short(10,1024) f," +
                        " rnd_date(to_date('2015', 'yyyy'), to_date('2016', 'yyyy'), 2) g," +
                        " rnd_symbol(4,4,4,2) ik," +
                        " rnd_long() j," +
                        " timestamp_sequence(9993000000,1000000L) ts," +
                        " rnd_byte(2,50) l," +
                        " rnd_bin(10, 20, 2) m," +
                        " rnd_str(5,16,2) n," +
                        " rnd_char() t" +
                        " from long_sequence(507)" +
                        ")",
                sqlExecutionContext
        );

        compiler.compile(
                "create table tail as (" +
                        "select" +
                        " cast(x as int) i," +
                        " rnd_symbol('msft','ibm', 'googl') sym," +
                        " round(rnd_double(0)*100, 3) amt," +
                        " to_timestamp('2018-01', 'yyyy-MM') + x * 720000000 timestamp," +
                        " rnd_boolean() b," +
                        " rnd_str('ABC', 'CDE', null, 'XYZ') c," +
                        " rnd_double(2) d," +
                        " rnd_float(2) e," +
                        " rnd_short(10,1024) f," +
                        " rnd_date(to_date('2015', 'yyyy'), to_date('2016', 'yyyy'), 2) g," +
                        " rnd_symbol(4,4,4,2) ik," +
                        " rnd_long() j," +
                        " timestamp_sequence(9997000010L,1000000L) ts," +
                        " rnd_byte(2,50) l," +
                        " rnd_bin(10, 20, 2) m," +
                        " rnd_str(5,16,2) n," +
                        " rnd_char() t" +
                        " from long_sequence(100)" +
                        ") timestamp (ts) partition by DAY",
                sqlExecutionContext
        );

        // create third table, which will contain both X and 1AM
        compiler.compile("create table y as (x union all 1am union all tail)", sqlExecutionContext);

        try {
            compiler.compile("insert into x select * from 1am", sqlExecutionContext);
            Assert.fail();
        } catch (CairoException ignore) {
            // ignore "no disk space left" error and keep going
        }

        try {
            compiler.compile("insert into x select * from tail", sqlExecutionContext);
            Assert.fail();
        } catch (CairoException ignore) {
        }

        restoreDiskSpace.set(true);

        // check that table data is intact using "cached" table reader
        // e.g. one that had files already open
        TestUtils.printSql(compiler, sqlExecutionContext, "x", sink2);
        TestUtils.assertEquals(sink, sink2);

        engine.releaseAllReaders();

        // now check that "fresh" table reader can also see consistent data
        TestUtils.printSql(compiler, sqlExecutionContext, "x", sink2);
        TestUtils.assertEquals(sink, sink2);

        // now perform two OOO inserts
        compiler.compile("insert into x select * from 1am", sqlExecutionContext);
        compiler.compile("insert into x select * from tail", sqlExecutionContext);

        printSqlResult(compiler, sqlExecutionContext, "y order by ts");
        TestUtils.printSql(compiler, sqlExecutionContext, "x", sink2);
        TestUtils.assertEquals(sink, sink2);

        assertXCountY(compiler, sqlExecutionContext);
    }

    private static void testTwoRowsConsistency0(
            CairoEngine engine,
            SqlCompiler compiler,
            SqlExecutionContext sqlExecutionContext
    ) throws SqlException {
        compiler.compile(
                "create table x (ts timestamp, block_nr long) timestamp (ts) partition by DAY",
                sqlExecutionContext
        );

        TestUtils.assertSql(
                compiler,
                sqlExecutionContext,
                "x",
                sink,
                "ts\tblock_nr\n"
        );

        TestUtils.insert(
                compiler,
                sqlExecutionContext,
                "insert into x values(cast('2010-02-04T21:43:14.000000Z' as timestamp), 38304)"
        );

        TestUtils.assertSql(
                compiler,
                sqlExecutionContext,
                "x",
                sink,
                "ts\tblock_nr\n" +
                        "2010-02-04T21:43:14.000000Z\t38304\n"
        );

        TestUtils.insert(
                compiler,
                sqlExecutionContext,
                "insert into x values(cast('2010-02-14T23:52:59.000000Z' as timestamp), 40320)"
        );

        TestUtils.assertSql(
                compiler,
                sqlExecutionContext,
                "x",
                sink,
                "ts\tblock_nr\n" +
                        "2010-02-04T21:43:14.000000Z\t38304\n" +
                        "2010-02-14T23:52:59.000000Z\t40320\n"
        );

    }

    private static void testOutOfFileHandles0(
            CairoEngine engine,
            SqlCompiler compiler,
            SqlExecutionContext executionContext
    ) throws SqlException {
        compiler.compile(
                "create table x as (" +
                        "select" +
                        " rnd_str(5,16,2) i," +
                        " rnd_str(5,16,2) sym," +
                        " rnd_str(5,16,2) amt," +
                        " rnd_str(5,16,2) timestamp," +
                        " rnd_str(5,16,2) b," +
                        " rnd_str('ABC', 'CDE', null, 'XYZ') c," +
                        " rnd_str(5,16,2) d," +
                        " rnd_str(5,16,2) e," +
                        " rnd_str(5,16,2) f," +
                        " rnd_str(5,16,2) g," +
                        " rnd_str(5,16,2) ik," +
                        " rnd_str(5,16,2) j," +
                        " timestamp_sequence(500000000000L,100000000L) ts," +
                        " rnd_str(5,16,2) l," +
                        " rnd_str(5,16,2) m," +
                        " rnd_str(5,16,2) n," +
                        " rnd_str(5,16,2) t," +
                        " rnd_str(5,16,2) l256" +
                        " from long_sequence(10000)" +
                        ") timestamp (ts) partition by DAY",
                executionContext
        );

        compiler.compile("create table x1 as (x) timestamp(ts) partition by DAY", executionContext);

        compiler.compile(
                "create table y as (" +
                        "select" +
                        " rnd_str(5,16,2) i," +
                        " rnd_str(5,16,2) sym," +
                        " rnd_str(5,16,2) amt," +
                        " rnd_str(5,16,2) timestamp," +
                        " rnd_str(5,16,2) b," +
                        " rnd_str('ABC', 'CDE', null, 'XYZ') c," +
                        " rnd_str(5,16,2) d," +
                        " rnd_str(5,16,2) e," +
                        " rnd_str(5,16,2) f," +
                        " rnd_str(5,16,2) g," +
                        " rnd_str(5,16,2) ik," +
                        " rnd_str(5,16,2) j," +
                        " timestamp_sequence(500000080000L,79999631L) ts," +
                        " rnd_str(5,16,2) l," +
                        " rnd_str(5,16,2) m," +
                        " rnd_str(5,16,2) n," +
                        " rnd_str(5,16,2) t," +
                        " rnd_str(5,16,2) l256" +
                        " from long_sequence(10000)" +
                        ") timestamp (ts) partition by DAY",
                executionContext
        );

        compiler.compile("create table y1 as (y)", executionContext);

        // create expected result sets
        compiler.compile("create table z as (x union all y)", executionContext);

        // create another compiler to be used by second pool
        try (SqlCompiler compiler2 = new SqlCompiler(engine)) {

            final CyclicBarrier barrier = new CyclicBarrier(2);
            final SOCountDownLatch haltLatch = new SOCountDownLatch(2);
            final AtomicInteger errorCount = new AtomicInteger();

            // we have two pairs of tables (x,y) and (x1,y1)
            WorkerPool pool1 = new WorkerPool(new WorkerPoolAwareConfiguration() {
                @Override
                public int[] getWorkerAffinity() {
                    return new int[]{-1};
                }

                @Override
                public int getWorkerCount() {
                    return 1;
                }

                @Override
                public boolean haltOnError() {
                    return false;
                }

                @Override
                public boolean isEnabled() {
                    return true;
                }
            });

            pool1.assign(new Job() {
                private boolean toRun = true;

                @Override
                public boolean run(int workerId) {
                    if (toRun) {
                        try {
                            toRun = false;
                            barrier.await();
                            compiler.compile("insert into x select * from y", executionContext);
                        } catch (Throwable e) {
                            e.printStackTrace();
                            errorCount.incrementAndGet();
                        } finally {
                            haltLatch.countDown();
                        }
                    }
                    return false;
                }
            });
            pool1.assignCleaner(Path.CLEANER);

            final WorkerPool pool2 = new WorkerPool(new WorkerPoolConfiguration() {
                @Override
                public int[] getWorkerAffinity() {
                    return new int[]{-1};
                }

                @Override
                public int getWorkerCount() {
                    return 1;
                }

                @Override
                public boolean haltOnError() {
                    return false;
                }
            });

            pool2.assign(new Job() {
                private boolean toRun = true;

                @Override
                public boolean run(int workerId) {
                    if (toRun) {
                        try {
                            toRun = false;
                            barrier.await();
                            compiler2.compile("insert into x1 select * from y1", executionContext);
                        } catch (Throwable e) {
                            e.printStackTrace();
                            errorCount.incrementAndGet();
                        } finally {
                            haltLatch.countDown();
                        }
                    }
                    return false;
                }
            });

            pool2.assignCleaner(Path.CLEANER);

            pool1.start(null);
            pool2.start(null);

            haltLatch.await();

            pool1.halt();
            pool2.halt();
            Assert.assertTrue(errorCount.get() > 0);
        }
    }

    private void executeWithoutPool(O3Runnable runnable, FilesFacade ff) throws Exception {
        executeVanilla(() -> {
            final CairoConfiguration configuration = new DefaultCairoConfiguration(root) {
                @Override
                public FilesFacade getFilesFacade() {
                    return ff;
                }
            };
            execute(null, runnable, configuration);
        });
    }
}<|MERGE_RESOLUTION|>--- conflicted
+++ resolved
@@ -399,13 +399,8 @@
 
     @Test
     public void testColumnTopMidDataMergeDataFailRetryReadTop() throws Exception {
-<<<<<<< HEAD
         counter.set(11);
-        executeWithoutPool(O3FailureTest::testColumnTopMidDataMergeDataFailRetry0, new FilesFacadeImpl() {
-=======
-        counter.set(2);
         executeWithoutPool((compiler, sqlExecutionContext, sqlExecutionContext2) -> testColumnTopMidDataMergeDataFailRetry0(sqlExecutionContext, sqlExecutionContext2), new FilesFacadeImpl() {
->>>>>>> f5be440f
             long theFd;
 
             @Override
@@ -432,13 +427,8 @@
 
     @Test
     public void testColumnTopMidDataMergeDataFailRetryReadTopContended() throws Exception {
-<<<<<<< HEAD
         counter.set(11);
-        executeWithoutPool(O3FailureTest::testColumnTopMidDataMergeDataFailRetry0, new FilesFacadeImpl() {
-=======
-        counter.set(2);
         executeWithPool(0, (compiler, sqlExecutionContext, sqlExecutionContext2) -> testColumnTopMidDataMergeDataFailRetry0(sqlExecutionContext, sqlExecutionContext2), new FilesFacadeImpl() {
->>>>>>> f5be440f
             long theFd;
 
             @Override
@@ -608,15 +598,10 @@
 
     @Test
     public void testFailOnTruncateKeyIndexContended() throws Exception {
-<<<<<<< HEAD
         // different number of calls to "truncate" on Windows and *Nix
         // the number targets truncate of key file in BitmapIndexWriter
         counter.set(Os.type == Os.WINDOWS ? 98 : 97);
-        executeWithPool(0, O3FailureTest::testColumnTopLastOOOPrefixFailRetry0, new FilesFacadeImpl() {
-=======
-        counter.set(97);
         executeWithPool(0, (compiler, sqlExecutionContext, sqlExecutionContext2) -> testColumnTopLastOOOPrefixFailRetry0(sqlExecutionContext, sqlExecutionContext2), new FilesFacadeImpl() {
->>>>>>> f5be440f
 
             @Override
             public boolean truncate(long fd, long size) {
@@ -630,15 +615,10 @@
 
     @Test
     public void testFailOnTruncateKeyValueContended() throws Exception {
-<<<<<<< HEAD
         // different number of calls to "truncate" on Windows and *Nix
         // the number targets truncate of key file in BitmapIndexWriter
         counter.set(Os.type == Os.WINDOWS ? 98 : 97);
-        executeWithPool(0, O3FailureTest::testColumnTopLastOOOPrefixFailRetry0, new FilesFacadeImpl() {
-=======
-        counter.set(97);
         executeWithPool(0, (compiler, sqlExecutionContext, sqlExecutionContext2) -> testColumnTopLastOOOPrefixFailRetry0(sqlExecutionContext, sqlExecutionContext2), new FilesFacadeImpl() {
->>>>>>> f5be440f
             @Override
             public boolean truncate(long fd, long size) {
                 if (counter.decrementAndGet() == 0) {
