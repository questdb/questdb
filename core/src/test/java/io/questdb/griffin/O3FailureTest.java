--- conflicted
+++ resolved
@@ -44,8 +44,6 @@
 import java.util.concurrent.atomic.AtomicBoolean;
 import java.util.concurrent.atomic.AtomicInteger;
 
-import static io.questdb.test.tools.TestUtils.compileAndExecute;
-
 public class O3FailureTest extends AbstractO3Test {
 
     private final static AtomicInteger counter = new AtomicInteger(0);
@@ -595,23 +593,7 @@
 
     @Test
     public void testFailOnTruncateKeyIndexContended() throws Exception {
-<<<<<<< HEAD
-        int cnt;
-        switch (Os.type) {
-            case Os.LINUX_AMD64:
-            case Os.LINUX_ARM64:
-            case Os.OSX_AMD64:
-            case Os.OSX_ARM64:
-                cnt = 83;
-                break;
-            default:
-                cnt = 85;
-                break;
-        }
-        counter.set(cnt);
-=======
         counter.set(96);
->>>>>>> 8e902371
         executeWithPool(0, O3FailureTest::testColumnTopLastOOOPrefixFailRetry0, new FilesFacadeImpl() {
 
             @Override
@@ -626,13 +608,7 @@
 
     @Test
     public void testFailOnTruncateKeyValueContended() throws Exception {
-<<<<<<< HEAD
-        // different number of calls to "truncate" on Windows and *Nix
-        // the number targets truncate of key file in BitmapIndexWriter
-        counter.set(Os.type == Os.WINDOWS ? 85 : 83);
-=======
         counter.set(96);
->>>>>>> 8e902371
         executeWithPool(0, O3FailureTest::testColumnTopLastOOOPrefixFailRetry0, new FilesFacadeImpl() {
             @Override
             public boolean truncate(long fd, long size) {
@@ -1377,19 +1353,19 @@
                 sqlExecutionContext
         );
 
-        compileAndExecute(compiler, engine, "alter table x add column v double", sqlExecutionContext);
-        compileAndExecute(compiler, engine, "alter table x add column v1 float", sqlExecutionContext);
-        compileAndExecute(compiler, engine, "alter table x add column v2 int", sqlExecutionContext);
-        compileAndExecute(compiler, engine, "alter table x add column v3 byte", sqlExecutionContext);
-        compileAndExecute(compiler, engine, "alter table x add column v4 short", sqlExecutionContext);
-        compileAndExecute(compiler, engine, "alter table x add column v5 boolean", sqlExecutionContext);
-        compileAndExecute(compiler, engine, "alter table x add column v6 date", sqlExecutionContext);
-        compileAndExecute(compiler, engine, "alter table x add column v7 timestamp", sqlExecutionContext);
-        compileAndExecute(compiler, engine, "alter table x add column v8 symbol", sqlExecutionContext);
-        compileAndExecute(compiler, engine, "alter table x add column v10 char", sqlExecutionContext);
-        compileAndExecute(compiler, engine, "alter table x add column v11 string", sqlExecutionContext);
-        compileAndExecute(compiler, engine, "alter table x add column v12 binary", sqlExecutionContext);
-        compileAndExecute(compiler, engine, "alter table x add column v9 long", sqlExecutionContext);
+        compiler.compile("alter table x add column v double", sqlExecutionContext);
+        compiler.compile("alter table x add column v1 float", sqlExecutionContext);
+        compiler.compile("alter table x add column v2 int", sqlExecutionContext);
+        compiler.compile("alter table x add column v3 byte", sqlExecutionContext);
+        compiler.compile("alter table x add column v4 short", sqlExecutionContext);
+        compiler.compile("alter table x add column v5 boolean", sqlExecutionContext);
+        compiler.compile("alter table x add column v6 date", sqlExecutionContext);
+        compiler.compile("alter table x add column v7 timestamp", sqlExecutionContext);
+        compiler.compile("alter table x add column v8 symbol", sqlExecutionContext);
+        compiler.compile("alter table x add column v10 char", sqlExecutionContext);
+        compiler.compile("alter table x add column v11 string", sqlExecutionContext);
+        compiler.compile("alter table x add column v12 binary", sqlExecutionContext);
+        compiler.compile("alter table x add column v9 long", sqlExecutionContext);
 
         compiler.compile(
                 "insert into x " +
@@ -1515,19 +1491,19 @@
                 sqlExecutionContext
         );
 
-        compileAndExecute(compiler, engine, "alter table x add column v double", sqlExecutionContext);
-        compileAndExecute(compiler, engine, "alter table x add column v1 float", sqlExecutionContext);
-        compileAndExecute(compiler, engine, "alter table x add column v2 int", sqlExecutionContext);
-        compileAndExecute(compiler, engine, "alter table x add column v3 byte", sqlExecutionContext);
-        compileAndExecute(compiler, engine, "alter table x add column v4 short", sqlExecutionContext);
-        compileAndExecute(compiler, engine, "alter table x add column v5 boolean", sqlExecutionContext);
-        compileAndExecute(compiler, engine, "alter table x add column v6 date", sqlExecutionContext);
-        compileAndExecute(compiler, engine, "alter table x add column v7 timestamp", sqlExecutionContext);
-        compileAndExecute(compiler, engine, "alter table x add column v8 symbol", sqlExecutionContext);
-        compileAndExecute(compiler, engine, "alter table x add column v10 char", sqlExecutionContext);
-        compileAndExecute(compiler, engine, "alter table x add column v11 string", sqlExecutionContext);
-        compileAndExecute(compiler, engine, "alter table x add column v12 binary", sqlExecutionContext);
-        compileAndExecute(compiler, engine, "alter table x add column v9 long", sqlExecutionContext);
+        compiler.compile("alter table x add column v double", sqlExecutionContext);
+        compiler.compile("alter table x add column v1 float", sqlExecutionContext);
+        compiler.compile("alter table x add column v2 int", sqlExecutionContext);
+        compiler.compile("alter table x add column v3 byte", sqlExecutionContext);
+        compiler.compile("alter table x add column v4 short", sqlExecutionContext);
+        compiler.compile("alter table x add column v5 boolean", sqlExecutionContext);
+        compiler.compile("alter table x add column v6 date", sqlExecutionContext);
+        compiler.compile("alter table x add column v7 timestamp", sqlExecutionContext);
+        compiler.compile("alter table x add column v8 symbol", sqlExecutionContext);
+        compiler.compile("alter table x add column v10 char", sqlExecutionContext);
+        compiler.compile("alter table x add column v11 string", sqlExecutionContext);
+        compiler.compile("alter table x add column v12 binary", sqlExecutionContext);
+        compiler.compile("alter table x add column v9 long", sqlExecutionContext);
 
         compiler.compile(
                 "insert into x " +
@@ -1651,19 +1627,19 @@
                 sqlExecutionContext
         );
 
-        compileAndExecute(compiler, engine, "alter table x add column v double", sqlExecutionContext);
-        compileAndExecute(compiler, engine, "alter table x add column v1 float", sqlExecutionContext);
-        compileAndExecute(compiler, engine, "alter table x add column v2 int", sqlExecutionContext);
-        compileAndExecute(compiler, engine, "alter table x add column v3 byte", sqlExecutionContext);
-        compileAndExecute(compiler, engine, "alter table x add column v4 short", sqlExecutionContext);
-        compileAndExecute(compiler, engine, "alter table x add column v5 boolean", sqlExecutionContext);
-        compileAndExecute(compiler, engine, "alter table x add column v6 date", sqlExecutionContext);
-        compileAndExecute(compiler, engine, "alter table x add column v7 timestamp", sqlExecutionContext);
-        compileAndExecute(compiler, engine, "alter table x add column v8 symbol", sqlExecutionContext);
-        compileAndExecute(compiler, engine, "alter table x add column v10 char", sqlExecutionContext);
-        compileAndExecute(compiler, engine, "alter table x add column v11 string", sqlExecutionContext);
-        compileAndExecute(compiler, engine, "alter table x add column v12 binary", sqlExecutionContext);
-        compileAndExecute(compiler, engine, "alter table x add column v9 long", sqlExecutionContext);
+        compiler.compile("alter table x add column v double", sqlExecutionContext);
+        compiler.compile("alter table x add column v1 float", sqlExecutionContext);
+        compiler.compile("alter table x add column v2 int", sqlExecutionContext);
+        compiler.compile("alter table x add column v3 byte", sqlExecutionContext);
+        compiler.compile("alter table x add column v4 short", sqlExecutionContext);
+        compiler.compile("alter table x add column v5 boolean", sqlExecutionContext);
+        compiler.compile("alter table x add column v6 date", sqlExecutionContext);
+        compiler.compile("alter table x add column v7 timestamp", sqlExecutionContext);
+        compiler.compile("alter table x add column v8 symbol", sqlExecutionContext);
+        compiler.compile("alter table x add column v10 char", sqlExecutionContext);
+        compiler.compile("alter table x add column v11 string", sqlExecutionContext);
+        compiler.compile("alter table x add column v12 binary", sqlExecutionContext);
+        compiler.compile("alter table x add column v9 long", sqlExecutionContext);
 
         compiler.compile(
                 "insert into x " +
@@ -1887,19 +1863,19 @@
                 executionContext
         );
 
-        compileAndExecute(compiler, engine, "alter table x add column v double", executionContext);
-        compileAndExecute(compiler, engine, "alter table x add column v1 float", executionContext);
-        compileAndExecute(compiler, engine, "alter table x add column v2 int", executionContext);
-        compileAndExecute(compiler, engine, "alter table x add column v3 byte", executionContext);
-        compileAndExecute(compiler, engine, "alter table x add column v4 short", executionContext);
-        compileAndExecute(compiler, engine, "alter table x add column v5 boolean", executionContext);
-        compileAndExecute(compiler, engine, "alter table x add column v6 date", executionContext);
-        compileAndExecute(compiler, engine, "alter table x add column v7 timestamp", executionContext);
-        compileAndExecute(compiler, engine, "alter table x add column v8 symbol", executionContext);
-        compileAndExecute(compiler, engine, "alter table x add column v10 char", executionContext);
-        compileAndExecute(compiler, engine, "alter table x add column v11 string", executionContext);
-        compileAndExecute(compiler, engine, "alter table x add column v12 binary", executionContext);
-        compileAndExecute(compiler, engine, "alter table x add column v9 long", executionContext);
+        compiler.compile("alter table x add column v double", executionContext);
+        compiler.compile("alter table x add column v1 float", executionContext);
+        compiler.compile("alter table x add column v2 int", executionContext);
+        compiler.compile("alter table x add column v3 byte", executionContext);
+        compiler.compile("alter table x add column v4 short", executionContext);
+        compiler.compile("alter table x add column v5 boolean", executionContext);
+        compiler.compile("alter table x add column v6 date", executionContext);
+        compiler.compile("alter table x add column v7 timestamp", executionContext);
+        compiler.compile("alter table x add column v8 symbol", executionContext);
+        compiler.compile("alter table x add column v10 char", executionContext);
+        compiler.compile("alter table x add column v11 string", executionContext);
+        compiler.compile("alter table x add column v12 binary", executionContext);
+        compiler.compile("alter table x add column v9 long", executionContext);
 
         compiler.compile(
                 "create table append as (" +
@@ -1989,19 +1965,19 @@
                 sqlExecutionContext
         );
 
-        compileAndExecute(compiler, engine, "alter table x add column v double", sqlExecutionContext);
-        compileAndExecute(compiler, engine, "alter table x add column v1 float", sqlExecutionContext);
-        compileAndExecute(compiler, engine, "alter table x add column v2 int", sqlExecutionContext);
-        compileAndExecute(compiler, engine, "alter table x add column v3 byte", sqlExecutionContext);
-        compileAndExecute(compiler, engine, "alter table x add column v4 short", sqlExecutionContext);
-        compileAndExecute(compiler, engine, "alter table x add column v5 boolean", sqlExecutionContext);
-        compileAndExecute(compiler, engine, "alter table x add column v6 date", sqlExecutionContext);
-        compileAndExecute(compiler, engine, "alter table x add column v7 timestamp", sqlExecutionContext);
-        compileAndExecute(compiler, engine, "alter table x add column v8 symbol index", sqlExecutionContext);
-        compileAndExecute(compiler, engine, "alter table x add column v10 char", sqlExecutionContext);
-        compileAndExecute(compiler, engine, "alter table x add column v11 string", sqlExecutionContext);
-        compileAndExecute(compiler, engine, "alter table x add column v12 binary", sqlExecutionContext);
-        compileAndExecute(compiler, engine, "alter table x add column v9 long", sqlExecutionContext);
+        compiler.compile("alter table x add column v double", sqlExecutionContext);
+        compiler.compile("alter table x add column v1 float", sqlExecutionContext);
+        compiler.compile("alter table x add column v2 int", sqlExecutionContext);
+        compiler.compile("alter table x add column v3 byte", sqlExecutionContext);
+        compiler.compile("alter table x add column v4 short", sqlExecutionContext);
+        compiler.compile("alter table x add column v5 boolean", sqlExecutionContext);
+        compiler.compile("alter table x add column v6 date", sqlExecutionContext);
+        compiler.compile("alter table x add column v7 timestamp", sqlExecutionContext);
+        compiler.compile("alter table x add column v8 symbol index", sqlExecutionContext);
+        compiler.compile("alter table x add column v10 char", sqlExecutionContext);
+        compiler.compile("alter table x add column v11 string", sqlExecutionContext);
+        compiler.compile("alter table x add column v12 binary", sqlExecutionContext);
+        compiler.compile("alter table x add column v9 long", sqlExecutionContext);
 
         compiler.compile(
                 "create table append as (" +
@@ -2090,19 +2066,19 @@
                 sqlExecutionContext
         );
 
-        compileAndExecute(compiler, engine, "alter table x add column v double", sqlExecutionContext);
-        compileAndExecute(compiler, engine, "alter table x add column v1 float", sqlExecutionContext);
-        compileAndExecute(compiler, engine, "alter table x add column v2 int", sqlExecutionContext);
-        compileAndExecute(compiler, engine, "alter table x add column v3 byte", sqlExecutionContext);
-        compileAndExecute(compiler, engine, "alter table x add column v4 short", sqlExecutionContext);
-        compileAndExecute(compiler, engine, "alter table x add column v5 boolean", sqlExecutionContext);
-        compileAndExecute(compiler, engine, "alter table x add column v6 date", sqlExecutionContext);
-        compileAndExecute(compiler, engine, "alter table x add column v7 timestamp", sqlExecutionContext);
-        compileAndExecute(compiler, engine, "alter table x add column v8 symbol", sqlExecutionContext);
-        compileAndExecute(compiler, engine, "alter table x add column v10 char", sqlExecutionContext);
-        compileAndExecute(compiler, engine, "alter table x add column v11 string", sqlExecutionContext);
-        compileAndExecute(compiler, engine, "alter table x add column v12 binary", sqlExecutionContext);
-        compileAndExecute(compiler, engine, "alter table x add column v9 long", sqlExecutionContext);
+        compiler.compile("alter table x add column v double", sqlExecutionContext);
+        compiler.compile("alter table x add column v1 float", sqlExecutionContext);
+        compiler.compile("alter table x add column v2 int", sqlExecutionContext);
+        compiler.compile("alter table x add column v3 byte", sqlExecutionContext);
+        compiler.compile("alter table x add column v4 short", sqlExecutionContext);
+        compiler.compile("alter table x add column v5 boolean", sqlExecutionContext);
+        compiler.compile("alter table x add column v6 date", sqlExecutionContext);
+        compiler.compile("alter table x add column v7 timestamp", sqlExecutionContext);
+        compiler.compile("alter table x add column v8 symbol", sqlExecutionContext);
+        compiler.compile("alter table x add column v10 char", sqlExecutionContext);
+        compiler.compile("alter table x add column v11 string", sqlExecutionContext);
+        compiler.compile("alter table x add column v12 binary", sqlExecutionContext);
+        compiler.compile("alter table x add column v9 long", sqlExecutionContext);
 
         compiler.compile(
                 "insert into x " +
