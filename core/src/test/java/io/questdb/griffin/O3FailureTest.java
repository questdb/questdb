--- conflicted
+++ resolved
@@ -228,12 +228,8 @@
 
     @Test
     public void testAllocateFailsAtO3OpenColumn() throws Exception {
-<<<<<<< HEAD
         // Failing to allocate concrete file is more stable than failing on a counter
         String fileName = "1970-01-06" + Files.SEPARATOR + "ts.d";
-=======
-        counter.set(50 + 5);
->>>>>>> 1a532ce1
         executeWithPool(0, O3FailureTest::testAllocateFailsAtO3OpenColumn0, new FilesFacadeImpl() {
             private long theFd = 0;
 
@@ -271,12 +267,8 @@
 
     @Test
     public void testAllocateToResizeLastPartition() throws Exception {
-<<<<<<< HEAD
         // Failing to allocate concrete file is more stable than failing on a counter
         String fileName = "1970-01-06" + Files.SEPARATOR + "ts.d";
-=======
-        counter.set(51 + 3);
->>>>>>> 1a532ce1
         executeWithPool(0, O3FailureTest::testAllocateToResizeLastPartition0, new FilesFacadeImpl() {
             private long theFd = 0;
 
