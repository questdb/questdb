--- conflicted
+++ resolved
@@ -327,13 +327,8 @@
         int longColIndex = -1;
         int flotColIndex = -1;
         int strColIndex = -1;
-<<<<<<< HEAD
-        for(int i = 0; i < tableModel.getColumnCount(); i++) {
+        for (int i = 0; i < tableModel.getColumnCount(); i++) {
             switch (ColumnType.tagOf(tableModel.getColumnType(i))) {
-=======
-        for (int i = 0; i < tableModel.getColumnCount(); i++) {
-            switch (tableModel.getColumnType(i)) {
->>>>>>> ea212baf
                 case ColumnType.LONG:
                     longColIndex = i;
                     break;
