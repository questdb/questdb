/*******************************************************************************
 *     ___                  _   ____  ____
 *    / _ \ _   _  ___  ___| |_|  _ \| __ )
 *   | | | | | | |/ _ \/ __| __| | | |  _ \
 *   | |_| | |_| |  __/\__ \ |_| |_| | |_) |
 *    \__\_\\__,_|\___||___/\__|____/|____/
 *
 *  Copyright (c) 2014-2019 Appsicle
 *  Copyright (c) 2019-2022 QuestDB
 *
 *  Licensed under the Apache License, Version 2.0 (the "License");
 *  you may not use this file except in compliance with the License.
 *  You may obtain a copy of the License at
 *
 *  http://www.apache.org/licenses/LICENSE-2.0
 *
 *  Unless required by applicable law or agreed to in writing, software
 *  distributed under the License is distributed on an "AS IS" BASIS,
 *  WITHOUT WARRANTIES OR CONDITIONS OF ANY KIND, either express or implied.
 *  See the License for the specific language governing permissions and
 *  limitations under the License.
 *
 ******************************************************************************/

package io.questdb.griffin;

import io.questdb.cairo.*;
import io.questdb.cairo.security.AllowAllCairoSecurityContext;
import io.questdb.cairo.sql.DataFrame;
import io.questdb.log.Log;
import io.questdb.log.LogFactory;
import io.questdb.std.*;
import io.questdb.std.datetime.microtime.TimestampFormatUtils;
import io.questdb.std.str.LPSZ;
import io.questdb.std.str.Path;
import io.questdb.test.tools.TestUtils;
import org.junit.Assert;
import org.junit.Ignore;
import org.junit.Test;

import java.util.concurrent.atomic.AtomicInteger;


public class AlterTableAttachPartitionTest extends AbstractGriffinTest {
    private final static Log LOG = LogFactory.getLog(AlterTableAttachPartitionTest.class);
    private final int DIR_MODE = configuration.getMkDirMode();

    @Test
    public void testAttachActive2Partitions() throws Exception {
        assertMemoryLeak(() -> {
            try (TableModel src = new TableModel(configuration, "src1", PartitionBy.DAY);
                 TableModel dst = new TableModel(configuration, "dst1", PartitionBy.DAY)) {

                createPopulateTable(
                        src.timestamp("ts")
                                .col("i", ColumnType.INT)
                                .col("l", ColumnType.LONG),
                        10000,
                        "2020-01-01",
                        10);

                CairoTestUtils.create(dst.timestamp("ts")
                        .col("i", ColumnType.INT)
                        .col("l", ColumnType.LONG));

                copyAttachPartition(src, dst, 0, "2020-01-09", "2020-01-10");
            }
        });
    }

    @Test
    public void testAttachActive2PartitionsOneByOneInDescOrder() throws Exception {
        assertMemoryLeak(() -> {
            try (TableModel src = new TableModel(configuration, "src2", PartitionBy.DAY);
                 TableModel dst = new TableModel(configuration, "dst2", PartitionBy.DAY)) {

                createPopulateTable(src.timestamp("ts")
                                .col("i", ColumnType.INT)
                                .col("l", ColumnType.LONG),
                        10000,
                        "2020-01-01",
                        10);

                CairoTestUtils.create(dst.timestamp("ts")
                        .col("i", ColumnType.INT)
                        .col("l", ColumnType.LONG));

                copyAttachPartition(src, dst, 0, "2020-01-10");
                copyAttachPartition(src, dst, 1001, "2020-01-09");
            }
        });
    }

    @Test
    public void testAttachActive3Partitions() throws Exception {
        assertMemoryLeak(() -> {
            try (TableModel src = new TableModel(configuration, "src3", PartitionBy.DAY);
                 TableModel dst = new TableModel(configuration, "dst3", PartitionBy.DAY)) {

                createPopulateTable(
                        src.timestamp("ts")
                                .col("i", ColumnType.INT)
                                .col("l", ColumnType.LONG),
                        10000,
                        "2020-01-01",
                        10);

                CairoTestUtils.create(dst.timestamp("ts")
                        .col("i", ColumnType.INT)
                        .col("l", ColumnType.LONG));

                // 3 partitions unordered
                copyAttachPartition(src, dst, 0, "2020-01-09", "2020-01-10", "2020-01-01");
            }
        });
    }

    @Test
    public void testAttachActiveWrittenPartition() throws Exception {
        assertMemoryLeak(() -> {
            try (TableModel src = new TableModel(configuration, "src4", PartitionBy.DAY);
                 TableModel dst = new TableModel(configuration, "dst4", PartitionBy.DAY)) {

                createPopulateTable(
                        src.timestamp("ts")
                                .col("i", ColumnType.INT)
                                .col("l", ColumnType.LONG),
                        10000,
                        "2020-01-01",
                        10);

                CairoTestUtils.create(dst.timestamp("ts")
                        .col("i", ColumnType.INT)
                        .col("l", ColumnType.LONG));

                copyAttachPartition(src, dst, 0, "2020-01-10");
            }
        });
    }

    @Test
    public void testAttachFailsInvalidFormat() throws Exception {
        assertMemoryLeak(() -> {
            try (TableModel dst = new TableModel(configuration, "dst5", PartitionBy.MONTH)) {

                CairoTestUtils.create(dst.timestamp("ts")
                        .col("i", ColumnType.INT)
                        .col("l", ColumnType.LONG));

                String alterCommand = "ALTER TABLE " + dst.getName() + " ATTACH PARTITION LIST '202A-01'";
                try {
                    compile(alterCommand, sqlExecutionContext);
                    Assert.fail();
                } catch (SqlException e) {
                    Assert.assertEquals("[39] 'YYYY-MM' expected[errno=0]", e.getMessage());
                }
            }
        });
    }

    @Test
    public void testAttachFailsInvalidFormatPartitionsAnnually() throws Exception {
        assertMemoryLeak(() -> {
            try (TableModel dst = new TableModel(configuration, "dst6", PartitionBy.YEAR)) {

                CairoTestUtils.create(dst.timestamp("ts")
                        .col("i", ColumnType.INT)
                        .col("l", ColumnType.LONG));

                String alterCommand = "ALTER TABLE " + dst.getName() + " ATTACH PARTITION LIST '2020-01-01'";
                try {
                    compile(alterCommand, sqlExecutionContext);
                    Assert.fail();
                } catch (SqlException e) {
                    Assert.assertEquals("[39] 'YYYY' expected[errno=0]", e.getMessage());
                }
            }
        });
    }

    @Test
    public void testAttachFailsInvalidFormatPartitionsMonthly() throws Exception {
        assertMemoryLeak(() -> {
            try (TableModel dst = new TableModel(configuration, "dst7", PartitionBy.MONTH)) {

                CairoTestUtils.create(dst.timestamp("ts")
                        .col("i", ColumnType.INT)
                        .col("l", ColumnType.LONG));

                String alterCommand = "ALTER TABLE " + dst.getName() + " ATTACH PARTITION LIST '2020-01-01'";
                try {
                    compile(alterCommand, sqlExecutionContext);
                    Assert.fail();
                } catch (SqlException e) {
                    Assert.assertEquals("[39] 'YYYY-MM' expected[errno=0]", e.getMessage());
                }
            }
        });
    }

    @Test
    public void testAttachFailsInvalidSeparatorFormat() throws Exception {
        assertMemoryLeak(() -> {
            try (TableModel dst = new TableModel(configuration, "dst8", PartitionBy.MONTH)) {

                CairoTestUtils.create(dst.timestamp("ts")
                        .col("i", ColumnType.INT)
                        .col("l", ColumnType.LONG));

                String alterCommand = "ALTER TABLE " + dst.getName() + " ATTACH PARTITION LIST '2020-01'.'2020-02'";
                try {
                    compile(alterCommand, sqlExecutionContext);
                    Assert.fail();
                } catch (SqlException e) {
                    Assert.assertEquals("[48] ',' expected", e.getMessage());
                }
            }
        });
    }

    @Test
    public void testAttachMissingPartition() throws Exception {
        assertMemoryLeak(() -> {
            try (TableModel dst = new TableModel(configuration, "dst9", PartitionBy.DAY)) {
                CairoTestUtils.create(dst.timestamp("ts")
                        .col("i", ColumnType.INT)
                        .col("l", ColumnType.LONG));

                String alterCommand = "ALTER TABLE " + dst.getName() + " ATTACH PARTITION LIST '2020-01-01'";
                try {
                    compile(alterCommand, sqlExecutionContext);
                    Assert.fail();
                } catch (SqlException e) {
                    Assert.assertEquals("[24] attach partition failed, folder '2020-01-01' does not exist", e.getMessage());
                }
            }
        });
    }

    @Test
    public void testAttachNonExisting() throws Exception {
        assertMemoryLeak(() -> {
            try (TableModel dst = new TableModel(configuration, "dst10", PartitionBy.DAY)) {
                CairoTestUtils.create(dst.timestamp("ts")
                        .col("i", ColumnType.INT)
                        .col("l", ColumnType.LONG));

                String alterCommand = "ALTER TABLE " + dst.getName() + " ATTACH PARTITION LIST '2020-01-01'";

                try {
                    compile(alterCommand, sqlExecutionContext);
                    Assert.fail();
                } catch (SqlException e) {
                    Assert.assertEquals("[25] attach partition failed, folder '2020-01-01' does not exist", e.getMessage());
                }
            }
        });
    }

    @Test
    public void testAttachPartitionBadOffsetForDesignatedTimestamp() throws Exception {
        assertMemoryLeak(() -> {
            try (TableModel src = new TableModel(configuration, "src11", PartitionBy.DAY);
                 TableModel dst = new TableModel(configuration, "dst11", PartitionBy.DAY)) {

                createPopulateTable(
                        src.col("l", ColumnType.LONG)
                                .col("i", ColumnType.INT)
                                .timestamp("ts"),
                        10000,
                        "2020-01-01",
                        1);

                CairoTestUtils.create(dst.timestamp("ts")
                        .col("i", ColumnType.INT)
                        .col("l", ColumnType.LONG));

                copyPartitionToDetached(src.getName(), "2020-01-01", dst.getName(), "2020-01-02");
                try {
                    String alterCommand = "ALTER TABLE " + dst.getName() + " ATTACH PARTITION LIST '2020-01-02'";
                    compile(alterCommand, sqlExecutionContext);
                    Assert.fail();
                } catch (io.questdb.griffin.SqlException e) {
                    TestUtils.assertContains(e.getMessage(), "[-100] Detached partition metadata [timestamp_index] is not compatible with current table metadata");
                }
            }
        });
    }

    @Test
    public void testAttachPartitionMissingColumnType() throws Exception {
        assertMemoryLeak(() -> {
            try (TableModel src = new TableModel(configuration, "src12", PartitionBy.DAY)) {

                createPopulateTable(
                        src.timestamp("ts")
                                .col("i", ColumnType.INT)
                                .col("l", ColumnType.LONG),
                        45000,
                        "2020-01-09",
                        2);

                String expected = "[-100] Detached partition metadata [column_count] is not compatible with current table metadata";
                assertSchemaMismatch(src, "dst12", dst -> dst.col("str", ColumnType.STRING), expected);
                assertSchemaMismatch(src, "dst12", dst -> dst.col("sym", ColumnType.SYMBOL), expected);
                assertSchemaMismatch(src, "dst12", dst -> dst.col("l1", ColumnType.LONG), expected);
                assertSchemaMismatch(src, "dst12", dst -> dst.col("i1", ColumnType.INT), expected);
                assertSchemaMismatch(src, "dst12", dst -> dst.col("b", ColumnType.BOOLEAN), expected);
                assertSchemaMismatch(src, "dst12", dst -> dst.col("db", ColumnType.DOUBLE), expected);
                assertSchemaMismatch(src, "dst12", dst -> dst.col("fl", ColumnType.FLOAT), expected);
                assertSchemaMismatch(src, "dst12", dst -> dst.col("dt", ColumnType.DATE), expected);
                assertSchemaMismatch(src, "dst12", dst -> dst.col("ts", ColumnType.TIMESTAMP), expected);
                assertSchemaMismatch(src, "dst12", dst -> dst.col("ts", ColumnType.LONG256), expected);
                assertSchemaMismatch(src, "dst12", dst -> dst.col("ts", ColumnType.BINARY), expected);
                assertSchemaMismatch(src, "dst12", dst -> dst.col("ts", ColumnType.BYTE), expected);
                assertSchemaMismatch(src, "dst12", dst -> dst.col("ts", ColumnType.CHAR), expected);
                assertSchemaMismatch(src, "dst12", dst -> dst.col("ts", ColumnType.SHORT), expected);
            }
        });
    }

    @Test
    @Ignore
    // TODO: check also *.i files
    public void testAttachPartitionStringColIndexMessedNotInOrder() throws Exception {
        assertMemoryLeak(() -> {
            try (TableModel src = new TableModel(configuration, "src13", PartitionBy.DAY)) {
                createPopulateTable(
                        src.timestamp("ts")
                                .col("i", ColumnType.INT)
                                .col("l", ColumnType.LONG)
                                .col("str", ColumnType.STRING),
                        10000,
                        "2020-01-01",
                        10);

                long value = 0L;
                writeToStrIndexFile(src, "str.i", value, 16L);

                assertSchemaMismatch(src, "dst13", dst -> dst.col("str", ColumnType.STRING), "Variable size column has invalid data address value");
            }
        });
    }

    @Test
    @Ignore
    // TODO: check also *.i files
    public void testAttachPartitionStringColIndexMessedOffsetOutsideFileBounds() throws Exception {
        assertMemoryLeak(() -> {
            try (TableModel src = new TableModel(configuration, "src14", PartitionBy.DAY)) {
                createPopulateTable(
                        src.timestamp("ts")
                                .col("i", ColumnType.INT)
                                .col("l", ColumnType.LONG)
                                .col("str", ColumnType.STRING),
                        10000,
                        "2020-01-01",
                        10);

                long invalidValue = Long.MAX_VALUE;
                writeToStrIndexFile(src, "str.i", invalidValue, 256L);
<<<<<<< HEAD
                assertSchemaMismatch(src, "dst14a", dst -> dst.col("str", ColumnType.STRING), "dataAddress=" + invalidValue);

                invalidValue = -1;
                writeToStrIndexFile(src, "str.i", invalidValue, 256L);
                assertSchemaMismatch(src, "dst14b", dst -> dst.col("str", ColumnType.STRING), "dataAddress=" + invalidValue);
=======
                assertSchemaMismatch(src, dst -> dst.col("str", ColumnType.STRING), "dataAddress=" + invalidValue);

                invalidValue = -1;
                writeToStrIndexFile(src, "str.i", invalidValue, 256L);
                assertSchemaMismatch(src, dst -> dst.col("str", ColumnType.STRING), "dataAddress=" + invalidValue);
>>>>>>> 792cca6f
            }
        });
    }

    @Test
    public void testAttachPartitionStringColNoIndex() throws Exception {
        assertMemoryLeak(() -> {
            try (TableModel src = new TableModel(configuration, "src15", PartitionBy.DAY)) {

                createPopulateTable(
                        src.timestamp("ts")
                                .col("i", ColumnType.INT)
                                .col("l", ColumnType.LONG)
                                .col("str", ColumnType.LONG),
                        10000,
                        "2020-01-01",
                        10);

                assertSchemaMismatch(src, "dst15", dst -> dst.col("str", ColumnType.STRING),
                        "[-100] Detached column [index=3, name=str, attribute=type] does not match current table metadata"
                );
            }
        });
    }

    @Test
    public void testAttachPartitionStringIndexFileTooSmall() throws Exception {
        assertMemoryLeak(() -> {
            try (TableModel src = new TableModel(configuration, "src16", PartitionBy.DAY)) {

                createPopulateTable(
                        src.timestamp("ts")
                                .col("i", ColumnType.INT)
                                .col("l", ColumnType.LONG)
                                .col("sh", ColumnType.SHORT),
                        45000,
                        "2020-01-09",
                        2);

                FilesFacade ff = FilesFacadeImpl.INSTANCE;
                try (Path path = new Path()) {
                    // .i file
                    path.of(configuration.getRoot()).concat(src.getName()).concat("2020-01-09").concat("sh.i").$();
                    ff.touch(path);
                }

<<<<<<< HEAD
                assertSchemaMismatch(src, "dst16", dst -> dst.col("sh", ColumnType.STRING),
                        "[-100] Detached column [index=3, name=sh, attribute=type] does not match current table metadata"
                );
=======
                assertSchemaMismatch(src, dst -> dst.col("sh", ColumnType.STRING), "Column file is too small");
            }
        });
    }

    @Test
    public void testAttachPartitionSymbolFileNegativeValue() throws Exception {
        assertMemoryLeak(() -> {
            try (TableModel src = new TableModel(configuration, "src", PartitionBy.DAY)) {
                createPopulateTable(
                        src.col("l", ColumnType.LONG)
                                .col("sym", ColumnType.SYMBOL)
                                .col("i", ColumnType.INT)
                                .timestamp("ts"),
                        10000,
                        "2020-01-09",
                        2);

                writeToStrIndexFile(src, "sym.d", -1L, 4L);

                try (TableModel dst = new TableModel(configuration, "dst", PartitionBy.DAY)) {
                    createPopulateTable(
                            dst.timestamp("ts")
                                    .col("i", ColumnType.INT)
                                    .col("l", ColumnType.LONG).
                                    col("sym", ColumnType.SYMBOL),
                            10000,
                            "2020-01-09",
                            2);

                    compile("alter table dst drop partition list '2020-01-09'");

                    try {
                        copyAttachPartition(src, dst, 0, "2020-01-09");
                        Assert.fail();
                    } catch (SqlException e) {
                        TestUtils.assertContains(e.getFlyweightMessage(), "Symbol file does not match symbol column, invalid key");
                    }
                }
>>>>>>> 792cca6f
            }
        });
    }

    @Test
    public void testAttachPartitionSymbolFileTooSmall() throws Exception {
        assertMemoryLeak(() -> {
            try (TableModel src = new TableModel(configuration, "src18", PartitionBy.DAY)) {

                createPopulateTable(
                        src.timestamp("ts")
                                .col("i", ColumnType.INT)
                                .col("l", ColumnType.LONG)
                                .col("sh", ColumnType.SHORT),
                        45000,
                        "2020-01-09",
                        2);

                assertSchemaMismatch(src, "dst18", dst -> dst.col("sh", ColumnType.SYMBOL),
                        "[-100] Detached column [index=3, name=sh, attribute=type] does not match current table metadata"
                );
            }
        });
    }

    @Test
    public void testAttachPartitionWhereTimestampColumnNameIsOtherThanTimestamp() throws Exception {
        assertMemoryLeak(() -> {
            try (TableModel src = new TableModel(configuration, "src19", PartitionBy.DAY);
                 TableModel dst = new TableModel(configuration, "dst19", PartitionBy.DAY)) {

                createPopulateTable(
                        src.timestamp("ts")
                                .col("i", ColumnType.INT)
                                .col("l", ColumnType.LONG),
                        10000,
                        "2020-01-01",
                        10);

                CairoTestUtils.create(dst.timestamp("ts1")
                        .col("i", ColumnType.INT)
                        .col("l", ColumnType.LONG));

                try {
                    copyAttachPartition(src, dst, 0, "2020-01-09");
                    Assert.fail();
                } catch (SqlException e) {
                    TestUtils.assertContains(e.getFlyweightMessage(),
                            "[-100] Detached column [index=0, name=ts1, attribute=name] does not match current table metadata"
                    );
                }
            }
        });
    }

    @Test
    public void testAttachPartitionWithColumnTypes() throws Exception {
        assertSchemaMatch(dst -> dst.col("str", ColumnType.STRING));
        assertSchemaMatch(dst -> dst.col("l1", ColumnType.LONG));
        assertSchemaMatch(dst -> dst.col("i1", ColumnType.INT));
        assertSchemaMatch(dst -> dst.col("b", ColumnType.BOOLEAN));
        assertSchemaMatch(dst -> dst.col("db", ColumnType.DOUBLE));
        assertSchemaMatch(dst -> dst.col("fl", ColumnType.FLOAT));
        assertSchemaMatch(dst -> dst.col("dt", ColumnType.DATE));
        assertSchemaMatch(dst -> dst.col("ts1", ColumnType.TIMESTAMP));
        assertSchemaMatch(dst -> dst.col("l256", ColumnType.LONG256));
        assertSchemaMatch(dst -> dst.col("byt", ColumnType.BYTE));
        assertSchemaMatch(dst -> dst.col("ch", ColumnType.CHAR));
        assertSchemaMatch(dst -> dst.col("sh", ColumnType.SHORT));
    }

    @Test
    public void testAttachPartitionWrongFixedColumn() throws Exception {
        assertMemoryLeak(() -> {
            try (TableModel src = new TableModel(configuration, "src20", PartitionBy.DAY)) {

                createPopulateTable(
                        src.timestamp("ts")
                                .col("i", ColumnType.INT)
                                .col("l", ColumnType.LONG)
                                .col("sh", ColumnType.SHORT),
                        45000,
                        "2020-01-09",
                        2);

                assertSchemaMismatch(src, "dst20", dst -> dst.col("sh", ColumnType.LONG),
                        "[-100] Detached column [index=3, name=sh, attribute=type] does not match current table metadata"
                );
            }
        });
    }

    @Test
    public void testAttachPartitionsNonPartitioned() throws Exception {
        assertMemoryLeak(() -> {
            try (TableModel src = new TableModel(configuration, "src21", PartitionBy.DAY);
                 TableModel dst = new TableModel(configuration, "dst22", PartitionBy.NONE)) {

                createPopulateTable(
                        src.timestamp("ts")
                                .col("i", ColumnType.INT)
                                .col("l", ColumnType.LONG),
                        10000,
                        "2020-01-01",
                        10);

                CairoTestUtils.create(dst.timestamp("ts")
                        .col("i", ColumnType.INT)
                        .col("l", ColumnType.LONG));

                try {
                    copyAttachPartition(src, dst, 0, "2020-01-09");
                    Assert.fail();
                } catch (SqlException e) {
                    TestUtils.assertEquals("[25] table is not partitioned", e.getMessage());
                }
            }
        });
    }

    @Test
    public void testAttachPartitionsTableInTransaction() throws Exception {
        assertMemoryLeak(() -> {
            try (TableModel src = new TableModel(configuration, "src22", PartitionBy.DAY);
                 TableModel dst = new TableModel(configuration, "dst22", PartitionBy.DAY)) {

                int partitionRowCount = 111;
                createPopulateTable(
                        src.timestamp("ts")
                                .col("i", ColumnType.INT)
                                .col("l", ColumnType.LONG),
                        partitionRowCount,
                        "2020-01-09",
                        1);

                CairoTestUtils.create(dst.timestamp("ts")
                        .col("i", ColumnType.INT)
                        .col("l", ColumnType.LONG));

                long timestamp = TimestampFormatUtils.parseTimestamp("2020-01-09T00:00:00.000z");
                copyPartitionToDetached(src.getName(), "2020-01-09", dst.getName(), "2020-01-09");

                // Add 1 row without commit
                try (TableWriter writer = engine.getWriter(AllowAllCairoSecurityContext.INSTANCE, dst.getName(), "testing")) {
                    long insertTs = TimestampFormatUtils.parseTimestamp("2020-01-10T23:59:59.999z");
                    TableWriter.Row row = writer.newRow(insertTs);
                    row.putLong(0, 1L);
                    row.putInt(1, 1);
                    row.append();

                    Assert.assertTrue(writer.inTransaction());

                    // This commits the append before attaching
                    writer.attachPartition(timestamp);
                    Assert.assertEquals(partitionRowCount + 1, writer.size());

                    Assert.assertFalse(writer.inTransaction());
                }
            }
        });
    }

    @Test
    public void testAttachPartitionsWithIndexedSymbolsValueMatch() throws Exception {
        assertMemoryLeak(() -> {
            try (TableModel src = new TableModel(configuration, "src23", PartitionBy.DAY);
                 TableModel dst = new TableModel(configuration, "dst23", PartitionBy.DAY)) {

                createPopulateTable(
                        src.timestamp("ts")
                                .col("i", ColumnType.INT)
                                .col("l", ColumnType.LONG)
                                .col("s", ColumnType.SYMBOL).indexed(false, 4096)
                        ,
                        10000,
                        "2020-01-01",
                        10);

                // Make sure nulls are included in the partition to be attached
                assertSql("select count() from " + src.getName() + " where ts in '2020-01-09' and s = null", "count\n302\n");

                createPopulateTable(
                        dst.timestamp("ts")
                                .col("i", ColumnType.INT)
                                .col("l", ColumnType.LONG)
                                .col("s", ColumnType.SYMBOL).indexed(false, 4096)
                        ,
                        10000,
                        "2020-01-01",
                        10);

                compile("alter table " + dst.getName() + " drop partition list '2020-01-09'");

                copyAttachPartition(src, dst, 9000, "2020-01-09");
            }
        });
    }

    @Test
    public void testAttachPartitionsWithSymbolsValueDoesNotMatch() throws Exception {
        assertMemoryLeak(() -> {
            try (TableModel src = new TableModel(configuration, "src24", PartitionBy.DAY);
                 TableModel dst = new TableModel(configuration, "dst24", PartitionBy.DAY)) {

                createPopulateTable(
                        src.timestamp("ts")
                                .col("i", ColumnType.INT)
                                .col("s", ColumnType.SYMBOL)
                                .col("l", ColumnType.LONG),
                        10000,
                        "2020-01-01",
                        10);

                CairoTestUtils.create(dst.timestamp("ts")
                        .col("i", ColumnType.INT)
                        .col("l", ColumnType.LONG)
                        .col("s", ColumnType.SYMBOL));

                try {
                    copyAttachPartition(src, dst, 0, "2020-01-09");
                    Assert.fail();
                } catch (SqlException e) {
                    TestUtils.assertContains(e.getFlyweightMessage(),
                            "[-100] Detached column [index=2, name=l, attribute=name] does not match current table metadata"
                    );
                }
            }
        });
    }

    @Test
    public void testAttachPartitionsWithSymbolsValueMatch() throws Exception {
        assertMemoryLeak(() -> {
            try (TableModel src = new TableModel(configuration, "src25", PartitionBy.DAY);
                 TableModel dst = new TableModel(configuration, "dst25", PartitionBy.DAY)) {

                createPopulateTable(
                        src.col("l", ColumnType.LONG)
                                .col("i", ColumnType.INT)
                                .col("s", ColumnType.SYMBOL)
                                .timestamp("ts"),
                        10000,
                        "2020-01-01",
                        10);

                // Make sure nulls are included in the partition to be attached
                assertSql("select count() from " + src.getName() + " where ts in '2020-01-09' and s = null", "count\n302\n");

                createPopulateTable(
                        dst.col("l", ColumnType.LONG)
                                .col("i", ColumnType.INT)
                                .col("s", ColumnType.SYMBOL)
                                .timestamp("ts"),
                        10000,
                        "2020-01-01",
                        10);

                compile("alter table " + dst.getName() + " drop partition list '2020-01-09'");

                copyAttachPartition(src, dst, 9000, "2020-01-09");
            }
        });
    }

    @Test
    public void testAttachPartitionsWithSymbolsValueMatchWithNoIndex() throws Exception {
        assertMemoryLeak(() -> {
            try (TableModel src = new TableModel(configuration, "src26", PartitionBy.DAY);
                 TableModel dst = new TableModel(configuration, "dst26", PartitionBy.DAY)) {

                createPopulateTable(
                        src.col("l", ColumnType.LONG)
                                .col("i", ColumnType.INT)
                                .col("s", ColumnType.SYMBOL)
                                .timestamp("ts"),
                        10000,
                        "2020-01-01",
                        10);

                createPopulateTable(
                        dst.col("l", ColumnType.LONG)
                                .col("i", ColumnType.INT)
                                .col("s", ColumnType.SYMBOL).indexed(true, 4096)
                                .timestamp("ts"),
                        10000,
                        "2020-01-01",
                        10);

                compile("alter table " + dst.getName() + " drop partition list '2020-01-09'");

                try {
                    copyAttachPartition(src, dst, 9000, "2020-01-09");
                } catch (SqlException ex) {
                    TestUtils.assertContains(ex.getFlyweightMessage(),
                            "[-100] Detached column [index=2, name=s, attribute=is_indexed] does not match current table metadata"
                    );
                }
            }
        });
    }

    @Test
    @Ignore
    // TODO check symbols and indexes in metadata check
    public void testAttachPartitionsWithSymbolsValueMatchWithNoIndexKeyFile() throws Exception {
        assertMemoryLeak(() -> {
            try (TableModel src = new TableModel(configuration, "src27", PartitionBy.DAY);
                 TableModel dst = new TableModel(configuration, "dst27", PartitionBy.DAY)) {

                createPopulateTable(
                        src.col("l", ColumnType.LONG)
                                .col("i", ColumnType.INT)
                                .col("s", ColumnType.SYMBOL).indexed(true, 4096)
                                .timestamp("ts"),
                        10000,
                        "2020-01-01",
                        10);

                createPopulateTable(
                        dst.col("l", ColumnType.LONG)
                                .col("i", ColumnType.INT)
                                .col("s", ColumnType.SYMBOL).indexed(true, 4096)
                                .timestamp("ts"),
                        10000,
                        "2020-01-01",
                        10);

                compile("alter table " + dst.getName() + " drop partition list '2020-01-09'");
                FilesFacade ff = FilesFacadeImpl.INSTANCE;
                try (Path path = new Path()) {
                    // remove .k
                    path.of(configuration.getRoot()).concat(src.getName()).concat("2020-01-09").concat("s").put(".k").$();
                    ff.remove(path);
                }

                try {
                    copyAttachPartition(src, dst, 9000, "2020-01-09");
                } catch (SqlException ex) {
                    TestUtils.assertContains(ex.getFlyweightMessage(),
                            "[-100] Detached partition metadata [id] is not compatible with current table metadata"
                    );
                }
            }
        });
    }

    @Test
    public void testAttachSamePartitionTwice() throws Exception {
        assertMemoryLeak(() -> {
            try (TableModel src = new TableModel(configuration, "src28", PartitionBy.DAY);
                 TableModel dst = new TableModel(configuration, "dst28", PartitionBy.DAY)) {

                createPopulateTable(
                        src.timestamp("ts")
                                .col("i", ColumnType.INT)
                                .col("l", ColumnType.LONG),
                        10000,
                        "2020-01-01",
                        10);

                CairoTestUtils.create(dst.timestamp("ts")
                        .col("i", ColumnType.INT)
                        .col("l", ColumnType.LONG));

                copyAttachPartition(src, dst, 0, "2020-01-09");

                String alterCommand = "ALTER TABLE " + dst.getName() + " ATTACH PARTITION LIST '2020-01-09'";

                try {
                    compile(alterCommand, sqlExecutionContext);
                    Assert.fail();
                } catch (SqlException e) {
                    Assert.assertEquals("[25] failed to attach partition '2020-01-09', partition already attached to the table", e.getMessage());
                }
            }
        });
    }

    @Test
    public void testCannotMapTimestampColumn() throws Exception {
        AtomicInteger counter = new AtomicInteger(1);
        FilesFacadeImpl ff = new FilesFacadeImpl() {
            private long tsdFd;

            @Override
            public long mmap(long fd, long len, long offset, int flags, int memoryTag) {
                if (tsdFd != fd) {
                    return super.mmap(fd, len, offset, flags, memoryTag);
                }
                tsdFd = 0;
                return -1;
            }

            @Override
            public long openRO(LPSZ name) {
                long fd = super.openRO(name);
                if (Chars.endsWith(name, "ts.d") && counter.decrementAndGet() == 0) {
                    this.tsdFd = fd;
                }
                return fd;
            }
        };

        testSqlFailedOnFsOperation(ff, "could not mmap");
    }

    @Test
    public void testCannotReadTimestampColumn() throws Exception {
        AtomicInteger counter = new AtomicInteger(1);
        FilesFacadeImpl ff = new FilesFacadeImpl() {
            @Override
            public long openRO(LPSZ name) {
                if (Chars.endsWith(name, "ts.d") && counter.decrementAndGet() == 0) {
                    return -1;
                }
                return super.openRO(name);
            }
        };

        testSqlFailedOnFsOperation(ff, "table 'dst' could not be altered: [", "] could not open");
    }

    @Test
    public void testCannotReadTimestampColumnFileDoesNotExist() throws Exception {
        AtomicInteger counter = new AtomicInteger(1);
        FilesFacadeImpl ff = new FilesFacadeImpl() {
            @Override
            public boolean exists(LPSZ name) {
                if (Chars.endsWith(name, "ts.d") && counter.decrementAndGet() == 0) {
                    return false;
                }
                return super.exists(name);
            }
        };

        testSqlFailedOnFsOperation(ff, "table 'dst' could not be altered: [0] path does not exist");
    }

    @Test
    public void testCannotRenameDetachedFolderOnAttach() throws Exception {
        AtomicInteger counter = new AtomicInteger(1);
        FilesFacadeImpl ff = new FilesFacadeImpl() {
            @Override
<<<<<<< HEAD
            public boolean rename(LPSZ from, LPSZ to) {
                if (Chars.contains(to, "2020-01-01") && counter.decrementAndGet() == 0) {
                    return false;
=======
            public int rename(LPSZ from, LPSZ to) {
                if (Chars.endsWith(to, "2020-01-01") && counter.decrementAndGet() == 0) {
                    return Files.FILES_RENAME_ERR_OTHER;
>>>>>>> 792cca6f
                }
                return super.rename(from, to);
            }
        };

        testSqlFailedOnFsOperation(ff, "table 'dst' could not be altered: ", " File system error on trying to rename [");
    }

    @Test
    public void testDetachAttachDifferentPartitionTableReaderReload() throws Exception {
        if (FilesFacadeImpl.INSTANCE.isRestrictedFileSystem()) {
            // cannot remove opened files on Windows, test  not relevant
            return;
        }

        assertMemoryLeak(() -> {

            try (TableModel src = new TableModel(configuration, "src", PartitionBy.DAY);
                 TableModel dst = new TableModel(configuration, "dst", PartitionBy.DAY)) {

                int partitionRowCount = 5;
                createPopulateTable(
                        src.col("l", ColumnType.LONG)
                                .col("i", ColumnType.INT)
                                .col("str", ColumnType.STRING)
                                .timestamp("ts"),
                        partitionRowCount,
                        "2020-01-09",
                        2);

                createPopulateTable(
                        dst.col("l", ColumnType.LONG)
                                .col("i", ColumnType.INT)
                                .col("str", ColumnType.STRING)
                                .timestamp("ts"),
                        partitionRowCount - 3,
                        "2020-01-09",
                        2);

                try (TableReader dstReader = new TableReader(configuration, dst.getTableName())) {
                    dstReader.openPartition(0);
                    dstReader.openPartition(1);
                    dstReader.goPassive();

                    long timestamp = TimestampFormatUtils.parseTimestamp("2020-01-09T00:00:00.000z");

                    try (TableWriter writer = engine.getWriter(AllowAllCairoSecurityContext.INSTANCE, dst.getTableName(), "testing")) {
                        writer.removePartition(timestamp);
                        copyPartitionToDetached(src.getName(), "2020-01-09", dst.getName(), "2020-01-09");
                        Assert.assertEquals(StatusCode.OK, writer.attachPartition(timestamp));
                    }

                    // Go active
                    Assert.assertTrue(dstReader.reload());
                    try (TableReader srcReader = engine.getReader(AllowAllCairoSecurityContext.INSTANCE, src.getTableName())) {
                        String expected =
                                "l\ti\tstr\tts\n" +
                                        "1\t1\t1\t2020-01-09T09:35:59.800000Z\n" +
                                        "2\t2\t2\t2020-01-09T19:11:59.600000Z\n" +
                                        "3\t3\t3\t2020-01-10T04:47:59.400000Z\n" +
                                        "4\t4\t4\t2020-01-10T14:23:59.200000Z\n" +
                                        "5\t5\t5\t2020-01-10T23:59:59.000000Z\n";
                        assertCursor(expected, srcReader.getCursor(), srcReader.getMetadata(), true);

                        // Check that first 2 lines of partition 2020-01-09 match for src and dst tables
                        assertCursor("l\ti\tstr\tts\n" +
                                        "1\t1\t1\t2020-01-09T09:35:59.800000Z\n" +
                                        "2\t2\t2\t2020-01-09T19:11:59.600000Z\n" +
                                        "2\t2\t2\t2020-01-10T23:59:59.000000Z\n",
                                dstReader.getCursor(),
                                dstReader.getMetadata(),
                                true);
                    }
                }
            }
        });
    }

    private void assertSchemaMatch(AddColumn tm) throws Exception {
        setUp();
        assertMemoryLeak(() -> {
            try (TableModel src = new TableModel(configuration, "src", PartitionBy.DAY);
                 TableModel dst = new TableModel(configuration, "dst", PartitionBy.DAY)) {
                src.col("l", ColumnType.LONG)
                        .col("i", ColumnType.INT)
                        .timestamp("ts");
                tm.add(src);

                createPopulateTable(
                        src,
                        10000,
                        "2020-01-01",
                        10);

                dst.col("l", ColumnType.LONG)
                        .col("i", ColumnType.INT)
                        .timestamp("ts");
                tm.add(dst);

                CairoTestUtils.create(dst);
                copyAttachPartition(src, dst, 0, "2020-01-01");
            }
        });
        tearDown();
    }

<<<<<<< HEAD
    private void assertSchemaMismatch(TableModel src, String dstTableName, AddColumn tm, String errorMessage) throws NumericException {
        try (TableModel dst = new TableModel(configuration, dstTableName, PartitionBy.DAY);
=======
    private void assertSchemaMismatch(TableModel src, AddColumn tm, String errorMessage) throws NumericException {
        try (TableModel dst = new TableModel(configuration, "dst", PartitionBy.DAY);
>>>>>>> 792cca6f
             Path path = new Path()) {
            dst.timestamp("ts")
                    .col("i", ColumnType.INT)
                    .col("l", ColumnType.LONG);

            tm.add(dst);
            CairoTestUtils.create(dst);

            try {
                copyAttachPartition(src, dst, 0, "2020-01-09");
                Assert.fail();
            } catch (SqlException e) {
                TestUtils.assertContains(e.getFlyweightMessage(), errorMessage);
            }
            Files.rmdir(path.concat(root).concat(dstTableName).concat("2020-01-09").put(TableUtils.DETACHED_DIR_MARKER).$());
        }
    }

    private void copyAttachPartition(
            TableModel src,
            TableModel dst,
            int countAdjustment,
            String... partitionList
    ) throws SqlException, NumericException {
        copyAttachPartition(src, dst, countAdjustment, false, partitionList);
    }

    private void copyAttachPartition(
            TableModel src,
            TableModel dst,
            int countAdjustment,
            boolean skipCopy,
            String... partitionList
    ) throws SqlException, NumericException {
        StringBuilder partitions = new StringBuilder();
        for (int i = 0; i < partitionList.length; i++) {
            if (i > 0) {
                partitions.append(",");
            }
            partitions.append("'");
            partitions.append(partitionList[i]);
            partitions.append("'");
        }

        int rowCount = readAllRows(dst.getName());

        String alterCommand = "ALTER TABLE " + dst.getName() + " ATTACH PARTITION LIST " + partitions + ";";

        StringBuilder partitionsIn = new StringBuilder();
        for (int i = 0; i < partitionList.length; i++) {
            if (i > 0) {
                partitionsIn.append(" OR ");
            }
            partitionsIn.append("ts IN '");
            partitionsIn.append(partitionList[i]);
            partitionsIn.append("'");
        }

        String withClause = ", t1 as (select 1 as id, count() as cnt from " + src.getName() + " WHERE " + partitionsIn + ")\n";

        if (!skipCopy) {
            for (String partitionFolder : partitionList) {
                copyPartitionToDetached(src.getName(), partitionFolder, dst.getName(), partitionFolder);
            }
        }

        // Alter table
        compile(alterCommand, sqlExecutionContext);

        int newRowCount = readAllRows(dst.getName());
        Assert.assertTrue(newRowCount > rowCount);

        TestUtils.assertEquals(
                "cnt\n" +
                        (-countAdjustment) + "\n",
                executeSql("with t2 as (select 1 as id, count() as cnt from " + dst.getName() + ")\n" +
                        withClause +
                        "select t1.cnt - t2.cnt as cnt\n" +
                        "from t2 cross join t1"
                )
        );

        long timestamp = 0;
        for (String s : partitionList) {
            long ts = TimestampFormatUtils.parseTimestamp(s
                    + (src.getPartitionBy() == PartitionBy.YEAR ? "-01-01" : "")
                    + (src.getPartitionBy() == PartitionBy.MONTH ? "-01" : "")
                    + "T23:59:59.999z");
            if (ts > timestamp) {
                timestamp = ts;
            }
        }

        // Check table is writable after partition attach
        try (TableWriter writer = engine.getWriter(AllowAllCairoSecurityContext.INSTANCE, dst.getName(), "testing")) {
            TableWriter.Row row = writer.newRow(timestamp);
            row.putInt(1, 1);
            row.append();
            writer.commit();
        }

        TestUtils.assertEquals(
                "cnt\n" +
                        (-1 - countAdjustment) + "\n",
                executeSql("with " +
                        "t2 as (select 1 as id, count() as cnt from " + dst.getName() + ")\n" +
                        withClause +
                        "select t1.cnt - t2.cnt as cnt\n" +
                        "from t2 cross join t1"
                )
        );
    }

<<<<<<< HEAD
    private void copyPartitionToDetached(String src, String srcDir, String dst, String dstDir) {
        try (Path original = new Path().of(configuration.getRoot())
                .concat(src)
                .concat(srcDir)
                .slash$();
             Path detached = new Path().of(configuration.getDetachedRoot())
                     .concat(dst)
                     .concat(dstDir)
                     .put(TableUtils.DETACHED_DIR_MARKER)
                     .slash$()
        ) {
            copyDirectory(original, detached);

            // create _dm_
            detached.of(configuration.getDetachedRoot())
                    .concat(dst)
                    .concat(dstDir)
                    .put(TableUtils.DETACHED_DIR_MARKER)
                    .concat(TableUtils.DETACHED_DIR_META_FOLDER_NAME)
                    .$();
            if (!Files.exists(detached)) {
                Assert.assertEquals(0, Files.mkdir(detached, 509));
            }

            // copy relevant metadata files
            original.of(configuration.getRoot()).concat(src);
            int len = original.length();
            int dlen = detached.length();
            Files.copy(
                    original.trimTo(len).concat(TableUtils.META_FILE_NAME).$(),
                    detached.trimTo(dlen).concat(TableUtils.META_FILE_NAME).$()
            );
            Files.copy(
                    original.trimTo(len).concat(TableUtils.TXN_FILE_NAME).$(),
                    detached.trimTo(dlen).concat(TableUtils.TXN_FILE_NAME).$()
            );
            Files.copy(
                    original.trimTo(len).concat(TableUtils.COLUMN_VERSION_FILE_NAME).$(),
                    detached.trimTo(dlen).concat(TableUtils.COLUMN_VERSION_FILE_NAME).$()
            );
            original.trimTo(len).concat(srcDir).$();
            int olen = original.length();
            FilesFacadeImpl.INSTANCE.walk(original, (p, type) -> {
                original.trimTo(olen).concat(p).$();
                if (type == Files.DT_FILE) {
                    original.trimTo(olen).concat(p).$();
                    if (Chars.endsWith(original, ".k") ||
                            Chars.endsWith(original, ".v") ||
                            Chars.endsWith(original, ".c") ||
                            Chars.endsWith(original, ".o")) {
                        Files.copy(
                                original,
                                detached.trimTo(dlen).concat(p).$()
                        );
                    }
                }
            });
        }
    }

    private void copyDirectory(Path from, Path to) {
        LOG.info().$("copying folder [from=").$(from).$(", to=").$(to).$(']').$();
        TestUtils.copyDirectory(from, to, DIR_MODE);
=======
    private void copyDirectory(Path from, Path to) {
        LOG.info().$("copying folder [from=").$(from).$(", to=").$(to).$(']').$();
        TestUtils.copyDirectory(from, to, DIR_MODE);
    }

    private void copyPartitionToBackup(String src, String partitionFolder, String dst) {
        copyPartitionToBackup(src, partitionFolder, dst, partitionFolder);
    }

    private void copyPartitionToBackup(String src, String srcDir, String dst, String dstDir) {
        try (Path p1 = new Path().of(configuration.getRoot()).concat(src).concat(srcDir).$();
             Path backup = new Path().of(configuration.getRoot())) {

            copyDirectory(p1, backup.concat(dst).concat(dstDir).put(TableUtils.DETACHED_DIR_MARKER).$());
        }
>>>>>>> 792cca6f
    }

    private CharSequence executeSql(String sql) throws SqlException {
        TestUtils.printSql(
                compiler,
                sqlExecutionContext,
                sql,
                sink
        );
        return sink;
    }

    private int readAllRows(String tableName) {
        try (FullFwdDataFrameCursor cursor = new FullFwdDataFrameCursor()) {
            cursor.of(engine.getReader(AllowAllCairoSecurityContext.INSTANCE, tableName));
            DataFrame frame;
            int count = 0;
            while ((frame = cursor.next()) != null) {
                for (long index = frame.getRowHi() - 1, lo = frame.getRowLo() - 1; index > lo; index--) {
                    count++;
                }
            }
            return count;
        }
    }

    private void testSqlFailedOnFsOperation(FilesFacadeImpl ff, String... errorContains) throws Exception {
        assertMemoryLeak(ff, () -> {
            try (
                    TableModel src = new TableModel(configuration, "src", PartitionBy.DAY);
                    TableModel dst = new TableModel(configuration, "dst", PartitionBy.DAY)
            ) {

                createPopulateTable(
                        src.timestamp("ts")
                                .col("i", ColumnType.INT)
                                .col("l", ColumnType.LONG),
                        100,
                        "2020-01-01",
                        1);

                CairoTestUtils.create(dst.timestamp("ts")
                        .col("i", ColumnType.INT)
                        .col("l", ColumnType.LONG));

                try {
                    copyAttachPartition(src, dst, 0, "2020-01-01");
                    Assert.fail();
                } catch (SqlException e) {
                    for (String error : errorContains) {
                        TestUtils.assertContains(e.getFlyweightMessage(), error);
                    }
                }

                // second attempt without FilesFacade override should work ok
                copyAttachPartition(src, dst, 0, true, "2020-01-01");
            }
        });
    }

    private void writeToStrIndexFile(TableModel src, String columnFileName, long value, long offset) {
        FilesFacade ff = FilesFacadeImpl.INSTANCE;
        long fd = -1;
        long writeBuff = Unsafe.malloc(Long.BYTES, MemoryTag.NATIVE_DEFAULT);
        try (Path path = new Path()) {
            // .i file
            path.of(configuration.getRoot()).concat(src.getName()).concat("2020-01-09").concat(columnFileName).$();
            fd = ff.openRW(path, CairoConfiguration.O_NONE);
            Unsafe.getUnsafe().putLong(writeBuff, value);
            ff.write(fd, writeBuff, Long.BYTES, offset);
        } finally {
            ff.close(fd);
            Unsafe.free(writeBuff, Long.BYTES, MemoryTag.NATIVE_DEFAULT);
        }
    }

    @FunctionalInterface
    private interface AddColumn {
        void add(TableModel tm);
    }
}<|MERGE_RESOLUTION|>--- conflicted
+++ resolved
@@ -359,19 +359,11 @@
 
                 long invalidValue = Long.MAX_VALUE;
                 writeToStrIndexFile(src, "str.i", invalidValue, 256L);
-<<<<<<< HEAD
                 assertSchemaMismatch(src, "dst14a", dst -> dst.col("str", ColumnType.STRING), "dataAddress=" + invalidValue);
 
                 invalidValue = -1;
                 writeToStrIndexFile(src, "str.i", invalidValue, 256L);
                 assertSchemaMismatch(src, "dst14b", dst -> dst.col("str", ColumnType.STRING), "dataAddress=" + invalidValue);
-=======
-                assertSchemaMismatch(src, dst -> dst.col("str", ColumnType.STRING), "dataAddress=" + invalidValue);
-
-                invalidValue = -1;
-                writeToStrIndexFile(src, "str.i", invalidValue, 256L);
-                assertSchemaMismatch(src, dst -> dst.col("str", ColumnType.STRING), "dataAddress=" + invalidValue);
->>>>>>> 792cca6f
             }
         });
     }
@@ -418,51 +410,9 @@
                     ff.touch(path);
                 }
 
-<<<<<<< HEAD
                 assertSchemaMismatch(src, "dst16", dst -> dst.col("sh", ColumnType.STRING),
                         "[-100] Detached column [index=3, name=sh, attribute=type] does not match current table metadata"
                 );
-=======
-                assertSchemaMismatch(src, dst -> dst.col("sh", ColumnType.STRING), "Column file is too small");
-            }
-        });
-    }
-
-    @Test
-    public void testAttachPartitionSymbolFileNegativeValue() throws Exception {
-        assertMemoryLeak(() -> {
-            try (TableModel src = new TableModel(configuration, "src", PartitionBy.DAY)) {
-                createPopulateTable(
-                        src.col("l", ColumnType.LONG)
-                                .col("sym", ColumnType.SYMBOL)
-                                .col("i", ColumnType.INT)
-                                .timestamp("ts"),
-                        10000,
-                        "2020-01-09",
-                        2);
-
-                writeToStrIndexFile(src, "sym.d", -1L, 4L);
-
-                try (TableModel dst = new TableModel(configuration, "dst", PartitionBy.DAY)) {
-                    createPopulateTable(
-                            dst.timestamp("ts")
-                                    .col("i", ColumnType.INT)
-                                    .col("l", ColumnType.LONG).
-                                    col("sym", ColumnType.SYMBOL),
-                            10000,
-                            "2020-01-09",
-                            2);
-
-                    compile("alter table dst drop partition list '2020-01-09'");
-
-                    try {
-                        copyAttachPartition(src, dst, 0, "2020-01-09");
-                        Assert.fail();
-                    } catch (SqlException e) {
-                        TestUtils.assertContains(e.getFlyweightMessage(), "Symbol file does not match symbol column, invalid key");
-                    }
-                }
->>>>>>> 792cca6f
             }
         });
     }
@@ -906,15 +856,9 @@
         AtomicInteger counter = new AtomicInteger(1);
         FilesFacadeImpl ff = new FilesFacadeImpl() {
             @Override
-<<<<<<< HEAD
-            public boolean rename(LPSZ from, LPSZ to) {
-                if (Chars.contains(to, "2020-01-01") && counter.decrementAndGet() == 0) {
-                    return false;
-=======
             public int rename(LPSZ from, LPSZ to) {
                 if (Chars.endsWith(to, "2020-01-01") && counter.decrementAndGet() == 0) {
                     return Files.FILES_RENAME_ERR_OTHER;
->>>>>>> 792cca6f
                 }
                 return super.rename(from, to);
             }
@@ -1021,13 +965,8 @@
         tearDown();
     }
 
-<<<<<<< HEAD
     private void assertSchemaMismatch(TableModel src, String dstTableName, AddColumn tm, String errorMessage) throws NumericException {
         try (TableModel dst = new TableModel(configuration, dstTableName, PartitionBy.DAY);
-=======
-    private void assertSchemaMismatch(TableModel src, AddColumn tm, String errorMessage) throws NumericException {
-        try (TableModel dst = new TableModel(configuration, "dst", PartitionBy.DAY);
->>>>>>> 792cca6f
              Path path = new Path()) {
             dst.timestamp("ts")
                     .col("i", ColumnType.INT)
@@ -1141,7 +1080,6 @@
         );
     }
 
-<<<<<<< HEAD
     private void copyPartitionToDetached(String src, String srcDir, String dst, String dstDir) {
         try (Path original = new Path().of(configuration.getRoot())
                 .concat(src)
@@ -1205,23 +1143,6 @@
     private void copyDirectory(Path from, Path to) {
         LOG.info().$("copying folder [from=").$(from).$(", to=").$(to).$(']').$();
         TestUtils.copyDirectory(from, to, DIR_MODE);
-=======
-    private void copyDirectory(Path from, Path to) {
-        LOG.info().$("copying folder [from=").$(from).$(", to=").$(to).$(']').$();
-        TestUtils.copyDirectory(from, to, DIR_MODE);
-    }
-
-    private void copyPartitionToBackup(String src, String partitionFolder, String dst) {
-        copyPartitionToBackup(src, partitionFolder, dst, partitionFolder);
-    }
-
-    private void copyPartitionToBackup(String src, String srcDir, String dst, String dstDir) {
-        try (Path p1 = new Path().of(configuration.getRoot()).concat(src).concat(srcDir).$();
-             Path backup = new Path().of(configuration.getRoot())) {
-
-            copyDirectory(p1, backup.concat(dst).concat(dstDir).put(TableUtils.DETACHED_DIR_MARKER).$());
-        }
->>>>>>> 792cca6f
     }
 
     private CharSequence executeSql(String sql) throws SqlException {
