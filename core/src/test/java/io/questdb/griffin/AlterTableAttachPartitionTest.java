/*******************************************************************************
 *     ___                  _   ____  ____
 *    / _ \ _   _  ___  ___| |_|  _ \| __ )
 *   | | | | | | |/ _ \/ __| __| | | |  _ \
 *   | |_| | |_| |  __/\__ \ |_| |_| | |_) |
 *    \__\_\\__,_|\___||___/\__|____/|____/
 *
 *  Copyright (c) 2014-2019 Appsicle
 *  Copyright (c) 2019-2022 QuestDB
 *
 *  Licensed under the Apache License, Version 2.0 (the "License");
 *  you may not use this file except in compliance with the License.
 *  You may obtain a copy of the License at
 *
 *  http://www.apache.org/licenses/LICENSE-2.0
 *
 *  Unless required by applicable law or agreed to in writing, software
 *  distributed under the License is distributed on an "AS IS" BASIS,
 *  WITHOUT WARRANTIES OR CONDITIONS OF ANY KIND, either express or implied.
 *  See the License for the specific language governing permissions and
 *  limitations under the License.
 *
 ******************************************************************************/

package io.questdb.griffin;

import io.questdb.cairo.*;
import io.questdb.cairo.security.AllowAllCairoSecurityContext;
import io.questdb.cairo.sql.DataFrame;
import io.questdb.std.*;
import io.questdb.std.datetime.microtime.TimestampFormatUtils;
import io.questdb.std.str.LPSZ;
import io.questdb.std.str.Path;
import io.questdb.std.str.StringSink;
import io.questdb.test.tools.TestUtils;
import org.junit.*;
import org.junit.rules.TestName;

import java.io.IOException;
import java.util.HashMap;
import java.util.Map;
import java.util.concurrent.atomic.AtomicInteger;

import static io.questdb.cairo.AttachDetachStatus.ATTACH_ERR_RENAME;


public class AlterTableAttachPartitionTest extends AbstractGriffinTest {
    private final static StringSink partitions = new StringSink();
    @Rule
    public TestName testName = new TestName();
    private Path other;
    private Path path;

    @Override
    @Before
    public void setUp() {
        super.setUp();
        other = new Path();
        path = new Path();
    }

    @Override
    @After
    public void tearDown() {
        super.tearDown();
        path = Misc.free(path);
        other = Misc.free(other);
    }

    @Test
    public void testAlterTableAttachPartitionFromSoftLink() throws Exception {
        assertMemoryLeak(FilesFacadeImpl.INSTANCE, () -> {

            final String tableName = testName.getMethodName();
            final String partitionName = "2022-10-17";
            int txn = 0; // keep track of the transaction number

            // create table
            try (TableModel src = new TableModel(configuration, tableName, PartitionBy.DAY)) {
                createPopulateTable(
                        1,
                        src.col("l", ColumnType.LONG)
                                .col("i", ColumnType.INT)
                                .timestamp("ts"),
                        10000,
                        partitionName,
                        2
                ); // -> creates partitions 2022-10-17 and 2022-10-18 with 5K rows each
            }
            txn++;
            assertSql("SELECT min(ts), max(ts), count() FROM " + tableName,
                    "min\tmax\tcount\n" +
                            "2022-10-17T00:00:17.279900Z\t2022-10-18T23:59:59.000000Z\t10000\n");

            // detach partition
            compile("ALTER TABLE " + tableName + " DETACH PARTITION LIST '" + partitionName + "'", sqlExecutionContext);
            txn++;
            assertSql("SELECT min(ts), max(ts), count() FROM " + tableName,
                    "min\tmax\tcount\n" +
                            "2022-10-18T00:00:16.779900Z\t2022-10-18T23:59:59.000000Z\t5000\n"); // 2022-10-17 is gone

            // attach partition via soft link
            copyToDifferentLocationAndMakeAttachableViaSoftLink(tableName, partitionName, "S3");
            compile("ALTER TABLE " + tableName + " ATTACH PARTITION LIST '" + partitionName + "'", sqlExecutionContext);
            txn++;

            // verify that the link has been renamed to what we expect
            path.of(configuration.getRoot()).concat(tableName).concat(partitionName);
            TableUtils.txnPartitionConditionally(path, txn - 1);
            Assert.assertTrue(Files.exists(path.$()));

            // verify content
            assertSql("SELECT min(ts), max(ts), count() FROM " + tableName,
                    "min\tmax\tcount\n" +
                            "2022-10-17T00:00:17.279900Z\t2022-10-18T23:59:59.000000Z\t10000\n");
            assertSql("SELECT * FROM " + tableName + " WHERE ts in '" + partitionName + "' LIMIT -5",
                    "l\ti\tts\n" +
                            "4996\t4996\t2022-10-17T23:58:50.380400Z\n" +
                            "4997\t4997\t2022-10-17T23:59:07.660300Z\n" +
                            "4998\t4998\t2022-10-17T23:59:24.940200Z\n" +
                            "4999\t4999\t2022-10-17T23:59:42.220100Z\n" +
                            "5000\t5000\t2022-10-17T23:59:59.500000Z\n"
            );

            // insert a row at the end of the partition
            executeInsert("INSERT INTO " + tableName + " (l, i, ts) VALUES(0, 0, '" + partitionName + "T23:59:59.500001Z')");
            txn++;

            // update a row toward the end of the partition
            executeOperation(
                    "UPDATE " + tableName + " SET l = 13 WHERE ts = '" + partitionName + "T23:59:42.220100Z'",
                    CompiledQuery.UPDATE
            );
            txn++;

            // insert a row at the beginning of the partition, this will result in the original folder being
            // copied across to table data space (hot), with a new txn, the original folder's content are NOT
            // removed, the link is.
            executeInsert("INSERT INTO " + tableName + " (l, i, ts) VALUES(-1, -1, '" + partitionName + "T00:00:00.100005Z')");
            txn++;
            // verify that the link does not exist
            if (Os.type != Os.WINDOWS) {
                // in windows the handle is held and cannot be deleted
                Assert.assertFalse(Files.exists(path));
            }
            // verify that a new partition folder has been created in the table data space (hot)
            path.of(configuration.getRoot()).concat(tableName).concat(partitionName);
            TableUtils.txnPartitionConditionally(path, txn - 1);
            Assert.assertTrue(Files.exists(path.$()));
            // verify cold storage folder exists
            Assert.assertTrue(Files.exists(other));
            AtomicInteger fileCount = new AtomicInteger();
            ff.walk(other, (file, type) -> fileCount.incrementAndGet());
            Assert.assertTrue(fileCount.get() > 0);

            // update a row toward the beginning of the partition
            executeOperation(
                    "UPDATE " + tableName + " SET l = 13 WHERE ts = '2022-10-17T00:00:34.559800Z'",
                    CompiledQuery.UPDATE
            );

            // verify content
            assertSql("SELECT * FROM " + tableName + " WHERE ts in '" + partitionName + "' LIMIT -5",
                    "l\ti\tts\n" +
                            "4997\t4997\t2022-10-17T23:59:07.660300Z\n" +
                            "4998\t4998\t2022-10-17T23:59:24.940200Z\n" +
                            "13\t4999\t2022-10-17T23:59:42.220100Z\n" +
                            "5000\t5000\t2022-10-17T23:59:59.500000Z\n" +
                            "0\t0\t2022-10-17T23:59:59.500001Z\n" // <-- the new row at the end
            );
            assertSql("SELECT * FROM " + tableName + " WHERE ts in '" + partitionName + "' LIMIT 5",
                    "l\ti\tts\n" +
                            "-1\t-1\t2022-10-17T00:00:00.100005Z\n" + // <-- the new row at the beginning
                            "1\t1\t2022-10-17T00:00:17.279900Z\n" +
                            "13\t2\t2022-10-17T00:00:34.559800Z\n" +
                            "3\t3\t2022-10-17T00:00:51.839700Z\n" +
                            "4\t4\t2022-10-17T00:01:09.119600Z\n"
            );
            assertSql("SELECT min(ts), max(ts), count() FROM " + tableName,
                    "min\tmax\tcount\n" +
                            "2022-10-17T00:00:00.100005Z\t2022-10-18T23:59:59.000000Z\t10002\n");
        });
    }

    @Test
    public void testAlterTableAttachPartitionFromSoftLinkThenDetachIt() throws Exception {
        Assume.assumeTrue(Os.type != Os.WINDOWS);

        assertMemoryLeak(FilesFacadeImpl.INSTANCE, () -> {

            final String tableName = testName.getMethodName();
            final String partitionName = "2022-10-17";

            try (TableModel src = new TableModel(configuration, tableName, PartitionBy.DAY)) {
                createPopulateTable(
                        1,
                        src.col("l", ColumnType.LONG)
                                .col("i", ColumnType.INT)
                                .timestamp("ts"),
                        10000,
                        partitionName,
                        2
                );
            }

            compile("ALTER TABLE " + tableName + " DETACH PARTITION LIST '" + partitionName + "'", sqlExecutionContext);
            copyToDifferentLocationAndMakeAttachableViaSoftLink(tableName, partitionName, "SNOW");
            compile("ALTER TABLE " + tableName + " ATTACH PARTITION LIST '" + partitionName + "'", sqlExecutionContext);
            assertSql("SELECT min(ts), max(ts), count() FROM " + tableName,
                    "min\tmax\tcount\n" +
                            "2022-10-17T00:00:17.279900Z\t2022-10-18T23:59:59.000000Z\t10000\n");

            // detach the partition which was attached via soft link will result in the link being removed
            compile("ALTER TABLE " + tableName + " DETACH PARTITION LIST '" + partitionName + "'", sqlExecutionContext);
            assertSql("SELECT min(ts), max(ts), count() FROM " + tableName,
                    "min\tmax\tcount\n" +
                            "2022-10-18T00:00:16.779900Z\t2022-10-18T23:59:59.000000Z\t5000\n");
            // verify cold storage folder exists
            Assert.assertTrue(Files.exists(other));
            AtomicInteger fileCount = new AtomicInteger();
            ff.walk(other, (file, type) -> fileCount.incrementAndGet());
            Assert.assertTrue(fileCount.get() > 0);
            // verify the link was removed
            other.of(configuration.getRoot())
                    .concat(tableName)
                    .concat(partitionName)
                    .put(configuration.getAttachPartitionSuffix())
                    .$();
            Assert.assertFalse(ff.exists(other));
            // verify no copy was produced to hot space
            path.of(configuration.getRoot())
                    .concat(tableName)
                    .concat(partitionName)
                    .put(TableUtils.DETACHED_DIR_MARKER)
                    .$();
            Assert.assertFalse(ff.exists(path));

            // insert a row at the end of the partition, the only row, which will create the partition
            executeInsert("INSERT INTO " + tableName + " (l, i, ts) VALUES(0, 0, '" + partitionName + "T23:59:59.500001Z')");
            assertSql("SELECT min(ts), max(ts), count() FROM " + tableName,
                    "min\tmax\tcount\n" +
                            "2022-10-17T23:59:59.500001Z\t2022-10-18T23:59:59.000000Z\t5001\n");

            // drop the partition
            compile("ALTER TABLE " + tableName + " DROP PARTITION LIST '" + partitionName + "'", sqlExecutionContext);
            assertSql("SELECT min(ts), max(ts), count() FROM " + tableName,
                    "min\tmax\tcount\n" +
                            "2022-10-18T00:00:16.779900Z\t2022-10-18T23:59:59.000000Z\t5000\n");
        });
    }

    @Test
    public void testAlterTableAttachPartitionFromSoftLinkThenDropIt() throws Exception {
        Assume.assumeTrue(Os.type != Os.WINDOWS);

        assertMemoryLeak(FilesFacadeImpl.INSTANCE, () -> {

            final String tableName = testName.getMethodName();
            final String partitionName = "2022-10-17";

            try (TableModel src = new TableModel(configuration, tableName, PartitionBy.DAY)) {
                createPopulateTable(
                        1,
                        src.col("l", ColumnType.LONG)
                                .col("i", ColumnType.INT)
                                .timestamp("ts"),
                        10000,
                        partitionName,
                        2
                );
            }

            compile("ALTER TABLE " + tableName + " DETACH PARTITION LIST '" + partitionName + "'", sqlExecutionContext);
            copyToDifferentLocationAndMakeAttachableViaSoftLink(tableName, partitionName, "IGLU");
            compile("ALTER TABLE " + tableName + " ATTACH PARTITION LIST '" + partitionName + "'", sqlExecutionContext);
            assertSql("SELECT min(ts), max(ts), count() FROM " + tableName,
                    "min\tmax\tcount\n" +
                            "2022-10-17T00:00:17.279900Z\t2022-10-18T23:59:59.000000Z\t10000\n");

            // drop the partition which was attached via soft link
            compile("ALTER TABLE " + tableName + " DROP PARTITION LIST '" + partitionName + "'", sqlExecutionContext);
            assertSql("SELECT min(ts), max(ts), count() FROM " + tableName,
                    "min\tmax\tcount\n" +
                            "2022-10-18T00:00:16.779900Z\t2022-10-18T23:59:59.000000Z\t5000\n");
            // verify cold storage folder exists
            Assert.assertTrue(Files.exists(other));
            AtomicInteger fileCount = new AtomicInteger();
            ff.walk(other, (file, type) -> fileCount.incrementAndGet());
            Assert.assertTrue(fileCount.get() > 0);

            path.of(configuration.getRoot())
                    .concat(tableName)
                    .concat(partitionName)
                    .put(".2")
                    .$();
            Assert.assertFalse(ff.exists(path));
        });
    }

    @Test
    public void testAlterTableAttachPartitionFromSoftLinkThenDropItWhileThereIsAReader() throws Exception {
        Assume.assumeTrue(Os.type != Os.WINDOWS);

        assertMemoryLeak(FilesFacadeImpl.INSTANCE, () -> {

            final String tableName = "table101";
            final String partitionName = "2022-11-04";

            try (TableModel src = new TableModel(configuration, tableName, PartitionBy.DAY)) {
                createPopulateTable(
                        1,
                        src.col("l", ColumnType.LONG)
                                .col("i", ColumnType.INT)
                                .timestamp("ts"),
                        10000,
                        partitionName,
                        2
                );
            }

            compile("ALTER TABLE " + tableName + " DETACH PARTITION LIST '" + partitionName + "'", sqlExecutionContext);
            copyToDifferentLocationAndMakeAttachableViaSoftLink(tableName, partitionName, "FINLAND");
            compile("ALTER TABLE " + tableName + " ATTACH PARTITION LIST '" + partitionName + "'", sqlExecutionContext);
            assertSql("SELECT min(ts), max(ts), count() FROM " + tableName,
                    "min\tmax\tcount\n" +
                            "2022-11-04T00:00:17.279900Z\t2022-11-05T23:59:59.000000Z\t10000\n");

            try (TableReader ignore = engine.getReader(AllowAllCairoSecurityContext.INSTANCE, tableName)) {
                // drop the partition which was attached via soft link
                compile("ALTER TABLE " + tableName + " DROP PARTITION LIST '" + partitionName + "'", sqlExecutionContext);
                // there is a reader, cannot unlink, thus the link will still exist
                path.of(configuration.getRoot()) // <-- soft link path
                        .concat(tableName)
                        .concat(partitionName)
                        .put(".2")
                        .$();
                Assert.assertTrue(Files.exists(path));
            }
            engine.releaseAllReaders();
            assertSql("SELECT min(ts), max(ts), count() FROM " + tableName,
                    "min\tmax\tcount\n" +
                            "2022-11-05T00:00:16.779900Z\t2022-11-05T23:59:59.000000Z\t5000\n");

            // purge old partitions
            engine.releaseAllReaders();
            engine.releaseAllWriters();
            engine.releaseInactive();
            try (O3PartitionPurgeJob purgeJob = new O3PartitionPurgeJob(engine.getMessageBus(), 1)) {
                for (; purgeJob.run(0); ) {
                    Os.pause();
                }
            }

            // verify cold storage folder still exists
            Assert.assertTrue(Files.exists(other));
            AtomicInteger fileCount = new AtomicInteger();
            ff.walk(other, (file, type) -> {
                fileCount.incrementAndGet();
            });
            Assert.assertTrue(fileCount.get() > 0);
            Assert.assertFalse(Files.exists(path));
        });
    }

    @Test
    public void testAlterTableAttachPartitionFromSoftLinkThenUpdate() throws Exception {
        Assume.assumeTrue(Os.type != Os.WINDOWS);

        assertMemoryLeak(FilesFacadeImpl.INSTANCE, () -> {

            final String tableName = testName.getMethodName();
            final String partitionName = "2022-10-17";
            int txn = 0;

            try (TableModel src = new TableModel(configuration, tableName, PartitionBy.DAY)) {
                createPopulateTable(
                        1,
                        src.col("l", ColumnType.LONG)
                                .col("i", ColumnType.INT)
                                .timestamp("ts"),
                        10000,
                        partitionName,
                        2
                );
            }
            txn++;
            assertSql("SELECT min(ts), max(ts), count() FROM " + tableName,
                    "min\tmax\tcount\n" +
                            "2022-10-17T00:00:17.279900Z\t2022-10-18T23:59:59.000000Z\t10000\n");

            compile("ALTER TABLE " + tableName + " DETACH PARTITION LIST '" + partitionName + "'", sqlExecutionContext);
            txn++;
            copyToDifferentLocationAndMakeAttachableViaSoftLink(tableName, partitionName, "LEGEND");
            compile("ALTER TABLE " + tableName + " ATTACH PARTITION LIST '" + partitionName + "'", sqlExecutionContext);
            txn++;

            assertSql("SELECT min(ts), max(ts), count() FROM " + tableName,
                    "min\tmax\tcount\n" +
                            "2022-10-17T00:00:17.279900Z\t2022-10-18T23:59:59.000000Z\t10000\n");
            assertSql("SELECT * FROM " + tableName + " WHERE ts in '" + partitionName + "' LIMIT 5",
                    "l\ti\tts\n" +
                            "1\t1\t2022-10-17T00:00:17.279900Z\n" +
                            "2\t2\t2022-10-17T00:00:34.559800Z\n" +
                            "3\t3\t2022-10-17T00:00:51.839700Z\n" +
                            "4\t4\t2022-10-17T00:01:09.119600Z\n" +
                            "5\t5\t2022-10-17T00:01:26.399500Z\n"
            );

            // collect last modified timestamps for files in cold storage
            final Map<String, Long> lastModified = new HashMap<>();
            path.of(other);
            final int len = path.length();
            ff.walk(other, (file, type) -> {
                path.trimTo(len).concat(file).$();
                lastModified.put(path.toString(), ff.getLastModified(path));
            });

            // execute an update directly on the cold storage partition
            executeOperation(
                    "UPDATE " + tableName + " SET l = 13 WHERE ts = '" + partitionName + "T00:00:17.279900Z'",
                    CompiledQuery.UPDATE
            );
            assertSql("SELECT min(ts), max(ts), count() FROM " + tableName,
                    "min\tmax\tcount\n" +
                            "2022-10-17T00:00:17.279900Z\t2022-10-18T23:59:59.000000Z\t10000\n");
            assertSql("SELECT * FROM " + tableName + " WHERE ts in '" + partitionName + "' LIMIT 5",
                    "l\ti\tts\n" +
                            "13\t1\t2022-10-17T00:00:17.279900Z\n" +
                            "2\t2\t2022-10-17T00:00:34.559800Z\n" +
                            "3\t3\t2022-10-17T00:00:51.839700Z\n" +
                            "4\t4\t2022-10-17T00:01:09.119600Z\n" +
                            "5\t5\t2022-10-17T00:01:26.399500Z\n"
            );

            // verify that no new partition folder has been created in the table data space (hot)
            // but rather the files in cold storage have been modified
            path.of(configuration.getRoot())
                    .concat(tableName)
                    .concat(partitionName);
            TableUtils.txnPartitionConditionally(path, txn - 1);
            Assert.assertTrue(Files.exists(path.$()));
            Assert.assertTrue(Os.type == Os.WINDOWS || Files.isSoftLink(path));
            // in windows, detecting a soft link is tricky, and unnecessary. Removing
            // a soft link does not remove the target's content, so we do not need to
            // call unlink, thus we do not need isSoftLink. It has been implemented however
            // and it does not seem to work.
            path.of(other);
            ff.walk(other, (file, type) -> {
                // TODO: Update does not follow the usual path, like insert. To be able to
                //  prevent modifications on cold storage we must be able to detect whether
                //  the column files being versioned belong in a folder that is soft linked,
                //  and then move first the data to hot storage and take it from there.
                //  OR accept that UPDATE does modify cold storage, OR simply provide the
                //  mechanism to flag a partition as RO/RW and fail updates on RO partitions.
                //  The later will be achieved in a later PR.
                path.trimTo(len).concat(file).$();
                Long lm = lastModified.get(path.toString());
                Assert.assertTrue(lm == null || lm.longValue() == ff.getLastModified(path));
            });
        });
    }

    @Test
    public void testAttach2Partitions() throws Exception {
        assertMemoryLeak(() -> {
            try (TableModel src = new TableModel(configuration, "src1", PartitionBy.DAY);
                 TableModel dst = new TableModel(configuration, "dst1", PartitionBy.DAY)) {
                createPopulateTable(
                        1,
                        src.timestamp("ts")
                                .col("i", ColumnType.INT)
                                .col("l", ColumnType.LONG),
                        10000,
                        "2020-01-01",
                        12);

                CairoTestUtils.create(dst.timestamp("ts")
                        .col("i", ColumnType.INT)
                        .col("l", ColumnType.LONG));

                attachFromSrcIntoDst(src, dst, "2020-01-09", "2020-01-10");
            }
        });
    }

    @Test
    public void testAttachActive2PartitionsOneByOneInDescOrder() throws Exception {
        assertMemoryLeak(() -> {
            try (TableModel src = new TableModel(configuration, "src2", PartitionBy.DAY);
                 TableModel dst = new TableModel(configuration, "dst2", PartitionBy.DAY)) {

                createPopulateTable(
                        1,
                        src.timestamp("ts")
                                .col("i", ColumnType.INT)
                                .col("l", ColumnType.LONG),
                        10000,
                        "2020-01-01",
                        12);

                CairoTestUtils.create(dst.timestamp("ts")
                        .col("i", ColumnType.INT)
                        .col("l", ColumnType.LONG));

                attachFromSrcIntoDst(src, dst, "2020-01-10");
                attachFromSrcIntoDst(src, dst, "2020-01-09");
            }
        });
    }

    @Test
    public void testAttachActive3Partitions() throws Exception {
        assertMemoryLeak(() -> {
            try (TableModel src = new TableModel(configuration, "src3", PartitionBy.DAY);
                 TableModel dst = new TableModel(configuration, "dst3", PartitionBy.DAY)) {

                createPopulateTable(
                        1,
                        src.timestamp("ts")
                                .col("i", ColumnType.INT)
                                .col("l", ColumnType.LONG),
                        10000,
                        "2020-01-01",
                        12);

                CairoTestUtils.create(dst.timestamp("ts")
                        .col("i", ColumnType.INT)
                        .col("l", ColumnType.LONG));

                // 3 partitions unordered
                attachFromSrcIntoDst(src, dst, "2020-01-09", "2020-01-10", "2020-01-01");
            }
        });
    }

    @Test
    public void testAttachActiveWrittenPartition() throws Exception {
        assertMemoryLeak(() -> {
            try (TableModel src = new TableModel(configuration, "src4", PartitionBy.DAY);
                 TableModel dst = new TableModel(configuration, "dst4", PartitionBy.DAY)) {

                createPopulateTable(
                        1,
                        src.timestamp("ts")
                                .col("i", ColumnType.INT)
                                .col("l", ColumnType.LONG),
                        10000,
                        "2020-01-01",
                        11);

                CairoTestUtils.create(dst.timestamp("ts")
                        .col("i", ColumnType.INT)
                        .col("l", ColumnType.LONG));

                attachFromSrcIntoDst(src, dst, "2020-01-10");
            }
        });
    }

    @Test
    public void testAttachFailsInvalidFormat() throws Exception {
        assertMemoryLeak(() -> {
            try (TableModel dst = new TableModel(configuration, "dst5", PartitionBy.MONTH)) {

                CairoTestUtils.create(dst.timestamp("ts")
                        .col("i", ColumnType.INT)
                        .col("l", ColumnType.LONG));

                String alterCommand = "ALTER TABLE " + dst.getName() + " ATTACH PARTITION LIST '202A-01'";
                try {
                    compile(alterCommand, sqlExecutionContext);
                    Assert.fail();
                } catch (SqlException e) {
                    Assert.assertEquals("[39] 'YYYY-MM' expected[errno=0]", e.getMessage());
                }
            }
        });
    }

    @Test
    public void testAttachFailsInvalidFormatPartitionsAnnually() throws Exception {
        assertMemoryLeak(() -> {
            try (TableModel dst = new TableModel(configuration, "dst6", PartitionBy.YEAR)) {

                CairoTestUtils.create(dst.timestamp("ts")
                        .col("i", ColumnType.INT)
                        .col("l", ColumnType.LONG));

                String alterCommand = "ALTER TABLE " + dst.getName() + " ATTACH PARTITION LIST '2020-01-01'";
                try {
                    compile(alterCommand, sqlExecutionContext);
                    Assert.fail();
                } catch (SqlException e) {
                    Assert.assertEquals("[39] 'YYYY' expected[errno=0]", e.getMessage());
                }
            }
        });
    }

    @Test
    public void testAttachFailsInvalidFormatPartitionsMonthly() throws Exception {
        assertMemoryLeak(() -> {
            try (TableModel dst = new TableModel(configuration, "dst7", PartitionBy.MONTH)) {

                CairoTestUtils.create(dst.timestamp("ts")
                        .col("i", ColumnType.INT)
                        .col("l", ColumnType.LONG));

                String alterCommand = "ALTER TABLE " + dst.getName() + " ATTACH PARTITION LIST '2020-01-01'";
                try {
                    compile(alterCommand, sqlExecutionContext);
                    Assert.fail();
                } catch (SqlException e) {
                    Assert.assertEquals("[39] 'YYYY-MM' expected[errno=0]", e.getMessage());
                }
            }
        });
    }

    @Test
    public void testAttachFailsInvalidSeparatorFormat() throws Exception {
        assertMemoryLeak(() -> {
            try (TableModel dst = new TableModel(configuration, "dst8", PartitionBy.MONTH)) {

                CairoTestUtils.create(dst.timestamp("ts")
                        .col("i", ColumnType.INT)
                        .col("l", ColumnType.LONG));

                String alterCommand = "ALTER TABLE " + dst.getName() + " ATTACH PARTITION LIST '2020-01'.'2020-02'";
                try {
                    compile(alterCommand, sqlExecutionContext);
                    Assert.fail();
                } catch (SqlException e) {
                    Assert.assertEquals("[48] ',' expected", e.getMessage());
                }
            }
        });
    }

    @Test
    public void testAttachMissingPartition() throws Exception {
        assertMemoryLeak(() -> {
            try (TableModel dst = new TableModel(configuration, "dst9", PartitionBy.DAY)) {
                CairoTestUtils.create(dst.timestamp("ts")
                        .col("i", ColumnType.INT)
                        .col("l", ColumnType.LONG));

                String alterCommand = "ALTER TABLE " + dst.getName() + " ATTACH PARTITION LIST '2020-01-01'";
                try {
                    compile(alterCommand, sqlExecutionContext);
                    Assert.fail();
                } catch (CairoException e) {
                    TestUtils.assertContains(e.getFlyweightMessage(), "could not attach partition");
                }
            }
        });
    }

    @Test
    public void testAttachNonExisting() throws Exception {
        assertMemoryLeak(() -> {
            try (TableModel dst = new TableModel(configuration, "dst10", PartitionBy.DAY)) {
                CairoTestUtils.create(dst.timestamp("ts")
                        .col("i", ColumnType.INT)
                        .col("l", ColumnType.LONG));

                String alterCommand = "ALTER TABLE " + dst.getName() + " ATTACH PARTITION LIST '2020-01-01'";

                try {
                    compile(alterCommand, sqlExecutionContext);
                    Assert.fail();
                } catch (CairoException e) {
                    TestUtils.assertContains(e.getFlyweightMessage(), "could not attach partition");
                }
            }
        });
    }

    @Test
    public void testAttachPartitionInWrongDirectoryName() throws Exception {
        assertMemoryLeak(() -> {
            try (
                    TableModel src = new TableModel(configuration, "src11", PartitionBy.DAY);
                    TableModel dst = new TableModel(configuration, "dst11", PartitionBy.DAY)
            ) {

                createPopulateTable(
                        1,
                        src.col("l", ColumnType.LONG)
                                .col("i", ColumnType.INT)
                                .timestamp("ts"),
                        10000,
                        "2020-01-01",
                        1);

                CairoTestUtils.create(
                        dst.col("i", ColumnType.INT)
                                .col("l", ColumnType.LONG)
                                .timestamp("ts"));

                copyPartitionToAttachable(src.getName(), "2020-01-01", dst.getName(), "COCONUTS");

                try {
                    compile("ALTER TABLE " + dst.getName() + " ATTACH PARTITION LIST '2020-01-02'", sqlExecutionContext);
                    Assert.fail();
                } catch (CairoException e) {
                    TestUtils.assertContains(e.getFlyweightMessage(), "could not attach partition");
                }
            }
        });
    }

    @Test
    public void testAttachPartitionStringColIndexMessedNotInOrder() throws Exception {
        assertMemoryLeak(() -> {
            AddColumn src = s -> s.col("l", ColumnType.LONG)
                    .col("i", ColumnType.INT)
                    .timestamp("ts")
                    .col("str", ColumnType.STRING);

            assertSchemaMismatch(
                    "src26",
                    src,
                    "dst26",
                    dst -> {
                    },
                    s -> writeToStrIndexFile(s, "2022-08-01", "str.i", 0L, 16L),
                    "Variable size column has invalid data address value"
            );
        });
    }

    @Test
    public void testAttachPartitionStringColIndexMessedOffsetOutsideFileBounds() throws Exception {
        assertMemoryLeak(() -> {
            AddColumn src = s -> s.col("i", ColumnType.INT)
                    .col("l", ColumnType.LONG)
                    .timestamp("ts")
                    .col("str", ColumnType.STRING);

            assertSchemaMismatch(
                    "src27",
                    src,
                    "dst27",
                    dst -> {
                    },
                    s -> writeToStrIndexFile(s, "2022-08-01", "str.i", Long.MAX_VALUE, 256L),
                    "dataAddress=" + Long.MAX_VALUE
            );

            assertSchemaMismatch(
                    "src28",
                    src,
                    "dst28",
                    dst -> {
                    },
                    s -> writeToStrIndexFile(s, "2022-08-01", "str.i", -1L, 256L),
                    "dataAddress=" + -1L
            );
        });
    }

    @Test
    public void testAttachPartitionStringIndexFileTooSmall() throws Exception {
        assertMemoryLeak(() -> {
            AddColumn src = s -> s.col("i", ColumnType.INT)
                    .col("l", ColumnType.LONG)
                    .timestamp("ts")
                    .col("sh", ColumnType.STRING);

            assertSchemaMismatch(
                    "src30",
                    src,
                    "dst30",
                    dst -> {
                    },
                    s -> {
                        engine.clear();
                        CharSequence systemTableName = engine.getSystemTableName(s.getName());
                        path.of(configuration.getRoot()).concat(systemTableName).concat("2022-08-01").concat("sh.i").$();
                        long fd = Files.openRW(path);
                        Files.truncate(fd, Files.length(fd) / 4);
                        Files.close(fd);
                    },
                    "Column file is too small"
            );
        });
    }

    @Test
    public void testAttachPartitionSymbolFileNegativeValue() throws Exception {
        assertMemoryLeak(() -> {
            try (TableModel src = new TableModel(configuration, "src31", PartitionBy.DAY)) {
                createPopulateTable(
                        1,
                        src.timestamp("ts")
                                .col("l", ColumnType.LONG)
                                .col("sym", ColumnType.SYMBOL)
                                .col("i", ColumnType.INT),
                        10000,
                        "2022-08-01",
                        3);

                writeToStrIndexFile(src, "2022-08-02", "sym.d", -1L, 4L);

                try (TableModel dst = new TableModel(configuration, "dst31", PartitionBy.DAY)) {
                    createPopulateTable(
                            1,
                            dst.timestamp("ts")
                                    .col("l", ColumnType.LONG)
                                    .col("sym", ColumnType.SYMBOL)
                                    .col("i", ColumnType.INT),
                            10000,
                            "2022-08-01",
                            1);

                    try {
                        attachFromSrcIntoDst(src, dst, "2022-08-02");
                        Assert.fail();
                    } catch (CairoException e) {
                        TestUtils.assertContains(e.getFlyweightMessage(), "Symbol file does not match symbol column, invalid key");
                    }
                }
            }
        });
    }

    @Test
    public void testAttachPartitionSymbolFileTooSmall() throws Exception {
        assertMemoryLeak(() -> {

            AddColumn src = s -> s.col("i", ColumnType.INT)
                    .col("l", ColumnType.LONG)
                    .timestamp("ts")
                    .col("sh", ColumnType.SYMBOL);

            assertSchemaMismatch(
                    "src32",
                    src,
                    "dst32",
                    dst -> {
                    },
                    s -> {
                        // .v file
                        engine.clear();
                        CharSequence systemTableName = engine.getSystemTableName(s.getName());
                        path.of(configuration.getRoot()).concat(systemTableName).concat("2022-08-01").concat("sh.v").$();
                        long fd = Files.openRW(path);
                        Files.truncate(fd, Files.length(fd) / 2);
                        Files.close(fd);
                    },
                    "Symbol file does not match symbol column"
            );
        });
    }

    @Test
    public void testAttachPartitionWhereTimestampColumnNameIsOtherThanTimestamp() throws Exception {
        assertMemoryLeak(() -> {
            try (TableModel src = new TableModel(configuration, "src33", PartitionBy.DAY);
                 TableModel dst = new TableModel(configuration, "dst33", PartitionBy.DAY)) {

                createPopulateTable(
                        1,
                        src.timestamp("ts")
                                .col("i", ColumnType.INT)
                                .col("l", ColumnType.LONG),
                        10000,
                        "2022-08-01",
                        10);

                CairoTestUtils.create(dst.timestamp("ts1")
                        .col("i", ColumnType.INT)
                        .col("l", ColumnType.LONG));

                try {
                    attachFromSrcIntoDst(src, dst, "2022-08-01");
                    Assert.fail();
                } catch (CairoException e) {
                    TestUtils.assertContains(e.getFlyweightMessage(),
                            "could not open read-only"
                    );
                    TestUtils.assertContains(e.getFlyweightMessage(),
                            "ts1.d"
                    );
                }
            }
        });
    }

    @Test
    public void testAttachPartitionWithColumnTypes() throws Exception {
        int idx = 0;
        assertSchemaMatch(dst -> dst.col("str", ColumnType.STRING), idx++);
        assertSchemaMatch(dst -> dst.col("l1", ColumnType.LONG), idx++);
        assertSchemaMatch(dst -> dst.col("i1", ColumnType.INT), idx++);
        assertSchemaMatch(dst -> dst.col("b", ColumnType.BOOLEAN), idx++);
        assertSchemaMatch(dst -> dst.col("db", ColumnType.DOUBLE), idx++);
        assertSchemaMatch(dst -> dst.col("fl", ColumnType.FLOAT), idx++);
        assertSchemaMatch(dst -> dst.col("dt", ColumnType.DATE), idx++);
        assertSchemaMatch(dst -> dst.col("ts1", ColumnType.TIMESTAMP), idx++);
        assertSchemaMatch(dst -> dst.col("l256", ColumnType.LONG256), idx++);
        assertSchemaMatch(dst -> dst.col("byt", ColumnType.BYTE), idx++);
        assertSchemaMatch(dst -> dst.col("ch", ColumnType.CHAR), idx++);
        assertSchemaMatch(dst -> dst.col("sh", ColumnType.SHORT), idx);
    }

    @Test
    public void testAttachPartitionWrongFixedColumn() throws Exception {
        assertMemoryLeak(() -> {
            AddColumn src = s -> s.col("l", ColumnType.LONG)
                    .col("i", ColumnType.INT)
                    .timestamp("ts")
                    .col("sh", ColumnType.SHORT);

            assertSchemaMismatch(
                    "src34",
                    src,
                    "dst34",
                    dst -> {
                    },
                    s -> {
                        // .d file
                        engine.clear();
                        CharSequence systemTableName = engine.getSystemTableName(s.getName());
                        path.of(configuration.getRoot()).concat(systemTableName).concat("2022-08-01").concat("sh.d").$();
                        long fd = Files.openRW(path);
                        Files.truncate(fd, Files.length(fd) / 10);
                        Files.close(fd);
                    },
                    "Column file is too small"
            );
        });
    }

    @Test
    public void testAttachPartitionsDeletedColumnFromSrc() throws Exception {
        assertMemoryLeak(() -> {
            try (TableModel src = new TableModel(configuration, testName.getMethodName() + "_src", PartitionBy.DAY);
                 TableModel dst = new TableModel(configuration, testName.getMethodName() + "_dst", PartitionBy.DAY)) {

                createPopulateTable(
                        1,
                        src.timestamp("ts")
                                .col("i", ColumnType.INT)
                                .col("l", ColumnType.LONG)
                                .col("s", ColumnType.SYMBOL).indexed(true, 128)
                                .col("str", ColumnType.STRING),
                        8,
                        "2022-08-01",
                        4);
                try (TableWriter writer = engine.getWriter(AllowAllCairoSecurityContext.INSTANCE, src.getName(), "testing")) {
                    writer.removeColumn("s");
                    writer.removeColumn("str");
                    writer.removeColumn("i");
                }

                CairoTestUtils.create(dst.timestamp("ts")
                        .col("i", ColumnType.INT)
                        .col("l", ColumnType.LONG)
                        .col("s", ColumnType.SYMBOL).indexed(true, 128)
                        .col("str", ColumnType.STRING)
                );

                copyPartitionToAttachable(src.getName(), "2022-08-02", dst.getName(), "2022-08-02");
                compile("ALTER TABLE " + dst.getName() + " ATTACH PARTITION LIST '2022-08-02'", sqlExecutionContext);

                engine.clear();
                assertQuery(
                        "ts\ti\tl\ts\tstr\n" +
                                "2022-08-02T11:59:59.625000Z\tNaN\t3\t\t\n" +
                                "2022-08-02T23:59:59.500000Z\tNaN\t4\t\t\n",
                        dst.getName(),
                        null,
                        "ts",
                        true,
                        false,
                        true
                );
            }
        });
    }

    @Test
    public void testAttachPartitionsDetachedHasExtraColumn() throws Exception {
        assertMemoryLeak(() -> {
            try (TableModel src = new TableModel(configuration, "src48", PartitionBy.DAY);
                 TableModel dst = new TableModel(configuration, "dst48", PartitionBy.DAY)) {

                int partitionRowCount = 11;
                createPopulateTable(
                        1,
                        src.timestamp("ts")
                                .col("i", ColumnType.INT)
                                .col("l", ColumnType.LONG)
                                .col("s", ColumnType.SYMBOL).indexed(true, 128),
                        partitionRowCount,
                        "2022-08-01",
                        4);

                CairoTestUtils.create(dst.timestamp("ts")
                        .col("i", ColumnType.INT)
                        .col("l", ColumnType.LONG));

                copyPartitionToAttachable(src.getName(), "2022-08-01", dst.getName(), "2022-08-01");

                long timestamp = TimestampFormatUtils.parseTimestamp("2022-08-01T00:00:00.000z");
                long txn;
                try (TableWriter writer = engine.getWriter(AllowAllCairoSecurityContext.INSTANCE, dst.getName(), "testing")) {
                    txn = writer.getTxn();
                    writer.attachPartition(timestamp);
                }
                CharSequence systemTableName = engine.getSystemTableName(dst.getName());
                path.of(configuration.getRoot()).concat(systemTableName).concat("2022-08-01");
                TableUtils.txnPartitionConditionally(path, txn);
                int pathLen = path.length();

                // Extra columns not deleted
                Assert.assertTrue(Files.exists(path.concat("s.d").$()));
                Assert.assertTrue(Files.exists(path.trimTo(pathLen).concat("s.k").$()));
                Assert.assertTrue(Files.exists(path.trimTo(pathLen).concat("s.v").$()));
                Assert.assertTrue(Files.exists(path.trimTo(pathLen).concat("l.d").$()));

                engine.clear();
                assertQuery(
                        "ts\ti\tl\n" +
                                "2022-08-01T08:43:38.090909Z\t1\t1\n" +
                                "2022-08-01T17:27:16.181818Z\t2\t2\n",
                        dst.getName(),
                        null,
                        "ts",
                        true,
                        false,
                        true
                );
            }
        });
    }

    @Test
    public void testAttachPartitionsNonPartitioned() throws Exception {
        assertMemoryLeak(() -> {
            try (TableModel src = new TableModel(configuration, "src35", PartitionBy.DAY);
                 TableModel dst = new TableModel(configuration, "dst35", PartitionBy.NONE)) {

                createPopulateTable(
                        1,
                        src.timestamp("ts")
                                .col("i", ColumnType.INT)
                                .col("l", ColumnType.LONG),
                        10000,
                        "2022-08-01",
                        10);

                CairoTestUtils.create(dst.timestamp("ts")
                        .col("i", ColumnType.INT)
                        .col("l", ColumnType.LONG));

                try {
                    attachFromSrcIntoDst(src, dst, "2022-08-01");
                    Assert.fail();
                } catch (SqlException e) {
                    TestUtils.assertEquals("[25] table is not partitioned", e.getMessage());
                }
            }
        });
    }

    @Test
    public void testAttachPartitionsTableInTransaction() throws Exception {
        assertMemoryLeak(() -> {
            try (TableModel src = new TableModel(configuration, "src36", PartitionBy.DAY);
                 TableModel dst = new TableModel(configuration, "dst36", PartitionBy.DAY)) {

                int partitionRowCount = 111;
                createPopulateTable(
                        1,
                        src.timestamp("ts")
                                .col("i", ColumnType.INT)
                                .col("l", ColumnType.LONG),
                        partitionRowCount,
                        "2022-08-01",
                        1);

                CairoTestUtils.create(dst.timestamp("ts")
                        .col("i", ColumnType.INT)
                        .col("l", ColumnType.LONG));

                copyPartitionToAttachable(src.getName(), "2022-08-01", dst.getName(), "2022-08-01");

                // Add 1 row without commit
                long timestamp = TimestampFormatUtils.parseTimestamp("2022-08-01T00:00:00.000z");
                try (TableWriter writer = engine.getWriter(AllowAllCairoSecurityContext.INSTANCE, dst.getName(), "testing")) {
                    long insertTs = TimestampFormatUtils.parseTimestamp("2022-08-01T23:59:59.999z");
                    TableWriter.Row row = writer.newRow(insertTs + 1000L);
                    row.putLong(0, 1L);
                    row.putInt(1, 1);
                    row.append();

                    Assert.assertTrue(writer.inTransaction());

                    // This commits the append before attaching
                    writer.attachPartition(timestamp);
                    Assert.assertEquals(partitionRowCount + 1, writer.size());

                    Assert.assertFalse(writer.inTransaction());
                }
            }
        });
    }

    @Test
    public void testAttachPartitionsWithIndexedSymbolsValueMatch() throws Exception {
        assertMemoryLeak(() -> {
            try (TableModel src = new TableModel(configuration, "src37", PartitionBy.DAY);
                 TableModel dst = new TableModel(configuration, "dst37", PartitionBy.DAY)) {

                createPopulateTable(
                        1,
                        src.timestamp("ts")
                                .col("i", ColumnType.INT)
                                .col("l", ColumnType.LONG)
                                .col("s", ColumnType.SYMBOL).indexed(false, 4096),
                        10000,
                        "2022-08-01",
                        10);

                // Make sure nulls are included in the partition to be attached
                assertSql("select count() from " + src.getName() + " where ts in '2022-08-09' and s = null", "count\n302\n");

                createPopulateTable(
                        1,
                        dst.timestamp("ts")
                                .col("i", ColumnType.INT)
                                .col("l", ColumnType.LONG)
                                .col("s", ColumnType.SYMBOL).indexed(false, 4096),
                        10000,
                        "2022-08-01",
                        10);

                compile("alter table " + dst.getName() + " drop partition list '2022-08-09'");

                attachFromSrcIntoDst(src, dst, "2022-08-09");
            }
        });
    }

    @Test
    public void testAttachPartitionsWithSymbolsValueDoesNotMatch() throws Exception {
        assertMemoryLeak(() -> {
            try (TableModel src = new TableModel(configuration, "src38", PartitionBy.DAY);
                 TableModel dst = new TableModel(configuration, "dst38", PartitionBy.DAY)) {

                createPopulateTable(
                        1,
                        src.timestamp("ts")
                                .col("i", ColumnType.INT)
                                .col("s2", ColumnType.SYMBOL)
                                .col("l", ColumnType.LONG),
                        20,
                        "2022-08-01",
                        3);

                CairoTestUtils.create(dst.timestamp("ts")
                        .col("i", ColumnType.INT)
                        .col("s", ColumnType.SYMBOL)
                        .col("l", ColumnType.LONG));

                attachFromSrcIntoDst(src, dst, "2022-08-01", "2022-08-02");

                // s2 column files from the attached partitions should be ignored
                // and coltops for s column should be created instead.
                assertSql("select count() from " + dst.getName() + " where s is not null", "count\n0\n");
            }
        });
    }

    @Test
    public void testAttachPartitionsWithSymbolsValueMatch() throws Exception {
        assertMemoryLeak(() -> {
            try (TableModel src = new TableModel(configuration, "src39", PartitionBy.DAY);
                 TableModel dst = new TableModel(configuration, "dst39", PartitionBy.DAY)) {

                createPopulateTable(
                        1,
                        src.col("l", ColumnType.LONG)
                                .col("i", ColumnType.INT)
                                .col("s", ColumnType.SYMBOL)
                                .timestamp("ts"),
                        10000,
                        "2022-08-01",
                        10);

                // Make sure nulls are included in the partition to be attached
                assertSql("select count() from " + src.getName() + " where ts in '2022-08-09' and s = null", "count\n302\n");

                createPopulateTable(
                        1,
                        dst.col("l", ColumnType.LONG)
                                .col("i", ColumnType.INT)
                                .col("s", ColumnType.SYMBOL)
                                .timestamp("ts"),
                        10000,
                        "2022-08-01",
                        10);

                compile("alter table " + dst.getName() + " drop partition list '2022-08-09'");

                attachFromSrcIntoDst(src, dst, "2022-08-09");
            }
        });
    }

    @Test
    public void testAttachPartitionsWithSymbolsValueMatchWithNoIndex() throws Exception {
        assertMemoryLeak(() -> {
            try (TableModel src = new TableModel(configuration, "src40", PartitionBy.DAY);
                 TableModel dst = new TableModel(configuration, "dst40", PartitionBy.DAY)) {

                createPopulateTable(
                        src.col("l", ColumnType.LONG)
                                .col("i", ColumnType.INT)
                                .col("s", ColumnType.SYMBOL)
                                .timestamp("ts"),
                        10000,
                        "2022-08-01",
                        10);

                createPopulateTable(
                        1,
                        dst.col("l", ColumnType.LONG)
                                .col("i", ColumnType.INT)
                                .col("s", ColumnType.SYMBOL).indexed(true, 4096)
                                .timestamp("ts"),
                        10000,
                        "2022-08-01",
                        10);

                compile("alter table " + dst.getName() + " drop partition list '2022-08-09'");

                try {
                    attachFromSrcIntoDst(src, dst, "2022-08-09");
                    Assert.fail();
                } catch (CairoException e) {
                    TestUtils.assertContains(e.getFlyweightMessage(),
                            "Symbol index value file does not exist"
                    );
                }
            }
        });
    }

    @Test
    public void testAttachPartitionsWithSymbolsValueMatchWithNoIndexKeyFile() throws Exception {
        assertMemoryLeak(() -> {
            try (TableModel src = new TableModel(configuration, "src41", PartitionBy.DAY);
                 TableModel dst = new TableModel(configuration, "dst41", PartitionBy.DAY)) {

                createPopulateTable(
                        1,
                        src.col("l", ColumnType.LONG)
                                .col("i", ColumnType.INT)
                                .col("s", ColumnType.SYMBOL).indexed(true, 4096)
                                .timestamp("ts"),
                        10000,
                        "2022-08-01",
                        10);

                createPopulateTable(
                        1,
                        dst.col("l", ColumnType.LONG)
                                .col("i", ColumnType.INT)
                                .col("s", ColumnType.SYMBOL).indexed(true, 4096)
                                .timestamp("ts"),
                        10000,
                        "2022-08-01",
                        10);

                compile("alter table " + dst.getName() + " drop partition list '2022-08-09'");

                // remove .k
                engine.clear();
                CharSequence systemTableName = engine.getSystemTableName(src.getName());
                path.of(configuration.getRoot()).concat(systemTableName).concat("2022-08-09").concat("s.k").$();
                Assert.assertTrue(Files.remove(path));
                try {
                    attachFromSrcIntoDst(src, dst, "2022-08-09");
                    Assert.fail();
                } catch (CairoException e) {
                    TestUtils.assertContains(e.getFlyweightMessage(), "Symbol index key file does not exist");
                }
            }
        });
    }

    @Test
    public void testAttachSamePartitionTwice() throws Exception {
        assertMemoryLeak(() -> {
            try (TableModel src = new TableModel(configuration, "src42", PartitionBy.DAY);
                 TableModel dst = new TableModel(configuration, "dst42", PartitionBy.DAY)) {

                createPopulateTable(
                        1,
                        src.timestamp("ts")
                                .col("i", ColumnType.INT)
                                .col("l", ColumnType.LONG),
                        10000,
                        "2022-08-01",
                        10);

                CairoTestUtils.create(dst.timestamp("ts")
                        .col("i", ColumnType.INT)
                        .col("l", ColumnType.LONG));

                attachFromSrcIntoDst(src, dst, "2022-08-09");

                String alterCommand = "ALTER TABLE " + dst.getName() + " ATTACH PARTITION LIST '2022-08-09'";

                try {
                    compile(alterCommand, sqlExecutionContext);
                    Assert.fail();
                } catch (CairoException e) {
                    TestUtils.assertContains(e.getFlyweightMessage(), "could not attach partition");
                }
            }
        });
    }

    @Test
    public void testCannotMapTimestampColumn() throws Exception {
        AtomicInteger counter = new AtomicInteger(1);
        FilesFacadeImpl ff = new FilesFacadeImpl() {
            private long tsdFd;

            @Override
            public long mmap(long fd, long len, long offset, int flags, int memoryTag) {
                if (tsdFd != fd) {
                    return super.mmap(fd, len, offset, flags, memoryTag);
                }
                tsdFd = 0;
                return -1;
            }

            @Override
            public long openRO(LPSZ name) {
                long fd = super.openRO(name);
                if (Chars.endsWith(name, "ts.d") && counter.decrementAndGet() == 0) {
                    this.tsdFd = fd;
                }
                return fd;
            }
        };

        testSqlFailedOnFsOperation(ff, "srcMap", "dstMap", false, "could not mmap");
    }

    @Test
    public void testCannotReadTimestampColumn() throws Exception {
        AtomicInteger counter = new AtomicInteger(1);
        FilesFacadeImpl ff = new FilesFacadeImpl() {
            @Override
            public long openRO(LPSZ name) {
                if (Chars.endsWith(name, "ts.d") && counter.decrementAndGet() == 0) {
                    return -1;
                }
                return super.openRO(name);
            }
        };

        testSqlFailedOnFsOperation(ff, "srcTs", "dstTs", false, "could not open read-only");
    }

    @Test
    public void testCannotReadTimestampColumnFileDoesNotExist() throws Exception {
        AtomicInteger counter = new AtomicInteger(1);
        FilesFacadeImpl ff = new FilesFacadeImpl() {
            @Override
            public long openRO(LPSZ name) {
                if (Chars.endsWith(name, "ts.d") && counter.decrementAndGet() == 0) {
                    return -1;
                }
                return super.openRO(name);
            }
        };

        testSqlFailedOnFsOperation(ff, "srcTs2", "dstTs2", false, "could not open read-only", "ts.d");
    }

    @Test
    public void testCannotRenameDetachedFolderOnAttach() throws Exception {
        AtomicInteger counter = new AtomicInteger(1);
        FilesFacadeImpl ff = new FilesFacadeImpl() {
            @Override
            public int rename(LPSZ from, LPSZ to) {
                if (Chars.contains(to, "2020-01-01") && counter.decrementAndGet() == 0) {
                    return Files.FILES_RENAME_ERR_OTHER;
                }
                return super.rename(from, to);
            }
        };

        testSqlFailedOnFsOperation(ff, "srcRen", "dstRen", false, ATTACH_ERR_RENAME.name());
    }

    @Test
    public void testCannotSwitchPartition() throws Exception {
        AtomicInteger counter = new AtomicInteger(1);
        FilesFacadeImpl ff = new FilesFacadeImpl() {
            @Override
            public long openRW(LPSZ name, long opts) {
                if (Chars.contains(name, "dst" + testName.getMethodName()) && Chars.contains(name, "2020-01-01") && counter.decrementAndGet() == 0) {
                    return -1;
                }
                return super.openRW(name, opts);
            }
        };

        testSqlFailedOnFsOperation(ff, "src" + testName.getMethodName(), "dst" + testName.getMethodName(), true, " is distressed");
    }

    @Test
    public void testDetachAttachDifferentPartitionTableReaderReload() throws Exception {
        if (FilesFacadeImpl.INSTANCE.isRestrictedFileSystem()) {
            // cannot remove opened files on Windows, test  not relevant
            return;
        }

        assertMemoryLeak(() -> {
            try (TableModel src = new TableModel(configuration, "src47", PartitionBy.DAY);
                 TableModel dst = new TableModel(configuration, "dst47", PartitionBy.DAY)) {

                int partitionRowCount = 5;
                createPopulateTable(
                        1,
                        src.col("l", ColumnType.LONG)
                                .col("i", ColumnType.INT)
                                .col("str", ColumnType.STRING)
                                .timestamp("ts"),
                        partitionRowCount,
                        "2020-01-09",
                        2);

                createPopulateTable(
                        1,
                        dst.col("l", ColumnType.LONG)
                                .col("i", ColumnType.INT)
                                .col("str", ColumnType.STRING)
                                .timestamp("ts"),
                        partitionRowCount - 3,
                        "2020-01-09",
                        2);

                try (TableReader dstReader = newTableReader(configuration, dst.getTableName())) {
                    dstReader.openPartition(0);
                    dstReader.openPartition(1);
                    dstReader.goPassive();

                    long timestamp = TimestampFormatUtils.parseTimestamp("2020-01-09T00:00:00.000z");

                    try (TableWriter writer = engine.getWriter(AllowAllCairoSecurityContext.INSTANCE, dst.getTableName(), "testing")) {
                        writer.removePartition(timestamp);
                        copyPartitionToAttachable(src.getName(), "2020-01-09", dst.getName(), "2020-01-09");
                        Assert.assertEquals(AttachDetachStatus.OK, writer.attachPartition(timestamp));
                    }

                    // Go active
                    Assert.assertTrue(dstReader.reload());
                    try (TableReader srcReader = engine.getReader(AllowAllCairoSecurityContext.INSTANCE, src.getTableName())) {
                        String expected =
                                "l\ti\tstr\tts\n" +
                                        "1\t1\t1\t2020-01-09T09:35:59.800000Z\n" +
                                        "2\t2\t2\t2020-01-09T19:11:59.600000Z\n" +
                                        "3\t3\t3\t2020-01-10T04:47:59.400000Z\n" +
                                        "4\t4\t4\t2020-01-10T14:23:59.200000Z\n" +
                                        "5\t5\t5\t2020-01-10T23:59:59.000000Z\n";
                        assertCursor(expected, srcReader.getCursor(), srcReader.getMetadata(), true);

                        // Check that first 2 lines of partition 2020-01-09 match for src and dst tables
                        assertCursor("l\ti\tstr\tts\n" +
                                        "1\t1\t1\t2020-01-09T09:35:59.800000Z\n" +
                                        "2\t2\t2\t2020-01-09T19:11:59.600000Z\n" +
                                        "2\t2\t2\t2020-01-10T23:59:59.000000Z\n",
                                dstReader.getCursor(),
                                dstReader.getMetadata(),
                                true);
                    }
                }
            }
        });
    }

    private void assertSchemaMatch(AddColumn tm, int idx) throws Exception {
        if (idx > 0) {
            setUp();
        }
        assertMemoryLeak(() -> {
            try (TableModel src = new TableModel(configuration, "srcCM" + idx, PartitionBy.DAY);
                 TableModel dst = new TableModel(configuration, "dstCM" + idx, PartitionBy.DAY)) {
                src.col("l", ColumnType.LONG)
                        .col("i", ColumnType.INT)
                        .timestamp("ts");
                tm.add(src);

                createPopulateTable(
                        src,
                        10000,
                        "2022-08-01",
                        10);

                dst.col("l", ColumnType.LONG)
                        .col("i", ColumnType.INT)
                        .timestamp("ts");
                tm.add(dst);

                CairoTestUtils.create(dst);
                attachFromSrcIntoDst(src, dst, "2022-08-01");
            }
        });
        if (idx > 0) {
            tearDown();
        }
    }

    private void assertSchemaMismatch(
            String srcTableName,
            AddColumn srcTransform,
            String dstTableName,
            AddColumn dstTransform,
            AddColumn afterCreateSrc,
            String errorMessage
    ) throws Exception {
        try (
                TableModel src = new TableModel(configuration, srcTableName, PartitionBy.DAY);
                TableModel dst = new TableModel(configuration, dstTableName, PartitionBy.DAY)
        ) {
            srcTransform.add(src);
            createPopulateTable(
                    1,
                    src,
                    45000,
                    "2022-08-01",
                    10
            );

            if (afterCreateSrc != null) {
                afterCreateSrc.add(src);
            }

            // make dst a copy of src
            int tsIdx = src.getTimestampIndex();
            for (int i = 0, limit = src.getColumnCount(); i < limit; i++) {
                if (i != tsIdx) {
                    dst.col(src.getColumnName(i), src.getColumnType(i));
                    if (src.isIndexed(i)) {
                        dst.indexed(true, src.getIndexBlockCapacity(i));
                    }
                } else {
                    dst.timestamp(src.getColumnName(i));
                }
            }

            // apply transform to dst and create table
            dstTransform.add(dst);
            CairoTestUtils.create(dst);
            try {
                attachFromSrcIntoDst(src, dst, "2022-08-01");
                Assert.fail("Expected exception with '" + errorMessage + "' message");
            } catch (CairoException e) {
                TestUtils.assertContains(e.getFlyweightMessage(), errorMessage);
            }
            CharSequence systemTableName = engine.getSystemTableName(dstTableName);
            Files.rmdir(path.of(root).concat(systemTableName).concat("2022-08-01").put(configuration.getAttachPartitionSuffix()).$());
        }
    }

    private void attachFromSrcIntoDst(TableModel src, TableModel dst, String... partitionList) throws SqlException, NumericException {
        partitions.clear();
        for (int i = 0; i < partitionList.length; i++) {
            String partition = partitionList[i];
            if (i > 0) {
                partitions.put(",");
            }
            partitions.put("'");
            partitions.put(partition);
            partitions.put("'");
        }

        engine.clear();

        CharSequence systemTableName = engine.getSystemTableName(src.getName());
        path.of(configuration.getRoot()).concat(systemTableName);
        int pathLen = path.length();

        CharSequence systemTableName0 = engine.getSystemTableName(dst.getName());
        other.of(configuration.getRoot()).concat(systemTableName0);
        int otherLen = other.length();

        for (int i = 0; i < partitionList.length; i++) {
            String partition = partitionList[i];
            path.trimTo(pathLen).concat(partition).$();
            other.trimTo(otherLen).concat(partition).put(configuration.getAttachPartitionSuffix()).$();
            TestUtils.copyDirectory(path, other, configuration.getMkDirMode());
        }

        int rowCount = readAllRows(dst.getName());
        engine.clear();
        compile("ALTER TABLE " + dst.getName() + " ATTACH PARTITION LIST " + partitions + ";", sqlExecutionContext);
        int newRowCount = readAllRows(dst.getName());
        Assert.assertTrue(newRowCount > rowCount);

        long timestamp = 0;
        for (String s : partitionList) {
            long ts = TimestampFormatUtils.parseTimestamp(s
                    + (src.getPartitionBy() == PartitionBy.YEAR ? "-01-01" : "")
                    + (src.getPartitionBy() == PartitionBy.MONTH ? "-01" : "")
                    + "T23:59:59.999z");
            if (ts > timestamp) {
                timestamp = ts;
            }
        }

        // Check table is writable after partition attach
        engine.clear();
        try (TableWriter writer = engine.getWriter(AllowAllCairoSecurityContext.INSTANCE, dst.getName(), "testing")) {
            TableWriter.Row row = writer.newRow(timestamp);
            row.putInt(1, 1);
            row.append();
            writer.commit();
        }
    }

    private void copyPartitionAndMetadata(
            CharSequence srcRoot,
            String srcTableName,
            String srcPartitionName,
            CharSequence dstRoot,
            String dstTableName,
            String dstPartitionName,
            String dstPartitionNameSuffix
    ) {
<<<<<<< HEAD
        CharSequence systemTableName = engine.getSystemTableName(srcTableName);
        path.of(configuration.getRoot())
                .concat(systemTableName)
                .concat(srcPartitionName)
                .slash$();
        CharSequence systemTableName1 = engine.getSystemTableName(dstTableName);
        other.of(configuration.getRoot())
                .concat(systemTableName1)
                .concat(dstPartitionName)
                .put(configuration.getAttachPartitionSuffix())
                .slash$();
=======
        path.of(srcRoot)
                .concat(srcTableName)
                .concat(srcPartitionName)
                .slash$();
        other.of(dstRoot)
                .concat(dstTableName)
                .concat(dstPartitionName);
>>>>>>> 442352ae

        if (!Chars.isBlank(dstPartitionNameSuffix)) {
            other.put(dstPartitionNameSuffix);
        }
        other.slash$();

        TestUtils.copyDirectory(path, other, configuration.getMkDirMode());

        // copy _meta
        Files.copy(
                path.parent().parent().concat(TableUtils.META_FILE_NAME).$(),
                other.parent().concat(TableUtils.META_FILE_NAME).$()
        );
        // copy _cv
        Files.copy(
                path.parent().concat(TableUtils.COLUMN_VERSION_FILE_NAME).$(),
                other.parent().concat(TableUtils.COLUMN_VERSION_FILE_NAME).$()
        );
        // copy _txn
        Files.copy(
                path.parent().concat(TableUtils.TXN_FILE_NAME).$(),
                other.parent().concat(TableUtils.TXN_FILE_NAME).$()
        );
    }

    private void copyPartitionToAttachable(
            String srcTableName,
            String srcPartitionName,
            String dstTableName,
            String dstPartitionName
    ) {
        copyPartitionAndMetadata(
                configuration.getRoot(),
                srcTableName,
                srcPartitionName,
                configuration.getRoot(),
                dstTableName,
                dstPartitionName,
                configuration.getAttachPartitionSuffix()
        );
    }

    private void copyToDifferentLocationAndMakeAttachableViaSoftLink(String tableName, CharSequence partitionName, String otherLocation) throws IOException {
        engine.releaseAllReaders();
        engine.releaseAllWriters();

        // copy .detached folder to the different location
        // then remove the original .detached folder
        final CharSequence s3Buckets = temp.newFolder(otherLocation).getAbsolutePath();
        final String detachedPartitionName = partitionName + TableUtils.DETACHED_DIR_MARKER;
        copyPartitionAndMetadata( // this creates s3Buckets
                configuration.getRoot(),
                tableName,
                detachedPartitionName,
                s3Buckets,
                tableName,
                detachedPartitionName,
                null
        );
        Files.rmdir(path.of(configuration.getRoot())
                .concat(tableName)
                .concat(detachedPartitionName)
                .$());
        Assert.assertFalse(ff.exists(path));

        // create the .attachable link in the table's data folder
        // with target the .detached folder in the different location
        other.of(s3Buckets) // <-- the copy of the now lost .detached folder
                .concat(tableName)
                .concat(detachedPartitionName)
                .$();
        path.of(configuration.getRoot()) // <-- soft link path
                .concat(tableName)
                .concat(partitionName)
                .put(configuration.getAttachPartitionSuffix())
                .$();
        Assert.assertEquals(0, ff.softLink(other, path));
        Assert.assertFalse(ff.isSoftLink(other));
        Assert.assertTrue(Os.type == Os.WINDOWS || ff.isSoftLink(path)); // TODO: isSoftLink does not work for windows
    }

    private int readAllRows(String tableName) {
        try (FullFwdDataFrameCursor cursor = new FullFwdDataFrameCursor()) {
            cursor.of(engine.getReader(AllowAllCairoSecurityContext.INSTANCE, tableName));
            DataFrame frame;
            int count = 0;
            while ((frame = cursor.next()) != null) {
                for (long index = frame.getRowHi() - 1, lo = frame.getRowLo() - 1; index > lo; index--) {
                    count++;
                }
            }
            return count;
        } catch (CairoException err) {
            return 0;
        }
    }

    private void testSqlFailedOnFsOperation(
            FilesFacadeImpl ff,
            String srcTableName,
            String dstTableName,
            boolean catchAll,
            String... errorContains
    ) throws Exception {
        assertMemoryLeak(ff, () -> {
            try (
                    TableModel src = new TableModel(configuration, srcTableName, PartitionBy.DAY);
                    TableModel dst = new TableModel(configuration, dstTableName, PartitionBy.DAY)
            ) {

                createPopulateTable(
                        1,
                        src.timestamp("ts")
                                .col("i", ColumnType.INT)
                                .col("l", ColumnType.LONG),
                        100,
                        "2020-01-01",
                        3);

                CairoTestUtils.create(dst.timestamp("ts")
                        .col("i", ColumnType.INT)
                        .col("l", ColumnType.LONG));

                try {
                    attachFromSrcIntoDst(src, dst, "2020-01-01");
                    Assert.fail();
                } catch (CairoException | SqlException e) {
                    for (String error : errorContains) {
                        TestUtils.assertContains(e.getFlyweightMessage(), error);
                    }
                } catch (Throwable e) {
                    if (catchAll) {
                        for (String error : errorContains) {
                            TestUtils.assertContains(e.getMessage(), error);
                        }
                    } else {
                        throw e;
                    }
                }

                // second attempt without FilesFacade override should work ok
                attachFromSrcIntoDst(src, dst, "2020-01-02");
            }
        });
    }

    private void writeToStrIndexFile(TableModel src, String partition, String columnFileName, long value, long offset) {
        FilesFacade ff = FilesFacadeImpl.INSTANCE;
        long fd = -1;
        long writeBuff = Unsafe.malloc(Long.BYTES, MemoryTag.NATIVE_DEFAULT);
        try {
            // .i file
            engine.clear();
            CharSequence systemTableName = engine.getSystemTableName(src.getName());
            path.of(configuration.getRoot()).concat(systemTableName).concat(partition).concat(columnFileName).$();
            fd = ff.openRW(path, CairoConfiguration.O_NONE);
            Unsafe.getUnsafe().putLong(writeBuff, value);
            ff.write(fd, writeBuff, Long.BYTES, offset);
        } finally {
            ff.close(fd);
            Unsafe.free(writeBuff, Long.BYTES, MemoryTag.NATIVE_DEFAULT);
        }
    }

    @FunctionalInterface
    private interface AddColumn {
        void add(TableModel tm);
    }
}<|MERGE_RESOLUTION|>--- conflicted
+++ resolved
@@ -1638,27 +1638,15 @@
             String dstPartitionName,
             String dstPartitionNameSuffix
     ) {
-<<<<<<< HEAD
         CharSequence systemTableName = engine.getSystemTableName(srcTableName);
-        path.of(configuration.getRoot())
+        path.of(srcRoot)
                 .concat(systemTableName)
                 .concat(srcPartitionName)
                 .slash$();
         CharSequence systemTableName1 = engine.getSystemTableName(dstTableName);
-        other.of(configuration.getRoot())
+        other.of(dstRoot)
                 .concat(systemTableName1)
-                .concat(dstPartitionName)
-                .put(configuration.getAttachPartitionSuffix())
-                .slash$();
-=======
-        path.of(srcRoot)
-                .concat(srcTableName)
-                .concat(srcPartitionName)
-                .slash$();
-        other.of(dstRoot)
-                .concat(dstTableName)
                 .concat(dstPartitionName);
->>>>>>> 442352ae
 
         if (!Chars.isBlank(dstPartitionNameSuffix)) {
             other.put(dstPartitionNameSuffix);
