/*******************************************************************************
 *     ___                  _   ____  ____
 *    / _ \ _   _  ___  ___| |_|  _ \| __ )
 *   | | | | | | |/ _ \/ __| __| | | |  _ \
 *   | |_| | |_| |  __/\__ \ |_| |_| | |_) |
 *    \__\_\\__,_|\___||___/\__|____/|____/
 *
 *  Copyright (c) 2014-2019 Appsicle
 *  Copyright (c) 2019-2022 QuestDB
 *
 *  Licensed under the Apache License, Version 2.0 (the "License");
 *  you may not use this file except in compliance with the License.
 *  You may obtain a copy of the License at
 *
 *  http://www.apache.org/licenses/LICENSE-2.0
 *
 *  Unless required by applicable law or agreed to in writing, software
 *  distributed under the License is distributed on an "AS IS" BASIS,
 *  WITHOUT WARRANTIES OR CONDITIONS OF ANY KIND, either express or implied.
 *  See the License for the specific language governing permissions and
 *  limitations under the License.
 *
 ******************************************************************************/

package io.questdb.griffin;

import io.questdb.cairo.*;
import io.questdb.cairo.sql.DataFrame;
import io.questdb.std.*;
import io.questdb.std.datetime.microtime.TimestampFormatUtils;
import io.questdb.std.str.LPSZ;
import io.questdb.std.str.Path;
import io.questdb.std.str.StringSink;
import io.questdb.test.tools.TestUtils;
import org.junit.*;
import org.junit.rules.TestName;

import java.io.IOException;
import java.util.HashMap;
import java.util.Map;
import java.util.concurrent.atomic.AtomicInteger;

import static io.questdb.cairo.AttachDetachStatus.ATTACH_ERR_RENAME;


public class AlterTableAttachPartitionTest extends AbstractGriffinTest {
    private final static StringSink partitions = new StringSink();
    @Rule
    public TestName testName = new TestName();
    private Path otherPath;
    private Path path;

    @Override
    @Before
    public void setUp() {
        super.setUp();
        otherPath = new Path();
        path = new Path();
    }

    @Override
    @After
    public void tearDown() {
        super.tearDown();
        path = Misc.free(path);
        otherPath = Misc.free(otherPath);
    }

    @Test
    public void testAlterTableAttachPartitionFromSoftLink() throws Exception {
        Assume.assumeTrue(Os.type != Os.WINDOWS);
        assertMemoryLeak(TestFilesFacadeImpl.INSTANCE, () -> {

            final String tableName = testName.getMethodName();
            final String partitionName = "2022-10-17";
            int txn = 0; // keep track of the transaction number

            // create table
            try (TableModel src = new TableModel(configuration, tableName, PartitionBy.DAY)) {
                createPopulateTable(
                        1,
                        src.col("l", ColumnType.LONG)
                                .col("i", ColumnType.INT)
                                .timestamp("ts"),
                        10000,
                        partitionName,
                        2
                ); // -> creates partitions 2022-10-17 and 2022-10-18 with 5K rows each
            }
            txn++;
            assertSql("SELECT min(ts), max(ts), count() FROM " + tableName,
                    "min\tmax\tcount\n" +
                            "2022-10-17T00:00:17.279900Z\t2022-10-18T23:59:59.000000Z\t10000\n");

            // detach partition
            compile("ALTER TABLE " + tableName + " DETACH PARTITION LIST '" + partitionName + "'", sqlExecutionContext);
            txn++;
            assertSql("SELECT min(ts), max(ts), count() FROM " + tableName,
                    "min\tmax\tcount\n" +
                            "2022-10-18T00:00:16.779900Z\t2022-10-18T23:59:59.000000Z\t5000\n"); // 2022-10-17 is gone

            // attach partition via soft link
            TableToken tableToken = engine.getTableToken(tableName);
            copyToDifferentLocationAndMakeAttachableViaSoftLink(tableName, tableToken, partitionName, "S3");
            compile("ALTER TABLE " + tableName + " ATTACH PARTITION LIST '" + partitionName + "'", sqlExecutionContext);
            txn++;

            // verify that the link has been renamed to what we expect
            path.of(configuration.getRoot()).concat(tableToken).concat(partitionName);
            TableUtils.txnPartitionConditionally(path, txn - 1);
            Assert.assertTrue(Files.exists(path.$()));

            // verify content
            assertSql("SELECT min(ts), max(ts), count() FROM " + tableName,
                    "min\tmax\tcount\n" +
                            "2022-10-17T00:00:17.279900Z\t2022-10-18T23:59:59.000000Z\t10000\n");
            assertSql("SELECT * FROM " + tableName + " WHERE ts in '" + partitionName + "' LIMIT -5",
                    "l\ti\tts\n" +
                            "4996\t4996\t2022-10-17T23:58:50.380400Z\n" +
                            "4997\t4997\t2022-10-17T23:59:07.660300Z\n" +
                            "4998\t4998\t2022-10-17T23:59:24.940200Z\n" +
                            "4999\t4999\t2022-10-17T23:59:42.220100Z\n" +
                            "5000\t5000\t2022-10-17T23:59:59.500000Z\n"
            );

            // insert a row at the end of the partition
            executeInsert("INSERT INTO " + tableName + " (l, i, ts) VALUES(0, 0, '" + partitionName + "T23:59:59.500001Z')");
            txn++;

            // update a row toward the end of the partition
            executeOperation(
                    "UPDATE " + tableName + " SET l = 13 WHERE ts = '" + partitionName + "T23:59:42.220100Z'",
                    CompiledQuery.UPDATE
            );
            txn++;

            // insert a row at the beginning of the partition, this will result in the original folder being
            // copied across to table data space (hot), with a new txn, the original folder's content are NOT
            // removed, the link is.
            executeInsert("INSERT INTO " + tableName + " (l, i, ts) VALUES(-1, -1, '" + partitionName + "T00:00:00.100005Z')");
            txn++;
            // verify that the link does not exist
            // in windows the handle is held and cannot be deleted
            Assert.assertFalse(Files.exists(path));
            // verify that a new partition folder has been created in the table data space (hot)
            path.of(configuration.getRoot()).concat(tableToken).concat(partitionName);
            TableUtils.txnPartitionConditionally(path, txn - 1);
            Assert.assertTrue(Files.exists(path.$()));
            // verify cold storage folder exists
            Assert.assertTrue(Files.exists(otherPath));
            AtomicInteger fileCount = new AtomicInteger();
            ff.walk(otherPath, (file, type) -> fileCount.incrementAndGet());
            Assert.assertTrue(fileCount.get() > 0);

            // update a row toward the beginning of the partition
            executeOperation(
                    "UPDATE " + tableName + " SET l = 13 WHERE ts = '2022-10-17T00:00:34.559800Z'",
                    CompiledQuery.UPDATE
            );

            // verify content
            assertSql("SELECT * FROM " + tableName + " WHERE ts in '" + partitionName + "' LIMIT -5",
                    "l\ti\tts\n" +
                            "4997\t4997\t2022-10-17T23:59:07.660300Z\n" +
                            "4998\t4998\t2022-10-17T23:59:24.940200Z\n" +
                            "13\t4999\t2022-10-17T23:59:42.220100Z\n" +
                            "5000\t5000\t2022-10-17T23:59:59.500000Z\n" +
                            "0\t0\t2022-10-17T23:59:59.500001Z\n" // <-- the new row at the end
            );
            assertSql("SELECT * FROM " + tableName + " WHERE ts in '" + partitionName + "' LIMIT 5",
                    "l\ti\tts\n" +
                            "-1\t-1\t2022-10-17T00:00:00.100005Z\n" + // <-- the new row at the beginning
                            "1\t1\t2022-10-17T00:00:17.279900Z\n" +
                            "13\t2\t2022-10-17T00:00:34.559800Z\n" +
                            "3\t3\t2022-10-17T00:00:51.839700Z\n" +
                            "4\t4\t2022-10-17T00:01:09.119600Z\n"
            );
            assertSql("SELECT min(ts), max(ts), count() FROM " + tableName,
                    "min\tmax\tcount\n" +
                            "2022-10-17T00:00:00.100005Z\t2022-10-18T23:59:59.000000Z\t10002\n");
        });
    }

    @Test
    public void testAlterTableAttachPartitionFromSoftLinkThenDetachIt() throws Exception {
        Assume.assumeTrue(Os.type != Os.WINDOWS);

        assertMemoryLeak(TestFilesFacadeImpl.INSTANCE, () -> {

            final String tableName = testName.getMethodName();
            final String partitionName = "2022-10-17";

            try (TableModel src = new TableModel(configuration, tableName, PartitionBy.DAY)) {
                createPopulateTable(
                        1,
                        src.col("l", ColumnType.LONG)
                                .col("i", ColumnType.INT)
                                .timestamp("ts"),
                        10000,
                        partitionName,
                        2
                );
            }

            compile("ALTER TABLE " + tableName + " DETACH PARTITION LIST '" + partitionName + "'", sqlExecutionContext);
            TableToken tableToken = engine.getTableToken(tableName);
            copyToDifferentLocationAndMakeAttachableViaSoftLink(tableName, tableToken, partitionName, "SNOW");
            compile("ALTER TABLE " + tableName + " ATTACH PARTITION LIST '" + partitionName + "'", sqlExecutionContext);
            assertSql("SELECT min(ts), max(ts), count() FROM " + tableName,
                    "min\tmax\tcount\n" +
                            "2022-10-17T00:00:17.279900Z\t2022-10-18T23:59:59.000000Z\t10000\n");

            // detach the partition which was attached via soft link will result in the link being removed
            compile("ALTER TABLE " + tableName + " DETACH PARTITION LIST '" + partitionName + "'", sqlExecutionContext);
            assertSql("SELECT min(ts), max(ts), count() FROM " + tableName,
                    "min\tmax\tcount\n" +
                            "2022-10-18T00:00:16.779900Z\t2022-10-18T23:59:59.000000Z\t5000\n");
            // verify cold storage folder exists
            Assert.assertTrue(Files.exists(otherPath));
            AtomicInteger fileCount = new AtomicInteger();
            ff.walk(otherPath, (file, type) -> fileCount.incrementAndGet());
            Assert.assertTrue(fileCount.get() > 0);
            // verify the link was removed
            otherPath.of(configuration.getRoot())
                    .concat(tableName)
                    .concat(partitionName)
                    .put(configuration.getAttachPartitionSuffix())
                    .$();
            Assert.assertFalse(ff.exists(otherPath));
            // verify no copy was produced to hot space
            path.of(configuration.getRoot())
                    .concat(tableName)
                    .concat(partitionName)
                    .put(TableUtils.DETACHED_DIR_MARKER)
                    .$();
            Assert.assertFalse(ff.exists(path));

            // insert a row at the end of the partition, the only row, which will create the partition
            executeInsert("INSERT INTO " + tableName + " (l, i, ts) VALUES(0, 0, '" + partitionName + "T23:59:59.500001Z')");
            assertSql("SELECT min(ts), max(ts), count() FROM " + tableName,
                    "min\tmax\tcount\n" +
                            "2022-10-17T23:59:59.500001Z\t2022-10-18T23:59:59.000000Z\t5001\n");

            // drop the partition
            compile("ALTER TABLE " + tableName + " DROP PARTITION LIST '" + partitionName + "'", sqlExecutionContext);
            assertSql("SELECT min(ts), max(ts), count() FROM " + tableName,
                    "min\tmax\tcount\n" +
                            "2022-10-18T00:00:16.779900Z\t2022-10-18T23:59:59.000000Z\t5000\n");
        });
    }

    @Test
    public void testAlterTableAttachPartitionFromSoftLinkThenDropIt() throws Exception {
        Assume.assumeTrue(Os.type != Os.WINDOWS);

        assertMemoryLeak(TestFilesFacadeImpl.INSTANCE, () -> {

            final String tableName = testName.getMethodName();
            final String partitionName = "2022-10-17";

            try (TableModel src = new TableModel(configuration, tableName, PartitionBy.DAY)) {
                createPopulateTable(
                        1,
                        src.col("l", ColumnType.LONG)
                                .col("i", ColumnType.INT)
                                .timestamp("ts"),
                        10000,
                        partitionName,
                        2
                );
            }

            compile("ALTER TABLE " + tableName + " DETACH PARTITION LIST '" + partitionName + "'", sqlExecutionContext);
            TableToken tableToken = engine.getTableToken(tableName);
            copyToDifferentLocationAndMakeAttachableViaSoftLink(tableName, tableToken, partitionName, "IGLU");
            compile("ALTER TABLE " + tableName + " ATTACH PARTITION LIST '" + partitionName + "'", sqlExecutionContext);
            assertSql("SELECT min(ts), max(ts), count() FROM " + tableName,
                    "min\tmax\tcount\n" +
                            "2022-10-17T00:00:17.279900Z\t2022-10-18T23:59:59.000000Z\t10000\n");

            // drop the partition which was attached via soft link
            compile("ALTER TABLE " + tableName + " DROP PARTITION LIST '" + partitionName + "'", sqlExecutionContext);
            assertSql("SELECT min(ts), max(ts), count() FROM " + tableName,
                    "min\tmax\tcount\n" +
                            "2022-10-18T00:00:16.779900Z\t2022-10-18T23:59:59.000000Z\t5000\n");
            // verify cold storage folder exists
            Assert.assertTrue(Files.exists(otherPath));
            AtomicInteger fileCount = new AtomicInteger();
            ff.walk(otherPath, (file, type) -> fileCount.incrementAndGet());
            Assert.assertTrue(fileCount.get() > 0);

            path.of(configuration.getRoot())
                    .concat(tableName)
                    .concat(partitionName)
                    .put(".2")
                    .$();
            Assert.assertFalse(ff.exists(path));
        });
    }

    @Test
    public void testAlterTableAttachPartitionFromSoftLinkThenDropItWhileThereIsAReader() throws Exception {
        Assume.assumeTrue(Os.type != Os.WINDOWS);

        assertMemoryLeak(TestFilesFacadeImpl.INSTANCE, () -> {

            final String tableName = "table101";
            final String partitionName = "2022-11-04";

            try (TableModel src = new TableModel(configuration, tableName, PartitionBy.DAY)) {
                createPopulateTable(
                        1,
                        src.col("l", ColumnType.LONG)
                                .col("i", ColumnType.INT)
                                .timestamp("ts"),
                        10000,
                        partitionName,
                        2
                );
            }

            compile("ALTER TABLE " + tableName + " DETACH PARTITION LIST '" + partitionName + "'", sqlExecutionContext);
            TableToken tableToken = engine.getTableToken(tableName);
            copyToDifferentLocationAndMakeAttachableViaSoftLink(tableName, tableToken, partitionName, "FINLAND");
            compile("ALTER TABLE " + tableName + " ATTACH PARTITION LIST '" + partitionName + "'", sqlExecutionContext);
            assertSql("SELECT min(ts), max(ts), count() FROM " + tableName,
                    "min\tmax\tcount\n" +
                            "2022-11-04T00:00:17.279900Z\t2022-11-05T23:59:59.000000Z\t10000\n");

            try (TableReader ignore = getReader(tableName)) {
                // drop the partition which was attached via soft link
                compile("ALTER TABLE " + tableName + " DROP PARTITION LIST '" + partitionName + "'", sqlExecutionContext);
                // there is a reader, cannot unlink, thus the link will still exist
                path.of(configuration.getRoot()) // <-- soft link path
                        .concat(tableToken)
                        .concat(partitionName)
                        .put(".2")
                        .$();
                Assert.assertTrue(Files.exists(path));
            }
            engine.releaseAllReaders();
            assertSql("SELECT min(ts), max(ts), count() FROM " + tableName,
                    "min\tmax\tcount\n" +
                            "2022-11-05T00:00:16.779900Z\t2022-11-05T23:59:59.000000Z\t5000\n");

            // purge old partitions
            engine.releaseAllReaders();
            engine.releaseAllWriters();
            engine.releaseInactive();
            try (O3PartitionPurgeJob purgeJob = new O3PartitionPurgeJob(engine.getMessageBus(), 1)) {
                while (purgeJob.run(0)) {
                    Os.pause();
                }
            }

            // verify cold storage folder still exists
            Assert.assertTrue(Files.exists(otherPath));
            AtomicInteger fileCount = new AtomicInteger();
            ff.walk(otherPath, (file, type) -> fileCount.incrementAndGet());
            Assert.assertTrue(fileCount.get() > 0);
            Assert.assertFalse(Files.exists(path));
        });
    }

    @Test
    public void testAlterTableAttachPartitionFromSoftLinkThenUpdate() throws Exception {
        Assume.assumeTrue(Os.type != Os.WINDOWS);
        assertMemoryLeak(TestFilesFacadeImpl.INSTANCE, () -> {

            final String tableName = testName.getMethodName();
            final String partitionName = "2022-10-17";
            int txn = 0;

            try (TableModel src = new TableModel(configuration, tableName, PartitionBy.DAY)) {
                createPopulateTable(
                        1,
                        src.col("l", ColumnType.LONG)
                                .col("i", ColumnType.INT)
                                .timestamp("ts"),
                        10000,
                        partitionName,
                        2
                );
            }
            txn++;
            assertSql("SELECT min(ts), max(ts), count() FROM " + tableName,
                    "min\tmax\tcount\n" +
                            "2022-10-17T00:00:17.279900Z\t2022-10-18T23:59:59.000000Z\t10000\n");

            compile("ALTER TABLE " + tableName + " DETACH PARTITION LIST '" + partitionName + "'", sqlExecutionContext);
            txn++;
            TableToken tableToken = engine.getTableToken(tableName);
            copyToDifferentLocationAndMakeAttachableViaSoftLink(tableName, tableToken, partitionName, "LEGEND");
            compile("ALTER TABLE " + tableName + " ATTACH PARTITION LIST '" + partitionName + "'", sqlExecutionContext);
            txn++;

            assertSql("SELECT min(ts), max(ts), count() FROM " + tableName,
                    "min\tmax\tcount\n" +
                            "2022-10-17T00:00:17.279900Z\t2022-10-18T23:59:59.000000Z\t10000\n");
            assertSql("SELECT * FROM " + tableName + " WHERE ts in '" + partitionName + "' LIMIT 5",
                    "l\ti\tts\n" +
                            "1\t1\t2022-10-17T00:00:17.279900Z\n" +
                            "2\t2\t2022-10-17T00:00:34.559800Z\n" +
                            "3\t3\t2022-10-17T00:00:51.839700Z\n" +
                            "4\t4\t2022-10-17T00:01:09.119600Z\n" +
                            "5\t5\t2022-10-17T00:01:26.399500Z\n"
            );

            // collect last modified timestamps for files in cold storage
            final Map<String, Long> lastModified = new HashMap<>();
            path.of(otherPath);
            final int len = path.length();
            ff.walk(otherPath, (file, type) -> {
                path.trimTo(len).concat(file).$();
                lastModified.put(path.toString(), ff.getLastModified(path));
            });

            // execute an update directly on the cold storage partition
            executeOperation(
                    "UPDATE " + tableName + " SET l = 13 WHERE ts = '" + partitionName + "T00:00:17.279900Z'",
                    CompiledQuery.UPDATE
            );
            assertSql("SELECT min(ts), max(ts), count() FROM " + tableName,
                    "min\tmax\tcount\n" +
                            "2022-10-17T00:00:17.279900Z\t2022-10-18T23:59:59.000000Z\t10000\n");
            assertSql("SELECT * FROM " + tableName + " WHERE ts in '" + partitionName + "' LIMIT 5",
                    "l\ti\tts\n" +
                            "13\t1\t2022-10-17T00:00:17.279900Z\n" +
                            "2\t2\t2022-10-17T00:00:34.559800Z\n" +
                            "3\t3\t2022-10-17T00:00:51.839700Z\n" +
                            "4\t4\t2022-10-17T00:01:09.119600Z\n" +
                            "5\t5\t2022-10-17T00:01:26.399500Z\n"
            );

            // verify that no new partition folder has been created in the table data space (hot)
            // but rather the files in cold storage have been modified
            path.of(configuration.getRoot())
                    .concat(tableToken)
                    .concat(partitionName);
            TableUtils.txnPartitionConditionally(path, txn - 1);
            Assert.assertTrue(Files.exists(path.$()));
            Assert.assertTrue(Files.isSoftLink(path));
            // in windows, detecting a soft link is tricky, and unnecessary. Removing
            // a soft link does not remove the target's content, so we do not need to
            // call unlink, thus we do not need isSoftLink. It has been implemented however
            // and it does not seem to work.
            path.of(otherPath);
            ff.walk(otherPath, (file, type) -> {
                // TODO: Update does not follow the usual path, like insert. To be able to
                //  prevent modifications on cold storage we must be able to detect whether
                //  the column files being versioned belong in a folder that is soft linked,
                //  and then move first the data to hot storage and take it from there.
                //  OR accept that UPDATE does modify cold storage, OR simply provide the
                //  mechanism to flag a partition as RO/RW and fail updates on RO partitions.
                //  The later will be achieved in a later PR.
                path.trimTo(len).concat(file).$();
                Long lm = lastModified.get(path.toString());
                Assert.assertTrue(lm == null || lm == ff.getLastModified(path));
            });
        });
    }

    @Test
    public void testAttach2Partitions() throws Exception {
        assertMemoryLeak(() -> {
            try (TableModel src = new TableModel(configuration, "src1", PartitionBy.DAY);
                 TableModel dst = new TableModel(configuration, "dst1", PartitionBy.DAY)) {
                createPopulateTable(
                        1,
                        src.timestamp("ts")
                                .col("i", ColumnType.INT)
                                .col("l", ColumnType.LONG),
                        10000,
                        "2020-01-01",
                        12);

                CairoTestUtils.create(dst.timestamp("ts")
                        .col("i", ColumnType.INT)
                        .col("l", ColumnType.LONG));

                attachFromSrcIntoDst(src, dst, "2020-01-09", "2020-01-10");
            }
        });
    }

    @Test
    public void testAttachActive2PartitionsOneByOneInDescOrder() throws Exception {
        assertMemoryLeak(() -> {
            try (TableModel src = new TableModel(configuration, "src2", PartitionBy.DAY);
                 TableModel dst = new TableModel(configuration, "dst2", PartitionBy.DAY)) {

                createPopulateTable(
                        1,
                        src.timestamp("ts")
                                .col("i", ColumnType.INT)
                                .col("l", ColumnType.LONG),
                        10000,
                        "2020-01-01",
                        12);

                CairoTestUtils.create(dst.timestamp("ts")
                        .col("i", ColumnType.INT)
                        .col("l", ColumnType.LONG));

                attachFromSrcIntoDst(src, dst, "2020-01-10");
                attachFromSrcIntoDst(src, dst, "2020-01-09");
            }
        });
    }

    @Test
    public void testAttachActive3Partitions() throws Exception {
        assertMemoryLeak(() -> {
            try (TableModel src = new TableModel(configuration, "src3", PartitionBy.DAY);
                 TableModel dst = new TableModel(configuration, "dst3", PartitionBy.DAY)) {

                createPopulateTable(
                        1,
                        src.timestamp("ts")
                                .col("i", ColumnType.INT)
                                .col("l", ColumnType.LONG),
                        10000,
                        "2020-01-01",
                        12);

                CairoTestUtils.create(dst.timestamp("ts")
                        .col("i", ColumnType.INT)
                        .col("l", ColumnType.LONG));

                // 3 partitions unordered
                attachFromSrcIntoDst(src, dst, "2020-01-09", "2020-01-10", "2020-01-01");
            }
        });
    }

    @Test
    public void testAttachActiveWrittenPartition() throws Exception {
        assertMemoryLeak(() -> {
            try (TableModel src = new TableModel(configuration, "src4", PartitionBy.DAY);
                 TableModel dst = new TableModel(configuration, "dst4", PartitionBy.DAY)) {

                createPopulateTable(
                        1,
                        src.timestamp("ts")
                                .col("i", ColumnType.INT)
                                .col("l", ColumnType.LONG),
                        10000,
                        "2020-01-01",
                        11);

                CairoTestUtils.create(dst.timestamp("ts")
                        .col("i", ColumnType.INT)
                        .col("l", ColumnType.LONG));

                attachFromSrcIntoDst(src, dst, "2020-01-10");
            }
        });
    }

    @Test
    public void testAttachFailsInvalidFormat() throws Exception {
        assertMemoryLeak(() -> {
            try (TableModel dst = new TableModel(configuration, "dst5", PartitionBy.MONTH)) {

                CairoTestUtils.create(dst.timestamp("ts")
                        .col("i", ColumnType.INT)
                        .col("l", ColumnType.LONG));

                String alterCommand = "ALTER TABLE " + dst.getName() + " ATTACH PARTITION LIST '202A-01'";
                try {
                    compile(alterCommand, sqlExecutionContext);
                    Assert.fail();
                } catch (SqlException e) {
                    Assert.assertEquals("[39] 'YYYY-MM' expected[errno=0]", e.getMessage());
                }
            }
        });
    }

    @Test
    public void testAttachFailsInvalidFormatPartitionsAnnually() throws Exception {
        assertMemoryLeak(() -> {
            try (TableModel dst = new TableModel(configuration, "dst6", PartitionBy.YEAR)) {

                CairoTestUtils.create(dst.timestamp("ts")
                        .col("i", ColumnType.INT)
                        .col("l", ColumnType.LONG));

                String alterCommand = "ALTER TABLE " + dst.getName() + " ATTACH PARTITION LIST '2020-01-01'";
                try {
                    compile(alterCommand, sqlExecutionContext);
                    Assert.fail();
                } catch (SqlException e) {
                    Assert.assertEquals("[39] 'YYYY' expected[errno=0]", e.getMessage());
                }
            }
        });
    }

    @Test
    public void testAttachFailsInvalidFormatPartitionsMonthly() throws Exception {
        assertMemoryLeak(() -> {
            try (TableModel dst = new TableModel(configuration, "dst7", PartitionBy.MONTH)) {

                CairoTestUtils.create(dst.timestamp("ts")
                        .col("i", ColumnType.INT)
                        .col("l", ColumnType.LONG));

                String alterCommand = "ALTER TABLE " + dst.getName() + " ATTACH PARTITION LIST '2020-01-01'";
                try {
                    compile(alterCommand, sqlExecutionContext);
                    Assert.fail();
                } catch (SqlException e) {
                    Assert.assertEquals("[39] 'YYYY-MM' expected[errno=0]", e.getMessage());
                }
            }
        });
    }

    @Test
    public void testAttachFailsInvalidSeparatorFormat() throws Exception {
        assertMemoryLeak(() -> {
            try (TableModel dst = new TableModel(configuration, "dst8", PartitionBy.MONTH)) {

                CairoTestUtils.create(dst.timestamp("ts")
                        .col("i", ColumnType.INT)
                        .col("l", ColumnType.LONG));

                String alterCommand = "ALTER TABLE " + dst.getName() + " ATTACH PARTITION LIST '2020-01'.'2020-02'";
                try {
                    compile(alterCommand, sqlExecutionContext);
                    Assert.fail();
                } catch (SqlException e) {
                    Assert.assertEquals("[48] ',' expected", e.getMessage());
                }
            }
        });
    }

    @Test
    public void testAttachMissingPartition() throws Exception {
        assertMemoryLeak(() -> {
            try (TableModel dst = new TableModel(configuration, "dst9", PartitionBy.DAY)) {
                CairoTestUtils.create(dst.timestamp("ts")
                        .col("i", ColumnType.INT)
                        .col("l", ColumnType.LONG));

                String alterCommand = "ALTER TABLE " + dst.getName() + " ATTACH PARTITION LIST '2020-01-01'";
                try {
                    compile(alterCommand, sqlExecutionContext);
                    Assert.fail();
                } catch (CairoException e) {
                    TestUtils.assertContains(e.getFlyweightMessage(), "could not attach partition");
                }
            }
        });
    }

    @Test
    public void testAttachNonExisting() throws Exception {
        assertMemoryLeak(() -> {
            try (TableModel dst = new TableModel(configuration, "dst10", PartitionBy.DAY)) {
                CairoTestUtils.create(dst.timestamp("ts")
                        .col("i", ColumnType.INT)
                        .col("l", ColumnType.LONG));

                String alterCommand = "ALTER TABLE " + dst.getName() + " ATTACH PARTITION LIST '2020-01-01'";

                try {
                    compile(alterCommand, sqlExecutionContext);
                    Assert.fail();
                } catch (CairoException e) {
                    TestUtils.assertContains(e.getFlyweightMessage(), "could not attach partition");
                }
            }
        });
    }

    @Test
    public void testAttachPartitionInWrongDirectoryName() throws Exception {
        assertMemoryLeak(() -> {
            try (
                    TableModel src = new TableModel(configuration, "src11", PartitionBy.DAY);
                    TableModel dst = new TableModel(configuration, "dst11", PartitionBy.DAY)
            ) {

                createPopulateTable(
                        1,
                        src.col("l", ColumnType.LONG)
                                .col("i", ColumnType.INT)
                                .timestamp("ts"),
                        10000,
                        "2020-01-01",
                        1);

                CairoTestUtils.create(
                        dst.col("i", ColumnType.INT)
                                .col("l", ColumnType.LONG)
                                .timestamp("ts"));

                copyPartitionToAttachable(src.getName(), "2020-01-01", dst.getName(), "COCONUTS");

                try {
                    compile("ALTER TABLE " + dst.getName() + " ATTACH PARTITION LIST '2020-01-02'", sqlExecutionContext);
                    Assert.fail();
                } catch (CairoException e) {
                    TestUtils.assertContains(e.getFlyweightMessage(), "could not attach partition");
                }
            }
        });
    }

    @Test
    public void testAttachPartitionStringColIndexMessedNotInOrder() throws Exception {
        assertMemoryLeak(() -> {
            AddColumn src = s -> s.col("l", ColumnType.LONG)
                    .col("i", ColumnType.INT)
                    .timestamp("ts")
                    .col("str", ColumnType.STRING);

            assertSchemaMismatch(
                    "src26",
                    src,
                    "dst26",
                    dst -> {
                    },
                    s -> writeToStrIndexFile(s, "2022-08-01", "str.i", 0L, 16L),
                    "Variable size column has invalid data address value"
            );
        });
    }

    @Test
    public void testAttachPartitionStringColIndexMessedOffsetOutsideFileBounds() throws Exception {
        assertMemoryLeak(() -> {
            AddColumn src = s -> s.col("i", ColumnType.INT)
                    .col("l", ColumnType.LONG)
                    .timestamp("ts")
                    .col("str", ColumnType.STRING);

            assertSchemaMismatch(
                    "src27",
                    src,
                    "dst27",
                    dst -> {
                    },
                    s -> writeToStrIndexFile(s, "2022-08-01", "str.i", Long.MAX_VALUE, 256L),
                    "dataAddress=" + Long.MAX_VALUE
            );

            assertSchemaMismatch(
                    "src28",
                    src,
                    "dst28",
                    dst -> {
                    },
                    s -> writeToStrIndexFile(s, "2022-08-01", "str.i", -1L, 256L),
                    "dataAddress=" + -1L
            );
        });
    }

    @Test
    public void testAttachPartitionStringIndexFileTooSmall() throws Exception {
        assertMemoryLeak(() -> {
            AddColumn src = s -> s.col("i", ColumnType.INT)
                    .col("l", ColumnType.LONG)
                    .timestamp("ts")
                    .col("sh", ColumnType.STRING);

            assertSchemaMismatch(
                    "src30",
                    src,
                    "dst30",
                    dst -> {
                    },
                    s -> {
                        engine.clear();
<<<<<<< HEAD
                        TableToken tableToken = engine.getTableToken(s.getName());
                        path.of(configuration.getRoot()).concat(tableToken).concat("2022-08-01").concat("sh.i").$();
                        long fd = TestFilesFacadeImpl.INSTANCE.openRW(path, CairoConfiguration.O_NONE);
=======
                        path.of(configuration.getRoot()).concat(s.getName()).concat("2022-08-01").concat("sh.i").$();
                        int fd = Files.openRW(path);
>>>>>>> bd8fcffc
                        Files.truncate(fd, Files.length(fd) / 4);
                        TestFilesFacadeImpl.INSTANCE.close(fd);
                    },
                    "Column file is too small"
            );
        });
    }

    @Test
    public void testAttachPartitionSymbolFileNegativeValue() throws Exception {
        assertMemoryLeak(() -> {
            try (TableModel src = new TableModel(configuration, "src31", PartitionBy.DAY)) {
                createPopulateTable(
                        1,
                        src.timestamp("ts")
                                .col("l", ColumnType.LONG)
                                .col("sym", ColumnType.SYMBOL)
                                .col("i", ColumnType.INT),
                        10000,
                        "2022-08-01",
                        3);

                writeToStrIndexFile(src, "2022-08-02", "sym.d", -1L, 4L);

                try (TableModel dst = new TableModel(configuration, "dst31", PartitionBy.DAY)) {
                    createPopulateTable(
                            1,
                            dst.timestamp("ts")
                                    .col("l", ColumnType.LONG)
                                    .col("sym", ColumnType.SYMBOL)
                                    .col("i", ColumnType.INT),
                            10000,
                            "2022-08-01",
                            1);

                    try {
                        attachFromSrcIntoDst(src, dst, "2022-08-02");
                        Assert.fail();
                    } catch (CairoException e) {
                        TestUtils.assertContains(e.getFlyweightMessage(), "Symbol file does not match symbol column, invalid key");
                    }
                }
            }
        });
    }

    @Test
    public void testAttachPartitionSymbolFileTooSmall() throws Exception {
        assertMemoryLeak(() -> {

            AddColumn src = s -> s.col("i", ColumnType.INT)
                    .col("l", ColumnType.LONG)
                    .timestamp("ts")
                    .col("sh", ColumnType.SYMBOL);

            assertSchemaMismatch(
                    "src32",
                    src,
                    "dst32",
                    dst -> {
                    },
                    s -> {
                        // .v file
                        engine.clear();
<<<<<<< HEAD
                        TableToken tableToken = engine.getTableToken(s.getName());
                        path.of(configuration.getRoot()).concat(tableToken).concat("2022-08-01").concat("sh.v").$();
                        long fd = TestFilesFacadeImpl.INSTANCE.openRW(path, CairoConfiguration.O_NONE);
=======
                        path.of(configuration.getRoot()).concat(s.getName()).concat("2022-08-01").concat("sh.v").$();
                        int fd = Files.openRW(path);
>>>>>>> bd8fcffc
                        Files.truncate(fd, Files.length(fd) / 2);
                        TestFilesFacadeImpl.INSTANCE.close(fd);
                    },
                    "Symbol file does not match symbol column"
            );
        });
    }

    @Test
    public void testAttachPartitionWhereTimestampColumnNameIsOtherThanTimestamp() throws Exception {
        assertMemoryLeak(() -> {
            try (TableModel src = new TableModel(configuration, "src33", PartitionBy.DAY);
                 TableModel dst = new TableModel(configuration, "dst33", PartitionBy.DAY)) {

                createPopulateTable(
                        1,
                        src.timestamp("ts")
                                .col("i", ColumnType.INT)
                                .col("l", ColumnType.LONG),
                        10000,
                        "2022-08-01",
                        10);

                CairoTestUtils.create(dst.timestamp("ts1")
                        .col("i", ColumnType.INT)
                        .col("l", ColumnType.LONG));

                try {
                    attachFromSrcIntoDst(src, dst, "2022-08-01");
                    Assert.fail();
                } catch (CairoException e) {
                    TestUtils.assertContains(e.getFlyweightMessage(),
                            "could not open read-only"
                    );
                    TestUtils.assertContains(e.getFlyweightMessage(),
                            "ts1.d"
                    );
                }
            }
        });
    }

    @Test
    public void testAttachPartitionWithColumnTypes() throws Exception {
        int idx = 0;
        assertSchemaMatch(dst -> dst.col("str", ColumnType.STRING), idx++);
        assertSchemaMatch(dst -> dst.col("l1", ColumnType.LONG), idx++);
        assertSchemaMatch(dst -> dst.col("i1", ColumnType.INT), idx++);
        assertSchemaMatch(dst -> dst.col("b", ColumnType.BOOLEAN), idx++);
        assertSchemaMatch(dst -> dst.col("db", ColumnType.DOUBLE), idx++);
        assertSchemaMatch(dst -> dst.col("fl", ColumnType.FLOAT), idx++);
        assertSchemaMatch(dst -> dst.col("dt", ColumnType.DATE), idx++);
        assertSchemaMatch(dst -> dst.col("ts1", ColumnType.TIMESTAMP), idx++);
        assertSchemaMatch(dst -> dst.col("l256", ColumnType.LONG256), idx++);
        assertSchemaMatch(dst -> dst.col("byt", ColumnType.BYTE), idx++);
        assertSchemaMatch(dst -> dst.col("ch", ColumnType.CHAR), idx++);
        assertSchemaMatch(dst -> dst.col("sh", ColumnType.SHORT), idx);
    }

    @Test
    public void testAttachPartitionWrongFixedColumn() throws Exception {
        assertMemoryLeak(() -> {
            AddColumn src = s -> s.col("l", ColumnType.LONG)
                    .col("i", ColumnType.INT)
                    .timestamp("ts")
                    .col("sh", ColumnType.SHORT);

            assertSchemaMismatch(
                    "src34",
                    src,
                    "dst34",
                    dst -> {
                    },
                    s -> {
                        // .d file
                        engine.clear();
<<<<<<< HEAD
                        TableToken tableToken = engine.getTableToken(s.getName());
                        path.of(configuration.getRoot()).concat(tableToken).concat("2022-08-01").concat("sh.d").$();
                        long fd = TestFilesFacadeImpl.INSTANCE.openRW(path, CairoConfiguration.O_NONE);
=======
                        path.of(configuration.getRoot()).concat(s.getName()).concat("2022-08-01").concat("sh.d").$();
                        int fd = Files.openRW(path);
>>>>>>> bd8fcffc
                        Files.truncate(fd, Files.length(fd) / 10);
                        TestFilesFacadeImpl.INSTANCE.close(fd);
                    },
                    "Column file is too small"
            );
        });
    }

    @Test
    public void testAttachPartitionsDeletedColumnFromSrc() throws Exception {
        assertMemoryLeak(() -> {
            try (TableModel src = new TableModel(configuration, testName.getMethodName() + "_src", PartitionBy.DAY);
                 TableModel dst = new TableModel(configuration, testName.getMethodName() + "_dst", PartitionBy.DAY)) {

                createPopulateTable(
                        1,
                        src.timestamp("ts")
                                .col("i", ColumnType.INT)
                                .col("l", ColumnType.LONG)
                                .col("s", ColumnType.SYMBOL).indexed(true, 128)
                                .col("str", ColumnType.STRING),
                        8,
                        "2022-08-01",
                        4);
                try (TableWriter writer = getWriter(src.getName())) {
                    writer.removeColumn("s");
                    writer.removeColumn("str");
                    writer.removeColumn("i");
                }

                CairoTestUtils.create(dst.timestamp("ts")
                        .col("i", ColumnType.INT)
                        .col("l", ColumnType.LONG)
                        .col("s", ColumnType.SYMBOL).indexed(true, 128)
                        .col("str", ColumnType.STRING)
                );

                copyPartitionToAttachable(src.getName(), "2022-08-02", dst.getName(), "2022-08-02");
                compile("ALTER TABLE " + dst.getName() + " ATTACH PARTITION LIST '2022-08-02'", sqlExecutionContext);

                engine.clear();
                assertQuery(
                        "ts\ti\tl\ts\tstr\n" +
                                "2022-08-02T11:59:59.625000Z\tNaN\t3\t\t\n" +
                                "2022-08-02T23:59:59.500000Z\tNaN\t4\t\t\n",
                        dst.getName(),
                        null,
                        "ts",
                        true,
                        false,
                        true
                );
            }
        });
    }

    @Test
    public void testAttachPartitionsDetachedHasExtraColumn() throws Exception {
        assertMemoryLeak(() -> {
            try (TableModel src = new TableModel(configuration, "src48", PartitionBy.DAY);
                 TableModel dst = new TableModel(configuration, "dst48", PartitionBy.DAY)) {

                int partitionRowCount = 11;
                createPopulateTable(
                        1,
                        src.timestamp("ts")
                                .col("i", ColumnType.INT)
                                .col("l", ColumnType.LONG)
                                .col("s", ColumnType.SYMBOL).indexed(true, 128),
                        partitionRowCount,
                        "2022-08-01",
                        4);

                CairoTestUtils.create(dst.timestamp("ts")
                        .col("i", ColumnType.INT)
                        .col("l", ColumnType.LONG));

                copyPartitionToAttachable(src.getName(), "2022-08-01", dst.getName(), "2022-08-01");

                long timestamp = TimestampFormatUtils.parseTimestamp("2022-08-01T00:00:00.000z");
                long txn;
                try (TableWriter writer = getWriter(dst.getName())) {
                    txn = writer.getTxn();
                    writer.attachPartition(timestamp);
                }
                TableToken tableToken = engine.getTableToken(dst.getName());
                path.of(configuration.getRoot()).concat(tableToken).concat("2022-08-01");
                TableUtils.txnPartitionConditionally(path, txn);
                int pathLen = path.length();

                // Extra columns not deleted
                Assert.assertTrue(Files.exists(path.concat("s.d").$()));
                Assert.assertTrue(Files.exists(path.trimTo(pathLen).concat("s.k").$()));
                Assert.assertTrue(Files.exists(path.trimTo(pathLen).concat("s.v").$()));
                Assert.assertTrue(Files.exists(path.trimTo(pathLen).concat("l.d").$()));

                engine.clear();
                assertQuery(
                        "ts\ti\tl\n" +
                                "2022-08-01T08:43:38.090909Z\t1\t1\n" +
                                "2022-08-01T17:27:16.181818Z\t2\t2\n",
                        dst.getName(),
                        null,
                        "ts",
                        true,
                        false,
                        true
                );
            }
        });
    }

    @Test
    public void testAttachPartitionsNonPartitioned() throws Exception {
        assertMemoryLeak(() -> {
            try (TableModel src = new TableModel(configuration, "src35", PartitionBy.DAY);
                 TableModel dst = new TableModel(configuration, "dst35", PartitionBy.NONE)) {

                createPopulateTable(
                        1,
                        src.timestamp("ts")
                                .col("i", ColumnType.INT)
                                .col("l", ColumnType.LONG),
                        10000,
                        "2022-08-01",
                        10);

                CairoTestUtils.create(dst.timestamp("ts")
                        .col("i", ColumnType.INT)
                        .col("l", ColumnType.LONG));

                try {
                    attachFromSrcIntoDst(src, dst, "2022-08-01");
                    Assert.fail();
                } catch (SqlException e) {
                    TestUtils.assertEquals("[25] table is not partitioned", e.getMessage());
                }
            }
        });
    }

    @Test
    public void testAttachPartitionsTableInTransaction() throws Exception {
        assertMemoryLeak(() -> {
            try (TableModel src = new TableModel(configuration, "src36", PartitionBy.DAY);
                 TableModel dst = new TableModel(configuration, "dst36", PartitionBy.DAY)) {

                int partitionRowCount = 111;
                createPopulateTable(
                        1,
                        src.timestamp("ts")
                                .col("i", ColumnType.INT)
                                .col("l", ColumnType.LONG),
                        partitionRowCount,
                        "2022-08-01",
                        1);

                CairoTestUtils.create(dst.timestamp("ts")
                        .col("i", ColumnType.INT)
                        .col("l", ColumnType.LONG));

                copyPartitionToAttachable(src.getName(), "2022-08-01", dst.getName(), "2022-08-01");

                // Add 1 row without commit
                long timestamp = TimestampFormatUtils.parseTimestamp("2022-08-01T00:00:00.000z");
                try (TableWriter writer = getWriter(dst.getName())) {
                    long insertTs = TimestampFormatUtils.parseTimestamp("2022-08-01T23:59:59.999z");
                    TableWriter.Row row = writer.newRow(insertTs + 1000L);
                    row.putLong(0, 1L);
                    row.putInt(1, 1);
                    row.append();

                    Assert.assertTrue(writer.inTransaction());

                    // This commits the append before attaching
                    writer.attachPartition(timestamp);
                    Assert.assertEquals(partitionRowCount + 1, writer.size());

                    Assert.assertFalse(writer.inTransaction());
                }
            }
        });
    }

    @Test
    public void testAttachPartitionsWithIndexedSymbolsValueMatch() throws Exception {
        assertMemoryLeak(() -> {
            try (TableModel src = new TableModel(configuration, "src37", PartitionBy.DAY);
                 TableModel dst = new TableModel(configuration, "dst37", PartitionBy.DAY)) {

                createPopulateTable(
                        1,
                        src.timestamp("ts")
                                .col("i", ColumnType.INT)
                                .col("l", ColumnType.LONG)
                                .col("s", ColumnType.SYMBOL).indexed(false, 4096),
                        10000,
                        "2022-08-01",
                        10);

                // Make sure nulls are included in the partition to be attached
                assertSql("select count() from " + src.getName() + " where ts in '2022-08-09' and s = null", "count\n302\n");

                createPopulateTable(
                        1,
                        dst.timestamp("ts")
                                .col("i", ColumnType.INT)
                                .col("l", ColumnType.LONG)
                                .col("s", ColumnType.SYMBOL).indexed(false, 4096),
                        10000,
                        "2022-08-01",
                        10);

                compile("alter table " + dst.getName() + " drop partition list '2022-08-09'");

                attachFromSrcIntoDst(src, dst, "2022-08-09");
            }
        });
    }

    @Test
    public void testAttachPartitionsWithSymbolsValueDoesNotMatch() throws Exception {
        assertMemoryLeak(() -> {
            try (TableModel src = new TableModel(configuration, "src38", PartitionBy.DAY);
                 TableModel dst = new TableModel(configuration, "dst38", PartitionBy.DAY)) {

                createPopulateTable(
                        1,
                        src.timestamp("ts")
                                .col("i", ColumnType.INT)
                                .col("s2", ColumnType.SYMBOL)
                                .col("l", ColumnType.LONG),
                        20,
                        "2022-08-01",
                        3);

                CairoTestUtils.create(dst.timestamp("ts")
                        .col("i", ColumnType.INT)
                        .col("s", ColumnType.SYMBOL)
                        .col("l", ColumnType.LONG));

                attachFromSrcIntoDst(src, dst, "2022-08-01", "2022-08-02");

                // s2 column files from the attached partitions should be ignored
                // and coltops for s column should be created instead.
                assertSql("select count() from " + dst.getName() + " where s is not null", "count\n0\n");
            }
        });
    }

    @Test
    public void testAttachPartitionsWithSymbolsValueMatch() throws Exception {
        assertMemoryLeak(() -> {
            try (TableModel src = new TableModel(configuration, "src39", PartitionBy.DAY);
                 TableModel dst = new TableModel(configuration, "dst39", PartitionBy.DAY)) {

                createPopulateTable(
                        1,
                        src.col("l", ColumnType.LONG)
                                .col("i", ColumnType.INT)
                                .col("s", ColumnType.SYMBOL)
                                .timestamp("ts"),
                        10000,
                        "2022-08-01",
                        10);

                // Make sure nulls are included in the partition to be attached
                assertSql("select count() from " + src.getName() + " where ts in '2022-08-09' and s = null", "count\n302\n");

                createPopulateTable(
                        1,
                        dst.col("l", ColumnType.LONG)
                                .col("i", ColumnType.INT)
                                .col("s", ColumnType.SYMBOL)
                                .timestamp("ts"),
                        10000,
                        "2022-08-01",
                        10);

                compile("alter table " + dst.getName() + " drop partition list '2022-08-09'");

                attachFromSrcIntoDst(src, dst, "2022-08-09");
            }
        });
    }

    @Test
    public void testAttachPartitionsWithSymbolsValueMatchWithNoIndex() throws Exception {
        assertMemoryLeak(() -> {
            try (TableModel src = new TableModel(configuration, "src40", PartitionBy.DAY);
                 TableModel dst = new TableModel(configuration, "dst40", PartitionBy.DAY)) {

                createPopulateTable(
                        src.col("l", ColumnType.LONG)
                                .col("i", ColumnType.INT)
                                .col("s", ColumnType.SYMBOL)
                                .timestamp("ts"),
                        10000,
                        "2022-08-01",
                        10);

                createPopulateTable(
                        1,
                        dst.col("l", ColumnType.LONG)
                                .col("i", ColumnType.INT)
                                .col("s", ColumnType.SYMBOL).indexed(true, 4096)
                                .timestamp("ts"),
                        10000,
                        "2022-08-01",
                        10);

                compile("alter table " + dst.getName() + " drop partition list '2022-08-09'");

                try {
                    attachFromSrcIntoDst(src, dst, "2022-08-09");
                    Assert.fail();
                } catch (CairoException e) {
                    TestUtils.assertContains(e.getFlyweightMessage(),
                            "Symbol index value file does not exist"
                    );
                }
            }
        });
    }

    @Test
    public void testAttachPartitionsWithSymbolsValueMatchWithNoIndexKeyFile() throws Exception {
        assertMemoryLeak(() -> {
            try (TableModel src = new TableModel(configuration, "src41", PartitionBy.DAY);
                 TableModel dst = new TableModel(configuration, "dst41", PartitionBy.DAY)) {

                createPopulateTable(
                        1,
                        src.col("l", ColumnType.LONG)
                                .col("i", ColumnType.INT)
                                .col("s", ColumnType.SYMBOL).indexed(true, 4096)
                                .timestamp("ts"),
                        10000,
                        "2022-08-01",
                        10);

                createPopulateTable(
                        1,
                        dst.col("l", ColumnType.LONG)
                                .col("i", ColumnType.INT)
                                .col("s", ColumnType.SYMBOL).indexed(true, 4096)
                                .timestamp("ts"),
                        10000,
                        "2022-08-01",
                        10);

                compile("alter table " + dst.getName() + " drop partition list '2022-08-09'");

                // remove .k
                engine.clear();
                TableToken tableToken = engine.getTableToken(src.getName());
                path.of(configuration.getRoot()).concat(tableToken).concat("2022-08-09").concat("s.k").$();
                Assert.assertTrue(Files.remove(path));
                try {
                    attachFromSrcIntoDst(src, dst, "2022-08-09");
                    Assert.fail();
                } catch (CairoException e) {
                    TestUtils.assertContains(e.getFlyweightMessage(), "Symbol index key file does not exist");
                }
            }
        });
    }

    @Test
    public void testAttachSamePartitionTwice() throws Exception {
        assertMemoryLeak(() -> {
            try (TableModel src = new TableModel(configuration, "src42", PartitionBy.DAY);
                 TableModel dst = new TableModel(configuration, "dst42", PartitionBy.DAY)) {

                createPopulateTable(
                        1,
                        src.timestamp("ts")
                                .col("i", ColumnType.INT)
                                .col("l", ColumnType.LONG),
                        10000,
                        "2022-08-01",
                        10);

                CairoTestUtils.create(dst.timestamp("ts")
                        .col("i", ColumnType.INT)
                        .col("l", ColumnType.LONG));

                attachFromSrcIntoDst(src, dst, "2022-08-09");

                String alterCommand = "ALTER TABLE " + dst.getName() + " ATTACH PARTITION LIST '2022-08-09'";

                try {
                    compile(alterCommand, sqlExecutionContext);
                    Assert.fail();
                } catch (CairoException e) {
                    TestUtils.assertContains(e.getFlyweightMessage(), "could not attach partition");
                }
            }
        });
    }

    @Test
    public void testCannotMapTimestampColumn() throws Exception {
        AtomicInteger counter = new AtomicInteger(1);
<<<<<<< HEAD
        FilesFacadeImpl ff = new TestFilesFacadeImpl() {
            private long tsdFd;
=======
        FilesFacadeImpl ff = new FilesFacadeImpl() {
            private int tsdFd;
>>>>>>> bd8fcffc

            @Override
            public long mmap(int fd, long len, long offset, int flags, int memoryTag) {
                if (tsdFd != fd) {
                    return super.mmap(fd, len, offset, flags, memoryTag);
                }
                tsdFd = 0;
                return -1;
            }

            @Override
            public int openRO(LPSZ name) {
                int fd = super.openRO(name);
                if (Chars.endsWith(name, "ts.d") && counter.decrementAndGet() == 0) {
                    this.tsdFd = fd;
                }
                return fd;
            }
        };

        testSqlFailedOnFsOperation(ff, "srcMap", "dstMap", false, "could not mmap");
    }

    @Test
    public void testCannotReadTimestampColumn() throws Exception {
        AtomicInteger counter = new AtomicInteger(1);
        FilesFacadeImpl ff = new TestFilesFacadeImpl() {
            @Override
            public int openRO(LPSZ name) {
                if (Chars.endsWith(name, "ts.d") && counter.decrementAndGet() == 0) {
                    return -1;
                }
                return super.openRO(name);
            }
        };

        testSqlFailedOnFsOperation(ff, "srcTs", "dstTs", false, "could not open read-only");
    }

    @Test
    public void testCannotReadTimestampColumnFileDoesNotExist() throws Exception {
        AtomicInteger counter = new AtomicInteger(1);
        FilesFacadeImpl ff = new TestFilesFacadeImpl() {
            @Override
            public int openRO(LPSZ name) {
                if (Chars.endsWith(name, "ts.d") && counter.decrementAndGet() == 0) {
                    return -1;
                }
                return super.openRO(name);
            }
        };

        testSqlFailedOnFsOperation(ff, "srcTs2", "dstTs2", false, "could not open read-only", "ts.d");
    }

    @Test
    public void testCannotRenameDetachedFolderOnAttach() throws Exception {
        AtomicInteger counter = new AtomicInteger(1);
        FilesFacadeImpl ff = new TestFilesFacadeImpl() {
            @Override
            public int rename(LPSZ from, LPSZ to) {
                if (Chars.contains(to, "2020-01-01") && counter.decrementAndGet() == 0) {
                    return Files.FILES_RENAME_ERR_OTHER;
                }
                return super.rename(from, to);
            }
        };

        testSqlFailedOnFsOperation(ff, "srcRen", "dstRen", false, ATTACH_ERR_RENAME.name());
    }

    @Test
    public void testCannotSwitchPartition() throws Exception {
        AtomicInteger counter = new AtomicInteger(1);
        FilesFacadeImpl ff = new TestFilesFacadeImpl() {
            @Override
            public int openRW(LPSZ name, long opts) {
                if (Chars.contains(name, "dst" + testName.getMethodName()) && Chars.contains(name, "2020-01-01") && counter.decrementAndGet() == 0) {
                    return -1;
                }
                return super.openRW(name, opts);
            }
        };

        testSqlFailedOnFsOperation(ff, "src" + testName.getMethodName(), "dst" + testName.getMethodName(), true, " is distressed");
    }

    @Test
    public void testDetachAttachDifferentPartitionTableReaderReload() throws Exception {
        if (TestFilesFacadeImpl.INSTANCE.isRestrictedFileSystem()) {
            // cannot remove opened files on Windows, test  not relevant
            return;
        }

        assertMemoryLeak(() -> {
            try (TableModel src = new TableModel(configuration, "src47", PartitionBy.DAY);
                 TableModel dst = new TableModel(configuration, "dst47", PartitionBy.DAY)) {

                int partitionRowCount = 5;
                createPopulateTable(
                        1,
                        src.col("l", ColumnType.LONG)
                                .col("i", ColumnType.INT)
                                .col("str", ColumnType.STRING)
                                .timestamp("ts"),
                        partitionRowCount,
                        "2020-01-09",
                        2);

                createPopulateTable(
                        1,
                        dst.col("l", ColumnType.LONG)
                                .col("i", ColumnType.INT)
                                .col("str", ColumnType.STRING)
                                .timestamp("ts"),
                        partitionRowCount - 3,
                        "2020-01-09",
                        2);

                try (TableReader dstReader = newTableReader(configuration, dst.getTableName())) {
                    dstReader.openPartition(0);
                    dstReader.openPartition(1);
                    dstReader.goPassive();

                    long timestamp = TimestampFormatUtils.parseTimestamp("2020-01-09T00:00:00.000z");

                    try (TableWriter writer = getWriter(dst.getTableName())) {
                        writer.removePartition(timestamp);
                        copyPartitionToAttachable(src.getName(), "2020-01-09", dst.getName(), "2020-01-09");
                        Assert.assertEquals(AttachDetachStatus.OK, writer.attachPartition(timestamp));
                    }

                    // Go active
                    Assert.assertTrue(dstReader.reload());
                    try (TableReader srcReader = getReader(src.getTableName())) {
                        String expected =
                                "l\ti\tstr\tts\n" +
                                        "1\t1\t1\t2020-01-09T09:35:59.800000Z\n" +
                                        "2\t2\t2\t2020-01-09T19:11:59.600000Z\n" +
                                        "3\t3\t3\t2020-01-10T04:47:59.400000Z\n" +
                                        "4\t4\t4\t2020-01-10T14:23:59.200000Z\n" +
                                        "5\t5\t5\t2020-01-10T23:59:59.000000Z\n";
                        assertCursor(expected, srcReader.getCursor(), srcReader.getMetadata(), true);

                        // Check that first 2 lines of partition 2020-01-09 match for src and dst tables
                        assertCursor("l\ti\tstr\tts\n" +
                                        "1\t1\t1\t2020-01-09T09:35:59.800000Z\n" +
                                        "2\t2\t2\t2020-01-09T19:11:59.600000Z\n" +
                                        "2\t2\t2\t2020-01-10T23:59:59.000000Z\n",
                                dstReader.getCursor(),
                                dstReader.getMetadata(),
                                true);
                    }
                }
            }
        });
    }

    private void assertSchemaMatch(AddColumn tm, int idx) throws Exception {
        if (idx > 0) {
            setUp();
        }
        assertMemoryLeak(() -> {
            try (TableModel src = new TableModel(configuration, "srcCM" + idx, PartitionBy.DAY);
                 TableModel dst = new TableModel(configuration, "dstCM" + idx, PartitionBy.DAY)) {
                src.col("l", ColumnType.LONG)
                        .col("i", ColumnType.INT)
                        .timestamp("ts");
                tm.add(src);

                createPopulateTable(
                        src,
                        10000,
                        "2022-08-01",
                        10);

                dst.col("l", ColumnType.LONG)
                        .col("i", ColumnType.INT)
                        .timestamp("ts");
                tm.add(dst);

                CairoTestUtils.create(dst);
                attachFromSrcIntoDst(src, dst, "2022-08-01");
            }
        });
        if (idx > 0) {
            tearDown();
        }
    }

    private void assertSchemaMismatch(
            String srcTableName,
            AddColumn srcTransform,
            String dstTableName,
            AddColumn dstTransform,
            AddColumn afterCreateSrc,
            String errorMessage
    ) throws Exception {
        try (
                TableModel src = new TableModel(configuration, srcTableName, PartitionBy.DAY);
                TableModel dst = new TableModel(configuration, dstTableName, PartitionBy.DAY)
        ) {
            srcTransform.add(src);
            createPopulateTable(
                    1,
                    src,
                    45000,
                    "2022-08-01",
                    10
            );

            if (afterCreateSrc != null) {
                afterCreateSrc.add(src);
            }

            // make dst a copy of src
            int tsIdx = src.getTimestampIndex();
            for (int i = 0, limit = src.getColumnCount(); i < limit; i++) {
                if (i != tsIdx) {
                    dst.col(src.getColumnName(i), src.getColumnType(i));
                    if (src.isIndexed(i)) {
                        dst.indexed(true, src.getIndexBlockCapacity(i));
                    }
                } else {
                    dst.timestamp(src.getColumnName(i));
                }
            }

            // apply transform to dst and create table
            dstTransform.add(dst);
            CairoTestUtils.create(dst);
            try {
                attachFromSrcIntoDst(src, dst, "2022-08-01");
                Assert.fail("Expected exception with '" + errorMessage + "' message");
            } catch (CairoException e) {
                TestUtils.assertContains(e.getFlyweightMessage(), errorMessage);
            }
            TableToken tableToken = engine.getTableToken(dstTableName);
            Files.rmdir(path.of(root).concat(tableToken).concat("2022-08-01").put(configuration.getAttachPartitionSuffix()).$());
        }
    }

    private void attachFromSrcIntoDst(TableModel src, TableModel dst, String... partitionList) throws SqlException, NumericException {
        partitions.clear();
        for (int i = 0; i < partitionList.length; i++) {
            String partition = partitionList[i];
            if (i > 0) {
                partitions.put(",");
            }
            partitions.put("'");
            partitions.put(partition);
            partitions.put("'");
        }

        engine.clear();

        TableToken tableToken = engine.getTableToken(src.getName());
        path.of(configuration.getRoot()).concat(tableToken);
        int pathLen = path.length();

        TableToken tableToken0 = engine.getTableToken(dst.getName());
        otherPath.of(configuration.getRoot()).concat(tableToken0);
        int otherLen = otherPath.length();

        for (int i = 0; i < partitionList.length; i++) {
            String partition = partitionList[i];
            path.trimTo(pathLen).concat(partition).$();
            otherPath.trimTo(otherLen).concat(partition).put(configuration.getAttachPartitionSuffix()).$();
            TestUtils.copyDirectory(path, otherPath, configuration.getMkDirMode());
        }

        int rowCount = readAllRows(dst.getName());
        engine.clear();
        compile("ALTER TABLE " + dst.getName() + " ATTACH PARTITION LIST " + partitions + ";", sqlExecutionContext);
        int newRowCount = readAllRows(dst.getName());
        Assert.assertTrue(newRowCount > rowCount);

        long timestamp = 0;
        for (String s : partitionList) {
            long ts = TimestampFormatUtils.parseTimestamp(s
                    + (src.getPartitionBy() == PartitionBy.YEAR ? "-01-01" : "")
                    + (src.getPartitionBy() == PartitionBy.MONTH ? "-01" : "")
                    + "T23:59:59.999z");
            if (ts > timestamp) {
                timestamp = ts;
            }
        }

        // Check table is writable after partition attach
        engine.clear();
        try (TableWriter writer = getWriter(dst.getName())) {
            TableWriter.Row row = writer.newRow(timestamp);
            row.putInt(1, 1);
            row.append();
            writer.commit();
        }
    }

    private void copyPartitionAndMetadata(
            CharSequence srcRoot,
            String srcTableName,
            String srcPartitionName,
            CharSequence dstRoot,
            String dstTableName,
            String dstPartitionName,
            String dstPartitionNameSuffix
    ) {
        TableToken tableToken = engine.getTableToken(srcTableName);
        path.of(srcRoot)
                .concat(tableToken)
                .concat(srcPartitionName)
                .slash$();
        TableToken tableToken1 = engine.getTableToken(dstTableName);
        otherPath.of(dstRoot)
                .concat(tableToken1)
                .concat(dstPartitionName);

        if (!Chars.isBlank(dstPartitionNameSuffix)) {
            otherPath.put(dstPartitionNameSuffix);
        }
        otherPath.slash$();

        TestUtils.copyDirectory(path, otherPath, configuration.getMkDirMode());

        // copy _meta
        Files.copy(
                path.parent().parent().concat(TableUtils.META_FILE_NAME).$(),
                otherPath.parent().concat(TableUtils.META_FILE_NAME).$()
        );
        // copy _cv
        Files.copy(
                path.parent().concat(TableUtils.COLUMN_VERSION_FILE_NAME).$(),
                otherPath.parent().concat(TableUtils.COLUMN_VERSION_FILE_NAME).$()
        );
        // copy _txn
        Files.copy(
                path.parent().concat(TableUtils.TXN_FILE_NAME).$(),
                otherPath.parent().concat(TableUtils.TXN_FILE_NAME).$()
        );
    }

    private void copyPartitionToAttachable(
            String srcTableName,
            String srcPartitionName,
            String dstTableName,
            String dstPartitionName
    ) {
        copyPartitionAndMetadata(
                configuration.getRoot(),
                srcTableName,
                srcPartitionName,
                configuration.getRoot(),
                dstTableName,
                dstPartitionName,
                configuration.getAttachPartitionSuffix()
        );
    }

    private void copyToDifferentLocationAndMakeAttachableViaSoftLink(String tableName, TableToken tableToken, CharSequence partitionName, String otherLocation) throws IOException {
        engine.releaseAllReaders();
        engine.releaseAllWriters();

        // copy .detached folder to the different location
        // then remove the original .detached folder
        final CharSequence s3Buckets = temp.newFolder(otherLocation).getAbsolutePath();
        final String detachedPartitionName = partitionName + TableUtils.DETACHED_DIR_MARKER;
        copyPartitionAndMetadata( // this creates s3Buckets
                configuration.getRoot(),
                tableName,
                detachedPartitionName,
                s3Buckets,
                tableName,
                detachedPartitionName,
                null
        );
        Files.rmdir(path.of(configuration.getRoot())
                .concat(tableName)
                .concat(detachedPartitionName)
                .$());
        Assert.assertFalse(ff.exists(path));

        // create the .attachable link in the table's data folder
        // with target the .detached folder in the different location
        otherPath.of(s3Buckets) // <-- the copy of the now lost .detached folder
                .concat(tableToken)
                .concat(detachedPartitionName)
                .$();
        path.of(configuration.getRoot()) // <-- soft link path
                .concat(tableToken)
                .concat(partitionName)
                .put(configuration.getAttachPartitionSuffix())
                .$();
        Assert.assertEquals(0, ff.softLink(otherPath, path));
        Assert.assertFalse(ff.isSoftLink(otherPath));
        Assert.assertTrue(Os.type == Os.WINDOWS || ff.isSoftLink(path)); // TODO: isSoftLink does not work for windows
    }

    private int readAllRows(String tableName) {
        try (FullFwdDataFrameCursor cursor = new FullFwdDataFrameCursor()) {
            cursor.of(getReader(tableName));
            DataFrame frame;
            int count = 0;
            while ((frame = cursor.next()) != null) {
                for (long index = frame.getRowHi() - 1, lo = frame.getRowLo() - 1; index > lo; index--) {
                    count++;
                }
            }
            return count;
        } catch (CairoException err) {
            return 0;
        }
    }

    private void testSqlFailedOnFsOperation(
            FilesFacadeImpl ff,
            String srcTableName,
            String dstTableName,
            boolean catchAll,
            String... errorContains
    ) throws Exception {
        assertMemoryLeak(ff, () -> {
            try (
                    TableModel src = new TableModel(configuration, srcTableName, PartitionBy.DAY);
                    TableModel dst = new TableModel(configuration, dstTableName, PartitionBy.DAY)
            ) {

                createPopulateTable(
                        1,
                        src.timestamp("ts")
                                .col("i", ColumnType.INT)
                                .col("l", ColumnType.LONG),
                        100,
                        "2020-01-01",
                        3);

                CairoTestUtils.create(dst.timestamp("ts")
                        .col("i", ColumnType.INT)
                        .col("l", ColumnType.LONG));

                try {
                    attachFromSrcIntoDst(src, dst, "2020-01-01");
                    Assert.fail();
                } catch (CairoException | SqlException e) {
                    for (String error : errorContains) {
                        TestUtils.assertContains(e.getFlyweightMessage(), error);
                    }
                } catch (Throwable e) {
                    if (catchAll) {
                        for (String error : errorContains) {
                            TestUtils.assertContains(e.getMessage(), error);
                        }
                    } else {
                        throw e;
                    }
                }

                // second attempt without FilesFacade override should work ok
                attachFromSrcIntoDst(src, dst, "2020-01-02");
            }
        });
    }

    private void writeToStrIndexFile(TableModel src, String partition, String columnFileName, long value, long offset) {
<<<<<<< HEAD
        FilesFacade ff = TestFilesFacadeImpl.INSTANCE;
        long fd = -1;
=======
        FilesFacade ff = FilesFacadeImpl.INSTANCE;
        int fd = -1;
>>>>>>> bd8fcffc
        long writeBuff = Unsafe.malloc(Long.BYTES, MemoryTag.NATIVE_DEFAULT);
        try {
            // .i file
            engine.clear();
            TableToken tableToken = engine.getTableToken(src.getName());
            path.of(configuration.getRoot()).concat(tableToken).concat(partition).concat(columnFileName).$();
            fd = ff.openRW(path, CairoConfiguration.O_NONE);
            Unsafe.getUnsafe().putLong(writeBuff, value);
            ff.write(fd, writeBuff, Long.BYTES, offset);
        } finally {
            ff.close(fd);
            Unsafe.free(writeBuff, Long.BYTES, MemoryTag.NATIVE_DEFAULT);
        }
    }

    @FunctionalInterface
    private interface AddColumn {
        void add(TableModel tm);
    }
}<|MERGE_RESOLUTION|>--- conflicted
+++ resolved
@@ -776,14 +776,9 @@
                     },
                     s -> {
                         engine.clear();
-<<<<<<< HEAD
                         TableToken tableToken = engine.getTableToken(s.getName());
                         path.of(configuration.getRoot()).concat(tableToken).concat("2022-08-01").concat("sh.i").$();
-                        long fd = TestFilesFacadeImpl.INSTANCE.openRW(path, CairoConfiguration.O_NONE);
-=======
-                        path.of(configuration.getRoot()).concat(s.getName()).concat("2022-08-01").concat("sh.i").$();
-                        int fd = Files.openRW(path);
->>>>>>> bd8fcffc
+                        int fd = TestFilesFacadeImpl.INSTANCE.openRW(path, CairoConfiguration.O_NONE);
                         Files.truncate(fd, Files.length(fd) / 4);
                         TestFilesFacadeImpl.INSTANCE.close(fd);
                     },
@@ -848,14 +843,9 @@
                     s -> {
                         // .v file
                         engine.clear();
-<<<<<<< HEAD
                         TableToken tableToken = engine.getTableToken(s.getName());
                         path.of(configuration.getRoot()).concat(tableToken).concat("2022-08-01").concat("sh.v").$();
-                        long fd = TestFilesFacadeImpl.INSTANCE.openRW(path, CairoConfiguration.O_NONE);
-=======
-                        path.of(configuration.getRoot()).concat(s.getName()).concat("2022-08-01").concat("sh.v").$();
-                        int fd = Files.openRW(path);
->>>>>>> bd8fcffc
+                        int fd = TestFilesFacadeImpl.INSTANCE.openRW(path, CairoConfiguration.O_NONE);
                         Files.truncate(fd, Files.length(fd) / 2);
                         TestFilesFacadeImpl.INSTANCE.close(fd);
                     },
@@ -932,14 +922,9 @@
                     s -> {
                         // .d file
                         engine.clear();
-<<<<<<< HEAD
                         TableToken tableToken = engine.getTableToken(s.getName());
                         path.of(configuration.getRoot()).concat(tableToken).concat("2022-08-01").concat("sh.d").$();
-                        long fd = TestFilesFacadeImpl.INSTANCE.openRW(path, CairoConfiguration.O_NONE);
-=======
-                        path.of(configuration.getRoot()).concat(s.getName()).concat("2022-08-01").concat("sh.d").$();
-                        int fd = Files.openRW(path);
->>>>>>> bd8fcffc
+                        int fd = TestFilesFacadeImpl.INSTANCE.openRW(path, CairoConfiguration.O_NONE);
                         Files.truncate(fd, Files.length(fd) / 10);
                         TestFilesFacadeImpl.INSTANCE.close(fd);
                     },
@@ -1344,13 +1329,8 @@
     @Test
     public void testCannotMapTimestampColumn() throws Exception {
         AtomicInteger counter = new AtomicInteger(1);
-<<<<<<< HEAD
         FilesFacadeImpl ff = new TestFilesFacadeImpl() {
-            private long tsdFd;
-=======
-        FilesFacadeImpl ff = new FilesFacadeImpl() {
             private int tsdFd;
->>>>>>> bd8fcffc
 
             @Override
             public long mmap(int fd, long len, long offset, int flags, int memoryTag) {
@@ -1814,13 +1794,8 @@
     }
 
     private void writeToStrIndexFile(TableModel src, String partition, String columnFileName, long value, long offset) {
-<<<<<<< HEAD
         FilesFacade ff = TestFilesFacadeImpl.INSTANCE;
-        long fd = -1;
-=======
-        FilesFacade ff = FilesFacadeImpl.INSTANCE;
         int fd = -1;
->>>>>>> bd8fcffc
         long writeBuff = Unsafe.malloc(Long.BYTES, MemoryTag.NATIVE_DEFAULT);
         try {
             // .i file
