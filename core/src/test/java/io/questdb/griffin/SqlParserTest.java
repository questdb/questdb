--- conflicted
+++ resolved
@@ -5994,7 +5994,6 @@
         );
     }
 
-<<<<<<< HEAD
     @Test
     public void testBetween() throws Exception {
         assertQuery("select-choose t from (select [t] from x where t between ('2020-01-01','2021-01-02'))",
@@ -6157,8 +6156,6 @@
                 modelOf("x").col("t", ColumnType.TIMESTAMP).col("tt", ColumnType.TIMESTAMP));
     }
 
-=======
->>>>>>> 626590dd
     private static void assertSyntaxError(
             SqlCompiler compiler,
             String query,
