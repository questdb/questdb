--- conflicted
+++ resolved
@@ -522,37 +522,17 @@
     }
 
     private void assertPartitionResult(String expectedBeforeDrop, String intervalSearch) throws SqlException {
-<<<<<<< HEAD
-        try (RecordCursorFactory factory = compiler.compile("select count() from x where timestamp in '" + intervalSearch + "'", sqlExecutionContext).getRecordCursorFactory()) {
-            try (RecordCursor cursor = factory.getCursor(sqlExecutionContext)) {
-                sink.clear();
-                printer.print(cursor, factory.getMetadata(), true);
-                TestUtils.assertEquals(expectedBeforeDrop, sink);
-            }
-        }
-    }
-
-    private void assertPartitionResultForTimestampColumnNameTs(String expectedBeforeDrop, String intervalSearch) throws SqlException {
-        try (RecordCursorFactory factory = compiler.compile("select count() from x where ts in '" + intervalSearch + "'", sqlExecutionContext).getRecordCursorFactory()) {
-            try (RecordCursor cursor = factory.getCursor(sqlExecutionContext)) {
-                sink.clear();
-                printer.print(cursor, factory.getMetadata(), true);
-                TestUtils.assertEquals(expectedBeforeDrop, sink);
-            }
-        }
-=======
         assertSql(
-                "select count() from x where timestamp = '" + intervalSearch + "'",
+                "select count() from x where timestamp in '" + intervalSearch + "'",
                 expectedBeforeDrop
         );
     }
 
     private void assertPartitionResultForTimestampColumnNameTs(String expectedBeforeDrop, String intervalSearch) throws SqlException {
         assertSql(
-                "select count() from x where ts = '" + intervalSearch + "'",
+                "select count() from x where ts in '" + intervalSearch + "'",
                 expectedBeforeDrop
         );
->>>>>>> 6141f926
     }
 
     private void createX(String partitionBy, long increment) throws SqlException {
