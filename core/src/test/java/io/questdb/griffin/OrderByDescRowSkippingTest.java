--- conflicted
+++ resolved
@@ -673,19 +673,12 @@
     public void testSkipBeyondEndOfNonemptyTableReturnsNoRows() throws Exception {
         preparePartitionPerRowTableWithLongNames();
 
-<<<<<<< HEAD
         try (
-                TableReader reader = sqlExecutionContext.getCairoEngine().getReader(AllowAllCairoSecurityContext.INSTANCE, "trips");
+                TableReader reader = getReader("trips");
                 RecordCursorFactory factory = prepareFactory(reader);
                 RecordCursor cursor = factory.getCursor(sqlExecutionContext)
         ) {
             Assert.assertTrue(cursor.skipTo(11));
-=======
-        try (TableReader reader = getReader("trips");
-             RecordCursorFactory factory = prepareFactory(reader);
-             RecordCursor cursor = factory.getCursor(sqlExecutionContext)) {
-            cursor.skipTo(11);
->>>>>>> cb367bc7
             Assert.assertFalse(cursor.hasNext());
         }
     }
@@ -704,19 +697,12 @@
                 row.putLong(0, 1L);
                 row.append();
 
-<<<<<<< HEAD
                 try (
-                        TableReader reader = sqlExecutionContext.getCairoEngine().getReader(AllowAllCairoSecurityContext.INSTANCE, "trips");
+                        TableReader reader = getReader("trips");
                         RecordCursorFactory factory = prepareFactory(reader);
                         RecordCursor cursor = factory.getCursor(sqlExecutionContext)
                 ) {
                     Assert.assertTrue(cursor.skipTo(1));
-=======
-                try (TableReader reader = getReader("trips");
-                     RecordCursorFactory factory = prepareFactory(reader);
-                     RecordCursor cursor = factory.getCursor(sqlExecutionContext)) {
-                    cursor.skipTo(1);
->>>>>>> cb367bc7
                     Assert.assertFalse(cursor.hasNext());
                 }
 
@@ -730,19 +716,12 @@
     public void testSkipOverEmptyTableWithNoPartitionsReturnsNoRows() throws Exception {
         runQueries("CREATE TABLE trips(record_type long, created_on TIMESTAMP) timestamp(created_on) partition by day;");
 
-<<<<<<< HEAD
         try (
-                TableReader reader = sqlExecutionContext.getCairoEngine().getReader(AllowAllCairoSecurityContext.INSTANCE, "trips");
+                TableReader reader = getReader("trips");
                 RecordCursorFactory factory = prepareFactory(reader);
                 RecordCursor cursor = factory.getCursor(sqlExecutionContext)
         ) {
             Assert.assertFalse(cursor.skipTo(1));
-=======
-        try (TableReader reader = getReader("trips");
-             RecordCursorFactory factory = prepareFactory(reader);
-             RecordCursor cursor = factory.getCursor(sqlExecutionContext)) {
-            cursor.skipTo(1);
->>>>>>> cb367bc7
             Assert.assertFalse(cursor.hasNext());
         }
     }
@@ -793,15 +772,10 @@
         columnSizes.add(3);
         columnSizes.add(3);
 
-<<<<<<< HEAD
         return new DataFrameRecordCursorFactory(
                 engine.getConfiguration(),
                 metadata,
-                new FullBwdDataFrameCursorFactory("trips", metadata.getTableId(), reader.getVersion()),
-=======
-        return new DataFrameRecordCursorFactory(engine.getConfiguration(), metadata,
                 new FullBwdDataFrameCursorFactory(reader.getTableToken(), metadata.getTableId(), reader.getVersion(), GenericRecordMetadata.deepCopyOf(metadata)),
->>>>>>> cb367bc7
                 new BwdDataFrameRowCursorFactory(),
                 false,
                 null,
