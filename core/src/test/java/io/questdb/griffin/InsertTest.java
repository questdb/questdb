--- conflicted
+++ resolved
@@ -735,7 +735,6 @@
     }
 
     @Test
-<<<<<<< HEAD
     public void testInsertTimestampWithTimeZone() throws Exception {
         assertMemoryLeak(() -> {
             compiler.compile("create table t (timestamp timestamp) timestamp(timestamp);", sqlExecutionContext);
@@ -762,7 +761,7 @@
         });
     }
 
-=======
+    @Test
     public void testInsertMultipleRows() throws Exception {
         assertMemoryLeak(() -> {
             compiler.compile("create table trades (ts timestamp, sym symbol) timestamp(ts);", sqlExecutionContext);
@@ -916,7 +915,6 @@
         });
     }
     
->>>>>>> a17edcbc
     private void assertInsertTimestamp(String expected, String ddl2, String exceptionType, boolean commitInsert) throws Exception {
         if (commitInsert) {
             compiler.compile("create table tab(seq long, ts timestamp) timestamp(ts)", sqlExecutionContext);
