--- conflicted
+++ resolved
@@ -361,12 +361,8 @@
         SqlExecutionCircuitBreaker circuitBreaker = new NetworkSqlExecutionCircuitBreaker(
                 new DefaultSqlExecutionCircuitBreakerConfiguration() {
                     @Override
-<<<<<<< HEAD
-                    public @NotNull MillisecondClock getClock() {
-=======
                     @NotNull
                     public MillisecondClock getClock() {
->>>>>>> cb367bc7
                         return () -> Long.MAX_VALUE;
                     }
 
