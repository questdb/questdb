--- conflicted
+++ resolved
@@ -338,16 +338,8 @@
             try {
                 if (pool != null) {
                     pool.assignCleaner(Path.CLEANER);
-<<<<<<< HEAD
-                    try (Closeable ignored = O3Utils.setupWorkerPool(pool, engine.getMessageBus())) {
-                        pool.start(LOG);
-                    }
-=======
                     O3Utils.setupWorkerPool(pool, engine.getMessageBus());
                     pool.start(LOG);
-                } else {
-                    O3Utils.initBuf();
->>>>>>> 5cdff800
                 }
 
                 runnable.run(engine, compiler, sqlExecutionContext);
