--- conflicted
+++ resolved
@@ -246,16 +246,10 @@
             final CairoConfiguration cairoConfiguration;
             int wc = 2;
             if (workerCount > 0) {
-<<<<<<< HEAD
                 wc = workerCount;
                 pool = workerPoolManager.getInstance(
                         new WorkerPoolConfiguration() {
                             @Override
-                            public int[] getWorkerAffinity() {
-                                return TestUtils.getWorkerAffinity(getWorkerCount());
-                            }
-
-                            @Override
                             public int getWorkerCount() {
                                 return workerCount;
                             }
@@ -269,17 +263,9 @@
                             public String getPoolName() {
                                 return "testing";
                             }
-
-                            @Override
-                            public boolean isEnabled() {
-                                return true;
-                            }
                         },
                         Metrics.disabled()
                 );
-=======
-                WorkerPool pool = new WorkerPool((WorkerPoolAwareConfiguration) () -> workerCount);
->>>>>>> a44dede8
 
                 cairoConfiguration = new DefaultCairoConfiguration(root) {
                     @Override
