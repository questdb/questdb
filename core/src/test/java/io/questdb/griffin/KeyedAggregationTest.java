--- conflicted
+++ resolved
@@ -438,7 +438,7 @@
             compile("alter table tab add column s2 symbol cache", sqlExecutionContext);
             compiler.compile("insert into tab select rnd_symbol('s1','s2','s3', null), rnd_double(2), rnd_symbol('a1','a2','a3', null) s2 from long_sequence(1000000)", sqlExecutionContext);
 
-            try (//here
+            try (
                  RecordCursorFactory factory = compiler.compile("select s2, sum(val) from tab order by s2", sqlExecutionContext).getRecordCursorFactory()
             ) {
                 Record[] expected = new Record[]{
@@ -1502,7 +1502,6 @@
         // we need to create entire engine
         assertMemoryLeak(() -> {
             if (workerCount > 0) {
-<<<<<<< HEAD
                 WorkerPool pool = new WorkerPool(new WorkerPoolAwareConfiguration() {
                     @Override
                     public int getWorkerCount() {
@@ -1514,9 +1513,6 @@
                         return 1;
                     }
                 });
-=======
-                WorkerPool pool = new WorkerPool(() -> workerCount - 1);
->>>>>>> b3345967
 
                 final CairoConfiguration configuration1 = new DefaultCairoConfiguration(root) {
                     @Override
