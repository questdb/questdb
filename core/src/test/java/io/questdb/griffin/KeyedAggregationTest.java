/*******************************************************************************
 *     ___                  _   ____  ____
 *    / _ \ _   _  ___  ___| |_|  _ \| __ )
 *   | | | | | | |/ _ \/ __| __| | | |  _ \
 *   | |_| | |_| |  __/\__ \ |_| |_| | |_) |
 *    \__\_\\__,_|\___||___/\__|____/|____/
 *
 *  Copyright (c) 2014-2019 Appsicle
 *  Copyright (c) 2019-2022 QuestDB
 *
 *  Licensed under the Apache License, Version 2.0 (the "License");
 *  you may not use this file except in compliance with the License.
 *  You may obtain a copy of the License at
 *
 *  http://www.apache.org/licenses/LICENSE-2.0
 *
 *  Unless required by applicable law or agreed to in writing, software
 *  distributed under the License is distributed on an "AS IS" BASIS,
 *  WITHOUT WARRANTIES OR CONDITIONS OF ANY KIND, either express or implied.
 *  See the License for the specific language governing permissions and
 *  limitations under the License.
 *
 ******************************************************************************/

package io.questdb.griffin;

<<<<<<< HEAD
import io.questdb.Metrics;
=======
import io.questdb.WorkerPoolAwareConfiguration;
>>>>>>> a44dede8
import io.questdb.cairo.*;
import io.questdb.cairo.sql.Record;
import io.questdb.cairo.sql.RecordCursorFactory;
import io.questdb.griffin.engine.groupby.vect.GroupByJob;
import io.questdb.mp.WorkerPool;
import io.questdb.mp.WorkerPoolConfiguration;
import io.questdb.mp.WorkerPoolManager;
import io.questdb.std.Misc;
import io.questdb.std.Os;
import io.questdb.std.RostiAllocFacadeImpl;
import io.questdb.std.str.Path;
import io.questdb.test.tools.TestUtils;
import org.jetbrains.annotations.Nullable;
import org.junit.Assert;
import org.junit.Test;

public class KeyedAggregationTest extends AbstractGriffinTest {

    @Test
    public void testHourDouble() throws Exception {
        assertQuery(
                "hour\tsum\tksum\tnsum\tmin\tmax\tavg\tmax1\tmin1\n" +
                        "0\t15104.996921874175\t15104.996921874172\t15104.996921874175\t1.8362081935174857E-5\t0.999916269120484\t0.5030304023536092\t1970-01-01T00:59:59.900000Z\t1970-01-01T00:00:00.000000Z\n" +
                        "1\t15097.837814466568\t15097.837814466722\t15097.837814466713\t3.921217994906634E-5\t0.9999575311567217\t0.50183938223256\t1970-01-01T01:59:59.900000Z\t1970-01-01T01:00:00.000000Z\n" +
                        "2\t11641.765471468498\t11641.76547146845\t11641.765471468458\t1.8566421983501336E-5\t0.9999768905891359\t0.500376750256533\t1970-01-01T02:46:39.900000Z\t1970-01-01T02:00:00.000000Z\n",
                "select hour(ts), sum(val), ksum(val), nsum(val), min(val), max(val), avg(val), max(ts), min(ts) from tab order by 1",
                "create table tab as (select timestamp_sequence(0, 100000) ts, rnd_double(2) val from long_sequence(100000))",
                null, true, true, true
        );
    }

    @Test
    public void testHourFiltered() throws Exception {
        assertQuery("hour\tcount\n" +
                        "0\t17902\n" +
                        "1\t17892\n" +
                        "2\t14056\n",
                "select hour(ts), count() from tab where val < 0.5",
                "create table tab as (select timestamp_sequence(0, 100000) ts, rnd_double() val from long_sequence(100000))",
                null, true, true, true
        );
    }

    @Test
    public void testHourFilteredJoin() throws Exception {
        assertMemoryLeak(() -> {
            final String expected = "hour\tcount\n" +
                    "0\t122\n";

            compiler.compile("create table x as (select timestamp_sequence(0, 1000000) ts, rnd_int(0,100,0) val from long_sequence(100))", sqlExecutionContext);
            compiler.compile("create table y as (select timestamp_sequence(0, 1000000) ts, rnd_int(0,100,0) val from long_sequence(200))", sqlExecutionContext);
            compiler.compile("create table z as (select timestamp_sequence(0, 1000000) ts, rnd_int(0,100,0) val from long_sequence(300))", sqlExecutionContext);

            assertQuery(expected, "select hour(ts), count from " +
                    "(select z.ts, z.val from x join y on y.val = x.val join z on (val) where x.val > 50)" +
                    " where val > 70 order by 1", null, true, true);
        });
    }

    @Test
    public void testHourFilteredUnion() throws Exception {
        assertQuery("hour\tcount\n" +
                        "0\t7\n" +
                        "1\t2\n" +
                        "2\t4\n" +
                        "3\t1\n" +
                        "4\t3\n" +
                        "5\t4\n" +
                        "6\t1\n" +
                        "7\t4\n" +
                        "8\t3\n" +
                        "9\t3\n" +
                        "10\t4\n" +
                        "11\t2\n" +
                        "12\t1\n" +
                        "13\t3\n" +
                        "14\t5\n" +
                        "15\t4\n" +
                        "16\t3\n" +
                        "18\t3\n" +
                        "19\t3\n" +
                        "20\t5\n" +
                        "21\t4\n" +
                        "22\t1\n" +
                        "23\t2\n",

                "select hour(ts), count from " +
                        "(select * from tab where ts in '1970-01-01' union all  select * from tab where ts in '1970-04-26')" +
                        "where val < 0.5 order by 1",
                "create table tab as (select timestamp_sequence(0, 1000000000) ts, rnd_double() val from long_sequence(100000))",
                null, true, true, true
        );
    }

    @Test
    public void testHourInt() throws Exception {
        assertQuery(
                "hour\tcount\tsum\tmin\tmax\tavg\n" +
                        "0\t36000\t13332495967\t-995\t889975\t445441.0466406067\n" +
                        "1\t36000\t13360114022\t-950\t889928\t444359.54307190847\n" +
                        "2\t28000\t10420189893\t-914\t889980\t444528.3858623779\n",
                "select hour(ts), count(), sum(val), min(val), max(val), avg(val) from tab order by 1",
                "create table tab as (select timestamp_sequence(0, 100000) ts, rnd_int(-998, 889991, 2) val from long_sequence(100000))",
                null, true, true, true
        );
    }

    @Test
    public void testHourLong() throws Exception {
        assertQuery(
                "hour\tcount\tsum\tmin\tmax\tavg\n" +
                        "0\t36000\t13265789485\t-988\t889951\t443212.3712872941\n" +
                        "1\t36000\t13359838134\t-997\t889948\t444350.36699261627\n" +
                        "2\t28000\t10444993989\t-992\t889982\t445586.53594129946\n",
                "select hour(ts), count(), sum(val), min(val), max(val), avg(val) from tab order by 1",
                "create table tab as (select timestamp_sequence(0, 100000) ts, rnd_long(-998, 889991, 2) val from long_sequence(100000))",
                null, true, true, true
        );
    }

    @Test
    public void testHourLong256() throws Exception {
        assertQuery(
                "hour\tcount\tsum\n" +
                        "0\t36000\t0x464fffffffffffff7360\n" +
                        "1\t36000\t0x464fffffffffffff7360\n" +
                        "2\t28000\t0x36afffffffffffff92a0\n",
                "select hour(ts), count(), sum(val) from tab order by 1",
                "create table tab as (select timestamp_sequence(0, 100000) ts, cast(9223372036854775807 as long256) val from long_sequence(100000))",
                null, true, true, true
        );
    }

    @Test
    public void testHourLongMissingFunctions() throws Exception {
        assertQuery(
                "hour\tksum\tnsum\n" +
                        "0\t1.3265789485E10\t1.3265789485E10\n" +
                        "1\t1.3359838134E10\t1.3359838134E10\n" +
                        "2\t1.0444993989E10\t1.0444993989E10\n",
                "select hour(ts), ksum(val), nsum(val) from tab order by 1",
                "create table tab as (select timestamp_sequence(0, 100000) ts, rnd_long(-998, 889991, 2) val from long_sequence(100000))",
                null, true, true, true
        );
    }

    @Test
    public void testHourPossibleBugfix() throws Exception {
        assertQuery(
                "hour\tsum\tksum\tnsum\tmin\tmax\tavg\n" +
                        "0\t13265789485\t1.3265789485E10\t1.3265789485E10\t-988\t889951\t443212.3712872941\n" +
                        "1\t13359838134\t1.3359838134E10\t1.3359838134E10\t-997\t889948\t444350.36699261627\n" +
                        "2\t10444993989\t1.0444993989E10\t1.0444993989E10\t-992\t889982\t445586.53594129946\n",
                "select hour(ts), sum(val), ksum(val), nsum(val), min(val), max(val), avg(val) from tab order by 1",
                "create table tab as (select timestamp_sequence(0, 100000) ts, rnd_long(-998, 889991, 2) val from long_sequence(100000))",
                null, true, true, true
        );
    }

    @Test
    public void testIntSymbolAddBothMidTable() throws Exception {
        assertMemoryLeak(() -> {
            compiler.compile("create table tab as (select rnd_symbol('s1','s2','s3', null) s1 from long_sequence(1000000))", sqlExecutionContext);
            compile("alter table tab add column s2 symbol", sqlExecutionContext);
            compile("alter table tab add column val double", sqlExecutionContext);
            compiler.compile("insert into tab select null, rnd_symbol('a1','a2','a3', null), rnd_double(2) from long_sequence(1000000)", sqlExecutionContext);

            assertSql(
                    "select s2, sum(val) from tab order by s2",
                    "s2\tsum\n" +
                            "\t104083.77969067449\n" +
                            "a1\t103982.62399952614\n" +
                            "a2\t104702.89752880299\n" +
                            "a3\t104299.02298329721\n"
            );
        });
    }

    @Test
    public void testIntSymbolAddKeyMidTable() throws Exception {
        assertMemoryLeak(() -> {
            compiler.compile("create table tab as (select rnd_symbol('s1','s2','s3', null) s1, rnd_double(2) val from long_sequence(1000000))", sqlExecutionContext);
            compile("alter table tab add column s2 symbol cache", sqlExecutionContext);
            compiler.compile("insert into tab select rnd_symbol('s1','s2','s3', null), rnd_double(2), rnd_symbol('a1','a2','a3', null) s2 from long_sequence(1000000)", sqlExecutionContext);

            try (
                    RecordCursorFactory factory = compiler.compile("select s2, sum(val) from tab order by s2", sqlExecutionContext).getRecordCursorFactory()
            ) {
                Record[] expected = new Record[]{
                        new Record() {
                            @Override
                            public CharSequence getSym(int col) {
                                return null;
                            }

                            @Override
                            public double getDouble(int col) {
                                return 520447.6629968713;
                            }
                        },
                        new Record() {
                            @Override
                            public CharSequence getSym(int col) {
                                return "a1";
                            }

                            @Override
                            public double getDouble(int col) {
                                return 104308.65839619507;
                            }
                        },
                        new Record() {
                            @Override
                            public CharSequence getSym(int col) {
                                return "a2";
                            }

                            @Override
                            public double getDouble(int col) {
                                return 104559.2867475151;
                            }
                        },
                        new Record() {
                            @Override
                            public CharSequence getSym(int col) {
                                return "a3";
                            }

                            @Override
                            public double getDouble(int col) {
                                return 104044.11326997809;
                            }
                        },
                };
                assertCursorRawRecords(expected, factory, false, true);
            }
        });
    }

    @Test
    public void testIntSymbolAddValueMidTableAvgDate() throws Exception {
        assertMemoryLeak(() -> {
            compiler.compile("create table tab as (select rnd_symbol('s1','s2','s3', null) s1 from long_sequence(1000000))", sqlExecutionContext);
            compile("alter table tab add column val date", sqlExecutionContext);
            compiler.compile("insert into tab select rnd_symbol('a1','a2','a3', null), rnd_long(-200, 100000, 2) from long_sequence(1000000)", sqlExecutionContext);
            String expected = "s1\tavg\n" +
                    "\t49882.75926752372\n" +
                    "a1\t49866.12261939713\n" +
                    "a2\t49846.02279713851\n" +
                    "a3\t49881.23256562667\n" +
                    "s1\tNaN\n" +
                    "s2\tNaN\n" +
                    "s3\tNaN\n";

            assertSql(
                    "select s1, avg(val) from tab order by s1",
                    expected
            );
        });
    }

    @Test
    public void testIntSymbolAddValueMidTableAvgDouble() throws Exception {
        assertMemoryLeak(() -> {
            compiler.compile("create table tab as (select rnd_symbol('s1','s2','s3', null) s1 from long_sequence(1000000))", sqlExecutionContext);
            compile("alter table tab add column val double", sqlExecutionContext);
            compiler.compile("insert into tab select rnd_symbol('a1','a2','a3', null), rnd_double(2) from long_sequence(1000000)", sqlExecutionContext);

            String expected = "s1\tavg\n" +
                    "\t0.5004990367891637\n" +
                    "a1\t0.5000679244171367\n" +
                    "a2\t0.5009444360765845\n" +
                    "a3\t0.5009102098429884\n" +
                    "s1\tNaN\n" +
                    "s2\tNaN\n" +
                    "s3\tNaN\n";
            assertSql(
                    "select s1, avg(val) from tab order by s1",
                    expected
            );
        });
    }

    @Test
    public void testIntSymbolAddValueMidTableAvgInt() throws Exception {
        assertMemoryLeak(() -> {
            compiler.compile("create table tab as (select rnd_symbol('s1','s2','s3', null) s1 from long_sequence(1000000))", sqlExecutionContext);
            compile("alter table tab add column val int", sqlExecutionContext);
            compiler.compile("insert into tab select rnd_symbol('a1','a2','a3', null), rnd_int(0, 100000, 2) from long_sequence(1000000)", sqlExecutionContext);
            String expected = "s1\tavg\n" +
                    "\t49985.893055775494\n" +
                    "a1\t50088.55552935175\n" +
                    "a2\t49983.07087654782\n" +
                    "a3\t50056.666352728615\n" +
                    "s1\tNaN\n" +
                    "s2\tNaN\n" +
                    "s3\tNaN\n";

            assertSql(
                    "select s1, avg(val) from tab order by s1",
                    expected
            );
        });
    }

    @Test
    public void testIntSymbolAddValueMidTableAvgLong() throws Exception {
        assertMemoryLeak(() -> {
            compiler.compile("create table tab as (select rnd_symbol('s1','s2','s3', null) s1 from long_sequence(1000000))", sqlExecutionContext);
            compile("alter table tab add column val long", sqlExecutionContext);
            compiler.compile("insert into tab select rnd_symbol('a1','a2','a3', null), rnd_long(-200, 100000, 2) from long_sequence(1000000)", sqlExecutionContext);

            String expected = "s1\tavg\n" +
                    "\t49882.75926752372\n" +
                    "a1\t49866.12261939713\n" +
                    "a2\t49846.02279713851\n" +
                    "a3\t49881.23256562667\n" +
                    "s1\tNaN\n" +
                    "s2\tNaN\n" +
                    "s3\tNaN\n";
            assertSql(
                    "select s1, avg(val) from tab order by s1",
                    expected
            );
        });
    }

    @Test
    public void testIntSymbolAddValueMidTableAvgTimestamp() throws Exception {
        assertMemoryLeak(() -> {
            compiler.compile("create table tab as (select rnd_symbol('s1','s2','s3', null) s1 from long_sequence(1000000))", sqlExecutionContext);
            compile("alter table tab add column val timestamp", sqlExecutionContext);
            compiler.compile("insert into tab select rnd_symbol('a1','a2','a3', null), rnd_long(-200, 100000, 2) from long_sequence(1000000)", sqlExecutionContext);
            String expected = "s1\tavg\n" +
                    "\t49882.75926752372\n" +
                    "a1\t49866.12261939713\n" +
                    "a2\t49846.02279713851\n" +
                    "a3\t49881.23256562667\n" +
                    "s1\tNaN\n" +
                    "s2\tNaN\n" +
                    "s3\tNaN\n";

            assertSql(
                    "select s1, avg(val) from tab order by s1",
                    expected
            );
        });
    }

    @Test
    public void testIntSymbolAddValueMidTableCount() throws Exception {
        assertMemoryLeak(() -> {
            compiler.compile("create table tab as (select rnd_symbol('s1','s2','s3', null) s1 from long_sequence(1000000))", sqlExecutionContext);
            compile("alter table tab add column val long", sqlExecutionContext);
            compiler.compile("insert into tab select rnd_symbol('a1','a2','a3', null), rnd_long(33, 889992, 2) from long_sequence(1000000)", sqlExecutionContext);
            String expected = "s1\tcount\n" +
                    "\t500194\n" +
                    "a1\t248976\n" +
                    "a2\t250638\n" +
                    "a3\t250099\n" +
                    "s1\t249898\n" +
                    "s2\t250010\n" +
                    "s3\t250185\n";

            assertSql(
                    "select s1, count() from tab order by s1",
                    expected
            );
        });
    }

    @Test
    public void testIntSymbolAddValueMidTableKSumDouble() throws Exception {
        assertMemoryLeak(() -> {
            compiler.compile("create table tab as (select rnd_symbol('s1','s2','s3', null) s1 from long_sequence(1000000))", sqlExecutionContext);
            compile("alter table tab add column val double", sqlExecutionContext);
            compiler.compile("insert into tab select rnd_symbol('a1','a2','a3', null), rnd_double(2) from long_sequence(1000000)", sqlExecutionContext);
            String expected = "s1\tksum\n" +
                    "\t104083.7796906751\n" +
                    "a1\t103982.62399952601\n" +
                    "a2\t104702.89752880314\n" +
                    "a3\t104299.02298329599\n" +
                    "s1\tNaN\n" +
                    "s2\tNaN\n" +
                    "s3\tNaN\n";

            assertSql(
                    "select s1, ksum(val) from tab order by s1",
                    expected
            );
        });
    }

    @Test
    public void testIntSymbolAddValueMidTableMaxDate() throws Exception {
        assertMemoryLeak(() -> {
            compiler.compile("create table tab as (select rnd_symbol('s1','s2','s3', null) s1 from long_sequence(1000000))", sqlExecutionContext);
            compile("alter table tab add column val date", sqlExecutionContext);
            compiler.compile("insert into tab select rnd_symbol('a1','a2','a3', null), rnd_long(33, 889992, 2) from long_sequence(1000000)", sqlExecutionContext);

            String expected = "s1\tmax\n" +
                    "\t1970-01-01T00:14:49.988Z\n" +
                    "a1\t1970-01-01T00:14:49.992Z\n" +
                    "a2\t1970-01-01T00:14:49.982Z\n" +
                    "a3\t1970-01-01T00:14:49.988Z\n" +
                    "s1\t\n" +
                    "s2\t\n" +
                    "s3\t\n";
            assertSql(
                    "select s1, max(val) from tab order by s1",
                    expected
            );
        });
    }

    @Test
    public void testIntSymbolAddValueMidTableMaxDouble() throws Exception {
        assertMemoryLeak(() -> {
            compiler.compile("create table tab as (select rnd_symbol('s1','s2','s3', null) s1 from long_sequence(1000000))", sqlExecutionContext);
            compile("alter table tab add column val double", sqlExecutionContext);
            compiler.compile("insert into tab select rnd_symbol('a1','a2','a3', null), rnd_double(2) from long_sequence(1000000)", sqlExecutionContext);
            String expected = "s1\tmax\n" +
                    "\t0.9999983440839832\n" +
                    "a1\t0.9999894690287568\n" +
                    "a2\t0.9999985075169716\n" +
                    "a3\t0.9999835673064604\n" +
                    "s1\tNaN\n" +
                    "s2\tNaN\n" +
                    "s3\tNaN\n";

            assertSql(
                    "select s1, max(val) from tab order by s1",
                    expected
            );
        });
    }

    @Test
    public void testIntSymbolAddValueMidTableMaxInt() throws Exception {
        assertMemoryLeak(() -> {
            compiler.compile("create table tab as (select rnd_symbol('s1','s2','s3', null) s1 from long_sequence(1000000))", sqlExecutionContext);
            compile("alter table tab add column val int", sqlExecutionContext);
            compiler.compile("insert into tab select rnd_symbol('a1','a2','a3', null), rnd_int(33, 889992, 2) from long_sequence(1000000)", sqlExecutionContext);

            String expected = "s1\tmax\n" +
                    "\t889990\n" +
                    "a1\t889991\n" +
                    "a2\t889988\n" +
                    "a3\t889992\n" +
                    "s1\tNaN\n" +
                    "s2\tNaN\n" +
                    "s3\tNaN\n";

            assertSql(
                    "select s1, max(val) from tab order by s1",
                    expected
            );
        });
    }

    @Test
    public void testIntSymbolAddValueMidTableMaxLong() throws Exception {
        assertMemoryLeak(() -> {
            compiler.compile("create table tab as (select rnd_symbol('s1','s2','s3', null) s1 from long_sequence(1000000))", sqlExecutionContext);
            compile("alter table tab add column val long", sqlExecutionContext);
            compiler.compile("insert into tab select rnd_symbol('a1','a2','a3', null), rnd_long(33, 889992, 2) from long_sequence(1000000)", sqlExecutionContext);

            String expected = "s1\tmax\n" +
                    "\t889988\n" +
                    "a1\t889992\n" +
                    "a2\t889982\n" +
                    "a3\t889988\n" +
                    "s1\tNaN\n" +
                    "s2\tNaN\n" +
                    "s3\tNaN\n";

            assertSql(
                    "select s1, max(val) from tab order by s1",
                    expected
            );
        });
    }

    @Test
    public void testIntSymbolAddValueMidTableMaxTimestamp() throws Exception {
        assertMemoryLeak(() -> {
            compiler.compile("create table tab as (select rnd_symbol('s1','s2','s3', null) s1 from long_sequence(1000000))", sqlExecutionContext);
            compile("alter table tab add column val timestamp", sqlExecutionContext);
            compiler.compile("insert into tab select rnd_symbol('a1','a2','a3', null), rnd_long(33, 889992, 2) from long_sequence(1000000)", sqlExecutionContext);

            String expected = "s1\tmax\n" +
                    "\t1970-01-01T00:00:00.889988Z\n" +
                    "a1\t1970-01-01T00:00:00.889992Z\n" +
                    "a2\t1970-01-01T00:00:00.889982Z\n" +
                    "a3\t1970-01-01T00:00:00.889988Z\n" +
                    "s1\t\n" +
                    "s2\t\n" +
                    "s3\t\n";
            assertSql(
                    "select s1, max(val) from tab order by s1",
                    expected
            );
        });
    }

    @Test
    public void testIntSymbolAddValueMidTableMinDouble() throws Exception {
        assertMemoryLeak(() -> {
            compiler.compile("create table tab as (select rnd_symbol('s1','s2','s3', null) s1 from long_sequence(1000000))", sqlExecutionContext);
            compile("alter table tab add column val double", sqlExecutionContext);
            compiler.compile("insert into tab select rnd_symbol('a1','a2','a3', null), rnd_double(2) from long_sequence(1000000)", sqlExecutionContext);

            String expected = "s1\tmin\n" +
                    "\t3.2007200990724627E-6\n" +
                    "a1\t1.400472531098984E-5\n" +
                    "a2\t1.0686711945373517E-6\n" +
                    "a3\t8.125933586233813E-6\n" +
                    "s1\tNaN\n" +
                    "s2\tNaN\n" +
                    "s3\tNaN\n";

            assertSql(
                    "select s1, min(val) from tab order by s1",
                    expected
            );
        });
    }

    @Test
    public void testIntSymbolAddValueMidTableMinInt() throws Exception {
        assertMemoryLeak(() -> {
            compiler.compile("create table tab as (select rnd_symbol('s1','s2','s3', null) s1 from long_sequence(1000000))", sqlExecutionContext);
            compile("alter table tab add column val int", sqlExecutionContext);
            compiler.compile("insert into tab select rnd_symbol('a1','a2','a3', null), rnd_int(33, 889992, 2) from long_sequence(1000000)", sqlExecutionContext);
            String expected = "s1\tmin\n" +
                    "\t33\n" +
                    "a1\t33\n" +
                    "a2\t40\n" +
                    "a3\t34\n" +
                    "s1\tNaN\n" +
                    "s2\tNaN\n" +
                    "s3\tNaN\n";

            assertSql(
                    "select s1, min(val) from tab order by s1",
                    expected
            );
        });
    }

    @Test
    public void testIntSymbolAddValueMidTableMinLong() throws Exception {
        assertMemoryLeak(() -> {
            compiler.compile("create table tab as (select rnd_symbol('s1','s2','s3', null) s1 from long_sequence(1000000))", sqlExecutionContext);
            compile("alter table tab add column val long", sqlExecutionContext);
            compiler.compile("insert into tab select rnd_symbol('a1','a2','a3', null), rnd_long(33, 889992, 2) from long_sequence(1000000)", sqlExecutionContext);

            String expected = "s1\tmin\n" +
                    "\t36\n" +
                    "a1\t35\n" +
                    "a2\t39\n" +
                    "a3\t39\n" +
                    "s1\tNaN\n" +
                    "s2\tNaN\n" +
                    "s3\tNaN\n";

            assertSql(
                    "select s1, min(val) from tab order by s1",
                    expected
            );
        });
    }

    @Test
    public void testIntSymbolAddValueMidTableNSumDouble() throws Exception {
        assertMemoryLeak(() -> {
            compiler.compile("create table tab as (select rnd_symbol('s1','s2','s3', null) s1 from long_sequence(1000000))", sqlExecutionContext);
            compile("alter table tab add column val double", sqlExecutionContext);
            compiler.compile("insert into tab select rnd_symbol('a1','a2','a3', null), rnd_double(2) from long_sequence(1000000)", sqlExecutionContext);
            String expected = "s1\tnsum\n" +
                    "\t104083.77969067496\n" +
                    "a1\t103982.62399952546\n" +
                    "a2\t104702.89752880397\n" +
                    "a3\t104299.02298329656\n" +
                    "s1\tNaN\n" +
                    "s2\tNaN\n" +
                    "s3\tNaN\n";


            assertSql(
                    "select s1, nsum(val) from tab order by s1",
                    expected
            );
        });
    }

    @Test
    public void testIntSymbolAddValueMidTableSumDate() throws Exception {
        assertMemoryLeak(() -> {
            compiler.compile("create table tab as (select rnd_symbol('s1','s2','s3', null) s1 from long_sequence(1000000))", sqlExecutionContext);
            compile("alter table tab add column val date", sqlExecutionContext);
            compiler.compile("insert into tab select rnd_symbol('a1','a2','a3', null), rnd_long(0, 100000, 2) from long_sequence(1000000)", sqlExecutionContext);

            String expected = "s1\tsum\n" +
                    "\t1970-05-01T15:06:23.318Z\n" +
                    "a1\t1970-05-01T04:03:16.338Z\n" +
                    "a2\t1970-05-01T17:13:47.313Z\n" +
                    "a3\t1970-05-01T06:34:46.269Z\n" +
                    "s1\t\n" +
                    "s2\t\n" +
                    "s3\t\n";
            assertSql(
                    "select s1, sum(val) from tab order by s1",
                    expected
            );
        });
    }

    @Test
    public void testIntSymbolAddValueMidTableSumDouble() throws Exception {
        assertMemoryLeak(() -> {
            compiler.compile("create table tab as (select rnd_symbol('s1','s2','s3', null) s1 from long_sequence(1000000))", sqlExecutionContext);
            compile("alter table tab add column val double", sqlExecutionContext);
            compiler.compile("insert into tab select rnd_symbol('a1','a2','a3', null), rnd_double(2) from long_sequence(1000000)", sqlExecutionContext);

            String expected = "s1\tsum\n" +
                    "\t104083.77969067449\n" +
                    "a1\t103982.62399952614\n" +
                    "a2\t104702.89752880299\n" +
                    "a3\t104299.02298329721\n" +
                    "s1\tNaN\n" +
                    "s2\tNaN\n" +
                    "s3\tNaN\n";
            assertSql(
                    "select s1, sum(val) from tab order by s1",
                    expected
            );
        });
    }

    @Test
    public void testIntSymbolAddValueMidTableSumInt() throws Exception {
        assertMemoryLeak(() -> {
            compiler.compile("create table tab as (select rnd_symbol('s1','s2','s3', null) s1 from long_sequence(1000000))", sqlExecutionContext);
            compile("alter table tab add column val int", sqlExecutionContext);
            compiler.compile("insert into tab select rnd_symbol('a1','a2','a3', null), rnd_int(-100, 100, 2) from long_sequence(1000000)", sqlExecutionContext);

            String expected = "s1\tsum\n" +
                    "\t-2472\n" +
                    "a1\t-5133\n" +
                    "a2\t-18204\n" +
                    "a3\t175\n" +
                    "s1\tNaN\n" +
                    "s2\tNaN\n" +
                    "s3\tNaN\n";

            assertSql(
                    "select s1, sum(val) from tab order by s1",
                    expected
            );
        });
    }

    @Test
    public void testIntSymbolAddValueMidTableSumLong() throws Exception {
        assertMemoryLeak(() -> {
            compiler.compile("create table tab as (select rnd_symbol('s1','s2','s3', null) s1 from long_sequence(1000000))", sqlExecutionContext);
            compile("alter table tab add column val long", sqlExecutionContext);
            compiler.compile("insert into tab select rnd_symbol('a1','a2','a3', null), rnd_long(0, 100000, 2) from long_sequence(1000000)", sqlExecutionContext);

            assertSql(
                    "select s1, sum(val) from tab order by s1",
                    "s1\tsum\n" +
                            "\t10422383318\n" +
                            "a1\t10382596338\n" +
                            "a2\t10430027313\n" +
                            "a3\t10391686269\n" +
                            "s1\tNaN\n" +
                            "s2\tNaN\n" +
                            "s3\tNaN\n"
            );
        });
    }

    @Test
    public void testIntSymbolResolution() throws Exception {
        assertQuery(
                "s2\tsum\n" +
                        "\t104119.880948161\n" +
                        "a1\t103804.62242300605\n" +
                        "a2\t104433.68659571148\n" +
                        "a3\t104341.28852517322\n",
                "select s2, sum(val) from tab order by s2",
                "create table tab as (select rnd_symbol('s1','s2','s3', null) s1, rnd_symbol('a1','a2','a3', null) s2, rnd_double(2) val from long_sequence(1000000))",
                null, true, true, true
        );
    }

    @Test
    public void testIntSymbolSumAddKeyPartitioned() throws Exception {
        assertMemoryLeak(() -> {
            compiler.compile("create table tab as (select rnd_symbol('s1','s2','s3', null) s1, rnd_double(2) val, timestamp_sequence(0, 1000000) t from long_sequence(1000000)) timestamp(t) partition by DAY", sqlExecutionContext);
            compile("alter table tab add column s2 symbol cache", sqlExecutionContext);
            compiler.compile("insert into tab select rnd_symbol('s1','s2','s3', null), rnd_double(2), timestamp_sequence(cast('1970-01-13T00:00:00.000000Z' as timestamp), 1000000), rnd_symbol('a1','a2','a3', null) s2 from long_sequence(1000000)", sqlExecutionContext);

            final String expected;
            if (Os.type == Os.OSX_ARM64 || Os.type == Os.LINUX_ARM64) {
                expected = "s2\tsum\n" +
                        "\t520447.66299686837\n" +
                        "a1\t104308.65839619662\n" +
                        "a2\t104559.28674751727\n" +
                        "a3\t104044.11326997768\n";
            } else {
                expected = "s2\tsum\n" +
                        "\t520447.6629968692\n" +
                        "a1\t104308.65839619662\n" +
                        "a2\t104559.28674751727\n" +
                        "a3\t104044.11326997768\n";
            }

            // test with key falling within null columns
            assertSql("select s2, sum(val) from tab order by s2", expected);
        });
    }

    @Test
    public void testIntSymbolSumAddKeyTimeRange() throws Exception {
        assertMemoryLeak(() -> {
            compiler.compile("create table tab as (select rnd_symbol('s1','s2','s3', null) s1, rnd_double(2) val, timestamp_sequence(0, 1000000) t from long_sequence(1000000)) timestamp(t) partition by DAY", sqlExecutionContext);
            compile("alter table tab add column s2 symbol cache", sqlExecutionContext);
            compiler.compile("insert into tab select rnd_symbol('s1','s2','s3', null), rnd_double(2), timestamp_sequence(cast('1970-01-13T00:00:00.000000Z' as timestamp), 1000000), rnd_symbol('a1','a2','a3', null) s2 from long_sequence(1000000)", sqlExecutionContext);

            // test with key falling within null columns
            try (
                    RecordCursorFactory factory = compiler.compile("select s2, sum(val) from tab where t >= '1970-01-04T12:01' and t < '1970-01-07T11:00' order by s2", sqlExecutionContext).getRecordCursorFactory()
            ) {
                Record[] expected = new Record[]{
                        new Record() {
                            @Override
                            public CharSequence getSym(int col) {
                                return null;
                            }

                            @Override
                            public double getDouble(int col) {
                                return 106413.99769604905;
                            }
                        },
                };
                assertCursorRawRecords(expected, factory, false, true);
            }

            /// test key on overlap
            try (
                    RecordCursorFactory factory = compiler.compile("select s2, sum(val) from tab where t >= '1970-01-12T12:01' and t < '1970-01-14T11:00' order by s2", sqlExecutionContext).getRecordCursorFactory()
            ) {
                Record[] expected = new Record[]{
                        new Record() {
                            @Override
                            public CharSequence getSym(int col) {
                                return null;
                            }

                            @Override
                            public double getDouble(int col) {
                                return 15636.977658744854;
                            }
                        },
                        new Record() {
                            @Override
                            public CharSequence getSym(int col) {
                                return "a1";
                            }

                            @Override
                            public double getDouble(int col) {
                                return 13073.816187889399;
                            }
                        },
                        new Record() {
                            @Override
                            public CharSequence getSym(int col) {
                                return "a2";
                            }

                            @Override
                            public double getDouble(int col) {
                                return 13240.269899560482;
                            }
                        },
                        new Record() {
                            @Override
                            public CharSequence getSym(int col) {
                                return "a3";
                            }

                            @Override
                            public double getDouble(int col) {
                                return 13223.021189180576;
                            }
                        },
                };
                assertCursorRawRecords(expected, factory, false, true);
            }
        });
    }

    @Test
    public void testIntSymbolSumAddValueTimeRange() throws Exception {
        assertMemoryLeak(() -> {
            compiler.compile("create table tab as (select rnd_symbol('s1','s2','s3', null) s1, timestamp_sequence(0, 1000000) t from long_sequence(1000000)) timestamp(t) partition by DAY", sqlExecutionContext);
            compile("alter table tab add column val double ", sqlExecutionContext);
            compiler.compile("insert into tab select rnd_symbol('s1','s2','s3', null), timestamp_sequence(cast('1970-01-13T00:00:00.000000Z' as timestamp), 1000000), rnd_double(2) from long_sequence(1000000)", sqlExecutionContext);


            // test with key falling within null columns
            assertSql(
                    "select s1, sum(val) from tab where t > '1970-01-04T12:00' and t < '1970-01-07T11:00' order by s1",
                    "s1\tsum\n" +
                            "\tNaN\n" +
                            "s1\tNaN\n" +
                            "s2\tNaN\n" +
                            "s3\tNaN\n"
            );

            assertSql(
                    "select s1, sum(val) from tab where t > '1970-01-12T12:00' and t < '1970-01-14T11:00' order by s1",
                    "s1\tsum\n" +
                            "\t13168.088431585857\n" +
                            "s1\t12972.778275274499\n" +
                            "s2\t13388.118328291552\n" +
                            "s3\t12929.34474745085\n"
            );
        });
    }

    @Test
    public void testIntSymbolSumTimeRange() throws Exception {
        assertMemoryLeak(() -> {
            compiler.compile("create table tab as (select rnd_symbol('s1','s2','s3', null) s1, rnd_double(2) val, timestamp_sequence(0, 1000000) t from long_sequence(1000000)) timestamp(t) partition by DAY", sqlExecutionContext);
            compile("alter table tab add column s2 symbol cache", sqlExecutionContext);
            compiler.compile("insert into tab select rnd_symbol('s1','s2','s3', null), rnd_double(2), timestamp_sequence(cast('1970-01-13T00:00:00.000000Z' as timestamp), 1000000), rnd_symbol('a1','a2','a3', null) s2 from long_sequence(1000000)", sqlExecutionContext);

            // test with key falling within null columns
            try (
                    RecordCursorFactory factory = compiler.compile("select s2, sum(val) from tab order by s2", sqlExecutionContext).getRecordCursorFactory()
            ) {
                Record[] expected = new Record[]{
                        new Record() {
                            @Override
                            public CharSequence getSym(int col) {
                                return null;
                            }

                            @Override
                            public double getDouble(int col) {
                                return 520447.6629968692;
                            }
                        },
                        new Record() {
                            @Override
                            public CharSequence getSym(int col) {
                                return "a1";
                            }

                            @Override
                            public double getDouble(int col) {
                                return 104308.65839619662;
                            }
                        },
                        new Record() {
                            @Override
                            public CharSequence getSym(int col) {
                                return "a2";
                            }

                            @Override
                            public double getDouble(int col) {
                                return 104559.28674751727;
                            }
                        },
                        new Record() {
                            @Override
                            public CharSequence getSym(int col) {
                                return "a3";
                            }

                            @Override
                            public double getDouble(int col) {
                                return 104044.11326997768;
                            }
                        },
                };
                assertCursorRawRecords(expected, factory, false, true);
            }
        });
    }

    @Test
    public void testSumInTimestampRange() throws Exception {
        long step = 1000000L;
        long count = 1000000L;
        long increment = count / 10;
        assertMemoryLeak(() -> {
            compiler.compile("create table tab as (select rnd_symbol('s1','s2','s3', null) s1, 0.5 val, timestamp_sequence(0, " + step + ") t from long_sequence(" + count + ")) timestamp(t) partition by DAY", sqlExecutionContext);

            for (long ts = 0; ts < count; ts += increment) {
                String value = String.valueOf((ts - 1) * 0.5);
                String expected = "s\n" +
                        (ts > 0 ? value : "NaN") + "\n";
                assertSql(
                        "select sum(val) s from tab where t >= CAST(" + step + " AS TIMESTAMP) AND t < CAST(" + (ts * step) + " AS TIMESTAMP)",
                        expected
                );
            }
        });
    }

    @Test
    public void testSumInTimestampRangeWithColTop() throws Exception {
        final long step = 100000L;
        final long count = 1000000L;
        final long increment = count / 10;
        assertMemoryLeak(() -> {
            String createSql = "create table tab as (select rnd_symbol('s1','s2','s3', null) s1, 0.5 val, timestamp_sequence(0, " + step + ") t from long_sequence(" + count + ")) timestamp(t) partition by DAY";
            compiler.compile(createSql, sqlExecutionContext);
            compile("alter table tab add val2 DOUBLE", sqlExecutionContext);
            String insetSql = "insert into tab select rnd_symbol('s1','s2','s3', null) s1, 0.5 val, timestamp_sequence(" + count * step + ", " + step + ") t, 1 val2 from long_sequence(" + count + ")";
            compiler.compile(insetSql, sqlExecutionContext);

            // Move upper timestamp boundary
            // [step, ts * step)
            for (long ts = increment; ts < 2 * count; ts += increment) {
                String expected = "s1\ts2\n" +
                        ((ts - 1) * 0.5) + "\t" + (ts <= count ? "NaN" : (ts - count) * 1.0) + "\n";
                assertSql(
                        "select sum(val) s1,  sum(val2) s2 from tab where t >= CAST(" + step + " AS TIMESTAMP) AND t < CAST(" + (ts * step) + " AS TIMESTAMP)",
                        expected
                );
            }

            // Move lower timestamp boundary
            // [ts * count, 2 * step * count - 1) time range
            for (long ts = 0; ts < 2 * count; ts += increment) {
                String expected = "s1\ts2\n" +
                        ((2 * count - ts - 1) * 0.5) + "\t" + (ts < count ? (count - 1) * 1.0 : (2 * count - ts - 1) * 1.0) + "\n";
                assertSql(
                        "select sum(val) s1, sum(val2) s2 from tab where t >= CAST(" + (ts * step) + " AS TIMESTAMP) AND t < CAST(" + ((2 * count - 1) * step) + " AS TIMESTAMP)",
                        expected
                );
            }
        });
    }

    @Test
    public void testMinMaxAggregations() throws Exception {
        String[] aggregateFunctions = {"max", "min"};
        TypeVal[] aggregateColTypes = {
                new TypeVal(ColumnType.BYTE, "NaN:INT"),
                new TypeVal(ColumnType.CHAR, ":CHAR"),
                new TypeVal(ColumnType.SHORT, "NaN:INT"),
                new TypeVal(ColumnType.INT, "NaN:INT"),
                new TypeVal(ColumnType.LONG, "NaN:LONG"),
                new TypeVal(ColumnType.DATE, ":DATE"),
                new TypeVal(ColumnType.TIMESTAMP, ":TIMESTAMP"),
                new TypeVal(ColumnType.FLOAT, "NaN:FLOAT"),
                new TypeVal(ColumnType.DOUBLE, "NaN:DOUBLE")};

        testAggregations(aggregateFunctions, aggregateColTypes);
    }

    @Test
    public void testFirstLastAggregations() throws Exception {
        String[] aggregateFunctions = {"first", "last"};
        TypeVal[] aggregateColTypes = {
                new TypeVal(ColumnType.SYMBOL, ":SYMBOL"),
                new TypeVal(ColumnType.BYTE, "0:BYTE"),
                new TypeVal(ColumnType.CHAR, ":CHAR"),
                new TypeVal(ColumnType.SHORT, "0:SHORT"),
                new TypeVal(ColumnType.INT, "NaN:INT"),
                new TypeVal(ColumnType.LONG, "NaN:LONG"),
                new TypeVal(ColumnType.DATE, ":DATE"),
                new TypeVal(ColumnType.TIMESTAMP, ":TIMESTAMP"),
                new TypeVal(ColumnType.FLOAT, "NaN:FLOAT"),
                new TypeVal(ColumnType.DOUBLE, "NaN:DOUBLE"),
                new TypeVal(ColumnType.getGeoHashTypeWithBits(3), ":GEOHASH(3b)"),
                new TypeVal(ColumnType.getGeoHashTypeWithBits(10), ":GEOHASH(2c)"),
                new TypeVal(ColumnType.getGeoHashTypeWithBits(20), ":GEOHASH(4c)"),
                new TypeVal(ColumnType.getGeoHashTypeWithBits(60), ":GEOHASH(12c)")};

        testAggregations(aggregateFunctions, aggregateColTypes);
    }

    @Test
    public void testCountAggregationsWithTypes() throws Exception {
        String[] aggregateFunctions = {"count_distinct"};
        TypeVal[] aggregateColTypes = {
                new TypeVal(ColumnType.STRING, "0:LONG"),
                new TypeVal(ColumnType.SYMBOL, "0:LONG"),
                new TypeVal(ColumnType.LONG256, "0:LONG"),
        };

        testAggregations(aggregateFunctions, aggregateColTypes);
    }

    @Test
    public void testCountAggregations() throws Exception {
        try (TableModel tt1 = new TableModel(configuration, "tt1", PartitionBy.NONE)) {
            tt1.col("tts", ColumnType.LONG);
            CairoTestUtils.createTable(tt1);
        }

        String expected = "max\tcount\n" +
                "NaN:LONG\t0:LONG\n";
        String sql = "select max(tts), count() from tt1";

        assertSqlWithTypes(sql, expected);
        assertSqlWithTypes(sql + " where now() > '1000-01-01'", expected);

        expected = "count\n" +
                "0:LONG\n";
        sql = "select count() from tt1";
        assertSqlWithTypes(sql, expected);
        assertSqlWithTypes(sql + " where now() > '1000-01-01'", expected);
    }

    @Test
    public void testCountAggregationWithConst() throws Exception {
        try (TableModel tt1 = new TableModel(configuration, "tt1", PartitionBy.DAY)) {
            tt1.col("tts", ColumnType.LONG).timestamp("ts");
            createPopulateTable(tt1, 100, "2020-01-01", 2);
        }

        String expected = "ts\tcount\n" +
                "2020-01-01T00:28:47.990000Z:TIMESTAMP\t51:LONG\n" +
                "2020-01-02T00:28:47.990000Z:TIMESTAMP\t49:LONG\n";

        String sql = "select ts, count() from tt1 SAMPLE BY d";

        assertSqlWithTypes(sql, expected);
    }

    @Test
    public void testCountCaseInsensitive() throws Exception {
        try (TableModel tt1 = new TableModel(configuration, "tt1", PartitionBy.DAY)) {
            tt1.col("tts", ColumnType.LONG).timestamp("ts")
                    .col("ID", ColumnType.LONG);
            createPopulateTable(tt1, 100, "2020-01-01", 2);
        }

        String expected = "ts\tcount\n" +
                "2020-01-01T00:28:47.990000Z:TIMESTAMP\t1:LONG\n" +
                "2020-01-01T00:57:35.980000Z:TIMESTAMP\t1:LONG\n";

        String sql = "select ts, count() from tt1 WHERE id > 0 LIMIT 2";

        assertSqlWithTypes(sql, expected);
    }

    @Test
    public void testFirstLastAggregationsNotSupported() {
        String[] aggregateFunctions = {"first"};
        TypeVal[] aggregateColTypes = {
                new TypeVal(ColumnType.STRING, ":STRING"),};

        try {
            testAggregations(aggregateFunctions, aggregateColTypes);
            Assert.fail();
        } catch (SqlException e) {
            TestUtils.assertContains(e.getFlyweightMessage(), "unexpected argument for function: first");
        }
    }

    @Test
    public void testStrFunctionKey() throws Exception {
        // An important aspect of this test is that both replace() and count_distinct()
        // functions use the same column as the input.
        assertQuery("replace\tcount\tcount_distinct\n" +
                        "foobaz\t63\t2\n" +
                        "bazbaz\t37\t1\n",
                "select replace(s, 'bar', 'baz'), count(), count_distinct(s) from tab",
                "create table tab as (select timestamp_sequence(0, 100000) ts, rnd_str('foobar','foobaz','barbaz') s from long_sequence(100))",
                null, true, true, true
        );
    }

    @Test
    public void testStrFunctionKeyReverseOrder() throws Exception {
        // An important aspect of this test is that both replace() and count_distinct()
        // functions use the same column as the input.
        assertQuery("count_distinct\tcount\treplace\n" +
                        "2\t63\tfoobaz\n" +
                        "1\t37\tbazbaz\n",
                "select count_distinct(s), count(), replace(s, 'bar', 'baz') from tab",
                "create table tab as (select timestamp_sequence(0, 100000) ts, rnd_str('foobar','foobaz','barbaz') s from long_sequence(100))",
                null, true, true, true
        );
    }

    @Test
    public void testRostiReallocation() throws Exception {
        rostiAllocFacade = new RostiAllocFacadeImpl() {
            @Override
            public long alloc(ColumnTypes types, long ignore) {
                // force resize
                return super.alloc(types, 64);
            }
        };

        assertMemoryLeak(() -> {
            String ddl = "create table tab as  (select cast(x as int) x1, cast(x as date) dt from long_sequence(1500))";
            String sql = "select distinct count, count1 from (select x1, count(*), count(*) from tab group by x1)";
            assertQuery(
                    "count\tcount1\n1\t1\n",
                    sql,
                    ddl,
                    null, true, true, false
            );
        });
    }

    @Test
    public void testRostiWithManyAggregateFunctions() throws Exception {
        executeWithPool(4, 32, KeyedAggregationTest::runGroupByIntWithAgg);
    }

    private static void runGroupByIntWithAgg(CairoEngine engine, SqlCompiler compiler, SqlExecutionContext sqlExecutionContext) throws SqlException {
        compiler.compile("create table tab as ( select cast(x as int) i, x as l, cast(x as date) dat, cast(x as timestamp) ts, cast(x as double) d, rnd_long256() l256  from long_sequence(1000));", sqlExecutionContext);

        CompiledQuery query = compiler.compile("select count(*) cnt from " +
                "(select i, count(*), min(i), avg(i), max(i), sum(i), " +
                "min(l), avg(l), max(l), sum(l), " +
                "min(dat), avg(dat), max(dat), sum(dat), " +
                "min(ts), avg(ts), max(ts), sum(ts), " +
                "min(d), avg(d), max(d), sum(d), nsum(d), ksum(d)," +
                "sum(l256) from tab group by i )", sqlExecutionContext);

        try {
            assertCursor("cnt\n1000\n", query.getRecordCursorFactory(), false, true, true, false, sqlExecutionContext);
        } finally {
            Misc.free(query.getRecordCursorFactory());
        }
    }

    @Test
    public void testRostiWithManyWorkers() throws Exception {
        executeWithPool(4, 32, KeyedAggregationTest::runGroupByTest);
    }

    @Test
    public void testRostiWithIdleWorkers() throws Exception {
        executeWithPool(4, 16, KeyedAggregationTest::runGroupByTest);
    }

    @Test
    public void testRostiWithIdleWorkers2() throws Exception {
        executeWithPool(4, 1, KeyedAggregationTest::runGroupByTest);
    }

    @Test
    public void testRostiWithNoWorkers() throws Exception {
        executeWithPool(0, 0, KeyedAggregationTest::runGroupByTest);
    }

    private static void runGroupByTest(CairoEngine engine, SqlCompiler compiler, SqlExecutionContext sqlExecutionContext) throws SqlException {
        compiler.compile("create table tab as  (select cast(x as int) x1, cast(x as date) dt from long_sequence(1000000))", sqlExecutionContext);
        CompiledQuery query = compiler.compile("select count(*) cnt from (select x1, count(*), count(*) from tab group by x1)", sqlExecutionContext);

        try {
            assertCursor("cnt\n1000000\n", query.getRecordCursorFactory(), false, true, true, false, sqlExecutionContext);
        } finally {
            Misc.free(query.getRecordCursorFactory());
        }
    }

    private void testAggregations(String[] aggregateFunctions, TypeVal[] aggregateColTypes) throws SqlException {
        StringBuilder sql = new StringBuilder();
        sql.append("select ");
        StringBuilder resultHeader = new StringBuilder();
        StringBuilder resultData = new StringBuilder();

        try (TableModel tt1 = new TableModel(configuration, "tt1", PartitionBy.NONE)) {
            for (TypeVal colType : aggregateColTypes) {
                tt1.col(colType.colName, colType.columnType);
            }

            CairoTestUtils.createTable(tt1);
        }

        for (TypeVal colType : aggregateColTypes) {

            for (String func : aggregateFunctions) {
                sql.setLength(7);
                resultHeader.setLength(0);
                resultData.setLength(0);

                String typeStr = getColumnName(colType.columnType);
                sql.append(func).append("(").append(colType.funcArg).append(") ").append(func).append(typeStr);
                sql.append(" from tt1");

                resultHeader.append(func).append(typeStr);
                resultData.append(colType.emtpyValue);

                String expected = resultHeader.append("\n").append(resultData).append("\n").toString();
                assertSqlWithTypes(sql.toString(), expected);

                // Force to go to not-vector execution
                assertSqlWithTypes(sql + " where now() > '1000-01-01'", expected);
            }
        }
    }

    private static String getColumnName(int type) {
        String typeStr = ColumnType.nameOf(type);
        return "c" + typeStr.replace("(", "").replace(")", "");
    }

    private static class TypeVal {
        public TypeVal(int type, String val) {
            columnType = type;
            emtpyValue = val;
            this.colName = getColumnName(type);
            this.funcArg = this.colName;
        }

        public final int columnType;
        public final String emtpyValue;
        public final String colName;
        public final String funcArg;
    }

    private void executeWithPool(
            int workerCount,
            int queueSize,
            CustomisableRunnable runnable
    ) throws Exception {
        // we need to create entire engine
        assertMemoryLeak(() -> {
            if (workerCount > 0) {
<<<<<<< HEAD
                //run less workers so that this thread may safely use workerCount-1 id 
                int[] affinity = new int[workerCount - 1];
                for (int i = 0; i < workerCount - 1; i++) {
                    affinity[i] = -1;
                }

                WorkerPool pool = workerPoolManager.getInstance(
                        new WorkerPoolConfiguration() {
                            @Override
                            public int[] getWorkerAffinity() {
                                return affinity;
                            }

                            @Override
                            public int getWorkerCount() {
                                return workerCount - 1;
                            }

                            @Override
                            public boolean haltOnError() {
                                return false;
                            }

                            @Override
                            public String getPoolName() {
                                return "testing";
                            }

                            @Override
                            public boolean isEnabled() {
                                return true;
                            }
                        },
                        Metrics.disabled()
                );
=======
                WorkerPool pool = new WorkerPool((WorkerPoolAwareConfiguration) () -> workerCount - 1);
>>>>>>> a44dede8

                final CairoConfiguration configuration1 = new DefaultCairoConfiguration(root) {
                    @Override
                    public int getVectorAggregateQueueCapacity() {
                        return queueSize;
                    }
                };

                execute(pool, runnable, configuration1);
            } else {
                final CairoConfiguration configuration1 = new DefaultCairoConfiguration(root);
                execute(null, runnable, configuration1);
            }
        });
    }

    protected static void execute(
            @Nullable WorkerPool pool,
            CustomisableRunnable runnable,
            CairoConfiguration configuration
    ) throws Exception {
        final int workerCount = pool == null ? 1 : pool.getWorkerCount() + 1;

        try (final CairoEngine engine = new CairoEngine(configuration);
             final SqlCompiler compiler = new SqlCompiler(engine)) {
            //workerCount - 1 
            try (final SqlExecutionContext sqlExecutionContext = new SqlExecutionContextImpl(engine, workerCount)) {
                try {
                    if (pool != null) {
                        pool.assignCleaner(Path.CLEANER);
                        GroupByJob job = new GroupByJob(engine.getMessageBus());
                        pool.assign(job);
                        workerPoolManager.startAll(LOG);
                    }

                    runnable.run(engine, compiler, sqlExecutionContext);
                    Assert.assertEquals("busy writer", 0, engine.getBusyWriterCount());
                    Assert.assertEquals("busy reader", 0, engine.getBusyReaderCount());
                } finally {
                    if (pool != null) {
                        workerPoolManager.closeAll();
                    }
                }
            }
        }
    }
}<|MERGE_RESOLUTION|>--- conflicted
+++ resolved
@@ -24,18 +24,13 @@
 
 package io.questdb.griffin;
 
-<<<<<<< HEAD
 import io.questdb.Metrics;
-=======
-import io.questdb.WorkerPoolAwareConfiguration;
->>>>>>> a44dede8
 import io.questdb.cairo.*;
 import io.questdb.cairo.sql.Record;
 import io.questdb.cairo.sql.RecordCursorFactory;
 import io.questdb.griffin.engine.groupby.vect.GroupByJob;
 import io.questdb.mp.WorkerPool;
 import io.questdb.mp.WorkerPoolConfiguration;
-import io.questdb.mp.WorkerPoolManager;
 import io.questdb.std.Misc;
 import io.questdb.std.Os;
 import io.questdb.std.RostiAllocFacadeImpl;
@@ -1268,45 +1263,20 @@
         // we need to create entire engine
         assertMemoryLeak(() -> {
             if (workerCount > 0) {
-<<<<<<< HEAD
-                //run less workers so that this thread may safely use workerCount-1 id 
-                int[] affinity = new int[workerCount - 1];
-                for (int i = 0; i < workerCount - 1; i++) {
-                    affinity[i] = -1;
-                }
-
                 WorkerPool pool = workerPoolManager.getInstance(
                         new WorkerPoolConfiguration() {
                             @Override
-                            public int[] getWorkerAffinity() {
-                                return affinity;
-                            }
-
-                            @Override
                             public int getWorkerCount() {
                                 return workerCount - 1;
                             }
 
                             @Override
-                            public boolean haltOnError() {
-                                return false;
-                            }
-
-                            @Override
                             public String getPoolName() {
                                 return "testing";
-                            }
-
-                            @Override
-                            public boolean isEnabled() {
-                                return true;
                             }
                         },
                         Metrics.disabled()
                 );
-=======
-                WorkerPool pool = new WorkerPool((WorkerPoolAwareConfiguration) () -> workerCount - 1);
->>>>>>> a44dede8
 
                 final CairoConfiguration configuration1 = new DefaultCairoConfiguration(root) {
                     @Override
