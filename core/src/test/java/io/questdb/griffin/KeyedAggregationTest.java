/*******************************************************************************
 *     ___                  _   ____  ____
 *    / _ \ _   _  ___  ___| |_|  _ \| __ )
 *   | | | | | | |/ _ \/ __| __| | | |  _ \
 *   | |_| | |_| |  __/\__ \ |_| |_| | |_) |
 *    \__\_\\__,_|\___||___/\__|____/|____/
 *
 *  Copyright (c) 2014-2019 Appsicle
 *  Copyright (c) 2019-2020 QuestDB
 *
 *  Licensed under the Apache License, Version 2.0 (the "License");
 *  you may not use this file except in compliance with the License.
 *  You may obtain a copy of the License at
 *
 *  http://www.apache.org/licenses/LICENSE-2.0
 *
 *  Unless required by applicable law or agreed to in writing, software
 *  distributed under the License is distributed on an "AS IS" BASIS,
 *  WITHOUT WARRANTIES OR CONDITIONS OF ANY KIND, either express or implied.
 *  See the License for the specific language governing permissions and
 *  limitations under the License.
 *
 ******************************************************************************/

package io.questdb.griffin;

import io.questdb.cairo.sql.Record;
import io.questdb.cairo.sql.RecordCursorFactory;
import io.questdb.griffin.engine.functions.rnd.SharedRandom;
import io.questdb.std.Os;
import io.questdb.std.Rnd;
import org.junit.Before;
import org.junit.Test;

public class KeyedAggregationTest extends AbstractGriffinTest {
    @Before
    public void setUp3() {
        SharedRandom.RANDOM.set(new Rnd());
    }

    @Test
    public void testHourDouble() throws Exception {
        assertQuery(
                "hour\tsum\tksum\tnsum\tmin\tmax\tavg\tmax1\tmin1\n" +
                        "0\t15104.996921874175\t15104.996921874172\t15104.996921874175\t1.8362081935174857E-5\t0.999916269120484\t0.5030304023536092\t1970-01-01T00:59:59.900000Z\t1970-01-01T00:00:00.000000Z\n" +
                        "1\t15097.837814466568\t15097.837814466722\t15097.837814466713\t3.921217994906634E-5\t0.9999575311567217\t0.50183938223256\t1970-01-01T01:59:59.900000Z\t1970-01-01T01:00:00.000000Z\n" +
                        "2\t11641.765471468498\t11641.76547146845\t11641.765471468458\t1.8566421983501336E-5\t0.9999768905891359\t0.500376750256533\t1970-01-01T02:46:39.900000Z\t1970-01-01T02:00:00.000000Z\n",
                "select hour(ts), sum(val), ksum(val), nsum(val), min(val), max(val), avg(val), max(ts), min(ts) from tab order by 1",
                "create table tab as (select timestamp_sequence(0, 100000) ts, rnd_double(2) val from long_sequence(100000))",
                null, true, true, true
        );
    }

    @Test
    public void testHourFiltered() throws Exception {
        assertQuery(
                "hour\tcount\n" +
                        "0\t36000\n" +
                        "1\t36000\n" +
                        "2\t28000\n",
                "select hour(ts), count() from tab where val < 0.5",
                "create table tab as (select timestamp_sequence(0, 100000) ts, rnd_double() val from long_sequence(100000))",
                null, true, true, true
        );
    }

    @Test
    public void testHourInt() throws Exception {
        assertQuery(
                "hour\tcount\tsum\tmin\tmax\tavg\n" +
                        "0\t36000\t13332495967\t-995\t889975\t445441.0466406067\n" +
                        "1\t36000\t13360114022\t-950\t889928\t444359.54307190847\n" +
                        "2\t28000\t10420189893\t-914\t889980\t444528.3858623779\n",
                "select hour(ts), count(), sum(val), min(val), max(val), avg(val) from tab order by 1",
                "create table tab as (select timestamp_sequence(0, 100000) ts, rnd_int(-998, 889991, 2) val from long_sequence(100000))",
                null, true, true, true
        );
    }

    @Test
    public void testHourLong() throws Exception {
        assertQuery(
                "hour\tcount\tsum\tmin\tmax\tavg\n" +
                        "0\t36000\t13265789485\t-988\t889951\t443212.3712872941\n" +
                        "1\t36000\t13359838134\t-997\t889948\t444350.36699261627\n" +
                        "2\t28000\t10444993989\t-992\t889982\t445586.53594129946\n",
                "select hour(ts), count(), sum(val), min(val), max(val), avg(val) from tab order by 1",
                "create table tab as (select timestamp_sequence(0, 100000) ts, rnd_long(-998, 889991, 2) val from long_sequence(100000))",
                null, true, true, true
        );
    }

    @Test
    public void testHourLongMissingFunctions() throws Exception {
        assertQuery(
                "hour\tksum\tnsum\n" +
                        "0\t1.3265789485E10\t1.3265789485E10\n" +
                        "1\t1.3359838134E10\t1.3359838134E10\n" +
                        "2\t1.0444993989E10\t1.0444993989E10\n",
                "select hour(ts), ksum(val), nsum(val) from tab order by 1",
                "create table tab as (select timestamp_sequence(0, 100000) ts, rnd_long(-998, 889991, 2) val from long_sequence(100000))",
                null, true, true, true
        );
    }

    @Test
    public void testHourPossibleBugfix() throws Exception {
        assertQuery(
                "hour\tsum\tksum\tnsum\tmin\tmax\tavg\n" +
                        "0\t13265789485\t1.3265789485E10\t1.3265789485E10\t-988\t889951\t443212.3712872941\n" +
                        "1\t13359838134\t1.3359838134E10\t1.3359838134E10\t-997\t889948\t444350.36699261627\n" +
                        "2\t10444993989\t1.0444993989E10\t1.0444993989E10\t-992\t889982\t445586.53594129946\n",
                "select hour(ts), sum(val), ksum(val), nsum(val), min(val), max(val), avg(val) from tab order by 1",
                "create table tab as (select timestamp_sequence(0, 100000) ts, rnd_long(-998, 889991, 2) val from long_sequence(100000))",
                null, true, true, true
        );
    }

    @Test
    public void testIntSymbolAddBothMidTable() throws Exception {
        assertMemoryLeak(() -> {
            compiler.compile("create table tab as (select rnd_symbol('s1','s2','s3', null) s1 from long_sequence(1000000))", sqlExecutionContext);
            compiler.compile("alter table tab add column s2 symbol", sqlExecutionContext);
            compiler.compile("alter table tab add column val double", sqlExecutionContext);
            compiler.compile("insert into tab select null, rnd_symbol('a1','a2','a3', null), rnd_double(2) from long_sequence(1000000)", sqlExecutionContext);

            assertSql(
                    "select s2, sum(val) from tab order by s2",
                    "s2\tsum\n" +
                            "\t104083.77969067449\n" +
                            "a1\t103982.62399952614\n" +
                            "a2\t104702.89752880299\n" +
                            "a3\t104299.02298329721\n"
            );
        });
    }

    @Test
    public void testIntSymbolAddKeyMidTable() throws Exception {
        assertMemoryLeak(() -> {
            compiler.compile("create table tab as (select rnd_symbol('s1','s2','s3', null) s1, rnd_double(2) val from long_sequence(1000000))", sqlExecutionContext);
            compiler.compile("alter table tab add column s2 symbol cache", sqlExecutionContext);
            compiler.compile("insert into tab select rnd_symbol('s1','s2','s3', null), rnd_double(2), rnd_symbol('a1','a2','a3', null) s2 from long_sequence(1000000)", sqlExecutionContext);

            try (
                    RecordCursorFactory factory = compiler.compile("select s2, sum(val) from tab order by s2", sqlExecutionContext).getRecordCursorFactory()
            ) {
                Record[] expected = new Record[]{
                        new Record() {
                            @Override
                            public CharSequence getSym(int col) {
                                return null;
                            }

                            @Override
                            public double getDouble(int col) {
                                return 520447.6629968713;
                            }
                        },
                        new Record() {
                            @Override
                            public CharSequence getSym(int col) {
                                return "a1";
                            }

                            @Override
                            public double getDouble(int col) {
                                return 104308.65839619507;
                            }
                        },
                        new Record() {
                            @Override
                            public CharSequence getSym(int col) {
                                return "a2";
                            }

                            @Override
                            public double getDouble(int col) {
                                return 104559.2867475151;
                            }
                        },
                        new Record() {
                            @Override
                            public CharSequence getSym(int col) {
                                return "a3";
                            }

                            @Override
                            public double getDouble(int col) {
                                return 104044.11326997809;
                            }
                        },
                };
                assertCursorRawRecords(expected, factory, false, true);
            }
        });
    }

    @Test
    public void testIntSymbolAddValueMidTableAvgDate() throws Exception {
        assertMemoryLeak(() -> {
            compiler.compile("create table tab as (select rnd_symbol('s1','s2','s3', null) s1 from long_sequence(1000000))", sqlExecutionContext);
            compiler.compile("alter table tab add column val date", sqlExecutionContext);
            compiler.compile("insert into tab select rnd_symbol('a1','a2','a3', null), rnd_long(-200, 100000, 2) from long_sequence(1000000)", sqlExecutionContext);
            String expected = "s1\tavg\n" +
                    "\t49882.75926752372\n" +
                    "a1\t49866.12261939713\n" +
                    "a2\t49846.02279713851\n" +
                    "a3\t49881.23256562667\n" +
                    "s1\tNaN\n" +
                    "s2\tNaN\n" +
                    "s3\tNaN\n";

            assertSql(
                    "select s1, avg(val) from tab order by s1",
                    expected
            );
        });
    }

    @Test
    public void testIntSymbolAddValueMidTableAvgDouble() throws Exception {
        assertMemoryLeak(() -> {
            compiler.compile("create table tab as (select rnd_symbol('s1','s2','s3', null) s1 from long_sequence(1000000))", sqlExecutionContext);
            compiler.compile("alter table tab add column val double", sqlExecutionContext);
            compiler.compile("insert into tab select rnd_symbol('a1','a2','a3', null), rnd_double(2) from long_sequence(1000000)", sqlExecutionContext);

            String expected = "s1\tavg\n" +
                    "\t0.5004990367891637\n" +
                    "a1\t0.5000679244171367\n" +
                    "a2\t0.5009444360765845\n" +
                    "a3\t0.5009102098429884\n" +
                    "s1\tNaN\n" +
                    "s2\tNaN\n" +
                    "s3\tNaN\n";
            assertSql(
                    "select s1, avg(val) from tab order by s1",
                    expected
            );
        });
    }

    @Test
    public void testIntSymbolAddValueMidTableAvgInt() throws Exception {
        assertMemoryLeak(() -> {
            compiler.compile("create table tab as (select rnd_symbol('s1','s2','s3', null) s1 from long_sequence(1000000))", sqlExecutionContext);
            compiler.compile("alter table tab add column val int", sqlExecutionContext);
            compiler.compile("insert into tab select rnd_symbol('a1','a2','a3', null), rnd_int(0, 100000, 2) from long_sequence(1000000)", sqlExecutionContext);
            String expected = "s1\tavg\n" +
                    "\t49985.893055775494\n" +
                    "a1\t50088.55552935175\n" +
                    "a2\t49983.07087654782\n" +
                    "a3\t50056.666352728615\n" +
                    "s1\tNaN\n" +
                    "s2\tNaN\n" +
                    "s3\tNaN\n";

            assertSql(
                    "select s1, avg(val) from tab order by s1",
                    expected
            );
        });
    }

    @Test
    public void testIntSymbolAddValueMidTableAvgLong() throws Exception {
        assertMemoryLeak(() -> {
            compiler.compile("create table tab as (select rnd_symbol('s1','s2','s3', null) s1 from long_sequence(1000000))", sqlExecutionContext);
            compiler.compile("alter table tab add column val long", sqlExecutionContext);
            compiler.compile("insert into tab select rnd_symbol('a1','a2','a3', null), rnd_long(-200, 100000, 2) from long_sequence(1000000)", sqlExecutionContext);

            String expected = "s1\tavg\n" +
                    "\t49882.75926752372\n" +
                    "a1\t49866.12261939713\n" +
                    "a2\t49846.02279713851\n" +
                    "a3\t49881.23256562667\n" +
                    "s1\tNaN\n" +
                    "s2\tNaN\n" +
                    "s3\tNaN\n";
            assertSql(
                    "select s1, avg(val) from tab order by s1",
                    expected
            );
        });
    }

    @Test
    public void testIntSymbolAddValueMidTableAvgTimestamp() throws Exception {
        assertMemoryLeak(() -> {
            compiler.compile("create table tab as (select rnd_symbol('s1','s2','s3', null) s1 from long_sequence(1000000))", sqlExecutionContext);
            compiler.compile("alter table tab add column val timestamp", sqlExecutionContext);
            compiler.compile("insert into tab select rnd_symbol('a1','a2','a3', null), rnd_long(-200, 100000, 2) from long_sequence(1000000)", sqlExecutionContext);
            String expected = "s1\tavg\n" +
                    "\t49882.75926752372\n" +
                    "a1\t49866.12261939713\n" +
                    "a2\t49846.02279713851\n" +
                    "a3\t49881.23256562667\n" +
                    "s1\tNaN\n" +
                    "s2\tNaN\n" +
                    "s3\tNaN\n";

            assertSql(
                    "select s1, avg(val) from tab order by s1",
                    expected
            );
        });
    }

    @Test
    public void testIntSymbolAddValueMidTableCount() throws Exception {
        assertMemoryLeak(() -> {
            compiler.compile("create table tab as (select rnd_symbol('s1','s2','s3', null) s1 from long_sequence(1000000))", sqlExecutionContext);
            compiler.compile("alter table tab add column val long", sqlExecutionContext);
            compiler.compile("insert into tab select rnd_symbol('a1','a2','a3', null), rnd_long(33, 889992, 2) from long_sequence(1000000)", sqlExecutionContext);
            String expected = "s1\tcount\n" +
                    "\t500194\n" +
                    "a1\t248976\n" +
                    "a2\t250638\n" +
                    "a3\t250099\n" +
                    "s1\t249898\n" +
                    "s2\t250010\n" +
                    "s3\t250185\n";

            assertSql(
                    "select s1, count() from tab order by s1",
                    expected
            );
        });
    }

    @Test
    public void testIntSymbolAddValueMidTableKSumDouble() throws Exception {
        assertMemoryLeak(() -> {
            compiler.compile("create table tab as (select rnd_symbol('s1','s2','s3', null) s1 from long_sequence(1000000))", sqlExecutionContext);
            compiler.compile("alter table tab add column val double", sqlExecutionContext);
            compiler.compile("insert into tab select rnd_symbol('a1','a2','a3', null), rnd_double(2) from long_sequence(1000000)", sqlExecutionContext);
            String expected = "s1\tksum\n" +
                    "\t104083.7796906751\n" +
                    "a1\t103982.62399952601\n" +
                    "a2\t104702.89752880314\n" +
                    "a3\t104299.02298329599\n" +
                    "s1\tNaN\n" +
                    "s2\tNaN\n" +
                    "s3\tNaN\n";

            assertSql(
                    "select s1, ksum(val) from tab order by s1",
                    expected
            );
        });
    }

    @Test
    public void testIntSymbolAddValueMidTableMaxDate() throws Exception {
        assertMemoryLeak(() -> {
            compiler.compile("create table tab as (select rnd_symbol('s1','s2','s3', null) s1 from long_sequence(1000000))", sqlExecutionContext);
            compiler.compile("alter table tab add column val date", sqlExecutionContext);
            compiler.compile("insert into tab select rnd_symbol('a1','a2','a3', null), rnd_long(33, 889992, 2) from long_sequence(1000000)", sqlExecutionContext);

            String expected = "s1\tmax\n" +
                    "\t1970-01-01T00:14:49.988Z\n" +
                    "a1\t1970-01-01T00:14:49.992Z\n" +
                    "a2\t1970-01-01T00:14:49.982Z\n" +
                    "a3\t1970-01-01T00:14:49.988Z\n" +
                    "s1\t\n" +
                    "s2\t\n" +
                    "s3\t\n";
            assertSql(
                    "select s1, max(val) from tab order by s1",
                    expected
            );
        });
    }

    @Test
    public void testIntSymbolAddValueMidTableMaxDouble() throws Exception {
        assertMemoryLeak(() -> {
            compiler.compile("create table tab as (select rnd_symbol('s1','s2','s3', null) s1 from long_sequence(1000000))", sqlExecutionContext);
            compiler.compile("alter table tab add column val double", sqlExecutionContext);
            compiler.compile("insert into tab select rnd_symbol('a1','a2','a3', null), rnd_double(2) from long_sequence(1000000)", sqlExecutionContext);
            String expected = "s1\tmax\n" +
                    "\t0.9999983440839832\n" +
                    "a1\t0.9999894690287568\n" +
                    "a2\t0.9999985075169716\n" +
                    "a3\t0.9999835673064604\n" +
                    "s1\tNaN\n" +
                    "s2\tNaN\n" +
                    "s3\tNaN\n";

            assertSql(
                    "select s1, max(val) from tab order by s1",
                    expected
            );
        });
    }

    @Test
    public void testIntSymbolAddValueMidTableMaxInt() throws Exception {
        assertMemoryLeak(() -> {
            compiler.compile("create table tab as (select rnd_symbol('s1','s2','s3', null) s1 from long_sequence(1000000))", sqlExecutionContext);
            compiler.compile("alter table tab add column val int", sqlExecutionContext);
            compiler.compile("insert into tab select rnd_symbol('a1','a2','a3', null), rnd_int(33, 889992, 2) from long_sequence(1000000)", sqlExecutionContext);

            String expected = "s1\tmax\n" +
                    "\t889990\n" +
                    "a1\t889991\n" +
                    "a2\t889988\n" +
                    "a3\t889992\n" +
                    "s1\tNaN\n" +
                    "s2\tNaN\n" +
                    "s3\tNaN\n";

            assertSql(
                    "select s1, max(val) from tab order by s1",
                    expected
            );
        });
    }

    @Test
    public void testIntSymbolAddValueMidTableMaxLong() throws Exception {
        assertMemoryLeak(() -> {
            compiler.compile("create table tab as (select rnd_symbol('s1','s2','s3', null) s1 from long_sequence(1000000))", sqlExecutionContext);
            compiler.compile("alter table tab add column val long", sqlExecutionContext);
            compiler.compile("insert into tab select rnd_symbol('a1','a2','a3', null), rnd_long(33, 889992, 2) from long_sequence(1000000)", sqlExecutionContext);

            String expected = "s1\tmax\n" +
                    "\t889988\n" +
                    "a1\t889992\n" +
                    "a2\t889982\n" +
                    "a3\t889988\n" +
                    "s1\tNaN\n" +
                    "s2\tNaN\n" +
                    "s3\tNaN\n";

            assertSql(
                    "select s1, max(val) from tab order by s1",
                    expected
            );
        });
    }

    @Test
    public void testIntSymbolAddValueMidTableMaxTimestamp() throws Exception {
        assertMemoryLeak(() -> {
            compiler.compile("create table tab as (select rnd_symbol('s1','s2','s3', null) s1 from long_sequence(1000000))", sqlExecutionContext);
            compiler.compile("alter table tab add column val timestamp", sqlExecutionContext);
            compiler.compile("insert into tab select rnd_symbol('a1','a2','a3', null), rnd_long(33, 889992, 2) from long_sequence(1000000)", sqlExecutionContext);

            String expected = "s1\tmax\n" +
                    "\t1970-01-01T00:00:00.889988Z\n" +
                    "a1\t1970-01-01T00:00:00.889992Z\n" +
                    "a2\t1970-01-01T00:00:00.889982Z\n" +
                    "a3\t1970-01-01T00:00:00.889988Z\n" +
                    "s1\t\n" +
                    "s2\t\n" +
                    "s3\t\n";
            assertSql(
                    "select s1, max(val) from tab order by s1",
                    expected
            );
        });
    }

    @Test
    public void testIntSymbolAddValueMidTableMinDouble() throws Exception {
        assertMemoryLeak(() -> {
            compiler.compile("create table tab as (select rnd_symbol('s1','s2','s3', null) s1 from long_sequence(1000000))", sqlExecutionContext);
            compiler.compile("alter table tab add column val double", sqlExecutionContext);
            compiler.compile("insert into tab select rnd_symbol('a1','a2','a3', null), rnd_double(2) from long_sequence(1000000)", sqlExecutionContext);

            String expected = "s1\tmin\n" +
                    "\t3.2007200990724627E-6\n" +
                    "a1\t1.400472531098984E-5\n" +
                    "a2\t1.0686711945373517E-6\n" +
                    "a3\t8.125933586233813E-6\n" +
                    "s1\tNaN\n" +
                    "s2\tNaN\n" +
                    "s3\tNaN\n";

            assertSql(
                    "select s1, min(val) from tab order by s1",
                    expected
            );
        });
    }

    @Test
    public void testIntSymbolAddValueMidTableMinInt() throws Exception {
        assertMemoryLeak(() -> {
            compiler.compile("create table tab as (select rnd_symbol('s1','s2','s3', null) s1 from long_sequence(1000000))", sqlExecutionContext);
            compiler.compile("alter table tab add column val int", sqlExecutionContext);
            compiler.compile("insert into tab select rnd_symbol('a1','a2','a3', null), rnd_int(33, 889992, 2) from long_sequence(1000000)", sqlExecutionContext);
            String expected = "s1\tmin\n" +
                    "\t33\n" +
                    "a1\t33\n" +
                    "a2\t40\n" +
                    "a3\t34\n" +
                    "s1\tNaN\n" +
                    "s2\tNaN\n" +
                    "s3\tNaN\n";

            assertSql(
                    "select s1, min(val) from tab order by s1",
                    expected
            );
        });
    }

    @Test
    public void testIntSymbolAddValueMidTableMinLong() throws Exception {
        assertMemoryLeak(() -> {
            compiler.compile("create table tab as (select rnd_symbol('s1','s2','s3', null) s1 from long_sequence(1000000))", sqlExecutionContext);
            compiler.compile("alter table tab add column val long", sqlExecutionContext);
            compiler.compile("insert into tab select rnd_symbol('a1','a2','a3', null), rnd_long(33, 889992, 2) from long_sequence(1000000)", sqlExecutionContext);

            String expected = "s1\tmin\n" +
                    "\t36\n" +
                    "a1\t35\n" +
                    "a2\t39\n" +
                    "a3\t39\n" +
                    "s1\tNaN\n" +
                    "s2\tNaN\n" +
                    "s3\tNaN\n";

            assertSql(
                    "select s1, min(val) from tab order by s1",
                    expected
            );
        });
    }

    @Test
    public void testIntSymbolAddValueMidTableNSumDouble() throws Exception {
        assertMemoryLeak(() -> {
            compiler.compile("create table tab as (select rnd_symbol('s1','s2','s3', null) s1 from long_sequence(1000000))", sqlExecutionContext);
            compiler.compile("alter table tab add column val double", sqlExecutionContext);
            compiler.compile("insert into tab select rnd_symbol('a1','a2','a3', null), rnd_double(2) from long_sequence(1000000)", sqlExecutionContext);
            String expected = "s1\tnsum\n" +
                    "\t104083.77969067496\n" +
                    "a1\t103982.62399952546\n" +
                    "a2\t104702.89752880397\n" +
                    "a3\t104299.02298329656\n" +
                    "s1\tNaN\n" +
                    "s2\tNaN\n" +
                    "s3\tNaN\n";


            assertSql(
                    "select s1, nsum(val) from tab order by s1",
                    expected
            );
        });
    }

    @Test
    public void testIntSymbolAddValueMidTableSumDate() throws Exception {
        assertMemoryLeak(() -> {
            compiler.compile("create table tab as (select rnd_symbol('s1','s2','s3', null) s1 from long_sequence(1000000))", sqlExecutionContext);
            compiler.compile("alter table tab add column val date", sqlExecutionContext);
            compiler.compile("insert into tab select rnd_symbol('a1','a2','a3', null), rnd_long(0, 100000, 2) from long_sequence(1000000)", sqlExecutionContext);

            String expected = "s1\tsum\n" +
                    "\t1970-05-01T15:06:23.318Z\n" +
                    "a1\t1970-05-01T04:03:16.338Z\n" +
                    "a2\t1970-05-01T17:13:47.313Z\n" +
                    "a3\t1970-05-01T06:34:46.269Z\n" +
                    "s1\t\n" +
                    "s2\t\n" +
                    "s3\t\n";
            assertSql(
                    "select s1, sum(val) from tab order by s1",
                    expected
            );
        });
    }

    @Test
    public void testIntSymbolAddValueMidTableSumDouble() throws Exception {
        assertMemoryLeak(() -> {
            compiler.compile("create table tab as (select rnd_symbol('s1','s2','s3', null) s1 from long_sequence(1000000))", sqlExecutionContext);
            compiler.compile("alter table tab add column val double", sqlExecutionContext);
            compiler.compile("insert into tab select rnd_symbol('a1','a2','a3', null), rnd_double(2) from long_sequence(1000000)", sqlExecutionContext);

            String expected = "s1\tsum\n" +
                    "\t104083.77969067449\n" +
                    "a1\t103982.62399952614\n" +
                    "a2\t104702.89752880299\n" +
                    "a3\t104299.02298329721\n" +
                    "s1\tNaN\n" +
                    "s2\tNaN\n" +
                    "s3\tNaN\n";
            assertSql(
                    "select s1, sum(val) from tab order by s1",
                    expected
            );
        });
    }

    @Test
    public void testIntSymbolAddValueMidTableSumInt() throws Exception {
        assertMemoryLeak(() -> {
            compiler.compile("create table tab as (select rnd_symbol('s1','s2','s3', null) s1 from long_sequence(1000000))", sqlExecutionContext);
            compiler.compile("alter table tab add column val int", sqlExecutionContext);
            compiler.compile("insert into tab select rnd_symbol('a1','a2','a3', null), rnd_int(-100, 100, 2) from long_sequence(1000000)", sqlExecutionContext);

            String expected = "s1\tsum\n" +
                    "\t-2472\n" +
                    "a1\t-5133\n" +
                    "a2\t-18204\n" +
                    "a3\t175\n" +
                    "s1\tNaN\n" +
                    "s2\tNaN\n" +
                    "s3\tNaN\n";

            assertSql(
                    "select s1, sum(val) from tab order by s1",
                    expected
            );
        });
    }

    @Test
    public void testIntSymbolAddValueMidTableSumLong() throws Exception {
        assertMemoryLeak(() -> {
            compiler.compile("create table tab as (select rnd_symbol('s1','s2','s3', null) s1 from long_sequence(1000000))", sqlExecutionContext);
            compiler.compile("alter table tab add column val long", sqlExecutionContext);
            compiler.compile("insert into tab select rnd_symbol('a1','a2','a3', null), rnd_long(0, 100000, 2) from long_sequence(1000000)", sqlExecutionContext);

            assertSql(
                    "select s1, sum(val) from tab order by s1",
                    "s1\tsum\n" +
                            "\t10422383318\n" +
                            "a1\t10382596338\n" +
                            "a2\t10430027313\n" +
                            "a3\t10391686269\n" +
                            "s1\tNaN\n" +
                            "s2\tNaN\n" +
                            "s3\tNaN\n"
            );
        });
    }

    @Test
    public void testIntSymbolResolution() throws Exception {
        assertQuery(
                "s2\tsum\n" +
                        "\t104119.880948161\n" +
                        "a1\t103804.62242300605\n" +
                        "a2\t104433.68659571148\n" +
                        "a3\t104341.28852517322\n",
                "select s2, sum(val) from tab order by s2",
                "create table tab as (select rnd_symbol('s1','s2','s3', null) s1, rnd_symbol('a1','a2','a3', null) s2, rnd_double(2) val from long_sequence(1000000))",
                null, true, true, true
        );
    }

    @Test
    public void testIntSymbolSumAddKeyPartitioned() throws Exception {
        assertMemoryLeak(() -> {
            compiler.compile("create table tab as (select rnd_symbol('s1','s2','s3', null) s1, rnd_double(2) val, timestamp_sequence(0, 1000000) t from long_sequence(1000000)) timestamp(t) partition by DAY", sqlExecutionContext);
<<<<<<< HEAD
            try (
                    RecordCursorFactory factory = compiler.compile("select s1, sum(val) from tab where t >= '1970-01-04T12:01' and t < '1970-01-07T11:00' order by s1", sqlExecutionContext).getRecordCursorFactory();                    RecordCursor cursor = factory.getCursor(sqlExecutionContext)
            ) {
                String expected = "s1\tsum\n" +
                        "\t26636.385784265905\n" +
                        "s1\t26427.49917110396\n" +
                        "s2\t26891.01010744082\n" +
                        "s3\t26459.102633238483\n";

                sink.clear();
                printer.print(cursor, factory.getMetadata(), true);
                TestUtils.assertEquals(expected, sink);
=======
            compiler.compile("alter table tab add column s2 symbol cache", sqlExecutionContext);
            compiler.compile("insert into tab select rnd_symbol('s1','s2','s3', null), rnd_double(2), timestamp_sequence(cast('1970-01-13T00:00:00.000000Z' as timestamp), 1000000), rnd_symbol('a1','a2','a3', null) s2 from long_sequence(1000000)", sqlExecutionContext);

            final String expected;
            if (Os.type == Os.OSX_ARM64 || Os.type == Os.LINUX_ARM64) {
                expected = "s2\tsum\n" +
                        "\t520447.66299686837\n" +
                        "a1\t104308.65839619662\n" +
                        "a2\t104559.28674751727\n" +
                        "a3\t104044.11326997768\n";
            } else {
                expected = "s2\tsum\n" +
                        "\t520447.6629968692\n" +
                        "a1\t104308.65839619662\n" +
                        "a2\t104559.28674751727\n" +
                        "a3\t104044.11326997768\n";
>>>>>>> 6141f926
            }

            // test with key falling within null columns
            assertSql("select s2, sum(val) from tab order by s2", expected);
        });
    }

    @Test
    public void testIntSymbolSumAddKeyTimeRange() throws Exception {
        assertMemoryLeak(() -> {
            compiler.compile("create table tab as (select rnd_symbol('s1','s2','s3', null) s1, rnd_double(2) val, timestamp_sequence(0, 1000000) t from long_sequence(1000000)) timestamp(t) partition by DAY", sqlExecutionContext);
            compiler.compile("alter table tab add column s2 symbol cache", sqlExecutionContext);
            compiler.compile("insert into tab select rnd_symbol('s1','s2','s3', null), rnd_double(2), timestamp_sequence(cast('1970-01-13T00:00:00.000000Z' as timestamp), 1000000), rnd_symbol('a1','a2','a3', null) s2 from long_sequence(1000000)", sqlExecutionContext);

            // test with key falling within null columns
            try (
<<<<<<< HEAD
                    RecordCursorFactory factory = compiler.compile("select s2, sum(val) from tab where t >= '1970-01-04T12:01' and t < '1970-01-07T11:00' order by s2", sqlExecutionContext).getRecordCursorFactory();
=======
                    RecordCursorFactory factory = compiler.compile("select s2, sum(val) from tab where t > '1970-01-04T12:00' and t < '1970-01-07T11:00' order by s2", sqlExecutionContext).getRecordCursorFactory()
>>>>>>> 6141f926
            ) {
                Record[] expected = new Record[]{
                        new Record() {
                            @Override
                            public CharSequence getSym(int col) {
                                return null;
                            }

                            @Override
                            public double getDouble(int col) {
                                return 106413.99769604905;
                            }
                        },
                };
                assertCursorRawRecords(expected, factory, false, true);
            }

            /// test key on overlap
            try (
<<<<<<< HEAD
                    RecordCursorFactory factory = compiler.compile("select s2, sum(val) from tab where t >= '1970-01-12T12:01' and t < '1970-01-14T11:00' order by s2", sqlExecutionContext).getRecordCursorFactory();
=======
                    RecordCursorFactory factory = compiler.compile("select s2, sum(val) from tab where t > '1970-01-12T12:00' and t < '1970-01-14T11:00' order by s2", sqlExecutionContext).getRecordCursorFactory()
>>>>>>> 6141f926
            ) {
                Record[] expected = new Record[]{
                        new Record() {
                            @Override
                            public CharSequence getSym(int col) {
                                return null;
                            }

                            @Override
                            public double getDouble(int col) {
                                return 15636.977658744854;
                            }
                        },
                        new Record() {
                            @Override
                            public CharSequence getSym(int col) {
                                return "a1";
                            }

                            @Override
                            public double getDouble(int col) {
                                return 13073.816187889399;
                            }
                        },
                        new Record() {
                            @Override
                            public CharSequence getSym(int col) {
                                return "a2";
                            }

                            @Override
                            public double getDouble(int col) {
                                return 13240.269899560482;
                            }
                        },
                        new Record() {
                            @Override
                            public CharSequence getSym(int col) {
                                return "a3";
                            }

                            @Override
                            public double getDouble(int col) {
                                return 13223.021189180576;
                            }
                        },
                };
                assertCursorRawRecords(expected, factory, false, true);
            }
        });
    }

    @Test
    public void testIntSymbolSumAddValueTimeRange() throws Exception {
        assertMemoryLeak(() -> {
            compiler.compile("create table tab as (select rnd_symbol('s1','s2','s3', null) s1, timestamp_sequence(0, 1000000) t from long_sequence(1000000)) timestamp(t) partition by DAY", sqlExecutionContext);
            compiler.compile("alter table tab add column val double ", sqlExecutionContext);
            compiler.compile("insert into tab select rnd_symbol('s1','s2','s3', null), timestamp_sequence(cast('1970-01-13T00:00:00.000000Z' as timestamp), 1000000), rnd_double(2) from long_sequence(1000000)", sqlExecutionContext);

            // test with key falling within null columns
            assertSql(
                    "select s1, sum(val) from tab where t > '1970-01-04T12:00' and t < '1970-01-07T11:00' order by s1",
                    "s1\tsum\n" +
                            "\tNaN\n" +
                            "s1\tNaN\n" +
                            "s2\tNaN\n" +
                            "s3\tNaN\n"
            );

            /// test key on overlap
            assertSql(
                    "select s1, sum(val) from tab where t > '1970-01-12T12:00' and t < '1970-01-14T11:00' order by s1",
                    "s1\tsum\n" +
                            "\t13168.088431585857\n" +
                            "s1\t12972.778275274499\n" +
                            "s2\t13388.118328291552\n" +
                            "s3\t12929.34474745085\n"
            );
        });
    }

    @Test
    public void testIntSymbolSumTimeRange() throws Exception {
        assertMemoryLeak(() -> {
            compiler.compile("create table tab as (select rnd_symbol('s1','s2','s3', null) s1, rnd_double(2) val, timestamp_sequence(0, 1000000) t from long_sequence(1000000)) timestamp(t) partition by DAY", sqlExecutionContext);
            compiler.compile("alter table tab add column s2 symbol cache", sqlExecutionContext);
            compiler.compile("insert into tab select rnd_symbol('s1','s2','s3', null), rnd_double(2), timestamp_sequence(cast('1970-01-13T00:00:00.000000Z' as timestamp), 1000000), rnd_symbol('a1','a2','a3', null) s2 from long_sequence(1000000)", sqlExecutionContext);

            // test with key falling within null columns
            try (
                    RecordCursorFactory factory = compiler.compile("select s2, sum(val) from tab order by s2", sqlExecutionContext).getRecordCursorFactory()
            ) {
                Record[] expected = new Record[]{
                        new Record() {
                            @Override
                            public CharSequence getSym(int col) {
                                return null;
                            }

                            @Override
                            public double getDouble(int col) {
                                return 520447.6629968692;
                            }
                        },
                        new Record() {
                            @Override
                            public CharSequence getSym(int col) {
                                return "a1";
                            }

                            @Override
                            public double getDouble(int col) {
                                return 104308.65839619662;
                            }
                        },
                        new Record() {
                            @Override
                            public CharSequence getSym(int col) {
                                return "a2";
                            }

                            @Override
                            public double getDouble(int col) {
                                return 104559.28674751727;
                            }
                        },
                        new Record() {
                            @Override
                            public CharSequence getSym(int col) {
                                return "a3";
                            }

                            @Override
                            public double getDouble(int col) {
                                return 104044.11326997768;
                            }
                        },
                };
                assertCursorRawRecords(expected, factory, false, true);
            }
        });
    }

    @Test
    public void testSumInTimestampRange() throws Exception {
        long step = 1000000L;
        long count = 1000000L;
        long increment = count / 10;
        assertMemoryLeak(() -> {
            compiler.compile("create table tab as (select rnd_symbol('s1','s2','s3', null) s1, 0.5 val, timestamp_sequence(0, " + step + ") t from long_sequence(" + count + ")) timestamp(t) partition by DAY", sqlExecutionContext);

            for (long ts = 0; ts < count; ts += increment) {
                String value = String.valueOf((ts - 1) * 0.5);
                String expected = "s\n" +
                        (ts > 0 ? value : "NaN") + "\n";
                assertSql(
                        "select sum(val) s from tab where t >= CAST(" + step + " AS TIMESTAMP) AND t < CAST(" + (ts * step) + " AS TIMESTAMP)",
                        expected
                );
            }
        });
    }

    @Test
    public void testSumInTimestampRangeWithColTop() throws Exception {
        final long step = 100000L;
        final long count = 1000000L;
        final long increment = count / 10;
        assertMemoryLeak(() -> {
            String createSql = "create table tab as (select rnd_symbol('s1','s2','s3', null) s1, 0.5 val, timestamp_sequence(0, " + step + ") t from long_sequence(" + count + ")) timestamp(t) partition by DAY";
            compiler.compile(createSql, sqlExecutionContext);
            compiler.compile("alter table tab add val2 DOUBLE", sqlExecutionContext);
            String insetSql = "insert into tab select rnd_symbol('s1','s2','s3', null) s1, 0.5 val, timestamp_sequence(" + count * step + ", " + step + ") t, 1 val2 from long_sequence(" + count + ")";
            compiler.compile(insetSql, sqlExecutionContext);

            // Move upper timestamp boundary
            // [step, ts * step)
            for (long ts = increment; ts < 2 * count; ts += increment) {
                String expected = "s1\ts2\n" +
                        ((ts - 1) * 0.5) + "\t" + (ts <= count ? "NaN" : (ts - count) * 1.0) + "\n";
                assertSql(
                        "select sum(val) s1,  sum(val2) s2 from tab where t >= CAST(" + step + " AS TIMESTAMP) AND t < CAST(" + (ts * step) + " AS TIMESTAMP)",
                        expected
                );
            }

            // Move lower timestamp boundary
            // [ts * count, 2 * step * count - 1) time range
            for (long ts = 0; ts < 2 * count; ts += increment) {
                String expected = "s1\ts2\n" +
                        ((2 * count - ts - 1) * 0.5) + "\t" + (ts < count ? (count - 1) * 1.0 : (2 * count - ts - 1) * 1.0) + "\n";
                assertSql(
                        "select sum(val) s1, sum(val2) s2 from tab where t >= CAST(" + (ts * step) + " AS TIMESTAMP) AND t < CAST(" + ((2 * count - 1) * step) + " AS TIMESTAMP)",
                        expected
                );
            }
        });
    }
}<|MERGE_RESOLUTION|>--- conflicted
+++ resolved
@@ -659,20 +659,6 @@
     public void testIntSymbolSumAddKeyPartitioned() throws Exception {
         assertMemoryLeak(() -> {
             compiler.compile("create table tab as (select rnd_symbol('s1','s2','s3', null) s1, rnd_double(2) val, timestamp_sequence(0, 1000000) t from long_sequence(1000000)) timestamp(t) partition by DAY", sqlExecutionContext);
-<<<<<<< HEAD
-            try (
-                    RecordCursorFactory factory = compiler.compile("select s1, sum(val) from tab where t >= '1970-01-04T12:01' and t < '1970-01-07T11:00' order by s1", sqlExecutionContext).getRecordCursorFactory();                    RecordCursor cursor = factory.getCursor(sqlExecutionContext)
-            ) {
-                String expected = "s1\tsum\n" +
-                        "\t26636.385784265905\n" +
-                        "s1\t26427.49917110396\n" +
-                        "s2\t26891.01010744082\n" +
-                        "s3\t26459.102633238483\n";
-
-                sink.clear();
-                printer.print(cursor, factory.getMetadata(), true);
-                TestUtils.assertEquals(expected, sink);
-=======
             compiler.compile("alter table tab add column s2 symbol cache", sqlExecutionContext);
             compiler.compile("insert into tab select rnd_symbol('s1','s2','s3', null), rnd_double(2), timestamp_sequence(cast('1970-01-13T00:00:00.000000Z' as timestamp), 1000000), rnd_symbol('a1','a2','a3', null) s2 from long_sequence(1000000)", sqlExecutionContext);
 
@@ -689,7 +675,6 @@
                         "a1\t104308.65839619662\n" +
                         "a2\t104559.28674751727\n" +
                         "a3\t104044.11326997768\n";
->>>>>>> 6141f926
             }
 
             // test with key falling within null columns
@@ -706,11 +691,7 @@
 
             // test with key falling within null columns
             try (
-<<<<<<< HEAD
                     RecordCursorFactory factory = compiler.compile("select s2, sum(val) from tab where t >= '1970-01-04T12:01' and t < '1970-01-07T11:00' order by s2", sqlExecutionContext).getRecordCursorFactory();
-=======
-                    RecordCursorFactory factory = compiler.compile("select s2, sum(val) from tab where t > '1970-01-04T12:00' and t < '1970-01-07T11:00' order by s2", sqlExecutionContext).getRecordCursorFactory()
->>>>>>> 6141f926
             ) {
                 Record[] expected = new Record[]{
                         new Record() {
@@ -730,11 +711,7 @@
 
             /// test key on overlap
             try (
-<<<<<<< HEAD
                     RecordCursorFactory factory = compiler.compile("select s2, sum(val) from tab where t >= '1970-01-12T12:01' and t < '1970-01-14T11:00' order by s2", sqlExecutionContext).getRecordCursorFactory();
-=======
-                    RecordCursorFactory factory = compiler.compile("select s2, sum(val) from tab where t > '1970-01-12T12:00' and t < '1970-01-14T11:00' order by s2", sqlExecutionContext).getRecordCursorFactory()
->>>>>>> 6141f926
             ) {
                 Record[] expected = new Record[]{
                         new Record() {
