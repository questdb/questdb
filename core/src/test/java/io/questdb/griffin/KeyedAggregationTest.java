--- conflicted
+++ resolved
@@ -381,11 +381,7 @@
                             }
                         },
                 };
-<<<<<<< HEAD
-                assertCursorRawRecords(expected, factory, false, false);
-=======
-                assertCursorRawRecords(expected, factory, true);
->>>>>>> cb367bc7
+                assertCursorRawRecords(expected, factory, false);
             }
         });
     }
@@ -900,11 +896,7 @@
                             }
                         },
                 };
-<<<<<<< HEAD
-                assertCursorRawRecords(expected, factory, false, false);
-=======
-                assertCursorRawRecords(expected, factory, true);
->>>>>>> cb367bc7
+                assertCursorRawRecords(expected, factory, false);
             }
 
             /// test key on overlap
@@ -957,11 +949,7 @@
                             }
                         },
                 };
-<<<<<<< HEAD
-                assertCursorRawRecords(expected, factory, false, false);
-=======
-                assertCursorRawRecords(expected, factory, true);
->>>>>>> cb367bc7
+                assertCursorRawRecords(expected, factory, false);
             }
         });
     }
@@ -1052,11 +1040,7 @@
                             }
                         },
                 };
-<<<<<<< HEAD
-                assertCursorRawRecords(expected, factory, false, false);
-=======
-                assertCursorRawRecords(expected, factory, true);
->>>>>>> cb367bc7
+                assertCursorRawRecords(expected, factory, false);
             }
         });
     }
