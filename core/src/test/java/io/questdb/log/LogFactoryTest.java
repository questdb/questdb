--- conflicted
+++ resolved
@@ -235,15 +235,7 @@
                     logger.xinfo().$("test ").$(i).$();
                 }
 
-<<<<<<< HEAD
-                Os.sleep(100);
-
-                Assert.assertEquals(9890, x.length());
-                Assert.assertEquals(9890, y.length());
-
-=======
                 xLatch.await(-1000);
->>>>>>> 22b61fcf
             } finally {
                 factory.haltThread();
             }
@@ -694,7 +686,7 @@
             }
         }
 
-        // this is a very weak assertion, but we have to live with it
+        // this is a very weak assertion but we have to live with it
         // logger runs asynchronously, it doesn't offer any synchronisation
         // support right now, which leaves tests at a mercy of the hardware/OS/other things
         // consuming CPU and potentially starving logger of execution time
