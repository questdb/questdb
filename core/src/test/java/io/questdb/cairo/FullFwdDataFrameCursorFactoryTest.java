--- conflicted
+++ resolved
@@ -76,11 +76,7 @@
                 metadata = GenericRecordMetadata.copyOf(writer.getMetadata());
             }
 
-<<<<<<< HEAD
-            try (FullFwdDataFrameCursorFactory factory = new FullFwdDataFrameCursorFactory("x", TableUtils.ANY_TABLE_ID, 0, metadata)) {
-=======
-            try (FullFwdDataFrameCursorFactory factory = new FullFwdDataFrameCursorFactory(tableToken, TableUtils.ANY_TABLE_ID, 0)) {
->>>>>>> 5d42ab69
+            try (FullFwdDataFrameCursorFactory factory = new FullFwdDataFrameCursorFactory(tableToken, TableUtils.ANY_TABLE_ID, 0, metadata)) {
                 long count = 0;
                 try (DataFrameCursor cursor = factory.getCursor(AllowAllSqlSecurityContext.instance(engine), ORDER_ASC)) {
                     DataFrame frame;
