--- conflicted
+++ resolved
@@ -157,13 +157,9 @@
                 RecordCursor cursor = reader.getCursor();
                 final Record record = cursor.getRecord();
                 assertTable(rnd, buffer, cursor, record);
-<<<<<<< HEAD
+                assertOpenPartitionCount(reader);
+
                 writer.truncate(purgeSymbolTables);
-=======
-                assertOpenPartitionCount(reader);
-
-                writer.truncate();
->>>>>>> aea48ded
                 Assert.assertTrue(reader.reload());
                 assertOpenPartitionCount(reader);
                 cursor = reader.getCursor();
