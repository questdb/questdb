--- conflicted
+++ resolved
@@ -281,11 +281,7 @@
                             scoreboard1.acquireTxn(i + 134);
                         }
                         // scoreboard capacity should be exhausted,
-<<<<<<< HEAD
-                        // and we should be refused to acquire any more slots
-=======
                         // we should be refused to acquire any more slots
->>>>>>> 22b61fcf
                         try {
                             scoreboard1.acquireTxn(expect + 134);
                             Assert.fail();
