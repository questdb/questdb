/*******************************************************************************
 *     ___                  _   ____  ____
 *    / _ \ _   _  ___  ___| |_|  _ \| __ )
 *   | | | | | | |/ _ \/ __| __| | | |  _ \
 *   | |_| | |_| |  __/\__ \ |_| |_| | |_) |
 *    \__\_\\__,_|\___||___/\__|____/|____/
 *
 *  Copyright (c) 2014-2019 Appsicle
 *  Copyright (c) 2019-2022 QuestDB
 *
 *  Licensed under the Apache License, Version 2.0 (the "License");
 *  you may not use this file except in compliance with the License.
 *  You may obtain a copy of the License at
 *
 *  http://www.apache.org/licenses/LICENSE-2.0
 *
 *  Unless required by applicable law or agreed to in writing, software
 *  distributed under the License is distributed on an "AS IS" BASIS,
 *  WITHOUT WARRANTIES OR CONDITIONS OF ANY KIND, either express or implied.
 *  See the License for the specific language governing permissions and
 *  limitations under the License.
 *
 ******************************************************************************/

package io.questdb.cairo;

import io.questdb.cairo.security.AllowAllCairoSecurityContext;
import io.questdb.std.ObjIntHashMap;
import io.questdb.std.Os;
import io.questdb.std.Rnd;
import io.questdb.std.str.Path;
import io.questdb.std.str.StringSink;
import io.questdb.test.tools.TestUtils;
import org.junit.Assert;
import org.junit.Before;
import org.junit.Test;

import java.util.ArrayList;
import java.util.Arrays;
import java.util.List;
import java.util.concurrent.CyclicBarrier;
import java.util.concurrent.atomic.AtomicInteger;

public class TableReaderMetadataTest extends AbstractCairoTest {

    private volatile Throwable exception = null;

    @Before
    public void setUp2() {
        CairoTestUtils.createAllTable(engine, PartitionBy.DAY);
    }

    @Test
    public void testAddColumn() throws Exception {
        final String expected = "int:INT\n" +
                "short:SHORT\n" +
                "byte:BYTE\n" +
                "double:DOUBLE\n" +
                "float:FLOAT\n" +
                "long:LONG\n" +
                "str:STRING\n" +
                "sym:SYMBOL\n" +
                "bool:BOOLEAN\n" +
                "bin:BINARY\n" +
                "date:DATE\n" +
                "xyz:STRING\n";
        assertThat(expected, (w) -> w.addColumn("xyz", ColumnType.STRING));
    }

    @Test
    public void testAddColumnConcurrent() throws Throwable {
        CyclicBarrier start = new CyclicBarrier(2);
        AtomicInteger done = new AtomicInteger();
        AtomicInteger columnsAdded = new AtomicInteger();
        AtomicInteger reloadCount = new AtomicInteger();
        int totalColAddCount = 1000;

        Thread writerThread = new Thread(() -> {
            try (TableWriter writer = engine.getWriter(AllowAllCairoSecurityContext.INSTANCE, "all", "test")) {
                start.await();
                for (int i = 0; i < totalColAddCount; i++) {
                    writer.addColumn("col" + i, ColumnType.INT);
                    columnsAdded.incrementAndGet();
                }
            } catch (Throwable e) {
                exception = e;
                LOG.error().$(e).$();
            } finally {
                done.incrementAndGet();
            }
        });

        Thread readerThread = new Thread(() -> {
            try (TableReader reader = engine.getReader(AllowAllCairoSecurityContext.INSTANCE, "all")) {
                start.await();
                int colAdded = -1, newColsAdded;
                while (colAdded < totalColAddCount) {
                    if (colAdded < (newColsAdded = columnsAdded.get())) {
                        reader.reload();
                        colAdded = newColsAdded;
                        reloadCount.incrementAndGet();
                    }
                    Os.pause();
                }
            } catch (Throwable e) {
                exception = e;
                LOG.error().$(e).$();
            }
        });
        writerThread.start();
        readerThread.start();

        writerThread.join();
        readerThread.join();

        if (exception != null) {
            throw exception;
        }
        Assert.assertTrue(reloadCount.get() > 100);
        LOG.infoW().$("total reload count ").$(reloadCount.get()).$();
    }

    @Test
    public void testAddRemoveAddRemove() throws Exception {
        final String expected = "short:SHORT\n" +
                "byte:BYTE\n" +
                "double:DOUBLE\n" +
                "float:FLOAT\n" +
                "long:LONG\n" +
                "str:STRING\n" +
                "sym:SYMBOL\n" +
                "bool:BOOLEAN\n" +
                "bin:BINARY\n" +
                "date:DATE\n" +
                "int:INT\n";

        assertThat(expected,
                w -> w.addColumn("bin2", ColumnType.BINARY),
                w -> w.removeColumn("bin2"),
                w -> w.removeColumn("int"),
                w -> w.addColumn("int", ColumnType.INT)
        );
    }

    @Test
    public void testColumnIndex() {
        ObjIntHashMap<String> expected = new ObjIntHashMap<>();
        expected.put("int", 0);
        expected.put("byte", 2);
        expected.put("bin", 9);
        expected.put("short", 1);
        expected.put("float", 4);
        expected.put("long", 5);
        expected.put("xyz", -1);
        expected.put("str", 6);
        expected.put("double", 3);
        expected.put("sym", 7);
        expected.put("bool", 8);

        expected.put("zall.sym", -1);

        String tableName = "all";
<<<<<<< HEAD
        try (Path path = getMetaFilePath(root, tableName);
             TableReaderMetadata metadata = new TableReaderMetadata(FilesFacadeImpl.INSTANCE, tableName, path)) {
=======
        try (
                Path path = new Path().of(root).concat(tableName).concat(TableUtils.META_FILE_NAME).$();
                TableReaderMetadata metadata = new TableReaderMetadata(configuration)
        ) {
            metadata.load0(path);
>>>>>>> cb6b6728
            for (ObjIntHashMap.Entry<String> e : expected) {
                Assert.assertEquals(e.value, metadata.getColumnIndexQuiet(e.key));
            }
        }
    }

    @Test
    public void testDeleteTwoAddOneColumn() throws Exception {
        final String expected = "int:INT\n" +
                "short:SHORT\n" +
                "byte:BYTE\n" +
                "float:FLOAT\n" +
                "long:LONG\n" +
                "sym:SYMBOL\n" +
                "bool:BOOLEAN\n" +
                "bin:BINARY\n" +
                "date:DATE\n" +
                "xyz:STRING\n";
        assertThat(expected, (w) -> {
            w.removeColumn("double");
            w.removeColumn("str");
            w.addColumn("xyz", ColumnType.STRING);
        });
    }

    @Test
    public void testFreeNullAddressAsIndex() {
        TableUtils.freeTransitionIndex(0);
    }

    @Test
    public void testRemoveAllColumns() throws Exception {
        final String expected = "";
        assertThat(expected, (w) -> {
            w.removeColumn("int");
            w.removeColumn("short");
            w.removeColumn("byte");
            w.removeColumn("float");
            w.removeColumn("long");
            w.removeColumn("str");
            w.removeColumn("sym");
            w.removeColumn("bool");
            w.removeColumn("bin");
            w.removeColumn("date");
            w.removeColumn("double");
        });
    }

    @Test
    public void testRemoveAndAddSameColumn() throws Exception {
        final String expected = "int:INT\n" +
                "short:SHORT\n" +
                "byte:BYTE\n" +
                "double:DOUBLE\n" +
                "float:FLOAT\n" +
                "long:LONG\n" +
                "sym:SYMBOL\n" +
                "bool:BOOLEAN\n" +
                "bin:BINARY\n" +
                "date:DATE\n" +
                "str:STRING\n";
        assertThat(expected,
                w -> w.removeColumn("str"),
                w -> w.addColumn("str", ColumnType.STRING)
        );
    }

    @Test
    public void testRemoveColumnAndReAdd() throws Exception {
        final String expected = "byte:BYTE\n" +
                "double:DOUBLE\n" +
                "float:FLOAT\n" +
                "long:LONG\n" +
                "sym:SYMBOL\n" +
                "bool:BOOLEAN\n" +
                "bin:BINARY\n" +
                "date:DATE\n" +
                "str:STRING\n" +
                "short:INT\n";

        assertThat(expected,
                w -> w.removeColumn("short"),
                w -> w.removeColumn("str"),
                w -> w.removeColumn("int"),
                w -> w.addColumn("str", ColumnType.STRING),
                // change column type
                w -> w.addColumn("short", ColumnType.INT)
        );
    }

    @Test
    public void testRemoveDenseColumns() throws Exception {
        final String expected = "int:INT\n" +
                "short:SHORT\n" +
                "byte:BYTE\n" +
                "long:LONG\n" +
                "str:STRING\n" +
                "sym:SYMBOL\n" +
                "bool:BOOLEAN\n" +
                "bin:BINARY\n" +
                "date:DATE\n";
        assertThat(expected,
                w -> w.removeColumn("double"),
                w -> w.removeColumn("float")
        );
    }

    @Test
    public void testRemoveFirstAndLastColumns() throws Exception {
        final String expected = "short:SHORT\n" +
                "byte:BYTE\n" +
                "double:DOUBLE\n" +
                "float:FLOAT\n" +
                "long:LONG\n" +
                "str:STRING\n" +
                "sym:SYMBOL\n" +
                "bool:BOOLEAN\n" +
                "bin:BINARY\n";
        assertThat(expected,
                w -> w.removeColumn("date"),
                w -> w.removeColumn("int")
        );
    }

    @Test
    public void testRemoveFirstColumn() throws Exception {
        final String expected =
                "short:SHORT\n" +
                        "byte:BYTE\n" +
                        "double:DOUBLE\n" +
                        "float:FLOAT\n" +
                        "long:LONG\n" +
                        "str:STRING\n" +
                        "sym:SYMBOL\n" +
                        "bool:BOOLEAN\n" +
                        "bin:BINARY\n" +
                        "date:DATE\n";
        assertThat(expected, (w) -> w.removeColumn("int"));
    }

    @Test
    public void testRemoveLastColumn() throws Exception {
        final String expected = "int:INT\n" +
                "short:SHORT\n" +
                "byte:BYTE\n" +
                "double:DOUBLE\n" +
                "float:FLOAT\n" +
                "long:LONG\n" +
                "str:STRING\n" +
                "sym:SYMBOL\n" +
                "bool:BOOLEAN\n" +
                "bin:BINARY\n";
        assertThat(expected, (w) -> w.removeColumn("date"));
    }

    @Test
    public void testRemoveRandomColumns() throws Exception {
        Rnd rnd = TestUtils.generateRandom();
        final String allColumns = "int:INT\n" +
                "short:SHORT\n" +
                "byte:BYTE\n" +
                "double:DOUBLE\n" +
                "float:FLOAT\n" +
                "long:LONG\n" +
                "str:STRING\n" +
                "sym:SYMBOL\n" +
                "bool:BOOLEAN\n" +
                "bin:BINARY\n" +
                "date:DATE\n";

        List<String> lines = new ArrayList<>(Arrays.asList(allColumns.split("\n")));

        while (lines.size() > 0) {
            int removeIndex = rnd.nextInt() % lines.size();
            if (removeIndex >= 0 && removeIndex < lines.size()) {
                String line = lines.get(removeIndex);
                String name = line.substring(0, line.indexOf(':'));

                lines.remove(removeIndex);
                String expected = String.join("\n", lines);
                if (lines.size() > 0) {
                    expected += "\n";
                }

                runWithManipulators(expected, w -> w.removeColumn(name));
            }
        }
    }

    @Test
    public void testRemoveSparseColumns() throws Exception {
        final String expected = "int:INT\n" +
                "short:SHORT\n" +
                "byte:BYTE\n" +
                "float:FLOAT\n" +
                "long:LONG\n" +
                "sym:SYMBOL\n" +
                "bool:BOOLEAN\n" +
                "bin:BINARY\n" +
                "date:DATE\n";

        assertThat(expected,
                w -> w.removeColumn("double"),
                w -> w.removeColumn("str"));
    }

    @Test
    public void testRenameColumn() throws Exception {
        final String expected = "int:INT\n" +
                "short:SHORT\n" +
                "byte:BYTE\n" +
                "double:DOUBLE\n" +
                "float:FLOAT\n" +
                "long:LONG\n" +
                "str1:STRING\n" +
                "sym:SYMBOL\n" +
                "bool:BOOLEAN\n" +
                "bin:BINARY\n" +
                "date:DATE\n";
        assertThat(expected, (w) -> w.renameColumn("str", "str1"));
    }

    private static Path getMetaFilePath(final CharSequence root, final CharSequence tableName) {
        CharSequence systemTableName = engine.getSystemTableName(tableName);
        return new Path().of(root).concat(systemTableName).concat(TableUtils.META_FILE_NAME).$();
    }

    private void assertThat(String expected, ColumnManipulator... manipulators) throws Exception {
        // Test one by one
        runWithManipulators(expected, manipulators);
        try (Path path = new Path()) {
            engine.remove(AllowAllCairoSecurityContext.INSTANCE, path, "all");
        }
        CairoTestUtils.createAllTable(engine, PartitionBy.DAY);

        // Test in one go
        runWithManipulators(expected, w -> {
            for (ColumnManipulator manipulator : manipulators) {
                manipulator.restructure(w);
            }
        });
    }

    private void runWithManipulators(String expected, ColumnManipulator... manipulators) throws Exception {
        TestUtils.assertMemoryLeak(() -> {
            String tableName = "all";
<<<<<<< HEAD
            try (Path path = getMetaFilePath(root, tableName)) {
                int tableId;
                try (TableReaderMetadata metadata = new TableReaderMetadata(FilesFacadeImpl.INSTANCE, tableName, path)) {
                    tableId = metadata.getTableId();
                    for (ColumnManipulator manipulator : manipulators) {
                        long structVersion;
                        try (TableWriter writer = newTableWriter(configuration, tableName, metrics)) {
                            manipulator.restructure(writer);
                            structVersion = writer.getStructureVersion();
                        }
                        long pTransitionIndex = metadata.createTransitionIndex(structVersion);
                        try {
                            metadata.applyTransitionIndex();
                        } finally {
                            TableUtils.freeTransitionIndex(pTransitionIndex);
                        }
=======
            int tableId;
            try (TableReaderMetadata metadata = new TableReaderMetadata(configuration, tableName)) {
                metadata.load();
                tableId = metadata.getTableId();
                for (ColumnManipulator manipulator : manipulators) {
                    long structVersion;
                    try (TableWriter writer = new TableWriter(configuration, tableName, metrics)) {
                        manipulator.restructure(writer);
                        structVersion = writer.getStructureVersion();
>>>>>>> cb6b6728
                    }
                    long pTransitionIndex = metadata.createTransitionIndex(structVersion);
                    try {
                        metadata.applyTransitionIndex();
                    } finally {
                        TableUtils.freeTransitionIndex(pTransitionIndex);
                    }
                }
                StringSink sink = new StringSink();
                for (int i = 0; i < metadata.getColumnCount(); i++) {
                    sink.put(metadata.getColumnName(i)).put(':').put(ColumnType.nameOf(metadata.getColumnType(i))).put('\n');
                }

                TestUtils.assertEquals(expected, sink);

                if (expected.length() > 0) {
                    String[] lines = expected.split("\n");
                    Assert.assertEquals(lines.length, metadata.columnCount);

                    for (int i = 0; i < lines.length; i++) {
                        int p = lines[i].indexOf(':');
                        Assert.assertEquals(i, metadata.getColumnIndexQuiet(lines[i].substring(0, p)));
                    }
                }
            }

<<<<<<< HEAD
                // Check that table has same tableId.
                try (TableReaderMetadata metadata = new TableReaderMetadata(FilesFacadeImpl.INSTANCE, tableName, path)) {
                    Assert.assertEquals(tableId, metadata.getTableId());
                }
=======
            // Check that table has same tableId.
            try (TableReaderMetadata metadata = new TableReaderMetadata(configuration, tableName)) {
                metadata.load();
                Assert.assertEquals(tableId, metadata.getTableId());
>>>>>>> cb6b6728
            }
        });
    }

    @FunctionalInterface
    public interface ColumnManipulator {
        void restructure(TableWriter writer);
    }
}<|MERGE_RESOLUTION|>--- conflicted
+++ resolved
@@ -160,16 +160,11 @@
         expected.put("zall.sym", -1);
 
         String tableName = "all";
-<<<<<<< HEAD
-        try (Path path = getMetaFilePath(root, tableName);
-             TableReaderMetadata metadata = new TableReaderMetadata(FilesFacadeImpl.INSTANCE, tableName, path)) {
-=======
         try (
-                Path path = new Path().of(root).concat(tableName).concat(TableUtils.META_FILE_NAME).$();
+                Path path = getMetaFilePath(root, tableName);
                 TableReaderMetadata metadata = new TableReaderMetadata(configuration)
         ) {
             metadata.load0(path);
->>>>>>> cb6b6728
             for (ObjIntHashMap.Entry<String> e : expected) {
                 Assert.assertEquals(e.value, metadata.getColumnIndexQuiet(e.key));
             }
@@ -416,34 +411,15 @@
     private void runWithManipulators(String expected, ColumnManipulator... manipulators) throws Exception {
         TestUtils.assertMemoryLeak(() -> {
             String tableName = "all";
-<<<<<<< HEAD
-            try (Path path = getMetaFilePath(root, tableName)) {
-                int tableId;
-                try (TableReaderMetadata metadata = new TableReaderMetadata(FilesFacadeImpl.INSTANCE, tableName, path)) {
-                    tableId = metadata.getTableId();
-                    for (ColumnManipulator manipulator : manipulators) {
-                        long structVersion;
-                        try (TableWriter writer = newTableWriter(configuration, tableName, metrics)) {
-                            manipulator.restructure(writer);
-                            structVersion = writer.getStructureVersion();
-                        }
-                        long pTransitionIndex = metadata.createTransitionIndex(structVersion);
-                        try {
-                            metadata.applyTransitionIndex();
-                        } finally {
-                            TableUtils.freeTransitionIndex(pTransitionIndex);
-                        }
-=======
             int tableId;
-            try (TableReaderMetadata metadata = new TableReaderMetadata(configuration, tableName)) {
+            try (TableReaderMetadata metadata = new TableReaderMetadata(configuration, tableName, engine.getSystemTableName(tableName))) {
                 metadata.load();
                 tableId = metadata.getTableId();
                 for (ColumnManipulator manipulator : manipulators) {
                     long structVersion;
-                    try (TableWriter writer = new TableWriter(configuration, tableName, metrics)) {
+                    try (TableWriter writer = newTableWriter(configuration, tableName, metrics)) {
                         manipulator.restructure(writer);
                         structVersion = writer.getStructureVersion();
->>>>>>> cb6b6728
                     }
                     long pTransitionIndex = metadata.createTransitionIndex(structVersion);
                     try {
@@ -470,17 +446,10 @@
                 }
             }
 
-<<<<<<< HEAD
-                // Check that table has same tableId.
-                try (TableReaderMetadata metadata = new TableReaderMetadata(FilesFacadeImpl.INSTANCE, tableName, path)) {
-                    Assert.assertEquals(tableId, metadata.getTableId());
-                }
-=======
             // Check that table has same tableId.
-            try (TableReaderMetadata metadata = new TableReaderMetadata(configuration, tableName)) {
+            try (TableReaderMetadata metadata = new TableReaderMetadata(configuration, tableName, engine.getSystemTableName(tableName))) {
                 metadata.load();
                 Assert.assertEquals(tableId, metadata.getTableId());
->>>>>>> cb6b6728
             }
         });
     }
