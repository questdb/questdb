/*******************************************************************************
 *     ___                  _   ____  ____
 *    / _ \ _   _  ___  ___| |_|  _ \| __ )
 *   | | | | | | |/ _ \/ __| __| | | |  _ \
 *   | |_| | |_| |  __/\__ \ |_| |_| | |_) |
 *    \__\_\\__,_|\___||___/\__|____/|____/
 *
 *  Copyright (c) 2014-2019 Appsicle
 *  Copyright (c) 2019-2022 QuestDB
 *
 *  Licensed under the Apache License, Version 2.0 (the "License");
 *  you may not use this file except in compliance with the License.
 *  You may obtain a copy of the License at
 *
 *  http://www.apache.org/licenses/LICENSE-2.0
 *
 *  Unless required by applicable law or agreed to in writing, software
 *  distributed under the License is distributed on an "AS IS" BASIS,
 *  WITHOUT WARRANTIES OR CONDITIONS OF ANY KIND, either express or implied.
 *  See the License for the specific language governing permissions and
 *  limitations under the License.
 *
 ******************************************************************************/

package io.questdb.cairo;

import io.questdb.cairo.security.AllowAllCairoSecurityContext;
import io.questdb.std.*;
import io.questdb.std.str.Path;
import io.questdb.std.str.StringSink;
import io.questdb.test.tools.TestUtils;
import org.junit.Assert;
import org.junit.Before;
import org.junit.Test;

import java.util.ArrayList;
import java.util.Arrays;
import java.util.List;
import java.util.concurrent.CyclicBarrier;
import java.util.concurrent.atomic.AtomicInteger;

public class TableReaderMetadataTest extends AbstractCairoTest {

    private volatile Throwable exception = null;

    @Before
    public void setUp2() {
        CairoTestUtils.createAllTable(configuration, PartitionBy.DAY);
    }

    @Test
    public void testAddColumn() throws Exception {
        final String expected = "int:INT\n" +
                "short:SHORT\n" +
                "byte:BYTE\n" +
                "double:DOUBLE\n" +
                "float:FLOAT\n" +
                "long:LONG\n" +
                "str:STRING\n" +
                "sym:SYMBOL\n" +
                "bool:BOOLEAN\n" +
                "bin:BINARY\n" +
                "date:DATE\n" +
                "xyz:STRING\n";
        assertThat(expected, 12, (w) -> w.addColumn("xyz", ColumnType.STRING));
    }

    @Test
    public void testAddColumnConcurrent() throws Throwable {
        CyclicBarrier start = new CyclicBarrier(2);
        AtomicInteger done = new AtomicInteger();
        AtomicInteger columnsAdded = new AtomicInteger();
        AtomicInteger reloadCount = new AtomicInteger();
        int totalColAddCount = 1000;

        Thread writerThread = new Thread(() -> {
            try (TableWriter writer = engine.getWriter(AllowAllCairoSecurityContext.INSTANCE, "all", "test")) {
                start.await();
                for (int i = 0; i < totalColAddCount; i++) {
                    writer.addColumn("col" + i, ColumnType.INT);
                    columnsAdded.incrementAndGet();
                }
            } catch (Throwable e) {
                exception = e;
                LOG.error().$(e).$();
            } finally {
                done.incrementAndGet();
            }
        });

        Thread readerThread = new Thread(() -> {
            try (TableReader reader = engine.getReader(AllowAllCairoSecurityContext.INSTANCE, "all")) {
                start.await();
                int colAdded = -1, newColsAdded;
                while (colAdded < totalColAddCount) {
                    if (colAdded < (newColsAdded = columnsAdded.get())) {
                        reader.reload();
                        colAdded = newColsAdded;
                        reloadCount.incrementAndGet();
                    }
                    Os.pause();
                }
            } catch (Throwable e) {
                exception = e;
                LOG.error().$(e).$();
            }
        });
        writerThread.start();
        readerThread.start();

        writerThread.join();
        readerThread.join();

        if (exception != null) {
            throw exception;
        }
        Assert.assertTrue(reloadCount.get() > 100);
        LOG.infoW().$("total reload count ").$(reloadCount.get()).$();
    }

    @Test
    public void testAddRemoveAddRemove() throws Exception {
        final String expected = "short:SHORT\n" +
                "byte:BYTE\n" +
                "double:DOUBLE\n" +
                "float:FLOAT\n" +
                "long:LONG\n" +
                "str:STRING\n" +
                "sym:SYMBOL\n" +
                "bool:BOOLEAN\n" +
                "bin:BINARY\n" +
                "date:DATE\n" +
                "int:INT\n";

        assertThat(expected, 11,
                w -> w.addColumn("bin2", ColumnType.BINARY),
                w -> w.removeColumn("bin2"),
                w -> w.removeColumn("int"),
                w -> w.addColumn("int", ColumnType.INT)
        );
    }

    @Test
    public void testColumnIndex() {
        ObjIntHashMap<String> expected = new ObjIntHashMap<>();
        expected.put("int", 0);
        expected.put("byte", 2);
        expected.put("bin", 9);
        expected.put("short", 1);
        expected.put("float", 4);
        expected.put("long", 5);
        expected.put("xyz", -1);
        expected.put("str", 6);
        expected.put("double", 3);
        expected.put("sym", 7);
        expected.put("bool", 8);

        expected.put("zall.sym", -1);

        try (Path path = new Path().of(root).concat("all").concat(TableUtils.META_FILE_NAME).$();
             TableReaderMetadata metadata = new TableReaderMetadata(FilesFacadeImpl.INSTANCE, path)) {
            for (ObjIntHashMap.Entry<String> e : expected) {
                Assert.assertEquals(e.value, metadata.getColumnIndexQuiet(e.key));
            }
        }
    }

    @Test
    public void testDeleteTwoAddOneColumn() throws Exception {
        final String expected = "int:INT\n" +
                "short:SHORT\n" +
                "byte:BYTE\n" +
                "float:FLOAT\n" +
                "long:LONG\n" +
                "sym:SYMBOL\n" +
                "bool:BOOLEAN\n" +
                "bin:BINARY\n" +
                "date:DATE\n" +
                "xyz:STRING\n";
        assertThat(expected, 10, (w) -> {
            w.removeColumn("double");
            w.removeColumn("str");
            w.addColumn("xyz", ColumnType.STRING);

        });
    }

    @Test
    public void testFreeNullAddressAsIndex() {
        TableUtils.freeTransitionIndex(0);
    }

    @Test
    public void testRemoveAllColumns() throws Exception {
        final String expected = "";
        assertThat(expected, 0, (w) -> {
            w.removeColumn("int");
            w.removeColumn("short");
            w.removeColumn("byte");
            w.removeColumn("float");
            w.removeColumn("long");
            w.removeColumn("str");
            w.removeColumn("sym");
            w.removeColumn("bool");
            w.removeColumn("bin");
            w.removeColumn("date");
            w.removeColumn("double");
        });
    }

    @Test
    public void testRemoveAndAddSameColumn() throws Exception {
        final String expected = "int:INT\n" +
                "short:SHORT\n" +
                "byte:BYTE\n" +
                "double:DOUBLE\n" +
                "float:FLOAT\n" +
                "long:LONG\n" +
                "sym:SYMBOL\n" +
                "bool:BOOLEAN\n" +
                "bin:BINARY\n" +
                "date:DATE\n" +
                "str:STRING\n";
        assertThat(expected, 11,
                w -> w.removeColumn("str"),
                w -> w.addColumn("str", ColumnType.STRING)
        );
    }

    @Test
    public void testRemoveColumnAndReAdd() throws Exception {
        final String expected = "byte:BYTE\n" +
                "double:DOUBLE\n" +
                "float:FLOAT\n" +
                "long:LONG\n" +
                "sym:SYMBOL\n" +
                "bool:BOOLEAN\n" +
                "bin:BINARY\n" +
                "date:DATE\n" +
                "str:STRING\n" +
                "short:INT\n";

        assertThat(expected, 10,
                w -> w.removeColumn("short"),
                w -> w.removeColumn("str"),
                w -> w.removeColumn("int"),
                w -> w.addColumn("str", ColumnType.STRING),
                // change column type
                w -> w.addColumn("short", ColumnType.INT)
        );
    }

    @Test
    public void testRemoveDenseColumns() throws Exception {
        final String expected = "int:INT\n" +
                "short:SHORT\n" +
                "byte:BYTE\n" +
                "long:LONG\n" +
                "str:STRING\n" +
                "sym:SYMBOL\n" +
                "bool:BOOLEAN\n" +
                "bin:BINARY\n" +
                "date:DATE\n";
        assertThat(expected, 9,
                w -> w.removeColumn("double"),
                w -> w.removeColumn("float")
        );
    }

    @Test
    public void testRemoveFirstAndLastColumns() throws Exception {
        final String expected = "short:SHORT\n" +
                "byte:BYTE\n" +
                "double:DOUBLE\n" +
                "float:FLOAT\n" +
                "long:LONG\n" +
                "str:STRING\n" +
                "sym:SYMBOL\n" +
                "bool:BOOLEAN\n" +
                "bin:BINARY\n";
        assertThat(expected, 9,
                w -> w.removeColumn("date"),
                w -> w.removeColumn("int")
        );
    }

    @Test
    public void testRemoveFirstColumn() throws Exception {
        final String expected =
                "short:SHORT\n" +
                        "byte:BYTE\n" +
                        "double:DOUBLE\n" +
                        "float:FLOAT\n" +
                        "long:LONG\n" +
                        "str:STRING\n" +
                        "sym:SYMBOL\n" +
                        "bool:BOOLEAN\n" +
                        "bin:BINARY\n" +
                        "date:DATE\n";
        assertThat(expected, 10, (w) -> w.removeColumn("int"));
    }

    @Test
    public void testRemoveLastColumn() throws Exception {
        final String expected = "int:INT\n" +
                "short:SHORT\n" +
                "byte:BYTE\n" +
                "double:DOUBLE\n" +
                "float:FLOAT\n" +
                "long:LONG\n" +
                "str:STRING\n" +
                "sym:SYMBOL\n" +
                "bool:BOOLEAN\n" +
                "bin:BINARY\n";
        assertThat(expected, 10, (w) -> w.removeColumn("date"));
    }

    @Test
    public void testRemoveRandomColumns() throws Exception {
        Rnd rnd = TestUtils.generateRandom(LOG);
        final String allColumns = "int:INT\n" +
                "short:SHORT\n" +
                "byte:BYTE\n" +
                "double:DOUBLE\n" +
                "float:FLOAT\n" +
                "long:LONG\n" +
                "str:STRING\n" +
                "sym:SYMBOL\n" +
                "bool:BOOLEAN\n" +
                "bin:BINARY\n" +
                "date:DATE\n";

        List<String> lines = new ArrayList<>(Arrays.asList(allColumns.split("\n")));

        while (lines.size() > 0) {
            int removeIndex = rnd.nextInt() % lines.size();
            if (removeIndex >= 0 && removeIndex < lines.size()) {
                String line = lines.get(removeIndex);
                String name = line.substring(0, line.indexOf(':'));

                lines.remove(removeIndex);
                String expected = String.join("\n", lines);
                if (lines.size() > 0) {
                    expected += "\n";
                }

                runWithManipulators(expected, lines.size(), w -> w.removeColumn(name));
            }
        }
    }

    @Test
    public void testRemoveSparseColumns() throws Exception {
        final String expected = "int:INT\n" +
                "short:SHORT\n" +
                "byte:BYTE\n" +
                "float:FLOAT\n" +
                "long:LONG\n" +
                "sym:SYMBOL\n" +
                "bool:BOOLEAN\n" +
                "bin:BINARY\n" +
                "date:DATE\n";

        assertThat(expected, 9,
                w -> w.removeColumn("double"),
                w -> w.removeColumn("str"));
    }

    @Test
    public void testRenameColumn() throws Exception {
        final String expected = "int:INT\n" +
                "short:SHORT\n" +
                "byte:BYTE\n" +
                "double:DOUBLE\n" +
                "float:FLOAT\n" +
                "long:LONG\n" +
                "str1:STRING\n" +
                "sym:SYMBOL\n" +
                "bool:BOOLEAN\n" +
                "bin:BINARY\n" +
                "date:DATE\n";
        assertThat(expected, 11, (w) -> w.renameColumn("str", "str1"));
    }

    private void assertThat(String expected, int columnCount, ColumnManipulator... manipulators) throws Exception {
        // Test one by one
        runWithManipulators(expected, columnCount, manipulators);
        try (Path path = new Path()) {
            engine.remove(AllowAllCairoSecurityContext.INSTANCE, path, "all");
        }
        CairoTestUtils.createAllTable(configuration, PartitionBy.DAY);

        // Test in one go
        runWithManipulators(expected, columnCount, w -> {
            for (ColumnManipulator manipulator : manipulators) {
                manipulator.restructure(w);
            }
        });
    }

    private void runWithManipulators(String expected, int columnCount, ColumnManipulator... manipulators) throws Exception {
        TestUtils.assertMemoryLeak(() -> {
            try (Path path = new Path().of(root).concat("all")) {
                int tableId;
                try (TableReaderMetadata metadata = new TableReaderMetadata(FilesFacadeImpl.INSTANCE, path.concat(TableUtils.META_FILE_NAME).$())) {
                    tableId = metadata.getId();
<<<<<<< HEAD
                    for (ColumnManipulator manipulator : manipulators) {
                        long structVersion;
                        try (TableWriter writer = new TableWriter(configuration, "all")) {
                            manipulator.restructure(writer);
                            structVersion = writer.getStructureVersion();
                        }
                        long pTransitionIndex = metadata.createTransitionIndex(structVersion);
                        try {
                            metadata.applyTransitionIndex();
                        } finally {
                            TableUtils.freeTransitionIndex(pTransitionIndex);
                        }
=======
                    long structVersion;
                    try (TableWriter writer = new TableWriter(configuration, "all", metrics)) {
                        manipulator.restructure(writer);
                        structVersion = writer.getStructureVersion();
>>>>>>> de3e99f8
                    }

                    StringSink sink = new StringSink();
                    for (int i = 0; i < metadata.getColumnCount(); i++) {
                        sink.put(metadata.getColumnName(i)).put(':').put(ColumnType.nameOf(metadata.getColumnType(i))).put('\n');
                    }

                    TestUtils.assertEquals(expected, sink);

                    if (expected.length() > 0) {
                        String[] lines = expected.split("\n");
                        Assert.assertEquals(lines.length, metadata.columnCount);

                        for (int i = 0; i < lines.length; i++) {
                            int p = lines[i].indexOf(':');
                            Assert.assertEquals(i, metadata.getColumnIndexQuiet(lines[i].substring(0, p)));
                        }
                    }
                }

                // Check that table has same tableId.
                try (TableReaderMetadata metadata = new TableReaderMetadata(FilesFacadeImpl.INSTANCE, path.concat(TableUtils.META_FILE_NAME).$())) {
                    Assert.assertEquals(tableId, metadata.getId());
                }
            }
        });
    }

    @FunctionalInterface
    public interface ColumnManipulator {
        void restructure(TableWriter writer);
    }
}<|MERGE_RESOLUTION|>--- conflicted
+++ resolved
@@ -404,10 +404,9 @@
                 int tableId;
                 try (TableReaderMetadata metadata = new TableReaderMetadata(FilesFacadeImpl.INSTANCE, path.concat(TableUtils.META_FILE_NAME).$())) {
                     tableId = metadata.getId();
-<<<<<<< HEAD
                     for (ColumnManipulator manipulator : manipulators) {
                         long structVersion;
-                        try (TableWriter writer = new TableWriter(configuration, "all")) {
+                        try (TableWriter writer = new TableWriter(configuration, "all", metrics)) {
                             manipulator.restructure(writer);
                             structVersion = writer.getStructureVersion();
                         }
@@ -417,14 +416,7 @@
                         } finally {
                             TableUtils.freeTransitionIndex(pTransitionIndex);
                         }
-=======
-                    long structVersion;
-                    try (TableWriter writer = new TableWriter(configuration, "all", metrics)) {
-                        manipulator.restructure(writer);
-                        structVersion = writer.getStructureVersion();
->>>>>>> de3e99f8
                     }
-
                     StringSink sink = new StringSink();
                     for (int i = 0; i < metadata.getColumnCount(); i++) {
                         sink.put(metadata.getColumnName(i)).put(':').put(ColumnType.nameOf(metadata.getColumnType(i))).put('\n');
