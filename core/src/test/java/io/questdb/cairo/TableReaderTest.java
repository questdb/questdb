/*******************************************************************************
 *     ___                  _   ____  ____
 *    / _ \ _   _  ___  ___| |_|  _ \| __ )
 *   | | | | | | |/ _ \/ __| __| | | |  _ \
 *   | |_| | |_| |  __/\__ \ |_| |_| | |_) |
 *    \__\_\\__,_|\___||___/\__|____/|____/
 *
 *  Copyright (c) 2014-2019 Appsicle
 *  Copyright (c) 2019-2022 QuestDB
 *
 *  Licensed under the Apache License, Version 2.0 (the "License");
 *  you may not use this file except in compliance with the License.
 *  You may obtain a copy of the License at
 *
 *  http://www.apache.org/licenses/LICENSE-2.0
 *
 *  Unless required by applicable law or agreed to in writing, software
 *  distributed under the License is distributed on an "AS IS" BASIS,
 *  WITHOUT WARRANTIES OR CONDITIONS OF ANY KIND, either express or implied.
 *  See the License for the specific language governing permissions and
 *  limitations under the License.
 *
 ******************************************************************************/

package io.questdb.cairo;

import io.questdb.cairo.security.AllowAllCairoSecurityContext;
import io.questdb.cairo.sql.Record;
import io.questdb.cairo.sql.RecordCursor;
import io.questdb.cairo.vm.Vm;
import io.questdb.cairo.vm.api.MemoryMARW;
import io.questdb.std.*;
import io.questdb.std.datetime.DateFormat;
import io.questdb.std.datetime.microtime.TimestampFormatUtils;
import io.questdb.std.datetime.microtime.Timestamps;
import io.questdb.std.str.LPSZ;
import io.questdb.std.str.Path;
import io.questdb.std.str.StringSink;
import io.questdb.test.tools.TestUtils;
import org.junit.Assert;
import org.junit.Ignore;
import org.junit.Test;

import java.util.concurrent.ConcurrentLinkedQueue;
import java.util.concurrent.CountDownLatch;
import java.util.concurrent.CyclicBarrier;
import java.util.concurrent.TimeUnit;
import java.util.concurrent.atomic.AtomicInteger;

public class TableReaderTest extends AbstractCairoTest {
    public static final int MUST_SWITCH = 1;
    public static final int MUST_NOT_SWITCH = 2;
    public static final int DONT_CARE = 0;
    private static final int blobLen = 64 * 1024;
    private static final RecordAssert BATCH1_ASSERTER = (r, exp, ts, blob) -> {
        if (exp.nextBoolean()) {
            Assert.assertEquals(exp.nextByte(), r.getByte(2));
        } else {
            Assert.assertEquals(0, r.getByte(2));
        }

        if (exp.nextBoolean()) {
            Assert.assertEquals(exp.nextBoolean(), r.getBool(8));
        } else {
            Assert.assertFalse(r.getBool(8));
        }

        if (exp.nextBoolean()) {
            Assert.assertEquals(exp.nextShort(), r.getShort(1));
        } else {
            Assert.assertEquals(0, r.getShort(1));
        }

        if (exp.nextBoolean()) {
            Assert.assertEquals(exp.nextInt(), r.getInt(0));
        } else {
            Assert.assertEquals(Numbers.INT_NaN, r.getInt(0));
        }

        if (exp.nextBoolean()) {
            Assert.assertEquals(exp.nextDouble(), r.getDouble(3), 0.00000001);
        } else {
            Assert.assertTrue(Double.isNaN(r.getDouble(3)));
        }

        if (exp.nextBoolean()) {
            Assert.assertEquals(exp.nextFloat(), r.getFloat(4), 0.000001f);
        } else {
            Assert.assertTrue(Float.isNaN(r.getFloat(4)));
        }

        if (exp.nextBoolean()) {
            Assert.assertEquals(exp.nextLong(), r.getLong(5));
        } else {
            Assert.assertEquals(Numbers.LONG_NaN, r.getLong(5));
        }

        if (exp.nextBoolean()) {
            Assert.assertEquals(ts, r.getDate(10));
        } else {
            Assert.assertEquals(Numbers.LONG_NaN, r.getDate(10));
        }

        assertBin(r, exp, blob, 9);

        if (exp.nextBoolean()) {
            assertStrColumn(exp.nextChars(10), r, 6);
        } else {
            assertNullStr(r, 6);
        }

        if (exp.nextBoolean()) {
            TestUtils.assertEquals(exp.nextChars(7), r.getSym(7));
        } else {
            Assert.assertNull(r.getSym(7));
        }
    };
    private static final RecordAssert BATCH2_ASSERTER = (r, rnd, ts, blob) -> {
        BATCH1_ASSERTER.assertRecord(r, rnd, ts, blob);
        if ((rnd.nextPositiveInt() & 3) == 0) {
            assertStrColumn(rnd.nextChars(15), r, 11);
        }
    };
    private static final RecordAssert BATCH3_ASSERTER = (r, rnd, ts, blob) -> {
        BATCH2_ASSERTER.assertRecord(r, rnd, ts, blob);

        if ((rnd.nextPositiveInt() & 3) == 0) {
            Assert.assertEquals(rnd.nextInt(), r.getInt(12));
        }
    };
    private static final RecordAssert BATCH4_ASSERTER = (r, rnd, ts, blob) -> {
        BATCH3_ASSERTER.assertRecord(r, rnd, ts, blob);

        if (rnd.nextBoolean()) {
            Assert.assertEquals(rnd.nextShort(), r.getShort(13));
        } else {
            Assert.assertEquals(0, r.getShort(13));
        }

        if (rnd.nextBoolean()) {
            Assert.assertEquals(rnd.nextBoolean(), r.getBool(14));
        } else {
            Assert.assertFalse(r.getBool(14));
        }

        if (rnd.nextBoolean()) {
            Assert.assertEquals(rnd.nextByte(), r.getByte(15));
        } else {
            Assert.assertEquals(0, r.getByte(15));
        }

        if (rnd.nextBoolean()) {
            Assert.assertEquals(rnd.nextFloat(), r.getFloat(16), 0.00000001f);
        } else {
            Assert.assertTrue(Float.isNaN(r.getFloat(16)));
        }

        if (rnd.nextBoolean()) {
            Assert.assertEquals(rnd.nextDouble(), r.getDouble(17), 0.0000001d);
        } else {
            Assert.assertTrue(Double.isNaN(r.getDouble(17)));
        }

        if (rnd.nextBoolean()) {
            TestUtils.assertEquals(rnd.nextChars(10), r.getSym(18));
        } else {
            Assert.assertNull(r.getSym(18));
        }

        if (rnd.nextBoolean()) {
            Assert.assertEquals(rnd.nextLong(), r.getLong(19));
        } else {
            Assert.assertEquals(Numbers.LONG_NaN, r.getLong(19));
        }

        if (rnd.nextBoolean()) {
            Assert.assertEquals(rnd.nextLong(), r.getDate(20));
        } else {
            Assert.assertEquals(Numbers.LONG_NaN, r.getDate(20));
        }

        assertBin(r, rnd, blob, 21);
    };
    private static final RecordAssert BATCH6_ASSERTER = (r, rnd, ts, blob) -> {
        BATCH3_ASSERTER.assertRecord(r, rnd, ts, blob);

        if (rnd.nextBoolean()) {
            Assert.assertEquals(rnd.nextShort(), r.getShort(13));
        } else {
            Assert.assertEquals(0, r.getShort(13));
        }

        if (rnd.nextBoolean()) {
            Assert.assertEquals(rnd.nextBoolean(), r.getBool(14));
        } else {
            Assert.assertFalse(r.getBool(14));
        }

        if (rnd.nextBoolean()) {
            Assert.assertEquals(rnd.nextByte(), r.getByte(15));
        } else {
            Assert.assertEquals(0, r.getByte(15));
        }

        if (rnd.nextBoolean()) {
            Assert.assertEquals(rnd.nextFloat(), r.getFloat(16), 0.00000001f);
        } else {
            Assert.assertTrue(Float.isNaN(r.getFloat(16)));
        }

        if (rnd.nextBoolean()) {
            Assert.assertEquals(rnd.nextDouble(), r.getDouble(17), 0.0000001d);
        } else {
            Assert.assertTrue(Double.isNaN(r.getDouble(17)));
        }

        if (rnd.nextBoolean()) {
            TestUtils.assertEquals(rnd.nextChars(10), r.getSym(18));
        } else {
            Assert.assertNull(r.getSym(18));
        }

        if (rnd.nextBoolean()) {
            Assert.assertEquals(rnd.nextLong(), r.getLong(19));
        } else {
            Assert.assertEquals(Numbers.LONG_NaN, r.getLong(19));
        }

        if (rnd.nextBoolean()) {
            Assert.assertEquals(rnd.nextLong(), r.getDate(20));
        } else {
            Assert.assertEquals(Numbers.LONG_NaN, r.getDate(20));
        }
    };
    private static final RecordAssert BATCH5_ASSERTER = (r, rnd, ts, blob) -> {
        BATCH6_ASSERTER.assertRecord(r, rnd, ts, blob);

        // generate blob to roll forward random generator, don't assert blob value
        if (rnd.nextBoolean()) {
            rnd.nextChars(blob, blobLen / 2);
        }
    };
    private static final RecordAssert BATCH1_ASSERTER_NULL_BIN = (r, exp, ts, blob) -> {
        // same as BATCH1_ASSERTER + special treatment of "bin" column

        if (exp.nextBoolean()) {
            Assert.assertEquals(exp.nextByte(), r.getByte(2));
        } else {
            Assert.assertEquals(0, r.getByte(2));
        }

        if (exp.nextBoolean()) {
            Assert.assertEquals(exp.nextBoolean(), r.getBool(8));
        } else {
            Assert.assertFalse(r.getBool(8));
        }

        if (exp.nextBoolean()) {
            Assert.assertEquals(exp.nextShort(), r.getShort(1));
        } else {
            Assert.assertEquals(0, r.getShort(1));
        }

        if (exp.nextBoolean()) {
            Assert.assertEquals(exp.nextInt(), r.getInt(0));
        } else {
            Assert.assertEquals(Numbers.INT_NaN, r.getInt(0));
        }

        if (exp.nextBoolean()) {
            Assert.assertEquals(exp.nextDouble(), r.getDouble(3), 0.00000001);
        } else {
            Assert.assertTrue(Double.isNaN(r.getDouble(3)));
        }

        if (exp.nextBoolean()) {
            Assert.assertEquals(exp.nextFloat(), r.getFloat(4), 0.000001f);
        } else {
            Assert.assertTrue(Float.isNaN(r.getFloat(4)));
        }

        if (exp.nextBoolean()) {
            Assert.assertEquals(exp.nextLong(), r.getLong(5));
        } else {
            Assert.assertEquals(Numbers.LONG_NaN, r.getLong(5));
        }

        if (exp.nextBoolean()) {
            Assert.assertEquals(ts, r.getDate(10));
        } else {
            Assert.assertEquals(Numbers.LONG_NaN, r.getDate(10));
        }

        // generate random bin for random generator state consistency
        if (exp.nextBoolean()) {
            exp.nextChars(blob, blobLen / 2);
        }

        Assert.assertEquals(TableUtils.NULL_LEN, r.getBinLen(9));
        Assert.assertNull(r.getBin(9));

        if (exp.nextBoolean()) {
            assertStrColumn(exp.nextChars(10), r, 6);
        } else {
            assertNullStr(r, 6);
        }

        if (exp.nextBoolean()) {
            TestUtils.assertEquals(exp.nextChars(7), r.getSym(7));
        } else {
            Assert.assertNull(r.getSym(7));
        }
    };
    private static final RecordAssert BATCH1_ASSERTER_NULL_SYM = (r, exp, ts, blob) -> {
        if (exp.nextBoolean()) {
            Assert.assertEquals(exp.nextByte(), r.getByte(2));
        } else {
            Assert.assertEquals(0, r.getByte(2));
        }

        if (exp.nextBoolean()) {
            Assert.assertEquals(exp.nextBoolean(), r.getBool(8));
        } else {
            Assert.assertFalse(r.getBool(8));
        }

        if (exp.nextBoolean()) {
            Assert.assertEquals(exp.nextShort(), r.getShort(1));
        } else {
            Assert.assertEquals(0, r.getShort(1));
        }

        if (exp.nextBoolean()) {
            Assert.assertEquals(exp.nextInt(), r.getInt(0));
        } else {
            Assert.assertEquals(Numbers.INT_NaN, r.getInt(0));
        }

        if (exp.nextBoolean()) {
            Assert.assertEquals(exp.nextDouble(), r.getDouble(3), 0.00000001);
        } else {
            Assert.assertTrue(Double.isNaN(r.getDouble(3)));
        }

        if (exp.nextBoolean()) {
            Assert.assertEquals(exp.nextFloat(), r.getFloat(4), 0.000001f);
        } else {
            Assert.assertTrue(Float.isNaN(r.getFloat(4)));
        }

        if (exp.nextBoolean()) {
            Assert.assertEquals(exp.nextLong(), r.getLong(5));
        } else {
            Assert.assertEquals(Numbers.LONG_NaN, r.getLong(5));
        }

        if (exp.nextBoolean()) {
            Assert.assertEquals(ts, r.getDate(10));
        } else {
            Assert.assertEquals(Numbers.LONG_NaN, r.getDate(10));
        }

        assertBin(r, exp, blob, 9);

        if (exp.nextBoolean()) {
            assertStrColumn(exp.nextChars(10), r, 6);
        } else {
            assertNullStr(r, 6);
        }

        if (exp.nextBoolean()) {
            exp.nextChars(7);
        }
        Assert.assertNull(r.getSym(7));
    };
    private static final RecordAssert BATCH1_ASSERTER_NULL_INT = (r, exp, ts, blob) -> {
        // same as BATCH1_ASSERTER + special treatment of int field
        if (exp.nextBoolean()) {
            Assert.assertEquals(exp.nextByte(), r.getByte(2));
        } else {
            Assert.assertEquals(0, r.getByte(2));
        }

        if (exp.nextBoolean()) {
            Assert.assertEquals(exp.nextBoolean(), r.getBool(8));
        } else {
            Assert.assertFalse(r.getBool(8));
        }

        if (exp.nextBoolean()) {
            Assert.assertEquals(exp.nextShort(), r.getShort(1));
        } else {
            Assert.assertEquals(0, r.getShort(1));
        }

        if (exp.nextBoolean()) {
            exp.nextInt();
        }

        Assert.assertEquals(Numbers.INT_NaN, r.getInt(0));

        if (exp.nextBoolean()) {
            Assert.assertEquals(exp.nextDouble(), r.getDouble(3), 0.00000001);
        } else {
            Assert.assertTrue(Double.isNaN(r.getDouble(3)));
        }

        if (exp.nextBoolean()) {
            Assert.assertEquals(exp.nextFloat(), r.getFloat(4), 0.000001f);
        } else {
            Assert.assertTrue(Float.isNaN(r.getFloat(4)));
        }

        if (exp.nextBoolean()) {
            Assert.assertEquals(exp.nextLong(), r.getLong(5));
        } else {
            Assert.assertEquals(Numbers.LONG_NaN, r.getLong(5));
        }

        if (exp.nextBoolean()) {
            Assert.assertEquals(ts, r.getDate(10));
        } else {
            Assert.assertEquals(Numbers.LONG_NaN, r.getDate(10));
        }

        assertBin(r, exp, blob, 9);

        if (exp.nextBoolean()) {
            assertStrColumn(exp.nextChars(10), r, 6);
        } else {
            assertNullStr(r, 6);
        }

        if (exp.nextBoolean()) {
            TestUtils.assertEquals(exp.nextChars(7), r.getSym(7));
        } else {
            Assert.assertNull(r.getSym(7));
        }
    };
    private static final RecordAssert BATCH2_BEFORE_ASSERTER = (r, rnd, ts, blob) -> assertNullStr(r, 11);
    private static final RecordAssert BATCH1_7_ASSERTER = (r, exp, ts, blob) -> {
        if (exp.nextBoolean()) {
            Assert.assertEquals(exp.nextByte(), r.getByte(1));
        } else {
            Assert.assertEquals(0, r.getByte(1));
        }

        if (exp.nextBoolean()) {
            Assert.assertEquals(exp.nextBoolean(), r.getBool(7));
        } else {
            Assert.assertFalse(r.getBool(7));
        }

        if (exp.nextBoolean()) {
            Assert.assertEquals(exp.nextShort(), r.getShort(0));
        } else {
            Assert.assertEquals(0, r.getShort(0));
        }

        if (exp.nextBoolean()) {
            exp.nextInt();
        }

        if (exp.nextBoolean()) {
            Assert.assertEquals(exp.nextDouble(), r.getDouble(2), 0.00000001);
        } else {
            Assert.assertTrue(Double.isNaN(r.getDouble(2)));
        }

        if (exp.nextBoolean()) {
            Assert.assertEquals(exp.nextFloat(), r.getFloat(3), 0.000001f);
        } else {
            Assert.assertTrue(Float.isNaN(r.getFloat(3)));
        }

        if (exp.nextBoolean()) {
            Assert.assertEquals(exp.nextLong(), r.getLong(4));
        } else {
            Assert.assertEquals(Numbers.LONG_NaN, r.getLong(4));
        }

        if (exp.nextBoolean()) {
            Assert.assertEquals(ts, r.getDate(9));
        } else {
            Assert.assertEquals(Numbers.LONG_NaN, r.getDate(9));
        }

        assertBin(r, exp, blob, 8);

        if (exp.nextBoolean()) {
            assertStrColumn(exp.nextChars(10), r, 5);
        } else {
            assertNullStr(r, 5);
        }

        if (exp.nextBoolean()) {
            TestUtils.assertEquals(exp.nextChars(7), r.getSym(6));
        } else {
            Assert.assertNull(r.getSym(6));
        }

        Assert.assertEquals(Numbers.INT_NaN, r.getInt(20));
    };
    private static final RecordAssert BATCH2_7_ASSERTER = (r, rnd, ts, blob) -> {
        BATCH1_7_ASSERTER.assertRecord(r, rnd, ts, blob);
        if ((rnd.nextPositiveInt() & 3) == 0) {
            assertStrColumn(rnd.nextChars(15), r, 10);
        }
    };
    private static final RecordAssert BATCH3_7_ASSERTER = (r, rnd, ts, blob) -> {
        BATCH2_7_ASSERTER.assertRecord(r, rnd, ts, blob);

        if ((rnd.nextPositiveInt() & 3) == 0) {
            Assert.assertEquals(rnd.nextInt(), r.getInt(11));
        }
    };
    private static final RecordAssert BATCH6_7_ASSERTER = (r, rnd, ts, blob) -> {
        BATCH3_7_ASSERTER.assertRecord(r, rnd, ts, blob);

        if (rnd.nextBoolean()) {
            Assert.assertEquals(rnd.nextShort(), r.getShort(12));
        } else {
            Assert.assertEquals(0, r.getShort(12));
        }

        if (rnd.nextBoolean()) {
            Assert.assertEquals(rnd.nextBoolean(), r.getBool(13));
        } else {
            Assert.assertFalse(r.getBool(13));
        }

        if (rnd.nextBoolean()) {
            Assert.assertEquals(rnd.nextByte(), r.getByte(14));
        } else {
            Assert.assertEquals(0, r.getByte(14));
        }

        if (rnd.nextBoolean()) {
            Assert.assertEquals(rnd.nextFloat(), r.getFloat(15), 0.00000001f);
        } else {
            Assert.assertTrue(Float.isNaN(r.getFloat(15)));
        }

        if (rnd.nextBoolean()) {
            Assert.assertEquals(rnd.nextDouble(), r.getDouble(16), 0.0000001d);
        } else {
            Assert.assertTrue(Double.isNaN(r.getDouble(16)));
        }

        if (rnd.nextBoolean()) {
            TestUtils.assertEquals(rnd.nextChars(10), r.getSym(17));
        } else {
            Assert.assertNull(r.getSym(17));
        }

        if (rnd.nextBoolean()) {
            Assert.assertEquals(rnd.nextLong(), r.getLong(18));
        } else {
            Assert.assertEquals(Numbers.LONG_NaN, r.getLong(18));
        }

        if (rnd.nextBoolean()) {
            Assert.assertEquals(rnd.nextLong(), r.getDate(19));
        } else {
            Assert.assertEquals(Numbers.LONG_NaN, r.getDate(19));
        }
    };
    private static final RecordAssert BATCH5_7_ASSERTER = (r, rnd, ts, blob) -> {
        BATCH6_7_ASSERTER.assertRecord(r, rnd, ts, blob);

        // generate blob to roll forward random generator, don't assert blob value
        if (rnd.nextBoolean()) {
            rnd.nextChars(blob, blobLen / 2);
        }
    };
    private static final RecordAssert BATCH1_9_ASSERTER = (r, exp, ts, blob) -> {
        if (exp.nextBoolean()) {
            Assert.assertEquals(exp.nextByte(), r.getByte(1));
        } else {
            Assert.assertEquals(0, r.getByte(1));
        }

        if (exp.nextBoolean()) {
            Assert.assertEquals(exp.nextBoolean(), r.getBool(6));
        } else {
            Assert.assertFalse(r.getBool(6));
        }

        if (exp.nextBoolean()) {
            Assert.assertEquals(exp.nextShort(), r.getShort(0));
        } else {
            Assert.assertEquals(0, r.getShort(0));
        }

        if (exp.nextBoolean()) {
            exp.nextInt();
        }

        if (exp.nextBoolean()) {
            Assert.assertEquals(exp.nextDouble(), r.getDouble(2), 0.00000001);
        } else {
            Assert.assertTrue(Double.isNaN(r.getDouble(2)));
        }

        if (exp.nextBoolean()) {
            Assert.assertEquals(exp.nextFloat(), r.getFloat(3), 0.000001f);
        } else {
            Assert.assertTrue(Float.isNaN(r.getFloat(3)));
        }

        if (exp.nextBoolean()) {
            Assert.assertEquals(exp.nextLong(), r.getLong(4));
        } else {
            Assert.assertEquals(Numbers.LONG_NaN, r.getLong(4));
        }

        if (exp.nextBoolean()) {
            Assert.assertEquals(ts, r.getDate(8));
        } else {
            Assert.assertEquals(Numbers.LONG_NaN, r.getDate(8));
        }

        assertBin(r, exp, blob, 7);

        if (exp.nextBoolean()) {
            assertStrColumn(exp.nextChars(10), r, 5);
        } else {
            assertNullStr(r, 5);
        }

        // exercise random generator for column we removed
        if (exp.nextBoolean()) {
            exp.nextChars(7);
        }
        Assert.assertEquals(Numbers.INT_NaN, r.getInt(19));
    };
    private static final RecordAssert BATCH2_9_ASSERTER = (r, rnd, ts, blob) -> {
        BATCH1_9_ASSERTER.assertRecord(r, rnd, ts, blob);
        if ((rnd.nextPositiveInt() & 3) == 0) {
            assertStrColumn(rnd.nextChars(15), r, 9);
        }
    };
    private static final RecordAssert BATCH3_9_ASSERTER = (r, rnd, ts, blob) -> {
        BATCH2_9_ASSERTER.assertRecord(r, rnd, ts, blob);

        if ((rnd.nextPositiveInt() & 3) == 0) {
            Assert.assertEquals(rnd.nextInt(), r.getInt(10));
        }
    };
    private static final RecordAssert BATCH6_9_ASSERTER = (r, rnd, ts, blob) -> {
        BATCH3_9_ASSERTER.assertRecord(r, rnd, ts, blob);

        if (rnd.nextBoolean()) {
            Assert.assertEquals(rnd.nextShort(), r.getShort(11));
        } else {
            Assert.assertEquals(0, r.getShort(11));
        }

        if (rnd.nextBoolean()) {
            Assert.assertEquals(rnd.nextBoolean(), r.getBool(12));
        } else {
            Assert.assertFalse(r.getBool(12));
        }

        if (rnd.nextBoolean()) {
            Assert.assertEquals(rnd.nextByte(), r.getByte(13));
        } else {
            Assert.assertEquals(0, r.getByte(13));
        }

        if (rnd.nextBoolean()) {
            Assert.assertEquals(rnd.nextFloat(), r.getFloat(14), 0.00000001f);
        } else {
            Assert.assertTrue(Float.isNaN(r.getFloat(14)));
        }

        if (rnd.nextBoolean()) {
            Assert.assertEquals(rnd.nextDouble(), r.getDouble(15), 0.0000001d);
        } else {
            Assert.assertTrue(Double.isNaN(r.getDouble(15)));
        }

        if (rnd.nextBoolean()) {
            TestUtils.assertEquals(rnd.nextChars(10), r.getSym(16));
        } else {
            Assert.assertNull(r.getSym(16));
        }

        if (rnd.nextBoolean()) {
            Assert.assertEquals(rnd.nextLong(), r.getLong(17));
        } else {
            Assert.assertEquals(Numbers.LONG_NaN, r.getLong(17));
        }

        if (rnd.nextBoolean()) {
            Assert.assertEquals(rnd.nextLong(), r.getDate(18));
        } else {
            Assert.assertEquals(Numbers.LONG_NaN, r.getDate(18));
        }
    };
    private static final RecordAssert BATCH5_9_ASSERTER = (r, rnd, ts, blob) -> {
        BATCH6_9_ASSERTER.assertRecord(r, rnd, ts, blob);

        // generate blob to roll forward random generator, don't assert blob value
        if (rnd.nextBoolean()) {
            rnd.nextChars(blob, blobLen / 2);
        }
    };
    private static final RecordAssert BATCH_2_7_BEFORE_ASSERTER = (r, rnd, ts, blob) -> assertNullStr(r, 10);
    private static final RecordAssert BATCH_2_9_BEFORE_ASSERTER = (r, rnd, ts, blob) -> assertNullStr(r, 9);
    private static final RecordAssert BATCH_3_7_BEFORE_ASSERTER = (r, rnd, ts, blob) -> Assert.assertEquals(Numbers.INT_NaN, r.getInt(11));
    private static final RecordAssert BATCH_3_9_BEFORE_ASSERTER = (r, rnd, ts, blob) -> Assert.assertEquals(Numbers.INT_NaN, r.getInt(10));
    private static final RecordAssert BATCH_4_7_BEFORE_ASSERTER = (r, rnd, ts, blob) -> {
        Assert.assertEquals(0, r.getShort(12));
        Assert.assertFalse(r.getBool(13));
        Assert.assertEquals(0, r.getByte(14));
        Assert.assertTrue(Float.isNaN(r.getFloat(15)));
        Assert.assertTrue(Double.isNaN(r.getDouble(16)));
        Assert.assertNull(r.getSym(17));
        Assert.assertEquals(Numbers.LONG_NaN, r.getLong(18));
        Assert.assertEquals(Numbers.LONG_NaN, r.getDate(19));
    };
    private static final RecordAssert BATCH_4_9_BEFORE_ASSERTER = (r, rnd, ts, blob) -> {
        Assert.assertEquals(0, r.getShort(11));
        Assert.assertFalse(r.getBool(12));
        Assert.assertEquals(0, r.getByte(13));
        Assert.assertTrue(Float.isNaN(r.getFloat(14)));
        Assert.assertTrue(Double.isNaN(r.getDouble(15)));
        Assert.assertNull(r.getSym(16));
        Assert.assertEquals(Numbers.LONG_NaN, r.getLong(17));
        Assert.assertEquals(Numbers.LONG_NaN, r.getDate(18));
    };
    private static final RecordAssert BATCH3_BEFORE_ASSERTER = (r, rnd, ts, blob) -> Assert.assertEquals(Numbers.INT_NaN, r.getInt(12));
    private static final RecordAssert BATCH4_BEFORE_ASSERTER = (r, rnd, ts, blob) -> {
        Assert.assertEquals(0, r.getShort(13));
        Assert.assertFalse(r.getBool(14));
        Assert.assertEquals(0, r.getByte(15));
        Assert.assertTrue(Float.isNaN(r.getFloat(16)));
        Assert.assertTrue(Double.isNaN(r.getDouble(17)));
        Assert.assertNull(r.getSym(18));
        Assert.assertEquals(Numbers.LONG_NaN, r.getLong(19));
        Assert.assertEquals(Numbers.LONG_NaN, r.getDate(20));
        Assert.assertNull(r.getBin(21));
        Assert.assertEquals(TableUtils.NULL_LEN, r.getBinLen(21));
    };
    private static final RecordAssert BATCH5_BEFORE_ASSERTER = (r, rnd, ts, blob) -> {
        Assert.assertEquals(0, r.getShort(13));
        Assert.assertFalse(r.getBool(14));
        Assert.assertEquals(0, r.getByte(15));
        Assert.assertTrue(Float.isNaN(r.getFloat(16)));
        Assert.assertTrue(Double.isNaN(r.getDouble(17)));
        Assert.assertNull(r.getSym(18));
        Assert.assertEquals(Numbers.LONG_NaN, r.getLong(19));
        Assert.assertEquals(Numbers.LONG_NaN, r.getDate(20));
    };
    private static final FieldGenerator BATCH1_GENERATOR = (r1, rnd1, ts1, blob1) -> {
        if (rnd1.nextBoolean()) {
            r1.putByte(2, rnd1.nextByte());
        }

        if (rnd1.nextBoolean()) {
            r1.putBool(8, rnd1.nextBoolean());
        }

        if (rnd1.nextBoolean()) {
            r1.putShort(1, rnd1.nextShort());
        }

        if (rnd1.nextBoolean()) {
            r1.putInt(0, rnd1.nextInt());
        }

        if (rnd1.nextBoolean()) {
            r1.putDouble(3, rnd1.nextDouble());
        }

        if (rnd1.nextBoolean()) {
            r1.putFloat(4, rnd1.nextFloat());
        }

        if (rnd1.nextBoolean()) {
            r1.putLong(5, rnd1.nextLong());
        }

        if (rnd1.nextBoolean()) {
            r1.putDate(10, ts1);
        }

        if (rnd1.nextBoolean()) {
            rnd1.nextChars(blob1, blobLen / 2);
            r1.putBin(9, blob1, blobLen);
        }

        if (rnd1.nextBoolean()) {
            r1.putStr(6, rnd1.nextChars(10));
        }

        if (rnd1.nextBoolean()) {
            r1.putSym(7, rnd1.nextChars(7));
        }
    };
    private static final FieldGenerator BATCH2_GENERATOR = (r1, rnd1, ts1, blob1) -> {
        BATCH1_GENERATOR.generate(r1, rnd1, ts1, blob1);

        if ((rnd1.nextPositiveInt() & 3) == 0) {
            r1.putStr(11, rnd1.nextChars(15));
        }
    };
    private static final FieldGenerator BATCH3_GENERATOR = (r1, rnd1, ts1, blob1) -> {
        BATCH2_GENERATOR.generate(r1, rnd1, ts1, blob1);

        if ((rnd1.nextPositiveInt() & 3) == 0) {
            r1.putInt(12, rnd1.nextInt());
        }
    };
    private static final FieldGenerator BATCH4_GENERATOR = (r, rnd, ts, blob) -> {
        BATCH3_GENERATOR.generate(r, rnd, ts, blob);

        if (rnd.nextBoolean()) {
            r.putShort(13, rnd.nextShort());
        }

        if (rnd.nextBoolean()) {
            r.putBool(14, rnd.nextBoolean());
        }

        if (rnd.nextBoolean()) {
            r.putByte(15, rnd.nextByte());
        }

        if (rnd.nextBoolean()) {
            r.putFloat(16, rnd.nextFloat());
        }

        if (rnd.nextBoolean()) {
            r.putDouble(17, rnd.nextDouble());
        }

        if (rnd.nextBoolean()) {
            r.putSym(18, rnd.nextChars(10));
        }

        if (rnd.nextBoolean()) {
            r.putLong(19, rnd.nextLong());
        }

        if (rnd.nextBoolean()) {
            r.putDate(20, rnd.nextLong());
        }

        if (rnd.nextBoolean()) {
            rnd.nextChars(blob, blobLen / 2);
            r.putBin(21, blob, blobLen);
        }
    };
    private static final FieldGenerator BATCH6_GENERATOR = (r, rnd, ts, blob) -> {
        BATCH3_GENERATOR.generate(r, rnd, ts, blob);

        if (rnd.nextBoolean()) {
            r.putShort(13, rnd.nextShort());
        }

        if (rnd.nextBoolean()) {
            r.putBool(14, rnd.nextBoolean());
        }

        if (rnd.nextBoolean()) {
            r.putByte(15, rnd.nextByte());
        }

        if (rnd.nextBoolean()) {
            r.putFloat(16, rnd.nextFloat());
        }

        if (rnd.nextBoolean()) {
            r.putDouble(17, rnd.nextDouble());
        }

        if (rnd.nextBoolean()) {
            r.putSym(18, rnd.nextChars(10));
        }

        if (rnd.nextBoolean()) {
            r.putLong(19, rnd.nextLong());
        }

        if (rnd.nextBoolean()) {
            r.putDate(20, rnd.nextLong());
        }
    };
    private static final RecordAssert BATCH8_ASSERTER = (r, rnd, ts, blob) -> {
        if (rnd.nextBoolean()) {
            Assert.assertEquals(rnd.nextByte(), r.getByte(1));
        } else {
            Assert.assertEquals(0, r.getByte(1));
        }

        if (rnd.nextBoolean()) {
            Assert.assertEquals(rnd.nextBoolean(), r.getBool(7));
        } else {
            Assert.assertFalse(r.getBool(7));
        }

        if (rnd.nextBoolean()) {
            Assert.assertEquals(rnd.nextShort(), r.getShort(0));
        } else {
            Assert.assertEquals(0, r.getShort(0));
        }

        if (rnd.nextBoolean()) {
            Assert.assertEquals(rnd.nextDouble(), r.getDouble(2), 0.0000001d);
        } else {
            Assert.assertTrue(Double.isNaN(r.getDouble(2)));
        }

        if (rnd.nextBoolean()) {
            Assert.assertEquals(rnd.nextFloat(), r.getFloat(3), 0.000001f);
        } else {
            Assert.assertTrue(Float.isNaN(r.getFloat(3)));
        }

        if (rnd.nextBoolean()) {
            Assert.assertEquals(rnd.nextLong(), r.getLong(4));
        } else {
            Assert.assertEquals(Numbers.LONG_NaN, r.getLong(4));
        }

        if (rnd.nextBoolean()) {
            Assert.assertEquals(ts, r.getDate(9));
        } else {
            Assert.assertEquals(Numbers.LONG_NaN, r.getDate(9));
        }

        assertBin(r, rnd, blob, 8);

        if (rnd.nextBoolean()) {
            assertStrColumn(rnd.nextChars(10), r, 5);
        } else {
            assertNullStr(r, 5);
        }

        if (rnd.nextBoolean()) {
            TestUtils.assertEquals(rnd.nextChars(7), r.getSym(6));
        } else {
            Assert.assertNull(r.getSym(6));
        }

        if ((rnd.nextPositiveInt() & 3) == 0) {
            assertStrColumn(rnd.nextChars(15), r, 10);
        } else {
            assertNullStr(r, 10);
        }

        if ((rnd.nextPositiveInt() & 3) == 0) {
            Assert.assertEquals(rnd.nextInt(), r.getInt(11));
        } else {
            Assert.assertEquals(Numbers.INT_NaN, r.getInt(11));
        }

        if (rnd.nextBoolean()) {
            Assert.assertEquals(rnd.nextShort(), r.getShort(12));
        } else {
            Assert.assertEquals(0, r.getShort(12));
        }

        if (rnd.nextBoolean()) {
            Assert.assertEquals(rnd.nextBoolean(), r.getBool(13));
        } else {
            Assert.assertFalse(r.getBool(13));
        }

        if (rnd.nextBoolean()) {
            Assert.assertEquals(rnd.nextByte(), r.getByte(14));
        } else {
            Assert.assertEquals(0, r.getByte(14));
        }

        if (rnd.nextBoolean()) {
            Assert.assertEquals(rnd.nextFloat(), r.getFloat(15), 0.000001f);
        } else {
            Assert.assertTrue(Float.isNaN(r.getFloat(15)));
        }

        if (rnd.nextBoolean()) {
            Assert.assertEquals(rnd.nextDouble(), r.getDouble(16), 0.0000001d);
        } else {
            Assert.assertTrue(Double.isNaN(r.getDouble(16)));
        }

        if (rnd.nextBoolean()) {
            TestUtils.assertEquals(rnd.nextChars(10), r.getSym(17));
        } else {
            Assert.assertNull(r.getSym(17));
        }

        if (rnd.nextBoolean()) {
            Assert.assertEquals(rnd.nextLong(), r.getLong(18));
        } else {
            Assert.assertEquals(Numbers.LONG_NaN, r.getLong(18));
        }

        if (rnd.nextBoolean()) {
            Assert.assertEquals(rnd.nextLong(), r.getDate(19));
        } else {
            Assert.assertEquals(Numbers.LONG_NaN, r.getDate(19));
        }

        if (rnd.nextBoolean()) {
            Assert.assertEquals(rnd.nextInt(), r.getInt(20));
        } else {
            Assert.assertEquals(Numbers.INT_NaN, r.getInt(20));
        }
    };
    private static final RecordAssert BATCH8_9_ASSERTER = (r, rnd, ts, blob) -> {
        if (rnd.nextBoolean()) {
            Assert.assertEquals(rnd.nextByte(), r.getByte(1));
        } else {
            Assert.assertEquals(0, r.getByte(1));
        }

        if (rnd.nextBoolean()) {
            Assert.assertEquals(rnd.nextBoolean(), r.getBool(6));
        } else {
            Assert.assertFalse(r.getBool(6));
        }

        if (rnd.nextBoolean()) {
            Assert.assertEquals(rnd.nextShort(), r.getShort(0));
        } else {
            Assert.assertEquals(0, r.getShort(0));
        }

        if (rnd.nextBoolean()) {
            Assert.assertEquals(rnd.nextDouble(), r.getDouble(2), 0.0000001d);
        } else {
            Assert.assertTrue(Double.isNaN(r.getDouble(2)));
        }

        if (rnd.nextBoolean()) {
            Assert.assertEquals(rnd.nextFloat(), r.getFloat(3), 0.000001f);
        } else {
            Assert.assertTrue(Float.isNaN(r.getFloat(3)));
        }

        if (rnd.nextBoolean()) {
            Assert.assertEquals(rnd.nextLong(), r.getLong(4));
        } else {
            Assert.assertEquals(Numbers.LONG_NaN, r.getLong(4));
        }

        if (rnd.nextBoolean()) {
            Assert.assertEquals(ts, r.getDate(8));
        } else {
            Assert.assertEquals(Numbers.LONG_NaN, r.getDate(8));
        }

        assertBin(r, rnd, blob, 7);

        if (rnd.nextBoolean()) {
            assertStrColumn(rnd.nextChars(10), r, 5);
        } else {
            assertNullStr(r, 5);
        }

        if (rnd.nextBoolean()) {
            rnd.nextChars(7);
        }

        if ((rnd.nextPositiveInt() & 3) == 0) {
            assertStrColumn(rnd.nextChars(15), r, 9);
        } else {
            assertNullStr(r, 9);
        }

        if ((rnd.nextPositiveInt() & 3) == 0) {
            Assert.assertEquals(rnd.nextInt(), r.getInt(10));
        } else {
            Assert.assertEquals(Numbers.INT_NaN, r.getInt(10));
        }

        if (rnd.nextBoolean()) {
            Assert.assertEquals(rnd.nextShort(), r.getShort(11));
        } else {
            Assert.assertEquals(0, r.getShort(11));
        }

        if (rnd.nextBoolean()) {
            Assert.assertEquals(rnd.nextBoolean(), r.getBool(12));
        } else {
            Assert.assertFalse(r.getBool(12));
        }

        if (rnd.nextBoolean()) {
            Assert.assertEquals(rnd.nextByte(), r.getByte(13));
        } else {
            Assert.assertEquals(0, r.getByte(13));
        }

        if (rnd.nextBoolean()) {
            Assert.assertEquals(rnd.nextFloat(), r.getFloat(14), 0.000001f);
        } else {
            Assert.assertTrue(Float.isNaN(r.getFloat(14)));
        }

        if (rnd.nextBoolean()) {
            Assert.assertEquals(rnd.nextDouble(), r.getDouble(15), 0.0000001d);
        } else {
            Assert.assertTrue(Double.isNaN(r.getDouble(15)));
        }

        if (rnd.nextBoolean()) {
            TestUtils.assertEquals(rnd.nextChars(10), r.getSym(16));
        } else {
            Assert.assertNull(r.getSym(16));
        }

        if (rnd.nextBoolean()) {
            Assert.assertEquals(rnd.nextLong(), r.getLong(17));
        } else {
            Assert.assertEquals(Numbers.LONG_NaN, r.getLong(17));
        }

        if (rnd.nextBoolean()) {
            Assert.assertEquals(rnd.nextLong(), r.getDate(18));
        } else {
            Assert.assertEquals(Numbers.LONG_NaN, r.getDate(18));
        }

        if (rnd.nextBoolean()) {
            Assert.assertEquals(rnd.nextInt(), r.getInt(19));
        } else {
            Assert.assertEquals(Numbers.INT_NaN, r.getInt(19));
        }

        Assert.assertNull(r.getSym(20));
    };
    private static final RecordAssert BATCH9_ASSERTER = (r, rnd, ts, blob) -> {
        if (rnd.nextBoolean()) {
            Assert.assertEquals(rnd.nextByte(), r.getByte(1));
        } else {
            Assert.assertEquals(0, r.getByte(1));
        }

        if (rnd.nextBoolean()) {
            Assert.assertEquals(rnd.nextBoolean(), r.getBool(6));
        } else {
            Assert.assertFalse(r.getBool(6));
        }

        if (rnd.nextBoolean()) {
            Assert.assertEquals(rnd.nextShort(), r.getShort(0));
        } else {
            Assert.assertEquals(0, r.getShort(0));
        }

        if (rnd.nextBoolean()) {
            Assert.assertEquals(rnd.nextDouble(), r.getDouble(2), 0.0000001d);
        } else {
            Assert.assertTrue(Double.isNaN(r.getDouble(2)));
        }

        if (rnd.nextBoolean()) {
            Assert.assertEquals(rnd.nextFloat(), r.getFloat(3), 0.000001f);
        } else {
            Assert.assertTrue(Float.isNaN(r.getFloat(3)));
        }

        if (rnd.nextBoolean()) {
            Assert.assertEquals(rnd.nextLong(), r.getLong(4));
        } else {
            Assert.assertEquals(Numbers.LONG_NaN, r.getLong(4));
        }

        if (rnd.nextBoolean()) {
            Assert.assertEquals(ts, r.getDate(8));
        } else {
            Assert.assertEquals(Numbers.LONG_NaN, r.getDate(8));
        }

        assertBin(r, rnd, blob, 7);

        if (rnd.nextBoolean()) {
            assertStrColumn(rnd.nextChars(10), r, 5);
        } else {
            assertNullStr(r, 5);
        }

        if ((rnd.nextPositiveInt() & 3) == 0) {
            assertStrColumn(rnd.nextChars(15), r, 9);
        } else {
            assertNullStr(r, 9);
        }

        if ((rnd.nextPositiveInt() & 3) == 0) {
            Assert.assertEquals(rnd.nextInt(), r.getInt(10));
        } else {
            Assert.assertEquals(Numbers.INT_NaN, r.getInt(10));
        }

        if (rnd.nextBoolean()) {
            Assert.assertEquals(rnd.nextShort(), r.getShort(11));
        } else {
            Assert.assertEquals(0, r.getShort(11));
        }

        if (rnd.nextBoolean()) {
            Assert.assertEquals(rnd.nextBoolean(), r.getBool(12));
        } else {
            Assert.assertFalse(r.getBool(12));
        }

        if (rnd.nextBoolean()) {
            Assert.assertEquals(rnd.nextByte(), r.getByte(13));
        } else {
            Assert.assertEquals(0, r.getByte(13));
        }

        if (rnd.nextBoolean()) {
            Assert.assertEquals(rnd.nextFloat(), r.getFloat(14), 0.000001f);
        } else {
            Assert.assertTrue(Float.isNaN(r.getFloat(14)));
        }

        if (rnd.nextBoolean()) {
            Assert.assertEquals(rnd.nextDouble(), r.getDouble(15), 0.0000001d);
        } else {
            Assert.assertTrue(Double.isNaN(r.getDouble(15)));
        }

        if (rnd.nextBoolean()) {
            TestUtils.assertEquals(rnd.nextChars(10), r.getSym(16));
        } else {
            Assert.assertNull(r.getSym(16));
        }

        if (rnd.nextBoolean()) {
            Assert.assertEquals(rnd.nextLong(), r.getLong(17));
        } else {
            Assert.assertEquals(Numbers.LONG_NaN, r.getLong(17));
        }

        if (rnd.nextBoolean()) {
            Assert.assertEquals(rnd.nextLong(), r.getDate(18));
        } else {
            Assert.assertEquals(Numbers.LONG_NaN, r.getDate(18));
        }

        if (rnd.nextBoolean()) {
            Assert.assertEquals(rnd.nextInt(), r.getInt(19));
        } else {
            Assert.assertEquals(Numbers.INT_NaN, r.getInt(19));
        }

        if (rnd.nextBoolean()) {
            TestUtils.assertEquals(rnd.nextChars(8), r.getSym(20));
        } else {
            Assert.assertNull(r.getSym(20));
        }
    };
    private static final FieldGenerator BATCH8_GENERATOR = (r, rnd, ts, blob) -> {
        if (rnd.nextBoolean()) {
            r.putByte(2, rnd.nextByte());
        }

        if (rnd.nextBoolean()) {
            r.putBool(8, rnd.nextBoolean());
        }

        if (rnd.nextBoolean()) {
            r.putShort(1, rnd.nextShort());
        }

        if (rnd.nextBoolean()) {
            r.putDouble(3, rnd.nextDouble());
        }

        if (rnd.nextBoolean()) {
            r.putFloat(4, rnd.nextFloat());
        }

        if (rnd.nextBoolean()) {
            r.putLong(5, rnd.nextLong());
        }

        if (rnd.nextBoolean()) {
            r.putDate(10, ts);
        }

        if (rnd.nextBoolean()) {
            rnd.nextChars(blob, blobLen / 2);
            r.putBin(9, blob, blobLen);
        }

        if (rnd.nextBoolean()) {
            r.putStr(6, rnd.nextChars(10));
        }

        if (rnd.nextBoolean()) {
            r.putSym(7, rnd.nextChars(7));
        }

        if ((rnd.nextPositiveInt() & 3) == 0) {
            r.putStr(11, rnd.nextChars(15));
        }

        if ((rnd.nextPositiveInt() & 3) == 0) {
            r.putInt(12, rnd.nextInt());
        }

        if (rnd.nextBoolean()) {
            r.putShort(13, rnd.nextShort());
        }

        if (rnd.nextBoolean()) {
            r.putBool(14, rnd.nextBoolean());
        }

        if (rnd.nextBoolean()) {
            r.putByte(15, rnd.nextByte());
        }

        if (rnd.nextBoolean()) {
            r.putFloat(16, rnd.nextFloat());
        }

        if (rnd.nextBoolean()) {
            r.putDouble(17, rnd.nextDouble());
        }

        if (rnd.nextBoolean()) {
            r.putSym(18, rnd.nextChars(10));
        }

        if (rnd.nextBoolean()) {
            r.putLong(19, rnd.nextLong());
        }

        if (rnd.nextBoolean()) {
            r.putDate(20, rnd.nextLong());
        }

        if (rnd.nextBoolean()) {
            r.putInt(22, rnd.nextInt());
        }
    };

    private static final FieldGenerator BATCH9_GENERATOR = (r, rnd, ts, blob) -> {
        if (rnd.nextBoolean()) {
            r.putByte(2, rnd.nextByte());
        }

        if (rnd.nextBoolean()) {
            r.putBool(8, rnd.nextBoolean());
        }

        if (rnd.nextBoolean()) {
            r.putShort(1, rnd.nextShort());
        }

        if (rnd.nextBoolean()) {
            r.putDouble(3, rnd.nextDouble());
        }

        if (rnd.nextBoolean()) {
            r.putFloat(4, rnd.nextFloat());
        }

        if (rnd.nextBoolean()) {
            r.putLong(5, rnd.nextLong());
        }

        if (rnd.nextBoolean()) {
            r.putDate(10, ts);
        }

        if (rnd.nextBoolean()) {
            rnd.nextChars(blob, blobLen / 2);
            r.putBin(9, blob, blobLen);
        }

        if (rnd.nextBoolean()) {
            r.putStr(6, rnd.nextChars(10));
        }


        if ((rnd.nextPositiveInt() & 3) == 0) {
            r.putStr(11, rnd.nextChars(15));
        }

        if ((rnd.nextPositiveInt() & 3) == 0) {
            r.putInt(12, rnd.nextInt());
        }

        if (rnd.nextBoolean()) {
            r.putShort(13, rnd.nextShort());
        }

        if (rnd.nextBoolean()) {
            r.putBool(14, rnd.nextBoolean());
        }

        if (rnd.nextBoolean()) {
            r.putByte(15, rnd.nextByte());
        }

        if (rnd.nextBoolean()) {
            r.putFloat(16, rnd.nextFloat());
        }

        if (rnd.nextBoolean()) {
            r.putDouble(17, rnd.nextDouble());
        }

        if (rnd.nextBoolean()) {
            r.putSym(18, rnd.nextChars(10));
        }

        if (rnd.nextBoolean()) {
            r.putLong(19, rnd.nextLong());
        }

        if (rnd.nextBoolean()) {
            r.putDate(20, rnd.nextLong());
        }

        if (rnd.nextBoolean()) {
            r.putInt(22, rnd.nextInt());
        }

        if (rnd.nextBoolean()) {
            r.putSym(23, rnd.nextChars(8));
        }
    };

    @Test
    public void testAddColumnConcurrentWithDataUpdates() throws Throwable {
        ConcurrentLinkedQueue<Throwable> exceptions = new ConcurrentLinkedQueue<>();
        assertMemoryLeak(() -> {
            CyclicBarrier start = new CyclicBarrier(2);
            AtomicInteger done = new AtomicInteger();
            AtomicInteger columnsAdded = new AtomicInteger();
            AtomicInteger reloadCount = new AtomicInteger();
            int totalColAddCount = Os.type == Os.LINUX_ARM64 || Os.type == Os.LINUX_AMD64 ? 100 : 10;

            String tableName = "tbl_meta_test";
            createTable(tableName, PartitionBy.DAY);

            Thread writerThread = new Thread(() -> {
                try (TableWriter writer = engine.getWriter(AllowAllCairoSecurityContext.INSTANCE, tableName, "test")) {
                    start.await();
                    for (int i = 0; i < totalColAddCount; i++) {
                        writer.addColumn("col" + i, ColumnType.SYMBOL);
                        columnsAdded.incrementAndGet();

                        TableWriter.Row row = writer.newRow(i * Timestamps.HOUR_MICROS);
                        row.append();

                        writer.commit();
                    }
                } catch (Throwable e) {
                    exceptions.add(e);
                    LOG.error().$(e).$();
                } finally {
                    done.incrementAndGet();
                }
            });

            Thread readerThread = new Thread(() -> {
                try (TableReader reader = engine.getReader(AllowAllCairoSecurityContext.INSTANCE, tableName)) {
                    start.await();
                    int colAdded = 0, newColsAdded;
                    while (colAdded < totalColAddCount) {
                        if (colAdded < (newColsAdded = columnsAdded.get())) {
                            reader.reload();
                            Assert.assertEquals(reader.getTxnStructureVersion(), reader.getMetadata().getStructureVersion());
                            colAdded = newColsAdded;
                            reloadCount.incrementAndGet();
                        }
                        Os.pause();
                    }
                } catch (Throwable e) {
                    exceptions.add(e);
                    LOG.error().$(e).$();
                }
            });
            writerThread.start();
            readerThread.start();

            writerThread.join();
            readerThread.join();

            if (exceptions.size() != 0) {
                for (Throwable ex : exceptions) {
                    ex.printStackTrace();
                }
                Assert.fail();
            }
            Assert.assertTrue(reloadCount.get() > 0);
            LOG.infoW().$("total reload count ").$(reloadCount.get()).$();
        });
    }

    @Test
    public void testAddColumnPartitionConcurrent() throws Throwable {
        ConcurrentLinkedQueue<Throwable> exceptions = new ConcurrentLinkedQueue<>();
        assertMemoryLeak(() -> {
            CyclicBarrier start = new CyclicBarrier(2);
            AtomicInteger done = new AtomicInteger();
            AtomicInteger columnsAdded = new AtomicInteger();
            AtomicInteger reloadCount = new AtomicInteger();
            int totalColAddCount = Os.type == Os.LINUX_AMD64 || Os.type == Os.LINUX_ARM64 ? 500 : 50;

            String tableName = "tbl_meta_test";
            createTable(tableName, PartitionBy.HOUR);
            Rnd rnd = TestUtils.generateRandom(LOG);

            Thread writerThread = new Thread(() -> {
                try (TableWriter writer = engine.getWriter(AllowAllCairoSecurityContext.INSTANCE, tableName, "test")) {
                    start.await();
                    for (int i = 0; i < totalColAddCount; i++) {
                        writer.addColumn("col" + i, ColumnType.SYMBOL);
                        columnsAdded.incrementAndGet();

                        if (rnd.nextBoolean()) {
                            // Add partition
                            TableWriter.Row row = writer.newRow(i * Timestamps.HOUR_MICROS);
                            row.append();
                            writer.commit();
                        }

                        if (rnd.nextBoolean() && writer.getPartitionCount() > 0) {
                            // Remove partition
                            int partitionNum = rnd.nextInt() % writer.getPartitionCount();
                            writer.removePartition(partitionNum * Timestamps.HOUR_MICROS);
                        }
                    }
                } catch (Throwable e) {
                    exceptions.add(e);
                    LOG.error().$(e).$();
                } finally {
                    done.incrementAndGet();
                }
            });

            Thread readerThread = new Thread(() -> {
                try (TableReader reader = engine.getReader(AllowAllCairoSecurityContext.INSTANCE, tableName)) {
                    start.await();
                    int colAdded = -1, newColsAdded;
                    while (colAdded < totalColAddCount) {
                        if (colAdded < (newColsAdded = columnsAdded.get())) {
                            reader.reload();
                            Assert.assertEquals(reader.getTxnStructureVersion(), reader.getMetadata().getStructureVersion());
                            colAdded = newColsAdded;
                            reloadCount.incrementAndGet();
                        }
                        Os.pause();
                    }
                } catch (Throwable e) {
                    exceptions.add(e);
                    LOG.error().$(e).$();
                }
            });
            writerThread.start();
            readerThread.start();

            writerThread.join();
            readerThread.join();
            Assert.assertTrue(reloadCount.get() > totalColAddCount / 10);
            LOG.infoW().$("total reload count ").$(reloadCount.get()).$();
        });

        if (exceptions.size() != 0) {
            throw exceptions.poll();
        }
    }

    @Test
    public void testAddColumnPartitionConcurrentCreateReader() throws Throwable {
        ConcurrentLinkedQueue<Throwable> exceptions = new ConcurrentLinkedQueue<>();
        assertMemoryLeak(() -> {
            CyclicBarrier start = new CyclicBarrier(2);
            AtomicInteger done = new AtomicInteger();
            AtomicInteger columnsAdded = new AtomicInteger();
            AtomicInteger reloadCount = new AtomicInteger();
            int totalColAddCount = Os.type == Os.LINUX_AMD64 || Os.type == Os.LINUX_ARM64 ? 500 : 50;

            String tableName = "tbl_meta_test";
            createTable(tableName, PartitionBy.HOUR);
            Rnd rnd = TestUtils.generateRandom(LOG);

            Thread writerThread = new Thread(() -> {
                try (TableWriter writer = engine.getWriter(AllowAllCairoSecurityContext.INSTANCE, tableName, "test")) {
                    start.await();
                    for (int i = 0; i < totalColAddCount; i++) {
                        writer.addColumn("col" + i, ColumnType.SYMBOL);
                        columnsAdded.incrementAndGet();

                        if (rnd.nextBoolean()) {
                            // Add partition
                            TableWriter.Row row = writer.newRow(i * Timestamps.HOUR_MICROS);
                            row.append();
                            writer.commit();
                        }

                        if (rnd.nextBoolean() && writer.getPartitionCount() > 0) {
                            // Remove partition
                            int partitionNum = rnd.nextInt() % writer.getPartitionCount();
                            writer.removePartition(partitionNum * Timestamps.HOUR_MICROS);
                        }
                    }
                } catch (Throwable e) {
                    exceptions.add(e);
                    LOG.error().$(e).$();
                } finally {
                    done.incrementAndGet();
                }
            });

            Thread readerThread = new Thread(() -> {
                try {
                    start.await();
                    int colAdded = -1, newColsAdded;
                    while (colAdded < totalColAddCount) {
                        if (colAdded < (newColsAdded = columnsAdded.get())) {
                            try (TableReader reader = engine.getReader(AllowAllCairoSecurityContext.INSTANCE, tableName)) {
                                Assert.assertEquals(reader.getTxnStructureVersion(), reader.getMetadata().getStructureVersion());
                                colAdded = newColsAdded;
                                reloadCount.incrementAndGet();
                            }
                            engine.releaseAllReaders();
                        }
                        Os.pause();
                    }
                } catch (Throwable e) {
                    exceptions.add(e);
                    LOG.error().$(e).$();
                }
            });
            writerThread.start();
            readerThread.start();

            writerThread.join();
            readerThread.join();
            Assert.assertTrue(reloadCount.get() > totalColAddCount / 10);
            LOG.infoW().$("total reload count ").$(reloadCount.get()).$();
        });

        if (exceptions.size() != 0) {
            throw exceptions.poll();
        }
    }

    @Test
    public void testAppendNullTimestamp() throws Exception {
        try (TableModel model = new TableModel(configuration, "all", PartitionBy.NONE)
                .col("int", ColumnType.INT)
//                .timestamp("t") // cannot insert null as a timestamp on designated columns
        ) {
            CairoTestUtils.createTableWithVersionAndId(model, ColumnType.VERSION, 1);

            TestUtils.assertMemoryLeak(() -> {
                try (TableWriter w = new TableWriter(configuration, "all", metrics)) {
                    TableWriter.Row r = w.newRow(Numbers.LONG_NaN);
                    r.putInt(0, 100);
                    r.append();
                    w.commit();

                    Assert.assertEquals(1, w.size());
                }

                try (TableReader reader = new TableReader(configuration, "all")) {
                    Assert.assertEquals(1, reader.getPartitionCount());
                    Assert.assertEquals(1, reader.openPartition(0));
                }
            });
        }
    }

    @Test
    public void testCharAsString() throws Exception {
        TestUtils.assertMemoryLeak(() -> {

            try (TableModel model = new TableModel(
                    configuration,
                    "char_test",
                    PartitionBy.NONE
            ).col("cc", ColumnType.STRING)) {
                CairoTestUtils.create(model);
            }
            char[] data = {'a', 'b', 'f', 'g'};
            try (TableWriter writer = new TableWriter(configuration, "char_test", metrics)) {

                for (int i = 0, n = data.length; i < n; i++) {
                    TableWriter.Row r = writer.newRow();
                    r.putStr(0, data[i]);
                    r.append();
                }
                writer.commit();
            }

            try (TableReader reader = new TableReader(configuration, "char_test")) {
                final RecordCursor cursor = reader.getCursor();
                final Record record = cursor.getRecord();
                int index = 0;
                while (cursor.hasNext()) {
                    Assert.assertTrue(index < data.length);
                    CharSequence value = record.getStr(0);
                    Assert.assertEquals(1, value.length());
                    Assert.assertEquals(data[index], value.charAt(0));
                    index++;
                }
            }
        });
    }

    @Test
    public void testCloseColumnNonPartitioned1() throws Exception {
        testCloseColumn(PartitionBy.NONE, 2000, 6000L, "bin", BATCH1_ASSERTER_NULL_BIN);
    }

    @Test
    public void testCloseColumnNonPartitioned2() throws Exception {
        testCloseColumn(PartitionBy.NONE, 2000, 6000L, "int", BATCH1_ASSERTER_NULL_INT);
    }

    @Test
    public void testCloseColumnNonPartitioned3() throws Exception {
        testCloseColumn(PartitionBy.NONE, 2000, 6000L, "sym", BATCH1_ASSERTER_NULL_SYM);
    }

    @Test
    public void testCloseColumnPartitioned1() throws Exception {
        testCloseColumn(PartitionBy.DAY, 1000, 60000L, "bin", BATCH1_ASSERTER_NULL_BIN);
    }

    @Test
    public void testCloseColumnPartitioned2() throws Exception {
        testCloseColumn(PartitionBy.DAY, 1000, 60000L, "int", BATCH1_ASSERTER_NULL_INT);
    }

    @Test
    public void testCloseColumnPartitioned3() throws Exception {
        testCloseColumn(PartitionBy.DAY, 1000, 60000L, "sym", BATCH1_ASSERTER_NULL_SYM);
    }

    @Test
    public void testConcurrentReloadByDay() throws Exception {
        testConcurrentReloadSinglePartition(PartitionBy.DAY);
    }

    @Test
    // flapping test
    public void testConcurrentReloadMultipleByDay() throws Exception {
        testConcurrentReloadMultiplePartitions(PartitionBy.DAY, 100000);
    }

    @Test
    public void testConcurrentReloadMultipleByMonth() throws Exception {
        testConcurrentReloadMultiplePartitions(PartitionBy.MONTH, 3000000);
    }

    @Test
    public void testConcurrentReloadMultipleByYear() throws Exception {
        testConcurrentReloadMultiplePartitions(PartitionBy.MONTH, 12 * 3000000);
    }

    @Test
    public void testConcurrentReloadNonPartitioned() throws Exception {
        testConcurrentReloadSinglePartition(PartitionBy.NONE);
    }

    public void testConcurrentReloadSinglePartition(int partitionBy) throws Exception {
        TestUtils.assertMemoryLeak(() -> {
            // model data
            LongList list = new LongList();
            final int N = 1024;
            final int scale = 10000;
            for (int i = 0; i < N; i++) {
                list.add(i);
            }

            // model table
            try (TableModel model = new TableModel(configuration, "w", partitionBy).col("l", ColumnType.LONG)) {
                CairoTestUtils.create(model);
            }

            final int threads = 2;
            final CyclicBarrier startBarrier = new CyclicBarrier(threads);
            final CountDownLatch stopLatch = new CountDownLatch(threads);
            final AtomicInteger errors = new AtomicInteger(0);

            // start writer
            new Thread(() -> {
                try {
                    startBarrier.await();
                    try (TableWriter writer = new TableWriter(configuration, "w", metrics)) {
                        for (int i = 0; i < N * scale; i++) {
                            TableWriter.Row row = writer.newRow();
                            row.putLong(0, list.getQuick(i % N));
                            row.append();
                            writer.commit();
                        }
                    }
                } catch (Exception e) {
                    e.printStackTrace();
                    errors.incrementAndGet();
                } finally {
                    stopLatch.countDown();
                }
            }).start();

            // start reader
            new Thread(() -> {
                try {
                    startBarrier.await();
                    try (TableReader reader = new TableReader(configuration, "w")) {
                        RecordCursor cursor = reader.getCursor();
                        final Record record = cursor.getRecord();
                        do {
                            // we deliberately ignore result of reload()
                            // to create more race conditions
                            reader.reload();
                            cursor.toTop();
                            int count = 0;
                            while (cursor.hasNext()) {
                                Assert.assertEquals(list.get(count++ % N), record.getLong(0));
                            }

                            if (count == N * scale) {
                                break;
                            }
                        } while (true);
                    }
                } catch (Throwable e) {
                    e.printStackTrace();
                    errors.incrementAndGet();
                } finally {
                    stopLatch.countDown();
                }
            }).start();

            Assert.assertTrue(stopLatch.await(30, TimeUnit.SECONDS));
            Assert.assertEquals(0, errors.get());
        });
    }

    @Test
    public void testLong256WriterReOpen() throws Exception {
        // we had a bug where size of LONG256 column was incorrectly defined
        // this caused TableWriter to incorrectly calculate append position in constructor
        // subsequent records would have been appended to far away from records from first writer instance
        // and table reader would not be able to read data consistently
        TestUtils.assertMemoryLeak(() -> {
            // create table with two string columns
            try (TableModel model = new TableModel(configuration, "x", PartitionBy.NONE).col("a", ColumnType.LONG256)) {
                CairoTestUtils.create(model);
            }

            try (TableWriter w = new TableWriter(configuration, "x", metrics)) {
                TableWriter.Row r = w.newRow();
                r.putLong256(0, 1, 2, 3, 4);
                r.append();
                w.commit();
            }

            try (TableWriter w = new TableWriter(configuration, "x", metrics)) {
                TableWriter.Row r = w.newRow();
                r.putLong256(0, 5, 6, 7, 8);
                r.append();
                w.commit();
            }

            try (TableReader r = new TableReader(configuration, "x")) {
                sink.clear();
                printer.print(r.getCursor(), r.getMetadata(), true, sink);
            }

            TestUtils.assertEquals("a\n" +
                    "0x04000000000000000300000000000000020000000000000001\n" +
                    "0x08000000000000000700000000000000060000000000000005\n", sink);
        });
    }

    @Test
    public void testManySymbolReloadTest() throws Exception {
        String tableName = "testManySymbolReloadTest";
        createTable(tableName, PartitionBy.HOUR);

        assertMemoryLeak(() -> {
            try (TableReader reader = engine.getReader(AllowAllCairoSecurityContext.INSTANCE, tableName)) {
                int partitionsToAdd = Os.type == Os.LINUX_ARM64 || Os.type == Os.LINUX_AMD64 ? (int) (Files.PAGE_SIZE / Long.BYTES / 4) + 1 : 10;
                try (TableWriter writer = engine.getWriter(AllowAllCairoSecurityContext.INSTANCE, tableName, "test")) {
                    int symbolsToAdd = Os.type == Os.LINUX_ARM64 || Os.type == Os.LINUX_AMD64 ? (int) (Files.PAGE_SIZE / Long.BYTES / 4) + 1 : 10;
                    for (int i = 0; i < symbolsToAdd; i++) {
                        writer.addColumn("col" + i, ColumnType.SYMBOL);
                    }

                    for (int i = 0; i < partitionsToAdd; i++) {
                        writer.newRow(i * Timestamps.HOUR_MICROS).append();
                    }
                    writer.commit();
                }
                reader.reload();
                Assert.assertEquals(partitionsToAdd, reader.getPartitionCount());
            }
        });
    }

    @Test
    public void testMetadataFileDoesNotExist() throws Exception {
        String tableName = "testMetadataFileDoesNotExist";
        createTable(tableName, PartitionBy.HOUR);
        spinLockTimeoutUs = 10000;
        AtomicInteger openCount = new AtomicInteger(1000);

        assertMemoryLeak(() -> {
            try (Path temp = new Path()) {
                temp.of(engine.getConfiguration().getRoot()).concat("dummy_non_existing_path").$();
                ff = new FilesFacadeImpl() {
                    @Override
                    public long openRO(LPSZ name) {
                        if (Chars.endsWith(name, TableUtils.META_FILE_NAME) && openCount.decrementAndGet() < 0) {
                            return Files.openRO(temp);
                        }
                        return Files.openRO(name);
                    }
                };

                try (TableReader reader = engine.getReader(AllowAllCairoSecurityContext.INSTANCE, tableName)) {
                    try (TableWriter writer = engine.getWriter(AllowAllCairoSecurityContext.INSTANCE, tableName, "test")) {
                        writer.addColumn("col10", ColumnType.SYMBOL);
                    }
                    engine.releaseAllWriters();
                    try {
                        openCount.set(0);
                        reader.reload();
                        Assert.fail();
                    } catch (CairoException ex) {
                        TestUtils.assertContains(ex.getFlyweightMessage(), "Metadata read timeout");
                    }
                }
            }
        });
    }

    @Test
    public void testMetadataFileDoesNotExist2() throws Exception {
        String tableName = "testMetadataFileDoesNotExist";
        createTable(tableName, PartitionBy.HOUR);
        spinLockTimeoutUs = 10000;
        AtomicInteger openCount = new AtomicInteger(1000);

        assertMemoryLeak(() -> {
            try (Path temp = new Path()) {
                temp.of(engine.getConfiguration().getRoot()).concat("dummy_non_existing_path").$();
                ff = new FilesFacadeImpl() {
                    long metaFd = -1;

                    @Override
                    public long length(long fd) {
                        if (fd == metaFd) {
                            return Files.length(temp);
                        }
                        return Files.length(fd);
                    }

                    @Override
                    public long length(LPSZ name) {
                        if (Chars.endsWith(name, TableUtils.META_FILE_NAME) && openCount.decrementAndGet() < 0) {
                            return Files.length(temp);
                        }
                        return Files.length(name);
                    }

                    @Override
                    public long openRO(LPSZ name) {
                        if (Chars.endsWith(name, TableUtils.META_FILE_NAME) && openCount.decrementAndGet() < 0) {
                            return metaFd = Files.openRO(name);
                        }
                        return Files.openRO(name);
                    }
                };

                try (TableReader reader = engine.getReader(AllowAllCairoSecurityContext.INSTANCE, tableName)) {
                    try (TableWriter writer = engine.getWriter(AllowAllCairoSecurityContext.INSTANCE, tableName, "test")) {
                        writer.addColumn("col10", ColumnType.SYMBOL);
                    }
                    engine.releaseAllWriters();
                    try {
                        openCount.set(0);
                        reader.reload();
                        Assert.fail();
                    } catch (CairoException ex) {
                        TestUtils.assertContains(ex.getFlyweightMessage(), "Metadata read timeout");
                    }
                }
            }
        });
    }

    @Test
    public void testMetadataVersionDoesNotMatch() throws Exception {
        String tableName = "testMetadataVersionDoesNotMatch";
        createTable(tableName, PartitionBy.HOUR);
        spinLockTimeoutUs = 10000;

        assertMemoryLeak(() -> {
            try (TableReader reader = engine.getReader(AllowAllCairoSecurityContext.INSTANCE, tableName)) {
                try (TableWriter writer = engine.getWriter(AllowAllCairoSecurityContext.INSTANCE, tableName, "test")) {
                    writer.addColumn("col10", ColumnType.SYMBOL);
                }
                try (
                        Path path = new Path().of(engine.getConfiguration().getRoot()).concat(tableName).concat(TableUtils.META_FILE_NAME).$();
                        MemoryMARW mem = Vm.getMARWInstance(FilesFacadeImpl.INSTANCE, path, -1, Files.PAGE_SIZE, MemoryTag.NATIVE_DEFAULT)) {
                    mem.putLong(TableUtils.META_OFFSET_STRUCTURE_VERSION, 0);
                }

                try {
                    reader.reload();
                    Assert.fail();
                } catch (CairoException ex) {
                    TestUtils.assertContains(ex.getFlyweightMessage(), "Metadata read timeout");
                }
            }

            engine.releaseAllReaders();
            try (TableReader ignored = engine.getReader(AllowAllCairoSecurityContext.INSTANCE, tableName)) {
                Assert.fail();
            } catch (CairoException ex) {
                TestUtils.assertContains(ex.getFlyweightMessage(), "Metadata read timeout");
            }
        });
    }

    @Test
    public void testNullValueRecovery() throws Exception {
        final String expected = "int\tshort\tbyte\tdouble\tfloat\tlong\tstr\tsym\tbool\tbin\tdate\n" +
                "NaN\t0\t0\tNaN\tNaN\tNaN\t\tabc\ttrue\t\t\n";

        TestUtils.assertMemoryLeak(() -> {
            CairoTestUtils.createAllTable(configuration, PartitionBy.NONE);

            try (TableWriter w = new TableWriter(configuration, "all", metrics)) {
                TableWriter.Row r = w.newRow(1000000); // <-- higher timestamp
                r.putInt(0, 10);
                r.putByte(1, (byte) 56);
                r.putDouble(2, 4.3223);
                r.putStr(6, "xyz");
                r.cancel();

                r = w.newRow(100000); // <-- lower timestamp
                r.putSym(7, "abc");
                r.putBool(8, true);
                r.append();

                w.commit();
            }

            try (TableReader r = new TableReader(configuration, "all")) {
                sink.clear();
                printer.print(r.getCursor(), r.getMetadata(), true, sink);
                TestUtils.assertEquals(expected, sink);
            }
        });
    }

    @Test
    public void testOver2GFile() throws Exception {
        TestUtils.assertMemoryLeak(() -> {
            try (TableModel model = new TableModel(configuration, "x", PartitionBy.NONE)
                    .col("a", ColumnType.LONG)) {
                CairoTestUtils.create(model);
            }

            long N = 280000000;
            Rnd rnd = new Rnd();
            try (TableWriter writer = new TableWriter(configuration, "x", metrics)) {
                for (int i = 0; i < N; i++) {
                    TableWriter.Row r = writer.newRow();
                    r.putLong(0, rnd.nextLong());
                    r.append();
                }
                writer.commit();
            }

            try (TableReader reader = new TableReader(configuration, "x")) {
                int count = 0;
                rnd.reset();
                RecordCursor cursor = reader.getCursor();
                final Record record = cursor.getRecord();
                while (cursor.hasNext()) {
                    Assert.assertEquals(rnd.nextLong(), record.getLong(0));
                    count++;
                }
                Assert.assertEquals(N, count);
            }
        });
    }

    @Test
    public void testPartialString() {
        CairoTestUtils.createAllTable(configuration, PartitionBy.NONE);
        int N = 10000;
        Rnd rnd = new Rnd();
        try (TableWriter writer = new TableWriter(configuration, "all", metrics)) {
            int col = writer.getMetadata().getColumnIndex("str");
            for (int i = 0; i < N; i++) {
                TableWriter.Row r = writer.newRow();
                CharSequence chars = rnd.nextChars(15);
                r.putStr(col, chars, 2, 10);
                r.append();
            }
            writer.commit();

            // add more rows for good measure and rollback

            for (int i = 0; i < N; i++) {
                TableWriter.Row r = writer.newRow();
                CharSequence chars = rnd.nextChars(15);
                r.putStr(col, chars, 2, 10);
                r.append();
            }
            writer.rollback();

            rnd.reset();

            try (TableReader reader = new TableReader(configuration, "all")) {
                col = reader.getMetadata().getColumnIndex("str");
                int count = 0;
                RecordCursor cursor = reader.getCursor();
                final Record record = cursor.getRecord();
                while (cursor.hasNext()) {
                    CharSequence expected = rnd.nextChars(15);
                    CharSequence actual = record.getStr(col);
                    Assert.assertTrue(Chars.equals(expected, 2, 10, actual, 0, 8));
                    count++;
                }
                Assert.assertEquals(N, count);
            }
        }
    }

    @Test
    public void testReadByDay() throws Exception {
        CairoTestUtils.createAllTable(configuration, PartitionBy.DAY);
        TestUtils.assertMemoryLeak(this::testTableCursor);
    }

    @Test
    public void testReadByMonth() throws Exception {
        CairoTestUtils.createAllTable(configuration, PartitionBy.MONTH);
        TestUtils.assertMemoryLeak(() -> testTableCursor(60 * 60 * 60000));
    }

    @Test
    public void testReadByYear() throws Exception {
        CairoTestUtils.createAllTable(configuration, PartitionBy.YEAR);
        TestUtils.assertMemoryLeak(() -> testTableCursor(24 * 60 * 60 * 60000L));
    }

    @Test
    public void testReadEmptyTable() throws Exception {
        TestUtils.assertMemoryLeak(() -> {
            CairoTestUtils.createAllTable(configuration, PartitionBy.NONE);
            try (TableWriter ignored1 = new TableWriter(configuration, "all", metrics)) {

                // open another writer, which should fail
                try {
                    new TableWriter(configuration, "all", metrics);
                    Assert.fail();
                } catch (CairoException ignored) {

                }

                try (TableReader reader = new TableReader(configuration, "all")) {
                    Assert.assertFalse(reader.getCursor().hasNext());
                }
            }
        });
    }

    @Test
    public void testReadLong256Four() {
        try (TableModel model = new TableModel(configuration, "w", PartitionBy.DAY).col("l", ColumnType.LONG256).timestamp()) {
            CairoTestUtils.create(model);
        }

        final int N = 1_000_000;
        final Rnd rnd = new Rnd();
        long timestamp = 0;
        try (TableWriter writer = new TableWriter(configuration, "w", metrics)) {
            for (int i = 0; i < N; i++) {
                TableWriter.Row row = writer.newRow(timestamp);
                row.putLong256(0, "0x" + padHexLong(rnd.nextLong()) + padHexLong(rnd.nextLong()) + padHexLong(rnd.nextLong()) + padHexLong(rnd.nextLong()));
                row.append();
            }
            writer.commit();
        }

        rnd.reset();
        final StringSink sink = new StringSink();
        try (TableReader reader = new TableReader(configuration, "w")) {
            final RecordCursor cursor = reader.getCursor();
            final Record record = cursor.getRecord();
            int count = 0;
            while (cursor.hasNext()) {
                sink.clear();
                record.getLong256(0, sink);
                TestUtils.assertEquals("0x" + padHexLong(rnd.nextLong()) + padHexLong(rnd.nextLong()) + padHexLong(rnd.nextLong()) + padHexLong(rnd.nextLong()), sink);
                count++;
            }
            Assert.assertEquals(N, count);
        }
    }

    @Test
    public void testReadLong256One() {
        try (TableModel model = new TableModel(configuration, "w", PartitionBy.DAY).col("l", ColumnType.LONG256).timestamp()) {
            CairoTestUtils.create(model);
        }

        final int N = 1_000_000;
        final Rnd rnd = new Rnd();
        long timestamp = 0;
        try (TableWriter writer = new TableWriter(configuration, "w", metrics)) {
            for (int i = 0; i < N; i++) {
                TableWriter.Row row = writer.newRow(timestamp);
                row.putLong256(0, "0x" + padHexLong(rnd.nextLong()));
                row.append();
            }
            writer.commit();
        }

        rnd.reset();
        final StringSink sink = new StringSink();
        try (TableReader reader = new TableReader(configuration, "w")) {
            final RecordCursor cursor = reader.getCursor();
            final Record record = cursor.getRecord();
            int count = 0;
            while (cursor.hasNext()) {
                sink.clear();
                record.getLong256(0, sink);
                TestUtils.assertEquals("0x" + padHexLong(rnd.nextLong()), sink);
                count++;
            }
            Assert.assertEquals(N, count);
        }
    }

    @Test
    public void testReadLong256Three() {
        try (TableModel model = new TableModel(configuration, "w", PartitionBy.DAY).col("l", ColumnType.LONG256).timestamp()) {
            CairoTestUtils.create(model);
        }

        final int N = 1_000_000;
        final Rnd rnd = new Rnd();
        long timestamp = 0;
        try (TableWriter writer = new TableWriter(configuration, "w", metrics)) {
            for (int i = 0; i < N; i++) {
                TableWriter.Row row = writer.newRow(timestamp);
                row.putLong256(0, "0x" + padHexLong(rnd.nextLong()) + padHexLong(rnd.nextLong()) + padHexLong(rnd.nextLong()));
                row.append();
            }
            writer.commit();
        }

        rnd.reset();
        final StringSink sink = new StringSink();
        try (TableReader reader = new TableReader(configuration, "w")) {
            final RecordCursor cursor = reader.getCursor();
            final Record record = cursor.getRecord();
            int count = 0;
            while (cursor.hasNext()) {
                sink.clear();
                record.getLong256(0, sink);
                TestUtils.assertEquals("0x" + padHexLong(rnd.nextLong()) + padHexLong(rnd.nextLong()) + padHexLong(rnd.nextLong()), sink);
                count++;
            }
            Assert.assertEquals(N, count);
        }
    }

    @Test
    public void testReadLong256Two() {
        try (TableModel model = new TableModel(configuration, "w", PartitionBy.DAY).col("l", ColumnType.LONG256).timestamp()) {
            CairoTestUtils.create(model);
        }

        final int N = 1_000_000;
        final Rnd rnd = new Rnd();
        long timestamp = 0;
        try (TableWriter writer = new TableWriter(configuration, "w", metrics)) {
            for (int i = 0; i < N; i++) {
                TableWriter.Row row = writer.newRow(timestamp);
                row.putLong256(0, "0x" + padHexLong(rnd.nextLong()) + padHexLong(rnd.nextLong()));
                row.append();
            }
            writer.commit();
        }

        rnd.reset();
        final StringSink sink = new StringSink();
        try (TableReader reader = new TableReader(configuration, "w")) {
            final RecordCursor cursor = reader.getCursor();
            final Record record = cursor.getRecord();
            int count = 0;
            while (cursor.hasNext()) {
                sink.clear();
                record.getLong256(0, sink);
                TestUtils.assertEquals("0x" + padHexLong(rnd.nextLong()) + padHexLong(rnd.nextLong()), sink);
                count++;
            }
            Assert.assertEquals(N, count);
        }
    }

    @Test
    public void testReadNonPartitioned() throws Exception {
        CairoTestUtils.createAllTable(configuration, PartitionBy.NONE);
        TestUtils.assertMemoryLeak(this::testTableCursor);
    }

    @Test
    public void testReaderAndWriterRace() throws Exception {
        TestUtils.assertMemoryLeak(() -> {

            try (TableModel model = new TableModel(configuration, "x", PartitionBy.NONE)) {
                CairoTestUtils.create(model.timestamp());
            }

            CountDownLatch stopLatch = new CountDownLatch(2);
            CyclicBarrier barrier = new CyclicBarrier(2);
            int count = 1000000;
            AtomicInteger reloadCount = new AtomicInteger(0);

            try (
                    TableWriter writer = new TableWriter(configuration, "x", metrics);
                    TableReader reader = new TableReader(configuration, "x")
            ) {
                new Thread(() -> {
                    try {
                        barrier.await();
                        for (int i = 0; i < count; i++) {
                            TableWriter.Row row = writer.newRow(i);
                            row.append();
                            writer.commit();
                        }
                    } catch (Exception e) {
                        e.printStackTrace();
                    } finally {
                        stopLatch.countDown();
                    }

                }).start();

                new Thread(() -> {
                    try {
                        barrier.await();
                        int max = 0;
                        RecordCursor cursor = reader.getCursor();
                        while (max < count) {
                            if (reader.reload()) {
                                reloadCount.incrementAndGet();
                                cursor.toTop();
                                int localCount = 0;
                                while (cursor.hasNext()) {
                                    localCount++;
                                }
                                if (localCount > max) {
                                    max = localCount;
                                }
                            }
                        }
                    } catch (Exception e) {
                        e.printStackTrace();
                    } finally {
                        stopLatch.countDown();
                    }
                }).start();

                stopLatch.await();

                Assert.assertTrue(reloadCount.get() > 0);
            }
        });
    }

    @Test
    public void testReaderReloadWhenColumnAddedBeforeTheData() throws Exception {
        assertMemoryLeak(
                () -> {
                    // model table
                    try (TableModel model = new TableModel(configuration, "w", PartitionBy.HOUR).col("l", ColumnType.LONG).timestamp()) {
                        CairoTestUtils.create(model);
                    }

                    try (
                            TableWriter w = new TableWriter(configuration, "w", metrics);
                            TableReader r = new TableReader(configuration, "w")
                    ) {
                        // Create and cancel row to ensure partition entry and NULL max timestamp
                        // this used to trigger a problem with very last reload of the reader.
                        w.newRow(TimestampFormatUtils.parseTimestamp("2016-03-02T10:00:00.000000Z")).cancel();

                        // before adding any data add column
                        w.addColumn("xyz", ColumnType.SYMBOL);

                        Assert.assertTrue(r.reload());

                        TableWriter.Row row = w.newRow(TimestampFormatUtils.parseTimestamp("2016-03-02T10:00:00.000000Z"));
                        row.append();
                        w.commit();

                        Assert.assertTrue(r.reload());

                        sink.clear();
                        TestUtils.printer.print(r.getCursor(), r.getMetadata(), true, sink);
                        TestUtils.assertEquals(
                                "l\ttimestamp\txyz\n" +
                                        "NaN\t2016-03-02T10:00:00.000000Z\t\n",
                                sink
                        );
                    }
                }
        );
    }

    @Test
    public void testReloadByDaySwitch() throws Exception {
        testReload(PartitionBy.DAY, 150, 6 * 60000L, MUST_SWITCH);
    }

    @Test
    public void testReloadByMonthSamePartition() throws Exception {
        testReload(PartitionBy.MONTH, 15, 60L * 60000, MUST_NOT_SWITCH);
    }

    @Test
    public void testReloadByMonthSwitch() throws Exception {
        testReload(PartitionBy.MONTH, 15, 24 * 60L * 60000, MUST_SWITCH);
    }

    @Test
    public void testReloadByYearSamePartition() throws Exception {
        testReload(PartitionBy.YEAR, 100, 60 * 60000 * 24L, MUST_NOT_SWITCH);
    }

    @Test
    public void testReloadByYearSwitch() throws Exception {
        testReload(PartitionBy.YEAR, 200, 60 * 60000 * 24L, MUST_SWITCH);
    }

    @Test
    public void testReloadDaySamePartition() throws Exception {
        testReload(PartitionBy.DAY, 10, 60L * 60000, MUST_NOT_SWITCH);
    }

    @Test
    public void testReloadNonPartitioned() throws Exception {
        testReload(PartitionBy.NONE, 10, 60L * 60000, DONT_CARE);
    }

    @Test
    public void testReloadWithTrailingNullString() throws NumericException {
        final String tableName = "reload_test";
        try (TableModel model = new TableModel(configuration, tableName, PartitionBy.DAY)) {
            model.col("str", ColumnType.STRING);
            model.timestamp();
            CairoTestUtils.create(model);
        }

        try (TableReader reader = new TableReader(configuration, tableName)) {

            Assert.assertFalse(reader.reload());

            final int N = 100;
            final int M = 1_000_000;
            final Rnd rnd = new Rnd();

            try (TableWriter writer = new TableWriter(configuration, tableName, metrics)) {
                long timestamp = TimestampFormatUtils.parseUTCTimestamp("2019-01-31T10:00:00.000001Z");
                long timestampStep = 500;

                for (int i = 0; i < N; i++) {
                    TableWriter.Row row = writer.newRow(timestamp);
                    row.putStr(0, rnd.nextChars(7));
                    row.append();
                    timestamp += timestampStep;
                }

                writer.commit();

                Assert.assertTrue(reader.reload());

                rnd.reset();
                RecordCursor cursor = reader.getCursor();
                final Record record = cursor.getRecord();

                while (cursor.hasNext()) {
                    TestUtils.assertEquals(rnd.nextChars(7), record.getStr(0));
                }

                // rnd is aligned to where we left our writer, just continue
                // from this point to append and setSize files

                for (int i = 0; i < M; i++) {
                    TableWriter.Row row = writer.newRow(timestamp);
                    row.putStr(0, rnd.nextChars(7));
                    row.append();
                    timestamp += timestampStep;
                }

                // and add the NULL at the end, which could cause reload issue
                TableWriter.Row row = writer.newRow(timestamp);
                row.putStr(0, null);
                row.append();

                writer.commit();

                // this reload must be able to setSize its files following file expansion by writer
                Assert.assertTrue(reader.reload());

                int count = 0;
                cursor = reader.getCursor();
                rnd.reset();
                while (cursor.hasNext()) {
                    if (count == N + M) {
                        Assert.assertNull(record.getStr(0));
                    } else {
                        TestUtils.assertEquals(rnd.nextChars(7), record.getStr(0));
                    }
                    count++;
                }

                Assert.assertEquals(N + M + 1, count);
            }
        }
    }

    @Test
    public void testReloadWithoutData() throws Exception {
        TestUtils.assertMemoryLeak(() -> {
            try (TableModel model = new TableModel(configuration, "tab", PartitionBy.DAY).col("x", ColumnType.SYMBOL).col("y", ColumnType.LONG)) {
                CairoTestUtils.create(model);
            }

            try (TableWriter writer = new TableWriter(configuration, "tab", metrics)) {
                TableWriter.Row r = writer.newRow();
                r.putSym(0, "hello");
                r.append();

                writer.rollback();

                try (TableReader reader = new TableReader(configuration, "tab")) {
                    writer.addColumn("z", ColumnType.SYMBOL);
                    Assert.assertTrue(reader.reload());
                    writer.addColumn("w", ColumnType.INT);
                    Assert.assertTrue(reader.reload());
                }
            }
        });
    }

    @Test
    public void testRemoveActivePartitionByDay() throws Exception {
        testRemoveActivePartition(PartitionBy.DAY, current -> Timestamps.addDays(Timestamps.floorDD(current), 1), "2017-12-15");
    }

    @Test
    public void testRemoveActivePartitionByMonth() throws Exception {
        testRemoveActivePartition(PartitionBy.MONTH, current -> Timestamps.addMonths(Timestamps.floorMM(current), 1), "2018-04");
    }

    @Test
    public void testRemoveActivePartitionByYear() throws Exception {
        testRemoveActivePartition(PartitionBy.YEAR, current -> Timestamps.addYear(Timestamps.floorYYYY(current), 1), "2021");
    }

    @Test
    public void testRemoveDefaultPartition() throws Exception {
        TestUtils.assertMemoryLeak(() -> {
            int N = 100;
            int N_PARTITIONS = 5;
            long timestampUs = TimestampFormatUtils.parseTimestamp("2017-12-11T00:00:00.000Z");
            long stride = 100;
            int bandStride = 1000;
            int totalCount = 0;

            // model table
            try (TableModel model = new TableModel(configuration, "w", PartitionBy.NONE).col("l", ColumnType.LONG).timestamp()) {
                CairoTestUtils.create(model);
            }

            try (TableWriter writer = new TableWriter(configuration, "w", metrics)) {

                for (int k = 0; k < N_PARTITIONS; k++) {
                    long band = k * bandStride;
                    for (int i = 0; i < N; i++) {
                        TableWriter.Row row = writer.newRow(timestampUs);
                        row.putLong(0, band + i);
                        row.append();
                        writer.commit();
                        timestampUs += stride;
                    }
                    timestampUs = Timestamps.addDays(Timestamps.floorDD(timestampUs), 1);
                }

                Assert.assertEquals(N * N_PARTITIONS, writer.size());

                Assert.assertFalse(writer.removePartition(0));

                Assert.assertEquals(N * N_PARTITIONS, writer.size());
            }

            // now open table reader having partition gap
            try (TableReader reader = new TableReader(configuration, "w")) {

                Assert.assertEquals(N * N_PARTITIONS, reader.size());

                RecordCursor cursor = reader.getCursor();
                final Record record = cursor.getRecord();
                while (cursor.hasNext()) {
                    record.getLong(0);
                    totalCount++;
                }
            }

            Assert.assertEquals(N * N_PARTITIONS, totalCount);
        });
    }

    @Test
    public void testRemoveFirstPartitionByDay() throws Exception {
        testRemovePartition(PartitionBy.DAY, "2017-12-11", 0, current -> Timestamps.addDays(Timestamps.floorDD(current), 1));
    }

    @Test
    public void testRemoveFirstPartitionByDayReload() throws Exception {
        testRemovePartitionReload(PartitionBy.DAY, "2017-12-11", 0, current -> Timestamps.addDays(Timestamps.floorDD(current), 1));
    }

    @Test
    public void testRemoveFirstPartitionByDayReloadTwo() throws Exception {
        testRemovePartitionReload(PartitionBy.DAY, "2017-12-11", 0, current -> Timestamps.addDays(Timestamps.floorDD(current), 2));
    }

    @Test
    public void testRemoveFirstPartitionByDayTwo() throws Exception {
        testRemovePartition(PartitionBy.DAY, "2017-12-11", 0, current -> Timestamps.addDays(Timestamps.floorDD(current), 2));
    }

    @Test
    public void testRemoveFirstPartitionByMonth() throws Exception {
        testRemovePartition(PartitionBy.MONTH, "2017-12", 0, current -> Timestamps.addMonths(Timestamps.floorMM(current), 1));
    }

    @Test
    public void testRemoveFirstPartitionByMonthReload() throws Exception {
        testRemovePartitionReload(PartitionBy.MONTH, "2017-12", 0, current -> Timestamps.addMonths(Timestamps.floorMM(current), 1));
    }

    @Test
    public void testRemoveFirstPartitionByMonthReloadTwo() throws Exception {
        testRemovePartitionReload(PartitionBy.MONTH, "2017-12", 0, current -> Timestamps.addMonths(Timestamps.floorMM(current), 2));
    }

    @Test
    public void testRemoveFirstPartitionByMonthTwo() throws Exception {
        testRemovePartition(PartitionBy.MONTH, "2017-12", 0, current -> Timestamps.addMonths(Timestamps.floorMM(current), 2));
    }

    @Test
    public void testRemoveFirstPartitionByYear() throws Exception {
        testRemovePartition(PartitionBy.YEAR, "2017", 0, current -> Timestamps.addYear(Timestamps.floorYYYY(current), 1));
    }

    @Test
    public void testRemoveFirstPartitionByYearReload() throws Exception {
        testRemovePartitionReload(PartitionBy.YEAR, "2017", 0, current -> Timestamps.addYear(Timestamps.floorYYYY(current), 1));
    }

    @Test
    public void testRemoveFirstPartitionByYearReloadTwo() throws Exception {
        testRemovePartitionReload(PartitionBy.YEAR, "2017", 0, current -> Timestamps.addYear(Timestamps.floorYYYY(current), 2));
    }

    @Test
    public void testRemoveFirstPartitionByYearTwo() throws Exception {
        testRemovePartition(PartitionBy.YEAR, "2017", 0, current -> Timestamps.addYear(Timestamps.floorYYYY(current), 2));
    }

    @Test
    public void testRemovePartitionByDay() throws Exception {
        testRemovePartition(PartitionBy.DAY, "2017-12-14", 3000, current -> Timestamps.addDays(Timestamps.floorDD(current), 1));
    }

    @Test
    public void testRemovePartitionByDayCannotDeleteDir() throws Exception {
        TestUtils.assertMemoryLeak(() -> {
            int N = 100;
            int N_PARTITIONS = 5;
            long timestampUs = TimestampFormatUtils.parseTimestamp("2017-12-11T00:00:00.000Z");
            long stride = 100;
            int bandStride = 1000;
            int totalCount = 0;

            FilesFacade ff = new FilesFacadeImpl() {
                @Override
                public int rmdir(Path name) {
                    if (Chars.endsWith(name, "2017-12-14" + Files.SEPARATOR)) {
                        return 1;
                    }
                    return super.rmdir(name);
                }
            };

            CairoConfiguration configuration = new DefaultCairoConfiguration(root) {
                @Override
                public FilesFacade getFilesFacade() {
                    return ff;
                }
            };

            // model table
            try (TableModel model = new TableModel(configuration, "w", PartitionBy.DAY).col("l", ColumnType.LONG).timestamp()) {
                CairoTestUtils.create(model);
            }

            try (TableWriter writer = new TableWriter(configuration, "w", metrics)) {

                for (int k = 0; k < N_PARTITIONS; k++) {
                    long band = k * bandStride;
                    for (int i = 0; i < N; i++) {
                        TableWriter.Row row = writer.newRow(timestampUs);
                        row.putLong(0, band + i);
                        row.append();
                        writer.commit();
                        timestampUs += stride;
                    }
                    timestampUs = Timestamps.addDays(Timestamps.floorDD(timestampUs), 1);
                }

                Assert.assertEquals(N * N_PARTITIONS, writer.size());

                DateFormat fmt = PartitionBy.getPartitionDirFormatMethod(PartitionBy.DAY);
                assert fmt != null;
                final long timestamp = fmt.parse("2017-12-14", null);

                Assert.assertTrue(writer.removePartition(timestamp));
                Assert.assertFalse(writer.removePartition(timestamp));

                Assert.assertEquals(N * (N_PARTITIONS - 1), writer.size());
            }

            // now open table reader having partition gap
            try (TableReader reader = new TableReader(configuration, "w")) {

                Assert.assertEquals(N * (N_PARTITIONS - 1), reader.size());

                int previousBand = -1;
                int bandCount = 0;
                RecordCursor cursor = reader.getCursor();
                final Record record = cursor.getRecord();
                while (cursor.hasNext()) {
                    long value = record.getLong(0);
                    int band = (int) ((value / bandStride) * bandStride);
                    if (band != previousBand) {
                        // make sure we don#t pick up deleted partition
                        Assert.assertNotEquals(3000, band);
                        if (previousBand != -1) {
                            Assert.assertEquals(N, bandCount);
                        }
                        previousBand = band;
                        bandCount = 0;
                    }
                    bandCount++;
                    totalCount++;
                }
                Assert.assertEquals(N, bandCount);
            }

            Assert.assertEquals(N * (N_PARTITIONS - 1), totalCount);
        });
    }

    @Test
    public void testRemovePartitionByDayReload() throws Exception {
        testRemovePartitionReload(PartitionBy.DAY, "2017-12-14", 3000, current -> Timestamps.addDays(Timestamps.floorDD(current), 1));
    }

    @Test
    public void testRemovePartitionByMonth() throws Exception {
        testRemovePartition(PartitionBy.MONTH, "2018-01", 1000, current -> Timestamps.addMonths(Timestamps.floorMM(current), 1));
    }

    @Test
    public void testRemovePartitionByMonthReload() throws Exception {
        testRemovePartitionReload(PartitionBy.MONTH, "2018-01", 1000, current -> Timestamps.addMonths(Timestamps.floorMM(current), 1));
    }

    @Test
    public void testRemovePartitionByYear() throws Exception {
        testRemovePartition(PartitionBy.YEAR, "2020", 3000, current -> Timestamps.addYear(Timestamps.floorYYYY(current), 1));
    }

    @Test
    public void testRemovePartitionByYearReload() throws Exception {
        testRemovePartitionReload(PartitionBy.YEAR, "2020", 3000, current -> Timestamps.addYear(Timestamps.floorYYYY(current), 1));
    }

    @Test
    public void testSymbolIndex() throws Exception {
        String expected = "{\"columnCount\":3,\"columns\":[{\"index\":0,\"name\":\"a\",\"type\":\"SYMBOL\",\"indexed\":true,\"indexValueBlockCapacity\":2},{\"index\":1,\"name\":\"b\",\"type\":\"INT\"},{\"index\":2,\"name\":\"timestamp\",\"type\":\"TIMESTAMP\"}],\"timestampIndex\":2}";

        TestUtils.assertMemoryLeak(() -> {
            try (TableModel model = new TableModel(configuration, "x", PartitionBy.DAY)
                    .col("a", ColumnType.SYMBOL).indexed(true, 2)
                    .col("b", ColumnType.INT)
                    .timestamp()) {
                CairoTestUtils.create(model);
            }

            int N = 1000;
            long ts = TimestampFormatUtils.parseTimestamp("2018-01-06T10:00:00.000Z");
            final Rnd rnd = new Rnd();
            try (TableWriter writer = new TableWriter(configuration, "x", metrics)) {
                sink.clear();
                writer.getMetadata().toJson(sink);
                TestUtils.assertEquals(expected, sink);

                for (int i = 0; i < N; i++) {
                    TableWriter.Row row = writer.newRow(ts + ((long) i) * 2 * 360000000L);
                    row.putSym(0, rnd.nextChars(3));
                    row.putInt(1, rnd.nextInt());
                    row.append();
                    writer.commit();
                }
            }

            try (TableReader reader = new TableReader(configuration, "x")) {
                sink.clear();
                reader.getMetadata().toJson(sink);
                TestUtils.assertEquals(expected, sink);
            }
        });
    }

    @Test
    public void testUnsuccessfulFileRemove() throws Exception {
        TestUtils.assertMemoryLeak(() -> {

            // create table with two string columns
            try (TableModel model = new TableModel(configuration, "x", PartitionBy.NONE).col("a", ColumnType.STRING).col("b", ColumnType.STRING)) {
                CairoTestUtils.create(model);
            }

            Rnd rnd = new Rnd();
            final int N = 1000;
            // make sure we forbid deleting column "b" files
            TestFilesFacade ff = new TestFilesFacade() {
                int counter = 0;

                @Override
                public boolean remove(LPSZ name) {
                    if (Chars.endsWith(name, "b.i") || Chars.endsWith(name, "b.d")) {
                        counter++;
                        return false;
                    }
                    return super.remove(name);
                }

                @Override
                public boolean wasCalled() {
                    return counter > 0;
                }
            };

            CairoConfiguration configuration = new DefaultCairoConfiguration(root) {
                @Override
                public FilesFacade getFilesFacade() {
                    return ff;
                }
            };

            // populate table and delete column
            try (TableWriter writer = new TableWriter(configuration, "x", metrics)) {
                for (int i = 0; i < N; i++) {
                    TableWriter.Row row = writer.newRow();
                    row.putStr(0, rnd.nextChars(10));
                    row.putStr(1, rnd.nextChars(15));
                    row.append();
                }
                writer.commit();

                try (TableReader reader = new TableReader(configuration, "x")) {
                    long counter = 0;

                    rnd.reset();
                    RecordCursor cursor = reader.getCursor();
                    final Record record = cursor.getRecord();
                    while (cursor.hasNext()) {
                        Assert.assertEquals(rnd.nextChars(10), record.getStr(0));
                        Assert.assertEquals(rnd.nextChars(15), record.getStr(1));
                        counter++;
                    }

                    Assert.assertEquals(N, counter);

                    // this should write metadata without column "b" but will ignore
                    // file delete failures
                    writer.removeColumn("b");

                    // It used to be: this must fail because we cannot delete foreign files
                    // but with column version file we can handle it.
                    writer.addColumn("b", ColumnType.STRING);

                    // now assert what reader sees
                    Assert.assertTrue(reader.reload());
                    Assert.assertEquals(N, reader.size());

                    rnd.reset();
                    cursor.toTop();
                    while (cursor.hasNext()) {
                        Assert.assertEquals(rnd.nextChars(10), record.getStr(0));
                        // roll random generator to make sure it returns same values
                        rnd.nextChars(15);
                        counter++;
                    }

                    Assert.assertEquals(N * 2, counter);
                }
            }

            Assert.assertTrue(ff.wasCalled());
        });
    }

    @Test
    public void testUnsuccessfulFileRemoveAndReloadStr() throws Exception {
        TestUtils.assertMemoryLeak(() -> {

            // create table with two string columns
            try (TableModel model = new TableModel(configuration, "x", PartitionBy.NONE).col("a", ColumnType.SYMBOL).col("b", ColumnType.STRING)) {
                CairoTestUtils.create(model);
            }

            Rnd rnd = new Rnd();
            final int N = 1000;
            // make sure we forbid deleting column "b" files
            TestFilesFacade ff = new TestFilesFacade() {
                int counter = 2;

                @Override
                public boolean remove(LPSZ name) {
                    if (counter > 0 && (
                            (
                                    Chars.endsWith(name, "b.i") ||
                                            Chars.endsWith(name, "b.d") ||
                                            Chars.endsWith(name, "b.o") ||
                                            Chars.endsWith(name, "b.k") ||
                                            Chars.endsWith(name, "b.c") ||
                                            Chars.endsWith(name, "b.v")
                            )
                    )) {
                        counter--;
                        return false;
                    }
                    return super.remove(name);
                }

                @Override
                public boolean wasCalled() {
                    return counter < 1;
                }
            };

            CairoConfiguration configuration = new DefaultCairoConfiguration(root) {
                @Override
                public FilesFacade getFilesFacade() {
                    return ff;
                }
            };

            // populate table and delete column
            try (TableWriter writer = new TableWriter(configuration, "x", metrics)) {
                for (int i = 0; i < N; i++) {
                    TableWriter.Row row = writer.newRow();
                    row.putSym(0, rnd.nextChars(10));
                    row.putStr(1, rnd.nextChars(15));
                    row.append();
                }
                writer.commit();

                try (TableReader reader = new TableReader(configuration, "x")) {
                    long counter = 0;

                    rnd.reset();
                    RecordCursor cursor = reader.getCursor();
                    final Record record = cursor.getRecord();
                    while (cursor.hasNext()) {
                        Assert.assertEquals(rnd.nextChars(10), record.getSym(0));
                        Assert.assertEquals(rnd.nextChars(15), record.getStr(1));
                        counter++;
                    }

                    Assert.assertEquals(N, counter);

                    // this should write metadata without column "b" but will ignore
                    // file delete failures
                    writer.removeColumn("b");

                    if (configuration.getFilesFacade().isRestrictedFileSystem()) {
                        reader.closeColumnForRemove("b");
                    }

                    // now when we add new column by same name it must not pick up files we failed to delete previously
                    writer.addColumn("b", ColumnType.STRING);

                    for (int i = 0; i < N; i++) {
                        TableWriter.Row row = writer.newRow();
                        row.putSym(0, rnd.nextChars(10));
                        row.putStr(2, rnd.nextChars(15));
                        row.append();
                    }
                    writer.commit();

                    // now assert what reader sees
                    Assert.assertTrue(reader.reload());
                    Assert.assertEquals(N * 2, reader.size());

                    rnd.reset();
                    cursor.toTop();
                    counter = 0;
                    while (cursor.hasNext()) {
                        Assert.assertEquals(rnd.nextChars(10), record.getSym(0));
                        if (counter < N) {
                            // roll random generator to make sure it returns same values
                            rnd.nextChars(15);
                            Assert.assertNull(record.getStr(1));
                        } else {
                            Assert.assertEquals(rnd.nextChars(15), record.getStr(1));
                        }
                        counter++;
                    }

                    Assert.assertEquals(N * 2, counter);
                }
            }

            Assert.assertTrue(ff.wasCalled());
        });
    }

    // TODO: rename column is non transactional on File System. When file rename fails, metadata does not match files on the disk
    // To fix it we have to copy files and then delete. We can use hard links to copy on the file systems where it's supported
    @Test
    @Ignore
    public void testUnsuccessfulFileRename() throws Exception {
        TestUtils.assertMemoryLeak(() -> {

            // create table with two string columns
            try (TableModel model = new TableModel(configuration, "x", PartitionBy.NONE).col("a", ColumnType.STRING).col("b", ColumnType.STRING)) {
                CairoTestUtils.create(model);
            }

            Rnd rnd = new Rnd();
            final int N = 1000;
            // make sure we forbid deleting column "b" files
            TestFilesFacade ff = new TestFilesFacade() {
                int counter = 0;

                @Override
                public boolean remove(LPSZ name) {
                    if (Chars.endsWith(name, "b.i") || Chars.endsWith(name, "b.d")) {
                        counter++;
                        return false;
                    }
                    return super.remove(name);
                }

                @Override
                public boolean rename(LPSZ name, LPSZ to) {
                    if (Chars.endsWith(name, "b.i") || Chars.endsWith(name, "b.d")) {
                        counter++;
                        return false;
                    }
                    return super.rename(name, to);
                }

                @Override
                public boolean wasCalled() {
                    return counter > 0;
                }
            };

            CairoConfiguration configuration = new DefaultCairoConfiguration(root) {
                @Override
                public FilesFacade getFilesFacade() {
                    return ff;
                }
            };

            // populate table and delete column
            try (TableWriter writer = new TableWriter(configuration, "x", metrics)) {
                for (int i = 0; i < N; i++) {
                    TableWriter.Row row = writer.newRow();
                    row.putStr(0, rnd.nextChars(10));
                    row.putStr(1, rnd.nextChars(15));
                    row.append();
                }
                writer.commit();

                try (TableReader reader = new TableReader(configuration, "x")) {
                    long counter = 0;

                    rnd.reset();
                    RecordCursor cursor = reader.getCursor();
                    final Record record = cursor.getRecord();
                    while (cursor.hasNext()) {
                        Assert.assertEquals(rnd.nextChars(10), record.getStr(0));
                        Assert.assertEquals(rnd.nextChars(15), record.getStr(1));
                        counter++;
                    }

                    Assert.assertEquals(N, counter);

                    // this should write metadata without column "b" but will ignore
                    // file rename failures
                    writer.renameColumn("b", "bb");

                    // It used to be: this must fail because we cannot delete foreign files
                    // but with column version file we can handle it.
                    writer.addColumn("b", ColumnType.STRING);

                    // now assert what reader sees
                    Assert.assertTrue(reader.reload()); // This fails with could not open read-only .. /bb.i.
                    Assert.assertEquals(N, reader.size());

                    rnd.reset();
                    cursor.toTop();
                    while (cursor.hasNext()) {
                        Assert.assertEquals(rnd.nextChars(10), record.getStr(0));
                        // roll random generator to make sure it returns same values
                        rnd.nextChars(15);
                        counter++;
                    }

                    Assert.assertEquals(N * 2, counter);
                }
            }

            Assert.assertTrue(ff.wasCalled());
        });
    }

    @Test
    public void testUnsuccessfulRemoveAndReloadSym() throws Exception {
        TestUtils.assertMemoryLeak(() -> {

            // create table with two string columns
            try (TableModel model = new TableModel(configuration, "x", PartitionBy.NONE).col("a", ColumnType.SYMBOL).col("b", ColumnType.SYMBOL)) {
                CairoTestUtils.create(model);
            }

            Rnd rnd = new Rnd();
            final int N = 1000;
            // make sure we forbid deleting column "b" files
            TestFilesFacade ff = new TestFilesFacade() {
                int counter = 5;

                @Override
                public boolean remove(LPSZ name) {
                    if (counter > 0 && (
                            (
                                    Chars.endsWith(name, "b.i") ||
                                            Chars.endsWith(name, "b.d") ||
                                            Chars.endsWith(name, "b.o") ||
                                            Chars.endsWith(name, "b.k") ||
                                            Chars.endsWith(name, "b.c") ||
                                            Chars.endsWith(name, "b.v")
                            )
                    )) {
                        counter--;
                        return false;
                    }
                    return super.remove(name);
                }

                @Override
                public boolean wasCalled() {
                    return counter < 1;
                }
            };

            CairoConfiguration configuration = new DefaultCairoConfiguration(root) {
                @Override
                public FilesFacade getFilesFacade() {
                    return ff;
                }
            };

            // populate table and delete column
<<<<<<< HEAD
            try (TableWriter writer = new TableWriter(configuration, "x")) {
                appendTwoSymbols(writer, rnd, 0, 1);
=======
            try (TableWriter writer = new TableWriter(configuration, "x", metrics)) {
                appendTwoSymbols(writer, rnd);
>>>>>>> de3e99f8
                writer.commit();

                try (TableReader reader = new TableReader(configuration, "x")) {
                    long counter = 0;

                    rnd.reset();
                    RecordCursor cursor = reader.getCursor();
                    final Record record = cursor.getRecord();
                    while (cursor.hasNext()) {
                        Assert.assertEquals(rnd.nextChars(10), record.getSym(0));
                        Assert.assertEquals(rnd.nextChars(15), record.getSym(1));
                        counter++;
                    }

                    Assert.assertEquals(N, counter);

                    // this should write metadata without column "b" but will ignore
                    // file delete failures
                    writer.removeColumn("b");

                    if (configuration.getFilesFacade().isRestrictedFileSystem()) {
                        reader.closeColumnForRemove("b");
                    }

//                    reader.reload();

                    // now when we add new column by same name it must not pick up files we failed to delete previously
                    writer.addColumn("b", ColumnType.SYMBOL);

                    // SymbolMap must be cleared when we try to do add values to new column
                    appendTwoSymbols(writer, rnd, 0, 2);
                    writer.commit();

                    // now assert what reader sees
                    Assert.assertTrue(reader.reload());
                    Assert.assertEquals(N * 2, reader.size());

                    rnd.reset();
                    cursor.toTop();
                    counter = 0;
                    while (cursor.hasNext()) {
                        Assert.assertEquals(rnd.nextChars(10), record.getSym(0));
                        if (counter < N) {
                            // roll random generator to make sure it returns same values
                            rnd.nextChars(15);
                            Assert.assertNull(record.getSym(1));
                        } else {
                            Assert.assertEquals(rnd.nextChars(15), record.getSym(1));
                        }
                        counter++;
                    }

                    Assert.assertEquals(N * 2, counter);
                }
            }

            Assert.assertTrue(ff.wasCalled());
        });
    }

    @Test
    public void testUnsuccessfulRemoveAndReloadSymTwice() throws Exception {
        TestUtils.assertMemoryLeak(() -> {

            // create table with two string columns
            try (TableModel model = new TableModel(configuration, "x", PartitionBy.NONE).col("a", ColumnType.SYMBOL).col("b", ColumnType.SYMBOL)) {
                CairoTestUtils.create(model);
            }

            Rnd rnd = new Rnd();
            final int N = 1000;
            // make sure we forbid deleting column "b" files
            TestFilesFacade ff = new TestFilesFacade() {
                int counter = 5;

                @Override
                public boolean remove(LPSZ name) {
                    if (counter > 0 && (
                            (
                                    Chars.endsWith(name, "b.i") ||
                                            Chars.endsWith(name, "b.d") ||
                                            Chars.endsWith(name, "b.o") ||
                                            Chars.endsWith(name, "b.k") ||
                                            Chars.endsWith(name, "b.c") ||
                                            Chars.endsWith(name, "b.v")
                            )
                    )) {
                        counter--;
                        return false;
                    }
                    return super.remove(name);
                }

                @Override
                public boolean wasCalled() {
                    return counter < 1;
                }
            };

            CairoConfiguration configuration = new DefaultCairoConfiguration(root) {
                @Override
                public FilesFacade getFilesFacade() {
                    return ff;
                }
            };

            // populate table and delete column
<<<<<<< HEAD
            try (TableWriter writer = new TableWriter(configuration, "x")) {
                appendTwoSymbols(writer, rnd, 0, 1);
=======
            try (TableWriter writer = new TableWriter(configuration, "x", metrics)) {
                appendTwoSymbols(writer, rnd);
>>>>>>> de3e99f8
                writer.commit();

                try (TableReader reader = new TableReader(configuration, "x")) {
                    long counter = 0;

                    rnd.reset();
                    RecordCursor cursor = reader.getCursor();
                    Record record = cursor.getRecord();
                    while (cursor.hasNext()) {
                        Assert.assertEquals(rnd.nextChars(10), record.getSym(0));
                        Assert.assertEquals(rnd.nextChars(15), record.getSym(1));
                        counter++;
                    }

                    Assert.assertEquals(N, counter);

                    // this should write metadata without column "b" but will ignore
                    // file delete failures
                    writer.removeColumn("b");

                    reader.reload();

                    // now when we add new column by same name it must not pick up files we failed to delete previously
                    writer.addColumn("b", ColumnType.SYMBOL);

                    // SymbolMap must be cleared when we try to do add values to new column
                    appendTwoSymbols(writer, rnd, 0, 2);
                    writer.commit();

                    // now assert what reader sees
                    Assert.assertTrue(reader.reload());
                    Assert.assertEquals(N * 2, reader.size());

                    rnd.reset();
                    cursor.toTop();
                    counter = 0;
                    while (cursor.hasNext()) {
                        Assert.assertEquals(rnd.nextChars(10), record.getSym(0));
                        if (counter < N) {
                            // roll random generator to make sure it returns same values
                            rnd.nextChars(15);
                            Assert.assertNull(record.getSym(1));
                        } else {
                            Assert.assertEquals(rnd.nextChars(15), record.getSym(1));
                        }
                        counter++;
                    }

                    Assert.assertEquals(N * 2, counter);
                }
            }

            Assert.assertTrue(ff.wasCalled());
        });
    }

    @Test
    public void testUnsuccessfulRemoveExplicitColCloseAndReloadSym() throws Exception {
        TestUtils.assertMemoryLeak(() -> {

            // create table with two string columns
            try (TableModel model = new TableModel(configuration, "x", PartitionBy.NONE).col("a", ColumnType.SYMBOL).col("b", ColumnType.SYMBOL)) {
                CairoTestUtils.create(model);
            }

            Rnd rnd = new Rnd();
            final int N = 1000;
            // make sure we forbid deleting column "b" files
            TestFilesFacade ff = new TestFilesFacade() {
                int counter = 5;

                @Override
                public boolean remove(LPSZ name) {
                    if (counter > 0 && (
                            (
                                    Chars.endsWith(name, "b.i") ||
                                            Chars.endsWith(name, "b.d") ||
                                            Chars.endsWith(name, "b.o") ||
                                            Chars.endsWith(name, "b.k") ||
                                            Chars.endsWith(name, "b.c") ||
                                            Chars.endsWith(name, "b.v")
                            )
                    )) {
                        counter--;
                        return false;
                    }
                    return super.remove(name);
                }

                @Override
                public boolean wasCalled() {
                    return counter < 1;
                }
            };

            CairoConfiguration configuration = new DefaultCairoConfiguration(root) {
                @Override
                public FilesFacade getFilesFacade() {
                    return ff;
                }
            };

            // populate table and delete column
<<<<<<< HEAD
            try (TableWriter writer = new TableWriter(configuration, "x")) {
                appendTwoSymbols(writer, rnd, 0, 1);
=======
            try (TableWriter writer = new TableWriter(configuration, "x", metrics)) {
                appendTwoSymbols(writer, rnd);
>>>>>>> de3e99f8
                writer.commit();

                try (TableReader reader = new TableReader(configuration, "x")) {
                    long counter = 0;

                    rnd.reset();
                    RecordCursor cursor = reader.getCursor();
                    final Record record = cursor.getRecord();
                    while (cursor.hasNext()) {
                        Assert.assertEquals(rnd.nextChars(10), record.getSym(0));
                        Assert.assertEquals(rnd.nextChars(15), record.getSym(1));
                        counter++;
                    }

                    Assert.assertEquals(N, counter);

                    // this should write metadata without column "b" but will ignore
                    // file delete failures
                    writer.removeColumn("b");

                    reader.closeColumnForRemove("b");

                    // now when we add new column by same name it must not pick up files we failed to delete previously
                    writer.addColumn("b", ColumnType.SYMBOL);

                    // SymbolMap must be cleared when we try to do add values to new column
                    appendTwoSymbols(writer, rnd, 0, 2);
                    writer.commit();

                    // now assert what reader sees
                    Assert.assertTrue(reader.reload());
                    Assert.assertEquals(N * 2, reader.size());

                    rnd.reset();
                    cursor.toTop();
                    counter = 0;
                    while (cursor.hasNext()) {
                        Assert.assertEquals(rnd.nextChars(10), record.getSym(0));
                        if (counter < N) {
                            // roll random generator to make sure it returns same values
                            rnd.nextChars(15);
                            Assert.assertNull(record.getSym(1));
                        } else {
                            Assert.assertEquals(rnd.nextChars(15), record.getSym(1));
                        }
                        counter++;
                    }

                    Assert.assertEquals(N * 2, counter);
                }
            }

            Assert.assertTrue(ff.wasCalled());
        });
    }

    @Test
    public void testUnsuccessfulRemoveLastSym() throws Exception {
        TestUtils.assertMemoryLeak(() -> {

            // create table with two string columns
            try (TableModel model = new TableModel(configuration, "x", PartitionBy.NONE).col("a", ColumnType.SYMBOL).col("b", ColumnType.SYMBOL)) {
                CairoTestUtils.create(model);
            }

            Rnd rnd = new Rnd();
            final int N = 1000;
            // make sure we forbid deleting column "b" files
            TestFilesFacade ff = new TestFilesFacade() {
                int counter = 5;

                @Override
                public boolean remove(LPSZ name) {
                    if (counter > 0 && (
                            (
                                    Chars.endsWith(name, "b.i") ||
                                            Chars.endsWith(name, "b.d") ||
                                            Chars.endsWith(name, "b.o") ||
                                            Chars.endsWith(name, "b.k") ||
                                            Chars.endsWith(name, "b.c") ||
                                            Chars.endsWith(name, "b.v")
                            )
                    )) {
                        counter--;
                        return false;
                    }
                    return super.remove(name);
                }

                @Override
                public boolean wasCalled() {
                    return counter < 1;
                }
            };

            CairoConfiguration configuration = new DefaultCairoConfiguration(root) {
                @Override
                public FilesFacade getFilesFacade() {
                    return ff;
                }
            };

            // populate table and delete column
<<<<<<< HEAD
            try (TableWriter writer = new TableWriter(configuration, "x")) {
                appendTwoSymbols(writer, rnd, 0, 1);
=======
            try (TableWriter writer = new TableWriter(configuration, "x", metrics)) {
                appendTwoSymbols(writer, rnd);
>>>>>>> de3e99f8
                writer.commit();

                try (TableReader reader = new TableReader(configuration, "x")) {
                    long counter = 0;

                    rnd.reset();
                    RecordCursor cursor = reader.getCursor();
                    final Record record = cursor.getRecord();
                    while (cursor.hasNext()) {
                        Assert.assertEquals(rnd.nextChars(10), record.getSym(0));
                        Assert.assertEquals(rnd.nextChars(15), record.getSym(1));
                        counter++;
                    }

                    Assert.assertEquals(N, counter);

                    // this should write metadata without column "b" but will ignore
                    // file delete failures
                    writer.removeColumn("b");

                    Assert.assertTrue(reader.reload());

                    Assert.assertEquals(N, reader.size());

                    rnd.reset();
                    cursor.toTop();
                    counter = 0;
                    while (cursor.hasNext()) {
                        Assert.assertEquals(rnd.nextChars(10), record.getSym(0));
                        // roll random generator to make sure it returns same values
                        rnd.nextChars(15);
                        counter++;
                    }

                    Assert.assertEquals(N, counter);
                }
            }

            Assert.assertTrue(ff.wasCalled());
        });
    }

    static boolean isSamePartition(long timestampA, long timestampB, int partitionBy) {
        switch (partitionBy) {
            case PartitionBy.NONE:
                return true;
            case PartitionBy.DAY:
                return Timestamps.floorDD(timestampA) == Timestamps.floorDD(timestampB);
            case PartitionBy.MONTH:
                return Timestamps.floorMM(timestampA) == Timestamps.floorMM(timestampB);
            case PartitionBy.YEAR:
                return Timestamps.floorYYYY(timestampA) == Timestamps.floorYYYY(timestampB);
            case PartitionBy.HOUR:
                return Timestamps.floorHH(timestampA) == Timestamps.floorHH(timestampB);
            default:
                throw CairoException.instance(0).put("Cannot compare timestamps for unsupported partition type: [").put(partitionBy).put(']');
        }
    }

    private static long allocBlob() {
        return Unsafe.malloc(blobLen, MemoryTag.NATIVE_DEFAULT);
    }

    private static void freeBlob(long blob) {
        Unsafe.free(blob, blobLen, MemoryTag.NATIVE_DEFAULT);
    }

    private static void assertBin(Record r, Rnd exp, long blob, int index) {
        if (exp.nextBoolean()) {
            exp.nextChars(blob, blobLen / 2);
            Assert.assertEquals(blobLen, r.getBinLen(index));
            BinarySequence sq = r.getBin(index);
            for (int l = 0; l < blobLen; l++) {
                byte b = sq.byteAt(l);
                boolean result = Unsafe.getUnsafe().getByte(blob + l) != b;
                if (result) {
                    Assert.fail("Error at [" + l + "]: expected=" + Unsafe.getUnsafe().getByte(blob + l) + ", actual=" + b);
                }
            }
        } else {
            Assert.assertEquals(TableUtils.NULL_LEN, r.getBinLen(index));
        }
    }

    private static void assertStrColumn(CharSequence expected, Record r, int index) {
        TestUtils.assertEquals(expected, r.getStr(index));
        TestUtils.assertEquals(expected, r.getStrB(index));
        Assert.assertNotSame(r.getStr(index), r.getStrB(index));
        Assert.assertEquals(expected.length(), r.getStrLen(index));
    }

    private static void assertNullStr(Record r, int index) {
        Assert.assertNull(r.getStr(index));
        Assert.assertNull(r.getStrB(index));
        Assert.assertEquals(TableUtils.NULL_LEN, r.getStrLen(index));
    }

    private static String padHexLong(long value) {
        String s = Long.toHexString(value);
        if (s.length() % 2 == 0) {
            return s;
        }
        return "0" + s;
    }

    private void appendTwoSymbols(TableWriter writer, Rnd rnd, int index1, int index2) {
        for (int i = 0; i < 1000; i++) {
            TableWriter.Row row = writer.newRow();
            row.putSym(index1, rnd.nextChars(10));
            row.putSym(index2, rnd.nextChars(15));
            row.append();
        }
    }

    private void assertBatch2(int count, long increment, long ts, long blob, TableReader reader) {
        RecordCursor cursor = reader.getCursor();
        Rnd exp = new Rnd();
        long ts2 = assertPartialCursor(cursor, exp, ts, increment, blob, 3L * count, (r, rnd13, ts13, blob13) -> {
            BATCH1_ASSERTER.assertRecord(r, rnd13, ts13, blob13);
            BATCH2_BEFORE_ASSERTER.assertRecord(r, rnd13, ts13, blob13);
        });
        assertPartialCursor(cursor, exp, ts2, increment, blob, count, BATCH2_ASSERTER);
    }

    private void assertBatch3(int count, long increment, long ts, long blob, TableReader reader) {
        Rnd exp = new Rnd();
        long ts2;
        RecordCursor cursor = reader.getCursor();
        ts2 = assertPartialCursor(cursor, exp, ts, increment, blob, 3L * count, (r, rnd1, ts1, blob1) -> {
            BATCH1_ASSERTER.assertRecord(r, rnd1, ts1, blob1);
            BATCH2_BEFORE_ASSERTER.assertRecord(r, rnd1, ts1, blob1);
            BATCH3_BEFORE_ASSERTER.assertRecord(r, rnd1, ts1, blob1);
        });

        ts2 = assertPartialCursor(cursor, exp, ts2, increment, blob, count, (r, rnd12, ts12, blob12) -> {
            BATCH2_ASSERTER.assertRecord(r, rnd12, ts12, blob12);
            BATCH3_BEFORE_ASSERTER.assertRecord(r, rnd12, ts12, blob12);
        });

        assertPartialCursor(cursor, exp, ts2, increment, blob, count, BATCH3_ASSERTER);
    }

    private void assertBatch4(int count, long increment, long ts, long blob, TableReader reader) {
        Rnd exp;
        long ts2;
        exp = new Rnd();
        RecordCursor cursor = reader.getCursor();
        ts2 = assertPartialCursor(cursor, exp, ts, increment, blob, 3L * count, (r, rnd1, ts1, blob1) -> {
            BATCH1_ASSERTER.assertRecord(r, rnd1, ts1, blob1);
            BATCH2_BEFORE_ASSERTER.assertRecord(r, rnd1, ts1, blob1);
            BATCH3_BEFORE_ASSERTER.assertRecord(r, rnd1, ts1, blob1);
            BATCH4_BEFORE_ASSERTER.assertRecord(r, rnd1, ts1, blob1);
        });

        ts2 = assertPartialCursor(cursor, exp, ts2, increment, blob, count, (r, rnd12, ts12, blob12) -> {
            BATCH2_ASSERTER.assertRecord(r, rnd12, ts12, blob12);
            BATCH3_BEFORE_ASSERTER.assertRecord(r, rnd12, ts12, blob12);
            BATCH4_BEFORE_ASSERTER.assertRecord(r, rnd12, ts12, blob12);
        });

        ts2 = assertPartialCursor(cursor, exp, ts2, increment, blob, count, (r, rnd14, ts14, blob14) -> {
            BATCH4_BEFORE_ASSERTER.assertRecord(r, rnd14, ts14, blob14);
            BATCH3_ASSERTER.assertRecord(r, rnd14, ts14, blob14);
        });

        assertPartialCursor(cursor, exp, ts2, increment, blob, count, BATCH4_ASSERTER);
    }

    private long assertBatch5(int count, long increment, long ts, long blob, RecordCursor cursor, Rnd exp) {
        long ts2;

        cursor.toTop();
        ts2 = assertPartialCursor(cursor, exp, ts, increment, blob, 3L * count, (r, rnd1, ts1, blob1) -> {
            BATCH1_ASSERTER.assertRecord(r, rnd1, ts1, blob1);
            BATCH2_BEFORE_ASSERTER.assertRecord(r, rnd1, ts1, blob1);
            BATCH3_BEFORE_ASSERTER.assertRecord(r, rnd1, ts1, blob1);
            BATCH5_BEFORE_ASSERTER.assertRecord(r, rnd1, ts1, blob1);
        });

        ts2 = assertPartialCursor(cursor, exp, ts2, increment, blob, count, (r, rnd1, ts1, blob1) -> {
            BATCH2_ASSERTER.assertRecord(r, rnd1, ts1, blob1);
            BATCH3_BEFORE_ASSERTER.assertRecord(r, rnd1, ts1, blob1);
            BATCH5_BEFORE_ASSERTER.assertRecord(r, rnd1, ts1, blob1);
        });

        ts2 = assertPartialCursor(cursor, exp, ts2, increment, blob, count, (r, rnd1, ts1, blob1) -> {
            BATCH5_BEFORE_ASSERTER.assertRecord(r, rnd1, ts1, blob1);
            BATCH3_ASSERTER.assertRecord(r, rnd1, ts1, blob1);
        });

        return assertPartialCursor(cursor, exp, ts2, increment, blob, count, BATCH5_ASSERTER);
    }

    private void assertBatch6(int count, long increment, long ts, long blob, RecordCursor cursor) {
        Rnd exp;
        long ts2;
        exp = new Rnd();
        cursor.toTop();
        ts2 = assertBatch5(count, increment, ts, blob, cursor, exp);
        assertPartialCursor(cursor, exp, ts2, increment, blob, count, BATCH6_ASSERTER);
    }

    private void assertBatch7(int count, long increment, long ts, long blob, RecordCursor cursor) {
        cursor.toTop();
        Rnd exp = new Rnd();
        long ts2 = assertPartialCursor(cursor, exp, ts, increment, blob, 3L * count, (r, rnd1, ts1, blob1) -> {
            BATCH1_7_ASSERTER.assertRecord(r, rnd1, ts1, blob1);
            BATCH_2_7_BEFORE_ASSERTER.assertRecord(r, rnd1, ts1, blob1);
            BATCH_3_7_BEFORE_ASSERTER.assertRecord(r, rnd1, ts1, blob1);
            BATCH_4_7_BEFORE_ASSERTER.assertRecord(r, rnd1, ts1, blob1);
        });

        ts2 = assertPartialCursor(cursor, exp, ts2, increment, blob, count, (r, rnd1, ts1, blob1) -> {
            BATCH2_7_ASSERTER.assertRecord(r, rnd1, ts1, blob1);
            BATCH_3_7_BEFORE_ASSERTER.assertRecord(r, rnd1, ts1, blob1);
            BATCH_4_7_BEFORE_ASSERTER.assertRecord(r, rnd1, ts1, blob1);
        });

        ts2 = assertPartialCursor(cursor, exp, ts2, increment, blob, count, (r, rnd1, ts1, blob1) -> {
            BATCH3_7_ASSERTER.assertRecord(r, rnd1, ts1, blob1);
            BATCH_4_7_BEFORE_ASSERTER.assertRecord(r, rnd1, ts1, blob1);
        });

        ts2 = assertPartialCursor(cursor, exp, ts2, increment, blob, count, BATCH5_7_ASSERTER);
        assertPartialCursor(cursor, exp, ts2, increment, blob, count, BATCH6_7_ASSERTER);
    }

    private void assertBatch8(int count, long increment, long ts, long blob, RecordCursor cursor) {
        cursor.toTop();
        Rnd exp = new Rnd();
        long ts2 = assertPartialCursor(cursor, exp, ts, increment, blob, 3L * count, (r, rnd1, ts1, blob1) -> {
            BATCH1_7_ASSERTER.assertRecord(r, rnd1, ts1, blob1);
            BATCH_2_7_BEFORE_ASSERTER.assertRecord(r, rnd1, ts1, blob1);
            BATCH_3_7_BEFORE_ASSERTER.assertRecord(r, rnd1, ts1, blob1);
            BATCH_4_7_BEFORE_ASSERTER.assertRecord(r, rnd1, ts1, blob1);
        });

        ts2 = assertPartialCursor(cursor, exp, ts2, increment, blob, count, (r, rnd1, ts1, blob1) -> {
            BATCH2_7_ASSERTER.assertRecord(r, rnd1, ts1, blob1);
            BATCH_3_7_BEFORE_ASSERTER.assertRecord(r, rnd1, ts1, blob1);
            BATCH_4_7_BEFORE_ASSERTER.assertRecord(r, rnd1, ts1, blob1);
        });

        ts2 = assertPartialCursor(cursor, exp, ts2, increment, blob, count, (r, rnd1, ts1, blob1) -> {
            BATCH3_7_ASSERTER.assertRecord(r, rnd1, ts1, blob1);
            BATCH_4_7_BEFORE_ASSERTER.assertRecord(r, rnd1, ts1, blob1);
        });

        ts2 = assertPartialCursor(cursor, exp, ts2, increment, blob, count, BATCH5_7_ASSERTER);
        ts2 = assertPartialCursor(cursor, exp, ts2, increment, blob, count, BATCH6_7_ASSERTER);
        assertPartialCursor(cursor, exp, ts2, increment, blob, count, BATCH8_ASSERTER);
    }

    private void assertBatch9(int count, long increment, long ts, long blob, RecordCursor cursor) {
        cursor.toTop();
        Rnd exp = new Rnd();
        long ts2 = assertPartialCursor(cursor, exp, ts, increment, blob, 3L * count, (r, rnd1, ts1, blob1) -> {
            BATCH1_9_ASSERTER.assertRecord(r, rnd1, ts1, blob1);
            BATCH_2_9_BEFORE_ASSERTER.assertRecord(r, rnd1, ts1, blob1);
            BATCH_3_9_BEFORE_ASSERTER.assertRecord(r, rnd1, ts1, blob1);
            BATCH_4_9_BEFORE_ASSERTER.assertRecord(r, rnd1, ts1, blob1);
        });

        ts2 = assertPartialCursor(cursor, exp, ts2, increment, blob, count, (r, rnd1, ts1, blob1) -> {
            BATCH2_9_ASSERTER.assertRecord(r, rnd1, ts1, blob1);
            BATCH_3_9_BEFORE_ASSERTER.assertRecord(r, rnd1, ts1, blob1);
            BATCH_4_9_BEFORE_ASSERTER.assertRecord(r, rnd1, ts1, blob1);
        });

        ts2 = assertPartialCursor(cursor, exp, ts2, increment, blob, count, (r, rnd1, ts1, blob1) -> {
            BATCH3_9_ASSERTER.assertRecord(r, rnd1, ts1, blob1);
            BATCH_4_9_BEFORE_ASSERTER.assertRecord(r, rnd1, ts1, blob1);
        });

        ts2 = assertPartialCursor(cursor, exp, ts2, increment, blob, count, BATCH5_9_ASSERTER);
        ts2 = assertPartialCursor(cursor, exp, ts2, increment, blob, count, BATCH6_9_ASSERTER);
        ts2 = assertPartialCursor(cursor, exp, ts2, increment, blob, count, BATCH8_9_ASSERTER);
        assertPartialCursor(cursor, exp, ts2, increment, blob, count, BATCH9_ASSERTER);
    }

    private void assertCursor(RecordCursor cursor, long ts, long increment, long blob, long expectedSize, RecordAssert asserter) {
        Rnd rnd = new Rnd();
        final Record record = cursor.getRecord();
        cursor.toTop();
        int count = 0;
        long timestamp = ts;
        LongList rows = new LongList((int) expectedSize);

        while (count < expectedSize && cursor.hasNext()) {
            count++;
            asserter.assertRecord(record, rnd, timestamp += increment, blob);
            rows.add(record.getRowId());
        }
        // did our loop run?
        Assert.assertEquals(expectedSize, count);

        // assert rowid access, method 3
        rnd.reset();
        timestamp = ts;
        final Record rec = cursor.getRecordB();
        for (int i = 0; i < count; i++) {
            cursor.recordAt(rec, rows.getQuick(i));
            asserter.assertRecord(rec, rnd, timestamp += increment, blob);
        }
    }

    private long assertPartialCursor(RecordCursor cursor, Rnd rnd, long ts, long increment, long blob, long expectedSize, RecordAssert asserter) {
        int count = 0;
        Record record = cursor.getRecord();
        while (count < expectedSize && cursor.hasNext()) {
            count++;
            asserter.assertRecord(record, rnd, ts += increment, blob);
        }
        // did our loop run?
        Assert.assertEquals(expectedSize, count);
        return ts;
    }

    private void createTable(String tableName, int partitionBy) {
        try (Path path = new Path()) {
            try (
                    MemoryMARW mem = Vm.getCMARWInstance();
                    TableModel model = new TableModel(configuration, tableName, partitionBy)
            ) {
                model.timestamp();
                TableUtils.createTable(
                        configuration,
                        mem,
                        path,
                        model,
                        1
                );
            }
        }
    }

    private long testAppend(TableWriter writer, Rnd rnd, long ts, int count, long inc, long blob, int testPartitionSwitch, FieldGenerator generator) {
        long size = writer.size();

        long timestamp = writer.getMaxTimestamp();

        for (int i = 0; i < count; i++) {
            TableWriter.Row r = writer.newRow(ts += inc);
            generator.generate(r, rnd, ts, blob);
            r.append();
        }
        writer.commit();

        if (testPartitionSwitch == MUST_SWITCH) {
            Assert.assertFalse(isSamePartition(timestamp, writer.getMaxTimestamp(), writer.getPartitionBy()));
        } else if (testPartitionSwitch == MUST_NOT_SWITCH) {
            Assert.assertTrue(isSamePartition(timestamp, writer.getMaxTimestamp(), writer.getPartitionBy()));
        }

        Assert.assertEquals(size + count, writer.size());
        return ts;
    }

    private long testAppend(Rnd rnd, CairoConfiguration configuration, long ts, int count, long inc, long blob, int testPartitionSwitch) {
        try (TableWriter writer = new TableWriter(configuration, "all", metrics)) {
            return testAppend(writer, rnd, ts, count, inc, blob, testPartitionSwitch, TableReaderTest.BATCH1_GENERATOR);
        }
    }

    private void testCloseColumn(int partitionBy, int count, long increment, String column, RecordAssert assertAfter) throws Exception {
        final Rnd rnd = new Rnd();
        final LongList fds = new LongList();
        String dcol = column + ".d";
        String icol = column + ".i";

        TestFilesFacade ff = new TestFilesFacade() {

            boolean called = false;

            @Override
            public boolean close(long fd) {
                fds.remove(fd);
                return super.close(fd);
            }

            @Override
            public long openRO(LPSZ name) {
                long fd = super.openRO(name);
                if (Chars.endsWith(name, dcol) || Chars.endsWith(name, icol)) {
                    fds.add(fd);
                    called = true;
                }
                return fd;
            }

            @Override
            public boolean wasCalled() {
                return called;
            }


        };

        long blob = allocBlob();
        try {
            TestUtils.assertMemoryLeak(() -> {
                CairoTestUtils.createAllTable(configuration, partitionBy);
                long ts = TimestampFormatUtils.parseTimestamp("2013-03-04T00:00:00.000Z");

                CairoConfiguration configuration = new DefaultCairoConfiguration(root) {
                    @Override
                    public FilesFacade getFilesFacade() {
                        return ff;
                    }
                };
                testAppend(rnd, configuration, ts, count, increment, blob, 0);

                try (TableReader reader = new TableReader(configuration, "all")) {
                    RecordCursor cursor = reader.getCursor();
                    assertCursor(cursor, ts, increment, blob, count, BATCH1_ASSERTER);
                    reader.closeColumnForRemove(column);
                    assertCursor(cursor, ts, increment, blob, count, assertAfter);
                }

                Assert.assertTrue(ff.wasCalled());
                Assert.assertEquals(0, fds.size());
            });
        } finally {
            freeBlob(blob);
        }
    }

    private void testConcurrentReloadMultiplePartitions(int partitionBy, long stride) throws Exception {
        TestUtils.assertMemoryLeak(() -> {
            final int N = 1024_0000;

            // model table
            try (TableModel model = new TableModel(configuration, "w", partitionBy).col("l", ColumnType.LONG).timestamp()) {
                CairoTestUtils.create(model);
            }

            final int threads = 2;
            final CyclicBarrier startBarrier = new CyclicBarrier(threads);
            final CountDownLatch stopLatch = new CountDownLatch(threads);
            final AtomicInteger errors = new AtomicInteger(0);

            // start writer
            new Thread(() -> {
                try {
                    startBarrier.await();
                    long timestampUs = TimestampFormatUtils.parseTimestamp("2017-12-11T00:00:00.000Z");
                    try (TableWriter writer = new TableWriter(configuration, "w", metrics)) {
                        for (int i = 0; i < N; i++) {
                            TableWriter.Row row = writer.newRow(timestampUs);
                            row.putLong(0, i);
                            row.append();
                            writer.commit();
                            timestampUs += stride;
                        }
                    }
                } catch (Exception e) {
                    e.printStackTrace();
                    errors.incrementAndGet();
                } finally {
                    stopLatch.countDown();
                }
            }).start();

            // start reader
            new Thread(() -> {
                try {
                    startBarrier.await();
                    try (TableReader reader = new TableReader(configuration, "w")) {
                        RecordCursor cursor = reader.getCursor();
                        final Record record = cursor.getRecord();
                        sink.clear();
                        ((Sinkable) record).toSink(sink);
                        TestUtils.assertEquals("TableReaderRecord [columnBase=0, recordIndex=-1]", sink);
                        do {
                            // we deliberately ignore result of reload()
                            // to create more race conditions
                            reader.reload();
                            cursor.toTop();
                            int count = 0;
                            while (cursor.hasNext()) {
                                if (count++ != record.getLong(0)) {
                                    sink.clear();
                                    sink.put("Test [count=").put(count--).put(", rec=").put(record.getLong(0)).put(']').put(',');
                                    ((Sinkable) record).toSink(sink);
                                    Assert.fail(sink.toString());
                                }
                            }

                            if (count == N) {
                                break;
                            }
                        } while (true);
                    }
                } catch (Throwable e) {
                    e.printStackTrace();
                    errors.incrementAndGet();
                } finally {
                    stopLatch.countDown();
                }
            }).start();

            Assert.assertTrue(stopLatch.await(120, TimeUnit.SECONDS));
            Assert.assertEquals(0, errors.get());

            // check that we had multiple partitions created during the test
            try (TableReader reader = new TableReader(configuration, "w")) {
                Assert.assertTrue(reader.getPartitionCount() > 10);
            }
        });
    }

    private void testReload(int partitionBy, int count, long inct, final int testPartitionSwitch) throws Exception {
        final long increment = inct * 1000;

        CairoTestUtils.createAllTable(configuration, partitionBy);

        TestUtils.assertMemoryLeak(() -> {
            Rnd rnd = new Rnd();

            long ts = TimestampFormatUtils.parseTimestamp("2013-03-04T00:00:00.000Z");

            long blob = allocBlob();
            try {

                // test if reader behaves correctly when table is empty

                try (TableReader reader = new TableReader(configuration, "all")) {
                    // can we reload empty table?
                    Assert.assertFalse(reader.reload());
                    // reader can see all the rows ? Meaning none?
                    assertCursor(reader.getCursor(), ts, increment, blob, 0, null);
                }

                try (TableReader reader = new TableReader(configuration, "all")) {

                    RecordCursor cursor = reader.getCursor();
                    // this combination of reload/iterate/reload is deliberate
                    // we make sure that reload() behavior is not affected by
                    // iterating empty result set
                    Assert.assertFalse(reader.reload());
                    assertCursor(cursor, ts, increment, blob, 0, null);
                    Assert.assertFalse(reader.reload());

                    // create table with first batch populating all columns (there could be null values too)
                    long nextTs = testAppend(rnd, configuration, ts, count, increment, blob, 0);

                    // can we reload from empty to first batch?
                    Assert.assertTrue(reader.reload());

                    // make sure we can see first batch right after table is open
                    assertCursor(cursor, ts, increment, blob, count, BATCH1_ASSERTER);

                    // create another reader to make sure it can load data from constructor
                    try (TableReader reader2 = new TableReader(configuration, "all")) {
                        // make sure we can see first batch right after table is open
                        assertCursor(reader2.getCursor(), ts, increment, blob, count, BATCH1_ASSERTER);
                    }

                    // try to reload when table hasn't changed
                    Assert.assertFalse(reader.reload());

                    // add second batch to test if reload of open table will pick it up
                    nextTs = testAppend(rnd, configuration, nextTs, count, increment, blob, testPartitionSwitch);

                    // if we don't reload reader it should still see first batch
                    // reader can see all the rows ?
                    cursor.toTop();
                    assertPartialCursor(cursor, new Rnd(), ts, increment, blob, count / 4, BATCH1_ASSERTER);

                    // reload should be successful because we have new data in the table
                    Assert.assertTrue(reader.reload());

                    // check if we can see second batch after reader was reloaded
                    assertCursor(cursor, ts, increment, blob, 2L * count, BATCH1_ASSERTER);

                    // writer will inflate last partition in order to optimise appends
                    // reader must be able to cope with that
                    try (TableWriter writer = new TableWriter(configuration, "all", metrics)) {

                        // this is a bit of paranoid check, but make sure our reader doesn't flinch when new writer is open
                        assertCursor(cursor, ts, increment, blob, 2L * count, BATCH1_ASSERTER);

                        // also make sure that there is nothing to reload, we've not done anything to data after all
                        Assert.assertFalse(reader.reload());

                        // check that we can still see two batches after no-op reload
                        // we rule out possibility of reload() corrupting table state
                        assertCursor(cursor, ts, increment, blob, 2L * count, BATCH1_ASSERTER);

                        // just for no reason add third batch
                        nextTs = testAppend(writer, rnd, nextTs, count, increment, blob, 0, BATCH1_GENERATOR);

                        // table must be able to reload now
                        Assert.assertTrue(reader.reload());

                        // and we should see three batches of data
                        assertCursor(cursor, ts, increment, blob, 3L * count, BATCH1_ASSERTER);

                        // this is where things get interesting
                        // add single column
                        writer.addColumn("str2", ColumnType.STRING);

                        // populate table with fourth batch, this time we also populate new column
                        // we expect that values of new column will be NULL for first three batches and non-NULL for fourth
                        nextTs = testAppend(writer, rnd, nextTs, count, increment, blob, 0, BATCH2_GENERATOR);

                        // reload table, check if it was positive effort
                        Assert.assertTrue(reader.reload());

                        // two-step assert checks 3/4 rows checking that new column is NUL
                        // the last 1/3 is checked including new column
                        // this is why we need to use same random state and timestamp
                        assertBatch2(count, increment, ts, blob, reader);

                        // good job we got as far as this
                        // lets now add another column and populate fifth batch, including new column
                        // reading this table will ensure tops are preserved

                        writer.addColumn("int2", ColumnType.INT);

                        nextTs = testAppend(writer, rnd, nextTs, count, increment, blob, 0, BATCH3_GENERATOR);

                        Assert.assertTrue(reader.reload());

                        assertBatch3(count, increment, ts, blob, reader);

                        // now append more columns that would overflow column buffer and force table to use different
                        // algo when retaining resources

                        writer.addColumn("short2", ColumnType.SHORT);
                        writer.addColumn("bool2", ColumnType.BOOLEAN);
                        writer.addColumn("byte2", ColumnType.BYTE);
                        writer.addColumn("float2", ColumnType.FLOAT);
                        writer.addColumn("double2", ColumnType.DOUBLE);
                        writer.addColumn("sym2", ColumnType.SYMBOL);
                        writer.addColumn("long2", ColumnType.LONG);
                        writer.addColumn("date2", ColumnType.DATE);
                        writer.addColumn("bin2", ColumnType.BINARY);

                        // populate new columns and start asserting batches, which would assert that new columns are
                        // retrospectively "null" in existing records
                        nextTs = testAppend(writer, rnd, nextTs, count, increment, blob, 0, BATCH4_GENERATOR);

                        Assert.assertTrue(reader.reload());

                        assertBatch4(count, increment, ts, blob, reader);

                        // now delete last column

                        if (configuration.getFilesFacade().isRestrictedFileSystem()) {
                            reader.closeColumnForRemove("bin2");
                        }

                        writer.removeColumn("bin2");

                        Assert.assertTrue(reader.reload());

                        // and assert that all columns that have not been deleted contain correct values

                        assertBatch5(count, increment, ts, blob, cursor, new Rnd());

                        // append all columns excluding the one we just deleted
                        nextTs = testAppend(writer, rnd, nextTs, count, increment, blob, 0, BATCH6_GENERATOR);

                        Assert.assertTrue(reader.reload());

                        // and assert that all columns that have not been deleted contain correct values
                        assertBatch6(count, increment, ts, blob, cursor);

                        if (configuration.getFilesFacade().isRestrictedFileSystem()) {
                            reader.closeColumnForRemove("int");
                        }

                        // remove first column and add new column by same name
                        writer.removeColumn("int");
                        writer.addColumn("int", ColumnType.INT);

                        Assert.assertTrue(reader.reload());

                        assertBatch7(count, increment, ts, blob, cursor);

                        Assert.assertFalse(reader.reload());

                        nextTs = testAppend(writer, rnd, nextTs, count, increment, blob, 0, BATCH8_GENERATOR);

                        Assert.assertTrue(reader.reload());

                        assertBatch8(count, increment, ts, blob, cursor);

                        if (configuration.getFilesFacade().isRestrictedFileSystem()) {
                            reader.closeColumnForRemove("sym");
                        }

                        writer.removeColumn("sym");
                        writer.addColumn("sym", ColumnType.SYMBOL);
                        Assert.assertTrue(reader.reload());

                        testAppend(writer, rnd, nextTs, count, increment, blob, 0, BATCH9_GENERATOR);

                        Assert.assertTrue(reader.reload());

                        assertBatch9(count, increment, ts, blob, cursor);

                    }
                }
            } finally {
                freeBlob(blob);
            }
        });
    }

    private void testRemoveActivePartition(int partitionBy, NextPartitionTimestampProvider provider, CharSequence partitionNameToDelete) throws Exception {
        TestUtils.assertMemoryLeak(() -> {
            int N = 100;
            int N_PARTITIONS = 5;
            long timestampUs = TimestampFormatUtils.parseTimestamp("2017-12-11T00:00:00.000Z");
            long stride = 100;
            int bandStride = 1000;
            int totalCount = 0;

            // model table
            try (TableModel model = new TableModel(configuration, "w", partitionBy).col("l", ColumnType.LONG).timestamp()) {
                CairoTestUtils.create(model);
            }

            try (TableWriter writer = new TableWriter(configuration, "w", metrics)) {

                for (int k = 0; k < N_PARTITIONS; k++) {
                    long band = k * bandStride;
                    for (int i = 0; i < N; i++) {
                        TableWriter.Row row = writer.newRow(timestampUs);
                        row.putLong(0, band + i);
                        row.append();
                        writer.commit();
                        timestampUs += stride;
                    }
                    timestampUs = provider.getNext(timestampUs);
                }

                Assert.assertEquals(500, writer.size());


                // now open table reader having partition gap
                try (TableReader reader = new TableReader(configuration, "w")) {

                    Assert.assertEquals(500, reader.size());
                    RecordCursor cursor = reader.getCursor();
                    Record record = cursor.getRecord();
                    while (cursor.hasNext()) {
                        record.getLong(0);
                        totalCount++;
                    }
                    Assert.assertEquals(500, totalCount);


                    DateFormat fmt = PartitionBy.getPartitionDirFormatMethod(partitionBy);
                    Assert.assertFalse(
                            writer.removePartition(fmt.parse(partitionNameToDelete, null))
                    );

                    Assert.assertEquals(500, writer.size());

                    reader.reload();

                    totalCount = 0;

                    Assert.assertEquals(N * N_PARTITIONS, reader.size());

                    cursor = reader.getCursor();
                    record = cursor.getRecord();
                    while (cursor.hasNext()) {
                        record.getLong(0);
                        totalCount++;
                    }
                    Assert.assertEquals(N * N_PARTITIONS, totalCount);
                }
            }

        });
    }

    private void testRemovePartition(int partitionBy, CharSequence partitionNameToDelete, int affectedBand, NextPartitionTimestampProvider provider) throws Exception {
        TestUtils.assertMemoryLeak(() -> {
            int N = 100;
            int N_PARTITIONS = 5;
            long timestampUs = TimestampFormatUtils.parseTimestamp("2017-12-11T10:00:00.000Z");
            long stride = 100;
            int bandStride = 1000;
            int totalCount = 0;

            // model table
            try (TableModel model = new TableModel(configuration, "w", partitionBy).col("l", ColumnType.LONG).timestamp()) {
                CairoTestUtils.create(model);
            }

            try (TableWriter writer = new TableWriter(configuration, "w", metrics)) {

                for (int k = 0; k < N_PARTITIONS; k++) {
                    long band = k * bandStride;
                    for (int i = 0; i < N; i++) {
                        TableWriter.Row row = writer.newRow(timestampUs);
                        row.putLong(0, band + i);
                        row.append();
                        writer.commit();
                        timestampUs += stride;
                    }
                    timestampUs = provider.getNext(timestampUs);
                }

                Assert.assertEquals(N * N_PARTITIONS, writer.size());

                DateFormat fmt = PartitionBy.getPartitionDirFormatMethod(partitionBy);
                final long timestamp = fmt.parse(partitionNameToDelete, null);

                Assert.assertTrue(writer.removePartition(timestamp));
                Assert.assertFalse(writer.removePartition(timestamp));

                Assert.assertEquals(N * (N_PARTITIONS - 1), writer.size());
            }

            // now open table reader having partition gap
            try (TableReader reader = new TableReader(configuration, "w")) {

                Assert.assertEquals(N * (N_PARTITIONS - 1), reader.size());

                int previousBand = -1;
                int bandCount = 0;
                RecordCursor cursor = reader.getCursor();
                final Record record = cursor.getRecord();
                while (cursor.hasNext()) {
                    long value = record.getLong(0);
                    int band = (int) ((value / bandStride) * bandStride);
                    if (band != previousBand) {
                        // make sure we don#t pick up deleted partition
                        Assert.assertNotEquals(affectedBand, band);
                        if (previousBand != -1) {
                            Assert.assertEquals(N, bandCount);
                        }
                        previousBand = band;
                        bandCount = 0;
                    }
                    bandCount++;
                    totalCount++;
                }
                Assert.assertEquals(N, bandCount);
            }

            Assert.assertEquals(N * (N_PARTITIONS - 1), totalCount);
        });
    }

    private void testRemovePartitionReload(int partitionBy, CharSequence partitionNameToDelete, int affectedBand, NextPartitionTimestampProvider provider) throws Exception {
        TestUtils.assertMemoryLeak(() -> {
            int N = 100;
            int N_PARTITIONS = 5;
            long timestampUs = TimestampFormatUtils.parseTimestamp("2017-12-11T00:00:00.000Z");
            long stride = 100;
            int bandStride = 1000;
            int totalCount = 0;

            // model table
            try (TableModel model = new TableModel(configuration, "w", partitionBy).col("l", ColumnType.LONG).timestamp()) {
                CairoTestUtils.create(model);
            }

            try (TableWriter writer = new TableWriter(configuration, "w", metrics)) {

                for (int k = 0; k < N_PARTITIONS; k++) {
                    long band = k * bandStride;
                    for (int i = 0; i < N; i++) {
                        TableWriter.Row row = writer.newRow(timestampUs);
                        row.putLong(0, band + i);
                        row.append();
                        writer.commit();
                        timestampUs += stride;
                    }
                    timestampUs = provider.getNext(timestampUs);
                }

                Assert.assertEquals(N * N_PARTITIONS, writer.size());

                // now open table reader having partition gap
                try (TableReader reader = new TableReader(configuration, "w")) {

                    Assert.assertEquals(N * N_PARTITIONS, reader.size());
                    RecordCursor cursor = reader.getCursor();
                    Record record = cursor.getRecord();
                    while (cursor.hasNext()) {
                        record.getLong(0);
                        totalCount++;
                    }
                    Assert.assertEquals(N * N_PARTITIONS, totalCount);


                    DateFormat fmt = PartitionBy.getPartitionDirFormatMethod(partitionBy);
                    Assert.assertTrue(
                            writer.removePartition(fmt.parse(partitionNameToDelete, null))
                    );

                    Assert.assertEquals(N * (N_PARTITIONS - 1), writer.size());

                    reader.reload();

                    totalCount = 0;

                    Assert.assertEquals(N * (N_PARTITIONS - 1), reader.size());

                    int previousBand = -1;
                    int bandCount = 0;
                    cursor = reader.getCursor();
                    record = cursor.getRecord();
                    while (cursor.hasNext()) {
                        long value = record.getLong(0);
                        int band = (int) ((value / bandStride) * bandStride);
                        if (band != previousBand) {
                            // make sure we don#t pick up deleted partition
                            Assert.assertNotEquals(affectedBand, band);
                            if (previousBand != -1) {
                                Assert.assertEquals(N, bandCount);
                            }
                            previousBand = band;
                            bandCount = 0;
                        }
                        bandCount++;
                        totalCount++;
                    }
                    Assert.assertEquals(N, bandCount);
                }
            }

            Assert.assertEquals(N * (N_PARTITIONS - 1), totalCount);
        });
    }

    private void testTableCursor(long inc) throws NumericException {
        Rnd rnd = new Rnd();
        int N = 100;
        long ts = TimestampFormatUtils.parseTimestamp("2013-03-04T00:00:00.000Z") / 1000;
        long blob = allocBlob();
        try {
            testAppend(rnd, configuration, ts, N, inc, blob, 0);
            final LongList rows = new LongList();
            try (TableReader reader = new TableReader(configuration, "all")) {
                Assert.assertEquals(N, reader.size());

                RecordCursor cursor = reader.getCursor();
                final Record record = cursor.getRecord();
                assertCursor(cursor, ts, inc, blob, N, BATCH1_ASSERTER);

                cursor.toTop();
                while (cursor.hasNext()) {
                    rows.add(record.getRowId());
                }

                Rnd exp = new Rnd();
                final Record rec = cursor.getRecordB();
                for (int i = 0, n = rows.size(); i < n; i++) {
                    cursor.recordAt(rec, rows.getQuick(i));
                    BATCH1_ASSERTER.assertRecord(rec, exp, ts += inc, blob);
                }
            }
        } finally {
            freeBlob(blob);
        }
    }

    private void testTableCursor() throws NumericException {
        testTableCursor(60 * 60000);
    }

    @FunctionalInterface
    private interface NextPartitionTimestampProvider {
        long getNext(long current);
    }

    private interface RecordAssert {
        void assertRecord(Record r, Rnd rnd, long ts, long blob);
    }

    @FunctionalInterface
    private interface FieldGenerator {
        void generate(TableWriter.Row r, Rnd rnd, long ts, long blob);
    }
}<|MERGE_RESOLUTION|>--- conflicted
+++ resolved
@@ -3201,13 +3201,8 @@
             };
 
             // populate table and delete column
-<<<<<<< HEAD
-            try (TableWriter writer = new TableWriter(configuration, "x")) {
+            try (TableWriter writer = new TableWriter(configuration, "x", metrics)) {
                 appendTwoSymbols(writer, rnd, 0, 1);
-=======
-            try (TableWriter writer = new TableWriter(configuration, "x", metrics)) {
-                appendTwoSymbols(writer, rnd);
->>>>>>> de3e99f8
                 writer.commit();
 
                 try (TableReader reader = new TableReader(configuration, "x")) {
@@ -3315,13 +3310,8 @@
             };
 
             // populate table and delete column
-<<<<<<< HEAD
-            try (TableWriter writer = new TableWriter(configuration, "x")) {
+            try (TableWriter writer = new TableWriter(configuration, "x", metrics)) {
                 appendTwoSymbols(writer, rnd, 0, 1);
-=======
-            try (TableWriter writer = new TableWriter(configuration, "x", metrics)) {
-                appendTwoSymbols(writer, rnd);
->>>>>>> de3e99f8
                 writer.commit();
 
                 try (TableReader reader = new TableReader(configuration, "x")) {
@@ -3425,13 +3415,8 @@
             };
 
             // populate table and delete column
-<<<<<<< HEAD
-            try (TableWriter writer = new TableWriter(configuration, "x")) {
+            try (TableWriter writer = new TableWriter(configuration, "x", metrics)) {
                 appendTwoSymbols(writer, rnd, 0, 1);
-=======
-            try (TableWriter writer = new TableWriter(configuration, "x", metrics)) {
-                appendTwoSymbols(writer, rnd);
->>>>>>> de3e99f8
                 writer.commit();
 
                 try (TableReader reader = new TableReader(configuration, "x")) {
@@ -3535,13 +3520,8 @@
             };
 
             // populate table and delete column
-<<<<<<< HEAD
-            try (TableWriter writer = new TableWriter(configuration, "x")) {
+            try (TableWriter writer = new TableWriter(configuration, "x", metrics)) {
                 appendTwoSymbols(writer, rnd, 0, 1);
-=======
-            try (TableWriter writer = new TableWriter(configuration, "x", metrics)) {
-                appendTwoSymbols(writer, rnd);
->>>>>>> de3e99f8
                 writer.commit();
 
                 try (TableReader reader = new TableReader(configuration, "x")) {
