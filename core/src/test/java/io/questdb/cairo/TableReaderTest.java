--- conflicted
+++ resolved
@@ -1889,17 +1889,10 @@
         TableToken tableToken = createTable(tableName, PartitionBy.HOUR);
 
         assertMemoryLeak(() -> {
-<<<<<<< HEAD
-            try (TableReader reader = engine.getReader(AllowAllCairoSecurityContext.INSTANCE, tableName)) {
-                int partitionsToAdd = Os.isLinux() ? (int) (Files.PAGE_SIZE / Long.BYTES / 4) + 1 : 10;
-                try (TableWriter writer = engine.getWriter(AllowAllCairoSecurityContext.INSTANCE, tableName, "test")) {
-                    int symbolsToAdd = Os.isLinux() ? (int) (Files.PAGE_SIZE / Long.BYTES / 4) + 1 : 10;
-=======
             try (TableReader reader = engine.getReader(AllowAllCairoSecurityContext.INSTANCE, tableToken)) {
                 int partitionsToAdd = Os.type == Os.LINUX_ARM64 || Os.type == Os.LINUX_AMD64 ? (int) (Files.PAGE_SIZE / Long.BYTES / 4) + 1 : 10;
                 try (TableWriter writer = engine.getWriter(AllowAllCairoSecurityContext.INSTANCE, tableToken, "test")) {
                     int symbolsToAdd = Os.type == Os.LINUX_ARM64 || Os.type == Os.LINUX_AMD64 ? (int) (Files.PAGE_SIZE / Long.BYTES / 4) + 1 : 10;
->>>>>>> 5d42ab69
                     for (int i = 0; i < symbolsToAdd; i++) {
                         writer.addColumn("col" + i, ColumnType.SYMBOL);
                     }
