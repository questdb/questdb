/*******************************************************************************
 *     ___                  _   ____  ____
 *    / _ \ _   _  ___  ___| |_|  _ \| __ )
 *   | | | | | | |/ _ \/ __| __| | | |  _ \
 *   | |_| | |_| |  __/\__ \ |_| |_| | |_) |
 *    \__\_\\__,_|\___||___/\__|____/|____/
 *
 *  Copyright (c) 2014-2019 Appsicle
 *  Copyright (c) 2019-2022 QuestDB
 *
 *  Licensed under the Apache License, Version 2.0 (the "License");
 *  you may not use this file except in compliance with the License.
 *  You may obtain a copy of the License at
 *
 *  http://www.apache.org/licenses/LICENSE-2.0
 *
 *  Unless required by applicable law or agreed to in writing, software
 *  distributed under the License is distributed on an "AS IS" BASIS,
 *  WITHOUT WARRANTIES OR CONDITIONS OF ANY KIND, either express or implied.
 *  See the License for the specific language governing permissions and
 *  limitations under the License.
 *
 ******************************************************************************/

package io.questdb.cairo.wal;

import io.questdb.cairo.*;
import io.questdb.cairo.security.AllowAllCairoSecurityContext;
import io.questdb.cairo.sql.Record;
import io.questdb.cairo.sql.RecordCursor;
import io.questdb.griffin.AbstractGriffinTest;
import io.questdb.griffin.SqlException;
import io.questdb.griffin.SqlUtil;
import io.questdb.griffin.engine.ops.AlterOperationBuilder;
import io.questdb.mp.SOCountDownLatch;
import io.questdb.std.*;
import io.questdb.std.str.LPSZ;
import io.questdb.std.str.Path;
import io.questdb.std.str.StringSink;
import io.questdb.test.tools.TestUtils;
import org.hamcrest.CoreMatchers;
import org.hamcrest.MatcherAssert;
import org.junit.After;
import org.junit.Assert;
import org.junit.Before;
import org.junit.Test;

import java.io.File;
import java.util.Map;
import java.util.concurrent.ConcurrentHashMap;
import java.util.concurrent.ConcurrentMap;
import java.util.concurrent.CountDownLatch;
import java.util.concurrent.atomic.AtomicInteger;

import static io.questdb.cairo.wal.WalUtils.WAL_INDEX_FILE_NAME;
import static io.questdb.cairo.wal.WalUtils.WAL_NAME_BASE;
import static org.hamcrest.CoreMatchers.containsString;
import static org.junit.Assert.*;

public class WalWriterTest extends AbstractGriffinTest {

    @Before
    public void setUp() {
        super.setUp();
    }

    @After
    public void tearDown() {
        super.tearDown();
        currentMicros = -1L;
    }

    @Test
    public void tesWalWritersUnknownTable() throws Exception {
        assertMemoryLeak(() -> {
            final String tableName = testName.getMethodName();
            try (TableModel model = new TableModel(configuration, tableName, PartitionBy.HOUR)
                    .col("a", ColumnType.INT)
                    .col("b", ColumnType.SYMBOL)
                    .timestamp("ts") // not a WAL table
            ) {
                createTable(model);
            }
            try (WalWriter ignored = engine.getWalWriter(sqlExecutionContext.getCairoSecurityContext(), tableName)) {
                Assert.fail();
            } catch (CairoException e) {
                MatcherAssert.assertThat(e.getMessage(), containsString("could not open read-write"));
                MatcherAssert.assertThat(e.getMessage(), containsString(tableName));
            }
        });
    }

    @Test
    public void testAddColumnRollsUncommittedRowsToNewSegment() throws Exception {
        assertMemoryLeak(() -> {
            final String tableName = testName.getMethodName();
            createTable(tableName);

            final String walName1, walName2;
            try (WalWriter walWriter1 = engine.getWalWriter(sqlExecutionContext.getCairoSecurityContext(), tableName)) {
                try (WalWriter walWriter2 = engine.getWalWriter(sqlExecutionContext.getCairoSecurityContext(), tableName)) {
                    walName1 = walWriter1.getWalName();
                    walName2 = walWriter2.getWalName();

                    TableWriter.Row row = walWriter1.newRow(0);
                    row.putByte(0, (byte) 1);
                    row.append();
                    walWriter1.commit();

                    row = walWriter2.newRow(0);
                    row.putByte(0, (byte) 10);
                    row.append();
                    walWriter2.commit();

                    row = walWriter2.newRow(0);
                    row.putByte(0, (byte) 100);
                    row.append();

                    addColumn(walWriter1, "c", ColumnType.INT);

                    walWriter2.commit();

                    row = walWriter1.newRow(0);
                    row.putByte(0, (byte) 110);
                    row.append();
                    walWriter1.commit();
                }
            }

            try (TableModel model = defaultModel(tableName)) {
                try (WalReader reader = engine.getWalReader(sqlExecutionContext.getCairoSecurityContext(), tableName, walName1, 0, 1)) {
                    assertEquals(2, reader.getColumnCount());
                    assertEquals(walName1, reader.getWalName());
                    assertEquals(tableName, reader.getTableName());
                    assertEquals(1, reader.size());

                    final RecordCursor cursor = reader.getDataCursor();
                    final Record record = cursor.getRecord();
                    assertTrue(cursor.hasNext());
                    assertEquals(1, record.getByte(0));
                    assertNull(record.getStr(1));
                    assertEquals(0, record.getRowId());
                    assertFalse(cursor.hasNext());

                    assertColumnMetadata(model, reader);

                    final WalEventCursor eventCursor = reader.getEventCursor();
                    assertTrue(eventCursor.hasNext());
                    assertEquals(0, eventCursor.getTxn());
                    assertEquals(WalTxnType.DATA, eventCursor.getType());

                    final WalEventCursor.DataInfo dataInfo = eventCursor.getDataInfo();
                    assertEquals(0, dataInfo.getStartRowID());
                    assertEquals(1, dataInfo.getEndRowID());
                    assertEquals(0, dataInfo.getMinTimestamp());
                    assertEquals(0, dataInfo.getMaxTimestamp());
                    assertFalse(dataInfo.isOutOfOrder());
                    assertNull(dataInfo.nextSymbolMapDiff());

                    assertFalse(eventCursor.hasNext());
                }
                try (WalReader reader = engine.getWalReader(sqlExecutionContext.getCairoSecurityContext(), tableName, walName2, 0, 1)) {
                    assertEquals(2, reader.getColumnCount());
                    assertEquals(walName2, reader.getWalName());
                    assertEquals(tableName, reader.getTableName());
                    assertEquals(1, reader.size());

                    final RecordCursor cursor = reader.getDataCursor();
                    final Record record = cursor.getRecord();
                    assertTrue(cursor.hasNext());
                    assertEquals(10, record.getByte(0));
                    assertNull(record.getStr(1));
                    assertEquals(0, record.getRowId());
                    assertFalse(cursor.hasNext());

                    assertColumnMetadata(model, reader);

                    final WalEventCursor eventCursor = reader.getEventCursor();
                    assertTrue(eventCursor.hasNext());
                    assertEquals(0, eventCursor.getTxn());
                    assertEquals(WalTxnType.DATA, eventCursor.getType());

                    final WalEventCursor.DataInfo dataInfo = eventCursor.getDataInfo();
                    assertEquals(0, dataInfo.getStartRowID());
                    assertEquals(1, dataInfo.getEndRowID());
                    assertEquals(0, dataInfo.getMinTimestamp());
                    assertEquals(0, dataInfo.getMaxTimestamp());
                    assertFalse(dataInfo.isOutOfOrder());
                    assertNull(dataInfo.nextSymbolMapDiff());

                    assertFalse(eventCursor.hasNext());
                }
                model.col("c", ColumnType.INT);
                try (WalReader reader = engine.getWalReader(sqlExecutionContext.getCairoSecurityContext(), tableName, walName1, 1, 1)) {
                    assertEquals(3, reader.getColumnCount());
                    assertEquals(walName1, reader.getWalName());
                    assertEquals(tableName, reader.getTableName());
                    assertEquals(1, reader.size());

                    final RecordCursor cursor = reader.getDataCursor();
                    final Record record = cursor.getRecord();
                    assertTrue(cursor.hasNext());
                    assertEquals(110, record.getByte(0));
                    assertNull(record.getStr(1));
                    assertEquals(0, record.getRowId());
                    assertFalse(cursor.hasNext());

                    assertColumnMetadata(model, reader);

                    final WalEventCursor eventCursor = reader.getEventCursor();
                    assertTrue(eventCursor.hasNext());
                    assertEquals(0, eventCursor.getTxn());
                    assertEquals(WalTxnType.DATA, eventCursor.getType());

                    final WalEventCursor.DataInfo dataInfo = eventCursor.getDataInfo();
                    assertEquals(0, dataInfo.getStartRowID());
                    assertEquals(1, dataInfo.getEndRowID());
                    assertEquals(0, dataInfo.getMinTimestamp());
                    assertEquals(0, dataInfo.getMaxTimestamp());
                    assertFalse(dataInfo.isOutOfOrder());
                    assertNull(dataInfo.nextSymbolMapDiff());

                    assertFalse(eventCursor.hasNext());
                }
                try (WalReader reader = engine.getWalReader(sqlExecutionContext.getCairoSecurityContext(), tableName, walName2, 1, 1)) {
                    assertEquals(3, reader.getColumnCount());
                    assertEquals(walName2, reader.getWalName());
                    assertEquals(tableName, reader.getTableName());
                    assertEquals(1, reader.size());

                    final RecordCursor cursor = reader.getDataCursor();
                    final Record record = cursor.getRecord();
                    assertTrue(cursor.hasNext());
                    assertEquals(100, record.getByte(0));
                    assertNull(record.getStr(1));
                    assertEquals(0, record.getRowId());
                    assertFalse(cursor.hasNext());

                    assertColumnMetadata(model, reader);

                    final WalEventCursor eventCursor = reader.getEventCursor();
                    assertTrue(eventCursor.hasNext());
                    assertEquals(0, eventCursor.getTxn());
                    assertEquals(WalTxnType.DATA, eventCursor.getType());

                    final WalEventCursor.DataInfo dataInfo = eventCursor.getDataInfo();
                    assertEquals(0, dataInfo.getStartRowID());
                    assertEquals(1, dataInfo.getEndRowID());
                    assertEquals(0, dataInfo.getMinTimestamp());
                    assertEquals(0, dataInfo.getMaxTimestamp());
                    assertFalse(dataInfo.isOutOfOrder());
                    assertNull(dataInfo.nextSymbolMapDiff());

                    assertFalse(eventCursor.hasNext());
                }
            }
        });
    }

    @Test
    public void testAddingColumnClosesSegment() throws Exception {
        assertMemoryLeak(() -> {
            final String tableName = testName.getMethodName();
            createTable(tableName);

            final String walName;
            try (WalWriter walWriter = engine.getWalWriter(sqlExecutionContext.getCairoSecurityContext(), tableName)) {
                walName = walWriter.getWalName();
                TableWriter.Row row = walWriter.newRow(0);
                row.putByte(0, (byte) 1);
                row.append();
                walWriter.commit();

                addColumn(walWriter, "c", ColumnType.INT);
                row = walWriter.newRow(0);
                row.putByte(0, (byte) 10);
                row.append();
                walWriter.commit();

                addColumn(walWriter, "d", ColumnType.SHORT);
                row = walWriter.newRow(0);
                row.putByte(0, (byte) 100);
                row.putShort(3, (short) 1000);
                row.append();
                walWriter.commit();
            }

            try (TableModel model = defaultModel(tableName)) {
                try (WalReader reader = engine.getWalReader(sqlExecutionContext.getCairoSecurityContext(), tableName, walName, 0, 1)) {
                    assertEquals(2, reader.getColumnCount());
                    assertEquals(walName, reader.getWalName());
                    assertEquals(tableName, reader.getTableName());
                    assertEquals(1, reader.size());

                    final RecordCursor cursor = reader.getDataCursor();
                    final Record record = cursor.getRecord();
                    assertTrue(cursor.hasNext());
                    assertEquals(1, record.getByte(0));
                    assertNull(record.getStr(1));
                    assertEquals(0, record.getRowId());
                    assertFalse(cursor.hasNext());

                    assertColumnMetadata(model, reader);

                    final WalEventCursor eventCursor = reader.getEventCursor();
                    assertTrue(eventCursor.hasNext());
                    assertEquals(0, eventCursor.getTxn());
                    assertEquals(WalTxnType.DATA, eventCursor.getType());

                    final WalEventCursor.DataInfo dataInfo = eventCursor.getDataInfo();
                    assertEquals(0, dataInfo.getStartRowID());
                    assertEquals(1, dataInfo.getEndRowID());
                    assertEquals(0, dataInfo.getMinTimestamp());
                    assertEquals(0, dataInfo.getMaxTimestamp());
                    assertFalse(dataInfo.isOutOfOrder());
                    assertNull(dataInfo.nextSymbolMapDiff());

                    assertFalse(eventCursor.hasNext());
                }
                model.col("c", ColumnType.INT);
                try (WalReader reader = engine.getWalReader(sqlExecutionContext.getCairoSecurityContext(), tableName, walName, 1, 1)) {
                    assertEquals(3, reader.getColumnCount());
                    assertEquals(walName, reader.getWalName());
                    assertEquals(tableName, reader.getTableName());
                    assertEquals(1, reader.size());

                    final RecordCursor cursor = reader.getDataCursor();
                    final Record record = cursor.getRecord();
                    assertTrue(cursor.hasNext());
                    assertEquals(10, record.getByte(0));
                    assertNull(record.getStr(1));
                    assertEquals(Integer.MIN_VALUE, record.getInt(2));
                    assertEquals(0, record.getRowId());
                    assertFalse(cursor.hasNext());

                    assertColumnMetadata(model, reader);

                    final WalEventCursor eventCursor = reader.getEventCursor();
                    assertTrue(eventCursor.hasNext());
                    assertEquals(0, eventCursor.getTxn());
                    assertEquals(WalTxnType.DATA, eventCursor.getType());

                    final WalEventCursor.DataInfo dataInfo = eventCursor.getDataInfo();
                    assertEquals(0, dataInfo.getStartRowID());
                    assertEquals(1, dataInfo.getEndRowID());
                    assertEquals(0, dataInfo.getMinTimestamp());
                    assertEquals(0, dataInfo.getMaxTimestamp());
                    assertFalse(dataInfo.isOutOfOrder());
                    assertNull(dataInfo.nextSymbolMapDiff());

                    assertFalse(eventCursor.hasNext());
                }
                model.col("d", ColumnType.SHORT);
                try (WalReader reader = engine.getWalReader(sqlExecutionContext.getCairoSecurityContext(), tableName, walName, 2, 1)) {
                    assertEquals(4, reader.getColumnCount());
                    assertEquals(walName, reader.getWalName());
                    assertEquals(tableName, reader.getTableName());
                    assertEquals(1, reader.size());

                    final RecordCursor cursor = reader.getDataCursor();
                    final Record record = cursor.getRecord();
                    assertTrue(cursor.hasNext());
                    assertEquals(100, record.getByte(0));
                    assertEquals(1000, record.getShort(3));
                    assertNull(record.getStr(1));
                    assertEquals(Integer.MIN_VALUE, record.getInt(2));
                    assertEquals(0, record.getRowId());
                    assertFalse(cursor.hasNext());

                    assertColumnMetadata(model, reader);

                    final WalEventCursor eventCursor = reader.getEventCursor();
                    assertTrue(eventCursor.hasNext());
                    assertEquals(0, eventCursor.getTxn());
                    assertEquals(WalTxnType.DATA, eventCursor.getType());

                    final WalEventCursor.DataInfo dataInfo = eventCursor.getDataInfo();
                    assertEquals(0, dataInfo.getStartRowID());
                    assertEquals(1, dataInfo.getEndRowID());
                    assertEquals(0, dataInfo.getMinTimestamp());
                    assertEquals(0, dataInfo.getMaxTimestamp());
                    assertFalse(dataInfo.isOutOfOrder());
                    assertNull(dataInfo.nextSymbolMapDiff());

                    assertFalse(eventCursor.hasNext());
                }
            }
        });
    }

    @Test
    public void testAddingColumnOverlapping() throws Exception {
        assertMemoryLeak(() -> {
            final String tableName = testName.getMethodName();
            createTable(tableName);

            final String walName1, walName2;
            try (WalWriter walWriter1 = engine.getWalWriter(sqlExecutionContext.getCairoSecurityContext(), tableName)) {
                try (WalWriter walWriter2 = engine.getWalWriter(sqlExecutionContext.getCairoSecurityContext(), tableName)) {
                    walName1 = walWriter1.getWalName();
                    walName2 = walWriter2.getWalName();
                    addColumn(walWriter1, "c", ColumnType.INT);
                    addColumn(walWriter2, "d", ColumnType.INT);
                }
            }

            try (TableModel model = defaultModel(tableName)) {
                model.col("c", ColumnType.INT);
                try (WalReader reader = engine.getWalReader(sqlExecutionContext.getCairoSecurityContext(), tableName, walName1, 0, 0)) {
                    assertEquals(3, reader.getColumnCount());
                    assertEquals(walName1, reader.getWalName());
                    assertEquals(tableName, reader.getTableName());
                    assertEquals(0, reader.size());

                    final RecordCursor cursor = reader.getDataCursor();
                    assertFalse(cursor.hasNext());

                    assertColumnMetadata(model, reader);

                    final WalEventCursor eventCursor = reader.getEventCursor();
                    assertFalse(eventCursor.hasNext());
                }

                model.col("d", ColumnType.INT);
                try (WalReader reader = engine.getWalReader(sqlExecutionContext.getCairoSecurityContext(), tableName, walName2, 0, 0)) {
                    assertEquals(4, reader.getColumnCount());
                    assertEquals(walName2, reader.getWalName());
                    assertEquals(tableName, reader.getTableName());
                    assertEquals(0, reader.size());

                    final RecordCursor cursor = reader.getDataCursor();
                    assertFalse(cursor.hasNext());

                    assertColumnMetadata(model, reader);

                    final WalEventCursor eventCursor = reader.getEventCursor();
                    assertFalse(eventCursor.hasNext());
                }
            }
        });
    }

    @Test
    public void testAddingColumnOverlappingAndAddRow() throws Exception {
        assertMemoryLeak(() -> {
            final String tableName = testName.getMethodName();
            createTable(tableName);

            final String walName1, walName2;
            try (WalWriter walWriter1 = engine.getWalWriter(sqlExecutionContext.getCairoSecurityContext(), tableName)) {
                try (WalWriter walWriter2 = engine.getWalWriter(sqlExecutionContext.getCairoSecurityContext(), tableName)) {
                    walName1 = walWriter1.getWalName();
                    walName2 = walWriter2.getWalName();
                    addColumn(walWriter1, "c", ColumnType.INT);
                    addColumn(walWriter2, "d", ColumnType.INT);

                    TableWriter.Row row = walWriter1.newRow(0);
                    row.putByte(0, (byte) 1);
                    row.append();
                    walWriter1.commit();
                }
            }

            try (TableModel model = defaultModel(tableName)) {
                model.col("c", ColumnType.INT);
                model.col("d", ColumnType.INT);
                try (WalReader reader = engine.getWalReader(sqlExecutionContext.getCairoSecurityContext(), tableName, walName1, 0, 1)) {
                    assertEquals(4, reader.getColumnCount());
                    assertEquals(walName1, reader.getWalName());
                    assertEquals(tableName, reader.getTableName());
                    assertEquals(1, reader.size());

                    final RecordCursor cursor = reader.getDataCursor();
                    final Record record = cursor.getRecord();
                    assertTrue(cursor.hasNext());
                    assertEquals(1, record.getByte(0));
                    assertNull(record.getStr(1));
                    assertEquals(0, record.getRowId());
                    assertFalse(cursor.hasNext());

                    assertColumnMetadata(model, reader);

                    final WalEventCursor eventCursor = reader.getEventCursor();
                    assertTrue(eventCursor.hasNext());
                    assertEquals(0, eventCursor.getTxn());
                    assertEquals(WalTxnType.DATA, eventCursor.getType());

                    final WalEventCursor.DataInfo dataInfo = eventCursor.getDataInfo();
                    assertEquals(0, dataInfo.getStartRowID());
                    assertEquals(1, dataInfo.getEndRowID());
                    assertEquals(0, dataInfo.getMinTimestamp());
                    assertEquals(0, dataInfo.getMaxTimestamp());
                    assertFalse(dataInfo.isOutOfOrder());
                    assertNull(dataInfo.nextSymbolMapDiff());

                    assertFalse(eventCursor.hasNext());
                }
                try (WalReader reader = engine.getWalReader(sqlExecutionContext.getCairoSecurityContext(), tableName, walName2, 0, 0)) {
                    assertEquals(4, reader.getColumnCount());
                    assertEquals(walName2, reader.getWalName());
                    assertEquals(tableName, reader.getTableName());
                    assertEquals(0, reader.size());

                    final RecordCursor cursor = reader.getDataCursor();
                    assertFalse(cursor.hasNext());

                    assertColumnMetadata(model, reader);

                    final WalEventCursor eventCursor = reader.getEventCursor();
                    assertFalse(eventCursor.hasNext());
                }
            }
        });
    }

    @Test
    public void testAddingDuplicateColumn() throws Exception {
        assertMemoryLeak(() -> {
            final String tableName = testName.getMethodName();
            createTable(tableName);

            final String walName;
            try (WalWriter walWriter = engine.getWalWriter(sqlExecutionContext.getCairoSecurityContext(), tableName)) {
                walName = walWriter.getWalName();
                TableWriter.Row row = walWriter.newRow(0);
                row.putByte(0, (byte) 1);
                row.append();
                walWriter.commit();

                addColumn(walWriter, "c", ColumnType.INT);
                row = walWriter.newRow(0);
                row.putByte(0, (byte) 10);
                row.append();
                walWriter.commit();

                try {
                    addColumn(walWriter, "c", ColumnType.SHORT);
                    fail("Should not be able to add duplicate column");
                } catch (CairoException e) {
                    assertEquals("[-1] could not add column [error=duplicate column name: c, errno=0]", e.getMessage());
                }

                row = walWriter.newRow(0);
                row.putByte(0, (byte) 100);
                row.append();
                walWriter.commit();
            }

            try (TableModel model = defaultModel(tableName)) {
                try (WalReader reader = engine.getWalReader(sqlExecutionContext.getCairoSecurityContext(), tableName, walName, 0, 1)) {
                    assertEquals(2, reader.getColumnCount());
                    assertEquals(walName, reader.getWalName());
                    assertEquals(tableName, reader.getTableName());
                    assertEquals(1, reader.size());

                    final RecordCursor cursor = reader.getDataCursor();
                    final Record record = cursor.getRecord();
                    assertTrue(cursor.hasNext());
                    assertEquals(1, record.getByte(0));
                    assertNull(record.getStr(1));
                    assertEquals(0, record.getRowId());
                    assertFalse(cursor.hasNext());

                    assertColumnMetadata(model, reader);

                    final WalEventCursor eventCursor = reader.getEventCursor();
                    assertTrue(eventCursor.hasNext());
                    assertEquals(0, eventCursor.getTxn());
                    assertEquals(WalTxnType.DATA, eventCursor.getType());

                    final WalEventCursor.DataInfo dataInfo = eventCursor.getDataInfo();
                    assertEquals(0, dataInfo.getStartRowID());
                    assertEquals(1, dataInfo.getEndRowID());
                    assertEquals(0, dataInfo.getMinTimestamp());
                    assertEquals(0, dataInfo.getMaxTimestamp());
                    assertFalse(dataInfo.isOutOfOrder());
                    assertNull(dataInfo.nextSymbolMapDiff());

                    assertFalse(eventCursor.hasNext());
                }
                model.col("c", ColumnType.INT);
                try (WalReader reader = engine.getWalReader(sqlExecutionContext.getCairoSecurityContext(), tableName, walName, 1, 2)) {
                    assertEquals(3, reader.getColumnCount());
                    assertEquals(walName, reader.getWalName());
                    assertEquals(tableName, reader.getTableName());
                    assertEquals(2, reader.size());

                    final RecordCursor cursor = reader.getDataCursor();
                    final Record record = cursor.getRecord();
                    assertTrue(cursor.hasNext());
                    assertEquals(10, record.getByte(0));
                    assertNull(record.getStr(1));
                    assertEquals(Integer.MIN_VALUE, record.getInt(2));
                    assertEquals(0, record.getRowId());
                    assertTrue(cursor.hasNext());
                    assertEquals(100, record.getByte(0));
                    assertNull(record.getStr(1));
                    assertEquals(Integer.MIN_VALUE, record.getInt(2));
                    assertEquals(1, record.getRowId());
                    assertFalse(cursor.hasNext());

                    assertColumnMetadata(model, reader);

                    final WalEventCursor eventCursor = reader.getEventCursor();
                    assertTrue(eventCursor.hasNext());
                    assertEquals(0, eventCursor.getTxn());
                    assertEquals(WalTxnType.DATA, eventCursor.getType());

                    WalEventCursor.DataInfo dataInfo = eventCursor.getDataInfo();
                    assertEquals(0, dataInfo.getStartRowID());
                    assertEquals(1, dataInfo.getEndRowID());
                    assertEquals(0, dataInfo.getMinTimestamp());
                    assertEquals(0, dataInfo.getMaxTimestamp());
                    assertFalse(dataInfo.isOutOfOrder());
                    assertNull(dataInfo.nextSymbolMapDiff());

                    assertTrue(eventCursor.hasNext());
                    assertEquals(1, eventCursor.getTxn());
                    assertEquals(WalTxnType.DATA, eventCursor.getType());

                    dataInfo = eventCursor.getDataInfo();
                    assertEquals(1, dataInfo.getStartRowID());
                    assertEquals(2, dataInfo.getEndRowID());
                    assertEquals(0, dataInfo.getMinTimestamp());
                    assertEquals(0, dataInfo.getMaxTimestamp());
                    assertFalse(dataInfo.isOutOfOrder());
                    assertNull(dataInfo.nextSymbolMapDiff());

                    assertFalse(eventCursor.hasNext());
                }

                try {
                    engine.getWalReader(sqlExecutionContext.getCairoSecurityContext(), tableName, walName, 2, 1);
                    fail("Segment 2 should not exist");
                } catch (CairoException e) {
                    assertTrue(e.getMessage().endsWith("could not open read-only [file=" + engine.getConfiguration().getRoot() +
                            File.separatorChar + tableName + ":1" +
                            File.separatorChar + walName +
                            File.separatorChar + "2" +
                            File.separatorChar + TableUtils.META_FILE_NAME + "]"));
                }
            }
        });
    }

    @Test
    public void testAddingSymbolColumn() throws Exception {
        assertMemoryLeak(() -> {
            final String tableName = "testTableAddSymbolCol";
            createTable(tableName);

            final String walName;
            try (WalWriter walWriter = engine.getWalWriter(sqlExecutionContext.getCairoSecurityContext(), tableName)) {
                walName = walWriter.getWalName();
                TableWriter.Row row = walWriter.newRow(0);
                row.putByte(0, (byte) 125);
                row.append();
                walWriter.commit();
                addColumn(walWriter, "c", ColumnType.SYMBOL);
            }

            try (TableModel model = defaultModel(tableName)) {
                try (WalReader reader = engine.getWalReader(sqlExecutionContext.getCairoSecurityContext(), tableName, walName, 0, 1)) {
                    assertEquals(2, reader.getColumnCount());
                    assertEquals(walName, reader.getWalName());
                    assertEquals(tableName, reader.getTableName());
                    assertEquals(1, reader.size());

                    final RecordCursor cursor = reader.getDataCursor();
                    final Record record = cursor.getRecord();
                    assertTrue(cursor.hasNext());
                    assertEquals(125, record.getByte(0));
                    assertNull(record.getStr(1));
                    assertEquals(0, record.getRowId());
                    assertFalse(cursor.hasNext());

                    assertColumnMetadata(model, reader);

                    final WalEventCursor eventCursor = reader.getEventCursor();
                    assertTrue(eventCursor.hasNext());
                    assertEquals(0, eventCursor.getTxn());
                    assertEquals(WalTxnType.DATA, eventCursor.getType());

                    final WalEventCursor.DataInfo dataInfo = eventCursor.getDataInfo();
                    assertEquals(0, dataInfo.getStartRowID());
                    assertEquals(1, dataInfo.getEndRowID());
                    assertEquals(0, dataInfo.getMinTimestamp());
                    assertEquals(0, dataInfo.getMaxTimestamp());
                    assertFalse(dataInfo.isOutOfOrder());
                    assertNull(dataInfo.nextSymbolMapDiff());

                    assertFalse(eventCursor.hasNext());
                }
            }
        });
    }

    @Test
    public void testAlterTableRejectedIfTransactionPending() throws Exception {
        assertMemoryLeak(() -> {
            final String tableName = testName.getMethodName();
            createTable(tableName);

            try (WalWriter walWriter = engine.getWalWriter(sqlExecutionContext.getCairoSecurityContext(), tableName)) {
                TableWriter.Row row = walWriter.newRow(0);
                row.putByte(0, (byte) 1);
                row.append();
                // no commit intentional
                addColumn(walWriter, "c", ColumnType.INT);
                fail("Exception expected");
            } catch (Exception e) {
                // this exception will be handled in ILP/PG/HTTP
                assertTrue(e.getMessage().endsWith("cannot alter table with uncommitted inserts [table=testAlterTableRejectedIfTransactionPending]"));
            }
        });
    }

    @Test
    public void testCancelRowDoesNotStartsNewSegment() throws Exception {
        assertMemoryLeak(() -> {
            final String tableName = "testTable";
            createTable(tableName);

            final String walName;
            try (WalWriter walWriter = engine.getWalWriter(sqlExecutionContext.getCairoSecurityContext(), tableName)) {
                walName = walWriter.getWalName();
                assertEquals(0, walWriter.getSegmentRowCount());
                TableWriter.Row row = walWriter.newRow(0);
                row.putByte(0, (byte) 1);
                row.append();
                assertEquals(1, walWriter.getSegmentRowCount());
                row = walWriter.newRow(0);
                row.putByte(0, (byte) 11);
                row.append();
                assertEquals(2, walWriter.getSegmentRowCount());
                row = walWriter.newRow(0);

                row.putByte(0, (byte) 111);
                assertEquals(2, walWriter.getSegmentRowCount());
                row.cancel();

                assertEquals(2, walWriter.getSegmentRowCount());
                row = walWriter.newRow(0);
                row.putByte(0, (byte) 112);
                row.append();
                assertEquals(3, walWriter.getSegmentRowCount());
                walWriter.commit();
            }

            try (TableModel model = defaultModel(tableName)) {
                try (WalReader reader = engine.getWalReader(sqlExecutionContext.getCairoSecurityContext(), tableName, walName, 0, 3)) {
                    assertEquals(2, reader.getColumnCount());
                    assertEquals(walName, reader.getWalName());
                    assertEquals(tableName, reader.getTableName());
                    assertEquals(3, reader.size());

                    final RecordCursor cursor = reader.getDataCursor();
                    final Record record = cursor.getRecord();
                    assertTrue(cursor.hasNext());
                    assertEquals(1, record.getByte(0));
                    assertNull(record.getStr(1));
                    assertEquals(0, record.getRowId());

                    assertTrue(cursor.hasNext());
                    assertEquals(11, record.getByte(0));
                    assertNull(record.getStr(1));
                    assertEquals(1, record.getRowId());

                    assertTrue(cursor.hasNext());
                    assertEquals(112, record.getByte(0));
                    assertNull(record.getStr(1));
                    assertEquals(2, record.getRowId());

                    assertFalse(cursor.hasNext());
                    assertColumnMetadata(model, reader);
                }
            }

            try (Path path = new Path().of(configuration.getRoot())) {
                String systemName = engine.getSystemTableName(tableName);
                assertWalFileExist(path, systemName, walName, 0, "_meta");
                assertWalFileExist(path, systemName, walName, 0, "_event");
                assertWalFileExist(path, systemName, walName, 0, "a.d");
                assertWalFileExist(path, systemName, walName, 0, "b.d");
                assertWalFileExist(path, systemName, walName, 0, "b.i");
            }
        });
    }

    @Test
    public void testCommit() throws Exception {
        assertMemoryLeak(() -> {
            final String tableName = "testTableCommit";
            createTable(tableName);

            final String walName;
            try (WalWriter walWriter = engine.getWalWriter(sqlExecutionContext.getCairoSecurityContext(), tableName)) {
                walName = walWriter.getWalName();
                for (int i = 0; i < 18; i++) {
                    TableWriter.Row row = walWriter.newRow(0);
                    row.putByte(0, (byte) i);
                    row.append();
                }
                walWriter.commit();
                for (int i = 0; i < 6; i++) {
                    TableWriter.Row row = walWriter.newRow(0);
                    row.putByte(0, (byte) i);
                    row.append();
                }
                walWriter.commit();
                walWriter.commit(); //should not create new txn, this is noop
                walWriter.commit(); //should not create new txn, this is noop
                for (int i = 0; i < 20; i++) {
                    TableWriter.Row row = walWriter.newRow(0);
                    row.putByte(0, (byte) i);
                    row.append();
                }
                walWriter.commit();
                walWriter.rollSegment();
                for (int i = 0; i < 7; i++) {
                    TableWriter.Row row = walWriter.newRow(0);
                    row.putByte(0, (byte) i);
                    row.append();
                }

                walWriter.commit();
            }

            try (TableModel model = defaultModel(tableName)) {
                try (WalReader reader = engine.getWalReader(sqlExecutionContext.getCairoSecurityContext(), tableName, walName, 0, 44)) {
                    assertEquals(2, reader.getColumnCount());
                    assertEquals(walName, reader.getWalName());
                    assertEquals(tableName, reader.getTableName());
                    assertEquals(44, reader.size());

                    final RecordCursor cursor = reader.getDataCursor();
                    final Record record = cursor.getRecord();
                    int i = 0;
                    while (cursor.hasNext()) {
                        assertEquals(i > 23 ? i - 24 : (i > 17 ? i - 18 : i), record.getByte(0));
                        assertNull(record.getStr(1));
                        assertEquals(i, record.getRowId());
                        i++;
                    }
                    assertEquals(44, i);

                    assertColumnMetadata(model, reader);

                    final WalEventCursor eventCursor = reader.getEventCursor();
                    assertTrue(eventCursor.hasNext());
                    assertEquals(0, eventCursor.getTxn());
                    assertEquals(WalTxnType.DATA, eventCursor.getType());

                    WalEventCursor.DataInfo dataInfo = eventCursor.getDataInfo();
                    assertEquals(0, dataInfo.getStartRowID());
                    assertEquals(18, dataInfo.getEndRowID());
                    assertEquals(0, dataInfo.getMinTimestamp());
                    assertEquals(0, dataInfo.getMaxTimestamp());
                    assertFalse(dataInfo.isOutOfOrder());
                    assertNull(dataInfo.nextSymbolMapDiff());

                    assertTrue(eventCursor.hasNext());
                    assertEquals(1, eventCursor.getTxn());
                    assertEquals(WalTxnType.DATA, eventCursor.getType());

                    dataInfo = eventCursor.getDataInfo();
                    assertEquals(18, dataInfo.getStartRowID());
                    assertEquals(24, dataInfo.getEndRowID());
                    assertEquals(0, dataInfo.getMinTimestamp());
                    assertEquals(0, dataInfo.getMaxTimestamp());
                    assertFalse(dataInfo.isOutOfOrder());
                    assertNull(dataInfo.nextSymbolMapDiff());

                    assertTrue(eventCursor.hasNext());
                    assertEquals(2, eventCursor.getTxn());
                    assertEquals(WalTxnType.DATA, eventCursor.getType());

                    dataInfo = eventCursor.getDataInfo();
                    assertEquals(24, dataInfo.getStartRowID());
                    assertEquals(44, dataInfo.getEndRowID());
                    assertEquals(0, dataInfo.getMinTimestamp());
                    assertEquals(0, dataInfo.getMaxTimestamp());
                    assertFalse(dataInfo.isOutOfOrder());
                    assertNull(dataInfo.nextSymbolMapDiff());

                    assertFalse(eventCursor.hasNext());
                }
                try (WalReader reader = engine.getWalReader(sqlExecutionContext.getCairoSecurityContext(), tableName, walName, 1, 7)) {
                    assertEquals(2, reader.getColumnCount());
                    assertEquals(walName, reader.getWalName());
                    assertEquals(tableName, reader.getTableName());
                    assertEquals(7, reader.size());

                    final RecordCursor cursor = reader.getDataCursor();
                    final Record record = cursor.getRecord();
                    int i = 0;
                    while (cursor.hasNext()) {
                        assertEquals(i, record.getByte(0));
                        assertNull(record.getStr(1));
                        assertEquals(i, record.getRowId());
                        i++;
                    }
                    assertEquals(7, i);

                    assertColumnMetadata(model, reader);

                    final WalEventCursor eventCursor = reader.getEventCursor();
                    assertTrue(eventCursor.hasNext());
                    assertEquals(0, eventCursor.getTxn());
                    assertEquals(WalTxnType.DATA, eventCursor.getType());

                    final WalEventCursor.DataInfo dataInfo = eventCursor.getDataInfo();
                    assertEquals(0, dataInfo.getStartRowID());
                    assertEquals(7, dataInfo.getEndRowID());
                    assertEquals(0, dataInfo.getMinTimestamp());
                    assertEquals(0, dataInfo.getMaxTimestamp());
                    assertFalse(dataInfo.isOutOfOrder());
                    assertNull(dataInfo.nextSymbolMapDiff());

                    assertFalse(eventCursor.hasNext());
                }
            }
        });
    }

    @Test
    public void testConcurrentAddRemoveColumn_DifferentColNamePerThread() throws Exception {
        assertMemoryLeak(() -> {
            final String tableName = testName.getMethodName();
            createTable(tableName);

            final int numOfRows = 11;
            final int numOfThreads = 10;
            final CountDownLatch alterFinished = new CountDownLatch(numOfThreads);
            final SOCountDownLatch writeFinished = new SOCountDownLatch(numOfThreads);
            final AtomicInteger columnNumber = new AtomicInteger();

<<<<<<< HEAD
=======
            // map<walId, Error|Exception>
            final ConcurrentMap<Integer, Throwable> errors = new ConcurrentHashMap<>(numOfThreads);
            // map<walId, numOfThreadsUsedThisWalWriter>
            final ConcurrentMap<Integer, AtomicInteger> counters = new ConcurrentHashMap<>(numOfThreads);
>>>>>>> 7019ea08
            for (int i = 0; i < numOfThreads; i++) {
                new Thread(() -> {
                    final String colName = "col" + columnNumber.incrementAndGet();
                    TableWriter.Row row;
<<<<<<< HEAD
                    boolean countedDown = false;
                    try (WalWriter walWriter = engine.getWalWriter(sqlExecutionContext.getCairoSecurityContext(), tableName)) {
                        addColumn(walWriter, colName, ColumnType.LONG);
                        removeColumn(walWriter, colName);
                        addColumn(walWriter, colName, ColumnType.STRING);
                        removeColumn(walWriter, colName);
                        addColumn(walWriter, colName, ColumnType.BYTE);
                        removeColumn(walWriter, colName);

                        alterFinished.countDown();
                        countedDown = true;

                        alterFinished.await();
                        assertEquals(0, walWriter.getSegmentRowCount());
=======
                    Integer walId = -1;
                    try (WalWriter walWriter = engine.getWalWriter(sqlExecutionContext.getCairoSecurityContext(), tableName)) {
                        walId = walWriter.getWalId();
                        final AtomicInteger counter = counters.computeIfAbsent(walId, name -> new AtomicInteger());
                        assertEquals(counter.get() > 0 ? maxRowCount : 0, walWriter.getSegmentRowCount());
                        counter.incrementAndGet();
>>>>>>> 7019ea08
                        for (int n = 0; n < numOfRows; n++) {
                            row = walWriter.newRow(0);
                            row.putByte(0, (byte) 1);
                            row.putStr(1, "test" + n);
                            row.append();
                        }
                        walWriter.commit();
<<<<<<< HEAD
                        walWriter.rollSegment();
                    } catch (Exception e) {
                        e.printStackTrace();
                        Assert.fail("Alter failed [e=" + e + "]");
                        throw new RuntimeException(e);
=======
                        assertWalExistence(true, tableName, walId);
                        for (int n = 0; n < counter.get() * numOfSegments; n++) {
                            assertSegmentExistence(true, tableName, walId, n);
                        }
                        assertSegmentExistence(false, tableName, walId, counter.get() * numOfSegments);
                    } catch (Throwable th) {
                        errors.put(walId, th);
>>>>>>> 7019ea08
                    } finally {
                        Path.clearThreadLocals();
                        if (!countedDown) {
                            alterFinished.countDown();
                        }
                        writeFinished.countDown();
                    }
                }).start();
            }
            writeFinished.await();

<<<<<<< HEAD
            final LongHashSet txnSet = new LongHashSet(numOfThreads);
=======
            if (!errors.isEmpty()) {
                for (Throwable th: errors.values()) {
                    th.printStackTrace();
                }
                Assert.fail("Write failed");
            }

            final LongHashSet txnSet = new LongHashSet(numOfTxn);
>>>>>>> 7019ea08
            final IntList symbolCounts = new IntList();
            symbolCounts.add(numOfRows);
            try (TableModel model = defaultModel(tableName)) {
                for (int i = 0; i < numOfThreads; i++) {
                    final String walName = WAL_NAME_BASE + (i + 1);
                    try (WalReader reader = engine.getWalReader(sqlExecutionContext.getCairoSecurityContext(), tableName, walName, 0, numOfRows)) {
                        assertEquals(2, reader.getRealColumnCount());
                        assertEquals(walName, reader.getWalName());
                        assertEquals(tableName, reader.getTableName());
                        assertEquals(numOfRows, reader.size());

                        final RecordCursor cursor = reader.getDataCursor();
                        final Record record = cursor.getRecord();
                        int n = 0;
                        while (cursor.hasNext()) {
                            assertEquals(1, record.getByte(0));
                            assertEquals("test" + n, record.getStr(1).toString());
                            assertEquals(n, record.getRowId());
                            n++;
                        }
                        assertEquals(numOfRows, n);

                        assertColumnMetadata(model, reader);

                        final WalEventCursor eventCursor = reader.getEventCursor();
                        assertTrue(eventCursor.hasNext());
                        assertEquals(WalTxnType.DATA, eventCursor.getType());
                        txnSet.add(Numbers.encodeLowHighInts(i, (int) eventCursor.getTxn()));

                        final WalEventCursor.DataInfo dataInfo = eventCursor.getDataInfo();
                        assertEquals(0, dataInfo.getStartRowID());
                        assertEquals(numOfRows, dataInfo.getEndRowID());
                        assertEquals(0, dataInfo.getMinTimestamp());
                        assertEquals(0, dataInfo.getMaxTimestamp());
                        assertFalse(dataInfo.isOutOfOrder());

                        assertNull(dataInfo.nextSymbolMapDiff());

                        assertFalse(eventCursor.hasNext());
                    }

                    try (WalReader reader = engine.getWalReader(sqlExecutionContext.getCairoSecurityContext(), tableName, walName, 1, 0)) {
                        assertEquals(2, reader.getRealColumnCount());
                        assertEquals(walName, reader.getWalName());
                        assertEquals(tableName, reader.getTableName());
                        assertEquals(0, reader.size());

                        final RecordCursor cursor = reader.getDataCursor();
                        assertFalse(cursor.hasNext());

                        assertColumnMetadata(model, reader);

                        final WalEventCursor eventCursor = reader.getEventCursor();
                        assertFalse(eventCursor.hasNext());
                    }

                    try (Path path = new Path().of(configuration.getRoot())) {
                        String systemTableName = engine.getSystemTableName(tableName);
                        assertWalFileExist(path, systemTableName, walName, 0, "_meta");
                        assertWalFileExist(path, systemTableName, walName, 0, "_event");
                        assertWalFileExist(path, systemTableName, walName, 0, "a.d");
                        assertWalFileExist(path, systemTableName, walName, 0, "b.d");
                        assertWalFileExist(path, systemTableName, walName, 1, "_meta");
                        assertWalFileExist(path, systemTableName, walName, 1, "_event");
                        assertWalFileExist(path, systemTableName, walName, 1, "a.d");
                        assertWalFileExist(path, systemTableName, walName, 1, "b.d");
                    }
                }
            }

            assertEquals(numOfThreads, txnSet.size());
            for (int i = 0; i < numOfThreads; i++) {
                txnSet.remove(Numbers.encodeLowHighInts(i, 0));
            }
            assertEquals(0, txnSet.size());
        });
    }

    @Test
    public void testConcurrentInsert() throws Exception {
        assertMemoryLeak(() -> {
            final String tableName = "testTable";
            try (TableModel model = new TableModel(configuration, tableName, PartitionBy.HOUR)
                    .col("a", ColumnType.INT)
                    .col("b", ColumnType.SYMBOL)
                    .timestamp("ts")
                    .wal()
            ) {
                createTable(model);
            }

            final int numOfRows = 4000;
            final int maxRowCount = 500;
            walSegmentRolloverRowCount = maxRowCount;
            Assert.assertEquals(configuration.getWalSegmentRolloverRowCount(), maxRowCount);
            final int numOfSegments = numOfRows / maxRowCount;
            final int numOfThreads = 10;
            final int numOfTxn = numOfThreads * numOfSegments;
            final SOCountDownLatch writeFinished = new SOCountDownLatch(numOfThreads);

<<<<<<< HEAD
=======
            // map<walId, Error|Exception>
            final ConcurrentMap<Integer, Throwable> errors = new ConcurrentHashMap<>(numOfThreads);
>>>>>>> 7019ea08
            // map<walId, numOfThreadsUsedThisWalWriter>
            final ConcurrentMap<Integer, AtomicInteger> counters = new ConcurrentHashMap<>(numOfThreads);
            for (int i = 0; i < numOfThreads; i++) {
                new Thread(() -> {
                    TableWriter.Row row;
<<<<<<< HEAD
                    try (WalWriter walWriter = engine.getWalWriter(sqlExecutionContext.getCairoSecurityContext(), tableName)) {
                        final Integer walId = walWriter.getWalId();
                        final AtomicInteger counter = counters.computeIfAbsent(walId, name -> new AtomicInteger());
                        counter.incrementAndGet();
                        assertEquals(0, walWriter.getSegmentRowCount());
=======
                    Integer walId = -1;
                    boolean countedDown = false;
                    try (WalWriter walWriter = engine.getWalWriter(sqlExecutionContext.getCairoSecurityContext(), tableName)) {
                        walId = walWriter.getWalId();
                        final AtomicInteger counter = counters.computeIfAbsent(walId, name -> new AtomicInteger());
                        counter.incrementAndGet();

                        addColumn(walWriter, colName, ColumnType.LONG);
                        removeColumn(walWriter, colName);
                        addColumn(walWriter, colName, ColumnType.STRING);
                        removeColumn(walWriter, colName);
                        addColumn(walWriter, colName, ColumnType.BYTE);
                        removeColumn(walWriter, colName);

                        alterFinished.countDown();
                        countedDown = true;

                        alterFinished.await();
>>>>>>> 7019ea08
                        for (int n = 0; n < numOfRows; n++) {
                            row = walWriter.newRow(0);
                            row.putInt(0, n);
                            row.putSym(1, "test" + n);
                            row.append();
                            if ((n + 1) % maxRowCount == 0) {
                                walWriter.commit();
                            }
                        }
                        walWriter.commit();
<<<<<<< HEAD
                        assertWalExistence(true, tableName, walId);
                        for (int n = 0; n < numOfSegments; n++) {
                            assertSegmentExistence(true, tableName, walId, n);
                        }
                        assertSegmentExistence(false, tableName, walId, numOfSegments);
                    } catch (Exception e) {
                        e.printStackTrace();
                        Assert.fail("Write failed [e=" + e + "]");
                        throw new RuntimeException(e);
=======
                        walWriter.rollSegment();
                    } catch (Throwable th) {
                        errors.put(walId, th);
>>>>>>> 7019ea08
                    } finally {
                        Path.clearThreadLocals();
                        writeFinished.countDown();
                    }
                }).start();
            }
            writeFinished.await();

<<<<<<< HEAD
            final LongHashSet txnSet = new LongHashSet(numOfTxn);
            final IntList symbolCounts = new IntList();
            symbolCounts.add(numOfRows);
            try (TableModel model = new TableModel(configuration, tableName, PartitionBy.HOUR)
                    .col("a", ColumnType.INT)
                    .col("b", ColumnType.SYMBOL)
                    .timestamp("ts")
                    .wal()
            ) {
                for (Map.Entry<Integer, AtomicInteger> counterEntry : counters.entrySet()) {
                    final int walId = counterEntry.getKey();
                    final int count = counterEntry.getValue().get();
                    final String walName = WAL_NAME_BASE + walId;

                    for (int segmentId = 0; segmentId < count * numOfSegments; segmentId++) {
                        try (WalReader reader = engine.getWalReader(sqlExecutionContext.getCairoSecurityContext(), tableName, walName, segmentId, maxRowCount)) {
                            assertEquals(3, reader.getColumnCount());
                            assertEquals(walName, reader.getWalName());
                            assertEquals(tableName, reader.getTableName());
                            assertEquals(maxRowCount, reader.size());

                            final RecordCursor cursor = reader.getDataCursor();
                            final Record record = cursor.getRecord();
                            int n = 0;
                            while (cursor.hasNext()) {
                                assertEquals((segmentId % numOfSegments) * maxRowCount + n, record.getInt(0));
                                assertEquals(n, record.getInt(1)); // New symbol value every row
                                assertEquals("test" + ((segmentId % numOfSegments) * maxRowCount + n), record.getSym(1));
                                assertEquals(n, record.getRowId());
                                n++;
                            }
                            assertEquals(maxRowCount, n);

                            assertColumnMetadata(model, reader);

                            final WalEventCursor eventCursor = reader.getEventCursor();
                            assertTrue(eventCursor.hasNext());
                            assertEquals(WalTxnType.DATA, eventCursor.getType());
                            txnSet.add(Numbers.encodeLowHighInts(walId, segmentId * 1000 + (int) eventCursor.getTxn()));

                            final WalEventCursor.DataInfo dataInfo = eventCursor.getDataInfo();
                            assertEquals(0, dataInfo.getStartRowID());
                            assertEquals(maxRowCount, dataInfo.getEndRowID());
                            assertEquals(0, dataInfo.getMinTimestamp());
                            assertEquals(0, dataInfo.getMaxTimestamp());
                            assertFalse(dataInfo.isOutOfOrder());

                            final SymbolMapDiff symbolMapDiff = dataInfo.nextSymbolMapDiff();
                            assertEquals(1, symbolMapDiff.getColumnIndex());
                            int expectedKey = 0;
                            SymbolMapDiffEntry entry;
                            while ((entry = symbolMapDiff.nextEntry()) != null) {
                                assertEquals("test" + ((segmentId % numOfSegments) * maxRowCount + expectedKey), entry.getSymbol().toString());
                                expectedKey++;
                            }
                            assertEquals(maxRowCount, expectedKey);
                            assertNull(dataInfo.nextSymbolMapDiff());

                            assertFalse(eventCursor.hasNext());
                        }

                        try (Path path = new Path().of(configuration.getRoot())) {
                            String systemName = engine.getSystemTableName(tableName);
                            assertWalFileExist(path, systemName, walName, segmentId, "_meta");
                            assertWalFileExist(path, systemName, walName, segmentId, "_event");
                            assertWalFileExist(path, systemName, walName, segmentId, "a.d");
                            assertWalFileExist(path, systemName, walName, segmentId, "b.d");
                            assertWalFileExist(path, systemName, walName, segmentId, "ts.d");
                        }
                    }
                }
            }

            assertEquals(numOfTxn, txnSet.size());
            for (Map.Entry<Integer, AtomicInteger> counterEntry : counters.entrySet()) {
                final int walId = counterEntry.getKey();
                final int count = counterEntry.getValue().get();
                for (int segmentId = 0; segmentId < count * numOfSegments; segmentId++) {
                    txnSet.remove(Numbers.encodeLowHighInts(walId, segmentId * 1000));
                }
            }
            assertEquals(0, txnSet.size());
        });
    }

    @Test
    public void testDesignatedTimestampIncludesSegmentRowNumber_NotOOO() throws Exception {
        testDesignatedTimestampIncludesSegmentRowNumber(new int[]{1000, 1200}, false);
    }

    @Test
    public void testDesignatedTimestampIncludesSegmentRowNumber_OOO() throws Exception {
        testDesignatedTimestampIncludesSegmentRowNumber(new int[]{1500, 1200}, true);
    }

    @Test
    public void testExceptionThrownIfSequencerCannotBeCreated() throws Exception {
        assertMemoryLeak(() -> {
            ff = new FilesFacadeImpl() {
                @Override
                public long openRW(LPSZ name, long opts) {
                    if (Chars.endsWith(name, WAL_INDEX_FILE_NAME)) {
                        return -1;
                    }
                    return Files.openRW(name, opts);
                }
            };

            final String tableName = testName.getMethodName();
            try {
                createTable(tableName);
                fail("Exception expected");
            } catch (CairoException e) {
                TestUtils.assertContains(e.getFlyweightMessage(), "could not open read-write");
            }
        });
    }

    @Test
    public void testExceptionThrownIfSequencerCannotCreateDir() throws Exception {
        final FilesFacade ff = new FilesFacadeImpl() {
            @Override
            public int errno() {
                return 999;
            }

            @Override
            public int mkdirs(Path path, int mode) {
                try {
                    throw new RuntimeException("Test failure");
                } catch (Exception e) {
                    final StackTraceElement[] stackTrace = e.getStackTrace();
                    if (stackTrace[1].getClassName().endsWith("TableSequencerImpl") && stackTrace[1].getMethodName().equals("createSequencerDir")) {
                        return 1;
                    }
                }
                return Files.mkdirs(path, mode);
            }
        };

        assertMemoryLeak(ff, () -> {
            final String tableName = testName.getMethodName();
            try {
                createTable(tableName);
                fail("Exception expected");
            } catch (Exception e) {
                // this exception will be handled in ILP/PG/HTTP
                MatcherAssert.assertThat(e.getMessage(),
                        CoreMatchers.startsWith("[999] Cannot create sequencer directory:"));
            }
        });
    }

    @Test
    public void testOverlappingStructureChangeCannotCreateFile() throws Exception {
        final FilesFacade ff = new FilesFacadeImpl() {
            @Override
            public long openRW(LPSZ name, long opts) {
                if (Chars.endsWith(name, "0" + Files.SEPARATOR + "c.d")) {
                    return -1;
                }
                return Files.openRW(name, opts);
            }
        };

        assertMemoryLeak(ff, () -> {
            final String tableName = testName.getMethodName();
            createTable(tableName);

            try (WalWriter walWriter1 = engine.getWalWriter(sqlExecutionContext.getCairoSecurityContext(), tableName)) {
                try (WalWriter walWriter2 = engine.getWalWriter(sqlExecutionContext.getCairoSecurityContext(), tableName)) {
                    addColumn(walWriter1, "c", ColumnType.INT);
                    addColumn(walWriter2, "d", ColumnType.INT);
                    fail("Exception expected");
                } catch (Exception e) {
                    // this exception will be handled in ILP/PG/HTTP
                    assertTrue(e.getMessage().startsWith("[0] could not apply table definition changes to the current transaction. could not add column [error=could not open read-write"));
                }
            }
        });
    }

    @Test
    public void testOverlappingStructureChangeFails() throws Exception {
        final FilesFacade ff = new FilesFacadeImpl() {
            @Override
            public long openRO(LPSZ name) {
                try {
                    throw new RuntimeException("Test failure");
                } catch (Exception e) {
                    final StackTraceElement[] stackTrace = e.getStackTrace();
                    if (stackTrace[2].getClassName().endsWith("TableTransactionLog") && stackTrace[2].getMethodName().equals("openFileRO")) {
                        return -1;
                    }
                }
                return Files.openRO(name);
            }
        };

        assertMemoryLeak(ff, () -> {
            final String tableName = testName.getMethodName();
            createTable(tableName);

            try (WalWriter walWriter1 = engine.getWalWriter(sqlExecutionContext.getCairoSecurityContext(), tableName)) {
                try (WalWriter walWriter2 = engine.getWalWriter(sqlExecutionContext.getCairoSecurityContext(), tableName)) {
                    addColumn(walWriter1, "c", ColumnType.INT);
                    addColumn(walWriter2, "d", ColumnType.INT);
                    fail("Exception expected");
                } catch (Exception e) {
                    // this exception will be handled in ILP/PG/HTTP
                    assertTrue(e.getMessage().contains("could not open read-only"));
                }
            }
        });
    }

    @Test
    public void testOverlappingStructureChangeMissing() throws Exception {
        final FilesFacade ff = new FilesFacadeImpl() {
            @Override
            public long readULong(long fd, long offset) {
                try {
                    throw new RuntimeException("Test failure");
                } catch (Exception e) {
                    final StackTraceElement[] stackTrace = e.getStackTrace();
                    if (stackTrace[1].getClassName().endsWith("TableTransactionLog$TableMetadataChangeLogImpl") && stackTrace[1].getMethodName().equals("of")) {
                        return -1;
=======
            if (!errors.isEmpty()) {
                for (Throwable th: errors.values()) {
                    th.printStackTrace();
                }
                Assert.fail("Write failed");
            }

            final LongHashSet txnSet = new LongHashSet(numOfThreads);
            final IntList symbolCounts = new IntList();
            symbolCounts.add(numOfRows);
            try (TableModel model = defaultModel(tableName)) {
                for (Map.Entry<Integer, AtomicInteger> counterEntry: counters.entrySet()) {
                    final int walId = counterEntry.getKey();
                    final int count = counterEntry.getValue().get();
                    final String walName = WAL_NAME_BASE + walId;

                    for (int i = 0; i < count; i++) {
                        try (WalReader reader = engine.getWalReader(sqlExecutionContext.getCairoSecurityContext(), tableName, walName, 2 * i, numOfRows)) {
                            assertEquals(2, reader.getRealColumnCount());
                            assertEquals(walName, reader.getWalName());
                            assertEquals(tableName, reader.getTableName());
                            assertEquals(numOfRows, reader.size());

                            final RecordCursor cursor = reader.getDataCursor();
                            final Record record = cursor.getRecord();
                            int n = 0;
                            while (cursor.hasNext()) {
                                assertEquals(1, record.getByte(0));
                                assertEquals("test" + n, record.getStr(1).toString());
                                assertEquals(n, record.getRowId());
                                n++;
                            }
                            assertEquals(numOfRows, n);

                            assertColumnMetadata(model, reader);

                            final WalEventCursor eventCursor = reader.getEventCursor();
                            assertTrue(eventCursor.hasNext());
                            assertEquals(WalTxnType.DATA, eventCursor.getType());
                            txnSet.add(Numbers.encodeLowHighInts(walId * 10 + i, (int) eventCursor.getTxn()));

                            final WalEventCursor.DataInfo dataInfo = eventCursor.getDataInfo();
                            assertEquals(0, dataInfo.getStartRowID());
                            assertEquals(numOfRows, dataInfo.getEndRowID());
                            assertEquals(0, dataInfo.getMinTimestamp());
                            assertEquals(0, dataInfo.getMaxTimestamp());
                            assertFalse(dataInfo.isOutOfOrder());

                            assertNull(dataInfo.nextSymbolMapDiff());

                            assertFalse(eventCursor.hasNext());
                        }

                        try (WalReader reader = engine.getWalReader(sqlExecutionContext.getCairoSecurityContext(), tableName, walName, 2 * i + 1, 0)) {
                            assertEquals(2, reader.getRealColumnCount());
                            assertEquals(walName, reader.getWalName());
                            assertEquals(tableName, reader.getTableName());
                            assertEquals(0, reader.size());

                            final RecordCursor cursor = reader.getDataCursor();
                            assertFalse(cursor.hasNext());

                            assertColumnMetadata(model, reader);

                            final WalEventCursor eventCursor = reader.getEventCursor();
                            assertFalse(eventCursor.hasNext());
                        }

                        try (Path path = new Path().of(configuration.getRoot())) {
                            assertWalFileExist(path, tableName, walName, 0, "_meta");
                            assertWalFileExist(path, tableName, walName, 0, "_event");
                            assertWalFileExist(path, tableName, walName, 0, "a.d");
                            assertWalFileExist(path, tableName, walName, 0, "b.d");
                            assertWalFileExist(path, tableName, walName, 1, "_meta");
                            assertWalFileExist(path, tableName, walName, 1, "_event");
                            assertWalFileExist(path, tableName, walName, 1, "a.d");
                            assertWalFileExist(path, tableName, walName, 1, "b.d");
                        }
>>>>>>> 7019ea08
                    }
                }
                return Files.readULong(fd, offset);
            }
        };

<<<<<<< HEAD
        assertMemoryLeak(ff, () -> {
            final String tableName = testName.getMethodName();
            createTable(tableName);

            try (WalWriter walWriter1 = engine.getWalWriter(sqlExecutionContext.getCairoSecurityContext(), tableName)) {
                try (WalWriter walWriter2 = engine.getWalWriter(sqlExecutionContext.getCairoSecurityContext(), tableName)) {
                    addColumn(walWriter1, "c", ColumnType.INT);
                    addColumn(walWriter2, "d", ColumnType.INT);
                    fail("Exception expected");
                } catch (Exception e) {
                    // this exception will be handled in ILP/PG/HTTP
                    assertEquals("[0] expected to read table structure changes but there is no saved in the sequencer [structureVersionLo=0]", e.getMessage());
                }
            }
=======
            assertEquals(numOfThreads, txnSet.size());
>>>>>>> 7019ea08
        });
    }

    @Test
    public void testReadAndWriteAllTypes() throws Exception {
        assertMemoryLeak(() -> {
            final String tableName = "testTableAllTypes";
            try (TableModel model = new TableModel(configuration, tableName, PartitionBy.HOUR)
                    .col("int", ColumnType.INT)
                    .col("byte", ColumnType.BYTE)
                    .col("long", ColumnType.LONG)
                    .col("long256", ColumnType.LONG256)
                    .col("double", ColumnType.DOUBLE)
                    .col("float", ColumnType.FLOAT)
                    .col("short", ColumnType.SHORT)
                    .col("timestamp", ColumnType.TIMESTAMP)
                    .col("char", ColumnType.CHAR)
                    .col("boolean", ColumnType.BOOLEAN)
                    .col("date", ColumnType.DATE)
                    .col("string", ColumnType.STRING)
                    .col("geoByte", ColumnType.GEOBYTE)
                    .col("geoInt", ColumnType.GEOINT)
                    .col("geoShort", ColumnType.GEOSHORT)
                    .col("geoLong", ColumnType.GEOLONG)
                    .col("bin", ColumnType.BINARY)
                    .col("bin2", ColumnType.BINARY)
                    .col("long256b", ColumnType.LONG256) // putLong256(int columnIndex, Long256 value)
                    .col("long256c", ColumnType.LONG256) // putLong256(int columnIndex, CharSequence hexString)
                    .col("long256d", ColumnType.LONG256) // putLong256(int columnIndex, @NotNull CharSequence hexString, int start, int end)
                    .col("timestampb", ColumnType.TIMESTAMP) // putTimestamp(int columnIndex, CharSequence value)
                    .col("stringb", ColumnType.STRING) // putStr(int columnIndex, char value)
                    .col("stringc", ColumnType.STRING) // putStr(int columnIndex, CharSequence value, int pos, int len)
                    .col("symbol", ColumnType.SYMBOL) // putSym(int columnIndex, CharSequence value)
                    .col("symbolb", ColumnType.SYMBOL) // putSym(int columnIndex, char value)
                    .timestamp("ts")
                    .wal()
            ) {
                createTable(model);
            }

            final int rowsToInsertTotal = 100;
            final long pointer = Unsafe.getUnsafe().allocateMemory(rowsToInsertTotal);
            try {
                final long ts = Os.currentTimeMicros();
                final Long256Impl long256 = new Long256Impl();
                final StringSink stringSink = new StringSink();
                final DirectBinarySequence binSeq = new DirectBinarySequence();

                final String walName;
                final IntList walSymbolCounts = new IntList();
                try (WalWriter walWriter = engine.getWalWriter(sqlExecutionContext.getCairoSecurityContext(), tableName)) {
                    assertEquals(tableName, walWriter.getTableName());
                    walName = walWriter.getWalName();
                    for (int i = 0; i < rowsToInsertTotal; i++) {
                        stringSink.clear();
                        TableWriter.Row row = walWriter.newRow(ts);
                        row.putInt(0, i);
                        row.putByte(1, (byte) i);
                        row.putLong(2, i);
                        row.putLong256(3, i, i + 1, i + 2, i + 3);
                        row.putDouble(4, i + .5);
                        row.putFloat(5, i + .5f);
                        row.putShort(6, (short) i);
                        row.putTimestamp(7, i);
                        row.putChar(8, (char) i);
                        row.putBool(9, i % 2 == 0);
                        row.putDate(10, i);
                        row.putStr(11, String.valueOf(i));
                        row.putGeoHash(12, i); // geo byte
                        row.putGeoHash(13, i); // geo int
                        row.putGeoHash(14, i); // geo short
                        row.putGeoHash(15, i); // geo long

                        prepareBinPayload(pointer, i);
                        row.putBin(16, binSeq.of(pointer, i));
                        // putBin(address, length) treats length 0 the same as null.
                        // so let's start from 1 to avoid that edge-case
                        prepareBinPayload(pointer, i + 1);
                        row.putBin(17, pointer, i + 1);

                        long256.setAll(i, i + 1, i + 2, i + 3);
                        row.putLong256(18, long256);
                        long256.toSink(stringSink);
                        row.putLong256(19, stringSink);
                        int strLen = stringSink.length();
                        stringSink.put("some rubbish to be ignored");
                        row.putLong256(20, stringSink, 2, strLen);

                        row.putTimestamp(21, SqlUtil.implicitCastStrAsTimestamp("2022-06-10T09:13:46." + (i + 1)));

                        row.putStr(22, (char) (65 + i % 26));
                        row.putStr(23, "abcdefghijklmnopqrstuvwxyz", 0, i % 26 + 1);

                        row.putSym(24, String.valueOf(i));
                        row.putSym(25, (char) (65 + i % 26));

                        row.append();
                    }

                    walSymbolCounts.add(walWriter.getSymbolMapReader(24).getSymbolCount());
                    walSymbolCounts.add(walWriter.getSymbolMapReader(25).getSymbolCount());

                    assertEquals(rowsToInsertTotal, walWriter.getSegmentRowCount());
                    assertEquals("WalWriter{name=" + walName + ", table=" + tableName + "}", walWriter.toString());
                    walWriter.commit();
                }

                try (WalReader reader = engine.getWalReader(sqlExecutionContext.getCairoSecurityContext(), tableName, walName, 0, rowsToInsertTotal)) {
                    assertEquals(27, reader.getColumnCount());
                    assertEquals(walName, reader.getWalName());
                    assertEquals(tableName, reader.getTableName());
                    assertEquals(rowsToInsertTotal, reader.size());

                    final RecordCursor cursor = reader.getDataCursor();
                    final Record record = cursor.getRecord();
                    final StringSink testSink = new StringSink();
                    int i = 0;
                    while (cursor.hasNext()) {
                        assertEquals(i, record.getInt(0));
                        assertEquals(i, record.getByte(1));
                        assertEquals(i, record.getLong(2));
                        long256.setAll(i, i + 1, i + 2, i + 3);
                        assertEquals(long256, record.getLong256A(3));
                        assertEquals(long256, record.getLong256B(3));
                        assertEquals(i + 0.5, record.getDouble(4), 0.1);
                        assertEquals(i + 0.5, record.getFloat(5), 0.1);
                        assertEquals(i, record.getShort(6));
                        assertEquals(i, record.getTimestamp(7));
                        assertEquals(i, record.getChar(8));
                        assertEquals(i % 2 == 0, record.getBool(9));
                        assertEquals(i, record.getDate(10));
                        assertEquals(String.valueOf(i), record.getStr(11).toString());
                        assertEquals(record.getStr(11).toString(), record.getStrB(11).toString());
                        assertEquals(String.valueOf(i).length(), record.getStrLen(11));
                        assertEquals(i, record.getGeoByte(12));
                        assertEquals(i, record.getGeoInt(13));
                        assertEquals(i, record.getGeoShort(14));
                        assertEquals(i, record.getGeoLong(15));

                        prepareBinPayload(pointer, i);
                        assertBinSeqEquals(binSeq.of(pointer, i), record.getBin(16));
                        prepareBinPayload(pointer, i + 1);
                        assertBinSeqEquals(binSeq.of(pointer, i + 1), record.getBin(17));
                        assertEquals(i + 1, record.getBinLen(17));

                        testSink.clear();
                        long256.toSink(testSink);
                        stringSink.clear();
                        record.getLong256(18, stringSink);
                        assertEquals(testSink.toString(), stringSink.toString());
                        stringSink.clear();
                        record.getLong256(19, stringSink);
                        assertEquals(testSink.toString(), stringSink.toString());
                        stringSink.clear();
                        record.getLong256(20, stringSink);
                        assertEquals(testSink.toString(), stringSink.toString());

                        assertEquals(1654852426000000L + (i + 1) * (long) (Math.pow(10, 5 - (int) Math.log10(i + 1))), record.getTimestamp(21));

                        assertEquals(String.valueOf((char) (65 + i % 26)), record.getStr(22).toString());
                        assertEquals("abcdefghijklmnopqrstuvwxyz".substring(0, i % 26 + 1), record.getStr(23).toString());

                        assertEquals(String.valueOf(i), record.getSym(24));
                        assertEquals(String.valueOf((char) (65 + i % 26)), record.getSym(25));

                        assertEquals(ts, record.getTimestamp(26));
                        assertEquals(i, record.getRowId());
                        testSink.clear();
                        ((Sinkable) record).toSink(testSink);
                        assertEquals("WalReaderRecord [recordIndex=" + i + "]", testSink.toString());
                        try {
                            cursor.getRecordB();
                            fail("UnsupportedOperationException expected");
                        } catch (UnsupportedOperationException e) {
                            // ignore, this is expected
                        }
                        try {
                            record.getUpdateRowId();
                            fail("UnsupportedOperationException expected");
                        } catch (UnsupportedOperationException e) {
                            // ignore, this is expected
                        }
                        i++;
                    }
                    assertEquals(i, cursor.size());
                    assertEquals(i, reader.size());
                }
            } finally {
                Unsafe.getUnsafe().freeMemory(pointer);
            }
        });
    }

    @Test
    public void testRemoveColumnRollsUncommittedRowsToNewSegment() throws Exception {
        assertMemoryLeak(() -> {
            final String tableName = testName.getMethodName();
            createTable(tableName);

            final String walName1, walName2;
            try (WalWriter walWriter1 = engine.getWalWriter(sqlExecutionContext.getCairoSecurityContext(), tableName)) {
                try (WalWriter walWriter2 = engine.getWalWriter(sqlExecutionContext.getCairoSecurityContext(), tableName)) {
                    walName1 = walWriter1.getWalName();
                    walName2 = walWriter2.getWalName();

                    TableWriter.Row row = walWriter1.newRow(0);
                    row.putByte(0, (byte) 1);
                    row.append();
                    walWriter1.commit();

                    row = walWriter2.newRow(0);
                    row.putByte(0, (byte) 10);
                    row.append();
                    walWriter2.commit();

                    row = walWriter2.newRow(0);
                    row.putByte(0, (byte) 100);
                    row.append();

                    removeColumn(walWriter1, "b");

                    walWriter2.commit();

                    row = walWriter1.newRow(0);
                    row.putByte(0, (byte) 110);
                    row.append();
                    walWriter1.commit();
                }
            }

            try (TableModel model = defaultModel(tableName)) {
                try (WalReader reader = engine.getWalReader(sqlExecutionContext.getCairoSecurityContext(), tableName, walName1, 0, 1)) {
                    assertEquals(2, reader.getColumnCount());
                    assertEquals(walName1, reader.getWalName());
                    assertEquals(tableName, reader.getTableName());
                    assertEquals(1, reader.size());

                    final RecordCursor cursor = reader.getDataCursor();
                    final Record record = cursor.getRecord();
                    assertTrue(cursor.hasNext());
                    assertEquals(1, record.getByte(0));
                    assertNull(record.getStr(1));
                    assertEquals(0, record.getRowId());
                    assertFalse(cursor.hasNext());

                    assertColumnMetadata(model, reader);

                    final WalEventCursor eventCursor = reader.getEventCursor();
                    assertTrue(eventCursor.hasNext());
                    assertEquals(0, eventCursor.getTxn());
                    assertEquals(WalTxnType.DATA, eventCursor.getType());

                    final WalEventCursor.DataInfo dataInfo = eventCursor.getDataInfo();
                    assertEquals(0, dataInfo.getStartRowID());
                    assertEquals(1, dataInfo.getEndRowID());
                    assertEquals(0, dataInfo.getMinTimestamp());
                    assertEquals(0, dataInfo.getMaxTimestamp());
                    assertFalse(dataInfo.isOutOfOrder());
                    assertNull(dataInfo.nextSymbolMapDiff());

                    assertFalse(eventCursor.hasNext());
                }
                try (WalReader reader = engine.getWalReader(sqlExecutionContext.getCairoSecurityContext(), tableName, walName2, 0, 1)) {
                    assertEquals(2, reader.getColumnCount());
                    assertEquals(walName2, reader.getWalName());
                    assertEquals(tableName, reader.getTableName());
                    assertEquals(1, reader.size());

                    final RecordCursor cursor = reader.getDataCursor();
                    final Record record = cursor.getRecord();
                    assertTrue(cursor.hasNext());
                    assertEquals(10, record.getByte(0));
                    assertNull(record.getStr(1));
                    assertEquals(0, record.getRowId());
                    assertFalse(cursor.hasNext());

                    assertColumnMetadata(model, reader);

                    final WalEventCursor eventCursor = reader.getEventCursor();
                    assertTrue(eventCursor.hasNext());
                    assertEquals(0, eventCursor.getTxn());
                    assertEquals(WalTxnType.DATA, eventCursor.getType());

                    final WalEventCursor.DataInfo dataInfo = eventCursor.getDataInfo();
                    assertEquals(0, dataInfo.getStartRowID());
                    assertEquals(1, dataInfo.getEndRowID());
                    assertEquals(0, dataInfo.getMinTimestamp());
                    assertEquals(0, dataInfo.getMaxTimestamp());
                    assertFalse(dataInfo.isOutOfOrder());
                    assertNull(dataInfo.nextSymbolMapDiff());

                    assertFalse(eventCursor.hasNext());
                }
            }
            try (TableModel model = new TableModel(configuration, tableName, PartitionBy.NONE)
                    .col("a", ColumnType.BYTE)
                    .wal()
            ) {
                try (WalReader reader = engine.getWalReader(sqlExecutionContext.getCairoSecurityContext(), tableName, walName1, 1, 1)) {
                    assertEquals(2, reader.getColumnCount());
                    assertEquals(1, reader.getRealColumnCount());
                    assertEquals(walName1, reader.getWalName());
                    assertEquals(tableName, reader.getTableName());
                    assertEquals(1, reader.size());

                    final RecordCursor cursor = reader.getDataCursor();
                    final Record record = cursor.getRecord();
                    assertTrue(cursor.hasNext());
                    assertEquals(110, record.getByte(0));
                    assertEquals(0, record.getRowId());
                    assertFalse(cursor.hasNext());

                    assertColumnMetadata(model, reader);

                    final WalEventCursor eventCursor = reader.getEventCursor();
                    assertTrue(eventCursor.hasNext());
                    assertEquals(0, eventCursor.getTxn());
                    assertEquals(WalTxnType.DATA, eventCursor.getType());

                    final WalEventCursor.DataInfo dataInfo = eventCursor.getDataInfo();
                    assertEquals(0, dataInfo.getStartRowID());
                    assertEquals(1, dataInfo.getEndRowID());
                    assertEquals(0, dataInfo.getMinTimestamp());
                    assertEquals(0, dataInfo.getMaxTimestamp());
                    assertFalse(dataInfo.isOutOfOrder());
                    assertNull(dataInfo.nextSymbolMapDiff());

                    assertFalse(eventCursor.hasNext());
                }
                try (WalReader reader = engine.getWalReader(sqlExecutionContext.getCairoSecurityContext(), tableName, walName2, 1, 1)) {
                    assertEquals(2, reader.getColumnCount());
                    assertEquals(1, reader.getRealColumnCount());
                    assertEquals(walName2, reader.getWalName());
                    assertEquals(tableName, reader.getTableName());
                    assertEquals(1, reader.size());

                    final RecordCursor cursor = reader.getDataCursor();
                    final Record record = cursor.getRecord();
                    assertTrue(cursor.hasNext());
                    assertEquals(100, record.getByte(0));
                    assertEquals(0, record.getRowId());
                    assertFalse(cursor.hasNext());

                    assertColumnMetadata(model, reader);

                    final WalEventCursor eventCursor = reader.getEventCursor();
                    assertTrue(eventCursor.hasNext());
                    assertEquals(0, eventCursor.getTxn());
                    assertEquals(WalTxnType.DATA, eventCursor.getType());

                    final WalEventCursor.DataInfo dataInfo = eventCursor.getDataInfo();
                    assertEquals(0, dataInfo.getStartRowID());
                    assertEquals(1, dataInfo.getEndRowID());
                    assertEquals(0, dataInfo.getMinTimestamp());
                    assertEquals(0, dataInfo.getMaxTimestamp());
                    assertFalse(dataInfo.isOutOfOrder());
                    assertNull(dataInfo.nextSymbolMapDiff());

                    assertFalse(eventCursor.hasNext());
                }
            }
        });
    }

    @Test
    public void testRemovingColumnClosesSegment() throws Exception {
        assertMemoryLeak(() -> {
            final String tableName = testName.getMethodName();
            createTable(tableName);

            final String walName;
            try (WalWriter walWriter = engine.getWalWriter(sqlExecutionContext.getCairoSecurityContext(), tableName)) {
                walName = walWriter.getWalName();
                TableWriter.Row row = walWriter.newRow(0);
                row.putByte(0, (byte) 1);
                row.append();
                walWriter.commit();
                removeColumn(walWriter, "a");
            }

            try (TableModel model = defaultModel(tableName)) {
                try (WalReader reader = engine.getWalReader(sqlExecutionContext.getCairoSecurityContext(), tableName, walName, 0, 1)) {
                    assertEquals(2, reader.getColumnCount());
                    assertEquals(walName, reader.getWalName());
                    assertEquals(tableName, reader.getTableName());
                    assertEquals(1, reader.size());

                    final RecordCursor cursor = reader.getDataCursor();
                    final Record record = cursor.getRecord();
                    assertTrue(cursor.hasNext());
                    assertEquals(1, record.getByte(0));
                    assertNull(record.getStr(1));
                    assertEquals(0, record.getRowId());
                    assertFalse(cursor.hasNext());

                    assertColumnMetadata(model, reader);

                    final WalEventCursor eventCursor = reader.getEventCursor();
                    assertTrue(eventCursor.hasNext());
                    assertEquals(0, eventCursor.getTxn());
                    assertEquals(WalTxnType.DATA, eventCursor.getType());

                    final WalEventCursor.DataInfo dataInfo = eventCursor.getDataInfo();
                    assertEquals(0, dataInfo.getStartRowID());
                    assertEquals(1, dataInfo.getEndRowID());
                    assertEquals(0, dataInfo.getMinTimestamp());
                    assertEquals(0, dataInfo.getMaxTimestamp());
                    assertFalse(dataInfo.isOutOfOrder());
                    assertNull(dataInfo.nextSymbolMapDiff());

                    assertFalse(eventCursor.hasNext());
                }

                try {
                    engine.getWalReader(sqlExecutionContext.getCairoSecurityContext(), tableName, walName, 1, 0);
                    fail("Segment 1 should not exist");
                } catch (CairoException e) {
                    MatcherAssert.assertThat(
                            e.getMessage(),
                            CoreMatchers.endsWith("could not open read-only [file=" + engine.getConfiguration().getRoot() +
                                    File.separatorChar + tableName + ":1" +
                                    File.separatorChar + walName +
                                    File.separatorChar + "1" +
                                    File.separatorChar + TableUtils.META_FILE_NAME + "]")
                    );
                }
            }
        });
    }

    @Test
    public void testRemovingNonExistentColumn() throws Exception {
        assertMemoryLeak(() -> {
            final String tableName = "testTableRemoveNonExistentCol";
            createTable(tableName);

            final String walName;
            try (WalWriter walWriter = engine.getWalWriter(sqlExecutionContext.getCairoSecurityContext(), tableName)) {
                walName = walWriter.getWalName();
                TableWriter.Row row = walWriter.newRow(0);
                row.putByte(0, (byte) 1);
                row.append();
                walWriter.commit();

                try {
                    removeColumn(walWriter, "noColLikeThis");
                    fail("Should not be able to remove non existent column");
                } catch (CairoException e) {
                    TestUtils.assertContains(e.getMessage(), "Invalid column: noColLikeThis");
                }
                row = walWriter.newRow(0);
                row.putByte(0, (byte) 10);
                row.append();

                walWriter.commit();
            }

            try (TableModel model = defaultModel(tableName)) {
                try (WalReader reader = engine.getWalReader(sqlExecutionContext.getCairoSecurityContext(), tableName, walName, 0, 2)) {
                    assertEquals(2, reader.getColumnCount());
                    assertEquals(walName, reader.getWalName());
                    assertEquals(tableName, reader.getTableName());
                    assertEquals(2, reader.size());

                    final RecordCursor cursor = reader.getDataCursor();
                    final Record record = cursor.getRecord();
                    assertTrue(cursor.hasNext());
                    assertEquals(1, record.getByte(0));
                    assertNull(record.getStr(1));
                    assertEquals(0, record.getRowId());
                    assertTrue(cursor.hasNext());
                    assertEquals(10, record.getByte(0));
                    assertNull(record.getStr(1));
                    assertEquals(1, record.getRowId());
                    assertFalse(cursor.hasNext());

                    assertColumnMetadata(model, reader);

                    final WalEventCursor eventCursor = reader.getEventCursor();
                    assertTrue(eventCursor.hasNext());
                    assertEquals(0, eventCursor.getTxn());
                    assertEquals(WalTxnType.DATA, eventCursor.getType());

                    WalEventCursor.DataInfo dataInfo = eventCursor.getDataInfo();
                    assertEquals(0, dataInfo.getStartRowID());
                    assertEquals(1, dataInfo.getEndRowID());
                    assertEquals(0, dataInfo.getMinTimestamp());
                    assertEquals(0, dataInfo.getMaxTimestamp());
                    assertFalse(dataInfo.isOutOfOrder());
                    assertNull(dataInfo.nextSymbolMapDiff());

                    assertTrue(eventCursor.hasNext());
                    assertEquals(1, eventCursor.getTxn());
                    assertEquals(WalTxnType.DATA, eventCursor.getType());

                    dataInfo = eventCursor.getDataInfo();
                    assertEquals(1, dataInfo.getStartRowID());
                    assertEquals(2, dataInfo.getEndRowID());
                    assertEquals(0, dataInfo.getMinTimestamp());
                    assertEquals(0, dataInfo.getMaxTimestamp());
                    assertFalse(dataInfo.isOutOfOrder());
                    assertNull(dataInfo.nextSymbolMapDiff());

                    assertFalse(eventCursor.hasNext());
                }
            }
        });
    }

    @Test
    public void testRemovingSymbolColumn() throws Exception {
        assertMemoryLeak(() -> {
            final String tableName = testName.getMethodName();
            try (TableModel model = new TableModel(configuration, tableName, PartitionBy.NONE)
                    .col("a", ColumnType.INT)
                    .col("b", ColumnType.SYMBOL)
                    .col("c", ColumnType.SYMBOL)
                    .wal()
            ) {
                createTable(model);
            }

            final String walName;
            try (WalWriter walWriter = engine.getWalWriter(sqlExecutionContext.getCairoSecurityContext(), tableName)) {
                walName = walWriter.getWalName();
                TableWriter.Row row = walWriter.newRow(0);
                row.putInt(0, 12);
                row.putSym(1, "symb");
                row.putSym(2, "symc");
                row.append();
                walWriter.commit();

                removeColumn(walWriter, "b");

                row = walWriter.newRow(0);
                row.putInt(0, 133);
                try {
                    row.putSym(1, "anything");
                    fail("UnsupportedOperationException expected");
                } catch (UnsupportedOperationException e) {
                    // ignore, this is expected
                }
                row.putSym(2, "symc");
                row.append();
                walWriter.commit();
            }

            try (TableModel model = new TableModel(configuration, tableName, PartitionBy.NONE)
                    .col("a", ColumnType.INT)
                    .col("b", ColumnType.SYMBOL)
                    .col("c", ColumnType.SYMBOL)
            ) {
                try (WalReader reader = engine.getWalReader(sqlExecutionContext.getCairoSecurityContext(), tableName, walName, 0, 1)) {
                    assertEquals(3, reader.getColumnCount());
                    assertEquals(walName, reader.getWalName());
                    assertEquals(tableName, reader.getTableName());
                    assertEquals(1, reader.size());

                    final RecordCursor cursor = reader.getDataCursor();
                    final Record record = cursor.getRecord();
                    assertTrue(cursor.hasNext());
                    assertEquals(12, record.getInt(0));
                    assertEquals("symb", record.getSym(1));
                    assertEquals("symc", record.getSym(2));
                    assertEquals(0, record.getRowId());
                    assertFalse(cursor.hasNext());

                    assertColumnMetadata(model, reader);

                    final WalEventCursor eventCursor = reader.getEventCursor();
                    assertTrue(eventCursor.hasNext());
                    assertEquals(0, eventCursor.getTxn());
                    assertEquals(WalTxnType.DATA, eventCursor.getType());

                    final WalEventCursor.DataInfo dataInfo = eventCursor.getDataInfo();
                    assertEquals(0, dataInfo.getStartRowID());
                    assertEquals(1, dataInfo.getEndRowID());
                    assertEquals(0, dataInfo.getMinTimestamp());
                    assertEquals(0, dataInfo.getMaxTimestamp());
                    assertFalse(dataInfo.isOutOfOrder());

                    SymbolMapDiff symbolMapDiff = dataInfo.nextSymbolMapDiff();
                    assertEquals(1, symbolMapDiff.getColumnIndex());
                    int expectedKey = 0;
                    SymbolMapDiffEntry entry;
                    while ((entry = symbolMapDiff.nextEntry()) != null) {
                        assertEquals(expectedKey, entry.getKey());
                        assertEquals("symb", entry.getSymbol().toString());
                        expectedKey++;
                    }
                    assertEquals(1, expectedKey);
                    symbolMapDiff = dataInfo.nextSymbolMapDiff();
                    assertEquals(2, symbolMapDiff.getColumnIndex());
                    expectedKey = 0;
                    while ((entry = symbolMapDiff.nextEntry()) != null) {
                        assertEquals(expectedKey, entry.getKey());
                        assertEquals("symc", entry.getSymbol().toString());
                        expectedKey++;
                    }
                    assertEquals(1, expectedKey);
                    assertNull(dataInfo.nextSymbolMapDiff());

                    assertFalse(eventCursor.hasNext());
                }
            }
            try (TableModel model = new TableModel(configuration, tableName, PartitionBy.NONE)
                    .col("a", ColumnType.INT)
                    .col("c", ColumnType.SYMBOL)
            ) {
                try (WalReader reader = engine.getWalReader(sqlExecutionContext.getCairoSecurityContext(), tableName, walName, 1, 1)) {
                    assertEquals(3, reader.getColumnCount());
                    assertEquals(walName, reader.getWalName());
                    assertEquals(tableName, reader.getTableName());
                    assertEquals(1, reader.size());

                    final RecordCursor cursor = reader.getDataCursor();
                    final Record record = cursor.getRecord();
                    assertTrue(cursor.hasNext());
                    assertEquals(133, record.getInt(0));
                    assertEquals("symc", record.getSym(2));
                    assertEquals(0, record.getRowId());
                    assertFalse(cursor.hasNext());

                    assertColumnMetadata(model, reader);

                    final WalEventCursor eventCursor = reader.getEventCursor();
                    assertTrue(eventCursor.hasNext());
                    assertEquals(0, eventCursor.getTxn());
                    assertEquals(WalTxnType.DATA, eventCursor.getType());

                    final WalEventCursor.DataInfo dataInfo = eventCursor.getDataInfo();
                    assertEquals(0, dataInfo.getStartRowID());
                    assertEquals(1, dataInfo.getEndRowID());
                    assertEquals(0, dataInfo.getMinTimestamp());
                    assertEquals(0, dataInfo.getMaxTimestamp());
                    assertFalse(dataInfo.isOutOfOrder());
                    SymbolMapDiff symbolMapDiff = dataInfo.nextSymbolMapDiff();
                    assertEquals(1, symbolMapDiff.getSize());
                    assertEquals(2, symbolMapDiff.getColumnIndex());
                    assertEquals(0, symbolMapDiff.getCleanSymbolCount());

                    assertFalse(eventCursor.hasNext());
                }
            }
        });
    }

    @Test
    public void testRenameColumnRollsUncommittedRowsToNewSegment() throws Exception {
        assertMemoryLeak(() -> {
            final String tableName = testName.getMethodName();
            createTable(tableName);

            final String walName1, walName2;
            try (WalWriter walWriter1 = engine.getWalWriter(sqlExecutionContext.getCairoSecurityContext(), tableName)) {
                try (WalWriter walWriter2 = engine.getWalWriter(sqlExecutionContext.getCairoSecurityContext(), tableName)) {
                    walName1 = walWriter1.getWalName();
                    walName2 = walWriter2.getWalName();

                    TableWriter.Row row = walWriter1.newRow(0);
                    row.putByte(0, (byte) 1);
                    row.append();
                    walWriter1.commit();

                    row = walWriter2.newRow(0);
                    row.putByte(0, (byte) 10);
                    row.append();
                    walWriter2.commit();

                    row = walWriter2.newRow(0);
                    row.putByte(0, (byte) 100);
                    row.append();

                    renameColumn(walWriter1);

                    walWriter2.commit();

                    row = walWriter1.newRow(0);
                    row.putByte(0, (byte) 110);
                    row.append();
                    walWriter1.commit();
                }
            }

            try (TableModel model = defaultModel(tableName)) {
                try (WalReader reader = engine.getWalReader(sqlExecutionContext.getCairoSecurityContext(), tableName, walName1, 0, 1)) {
                    assertEquals(2, reader.getColumnCount());
                    assertEquals(walName1, reader.getWalName());
                    assertEquals(tableName, reader.getTableName());
                    assertEquals(1, reader.size());

                    final RecordCursor cursor = reader.getDataCursor();
                    final Record record = cursor.getRecord();
                    assertTrue(cursor.hasNext());
                    assertEquals(1, record.getByte(0));
                    assertNull(record.getStr(1));
                    assertEquals(0, record.getRowId());
                    assertFalse(cursor.hasNext());

                    assertColumnMetadata(model, reader);

                    final WalEventCursor eventCursor = reader.getEventCursor();
                    assertTrue(eventCursor.hasNext());
                    assertEquals(0, eventCursor.getTxn());
                    assertEquals(WalTxnType.DATA, eventCursor.getType());

                    final WalEventCursor.DataInfo dataInfo = eventCursor.getDataInfo();
                    assertEquals(0, dataInfo.getStartRowID());
                    assertEquals(1, dataInfo.getEndRowID());
                    assertEquals(0, dataInfo.getMinTimestamp());
                    assertEquals(0, dataInfo.getMaxTimestamp());
                    assertFalse(dataInfo.isOutOfOrder());
                    assertNull(dataInfo.nextSymbolMapDiff());

                    assertFalse(eventCursor.hasNext());
                }
                try (WalReader reader = engine.getWalReader(sqlExecutionContext.getCairoSecurityContext(), tableName, walName2, 0, 1)) {
                    assertEquals(2, reader.getColumnCount());
                    assertEquals(walName2, reader.getWalName());
                    assertEquals(tableName, reader.getTableName());
                    assertEquals(1, reader.size());

                    final RecordCursor cursor = reader.getDataCursor();
                    final Record record = cursor.getRecord();
                    assertTrue(cursor.hasNext());
                    assertEquals(10, record.getByte(0));
                    assertNull(record.getStr(1));
                    assertEquals(0, record.getRowId());
                    assertFalse(cursor.hasNext());

                    assertColumnMetadata(model, reader);

                    final WalEventCursor eventCursor = reader.getEventCursor();
                    assertTrue(eventCursor.hasNext());
                    assertEquals(0, eventCursor.getTxn());
                    assertEquals(WalTxnType.DATA, eventCursor.getType());

                    final WalEventCursor.DataInfo dataInfo = eventCursor.getDataInfo();
                    assertEquals(0, dataInfo.getStartRowID());
                    assertEquals(1, dataInfo.getEndRowID());
                    assertEquals(0, dataInfo.getMinTimestamp());
                    assertEquals(0, dataInfo.getMaxTimestamp());
                    assertFalse(dataInfo.isOutOfOrder());
                    assertNull(dataInfo.nextSymbolMapDiff());

                    assertFalse(eventCursor.hasNext());
                }
            }
            try (TableModel model = new TableModel(configuration, tableName, PartitionBy.NONE)
                    .col("a", ColumnType.BYTE)
                    .col("c", ColumnType.STRING)
                    .wal()
            ) {
                try (WalReader reader = engine.getWalReader(sqlExecutionContext.getCairoSecurityContext(), tableName, walName1, 1, 1)) {
                    assertEquals(2, reader.getColumnCount());
                    assertEquals(walName1, reader.getWalName());
                    assertEquals(tableName, reader.getTableName());
                    assertEquals(1, reader.size());

                    final RecordCursor cursor = reader.getDataCursor();
                    final Record record = cursor.getRecord();
                    assertTrue(cursor.hasNext());
                    assertEquals(110, record.getByte(0));
                    assertNull(record.getStr(1));
                    assertEquals(0, record.getRowId());
                    assertFalse(cursor.hasNext());

                    assertColumnMetadata(model, reader);

                    final WalEventCursor eventCursor = reader.getEventCursor();
                    assertTrue(eventCursor.hasNext());
                    assertEquals(0, eventCursor.getTxn());
                    assertEquals(WalTxnType.DATA, eventCursor.getType());

                    final WalEventCursor.DataInfo dataInfo = eventCursor.getDataInfo();
                    assertEquals(0, dataInfo.getStartRowID());
                    assertEquals(1, dataInfo.getEndRowID());
                    assertEquals(0, dataInfo.getMinTimestamp());
                    assertEquals(0, dataInfo.getMaxTimestamp());
                    assertFalse(dataInfo.isOutOfOrder());
                    assertNull(dataInfo.nextSymbolMapDiff());

                    assertFalse(eventCursor.hasNext());
                }
                try (WalReader reader = engine.getWalReader(sqlExecutionContext.getCairoSecurityContext(), tableName, walName2, 1, 1)) {
                    assertEquals(2, reader.getColumnCount());
                    assertEquals(walName2, reader.getWalName());
                    assertEquals(tableName, reader.getTableName());
                    assertEquals(1, reader.size());

                    final RecordCursor cursor = reader.getDataCursor();
                    final Record record = cursor.getRecord();
                    assertTrue(cursor.hasNext());
                    assertEquals(100, record.getByte(0));
                    assertNull(record.getStr(1));
                    assertEquals(0, record.getRowId());
                    assertFalse(cursor.hasNext());

                    assertColumnMetadata(model, reader);

                    final WalEventCursor eventCursor = reader.getEventCursor();
                    assertTrue(eventCursor.hasNext());
                    assertEquals(0, eventCursor.getTxn());
                    assertEquals(WalTxnType.DATA, eventCursor.getType());

                    final WalEventCursor.DataInfo dataInfo = eventCursor.getDataInfo();
                    assertEquals(0, dataInfo.getStartRowID());
                    assertEquals(1, dataInfo.getEndRowID());
                    assertEquals(0, dataInfo.getMinTimestamp());
                    assertEquals(0, dataInfo.getMaxTimestamp());
                    assertFalse(dataInfo.isOutOfOrder());
                    assertNull(dataInfo.nextSymbolMapDiff());

                    assertFalse(eventCursor.hasNext());
                }
            }
        });
    }

    @Test
    public void testRollToNextSegment() throws Exception {
        assertMemoryLeak(() -> {
            final String tableName = "testTable";
            createTable(tableName);

            final String walName;
            try (WalWriter walWriter = engine.getWalWriter(sqlExecutionContext.getCairoSecurityContext(), tableName)) {
                walName = walWriter.getWalName();
                assertEquals(0, walWriter.getSegmentRowCount());
                TableWriter.Row row = walWriter.newRow(0);
                row.putByte(0, (byte) 1);
                row.append();
                assertEquals(1, walWriter.getSegmentRowCount());
                row = walWriter.newRow(0);
                row.putByte(0, (byte) 11);
                row.append();
                assertEquals(2, walWriter.getSegmentRowCount());

                walWriter.commit();
                walWriter.rollSegment();
                assertEquals(0, walWriter.getSegmentRowCount());
                row = walWriter.newRow(0);
                row.putByte(0, (byte) 112);
                row.append();
                walWriter.commit();
                assertEquals(1, walWriter.getSegmentRowCount());
            }

            try (TableModel model = defaultModel(tableName)) {
                try (WalReader reader = engine.getWalReader(sqlExecutionContext.getCairoSecurityContext(), tableName, walName, 0, 2)) {
                    assertEquals(2, reader.getColumnCount());
                    assertEquals(walName, reader.getWalName());
                    assertEquals(tableName, reader.getTableName());
                    assertEquals(2, reader.size());

                    final RecordCursor cursor = reader.getDataCursor();
                    final Record record = cursor.getRecord();
                    assertTrue(cursor.hasNext());
                    assertEquals(1, record.getByte(0));
                    assertNull(record.getStr(1));
                    assertEquals(0, record.getRowId());
                    assertTrue(cursor.hasNext());
                    assertEquals(11, record.getByte(0));
                    assertNull(record.getStr(1));
                    assertEquals(1, record.getRowId());
                    assertFalse(cursor.hasNext());

                    assertColumnMetadata(model, reader);

                    final WalEventCursor eventCursor = reader.getEventCursor();
                    assertTrue(eventCursor.hasNext());
                    assertEquals(0, eventCursor.getTxn());
                    assertEquals(WalTxnType.DATA, eventCursor.getType());

                    final WalEventCursor.DataInfo dataInfo = eventCursor.getDataInfo();
                    assertEquals(0, dataInfo.getStartRowID());
                    assertEquals(2, dataInfo.getEndRowID());
                    assertEquals(0, dataInfo.getMinTimestamp());
                    assertEquals(0, dataInfo.getMaxTimestamp());
                    assertFalse(dataInfo.isOutOfOrder());

                    assertFalse(eventCursor.hasNext());
                }
                try (WalReader reader = engine.getWalReader(sqlExecutionContext.getCairoSecurityContext(), tableName, walName, 1, 1)) {
                    assertEquals(2, reader.getColumnCount());
                    assertEquals(walName, reader.getWalName());
                    assertEquals(tableName, reader.getTableName());
                    assertEquals(1, reader.size());

                    final RecordCursor cursor = reader.getDataCursor();
                    final Record record = cursor.getRecord();
                    assertTrue(cursor.hasNext());
                    assertEquals(112, record.getByte(0));
                    assertNull(record.getStr(1));
                    assertEquals(0, record.getRowId());
                    assertFalse(cursor.hasNext());

                    assertColumnMetadata(model, reader);

                    final WalEventCursor eventCursor = reader.getEventCursor();
                    assertTrue(eventCursor.hasNext());
                    assertEquals(0, eventCursor.getTxn());
                    assertEquals(WalTxnType.DATA, eventCursor.getType());

                    final WalEventCursor.DataInfo dataInfo = eventCursor.getDataInfo();
                    assertEquals(0, dataInfo.getStartRowID());
                    assertEquals(1, dataInfo.getEndRowID());
                    assertEquals(0, dataInfo.getMinTimestamp());
                    assertEquals(0, dataInfo.getMaxTimestamp());
                    assertFalse(dataInfo.isOutOfOrder());

                    assertFalse(eventCursor.hasNext());
                }
            }

            try (Path path = new Path().of(configuration.getRoot())) {
                String systemName = engine.getSystemTableName(tableName);
                assertWalFileExist(path, systemName, walName, 0, "_meta");
                assertWalFileExist(path, systemName, walName, 0, "_event");
                assertWalFileExist(path, systemName, walName, 0, "a.d");
                assertWalFileExist(path, systemName, walName, 0, "b.d");
                assertWalFileExist(path, systemName, walName, 0, "b.i");
                assertWalFileExist(path, systemName, walName, 1, "_meta");
                assertWalFileExist(path, systemName, walName, 1, "_event");
                assertWalFileExist(path, systemName, walName, 1, "a.d");
                assertWalFileExist(path, systemName, walName, 1, "b.d");
                assertWalFileExist(path, systemName, walName, 1, "b.i");
            }
        });
    }

    @Test
    public void testSameWalAfterEngineCleared() throws Exception {
        assertMemoryLeak(() -> {
            final String tableName = "testTableCommit";
            createTable(tableName);

            String wal1Name;
            try (WalWriter walWriter = engine.getWalWriter(sqlExecutionContext.getCairoSecurityContext(), tableName)) {
                wal1Name = walWriter.getWalName();
                for (int i = 0; i < 18; i++) {
                    TableWriter.Row row = walWriter.newRow(0);
                    row.putByte(0, (byte) i);
                    row.append();
                }
                walWriter.commit();
                for (int i = 0; i < 6; i++) {
                    TableWriter.Row row = walWriter.newRow(0);
                    row.putByte(0, (byte) i);
                    row.append();
                }
                walWriter.commit();
                walWriter.commit(); //should not create new txn, this is noop
                walWriter.commit(); //should not create new txn, this is noop
                for (int i = 0; i < 20; i++) {
                    TableWriter.Row row = walWriter.newRow(0);
                    row.putByte(0, (byte) i);
                    row.append();
                }
                walWriter.commit();
                walWriter.rollSegment();
                for (int i = 0; i < 7; i++) {
                    TableWriter.Row row = walWriter.newRow(0);
                    row.putByte(0, (byte) i);
                    row.append();
                }
                walWriter.commit();
            }

            engine.clear();

            String wal2Name;
            try (WalWriter walWriter = engine.getWalWriter(sqlExecutionContext.getCairoSecurityContext(), tableName)) {
                wal2Name = walWriter.getWalName();
                for (int i = 0; i < 18; i++) {
                    TableWriter.Row row = walWriter.newRow(0);
                    row.putByte(0, (byte) i);
                    row.append();
                }
                walWriter.commit();
                for (int i = 0; i < 6; i++) {
                    TableWriter.Row row = walWriter.newRow(0);
                    row.putByte(0, (byte) i);
                    row.append();
                }
                walWriter.commit();
                walWriter.commit(); //should not create new txn, this is noop
                walWriter.commit(); //should not create new txn, this is noop
                for (int i = 0; i < 10; i++) {
                    TableWriter.Row row = walWriter.newRow(0);
                    row.putByte(0, (byte) i);
                    row.append();
                }
                walWriter.commit();
                walWriter.rollSegment();
                for (int i = 0; i < 7; i++) {
                    TableWriter.Row row = walWriter.newRow(0);
                    row.putByte(0, (byte) i);
                    row.append();
                }
                walWriter.commit();
            }

            try (TableModel model = defaultModel(tableName)) {
                try (WalReader reader = engine.getWalReader(sqlExecutionContext.getCairoSecurityContext(), tableName, wal1Name, 0, 44)) {
                    assertEquals(2, reader.getColumnCount());
                    assertEquals(wal1Name, reader.getWalName());
                    assertEquals(tableName, reader.getTableName());
                    assertEquals(44, reader.size());

                    final RecordCursor cursor = reader.getDataCursor();
                    final Record record = cursor.getRecord();
                    int i = 0;
                    while (cursor.hasNext()) {
                        assertEquals(i > 23 ? i - 24 : (i > 17 ? i - 18 : i), record.getByte(0));
                        assertNull(record.getStr(1));
                        assertEquals(i, record.getRowId());
                        i++;
                    }
                    assertEquals(44, i);

                    assertColumnMetadata(model, reader);

                    final WalEventCursor eventCursor = reader.getEventCursor();
                    assertTrue(eventCursor.hasNext());
                    assertEquals(0, eventCursor.getTxn());
                    assertEquals(WalTxnType.DATA, eventCursor.getType());

                    WalEventCursor.DataInfo dataInfo = eventCursor.getDataInfo();
                    assertEquals(0, dataInfo.getStartRowID());
                    assertEquals(18, dataInfo.getEndRowID());
                    assertEquals(0, dataInfo.getMinTimestamp());
                    assertEquals(0, dataInfo.getMaxTimestamp());
                    assertFalse(dataInfo.isOutOfOrder());
                    assertNull(dataInfo.nextSymbolMapDiff());

                    assertTrue(eventCursor.hasNext());
                    assertEquals(1, eventCursor.getTxn());
                    assertEquals(WalTxnType.DATA, eventCursor.getType());

                    dataInfo = eventCursor.getDataInfo();
                    assertEquals(18, dataInfo.getStartRowID());
                    assertEquals(24, dataInfo.getEndRowID());
                    assertEquals(0, dataInfo.getMinTimestamp());
                    assertEquals(0, dataInfo.getMaxTimestamp());
                    assertFalse(dataInfo.isOutOfOrder());
                    assertNull(dataInfo.nextSymbolMapDiff());

                    assertTrue(eventCursor.hasNext());
                    assertEquals(2, eventCursor.getTxn());
                    assertEquals(WalTxnType.DATA, eventCursor.getType());

                    dataInfo = eventCursor.getDataInfo();
                    assertEquals(24, dataInfo.getStartRowID());
                    assertEquals(44, dataInfo.getEndRowID());
                    assertEquals(0, dataInfo.getMinTimestamp());
                    assertEquals(0, dataInfo.getMaxTimestamp());
                    assertFalse(dataInfo.isOutOfOrder());
                    assertNull(dataInfo.nextSymbolMapDiff());

                    assertFalse(eventCursor.hasNext());
                }
                try (WalReader reader = engine.getWalReader(sqlExecutionContext.getCairoSecurityContext(), tableName, wal1Name, 1, 7)) {
                    assertEquals(2, reader.getColumnCount());
                    assertEquals(wal1Name, reader.getWalName());
                    assertEquals(tableName, reader.getTableName());
                    assertEquals(7, reader.size());

                    final RecordCursor cursor = reader.getDataCursor();
                    final Record record = cursor.getRecord();
                    int i = 0;
                    while (cursor.hasNext()) {
                        assertEquals(i, record.getByte(0));
                        assertNull(record.getStr(1));
                        assertEquals(i, record.getRowId());
                        i++;
                    }
                    assertEquals(7, i);

                    assertColumnMetadata(model, reader);

                    final WalEventCursor eventCursor = reader.getEventCursor();
                    assertTrue(eventCursor.hasNext());
                    assertEquals(0, eventCursor.getTxn());
                    assertEquals(WalTxnType.DATA, eventCursor.getType());

                    final WalEventCursor.DataInfo dataInfo = eventCursor.getDataInfo();
                    assertEquals(0, dataInfo.getStartRowID());
                    assertEquals(7, dataInfo.getEndRowID());
                    assertEquals(0, dataInfo.getMinTimestamp());
                    assertEquals(0, dataInfo.getMaxTimestamp());
                    assertFalse(dataInfo.isOutOfOrder());
                    assertNull(dataInfo.nextSymbolMapDiff());

                    assertFalse(eventCursor.hasNext());
                }
                try (WalReader reader = engine.getWalReader(sqlExecutionContext.getCairoSecurityContext(), tableName, wal2Name, 0, 34)) {
                    assertEquals(2, reader.getColumnCount());
                    assertEquals(wal2Name, reader.getWalName());
                    assertEquals(tableName, reader.getTableName());
                    assertEquals(34, reader.size());

                    final RecordCursor cursor = reader.getDataCursor();
                    final Record record = cursor.getRecord();
                    int i = 0;
                    while (cursor.hasNext()) {
                        assertEquals(i > 23 ? i - 24 : (i > 17 ? i - 18 : i), record.getByte(0));
                        assertNull(record.getStr(1));
                        assertEquals(i, record.getRowId());
                        i++;
                    }
                    assertEquals(34, i);

                    assertColumnMetadata(model, reader);

                    final WalEventCursor eventCursor = reader.getEventCursor();
                    assertTrue(eventCursor.hasNext());
                    assertEquals(0, eventCursor.getTxn());
                    assertEquals(WalTxnType.DATA, eventCursor.getType());

                    WalEventCursor.DataInfo dataInfo = eventCursor.getDataInfo();
                    assertEquals(0, dataInfo.getStartRowID());
                    assertEquals(18, dataInfo.getEndRowID());
                    assertEquals(0, dataInfo.getMinTimestamp());
                    assertEquals(0, dataInfo.getMaxTimestamp());
                    assertFalse(dataInfo.isOutOfOrder());
                    assertNull(dataInfo.nextSymbolMapDiff());

                    assertTrue(eventCursor.hasNext());
                    assertEquals(1, eventCursor.getTxn());
                    assertEquals(WalTxnType.DATA, eventCursor.getType());

                    dataInfo = eventCursor.getDataInfo();
                    assertEquals(18, dataInfo.getStartRowID());
                    assertEquals(24, dataInfo.getEndRowID());
                    assertEquals(0, dataInfo.getMinTimestamp());
                    assertEquals(0, dataInfo.getMaxTimestamp());
                    assertFalse(dataInfo.isOutOfOrder());
                    assertNull(dataInfo.nextSymbolMapDiff());

                    assertTrue(eventCursor.hasNext());
                    assertEquals(2, eventCursor.getTxn());
                    assertEquals(WalTxnType.DATA, eventCursor.getType());

                    dataInfo = eventCursor.getDataInfo();
                    assertEquals(24, dataInfo.getStartRowID());
                    assertEquals(34, dataInfo.getEndRowID());
                    assertEquals(0, dataInfo.getMinTimestamp());
                    assertEquals(0, dataInfo.getMaxTimestamp());
                    assertFalse(dataInfo.isOutOfOrder());
                    assertNull(dataInfo.nextSymbolMapDiff());

                    assertFalse(eventCursor.hasNext());
                }
                try (WalReader reader = engine.getWalReader(sqlExecutionContext.getCairoSecurityContext(), tableName, wal2Name, 1, 7)) {
                    assertEquals(2, reader.getColumnCount());
                    assertEquals(wal2Name, reader.getWalName());
                    assertEquals(tableName, reader.getTableName());
                    assertEquals(7, reader.size());

                    final RecordCursor cursor = reader.getDataCursor();
                    final Record record = cursor.getRecord();
                    int i = 0;
                    while (cursor.hasNext()) {
                        assertEquals(i, record.getByte(0));
                        assertNull(record.getStr(1));
                        assertEquals(i, record.getRowId());
                        i++;
                    }
                    assertEquals(7, i);

                    assertColumnMetadata(model, reader);

                    final WalEventCursor eventCursor = reader.getEventCursor();
                    assertTrue(eventCursor.hasNext());
                    assertEquals(0, eventCursor.getTxn());
                    assertEquals(WalTxnType.DATA, eventCursor.getType());

                    final WalEventCursor.DataInfo dataInfo = eventCursor.getDataInfo();
                    assertEquals(0, dataInfo.getStartRowID());
                    assertEquals(7, dataInfo.getEndRowID());
                    assertEquals(0, dataInfo.getMinTimestamp());
                    assertEquals(0, dataInfo.getMaxTimestamp());
                    assertFalse(dataInfo.isOutOfOrder());
                    assertNull(dataInfo.nextSymbolMapDiff());

                    assertFalse(eventCursor.hasNext());
                }
            }
        });
    }

    @Test
    public void testSymbolWal() throws Exception {
        assertMemoryLeak(() -> {
            final String tableName = "testSymTable";
            try (TableModel model = new TableModel(configuration, tableName, PartitionBy.NONE)
                    .col("a", ColumnType.BYTE)
                    .col("b", ColumnType.SYMBOL)
                    .col("c", ColumnType.SYMBOL)
                    .col("d", ColumnType.SYMBOL)
                    .wal()
            ) {
                createTable(model);
            }

            try (TableWriter tableWriter = engine.getWriter(sqlExecutionContext.getCairoSecurityContext(), tableName, "symbolTest")) {
                for (int i = 0; i < 5; i++) {
                    TableWriter.Row row = tableWriter.newRow(0);
                    row.putByte(0, (byte) i);
                    row.putSym(1, "sym" + i);
                    row.putSym(2, "s" + i % 2);
                    row.putSym(3, "symbol" + i % 2);
                    row.append();
                }
                tableWriter.commit();
            }

            final String walName;
            final IntList walSymbolCounts = new IntList();
            try (WalWriter walWriter = engine.getWalWriter(sqlExecutionContext.getCairoSecurityContext(), tableName)) {
                walName = walWriter.getWalName();
                for (int i = 0; i < 10; i++) {
                    TableWriter.Row row = walWriter.newRow(0);
                    row.putByte(0, (byte) i);
                    row.putSym(1, "sym" + i);
                    row.putSym(2, "s" + i % 2);
                    row.putSym(3, "symbol" + i % 3);
                    row.append();
                }

                assertNull(walWriter.getSymbolMapReader(0));
                walSymbolCounts.add(walWriter.getSymbolMapReader(1).getSymbolCount());
                walSymbolCounts.add(walWriter.getSymbolMapReader(2).getSymbolCount());
                walSymbolCounts.add(walWriter.getSymbolMapReader(3).getSymbolCount());

                assertNull(walWriter.getSymbolMapReader(1).valueOf(10));

                walWriter.commit();
            }

            try (TableReader reader = engine.getReader(sqlExecutionContext.getCairoSecurityContext(), tableName)) {
                assertEquals(4, reader.getMetadata().getColumnCount());
                assertEquals(5, reader.getTransientRowCount());
                RecordCursor cursor = reader.getCursor();
                Record record = cursor.getRecord();
                int i = 0;
                while (cursor.hasNext()) {
                    assertEquals(i, record.getByte(0));
                    assertEquals(i, record.getInt(1));
                    assertEquals("sym" + i, record.getSym(1));
                    assertEquals("sym" + i, reader.getSymbolMapReader(1).valueOf(i));
                    assertEquals(i % 2, record.getInt(2));
                    assertEquals("s" + i % 2, record.getSym(2));
                    assertEquals("s" + i % 2, reader.getSymbolMapReader(2).valueOf(i % 2));
                    assertEquals(i % 2, record.getInt(3));
                    assertEquals("symbol" + i % 2, record.getSym(3));
                    assertEquals(record.getSymB(3), record.getSym(3));
                    assertEquals("symbol" + i % 2, reader.getSymbolMapReader(3).valueOf(i % 2));
                    i++;
                }
                assertEquals(i, reader.getTransientRowCount());
                assertNull(reader.getSymbolMapReader(0));
                assertNull(reader.getSymbolMapReader(1).valueOf(5));
                assertNull(reader.getSymbolMapReader(2).valueOf(2));
                assertNull(reader.getSymbolMapReader(3).valueOf(2));
            }

            try (WalReader reader = engine.getWalReader(sqlExecutionContext.getCairoSecurityContext(), tableName, walName, 0, 10L)) {
                assertEquals(4, reader.getColumnCount());
                assertEquals(10, reader.size());
                RecordCursor cursor = reader.getDataCursor();
                Record record = cursor.getRecord();
                int i = 0;
                while (cursor.hasNext()) {
                    assertEquals(i, record.getByte(0));
                    assertEquals(i, record.getInt(1));
                    assertEquals("sym" + i, record.getSym(1));
                    assertEquals(i % 2, record.getInt(2));
                    assertEquals("s" + i % 2, record.getSym(2));
                    assertEquals(i % 3, record.getInt(3));
                    assertEquals("symbol" + i % 3, record.getSym(3));
                    assertEquals(record.getSymB(3), record.getSym(3));
                    i++;
                }
                assertEquals(i, reader.size());
                final WalEventCursor eventCursor = reader.getEventCursor();
                assertTrue(eventCursor.hasNext());
                assertEquals(0, eventCursor.getTxn());
                assertEquals(WalTxnType.DATA, eventCursor.getType());

                final WalEventCursor.DataInfo dataInfo = eventCursor.getDataInfo();
                assertEquals(0, dataInfo.getStartRowID());
                assertEquals(10, dataInfo.getEndRowID());
                assertEquals(0, dataInfo.getMinTimestamp());
                assertEquals(0, dataInfo.getMaxTimestamp());
                assertFalse(dataInfo.isOutOfOrder());

                SymbolMapDiff symbolMapDiff = dataInfo.nextSymbolMapDiff();
                assertEquals(1, symbolMapDiff.getColumnIndex());
                int expectedKey = 5;
                SymbolMapDiffEntry entry;
                while ((entry = symbolMapDiff.nextEntry()) != null) {
                    assertEquals(expectedKey, entry.getKey());
                    assertEquals("sym" + expectedKey, entry.getSymbol().toString());
                    expectedKey++;
                }
                assertEquals(10, expectedKey);
                assertEmptySymbolDiff(dataInfo, 2);

                symbolMapDiff = dataInfo.nextSymbolMapDiff();
                assertEquals(3, symbolMapDiff.getColumnIndex());
                expectedKey = 2;
                while ((entry = symbolMapDiff.nextEntry()) != null) {
                    assertEquals(expectedKey, entry.getKey());
                    assertEquals("symbol" + expectedKey, entry.getSymbol().toString());
                    expectedKey++;
                }
                assertEquals(3, expectedKey);
                assertNull(dataInfo.nextSymbolMapDiff());

                assertFalse(eventCursor.hasNext());
            }

            try (Path path = new Path().of(configuration.getRoot())) {
                String systemName = engine.getSystemTableName(tableName);
                assertWalFileExist(path, systemName, walName, 0, "_meta");
                assertWalFileExist(path, systemName, walName, 0, "_event");
                assertWalFileExist(path, systemName, walName, 0, "a.d");
                assertWalFileExist(path, systemName, walName, 0, "b.d");
                assertWalFileExist(path, systemName, walName, 0, "c.d");
                assertWalFileExist(path, systemName, walName, 0, "d.d");
                assertWalFileExist(path, systemName, walName, "b.c");
                assertWalFileExist(path, systemName, walName, "b.k");
                assertWalFileExist(path, systemName, walName, "b.o");
                assertWalFileExist(path, systemName, walName, "b.v");
                assertWalFileExist(path, systemName, walName, "c.c");
                assertWalFileExist(path, systemName, walName, "c.k");
                assertWalFileExist(path, systemName, walName, "c.o");
                assertWalFileExist(path, systemName, walName, "c.v");
                assertWalFileExist(path, systemName, walName, "d.c");
                assertWalFileExist(path, systemName, walName, "d.k");
                assertWalFileExist(path, systemName, walName, "d.o");
                assertWalFileExist(path, systemName, walName, "d.v");
            }
        });
    }

    @Test
    public void testLargeSegmentRollover() throws Exception {
        currentMicros = -1;  // Don't mock MicrosecondClock.

        assertMemoryLeak(() -> {
            String tableName = testName.getMethodName();
            // Schema with 8 columns, 8 bytes each = 64 bytes per row
            try (TableModel model = new TableModel(configuration, tableName, PartitionBy.DAY)
                    .timestamp("ts")
                    .col("a", ColumnType.LONG)
                    .wal()
            ) {
                createTable(model);
            }

            try (WalWriter walWriter = engine.getWalWriter(sqlExecutionContext.getCairoSecurityContext(), tableName)) {
                final RowInserter ins = new RowInserter() {
                    private long count;
                    private long ts = 1000000000L;

                    @Override
                    public void insertRow() {
                        TableWriter.Row row = walWriter.newRow(ts);
                        row.putLong(1, count);
                        row.append();
                        ts += 1000;
                        ++count;
                    }

                    @Override
                    public long getCount() {
                        return count;
                    }
                };

                ins.insertRow();
                walWriter.commit();
                Assert.assertEquals(ins.getCount(), 1);

                // Just one segment.
                assertWalExistence(true, tableName, 1);
                assertWalExistence(false, tableName, 2);
                assertSegmentExistence(true, tableName, 1, 0);
                assertSegmentExistence(false, tableName, 1, 1);

                while (ins.getCount() < configuration.getWalSegmentRolloverRowCount()) {
                    ins.insertRow();
                    if (ins.getCount() % 1000 == 0) {  // Committing occasionally to avoid too many log messages.
                        walWriter.commit();
                    }
                }
                walWriter.commit();

                // Still just one segment.
                assertWalExistence(true, tableName, 1);
                assertSegmentExistence(true, tableName, 1, 0);
                assertSegmentExistence(false, tableName, 1, 1);

                ins.insertRow();
                walWriter.commit();

                // Rolled over to second segment.
                assertWalExistence(true, tableName, 1);
                assertSegmentExistence(true, tableName, 1, 0);
                assertSegmentExistence(true, tableName, 1, 1);
                assertSegmentExistence(false, tableName, 1, 2);

                assertSegmentLockEngagement(false, tableName, 1, 0);

                drainWalQueue();
                runWalPurgeJob();

                assertSegmentExistence(false, tableName, 1, 0);
            }
        });
    }

    interface RowInserter {
        void insertRow();

        long getCount();
    }

    static void removeColumn(TableWriterAPI writer, String columnName) throws SqlException {
        AlterOperationBuilder removeColumnOperation = new AlterOperationBuilder().ofDropColumn(0, Chars.toString(writer.getTableName()), 0);
        removeColumnOperation.ofDropColumn(columnName);
        writer.apply(removeColumnOperation.build(), true);
    }

    static void renameColumn(TableWriterAPI writer) throws SqlException {
        AlterOperationBuilder renameColumnC = new AlterOperationBuilder().ofRenameColumn(0, Chars.toString(writer.getTableName()), 0);
        renameColumnC.ofRenameColumn("b", "c");
        writer.apply(renameColumnC.build(), true);
    }

    static void prepareBinPayload(long pointer, int limit) {
        for (int offset = 0; offset < limit; offset++) {
            Unsafe.getUnsafe().putByte(pointer + offset, (byte) limit);
        }
    }

    static void assertBinSeqEquals(BinarySequence expected, BinarySequence actual) {
        assertNotNull(expected);
        assertNotNull(actual);
        assertEquals(expected.length(), actual.length());
        for (int i = 0; i < expected.length(); i++) {
            byte expectedByte = expected.byteAt(i);
            byte actualByte = actual.byteAt(i);
            assertEquals("Binary sequences not equals at offset " + i
                            + ". Expected byte: " + expectedByte + ", actual byte: " + actualByte + ".",
                    expectedByte, actualByte);
        }
    }

    private static Path constructPath(Path path, CharSequence tableName, CharSequence walName, long segment, CharSequence fileName) {
        return segment < 0
                ? path.concat(tableName).slash().concat(walName).slash().concat(fileName).$()
                : path.concat(tableName).slash().concat(walName).slash().put(segment).slash().concat(fileName).$();
    }

    static void createTable(String tableName) {
        try (TableModel model = defaultModel(tableName)) {
            createTable(model);
        }
    }

    static void createTable() {
        try (TableModel model = defaultModel("testTable", true)) {
            createTable(model);
        }
    }

    static void createTable(TableModel model) {
        engine.createTable(
                AllowAllCairoSecurityContext.INSTANCE,
                model.getMem(),
                model.getPath(),
                model,
                false
        );
    }

    private static TableModel defaultModel(String tableName) {
        return defaultModel(tableName, false);
    }

    @SuppressWarnings("resource")
    private static TableModel defaultModel(String tableName, boolean withTimestamp) {
        return withTimestamp
                ? new TableModel(configuration, tableName, PartitionBy.HOUR)
                .col("a", ColumnType.BYTE)
                .col("b", ColumnType.STRING)
                .timestamp("ts")
                .wal()
                : new TableModel(configuration, tableName, PartitionBy.NONE)
                .col("a", ColumnType.BYTE)
                .col("b", ColumnType.STRING)
                .wal();
    }

    private void assertColumnMetadata(TableModel expected, WalReader reader) {
        final int columnCount = expected.getColumnCount();
        assertEquals(columnCount, reader.getRealColumnCount());
        int skip = 0;
        for (int i = 0; i < reader.getColumnCount(); i++) {
            if (reader.getColumnType(i) < 0) {
                skip++;
                continue;
            }
            assertEquals(expected.getColumnName(i - skip), reader.getColumnName(i));
            assertEquals(expected.getColumnType(i - skip), reader.getColumnType(i));
        }
    }

    @SuppressWarnings("SameParameterValue")
    private void assertEmptySymbolDiff(WalEventCursor.DataInfo dataInfo, int columnIndex) {
        SymbolMapDiff symbolMapDiff = dataInfo.nextSymbolMapDiff();
        assertEquals(columnIndex, symbolMapDiff.getColumnIndex());
        assertEquals(0, symbolMapDiff.getSize());
        assertNotNull(symbolMapDiff);
        assertNull(symbolMapDiff.nextEntry());
    }

    @SuppressWarnings("SameParameterValue")
    private void assertWalFileExist(Path path, String tableName, String walName, String fileName) {
        assertWalFileExist(path, tableName, walName, -1, fileName);
    }

    private void assertWalFileExist(Path path, String tableName, String walName, int segment, String fileName) {
        final int pathLen = path.length();
        try {
            path = constructPath(path, tableName, walName, segment, fileName);
            if (!Files.exists(path)) {
                throw new AssertionError("Path " + path + " does not exists!");
            }
        } finally {
            path.trimTo(pathLen);
        }
    }

    @SuppressWarnings("SameParameterValue")
    private void createRollSegmentTestTable(String tableName) {
        try (TableModel model = new TableModel(configuration, tableName, PartitionBy.HOUR)
                .col("int", ColumnType.INT)
                .col("byte", ColumnType.BYTE)
                .col("long", ColumnType.LONG)
                .col("long256", ColumnType.LONG256)
                .col("double", ColumnType.DOUBLE)
                .col("float", ColumnType.FLOAT)
                .col("short", ColumnType.SHORT)
                .col("timestamp", ColumnType.TIMESTAMP)
                .col("char", ColumnType.CHAR)
                .col("boolean", ColumnType.BOOLEAN)
                .col("date", ColumnType.DATE)
                .col("string", ColumnType.STRING)
                .col("geoByte", ColumnType.GEOBYTE)
                .col("geoInt", ColumnType.GEOINT)
                .col("geoShort", ColumnType.GEOSHORT)
                .col("geoLong", ColumnType.GEOLONG)
                .col("bin", ColumnType.BINARY)
                .col("symbol", ColumnType.SYMBOL)
                .wal()
                .timestamp("ts")
        ) {
            createTable(model);
        }
    }

    private void testDesignatedTimestampIncludesSegmentRowNumber(int[] timestampOffsets, boolean expectedOutOfOrder) throws Exception {
        assertMemoryLeak(() -> {
            final String tableName = "testTable";
            createTable();

            final String walName;
            final long ts = Os.currentTimeMicros();
            try (WalWriter walWriter = engine.getWalWriter(sqlExecutionContext.getCairoSecurityContext(), tableName)) {
                walName = walWriter.getWalName();
                TableWriter.Row row = walWriter.newRow(ts);
                row.putByte(0, (byte) 1);
                row.append();
                row = walWriter.newRow(ts + timestampOffsets[0]);
                row.putByte(0, (byte) 17);
                row.append();
                row = walWriter.newRow(ts + timestampOffsets[1]);
                row.append();
                walWriter.commit();
            }

            try (WalReader reader = engine.getWalReader(sqlExecutionContext.getCairoSecurityContext(), tableName, walName, 0, 3)) {
                assertEquals(3, reader.getColumnCount());
                assertEquals(walName, reader.getWalName());
                assertEquals(tableName, reader.getTableName());
                assertEquals(3, reader.size());

                final RecordCursor cursor = reader.getDataCursor();
                final Record record = cursor.getRecord();
                assertTrue(cursor.hasNext());
                assertEquals(1, record.getByte(0));
                assertNull(record.getStr(1));
                assertEquals(ts, record.getTimestamp(2));
                assertEquals(0, record.getRowId());
                assertEquals(0, ((WalDataRecord) record).getDesignatedTimestampRowId(2));
                assertTrue(cursor.hasNext());
                assertEquals(17, record.getByte(0));
                assertNull(record.getStr(1));
                assertEquals(ts + timestampOffsets[0], record.getTimestamp(2));
                assertEquals(1, record.getRowId());
                assertEquals(1, ((WalDataRecord) record).getDesignatedTimestampRowId(2));
                assertTrue(cursor.hasNext());
                assertEquals(0, record.getByte(0));
                assertNull(record.getStr(1));
                assertEquals(ts + timestampOffsets[1], record.getTimestamp(2));
                assertEquals(2, record.getRowId());
                assertEquals(2, ((WalDataRecord) record).getDesignatedTimestampRowId(2));
                assertFalse(cursor.hasNext());

                try (TableModel model = defaultModel(tableName, true)) {
                    assertColumnMetadata(model, reader);
                }

                final WalEventCursor eventCursor = reader.getEventCursor();
                assertTrue(eventCursor.hasNext());
                assertEquals(0, eventCursor.getTxn());
                assertEquals(WalTxnType.DATA, eventCursor.getType());

                final WalEventCursor.DataInfo dataInfo = eventCursor.getDataInfo();
                assertEquals(0, dataInfo.getStartRowID());
                assertEquals(3, dataInfo.getEndRowID());
                assertEquals(ts, dataInfo.getMinTimestamp());
                assertEquals(ts + Math.max(timestampOffsets[0], timestampOffsets[1]), dataInfo.getMaxTimestamp());
                assertEquals(expectedOutOfOrder, dataInfo.isOutOfOrder());
                assertNull(dataInfo.nextSymbolMapDiff());

                assertFalse(eventCursor.hasNext());
            }
        });
    }
}<|MERGE_RESOLUTION|>--- conflicted
+++ resolved
@@ -924,175 +924,6 @@
     }
 
     @Test
-    public void testConcurrentAddRemoveColumn_DifferentColNamePerThread() throws Exception {
-        assertMemoryLeak(() -> {
-            final String tableName = testName.getMethodName();
-            createTable(tableName);
-
-            final int numOfRows = 11;
-            final int numOfThreads = 10;
-            final CountDownLatch alterFinished = new CountDownLatch(numOfThreads);
-            final SOCountDownLatch writeFinished = new SOCountDownLatch(numOfThreads);
-            final AtomicInteger columnNumber = new AtomicInteger();
-
-<<<<<<< HEAD
-=======
-            // map<walId, Error|Exception>
-            final ConcurrentMap<Integer, Throwable> errors = new ConcurrentHashMap<>(numOfThreads);
-            // map<walId, numOfThreadsUsedThisWalWriter>
-            final ConcurrentMap<Integer, AtomicInteger> counters = new ConcurrentHashMap<>(numOfThreads);
->>>>>>> 7019ea08
-            for (int i = 0; i < numOfThreads; i++) {
-                new Thread(() -> {
-                    final String colName = "col" + columnNumber.incrementAndGet();
-                    TableWriter.Row row;
-<<<<<<< HEAD
-                    boolean countedDown = false;
-                    try (WalWriter walWriter = engine.getWalWriter(sqlExecutionContext.getCairoSecurityContext(), tableName)) {
-                        addColumn(walWriter, colName, ColumnType.LONG);
-                        removeColumn(walWriter, colName);
-                        addColumn(walWriter, colName, ColumnType.STRING);
-                        removeColumn(walWriter, colName);
-                        addColumn(walWriter, colName, ColumnType.BYTE);
-                        removeColumn(walWriter, colName);
-
-                        alterFinished.countDown();
-                        countedDown = true;
-
-                        alterFinished.await();
-                        assertEquals(0, walWriter.getSegmentRowCount());
-=======
-                    Integer walId = -1;
-                    try (WalWriter walWriter = engine.getWalWriter(sqlExecutionContext.getCairoSecurityContext(), tableName)) {
-                        walId = walWriter.getWalId();
-                        final AtomicInteger counter = counters.computeIfAbsent(walId, name -> new AtomicInteger());
-                        assertEquals(counter.get() > 0 ? maxRowCount : 0, walWriter.getSegmentRowCount());
-                        counter.incrementAndGet();
->>>>>>> 7019ea08
-                        for (int n = 0; n < numOfRows; n++) {
-                            row = walWriter.newRow(0);
-                            row.putByte(0, (byte) 1);
-                            row.putStr(1, "test" + n);
-                            row.append();
-                        }
-                        walWriter.commit();
-<<<<<<< HEAD
-                        walWriter.rollSegment();
-                    } catch (Exception e) {
-                        e.printStackTrace();
-                        Assert.fail("Alter failed [e=" + e + "]");
-                        throw new RuntimeException(e);
-=======
-                        assertWalExistence(true, tableName, walId);
-                        for (int n = 0; n < counter.get() * numOfSegments; n++) {
-                            assertSegmentExistence(true, tableName, walId, n);
-                        }
-                        assertSegmentExistence(false, tableName, walId, counter.get() * numOfSegments);
-                    } catch (Throwable th) {
-                        errors.put(walId, th);
->>>>>>> 7019ea08
-                    } finally {
-                        Path.clearThreadLocals();
-                        if (!countedDown) {
-                            alterFinished.countDown();
-                        }
-                        writeFinished.countDown();
-                    }
-                }).start();
-            }
-            writeFinished.await();
-
-<<<<<<< HEAD
-            final LongHashSet txnSet = new LongHashSet(numOfThreads);
-=======
-            if (!errors.isEmpty()) {
-                for (Throwable th: errors.values()) {
-                    th.printStackTrace();
-                }
-                Assert.fail("Write failed");
-            }
-
-            final LongHashSet txnSet = new LongHashSet(numOfTxn);
->>>>>>> 7019ea08
-            final IntList symbolCounts = new IntList();
-            symbolCounts.add(numOfRows);
-            try (TableModel model = defaultModel(tableName)) {
-                for (int i = 0; i < numOfThreads; i++) {
-                    final String walName = WAL_NAME_BASE + (i + 1);
-                    try (WalReader reader = engine.getWalReader(sqlExecutionContext.getCairoSecurityContext(), tableName, walName, 0, numOfRows)) {
-                        assertEquals(2, reader.getRealColumnCount());
-                        assertEquals(walName, reader.getWalName());
-                        assertEquals(tableName, reader.getTableName());
-                        assertEquals(numOfRows, reader.size());
-
-                        final RecordCursor cursor = reader.getDataCursor();
-                        final Record record = cursor.getRecord();
-                        int n = 0;
-                        while (cursor.hasNext()) {
-                            assertEquals(1, record.getByte(0));
-                            assertEquals("test" + n, record.getStr(1).toString());
-                            assertEquals(n, record.getRowId());
-                            n++;
-                        }
-                        assertEquals(numOfRows, n);
-
-                        assertColumnMetadata(model, reader);
-
-                        final WalEventCursor eventCursor = reader.getEventCursor();
-                        assertTrue(eventCursor.hasNext());
-                        assertEquals(WalTxnType.DATA, eventCursor.getType());
-                        txnSet.add(Numbers.encodeLowHighInts(i, (int) eventCursor.getTxn()));
-
-                        final WalEventCursor.DataInfo dataInfo = eventCursor.getDataInfo();
-                        assertEquals(0, dataInfo.getStartRowID());
-                        assertEquals(numOfRows, dataInfo.getEndRowID());
-                        assertEquals(0, dataInfo.getMinTimestamp());
-                        assertEquals(0, dataInfo.getMaxTimestamp());
-                        assertFalse(dataInfo.isOutOfOrder());
-
-                        assertNull(dataInfo.nextSymbolMapDiff());
-
-                        assertFalse(eventCursor.hasNext());
-                    }
-
-                    try (WalReader reader = engine.getWalReader(sqlExecutionContext.getCairoSecurityContext(), tableName, walName, 1, 0)) {
-                        assertEquals(2, reader.getRealColumnCount());
-                        assertEquals(walName, reader.getWalName());
-                        assertEquals(tableName, reader.getTableName());
-                        assertEquals(0, reader.size());
-
-                        final RecordCursor cursor = reader.getDataCursor();
-                        assertFalse(cursor.hasNext());
-
-                        assertColumnMetadata(model, reader);
-
-                        final WalEventCursor eventCursor = reader.getEventCursor();
-                        assertFalse(eventCursor.hasNext());
-                    }
-
-                    try (Path path = new Path().of(configuration.getRoot())) {
-                        String systemTableName = engine.getSystemTableName(tableName);
-                        assertWalFileExist(path, systemTableName, walName, 0, "_meta");
-                        assertWalFileExist(path, systemTableName, walName, 0, "_event");
-                        assertWalFileExist(path, systemTableName, walName, 0, "a.d");
-                        assertWalFileExist(path, systemTableName, walName, 0, "b.d");
-                        assertWalFileExist(path, systemTableName, walName, 1, "_meta");
-                        assertWalFileExist(path, systemTableName, walName, 1, "_event");
-                        assertWalFileExist(path, systemTableName, walName, 1, "a.d");
-                        assertWalFileExist(path, systemTableName, walName, 1, "b.d");
-                    }
-                }
-            }
-
-            assertEquals(numOfThreads, txnSet.size());
-            for (int i = 0; i < numOfThreads; i++) {
-                txnSet.remove(Numbers.encodeLowHighInts(i, 0));
-            }
-            assertEquals(0, txnSet.size());
-        });
-    }
-
-    @Test
     public void testConcurrentInsert() throws Exception {
         assertMemoryLeak(() -> {
             final String tableName = "testTable";
@@ -1114,42 +945,19 @@
             final int numOfTxn = numOfThreads * numOfSegments;
             final SOCountDownLatch writeFinished = new SOCountDownLatch(numOfThreads);
 
-<<<<<<< HEAD
-=======
             // map<walId, Error|Exception>
             final ConcurrentMap<Integer, Throwable> errors = new ConcurrentHashMap<>(numOfThreads);
->>>>>>> 7019ea08
             // map<walId, numOfThreadsUsedThisWalWriter>
             final ConcurrentMap<Integer, AtomicInteger> counters = new ConcurrentHashMap<>(numOfThreads);
             for (int i = 0; i < numOfThreads; i++) {
                 new Thread(() -> {
                     TableWriter.Row row;
-<<<<<<< HEAD
-                    try (WalWriter walWriter = engine.getWalWriter(sqlExecutionContext.getCairoSecurityContext(), tableName)) {
-                        final Integer walId = walWriter.getWalId();
-                        final AtomicInteger counter = counters.computeIfAbsent(walId, name -> new AtomicInteger());
-                        counter.incrementAndGet();
-                        assertEquals(0, walWriter.getSegmentRowCount());
-=======
                     Integer walId = -1;
-                    boolean countedDown = false;
                     try (WalWriter walWriter = engine.getWalWriter(sqlExecutionContext.getCairoSecurityContext(), tableName)) {
                         walId = walWriter.getWalId();
                         final AtomicInteger counter = counters.computeIfAbsent(walId, name -> new AtomicInteger());
+                        assertEquals(counter.get() > 0 ? maxRowCount : 0, walWriter.getSegmentRowCount());
                         counter.incrementAndGet();
-
-                        addColumn(walWriter, colName, ColumnType.LONG);
-                        removeColumn(walWriter, colName);
-                        addColumn(walWriter, colName, ColumnType.STRING);
-                        removeColumn(walWriter, colName);
-                        addColumn(walWriter, colName, ColumnType.BYTE);
-                        removeColumn(walWriter, colName);
-
-                        alterFinished.countDown();
-                        countedDown = true;
-
-                        alterFinished.await();
->>>>>>> 7019ea08
                         for (int n = 0; n < numOfRows; n++) {
                             row = walWriter.newRow(0);
                             row.putInt(0, n);
@@ -1160,21 +968,13 @@
                             }
                         }
                         walWriter.commit();
-<<<<<<< HEAD
                         assertWalExistence(true, tableName, walId);
-                        for (int n = 0; n < numOfSegments; n++) {
+                        for (int n = 0; n < counter.get() * numOfSegments; n++) {
                             assertSegmentExistence(true, tableName, walId, n);
                         }
-                        assertSegmentExistence(false, tableName, walId, numOfSegments);
-                    } catch (Exception e) {
-                        e.printStackTrace();
-                        Assert.fail("Write failed [e=" + e + "]");
-                        throw new RuntimeException(e);
-=======
-                        walWriter.rollSegment();
+                        assertSegmentExistence(false, tableName, walId, counter.get() * numOfSegments);
                     } catch (Throwable th) {
                         errors.put(walId, th);
->>>>>>> 7019ea08
                     } finally {
                         Path.clearThreadLocals();
                         writeFinished.countDown();
@@ -1183,7 +983,13 @@
             }
             writeFinished.await();
 
-<<<<<<< HEAD
+            if (!errors.isEmpty()) {
+                for (Throwable th: errors.values()) {
+                    th.printStackTrace();
+                }
+                Assert.fail("Write failed");
+            }
+
             final LongHashSet txnSet = new LongHashSet(numOfTxn);
             final IntList symbolCounts = new IntList();
             symbolCounts.add(numOfRows);
@@ -1367,6 +1173,151 @@
     }
 
     @Test
+    public void testConcurrentAddRemoveColumn_DifferentColNamePerThread() throws Exception {
+        assertMemoryLeak(() -> {
+            final String tableName = testName.getMethodName();
+            createTable(tableName);
+
+            final int numOfRows = 11;
+            final int numOfThreads = 10;
+            final CountDownLatch alterFinished = new CountDownLatch(numOfThreads);
+            final SOCountDownLatch writeFinished = new SOCountDownLatch(numOfThreads);
+            final AtomicInteger columnNumber = new AtomicInteger();
+
+            // map<walId, Error|Exception>
+            final ConcurrentMap<Integer, Throwable> errors = new ConcurrentHashMap<>(numOfThreads);
+            // map<walId, numOfThreadsUsedThisWalWriter>
+            final ConcurrentMap<Integer, AtomicInteger> counters = new ConcurrentHashMap<>(numOfThreads);
+            for (int i = 0; i < numOfThreads; i++) {
+                new Thread(() -> {
+                    final String colName = "col" + columnNumber.incrementAndGet();
+                    TableWriter.Row row;
+                    Integer walId = -1;
+                    boolean countedDown = false;
+                    try (WalWriter walWriter = engine.getWalWriter(sqlExecutionContext.getCairoSecurityContext(), tableName)) {
+                        walId = walWriter.getWalId();
+                        final AtomicInteger counter = counters.computeIfAbsent(walId, name -> new AtomicInteger());
+                        counter.incrementAndGet();
+
+                        addColumn(walWriter, colName, ColumnType.LONG);
+                        removeColumn(walWriter, colName);
+                        addColumn(walWriter, colName, ColumnType.STRING);
+                        removeColumn(walWriter, colName);
+                        addColumn(walWriter, colName, ColumnType.BYTE);
+                        removeColumn(walWriter, colName);
+
+                        alterFinished.countDown();
+                        countedDown = true;
+
+                        alterFinished.await();
+                        for (int n = 0; n < numOfRows; n++) {
+                            row = walWriter.newRow();
+                            row.putByte(0, (byte) 1);
+                            row.putStr(1, "test" + n);
+                            row.append();
+                        }
+                        walWriter.commit();
+                        walWriter.rollSegment();
+                    } catch (Throwable th) {
+                        errors.put(walId, th);
+                    } finally {
+                        Path.clearThreadLocals();
+                        if (!countedDown) {
+                            alterFinished.countDown();
+                        }
+                        writeFinished.countDown();
+                    }
+                }).start();
+            }
+            writeFinished.await();
+
+            if (!errors.isEmpty()) {
+                for (Throwable th: errors.values()) {
+                    th.printStackTrace();
+                }
+                Assert.fail("Write failed");
+            }
+
+            final LongHashSet txnSet = new LongHashSet(numOfThreads);
+            final IntList symbolCounts = new IntList();
+            symbolCounts.add(numOfRows);
+            try (TableModel model = defaultModel(tableName)) {
+                for (Map.Entry<Integer, AtomicInteger> counterEntry: counters.entrySet()) {
+                    final int walId = counterEntry.getKey();
+                    final int count = counterEntry.getValue().get();
+                    final String walName = WAL_NAME_BASE + walId;
+
+                    for (int i = 0; i < count; i++) {
+                        try (WalReader reader = engine.getWalReader(sqlExecutionContext.getCairoSecurityContext(), tableName, walName, 2 * i, numOfRows)) {
+                            assertEquals(2, reader.getRealColumnCount());
+                            assertEquals(walName, reader.getWalName());
+                            assertEquals(tableName, reader.getTableName());
+                            assertEquals(numOfRows, reader.size());
+
+                            final RecordCursor cursor = reader.getDataCursor();
+                            final Record record = cursor.getRecord();
+                            int n = 0;
+                            while (cursor.hasNext()) {
+                                assertEquals(1, record.getByte(0));
+                                assertEquals("test" + n, record.getStr(1).toString());
+                                assertEquals(n, record.getRowId());
+                                n++;
+                            }
+                            assertEquals(numOfRows, n);
+
+                            assertColumnMetadata(model, reader);
+
+                            final WalEventCursor eventCursor = reader.getEventCursor();
+                            assertTrue(eventCursor.hasNext());
+                            assertEquals(WalTxnType.DATA, eventCursor.getType());
+                            txnSet.add(Numbers.encodeLowHighInts(walId * 10 + i, (int) eventCursor.getTxn()));
+
+                            final WalEventCursor.DataInfo dataInfo = eventCursor.getDataInfo();
+                            assertEquals(0, dataInfo.getStartRowID());
+                            assertEquals(numOfRows, dataInfo.getEndRowID());
+                            assertEquals(0, dataInfo.getMinTimestamp());
+                            assertEquals(0, dataInfo.getMaxTimestamp());
+                            assertFalse(dataInfo.isOutOfOrder());
+
+                            assertNull(dataInfo.nextSymbolMapDiff());
+
+                            assertFalse(eventCursor.hasNext());
+                        }
+
+                        try (WalReader reader = engine.getWalReader(sqlExecutionContext.getCairoSecurityContext(), tableName, walName, 2 * i + 1, 0)) {
+                            assertEquals(2, reader.getRealColumnCount());
+                            assertEquals(walName, reader.getWalName());
+                            assertEquals(tableName, reader.getTableName());
+                            assertEquals(0, reader.size());
+
+                            final RecordCursor cursor = reader.getDataCursor();
+                            assertFalse(cursor.hasNext());
+
+                            assertColumnMetadata(model, reader);
+
+                            final WalEventCursor eventCursor = reader.getEventCursor();
+                            assertFalse(eventCursor.hasNext());
+                        }
+
+                        try (Path path = new Path().of(configuration.getRoot())) {
+                            assertWalFileExist(path, tableName, walName, 0, "_meta");
+                            assertWalFileExist(path, tableName, walName, 0, "_event");
+                            assertWalFileExist(path, tableName, walName, 0, "a.d");
+                            assertWalFileExist(path, tableName, walName, 0, "b.d");
+                            assertWalFileExist(path, tableName, walName, 1, "_meta");
+                            assertWalFileExist(path, tableName, walName, 1, "_event");
+                            assertWalFileExist(path, tableName, walName, 1, "a.d");
+                            assertWalFileExist(path, tableName, walName, 1, "b.d");
+                        }
+                    }
+                }
+            }
+
+            assertEquals(numOfThreads, txnSet.size());
+        });
+    }
+
+    @Test
     public void testOverlappingStructureChangeFails() throws Exception {
         final FilesFacade ff = new FilesFacadeImpl() {
             @Override
@@ -1411,93 +1362,12 @@
                     final StackTraceElement[] stackTrace = e.getStackTrace();
                     if (stackTrace[1].getClassName().endsWith("TableTransactionLog$TableMetadataChangeLogImpl") && stackTrace[1].getMethodName().equals("of")) {
                         return -1;
-=======
-            if (!errors.isEmpty()) {
-                for (Throwable th: errors.values()) {
-                    th.printStackTrace();
-                }
-                Assert.fail("Write failed");
-            }
-
-            final LongHashSet txnSet = new LongHashSet(numOfThreads);
-            final IntList symbolCounts = new IntList();
-            symbolCounts.add(numOfRows);
-            try (TableModel model = defaultModel(tableName)) {
-                for (Map.Entry<Integer, AtomicInteger> counterEntry: counters.entrySet()) {
-                    final int walId = counterEntry.getKey();
-                    final int count = counterEntry.getValue().get();
-                    final String walName = WAL_NAME_BASE + walId;
-
-                    for (int i = 0; i < count; i++) {
-                        try (WalReader reader = engine.getWalReader(sqlExecutionContext.getCairoSecurityContext(), tableName, walName, 2 * i, numOfRows)) {
-                            assertEquals(2, reader.getRealColumnCount());
-                            assertEquals(walName, reader.getWalName());
-                            assertEquals(tableName, reader.getTableName());
-                            assertEquals(numOfRows, reader.size());
-
-                            final RecordCursor cursor = reader.getDataCursor();
-                            final Record record = cursor.getRecord();
-                            int n = 0;
-                            while (cursor.hasNext()) {
-                                assertEquals(1, record.getByte(0));
-                                assertEquals("test" + n, record.getStr(1).toString());
-                                assertEquals(n, record.getRowId());
-                                n++;
-                            }
-                            assertEquals(numOfRows, n);
-
-                            assertColumnMetadata(model, reader);
-
-                            final WalEventCursor eventCursor = reader.getEventCursor();
-                            assertTrue(eventCursor.hasNext());
-                            assertEquals(WalTxnType.DATA, eventCursor.getType());
-                            txnSet.add(Numbers.encodeLowHighInts(walId * 10 + i, (int) eventCursor.getTxn()));
-
-                            final WalEventCursor.DataInfo dataInfo = eventCursor.getDataInfo();
-                            assertEquals(0, dataInfo.getStartRowID());
-                            assertEquals(numOfRows, dataInfo.getEndRowID());
-                            assertEquals(0, dataInfo.getMinTimestamp());
-                            assertEquals(0, dataInfo.getMaxTimestamp());
-                            assertFalse(dataInfo.isOutOfOrder());
-
-                            assertNull(dataInfo.nextSymbolMapDiff());
-
-                            assertFalse(eventCursor.hasNext());
-                        }
-
-                        try (WalReader reader = engine.getWalReader(sqlExecutionContext.getCairoSecurityContext(), tableName, walName, 2 * i + 1, 0)) {
-                            assertEquals(2, reader.getRealColumnCount());
-                            assertEquals(walName, reader.getWalName());
-                            assertEquals(tableName, reader.getTableName());
-                            assertEquals(0, reader.size());
-
-                            final RecordCursor cursor = reader.getDataCursor();
-                            assertFalse(cursor.hasNext());
-
-                            assertColumnMetadata(model, reader);
-
-                            final WalEventCursor eventCursor = reader.getEventCursor();
-                            assertFalse(eventCursor.hasNext());
-                        }
-
-                        try (Path path = new Path().of(configuration.getRoot())) {
-                            assertWalFileExist(path, tableName, walName, 0, "_meta");
-                            assertWalFileExist(path, tableName, walName, 0, "_event");
-                            assertWalFileExist(path, tableName, walName, 0, "a.d");
-                            assertWalFileExist(path, tableName, walName, 0, "b.d");
-                            assertWalFileExist(path, tableName, walName, 1, "_meta");
-                            assertWalFileExist(path, tableName, walName, 1, "_event");
-                            assertWalFileExist(path, tableName, walName, 1, "a.d");
-                            assertWalFileExist(path, tableName, walName, 1, "b.d");
-                        }
->>>>>>> 7019ea08
                     }
                 }
                 return Files.readULong(fd, offset);
             }
         };
 
-<<<<<<< HEAD
         assertMemoryLeak(ff, () -> {
             final String tableName = testName.getMethodName();
             createTable(tableName);
@@ -1512,9 +1382,6 @@
                     assertEquals("[0] expected to read table structure changes but there is no saved in the sequencer [structureVersionLo=0]", e.getMessage());
                 }
             }
-=======
-            assertEquals(numOfThreads, txnSet.size());
->>>>>>> 7019ea08
         });
     }
 
