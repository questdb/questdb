/*******************************************************************************
 *     ___                  _   ____  ____
 *    / _ \ _   _  ___  ___| |_|  _ \| __ )
 *   | | | | | | |/ _ \/ __| __| | | |  _ \
 *   | |_| | |_| |  __/\__ \ |_| |_| | |_) |
 *    \__\_\\__,_|\___||___/\__|____/|____/
 *
 *  Copyright (c) 2014-2019 Appsicle
 *  Copyright (c) 2019-2022 QuestDB
 *
 *  Licensed under the Apache License, Version 2.0 (the "License");
 *  you may not use this file except in compliance with the License.
 *  You may obtain a copy of the License at
 *
 *  http://www.apache.org/licenses/LICENSE-2.0
 *
 *  Unless required by applicable law or agreed to in writing, software
 *  distributed under the License is distributed on an "AS IS" BASIS,
 *  WITHOUT WARRANTIES OR CONDITIONS OF ANY KIND, either express or implied.
 *  See the License for the specific language governing permissions and
 *  limitations under the License.
 *
 ******************************************************************************/

package io.questdb.cairo.wal;

import io.questdb.cairo.*;
import io.questdb.cairo.pool.ex.PoolClosedException;
import io.questdb.cairo.security.AllowAllCairoSecurityContext;
import io.questdb.cairo.sql.Record;
import io.questdb.cairo.sql.RecordCursor;
import io.questdb.griffin.AbstractGriffinTest;
import io.questdb.griffin.SqlException;
import io.questdb.griffin.SqlUtil;
import io.questdb.griffin.engine.ops.AlterOperationBuilder;
import io.questdb.mp.SOCountDownLatch;
import io.questdb.std.*;
import io.questdb.std.str.LPSZ;
import io.questdb.std.str.Path;
import io.questdb.std.str.StringSink;
import io.questdb.test.tools.TestUtils;
import org.hamcrest.MatcherAssert;
import org.junit.After;
import org.junit.Assert;
import org.junit.Before;
import org.junit.Test;

import java.io.File;
import java.util.Map;
import java.util.concurrent.ConcurrentHashMap;
import java.util.concurrent.ConcurrentMap;
import java.util.concurrent.CountDownLatch;
import java.util.concurrent.atomic.AtomicInteger;

import static io.questdb.cairo.wal.WalUtils.WAL_NAME_BASE;
import static org.hamcrest.CoreMatchers.containsString;
import static org.junit.Assert.*;

public class WalWriterTest extends AbstractGriffinTest {

    @Before
    public void setUp() {
        super.setUp();
    }

    @After
    public void tearDown() {
        super.tearDown();
        currentMicros = -1L;
    }

    @Test
    public void tesWalWritersOpenPoolClose() throws Exception {
        assertMemoryLeak(() -> {
            final String tableName = "testTable";
            try (TableModel model = new TableModel(configuration, tableName, PartitionBy.HOUR)
                    .col("a", ColumnType.INT)
                    .col("b", ColumnType.SYMBOL)
                    .timestamp("ts")
                    .wal()
            ) {
                createTable(model);
            }

            try (WalWriter walWriter = engine.getWalWriter(sqlExecutionContext.getCairoSecurityContext(), tableName)) {
                Assert.assertTrue(walWriter.isOpen());
            }

            engine.getTableRegistry().close();

            try (WalWriter ignored = engine.getWalWriter(sqlExecutionContext.getCairoSecurityContext(), tableName)) {
                Assert.fail();
            } catch (PoolClosedException ignored) {
            }
            engine.getTableRegistry().reopen();
        });
    }

    @Test
    public void tesWalWritersReturnToClosedPool() throws Exception {
        assertMemoryLeak(() -> {
            final String tableName = "testTable";
            try (TableModel model = new TableModel(configuration, tableName, PartitionBy.HOUR)
                    .col("a", ColumnType.INT)
                    .col("b", ColumnType.SYMBOL)
                    .timestamp("ts")
                    .wal()
            ) {
                createTable(model);
            }

            try (WalWriter walWriter = engine.getWalWriter(sqlExecutionContext.getCairoSecurityContext(), tableName)) {
                Assert.assertTrue(walWriter.isOpen());
                engine.getTableRegistry().close();
            }

            engine.getTableRegistry().reopen();
        });
    }

    @Test
    public void tesWalWritersReturnToClosedPool2() throws Exception {
        assertMemoryLeak(() -> {
            final String tableName = "testTable";
            try (TableModel model = new TableModel(configuration, tableName, PartitionBy.HOUR)
                    .col("a", ColumnType.INT)
                    .col("b", ColumnType.SYMBOL)
                    .timestamp("ts")
                    .wal()
            ) {
                createTable(model);
            }

            try (WalWriter walWriter = engine.getWalWriter(sqlExecutionContext.getCairoSecurityContext(), tableName)) {
                Assert.assertTrue(walWriter.isOpen());
            } // return it to pool

            try (WalWriter walWriter = engine.getWalWriter(sqlExecutionContext.getCairoSecurityContext(), tableName)) {
                Assert.assertTrue(walWriter.isOpen());
                engine.getTableRegistry().close();
            } // close it as the pool is closed too

            engine.getTableRegistry().reopen();
        });
    }

    @Test
    public void tesWalWritersUnknownTable() throws Exception {
        assertMemoryLeak(() -> {
            final String tableName = "NotExist";
            try (TableModel model = new TableModel(configuration, tableName, PartitionBy.HOUR)
                    .col("a", ColumnType.INT)
                    .col("b", ColumnType.SYMBOL)
                    .timestamp("ts") // not a WAL table
            ) {
                createTable(model);
            }
            try (WalWriter ignored = engine.getWalWriter(sqlExecutionContext.getCairoSecurityContext(), tableName)) {
                Assert.fail();
            } catch (CairoError e) {
                MatcherAssert.assertThat(e.getMessage(), containsString("Unknown table [name=`" + tableName + "`]"));
            }
        });
    }

    @Test
    public void testAddingColumnOverlapping() throws Exception {
        assertMemoryLeak(() -> {
            final String tableName = testName.getMethodName();
            createTable(tableName);

            final String walName1, walName2;
            try (WalWriter walWriter1 = engine.getWalWriter(sqlExecutionContext.getCairoSecurityContext(), tableName)) {
                try (WalWriter walWriter2 = engine.getWalWriter(sqlExecutionContext.getCairoSecurityContext(), tableName)) {
                    walName1 = walWriter1.getWalName();
                    walName2 = walWriter2.getWalName();
                    addColumn(walWriter1, "c", ColumnType.INT);
                    addColumn(walWriter2, "d", ColumnType.INT);
                }
            }

            try (TableModel model = defaultModel(tableName)) {
                model.col("c", ColumnType.INT);
                try (WalReader reader = engine.getWalReader(sqlExecutionContext.getCairoSecurityContext(), tableName, walName1, 0, 0)) {
                    assertEquals(3, reader.getColumnCount());
                    assertEquals(walName1, reader.getWalName());
                    assertEquals(tableName, reader.getTableName());
                    assertEquals(0, reader.size());

                    final RecordCursor cursor = reader.getDataCursor();
                    assertFalse(cursor.hasNext());

                    assertColumnMetadata(model, reader);

                    final WalEventCursor eventCursor = reader.getEventCursor();
                    assertFalse(eventCursor.hasNext());
                }

                model.col("d", ColumnType.INT);
                try (WalReader reader = engine.getWalReader(sqlExecutionContext.getCairoSecurityContext(), tableName, walName2, 0, 0)) {
                    assertEquals(4, reader.getColumnCount());
                    assertEquals(walName2, reader.getWalName());
                    assertEquals(tableName, reader.getTableName());
                    assertEquals(0, reader.size());

                    final RecordCursor cursor = reader.getDataCursor();
                    assertFalse(cursor.hasNext());

                    assertColumnMetadata(model, reader);

                    final WalEventCursor eventCursor = reader.getEventCursor();
                    assertFalse(eventCursor.hasNext());
                }
            }
        });
    }

    @Test
    public void testAddingColumnOverlappingAndAddRow() throws Exception {
        assertMemoryLeak(() -> {
            final String tableName = testName.getMethodName();
            createTable(tableName);

            final String walName1, walName2;
            try (WalWriter walWriter1 = engine.getWalWriter(sqlExecutionContext.getCairoSecurityContext(), tableName)) {
                try (WalWriter walWriter2 = engine.getWalWriter(sqlExecutionContext.getCairoSecurityContext(), tableName)) {
                    walName1 = walWriter1.getWalName();
                    walName2 = walWriter2.getWalName();
                    addColumn(walWriter1, "c", ColumnType.INT);
                    addColumn(walWriter2, "d", ColumnType.INT);

                    TableWriter.Row row = walWriter1.newRow();
                    row.putByte(0, (byte) 1);
                    row.append();
                    walWriter1.commit();
                }
            }

            try (TableModel model = defaultModel(tableName)) {
                model.col("c", ColumnType.INT);
                model.col("d", ColumnType.INT);
                try (WalReader reader = engine.getWalReader(sqlExecutionContext.getCairoSecurityContext(), tableName, walName1, 0, 1)) {
                    assertEquals(4, reader.getColumnCount());
                    assertEquals(walName1, reader.getWalName());
                    assertEquals(tableName, reader.getTableName());
                    assertEquals(1, reader.size());

                    final RecordCursor cursor = reader.getDataCursor();
                    final Record record = cursor.getRecord();
                    assertTrue(cursor.hasNext());
                    assertEquals(1, record.getByte(0));
                    assertNull(record.getStr(1));
                    assertEquals(0, record.getRowId());
                    assertFalse(cursor.hasNext());

                    assertColumnMetadata(model, reader);

                    final WalEventCursor eventCursor = reader.getEventCursor();
                    assertTrue(eventCursor.hasNext());
                    assertEquals(0, eventCursor.getTxn());
                    assertEquals(WalTxnType.DATA, eventCursor.getType());

                    final WalEventCursor.DataInfo dataInfo = eventCursor.getDataInfo();
                    assertEquals(0, dataInfo.getStartRowID());
                    assertEquals(1, dataInfo.getEndRowID());
                    assertEquals(0, dataInfo.getMinTimestamp());
                    assertEquals(0, dataInfo.getMaxTimestamp());
                    assertFalse(dataInfo.isOutOfOrder());
                    assertNull(dataInfo.nextSymbolMapDiff());

                    assertFalse(eventCursor.hasNext());
                }
                try (WalReader reader = engine.getWalReader(sqlExecutionContext.getCairoSecurityContext(), tableName, walName2, 0, 0)) {
                    assertEquals(4, reader.getColumnCount());
                    assertEquals(walName2, reader.getWalName());
                    assertEquals(tableName, reader.getTableName());
                    assertEquals(0, reader.size());

                    final RecordCursor cursor = reader.getDataCursor();
                    assertFalse(cursor.hasNext());

                    assertColumnMetadata(model, reader);

                    final WalEventCursor eventCursor = reader.getEventCursor();
                    assertFalse(eventCursor.hasNext());
                }
            }
        });
    }

    @Test
    public void testOverlappingStructureChangeMissing() throws Exception {
        final FilesFacade ff = new FilesFacadeImpl() {
            @Override
            public long readULong(long fd, long offset) {
                try {
                    throw new RuntimeException("Test failure");
                } catch (Exception e) {
                    final StackTraceElement[] stackTrace = e.getStackTrace();
                    if (stackTrace[1].getClassName().endsWith("TableTransactionLog$TableMetadataChangeLogImpl") && stackTrace[1].getMethodName().equals("of")) {
                        return -1;
                    }
                }
                return Files.readULong(fd, offset);
            }
        };

        assertMemoryLeak(ff, () -> {
            final String tableName = testName.getMethodName();
            createTable(tableName);

            try (WalWriter walWriter1 = engine.getWalWriter(sqlExecutionContext.getCairoSecurityContext(), tableName)) {
                try (WalWriter walWriter2 = engine.getWalWriter(sqlExecutionContext.getCairoSecurityContext(), tableName)) {
                    addColumn(walWriter1, "c", ColumnType.INT);
                    addColumn(walWriter2, "d", ColumnType.INT);
                    fail("Exception expected");
                } catch(Exception e) {
                    // this exception will be handled in ILP/PG/HTTP
                    assertEquals("[0] expected to read table structure changes but there is no saved in the sequencer [structureVersionLo=0]", e.getMessage());
                }
            }
        });
    }

    @Test
    public void testOverlappingStructureChangeCannotCreateFile() throws Exception {
        final FilesFacade ff = new FilesFacadeImpl() {
            @Override
            public long openRW(LPSZ name, long opts) {
                if (Chars.endsWith(name, "0" + Files.SEPARATOR + "c.d")) {
                    return -1;
                }
                return Files.openRW(name, opts);
            }
        };

        assertMemoryLeak(ff, () -> {
            final String tableName = testName.getMethodName();
            createTable(tableName);

            try (WalWriter walWriter1 = engine.getWalWriter(sqlExecutionContext.getCairoSecurityContext(), tableName)) {
                try (WalWriter walWriter2 = engine.getWalWriter(sqlExecutionContext.getCairoSecurityContext(), tableName)) {
                    addColumn(walWriter1, "c", ColumnType.INT);
                    addColumn(walWriter2, "d", ColumnType.INT);
                    fail("Exception expected");
                } catch(Exception e) {
                    // this exception will be handled in ILP/PG/HTTP
                    assertTrue(e.getMessage().startsWith("[0] could not apply table definition changes to the current transaction. could not add column [error=could not open read-write"));
                }
            }
        });
    }

    @Test
    public void testOverlappingStructureChangeFails() throws Exception {
        final FilesFacade ff = new FilesFacadeImpl() {
            @Override
            public long openRO(LPSZ name) {
                try {
                    throw new RuntimeException("Test failure");
                } catch (Exception e) {
                    final StackTraceElement[] stackTrace = e.getStackTrace();
                    if (stackTrace[1].getClassName().endsWith("TableUtils") && stackTrace[1].getMethodName().equals("openRO")) {
                        return -1;
                    }
                }
                return Files.openRO(name);
            }
        };

        assertMemoryLeak(ff, () -> {
            final String tableName = testName.getMethodName();
            createTable(tableName);

            try (WalWriter walWriter1 = engine.getWalWriter(sqlExecutionContext.getCairoSecurityContext(), tableName)) {
                try (WalWriter walWriter2 = engine.getWalWriter(sqlExecutionContext.getCairoSecurityContext(), tableName)) {
                    addColumn(walWriter1, "c", ColumnType.INT);
                    addColumn(walWriter2, "d", ColumnType.INT);
                    fail("Exception expected");
                } catch(Exception e) {
                    // this exception will be handled in ILP/PG/HTTP
                    assertTrue(e.getMessage().contains("could not open read-only"));
                }
            }
        });
    }

    @Test
    public void testAddColumnRollsUncommittedRowsToNewSegment() throws Exception {
        assertMemoryLeak(() -> {
            final String tableName = testName.getMethodName();
            createTable(tableName);

            final String walName1, walName2;
            try (WalWriter walWriter1 = engine.getWalWriter(sqlExecutionContext.getCairoSecurityContext(), tableName)) {
                try (WalWriter walWriter2 = engine.getWalWriter(sqlExecutionContext.getCairoSecurityContext(), tableName)) {
                    walName1 = walWriter1.getWalName();
                    walName2 = walWriter2.getWalName();

                    TableWriter.Row row = walWriter1.newRow();
                    row.putByte(0, (byte) 1);
                    row.append();
                    walWriter1.commit();

                    row = walWriter2.newRow();
                    row.putByte(0, (byte) 10);
                    row.append();
                    walWriter2.commit();

                    row = walWriter2.newRow();
                    row.putByte(0, (byte) 100);
                    row.append();

                    addColumn(walWriter1, "c", ColumnType.INT);

                    walWriter2.commit();

                    row = walWriter1.newRow();
                    row.putByte(0, (byte) 110);
                    row.append();
                    walWriter1.commit();
                }
            }

            try (TableModel model = defaultModel(tableName)) {
                try (WalReader reader = engine.getWalReader(sqlExecutionContext.getCairoSecurityContext(), tableName, walName1, 0, 1)) {
                    assertEquals(2, reader.getColumnCount());
                    assertEquals(walName1, reader.getWalName());
                    assertEquals(tableName, reader.getTableName());
                    assertEquals(1, reader.size());

                    final RecordCursor cursor = reader.getDataCursor();
                    final Record record = cursor.getRecord();
                    assertTrue(cursor.hasNext());
                    assertEquals(1, record.getByte(0));
                    assertNull(record.getStr(1));
                    assertEquals(0, record.getRowId());
                    assertFalse(cursor.hasNext());

                    assertColumnMetadata(model, reader);

                    final WalEventCursor eventCursor = reader.getEventCursor();
                    assertTrue(eventCursor.hasNext());
                    assertEquals(0, eventCursor.getTxn());
                    assertEquals(WalTxnType.DATA, eventCursor.getType());

                    final WalEventCursor.DataInfo dataInfo = eventCursor.getDataInfo();
                    assertEquals(0, dataInfo.getStartRowID());
                    assertEquals(1, dataInfo.getEndRowID());
                    assertEquals(0, dataInfo.getMinTimestamp());
                    assertEquals(0, dataInfo.getMaxTimestamp());
                    assertFalse(dataInfo.isOutOfOrder());
                    assertNull(dataInfo.nextSymbolMapDiff());

                    assertFalse(eventCursor.hasNext());
                }
                try (WalReader reader = engine.getWalReader(sqlExecutionContext.getCairoSecurityContext(), tableName, walName2, 0, 1)) {
                    assertEquals(2, reader.getColumnCount());
                    assertEquals(walName2, reader.getWalName());
                    assertEquals(tableName, reader.getTableName());
                    assertEquals(1, reader.size());

                    final RecordCursor cursor = reader.getDataCursor();
                    final Record record = cursor.getRecord();
                    assertTrue(cursor.hasNext());
                    assertEquals(10, record.getByte(0));
                    assertNull(record.getStr(1));
                    assertEquals(0, record.getRowId());
                    assertFalse(cursor.hasNext());

                    assertColumnMetadata(model, reader);

                    final WalEventCursor eventCursor = reader.getEventCursor();
                    assertTrue(eventCursor.hasNext());
                    assertEquals(0, eventCursor.getTxn());
                    assertEquals(WalTxnType.DATA, eventCursor.getType());

                    final WalEventCursor.DataInfo dataInfo = eventCursor.getDataInfo();
                    assertEquals(0, dataInfo.getStartRowID());
                    assertEquals(1, dataInfo.getEndRowID());
                    assertEquals(0, dataInfo.getMinTimestamp());
                    assertEquals(0, dataInfo.getMaxTimestamp());
                    assertFalse(dataInfo.isOutOfOrder());
                    assertNull(dataInfo.nextSymbolMapDiff());

                    assertFalse(eventCursor.hasNext());
                }
                model.col("c", ColumnType.INT);
                try (WalReader reader = engine.getWalReader(sqlExecutionContext.getCairoSecurityContext(), tableName, walName1, 1, 1)) {
                    assertEquals(3, reader.getColumnCount());
                    assertEquals(walName1, reader.getWalName());
                    assertEquals(tableName, reader.getTableName());
                    assertEquals(1, reader.size());

                    final RecordCursor cursor = reader.getDataCursor();
                    final Record record = cursor.getRecord();
                    assertTrue(cursor.hasNext());
                    assertEquals(110, record.getByte(0));
                    assertNull(record.getStr(1));
                    assertEquals(0, record.getRowId());
                    assertFalse(cursor.hasNext());

                    assertColumnMetadata(model, reader);

                    final WalEventCursor eventCursor = reader.getEventCursor();
                    assertTrue(eventCursor.hasNext());
                    assertEquals(0, eventCursor.getTxn());
                    assertEquals(WalTxnType.DATA, eventCursor.getType());

                    final WalEventCursor.DataInfo dataInfo = eventCursor.getDataInfo();
                    assertEquals(0, dataInfo.getStartRowID());
                    assertEquals(1, dataInfo.getEndRowID());
                    assertEquals(0, dataInfo.getMinTimestamp());
                    assertEquals(0, dataInfo.getMaxTimestamp());
                    assertFalse(dataInfo.isOutOfOrder());
                    assertNull(dataInfo.nextSymbolMapDiff());

                    assertFalse(eventCursor.hasNext());
                }
                try (WalReader reader = engine.getWalReader(sqlExecutionContext.getCairoSecurityContext(), tableName, walName2, 1, 1)) {
                    assertEquals(3, reader.getColumnCount());
                    assertEquals(walName2, reader.getWalName());
                    assertEquals(tableName, reader.getTableName());
                    assertEquals(1, reader.size());

                    final RecordCursor cursor = reader.getDataCursor();
                    final Record record = cursor.getRecord();
                    assertTrue(cursor.hasNext());
                    assertEquals(100, record.getByte(0));
                    assertNull(record.getStr(1));
                    assertEquals(0, record.getRowId());
                    assertFalse(cursor.hasNext());

                    assertColumnMetadata(model, reader);

                    final WalEventCursor eventCursor = reader.getEventCursor();
                    assertTrue(eventCursor.hasNext());
                    assertEquals(0, eventCursor.getTxn());
                    assertEquals(WalTxnType.DATA, eventCursor.getType());

                    final WalEventCursor.DataInfo dataInfo = eventCursor.getDataInfo();
                    assertEquals(0, dataInfo.getStartRowID());
                    assertEquals(1, dataInfo.getEndRowID());
                    assertEquals(0, dataInfo.getMinTimestamp());
                    assertEquals(0, dataInfo.getMaxTimestamp());
                    assertFalse(dataInfo.isOutOfOrder());
                    assertNull(dataInfo.nextSymbolMapDiff());

                    assertFalse(eventCursor.hasNext());
                }
            }
        });
    }

    @Test
    public void testAlterTableRejectedIfTransactionPending() throws Exception {
        assertMemoryLeak(() -> {
            final String tableName = testName.getMethodName();
            createTable(tableName);

            try (WalWriter walWriter = engine.getWalWriter(sqlExecutionContext.getCairoSecurityContext(), tableName)) {
                TableWriter.Row row = walWriter.newRow();
                row.putByte(0, (byte) 1);
                row.append();
                // no commit intentional
                addColumn(walWriter, "c", ColumnType.INT);
                fail("Exception expected");
            } catch(Exception e) {
                // this exception will be handled in ILP/PG/HTTP
                assertTrue(e.getMessage().endsWith("cannot alter table with uncommitted inserts [table=testAlterTableRejectedIfTransactionPending]"));
            }
        });
    }

    @Test
    public void testAddingColumnClosesSegment() throws Exception {
        assertMemoryLeak(() -> {
            final String tableName = testName.getMethodName();
            createTable(tableName);

            final String walName;
            try (WalWriter walWriter = engine.getWalWriter(sqlExecutionContext.getCairoSecurityContext(), tableName)) {
                walName = walWriter.getWalName();
                TableWriter.Row row = walWriter.newRow();
                row.putByte(0, (byte) 1);
                row.append();
                walWriter.commit();

                addColumn(walWriter, "c", ColumnType.INT);
                row = walWriter.newRow();
                row.putByte(0, (byte) 10);
                row.append();
                walWriter.commit();

                addColumn(walWriter, "d", ColumnType.SHORT);
                row = walWriter.newRow();
                row.putByte(0, (byte) 100);
                row.putShort(3, (short) 1000);
                row.append();
                walWriter.commit();
            }

            try (TableModel model = defaultModel(tableName)) {
                try (WalReader reader = engine.getWalReader(sqlExecutionContext.getCairoSecurityContext(), tableName, walName, 0, 1)) {
                    assertEquals(2, reader.getColumnCount());
                    assertEquals(walName, reader.getWalName());
                    assertEquals(tableName, reader.getTableName());
                    assertEquals(1, reader.size());

                    final RecordCursor cursor = reader.getDataCursor();
                    final Record record = cursor.getRecord();
                    assertTrue(cursor.hasNext());
                    assertEquals(1, record.getByte(0));
                    assertNull(record.getStr(1));
                    assertEquals(0, record.getRowId());
                    assertFalse(cursor.hasNext());

                    assertColumnMetadata(model, reader);

                    final WalEventCursor eventCursor = reader.getEventCursor();
                    assertTrue(eventCursor.hasNext());
                    assertEquals(0, eventCursor.getTxn());
                    assertEquals(WalTxnType.DATA, eventCursor.getType());

                    final WalEventCursor.DataInfo dataInfo = eventCursor.getDataInfo();
                    assertEquals(0, dataInfo.getStartRowID());
                    assertEquals(1, dataInfo.getEndRowID());
                    assertEquals(0, dataInfo.getMinTimestamp());
                    assertEquals(0, dataInfo.getMaxTimestamp());
                    assertFalse(dataInfo.isOutOfOrder());
                    assertNull(dataInfo.nextSymbolMapDiff());

                    assertFalse(eventCursor.hasNext());
                }
                model.col("c", ColumnType.INT);
                try (WalReader reader = engine.getWalReader(sqlExecutionContext.getCairoSecurityContext(), tableName, walName, 1, 1)) {
                    assertEquals(3, reader.getColumnCount());
                    assertEquals(walName, reader.getWalName());
                    assertEquals(tableName, reader.getTableName());
                    assertEquals(1, reader.size());

                    final RecordCursor cursor = reader.getDataCursor();
                    final Record record = cursor.getRecord();
                    assertTrue(cursor.hasNext());
                    assertEquals(10, record.getByte(0));
                    assertNull(record.getStr(1));
                    assertEquals(Integer.MIN_VALUE, record.getInt(2));
                    assertEquals(0, record.getRowId());
                    assertFalse(cursor.hasNext());

                    assertColumnMetadata(model, reader);

                    final WalEventCursor eventCursor = reader.getEventCursor();
                    assertTrue(eventCursor.hasNext());
                    assertEquals(0, eventCursor.getTxn());
                    assertEquals(WalTxnType.DATA, eventCursor.getType());

                    final WalEventCursor.DataInfo dataInfo = eventCursor.getDataInfo();
                    assertEquals(0, dataInfo.getStartRowID());
                    assertEquals(1, dataInfo.getEndRowID());
                    assertEquals(0, dataInfo.getMinTimestamp());
                    assertEquals(0, dataInfo.getMaxTimestamp());
                    assertFalse(dataInfo.isOutOfOrder());
                    assertNull(dataInfo.nextSymbolMapDiff());

                    assertFalse(eventCursor.hasNext());
                }
                model.col("d", ColumnType.SHORT);
                try (WalReader reader = engine.getWalReader(sqlExecutionContext.getCairoSecurityContext(), tableName, walName, 2, 1)) {
                    assertEquals(4, reader.getColumnCount());
                    assertEquals(walName, reader.getWalName());
                    assertEquals(tableName, reader.getTableName());
                    assertEquals(1, reader.size());

                    final RecordCursor cursor = reader.getDataCursor();
                    final Record record = cursor.getRecord();
                    assertTrue(cursor.hasNext());
                    assertEquals(100, record.getByte(0));
                    assertEquals(1000, record.getShort(3));
                    assertNull(record.getStr(1));
                    assertEquals(Integer.MIN_VALUE, record.getInt(2));
                    assertEquals(0, record.getRowId());
                    assertFalse(cursor.hasNext());

                    assertColumnMetadata(model, reader);

                    final WalEventCursor eventCursor = reader.getEventCursor();
                    assertTrue(eventCursor.hasNext());
                    assertEquals(0, eventCursor.getTxn());
                    assertEquals(WalTxnType.DATA, eventCursor.getType());

                    final WalEventCursor.DataInfo dataInfo = eventCursor.getDataInfo();
                    assertEquals(0, dataInfo.getStartRowID());
                    assertEquals(1, dataInfo.getEndRowID());
                    assertEquals(0, dataInfo.getMinTimestamp());
                    assertEquals(0, dataInfo.getMaxTimestamp());
                    assertFalse(dataInfo.isOutOfOrder());
                    assertNull(dataInfo.nextSymbolMapDiff());

                    assertFalse(eventCursor.hasNext());
                }
            }
        });
    }

    @Test
    public void testAddingDuplicateColumn() throws Exception {
        assertMemoryLeak(() -> {
            final String tableName = testName.getMethodName();
            createTable(tableName);

            final String walName;
            try (WalWriter walWriter = engine.getWalWriter(sqlExecutionContext.getCairoSecurityContext(), tableName)) {
                walName = walWriter.getWalName();
                TableWriter.Row row = walWriter.newRow();
                row.putByte(0, (byte) 1);
                row.append();
                walWriter.commit();

                addColumn(walWriter, "c", ColumnType.INT);
                row = walWriter.newRow();
                row.putByte(0, (byte) 10);
                row.append();
                walWriter.commit();

                try {
                    addColumn(walWriter, "c", ColumnType.SHORT);
                    fail("Should not be able to add duplicate column");
                } catch (CairoException e) {
                    assertEquals("[-1] could not add column [error=duplicate column name: c, errno=0]", e.getMessage());
                }

                row = walWriter.newRow();
                row.putByte(0, (byte) 100);
                row.append();
                walWriter.commit();
            }

            try (TableModel model = defaultModel(tableName)) {
                try (WalReader reader = engine.getWalReader(sqlExecutionContext.getCairoSecurityContext(), tableName, walName, 0, 1)) {
                    assertEquals(2, reader.getColumnCount());
                    assertEquals(walName, reader.getWalName());
                    assertEquals(tableName, reader.getTableName());
                    assertEquals(1, reader.size());

                    final RecordCursor cursor = reader.getDataCursor();
                    final Record record = cursor.getRecord();
                    assertTrue(cursor.hasNext());
                    assertEquals(1, record.getByte(0));
                    assertNull(record.getStr(1));
                    assertEquals(0, record.getRowId());
                    assertFalse(cursor.hasNext());

                    assertColumnMetadata(model, reader);

                    final WalEventCursor eventCursor = reader.getEventCursor();
                    assertTrue(eventCursor.hasNext());
                    assertEquals(0, eventCursor.getTxn());
                    assertEquals(WalTxnType.DATA, eventCursor.getType());

                    final WalEventCursor.DataInfo dataInfo = eventCursor.getDataInfo();
                    assertEquals(0, dataInfo.getStartRowID());
                    assertEquals(1, dataInfo.getEndRowID());
                    assertEquals(0, dataInfo.getMinTimestamp());
                    assertEquals(0, dataInfo.getMaxTimestamp());
                    assertFalse(dataInfo.isOutOfOrder());
                    assertNull(dataInfo.nextSymbolMapDiff());

                    assertFalse(eventCursor.hasNext());
                }
                model.col("c", ColumnType.INT);
                try (WalReader reader = engine.getWalReader(sqlExecutionContext.getCairoSecurityContext(), tableName, walName, 1, 2)) {
                    assertEquals(3, reader.getColumnCount());
                    assertEquals(walName, reader.getWalName());
                    assertEquals(tableName, reader.getTableName());
                    assertEquals(2, reader.size());

                    final RecordCursor cursor = reader.getDataCursor();
                    final Record record = cursor.getRecord();
                    assertTrue(cursor.hasNext());
                    assertEquals(10, record.getByte(0));
                    assertNull(record.getStr(1));
                    assertEquals(Integer.MIN_VALUE, record.getInt(2));
                    assertEquals(0, record.getRowId());
                    assertTrue(cursor.hasNext());
                    assertEquals(100, record.getByte(0));
                    assertNull(record.getStr(1));
                    assertEquals(Integer.MIN_VALUE, record.getInt(2));
                    assertEquals(1, record.getRowId());
                    assertFalse(cursor.hasNext());

                    assertColumnMetadata(model, reader);

                    final WalEventCursor eventCursor = reader.getEventCursor();
                    assertTrue(eventCursor.hasNext());
                    assertEquals(0, eventCursor.getTxn());
                    assertEquals(WalTxnType.DATA, eventCursor.getType());

                    WalEventCursor.DataInfo dataInfo = eventCursor.getDataInfo();
                    assertEquals(0, dataInfo.getStartRowID());
                    assertEquals(1, dataInfo.getEndRowID());
                    assertEquals(0, dataInfo.getMinTimestamp());
                    assertEquals(0, dataInfo.getMaxTimestamp());
                    assertFalse(dataInfo.isOutOfOrder());
                    assertNull(dataInfo.nextSymbolMapDiff());

                    assertTrue(eventCursor.hasNext());
                    assertEquals(1, eventCursor.getTxn());
                    assertEquals(WalTxnType.DATA, eventCursor.getType());

                    dataInfo = eventCursor.getDataInfo();
                    assertEquals(1, dataInfo.getStartRowID());
                    assertEquals(2, dataInfo.getEndRowID());
                    assertEquals(0, dataInfo.getMinTimestamp());
                    assertEquals(0, dataInfo.getMaxTimestamp());
                    assertFalse(dataInfo.isOutOfOrder());
                    assertNull(dataInfo.nextSymbolMapDiff());

                    assertFalse(eventCursor.hasNext());
                }

                try {
                    engine.getWalReader(sqlExecutionContext.getCairoSecurityContext(), tableName, walName, 2, 1);
                    fail("Segment 2 should not exist");
                } catch (CairoException e) {
                    assertTrue(e.getMessage().endsWith("could not open read-only [file=" + engine.getConfiguration().getRoot() +
                            File.separatorChar + tableName +
                            File.separatorChar + walName +
                            File.separatorChar + "2" +
                            File.separatorChar + TableUtils.META_FILE_NAME + "]"));
                }
            }
        });
    }

    @Test
    public void testAddingSymbolColumn() throws Exception {
        assertMemoryLeak(() -> {
            final String tableName = "testTableAddSymbolCol";
            createTable(tableName);

            final String walName;
            try (WalWriter walWriter = engine.getWalWriter(sqlExecutionContext.getCairoSecurityContext(), tableName)) {
                walName = walWriter.getWalName();
                TableWriter.Row row = walWriter.newRow();
                row.putByte(0, (byte) 125);
                row.append();
                walWriter.commit();
                addColumn(walWriter, "c", ColumnType.SYMBOL);
            }

            try (TableModel model = defaultModel(tableName)) {
                try (WalReader reader = engine.getWalReader(sqlExecutionContext.getCairoSecurityContext(), tableName, walName, 0, 1)) {
                    assertEquals(2, reader.getColumnCount());
                    assertEquals(walName, reader.getWalName());
                    assertEquals(tableName, reader.getTableName());
                    assertEquals(1, reader.size());

                    final RecordCursor cursor = reader.getDataCursor();
                    final Record record = cursor.getRecord();
                    assertTrue(cursor.hasNext());
                    assertEquals(125, record.getByte(0));
                    assertNull(record.getStr(1));
                    assertEquals(0, record.getRowId());
                    assertFalse(cursor.hasNext());

                    assertColumnMetadata(model, reader);

                    final WalEventCursor eventCursor = reader.getEventCursor();
                    assertTrue(eventCursor.hasNext());
                    assertEquals(0, eventCursor.getTxn());
                    assertEquals(WalTxnType.DATA, eventCursor.getType());

                    final WalEventCursor.DataInfo dataInfo = eventCursor.getDataInfo();
                    assertEquals(0, dataInfo.getStartRowID());
                    assertEquals(1, dataInfo.getEndRowID());
                    assertEquals(0, dataInfo.getMinTimestamp());
                    assertEquals(0, dataInfo.getMaxTimestamp());
                    assertFalse(dataInfo.isOutOfOrder());
                    assertNull(dataInfo.nextSymbolMapDiff());

                    assertFalse(eventCursor.hasNext());
                }
            }
        });
    }

    @Test
    public void testCancelRowDoesNotStartsNewSegment() throws Exception {
        assertMemoryLeak(() -> {
            final String tableName = "testTable";
            createTable(tableName);

            final String walName;
            try (WalWriter walWriter = engine.getWalWriter(sqlExecutionContext.getCairoSecurityContext(), tableName)) {
                walName = walWriter.getWalName();
                assertEquals(0, walWriter.getSegmentRowCount());
                TableWriter.Row row = walWriter.newRow();
                row.putByte(0, (byte) 1);
                row.append();
                assertEquals(1, walWriter.getSegmentRowCount());
                row = walWriter.newRow();
                row.putByte(0, (byte) 11);
                row.append();
                assertEquals(2, walWriter.getSegmentRowCount());
                row = walWriter.newRow();

                row.putByte(0, (byte) 111);
                assertEquals(2, walWriter.getSegmentRowCount());
                row.cancel();

                assertEquals(2, walWriter.getSegmentRowCount());
                row = walWriter.newRow();
                row.putByte(0, (byte) 112);
                row.append();
                assertEquals(3, walWriter.getSegmentRowCount());
                walWriter.commit();
            }

            try (TableModel model = defaultModel(tableName)) {
                try (WalReader reader = engine.getWalReader(sqlExecutionContext.getCairoSecurityContext(), tableName, walName, 0, 3)) {
                    assertEquals(2, reader.getColumnCount());
                    assertEquals(walName, reader.getWalName());
                    assertEquals(tableName, reader.getTableName());
                    assertEquals(3, reader.size());

                    final RecordCursor cursor = reader.getDataCursor();
                    final Record record = cursor.getRecord();
                    assertTrue(cursor.hasNext());
                    assertEquals(1, record.getByte(0));
                    assertNull(record.getStr(1));
                    assertEquals(0, record.getRowId());

                    assertTrue(cursor.hasNext());
                    assertEquals(11, record.getByte(0));
                    assertNull(record.getStr(1));
                    assertEquals(1, record.getRowId());

                    assertTrue(cursor.hasNext());
                    assertEquals(112, record.getByte(0));
                    assertNull(record.getStr(1));
                    assertEquals(2, record.getRowId());

                    assertFalse(cursor.hasNext());
                    assertColumnMetadata(model, reader);
                }
            }

            try (Path path = new Path().of(configuration.getRoot())) {
                assertWalFileExist(path, tableName, walName, 0, "_meta");
                assertWalFileExist(path, tableName, walName, 0, "_event");
                assertWalFileExist(path, tableName, walName, 0, "a.d");
                assertWalFileExist(path, tableName, walName, 0, "b.d");
                assertWalFileExist(path, tableName, walName, 0, "b.i");
            }
        });
    }

    @Test
    public void testCommit() throws Exception {
        assertMemoryLeak(() -> {
            final String tableName = "testTableCommit";
            createTable(tableName);

            final String walName;
            try (WalWriter walWriter = engine.getWalWriter(sqlExecutionContext.getCairoSecurityContext(), tableName)) {
                walName = walWriter.getWalName();
                for (int i = 0; i < 18; i++) {
                    TableWriter.Row row = walWriter.newRow();
                    row.putByte(0, (byte) i);
                    row.append();
                }
                walWriter.commit();
                for (int i = 0; i < 6; i++) {
                    TableWriter.Row row = walWriter.newRow();
                    row.putByte(0, (byte) i);
                    row.append();
                }
                walWriter.commit();
                walWriter.commit(); //should not create new txn, this is noop
                walWriter.commit(); //should not create new txn, this is noop
                for (int i = 0; i < 20; i++) {
                    TableWriter.Row row = walWriter.newRow();
                    row.putByte(0, (byte) i);
                    row.append();
                }
                walWriter.commit();
                walWriter.rollSegment();
                for (int i = 0; i < 7; i++) {
                    TableWriter.Row row = walWriter.newRow();
                    row.putByte(0, (byte) i);
                    row.append();
                }

                walWriter.commit();
            }

            try (TableModel model = defaultModel(tableName)) {
                try (WalReader reader = engine.getWalReader(sqlExecutionContext.getCairoSecurityContext(), tableName, walName, 0, 44)) {
                    assertEquals(2, reader.getColumnCount());
                    assertEquals(walName, reader.getWalName());
                    assertEquals(tableName, reader.getTableName());
                    assertEquals(44, reader.size());

                    final RecordCursor cursor = reader.getDataCursor();
                    final Record record = cursor.getRecord();
                    int i = 0;
                    while (cursor.hasNext()) {
                        assertEquals(i > 23 ? i - 24 : (i > 17 ? i - 18 : i), record.getByte(0));
                        assertNull(record.getStr(1));
                        assertEquals(i, record.getRowId());
                        i++;
                    }
                    assertEquals(44, i);

                    assertColumnMetadata(model, reader);

                    final WalEventCursor eventCursor = reader.getEventCursor();
                    assertTrue(eventCursor.hasNext());
                    assertEquals(0, eventCursor.getTxn());
                    assertEquals(WalTxnType.DATA, eventCursor.getType());

                    WalEventCursor.DataInfo dataInfo = eventCursor.getDataInfo();
                    assertEquals(0, dataInfo.getStartRowID());
                    assertEquals(18, dataInfo.getEndRowID());
                    assertEquals(0, dataInfo.getMinTimestamp());
                    assertEquals(0, dataInfo.getMaxTimestamp());
                    assertFalse(dataInfo.isOutOfOrder());
                    assertNull(dataInfo.nextSymbolMapDiff());

                    assertTrue(eventCursor.hasNext());
                    assertEquals(1, eventCursor.getTxn());
                    assertEquals(WalTxnType.DATA, eventCursor.getType());

                    dataInfo = eventCursor.getDataInfo();
                    assertEquals(18, dataInfo.getStartRowID());
                    assertEquals(24, dataInfo.getEndRowID());
                    assertEquals(0, dataInfo.getMinTimestamp());
                    assertEquals(0, dataInfo.getMaxTimestamp());
                    assertFalse(dataInfo.isOutOfOrder());
                    assertNull(dataInfo.nextSymbolMapDiff());

                    assertTrue(eventCursor.hasNext());
                    assertEquals(2, eventCursor.getTxn());
                    assertEquals(WalTxnType.DATA, eventCursor.getType());

                    dataInfo = eventCursor.getDataInfo();
                    assertEquals(24, dataInfo.getStartRowID());
                    assertEquals(44, dataInfo.getEndRowID());
                    assertEquals(0, dataInfo.getMinTimestamp());
                    assertEquals(0, dataInfo.getMaxTimestamp());
                    assertFalse(dataInfo.isOutOfOrder());
                    assertNull(dataInfo.nextSymbolMapDiff());

                    assertFalse(eventCursor.hasNext());
                }
                try (WalReader reader = engine.getWalReader(sqlExecutionContext.getCairoSecurityContext(), tableName, walName, 1, 7)) {
                    assertEquals(2, reader.getColumnCount());
                    assertEquals(walName, reader.getWalName());
                    assertEquals(tableName, reader.getTableName());
                    assertEquals(7, reader.size());

                    final RecordCursor cursor = reader.getDataCursor();
                    final Record record = cursor.getRecord();
                    int i = 0;
                    while (cursor.hasNext()) {
                        assertEquals(i, record.getByte(0));
                        assertNull(record.getStr(1));
                        assertEquals(i, record.getRowId());
                        i++;
                    }
                    assertEquals(7, i);

                    assertColumnMetadata(model, reader);

                    final WalEventCursor eventCursor = reader.getEventCursor();
                    assertTrue(eventCursor.hasNext());
                    assertEquals(0, eventCursor.getTxn());
                    assertEquals(WalTxnType.DATA, eventCursor.getType());

                    final WalEventCursor.DataInfo dataInfo = eventCursor.getDataInfo();
                    assertEquals(0, dataInfo.getStartRowID());
                    assertEquals(7, dataInfo.getEndRowID());
                    assertEquals(0, dataInfo.getMinTimestamp());
                    assertEquals(0, dataInfo.getMaxTimestamp());
                    assertFalse(dataInfo.isOutOfOrder());
                    assertNull(dataInfo.nextSymbolMapDiff());

                    assertFalse(eventCursor.hasNext());
                }
            }
        });
    }

    @Test
    public void testConcurrentInsert() throws Exception {
        assertMemoryLeak(() -> {
            final String tableName = "testTable";
            try (TableModel model = new TableModel(configuration, tableName, PartitionBy.HOUR)
                    .col("a", ColumnType.INT)
                    .col("b", ColumnType.SYMBOL)
                    .timestamp("ts")
                    .wal()
            ) {
                createTable(model);
            }

            final int numOfRows = 4000;
            final int maxRowCount = 500;
            walSegmentRolloverRowCount = maxRowCount;
            Assert.assertEquals(configuration.getWalSegmentRolloverRowCount(), maxRowCount);
            final int numOfSegments = numOfRows / maxRowCount;
            final int numOfThreads = 10;
            final int numOfTxn = numOfThreads * numOfSegments;
            final SOCountDownLatch writeFinished = new SOCountDownLatch(numOfThreads);

            // map<walId, numOfThreadsUsedThisWalWriter>
            final ConcurrentMap<Integer, AtomicInteger> counters = new ConcurrentHashMap<>(numOfThreads);
            for (int i = 0; i < numOfThreads; i++) {
                new Thread(() -> {
                    TableWriter.Row row;
                    try (WalWriter walWriter = engine.getWalWriter(sqlExecutionContext.getCairoSecurityContext(), tableName)) {
                        final Integer walId = walWriter.getWalId();
                        final AtomicInteger counter = counters.computeIfAbsent(walId, name -> new AtomicInteger());
                        counter.incrementAndGet();
                        assertEquals(0, walWriter.getSegmentRowCount());
                        for (int n = 0; n < numOfRows; n++) {
                            row = walWriter.newRow();
                            row.putInt(0, n);
                            row.putSym(1, "test" + n);
                            row.append();
                            if ((n + 1) % maxRowCount == 0) {
                                walWriter.commit();
                            }
                        }
                        walWriter.commit();
                        assertWalExistence(true, tableName, walId);
                        for (int n = 0; n < numOfSegments; n++) {
                            assertSegmentExistence(true, tableName, walId, n);
                        }
                        assertSegmentExistence(false, tableName, walId, numOfSegments);
                    } catch (Exception e) {
                        e.printStackTrace();
                        Assert.fail("Write failed [e=" + e + "]");
                        throw new RuntimeException(e);
                    } finally {
                        Path.clearThreadLocals();
                        writeFinished.countDown();
                    }
                }).start();
            }
            writeFinished.await();

            final LongHashSet txnSet = new LongHashSet(numOfTxn);
            final IntList symbolCounts = new IntList();
            symbolCounts.add(numOfRows);
            try (TableModel model = new TableModel(configuration, tableName, PartitionBy.HOUR)
                    .col("a", ColumnType.INT)
                    .col("b", ColumnType.SYMBOL)
                    .timestamp("ts")
                    .wal()
            ) {
                for (Map.Entry<Integer, AtomicInteger> counterEntry: counters.entrySet()) {
                    final int walId = counterEntry.getKey();
                    final int count = counterEntry.getValue().get();
                    final String walName = WAL_NAME_BASE + walId;

                    for (int segmentId = 0; segmentId < count * numOfSegments; segmentId++) {
                        try (WalReader reader = engine.getWalReader(sqlExecutionContext.getCairoSecurityContext(), tableName, walName, segmentId, maxRowCount)) {
                            assertEquals(3, reader.getColumnCount());
                            assertEquals(walName, reader.getWalName());
                            assertEquals(tableName, reader.getTableName());
                            assertEquals(maxRowCount, reader.size());

                            final RecordCursor cursor = reader.getDataCursor();
                            final Record record = cursor.getRecord();
                            int n = 0;
                            while (cursor.hasNext()) {
                                assertEquals((segmentId % numOfSegments) * maxRowCount + n, record.getInt(0));
                                assertEquals(n, record.getInt(1)); // New symbol value every row
                                assertEquals("test" + ((segmentId % numOfSegments) * maxRowCount + n), record.getSym(1));
                                assertEquals(n, record.getRowId());
                                n++;
                            }
                            assertEquals(maxRowCount, n);

                            assertColumnMetadata(model, reader);

                            final WalEventCursor eventCursor = reader.getEventCursor();
                            assertTrue(eventCursor.hasNext());
                            assertEquals(WalTxnType.DATA, eventCursor.getType());
                            txnSet.add(Numbers.encodeLowHighInts(walId, segmentId * 1000 + (int) eventCursor.getTxn()));

                            final WalEventCursor.DataInfo dataInfo = eventCursor.getDataInfo();
                            assertEquals(0, dataInfo.getStartRowID());
                            assertEquals(maxRowCount, dataInfo.getEndRowID());
                            assertEquals(0, dataInfo.getMinTimestamp());
                            assertEquals(0, dataInfo.getMaxTimestamp());
                            assertFalse(dataInfo.isOutOfOrder());

                            final SymbolMapDiff symbolMapDiff = dataInfo.nextSymbolMapDiff();
                            assertEquals(1, symbolMapDiff.getColumnIndex());
                            int expectedKey = 0;
                            SymbolMapDiffEntry entry;
                            while ((entry = symbolMapDiff.nextEntry()) != null) {
                                assertEquals("test" + ((segmentId % numOfSegments) * maxRowCount + expectedKey), entry.getSymbol().toString());
                                expectedKey++;
                            }
                            assertEquals(maxRowCount, expectedKey);
                            assertNull(dataInfo.nextSymbolMapDiff());

                            assertFalse(eventCursor.hasNext());
                        }

                        try (Path path = new Path().of(configuration.getRoot())) {
                            assertWalFileExist(path, tableName, walName, segmentId, "_meta");
                            assertWalFileExist(path, tableName, walName, segmentId, "_event");
                            assertWalFileExist(path, tableName, walName, segmentId, "a.d");
                            assertWalFileExist(path, tableName, walName, segmentId, "b.d");
                            assertWalFileExist(path, tableName, walName, segmentId, "ts.d");
                        }
                    }
                }
            }

            assertEquals(numOfTxn, txnSet.size());
            for (Map.Entry<Integer, AtomicInteger> counterEntry: counters.entrySet()) {
                final int walId = counterEntry.getKey();
                final int count = counterEntry.getValue().get();
                for (int segmentId = 0; segmentId < count * numOfSegments; segmentId++) {
                    txnSet.remove(Numbers.encodeLowHighInts(walId, segmentId * 1000));
                }
            }
            assertEquals(0, txnSet.size());
        });
    }

    @Test
    public void testConcurrentAddRemoveColumn_DifferentColNamePerThread() throws Exception {
        assertMemoryLeak(() -> {
            final String tableName = testName.getMethodName();
            createTable(tableName);

            final int numOfRows = 11;
            final int numOfThreads = 10;
            final CountDownLatch alterFinished = new CountDownLatch(numOfThreads);
            final SOCountDownLatch writeFinished = new SOCountDownLatch(numOfThreads);
            final AtomicInteger columnNumber = new AtomicInteger();

            for (int i = 0; i < numOfThreads; i++) {
                new Thread(() -> {
                    final String colName = "col" + columnNumber.incrementAndGet();
                    TableWriter.Row row;
                    boolean countedDown = false;
                    try (WalWriter walWriter = engine.getWalWriter(sqlExecutionContext.getCairoSecurityContext(), tableName)) {
                        addColumn(walWriter, colName, ColumnType.LONG);
                        removeColumn(walWriter, colName);
                        addColumn(walWriter, colName, ColumnType.STRING);
                        removeColumn(walWriter, colName);
                        addColumn(walWriter, colName, ColumnType.BYTE);
                        removeColumn(walWriter, colName);

                        alterFinished.countDown();
                        countedDown = true;

                        alterFinished.await();
                        assertEquals(0, walWriter.getSegmentRowCount());
                        for (int n = 0; n < numOfRows; n++) {
                            row = walWriter.newRow();
                            row.putByte(0, (byte) 1);
                            row.putStr(1, "test" + n);
                            row.append();
                        }
                        walWriter.commit();
                        walWriter.rollSegment();
                    } catch (Exception e) {
                        e.printStackTrace();
                        Assert.fail("Alter failed [e=" + e + "]");
                        throw new RuntimeException(e);
                    } finally {
                        Path.clearThreadLocals();
                        if (!countedDown) {
                            alterFinished.countDown();
                        }
                        writeFinished.countDown();
                    }
                }).start();
            }
            writeFinished.await();

            final LongHashSet txnSet = new LongHashSet(numOfThreads);
            final IntList symbolCounts = new IntList();
            symbolCounts.add(numOfRows);
            try (TableModel model = defaultModel(tableName)) {
                for (int i = 0; i < numOfThreads; i++) {
                    final String walName = WAL_NAME_BASE + (i + 1);
                    try (WalReader reader = engine.getWalReader(sqlExecutionContext.getCairoSecurityContext(), tableName, walName, 0, numOfRows)) {
                        assertEquals(2, reader.getRealColumnCount());
                        assertEquals(walName, reader.getWalName());
                        assertEquals(tableName, reader.getTableName());
                        assertEquals(numOfRows, reader.size());

                        final RecordCursor cursor = reader.getDataCursor();
                        final Record record = cursor.getRecord();
                        int n = 0;
                        while (cursor.hasNext()) {
                            assertEquals(1, record.getByte(0));
                            assertEquals("test" + n, record.getStr(1).toString());
                            assertEquals(n, record.getRowId());
                            n++;
                        }
                        assertEquals(numOfRows, n);

                        assertColumnMetadata(model, reader);

                        final WalEventCursor eventCursor = reader.getEventCursor();
                        assertTrue(eventCursor.hasNext());
                        assertEquals(WalTxnType.DATA, eventCursor.getType());
                        txnSet.add(Numbers.encodeLowHighInts(i, (int) eventCursor.getTxn()));

                        final WalEventCursor.DataInfo dataInfo = eventCursor.getDataInfo();
                        assertEquals(0, dataInfo.getStartRowID());
                        assertEquals(numOfRows, dataInfo.getEndRowID());
                        assertEquals(0, dataInfo.getMinTimestamp());
                        assertEquals(0, dataInfo.getMaxTimestamp());
                        assertFalse(dataInfo.isOutOfOrder());

                        assertNull(dataInfo.nextSymbolMapDiff());

                        assertFalse(eventCursor.hasNext());
                    }

                    try (WalReader reader = engine.getWalReader(sqlExecutionContext.getCairoSecurityContext(), tableName, walName, 1, 0)) {
                        assertEquals(2, reader.getRealColumnCount());
                        assertEquals(walName, reader.getWalName());
                        assertEquals(tableName, reader.getTableName());
                        assertEquals(0, reader.size());

                        final RecordCursor cursor = reader.getDataCursor();
                        assertFalse(cursor.hasNext());

                        assertColumnMetadata(model, reader);

                        final WalEventCursor eventCursor = reader.getEventCursor();
                        assertFalse(eventCursor.hasNext());
                    }

                    try (Path path = new Path().of(configuration.getRoot())) {
                        assertWalFileExist(path, tableName, walName, 0, "_meta");
                        assertWalFileExist(path, tableName, walName, 0, "_event");
                        assertWalFileExist(path, tableName, walName, 0, "a.d");
                        assertWalFileExist(path, tableName, walName, 0, "b.d");
                        assertWalFileExist(path, tableName, walName, 1, "_meta");
                        assertWalFileExist(path, tableName, walName, 1, "_event");
                        assertWalFileExist(path, tableName, walName, 1, "a.d");
                        assertWalFileExist(path, tableName, walName, 1, "b.d");
                    }
                }
            }

            assertEquals(numOfThreads, txnSet.size());
            for (int i = 0; i < numOfThreads; i++) {
                txnSet.remove(Numbers.encodeLowHighInts(i, 0));
            }
            assertEquals(0, txnSet.size());
        });
    }

    @Test
    public void testDesignatedTimestampIncludesSegmentRowNumber_NotOOO() throws Exception {
        testDesignatedTimestampIncludesSegmentRowNumber(new int[]{1000, 1200}, false);
    }

    @Test
    public void testDesignatedTimestampIncludesSegmentRowNumber_OOO() throws Exception {
        testDesignatedTimestampIncludesSegmentRowNumber(new int[]{1500, 1200}, true);
    }

    @Test
    public void testReadAndWriteAllTypes() throws Exception {
        assertMemoryLeak(() -> {
            final String tableName = "testTableAllTypes";
            try (TableModel model = new TableModel(configuration, tableName, PartitionBy.HOUR)
                    .col("int", ColumnType.INT)
                    .col("byte", ColumnType.BYTE)
                    .col("long", ColumnType.LONG)
                    .col("long256", ColumnType.LONG256)
                    .col("double", ColumnType.DOUBLE)
                    .col("float", ColumnType.FLOAT)
                    .col("short", ColumnType.SHORT)
                    .col("timestamp", ColumnType.TIMESTAMP)
                    .col("char", ColumnType.CHAR)
                    .col("boolean", ColumnType.BOOLEAN)
                    .col("date", ColumnType.DATE)
                    .col("string", ColumnType.STRING)
                    .col("geoByte", ColumnType.GEOBYTE)
                    .col("geoInt", ColumnType.GEOINT)
                    .col("geoShort", ColumnType.GEOSHORT)
                    .col("geoLong", ColumnType.GEOLONG)
                    .col("bin", ColumnType.BINARY)
                    .col("bin2", ColumnType.BINARY)
                    .col("long256b", ColumnType.LONG256) // putLong256(int columnIndex, Long256 value)
                    .col("long256c", ColumnType.LONG256) // putLong256(int columnIndex, CharSequence hexString)
                    .col("long256d", ColumnType.LONG256) // putLong256(int columnIndex, @NotNull CharSequence hexString, int start, int end)
                    .col("timestampb", ColumnType.TIMESTAMP) // putTimestamp(int columnIndex, CharSequence value)
                    .col("stringb", ColumnType.STRING) // putStr(int columnIndex, char value)
                    .col("stringc", ColumnType.STRING) // putStr(int columnIndex, CharSequence value, int pos, int len)
                    .col("symbol", ColumnType.SYMBOL) // putSym(int columnIndex, CharSequence value)
                    .col("symbolb", ColumnType.SYMBOL) // putSym(int columnIndex, char value)
                    .timestamp("ts")
                    .wal()
            ) {
                createTable(model);
            }

            final int rowsToInsertTotal = 100;
            final long pointer = Unsafe.getUnsafe().allocateMemory(rowsToInsertTotal);
            try {
                final long ts = Os.currentTimeMicros();
                final Long256Impl long256 = new Long256Impl();
                final StringSink stringSink = new StringSink();
                final DirectBinarySequence binSeq = new DirectBinarySequence();

                final String walName;
                final IntList walSymbolCounts = new IntList();
                try (WalWriter walWriter = engine.getWalWriter(sqlExecutionContext.getCairoSecurityContext(), tableName)) {
                    assertEquals(tableName, walWriter.getTableName());
                    walName = walWriter.getWalName();
                    for (int i = 0; i < rowsToInsertTotal; i++) {
                        stringSink.clear();
                        TableWriter.Row row = walWriter.newRow(ts);
                        row.putInt(0, i);
                        row.putByte(1, (byte) i);
                        row.putLong(2, i);
                        row.putLong256(3, i, i + 1, i + 2, i + 3);
                        row.putDouble(4, i + .5);
                        row.putFloat(5, i + .5f);
                        row.putShort(6, (short) i);
                        row.putTimestamp(7, i);
                        row.putChar(8, (char) i);
                        row.putBool(9, i % 2 == 0);
                        row.putDate(10, i);
                        row.putStr(11, String.valueOf(i));
                        row.putGeoHash(12, i); // geo byte
                        row.putGeoHash(13, i); // geo int
                        row.putGeoHash(14, i); // geo short
                        row.putGeoHash(15, i); // geo long

                        prepareBinPayload(pointer, i);
                        row.putBin(16, binSeq.of(pointer, i));
                        // putBin(address, length) treats length 0 the same as null.
                        // so let's start from 1 to avoid that edge-case
                        prepareBinPayload(pointer, i + 1);
                        row.putBin(17, pointer, i + 1);

                        long256.setAll(i, i + 1, i + 2, i + 3);
                        row.putLong256(18, long256);
                        long256.toSink(stringSink);
                        row.putLong256(19, stringSink);
                        int strLen = stringSink.length();
                        stringSink.put("some rubbish to be ignored");
                        row.putLong256(20, stringSink, 2, strLen);

                        row.putTimestamp(21, SqlUtil.implicitCastStrAsTimestamp("2022-06-10T09:13:46." + (i + 1)));

                        row.putStr(22, (char) (65 + i % 26));
                        row.putStr(23, "abcdefghijklmnopqrstuvwxyz", 0, i % 26 + 1);

                        row.putSym(24, String.valueOf(i));
                        row.putSym(25, (char) (65 + i % 26));

                        row.append();
                    }

                    walSymbolCounts.add(walWriter.getSymbolMapReader(24).getSymbolCount());
                    walSymbolCounts.add(walWriter.getSymbolMapReader(25).getSymbolCount());

                    assertEquals(rowsToInsertTotal, walWriter.getSegmentRowCount());
                    assertEquals("WalWriter{name=" + walName + ", table=" + tableName + "}", walWriter.toString());
                    walWriter.commit();
                }

                try (WalReader reader = engine.getWalReader(sqlExecutionContext.getCairoSecurityContext(), tableName, walName, 0, rowsToInsertTotal)) {
                    assertEquals(27, reader.getColumnCount());
                    assertEquals(walName, reader.getWalName());
                    assertEquals(tableName, reader.getTableName());
                    assertEquals(rowsToInsertTotal, reader.size());

                    final RecordCursor cursor = reader.getDataCursor();
                    final Record record = cursor.getRecord();
                    final StringSink testSink = new StringSink();
                    int i = 0;
                    while (cursor.hasNext()) {
                        assertEquals(i, record.getInt(0));
                        assertEquals(i, record.getByte(1));
                        assertEquals(i, record.getLong(2));
                        long256.setAll(i, i + 1, i + 2, i + 3);
                        assertEquals(long256, record.getLong256A(3));
                        assertEquals(long256, record.getLong256B(3));
                        assertEquals(i + 0.5, record.getDouble(4), 0.1);
                        assertEquals(i + 0.5, record.getFloat(5), 0.1);
                        assertEquals(i, record.getShort(6));
                        assertEquals(i, record.getTimestamp(7));
                        assertEquals(i, record.getChar(8));
                        assertEquals(i % 2 == 0, record.getBool(9));
                        assertEquals(i, record.getDate(10));
                        assertEquals(String.valueOf(i), record.getStr(11).toString());
                        assertEquals(record.getStr(11).toString(), record.getStrB(11).toString());
                        assertEquals(String.valueOf(i).length(), record.getStrLen(11));
                        assertEquals(i, record.getGeoByte(12));
                        assertEquals(i, record.getGeoInt(13));
                        assertEquals(i, record.getGeoShort(14));
                        assertEquals(i, record.getGeoLong(15));

                        prepareBinPayload(pointer, i);
                        assertBinSeqEquals(binSeq.of(pointer, i), record.getBin(16));
                        prepareBinPayload(pointer, i + 1);
                        assertBinSeqEquals(binSeq.of(pointer, i + 1), record.getBin(17));
                        assertEquals(i + 1, record.getBinLen(17));

                        testSink.clear();
                        long256.toSink(testSink);
                        stringSink.clear();
                        record.getLong256(18, stringSink);
                        assertEquals(testSink.toString(), stringSink.toString());
                        stringSink.clear();
                        record.getLong256(19, stringSink);
                        assertEquals(testSink.toString(), stringSink.toString());
                        stringSink.clear();
                        record.getLong256(20, stringSink);
                        assertEquals(testSink.toString(), stringSink.toString());

                        assertEquals(1654852426000000L + (i + 1) * (long) (Math.pow(10, 5 - (int) Math.log10(i + 1))), record.getTimestamp(21));

                        assertEquals(String.valueOf((char) (65 + i % 26)), record.getStr(22).toString());
                        assertEquals("abcdefghijklmnopqrstuvwxyz".substring(0, i % 26 + 1), record.getStr(23).toString());

                        assertEquals(String.valueOf(i), record.getSym(24));
                        assertEquals(String.valueOf((char) (65 + i % 26)), record.getSym(25));

                        assertEquals(ts, record.getTimestamp(26));
                        assertEquals(i, record.getRowId());
                        testSink.clear();
                        ((Sinkable) record).toSink(testSink);
                        assertEquals("WalReaderRecord [recordIndex=" + i + "]", testSink.toString());
                        try {
                            cursor.getRecordB();
                            fail("UnsupportedOperationException expected");
                        } catch (UnsupportedOperationException e) {
                            // ignore, this is expected
                        }
                        try {
                            record.getUpdateRowId();
                            fail("UnsupportedOperationException expected");
                        } catch (UnsupportedOperationException e) {
                            // ignore, this is expected
                        }
                        i++;
                    }
                    assertEquals(i, cursor.size());
                    assertEquals(i, reader.size());
                }
            } finally {
                Unsafe.getUnsafe().freeMemory(pointer);
            }
        });
    }

    @Test
    public void testExceptionThrownIfSequencerCannotBeCreated() throws Exception {
        assertMemoryLeak(() -> {
            stackFailureClass = "TableSequencerImpl";
            stackFailureMethod = "<init>";

            final String tableName = testName.getMethodName();
            try {
                createTable(tableName);
                fail("Exception expected");
            } catch(Exception e) {
                // this exception will be handled in ILP/PG/HTTP
                assertEquals("Test failure", e.getMessage());
            }

            stackFailureClass = null;
            stackFailureMethod = null;
        });
    }

    @Test
    public void testExceptionThrownIfSequencerCannotBeOpened() throws Exception {
        final FilesFacade ff = new FilesFacadeImpl() {
            @Override
            public long getPageSize() {
                try {
                    throw new RuntimeException("Test failure");
                } catch (Exception e) {
                    final StackTraceElement[] stackTrace = e.getStackTrace();
                    if (stackTrace[4].getClassName().endsWith("TableSequencerImpl") && stackTrace[4].getMethodName().equals("open")) {
                        throw e;
                    }
                }
                return Files.PAGE_SIZE;
            }
        };

        assertMemoryLeak(ff, () -> {
            final String tableName = testName.getMethodName();
            try {
                createTable(tableName);
                fail("Exception expected");
            } catch(Exception e) {
                // this exception will be handled in ILP/PG/HTTP
                assertEquals("Test failure", e.getMessage());
            }
        });
    }

    @Test
    public void testExceptionThrownIfSequencerCannotCreateDir() throws Exception {
        final FilesFacade ff = new FilesFacadeImpl() {
            @Override
            public int mkdirs(Path path, int mode) {
                try {
                    throw new RuntimeException("Test failure");
                } catch (Exception e) {
                    final StackTraceElement[] stackTrace = e.getStackTrace();
                    if (stackTrace[1].getClassName().endsWith("TableSequencerImpl") && stackTrace[1].getMethodName().equals("createSequencerDir")) {
                        return 1;
                    }
                }
                return Files.mkdirs(path, mode);
            }

            @Override
            public int errno() {
                return 999;
            }
        };

        assertMemoryLeak(ff, () -> {
            final String tableName = testName.getMethodName();
            try {
                createTable(tableName);
                fail("Exception expected");
            } catch(Exception e) {
                // this exception will be handled in ILP/PG/HTTP
                assertTrue(e.getMessage().startsWith("[999] Cannot create sequencer directory:"));
            }
        });
    }

    @Test
    public void testRenameColumnRollsUncommittedRowsToNewSegment() throws Exception {
        assertMemoryLeak(() -> {
            final String tableName = testName.getMethodName();
            createTable(tableName);

            final String walName1, walName2;
            try (WalWriter walWriter1 = engine.getWalWriter(sqlExecutionContext.getCairoSecurityContext(), tableName)) {
                try (WalWriter walWriter2 = engine.getWalWriter(sqlExecutionContext.getCairoSecurityContext(), tableName)) {
                    walName1 = walWriter1.getWalName();
                    walName2 = walWriter2.getWalName();

                    TableWriter.Row row = walWriter1.newRow();
                    row.putByte(0, (byte) 1);
                    row.append();
                    walWriter1.commit();

                    row = walWriter2.newRow();
                    row.putByte(0, (byte) 10);
                    row.append();
                    walWriter2.commit();

                    row = walWriter2.newRow();
                    row.putByte(0, (byte) 100);
                    row.append();

                    renameColumn(walWriter1);

                    walWriter2.commit();

                    row = walWriter1.newRow();
                    row.putByte(0, (byte) 110);
                    row.append();
                    walWriter1.commit();
                }
            }

            try (TableModel model = defaultModel(tableName)) {
                try (WalReader reader = engine.getWalReader(sqlExecutionContext.getCairoSecurityContext(), tableName, walName1, 0, 1)) {
                    assertEquals(2, reader.getColumnCount());
                    assertEquals(walName1, reader.getWalName());
                    assertEquals(tableName, reader.getTableName());
                    assertEquals(1, reader.size());

                    final RecordCursor cursor = reader.getDataCursor();
                    final Record record = cursor.getRecord();
                    assertTrue(cursor.hasNext());
                    assertEquals(1, record.getByte(0));
                    assertNull(record.getStr(1));
                    assertEquals(0, record.getRowId());
                    assertFalse(cursor.hasNext());

                    assertColumnMetadata(model, reader);

                    final WalEventCursor eventCursor = reader.getEventCursor();
                    assertTrue(eventCursor.hasNext());
                    assertEquals(0, eventCursor.getTxn());
                    assertEquals(WalTxnType.DATA, eventCursor.getType());

                    final WalEventCursor.DataInfo dataInfo = eventCursor.getDataInfo();
                    assertEquals(0, dataInfo.getStartRowID());
                    assertEquals(1, dataInfo.getEndRowID());
                    assertEquals(0, dataInfo.getMinTimestamp());
                    assertEquals(0, dataInfo.getMaxTimestamp());
                    assertFalse(dataInfo.isOutOfOrder());
                    assertNull(dataInfo.nextSymbolMapDiff());

                    assertFalse(eventCursor.hasNext());
                }
                try (WalReader reader = engine.getWalReader(sqlExecutionContext.getCairoSecurityContext(), tableName, walName2, 0, 1)) {
                    assertEquals(2, reader.getColumnCount());
                    assertEquals(walName2, reader.getWalName());
                    assertEquals(tableName, reader.getTableName());
                    assertEquals(1, reader.size());

                    final RecordCursor cursor = reader.getDataCursor();
                    final Record record = cursor.getRecord();
                    assertTrue(cursor.hasNext());
                    assertEquals(10, record.getByte(0));
                    assertNull(record.getStr(1));
                    assertEquals(0, record.getRowId());
                    assertFalse(cursor.hasNext());

                    assertColumnMetadata(model, reader);

                    final WalEventCursor eventCursor = reader.getEventCursor();
                    assertTrue(eventCursor.hasNext());
                    assertEquals(0, eventCursor.getTxn());
                    assertEquals(WalTxnType.DATA, eventCursor.getType());

                    final WalEventCursor.DataInfo dataInfo = eventCursor.getDataInfo();
                    assertEquals(0, dataInfo.getStartRowID());
                    assertEquals(1, dataInfo.getEndRowID());
                    assertEquals(0, dataInfo.getMinTimestamp());
                    assertEquals(0, dataInfo.getMaxTimestamp());
                    assertFalse(dataInfo.isOutOfOrder());
                    assertNull(dataInfo.nextSymbolMapDiff());

                    assertFalse(eventCursor.hasNext());
                }
            }
            try (TableModel model = new TableModel(configuration, tableName, PartitionBy.NONE)
                    .col("a", ColumnType.BYTE)
                    .col("c", ColumnType.STRING)
                    .wal()
            ) {
                try (WalReader reader = engine.getWalReader(sqlExecutionContext.getCairoSecurityContext(), tableName, walName1, 1, 1)) {
                    assertEquals(2, reader.getColumnCount());
                    assertEquals(walName1, reader.getWalName());
                    assertEquals(tableName, reader.getTableName());
                    assertEquals(1, reader.size());

                    final RecordCursor cursor = reader.getDataCursor();
                    final Record record = cursor.getRecord();
                    assertTrue(cursor.hasNext());
                    assertEquals(110, record.getByte(0));
                    assertNull(record.getStr(1));
                    assertEquals(0, record.getRowId());
                    assertFalse(cursor.hasNext());

                    assertColumnMetadata(model, reader);

                    final WalEventCursor eventCursor = reader.getEventCursor();
                    assertTrue(eventCursor.hasNext());
                    assertEquals(0, eventCursor.getTxn());
                    assertEquals(WalTxnType.DATA, eventCursor.getType());

                    final WalEventCursor.DataInfo dataInfo = eventCursor.getDataInfo();
                    assertEquals(0, dataInfo.getStartRowID());
                    assertEquals(1, dataInfo.getEndRowID());
                    assertEquals(0, dataInfo.getMinTimestamp());
                    assertEquals(0, dataInfo.getMaxTimestamp());
                    assertFalse(dataInfo.isOutOfOrder());
                    assertNull(dataInfo.nextSymbolMapDiff());

                    assertFalse(eventCursor.hasNext());
                }
                try (WalReader reader = engine.getWalReader(sqlExecutionContext.getCairoSecurityContext(), tableName, walName2, 1, 1)) {
                    assertEquals(2, reader.getColumnCount());
                    assertEquals(walName2, reader.getWalName());
                    assertEquals(tableName, reader.getTableName());
                    assertEquals(1, reader.size());

                    final RecordCursor cursor = reader.getDataCursor();
                    final Record record = cursor.getRecord();
                    assertTrue(cursor.hasNext());
                    assertEquals(100, record.getByte(0));
                    assertNull(record.getStr(1));
                    assertEquals(0, record.getRowId());
                    assertFalse(cursor.hasNext());

                    assertColumnMetadata(model, reader);

                    final WalEventCursor eventCursor = reader.getEventCursor();
                    assertTrue(eventCursor.hasNext());
                    assertEquals(0, eventCursor.getTxn());
                    assertEquals(WalTxnType.DATA, eventCursor.getType());

                    final WalEventCursor.DataInfo dataInfo = eventCursor.getDataInfo();
                    assertEquals(0, dataInfo.getStartRowID());
                    assertEquals(1, dataInfo.getEndRowID());
                    assertEquals(0, dataInfo.getMinTimestamp());
                    assertEquals(0, dataInfo.getMaxTimestamp());
                    assertFalse(dataInfo.isOutOfOrder());
                    assertNull(dataInfo.nextSymbolMapDiff());

                    assertFalse(eventCursor.hasNext());
                }
            }
        });
    }

    @Test
    public void testRemoveColumnRollsUncommittedRowsToNewSegment() throws Exception {
        assertMemoryLeak(() -> {
            final String tableName = testName.getMethodName();
            createTable(tableName);

            final String walName1, walName2;
            try (WalWriter walWriter1 = engine.getWalWriter(sqlExecutionContext.getCairoSecurityContext(), tableName)) {
                try (WalWriter walWriter2 = engine.getWalWriter(sqlExecutionContext.getCairoSecurityContext(), tableName)) {
                    walName1 = walWriter1.getWalName();
                    walName2 = walWriter2.getWalName();

                    TableWriter.Row row = walWriter1.newRow();
                    row.putByte(0, (byte) 1);
                    row.append();
                    walWriter1.commit();

                    row = walWriter2.newRow();
                    row.putByte(0, (byte) 10);
                    row.append();
                    walWriter2.commit();

                    row = walWriter2.newRow();
                    row.putByte(0, (byte) 100);
                    row.append();

                    removeColumn(walWriter1, "b");

                    walWriter2.commit();

                    row = walWriter1.newRow();
                    row.putByte(0, (byte) 110);
                    row.append();
                    walWriter1.commit();
                }
            }

            try (TableModel model = defaultModel(tableName)) {
                try (WalReader reader = engine.getWalReader(sqlExecutionContext.getCairoSecurityContext(), tableName, walName1, 0, 1)) {
                    assertEquals(2, reader.getColumnCount());
                    assertEquals(walName1, reader.getWalName());
                    assertEquals(tableName, reader.getTableName());
                    assertEquals(1, reader.size());

                    final RecordCursor cursor = reader.getDataCursor();
                    final Record record = cursor.getRecord();
                    assertTrue(cursor.hasNext());
                    assertEquals(1, record.getByte(0));
                    assertNull(record.getStr(1));
                    assertEquals(0, record.getRowId());
                    assertFalse(cursor.hasNext());

                    assertColumnMetadata(model, reader);

                    final WalEventCursor eventCursor = reader.getEventCursor();
                    assertTrue(eventCursor.hasNext());
                    assertEquals(0, eventCursor.getTxn());
                    assertEquals(WalTxnType.DATA, eventCursor.getType());

                    final WalEventCursor.DataInfo dataInfo = eventCursor.getDataInfo();
                    assertEquals(0, dataInfo.getStartRowID());
                    assertEquals(1, dataInfo.getEndRowID());
                    assertEquals(0, dataInfo.getMinTimestamp());
                    assertEquals(0, dataInfo.getMaxTimestamp());
                    assertFalse(dataInfo.isOutOfOrder());
                    assertNull(dataInfo.nextSymbolMapDiff());

                    assertFalse(eventCursor.hasNext());
                }
                try (WalReader reader = engine.getWalReader(sqlExecutionContext.getCairoSecurityContext(), tableName, walName2, 0, 1)) {
                    assertEquals(2, reader.getColumnCount());
                    assertEquals(walName2, reader.getWalName());
                    assertEquals(tableName, reader.getTableName());
                    assertEquals(1, reader.size());

                    final RecordCursor cursor = reader.getDataCursor();
                    final Record record = cursor.getRecord();
                    assertTrue(cursor.hasNext());
                    assertEquals(10, record.getByte(0));
                    assertNull(record.getStr(1));
                    assertEquals(0, record.getRowId());
                    assertFalse(cursor.hasNext());

                    assertColumnMetadata(model, reader);

                    final WalEventCursor eventCursor = reader.getEventCursor();
                    assertTrue(eventCursor.hasNext());
                    assertEquals(0, eventCursor.getTxn());
                    assertEquals(WalTxnType.DATA, eventCursor.getType());

                    final WalEventCursor.DataInfo dataInfo = eventCursor.getDataInfo();
                    assertEquals(0, dataInfo.getStartRowID());
                    assertEquals(1, dataInfo.getEndRowID());
                    assertEquals(0, dataInfo.getMinTimestamp());
                    assertEquals(0, dataInfo.getMaxTimestamp());
                    assertFalse(dataInfo.isOutOfOrder());
                    assertNull(dataInfo.nextSymbolMapDiff());

                    assertFalse(eventCursor.hasNext());
                }
            }
            try (TableModel model = new TableModel(configuration, tableName, PartitionBy.NONE)
                    .col("a", ColumnType.BYTE)
                    .wal()
            ) {
                try (WalReader reader = engine.getWalReader(sqlExecutionContext.getCairoSecurityContext(), tableName, walName1, 1, 1)) {
                    assertEquals(2, reader.getColumnCount());
                    assertEquals(1, reader.getRealColumnCount());
                    assertEquals(walName1, reader.getWalName());
                    assertEquals(tableName, reader.getTableName());
                    assertEquals(1, reader.size());

                    final RecordCursor cursor = reader.getDataCursor();
                    final Record record = cursor.getRecord();
                    assertTrue(cursor.hasNext());
                    assertEquals(110, record.getByte(0));
                    assertEquals(0, record.getRowId());
                    assertFalse(cursor.hasNext());

                    assertColumnMetadata(model, reader);

                    final WalEventCursor eventCursor = reader.getEventCursor();
                    assertTrue(eventCursor.hasNext());
                    assertEquals(0, eventCursor.getTxn());
                    assertEquals(WalTxnType.DATA, eventCursor.getType());

                    final WalEventCursor.DataInfo dataInfo = eventCursor.getDataInfo();
                    assertEquals(0, dataInfo.getStartRowID());
                    assertEquals(1, dataInfo.getEndRowID());
                    assertEquals(0, dataInfo.getMinTimestamp());
                    assertEquals(0, dataInfo.getMaxTimestamp());
                    assertFalse(dataInfo.isOutOfOrder());
                    assertNull(dataInfo.nextSymbolMapDiff());

                    assertFalse(eventCursor.hasNext());
                }
                try (WalReader reader = engine.getWalReader(sqlExecutionContext.getCairoSecurityContext(), tableName, walName2, 1, 1)) {
                    assertEquals(2, reader.getColumnCount());
                    assertEquals(1, reader.getRealColumnCount());
                    assertEquals(walName2, reader.getWalName());
                    assertEquals(tableName, reader.getTableName());
                    assertEquals(1, reader.size());

                    final RecordCursor cursor = reader.getDataCursor();
                    final Record record = cursor.getRecord();
                    assertTrue(cursor.hasNext());
                    assertEquals(100, record.getByte(0));
                    assertEquals(0, record.getRowId());
                    assertFalse(cursor.hasNext());

                    assertColumnMetadata(model, reader);

                    final WalEventCursor eventCursor = reader.getEventCursor();
                    assertTrue(eventCursor.hasNext());
                    assertEquals(0, eventCursor.getTxn());
                    assertEquals(WalTxnType.DATA, eventCursor.getType());

                    final WalEventCursor.DataInfo dataInfo = eventCursor.getDataInfo();
                    assertEquals(0, dataInfo.getStartRowID());
                    assertEquals(1, dataInfo.getEndRowID());
                    assertEquals(0, dataInfo.getMinTimestamp());
                    assertEquals(0, dataInfo.getMaxTimestamp());
                    assertFalse(dataInfo.isOutOfOrder());
                    assertNull(dataInfo.nextSymbolMapDiff());

                    assertFalse(eventCursor.hasNext());
                }
            }
        });
    }

    @Test
    public void testRemovingColumnClosesSegment() throws Exception {
        assertMemoryLeak(() -> {
            final String tableName = testName.getMethodName();
            createTable(tableName);

            final String walName;
            try (WalWriter walWriter = engine.getWalWriter(sqlExecutionContext.getCairoSecurityContext(), tableName)) {
                walName = walWriter.getWalName();
                TableWriter.Row row = walWriter.newRow();
                row.putByte(0, (byte) 1);
                row.append();
                walWriter.commit();
                removeColumn(walWriter, "a");
            }

            try (TableModel model = defaultModel(tableName)) {
                try (WalReader reader = engine.getWalReader(sqlExecutionContext.getCairoSecurityContext(), tableName, walName, 0, 1)) {
                    assertEquals(2, reader.getColumnCount());
                    assertEquals(walName, reader.getWalName());
                    assertEquals(tableName, reader.getTableName());
                    assertEquals(1, reader.size());

                    final RecordCursor cursor = reader.getDataCursor();
                    final Record record = cursor.getRecord();
                    assertTrue(cursor.hasNext());
                    assertEquals(1, record.getByte(0));
                    assertNull(record.getStr(1));
                    assertEquals(0, record.getRowId());
                    assertFalse(cursor.hasNext());

                    assertColumnMetadata(model, reader);

                    final WalEventCursor eventCursor = reader.getEventCursor();
                    assertTrue(eventCursor.hasNext());
                    assertEquals(0, eventCursor.getTxn());
                    assertEquals(WalTxnType.DATA, eventCursor.getType());

                    final WalEventCursor.DataInfo dataInfo = eventCursor.getDataInfo();
                    assertEquals(0, dataInfo.getStartRowID());
                    assertEquals(1, dataInfo.getEndRowID());
                    assertEquals(0, dataInfo.getMinTimestamp());
                    assertEquals(0, dataInfo.getMaxTimestamp());
                    assertFalse(dataInfo.isOutOfOrder());
                    assertNull(dataInfo.nextSymbolMapDiff());

                    assertFalse(eventCursor.hasNext());
                }

                try {
                    engine.getWalReader(sqlExecutionContext.getCairoSecurityContext(), tableName, walName, 1, 0);
                    fail("Segment 1 should not exist");
                } catch (CairoException e) {
                    assertTrue(e.getMessage().endsWith("could not open read-only [file=" + engine.getConfiguration().getRoot() +
                            File.separatorChar + tableName +
                            File.separatorChar + walName +
                            File.separatorChar + "1" +
                            File.separatorChar + TableUtils.META_FILE_NAME + "]"));
                }
            }
        });
    }

    @Test
    public void testRemovingNonExistentColumn() throws Exception {
        assertMemoryLeak(() -> {
            final String tableName = "testTableRemoveNonExistentCol";
            createTable(tableName);

            final String walName;
            try (WalWriter walWriter = engine.getWalWriter(sqlExecutionContext.getCairoSecurityContext(), tableName)) {
                walName = walWriter.getWalName();
                TableWriter.Row row = walWriter.newRow();
                row.putByte(0, (byte) 1);
                row.append();
                walWriter.commit();

                try {
                    removeColumn(walWriter, "noColLikeThis");
                    fail("Should not be able to remove non existent column");
                } catch (CairoException e) {
                    TestUtils.assertContains(e.getMessage(), "Invalid column: noColLikeThis");
                }
                row = walWriter.newRow();
                row.putByte(0, (byte) 10);
                row.append();

                walWriter.commit();
            }

            try (TableModel model = defaultModel(tableName)) {
                try (WalReader reader = engine.getWalReader(sqlExecutionContext.getCairoSecurityContext(), tableName, walName, 0, 2)) {
                    assertEquals(2, reader.getColumnCount());
                    assertEquals(walName, reader.getWalName());
                    assertEquals(tableName, reader.getTableName());
                    assertEquals(2, reader.size());

                    final RecordCursor cursor = reader.getDataCursor();
                    final Record record = cursor.getRecord();
                    assertTrue(cursor.hasNext());
                    assertEquals(1, record.getByte(0));
                    assertNull(record.getStr(1));
                    assertEquals(0, record.getRowId());
                    assertTrue(cursor.hasNext());
                    assertEquals(10, record.getByte(0));
                    assertNull(record.getStr(1));
                    assertEquals(1, record.getRowId());
                    assertFalse(cursor.hasNext());

                    assertColumnMetadata(model, reader);

                    final WalEventCursor eventCursor = reader.getEventCursor();
                    assertTrue(eventCursor.hasNext());
                    assertEquals(0, eventCursor.getTxn());
                    assertEquals(WalTxnType.DATA, eventCursor.getType());

                    WalEventCursor.DataInfo dataInfo = eventCursor.getDataInfo();
                    assertEquals(0, dataInfo.getStartRowID());
                    assertEquals(1, dataInfo.getEndRowID());
                    assertEquals(0, dataInfo.getMinTimestamp());
                    assertEquals(0, dataInfo.getMaxTimestamp());
                    assertFalse(dataInfo.isOutOfOrder());
                    assertNull(dataInfo.nextSymbolMapDiff());

                    assertTrue(eventCursor.hasNext());
                    assertEquals(1, eventCursor.getTxn());
                    assertEquals(WalTxnType.DATA, eventCursor.getType());

                    dataInfo = eventCursor.getDataInfo();
                    assertEquals(1, dataInfo.getStartRowID());
                    assertEquals(2, dataInfo.getEndRowID());
                    assertEquals(0, dataInfo.getMinTimestamp());
                    assertEquals(0, dataInfo.getMaxTimestamp());
                    assertFalse(dataInfo.isOutOfOrder());
                    assertNull(dataInfo.nextSymbolMapDiff());

                    assertFalse(eventCursor.hasNext());
                }
            }
        });
    }

    @Test
    public void testRemovingSymbolColumn() throws Exception {
        assertMemoryLeak(() -> {
            final String tableName = testName.getMethodName();
            try (TableModel model = new TableModel(configuration, tableName, PartitionBy.NONE)
                    .col("a", ColumnType.INT)
                    .col("b", ColumnType.SYMBOL)
                    .col("c", ColumnType.SYMBOL)
                    .wal()
            ) {
                createTable(model);
            }

            final String walName;
            try (WalWriter walWriter = engine.getWalWriter(sqlExecutionContext.getCairoSecurityContext(), tableName)) {
                walName = walWriter.getWalName();
                TableWriter.Row row = walWriter.newRow();
                row.putInt(0, 12);
                row.putSym(1, "symb");
                row.putSym(2, "symc");
                row.append();
                walWriter.commit();

                removeColumn(walWriter, "b");

                row = walWriter.newRow();
                row.putInt(0, 133);
                try {
                    row.putSym(1, "anything");
                    fail("UnsupportedOperationException expected");
                } catch (UnsupportedOperationException e) {
                    // ignore, this is expected
                }
                row.putSym(2, "symc");
                row.append();
                walWriter.commit();
            }

            try (TableModel model = new TableModel(configuration, tableName, PartitionBy.NONE)
                    .col("a", ColumnType.INT)
                    .col("b", ColumnType.SYMBOL)
                    .col("c", ColumnType.SYMBOL)
            ) {
                try (WalReader reader = engine.getWalReader(sqlExecutionContext.getCairoSecurityContext(), tableName, walName, 0, 1)) {
                    assertEquals(3, reader.getColumnCount());
                    assertEquals(walName, reader.getWalName());
                    assertEquals(tableName, reader.getTableName());
                    assertEquals(1, reader.size());

                    final RecordCursor cursor = reader.getDataCursor();
                    final Record record = cursor.getRecord();
                    assertTrue(cursor.hasNext());
                    assertEquals(12, record.getInt(0));
                    assertEquals("symb", record.getSym(1));
                    assertEquals("symc", record.getSym(2));
                    assertEquals(0, record.getRowId());
                    assertFalse(cursor.hasNext());

                    assertColumnMetadata(model, reader);

                    final WalEventCursor eventCursor = reader.getEventCursor();
                    assertTrue(eventCursor.hasNext());
                    assertEquals(0, eventCursor.getTxn());
                    assertEquals(WalTxnType.DATA, eventCursor.getType());

                    final WalEventCursor.DataInfo dataInfo = eventCursor.getDataInfo();
                    assertEquals(0, dataInfo.getStartRowID());
                    assertEquals(1, dataInfo.getEndRowID());
                    assertEquals(0, dataInfo.getMinTimestamp());
                    assertEquals(0, dataInfo.getMaxTimestamp());
                    assertFalse(dataInfo.isOutOfOrder());

                    SymbolMapDiff symbolMapDiff = dataInfo.nextSymbolMapDiff();
                    assertEquals(1, symbolMapDiff.getColumnIndex());
                    int expectedKey = 0;
                    SymbolMapDiffEntry entry;
                    while ((entry = symbolMapDiff.nextEntry()) != null) {
                        assertEquals(expectedKey, entry.getKey());
                        assertEquals("symb", entry.getSymbol().toString());
                        expectedKey++;
                    }
                    assertEquals(1, expectedKey);
                    symbolMapDiff = dataInfo.nextSymbolMapDiff();
                    assertEquals(2, symbolMapDiff.getColumnIndex());
                    expectedKey = 0;
                    while ((entry = symbolMapDiff.nextEntry()) != null) {
                        assertEquals(expectedKey, entry.getKey());
                        assertEquals("symc", entry.getSymbol().toString());
                        expectedKey++;
                    }
                    assertEquals(1, expectedKey);
                    assertNull(dataInfo.nextSymbolMapDiff());

                    assertFalse(eventCursor.hasNext());
                }
            }
            try (TableModel model = new TableModel(configuration, tableName, PartitionBy.NONE)
                    .col("a", ColumnType.INT)
                    .col("c", ColumnType.SYMBOL)
            ) {
                try (WalReader reader = engine.getWalReader(sqlExecutionContext.getCairoSecurityContext(), tableName, walName, 1, 1)) {
                    assertEquals(3, reader.getColumnCount());
                    assertEquals(walName, reader.getWalName());
                    assertEquals(tableName, reader.getTableName());
                    assertEquals(1, reader.size());

                    final RecordCursor cursor = reader.getDataCursor();
                    final Record record = cursor.getRecord();
                    assertTrue(cursor.hasNext());
                    assertEquals(133, record.getInt(0));
                    assertEquals("symc", record.getSym(2));
                    assertEquals(0, record.getRowId());
                    assertFalse(cursor.hasNext());

                    assertColumnMetadata(model, reader);

                    final WalEventCursor eventCursor = reader.getEventCursor();
                    assertTrue(eventCursor.hasNext());
                    assertEquals(0, eventCursor.getTxn());
                    assertEquals(WalTxnType.DATA, eventCursor.getType());

                    final WalEventCursor.DataInfo dataInfo = eventCursor.getDataInfo();
                    assertEquals(0, dataInfo.getStartRowID());
                    assertEquals(1, dataInfo.getEndRowID());
                    assertEquals(0, dataInfo.getMinTimestamp());
                    assertEquals(0, dataInfo.getMaxTimestamp());
                    assertFalse(dataInfo.isOutOfOrder());
                    SymbolMapDiff symbolMapDiff = dataInfo.nextSymbolMapDiff();
                    assertEquals(1, symbolMapDiff.getSize());
                    assertEquals(2, symbolMapDiff.getColumnIndex());
                    assertEquals(0, symbolMapDiff.getCleanSymbolCount());

                    assertFalse(eventCursor.hasNext());
                }
            }
        });
    }

    @Test
    public void testRollToNextSegment() throws Exception {
        assertMemoryLeak(() -> {
            final String tableName = "testTable";
            createTable(tableName);

            final String walName;
            try (WalWriter walWriter = engine.getWalWriter(sqlExecutionContext.getCairoSecurityContext(), tableName)) {
                walName = walWriter.getWalName();
                assertEquals(0, walWriter.getSegmentRowCount());
                TableWriter.Row row = walWriter.newRow();
                row.putByte(0, (byte) 1);
                row.append();
                assertEquals(1, walWriter.getSegmentRowCount());
                row = walWriter.newRow();
                row.putByte(0, (byte) 11);
                row.append();
                assertEquals(2, walWriter.getSegmentRowCount());

                walWriter.commit();
                walWriter.rollSegment();
                assertEquals(0, walWriter.getSegmentRowCount());
                row = walWriter.newRow();
                row.putByte(0, (byte) 112);
                row.append();
                walWriter.commit();
                assertEquals(1, walWriter.getSegmentRowCount());
            }

            try (TableModel model = defaultModel(tableName)) {
                try (WalReader reader = engine.getWalReader(sqlExecutionContext.getCairoSecurityContext(), tableName, walName, 0, 2)) {
                    assertEquals(2, reader.getColumnCount());
                    assertEquals(walName, reader.getWalName());
                    assertEquals(tableName, reader.getTableName());
                    assertEquals(2, reader.size());

                    final RecordCursor cursor = reader.getDataCursor();
                    final Record record = cursor.getRecord();
                    assertTrue(cursor.hasNext());
                    assertEquals(1, record.getByte(0));
                    assertNull(record.getStr(1));
                    assertEquals(0, record.getRowId());
                    assertTrue(cursor.hasNext());
                    assertEquals(11, record.getByte(0));
                    assertNull(record.getStr(1));
                    assertEquals(1, record.getRowId());
                    assertFalse(cursor.hasNext());

                    assertColumnMetadata(model, reader);

                    final WalEventCursor eventCursor = reader.getEventCursor();
                    assertTrue(eventCursor.hasNext());
                    assertEquals(0, eventCursor.getTxn());
                    assertEquals(WalTxnType.DATA, eventCursor.getType());

                    final WalEventCursor.DataInfo dataInfo = eventCursor.getDataInfo();
                    assertEquals(0, dataInfo.getStartRowID());
                    assertEquals(2, dataInfo.getEndRowID());
                    assertEquals(0, dataInfo.getMinTimestamp());
                    assertEquals(0, dataInfo.getMaxTimestamp());
                    assertFalse(dataInfo.isOutOfOrder());

                    assertFalse(eventCursor.hasNext());
                }
                try (WalReader reader = engine.getWalReader(sqlExecutionContext.getCairoSecurityContext(), tableName, walName, 1, 1)) {
                    assertEquals(2, reader.getColumnCount());
                    assertEquals(walName, reader.getWalName());
                    assertEquals(tableName, reader.getTableName());
                    assertEquals(1, reader.size());

                    final RecordCursor cursor = reader.getDataCursor();
                    final Record record = cursor.getRecord();
                    assertTrue(cursor.hasNext());
                    assertEquals(112, record.getByte(0));
                    assertNull(record.getStr(1));
                    assertEquals(0, record.getRowId());
                    assertFalse(cursor.hasNext());

                    assertColumnMetadata(model, reader);

                    final WalEventCursor eventCursor = reader.getEventCursor();
                    assertTrue(eventCursor.hasNext());
                    assertEquals(0, eventCursor.getTxn());
                    assertEquals(WalTxnType.DATA, eventCursor.getType());

                    final WalEventCursor.DataInfo dataInfo = eventCursor.getDataInfo();
                    assertEquals(0, dataInfo.getStartRowID());
                    assertEquals(1, dataInfo.getEndRowID());
                    assertEquals(0, dataInfo.getMinTimestamp());
                    assertEquals(0, dataInfo.getMaxTimestamp());
                    assertFalse(dataInfo.isOutOfOrder());

                    assertFalse(eventCursor.hasNext());
                }
            }

            try (Path path = new Path().of(configuration.getRoot())) {
                assertWalFileExist(path, tableName, walName, 0, "_meta");
                assertWalFileExist(path, tableName, walName, 0, "_event");
                assertWalFileExist(path, tableName, walName, 0, "a.d");
                assertWalFileExist(path, tableName, walName, 0, "b.d");
                assertWalFileExist(path, tableName, walName, 0, "b.i");
                assertWalFileExist(path, tableName, walName, 1, "_meta");
                assertWalFileExist(path, tableName, walName, 1, "_event");
                assertWalFileExist(path, tableName, walName, 1, "a.d");
                assertWalFileExist(path, tableName, walName, 1, "b.d");
                assertWalFileExist(path, tableName, walName, 1, "b.i");
            }
        });
    }

    @Test
    public void testSameWalAfterEngineCleared() throws Exception {
        assertMemoryLeak(() -> {
            final String tableName = "testTableCommit";
            createTable(tableName);

            String wal1Name;
            try (WalWriter walWriter = engine.getWalWriter(sqlExecutionContext.getCairoSecurityContext(), tableName)) {
                wal1Name = walWriter.getWalName();
                for (int i = 0; i < 18; i++) {
                    TableWriter.Row row = walWriter.newRow();
                    row.putByte(0, (byte) i);
                    row.append();
                }
                walWriter.commit();
                for (int i = 0; i < 6; i++) {
                    TableWriter.Row row = walWriter.newRow();
                    row.putByte(0, (byte) i);
                    row.append();
                }
                walWriter.commit();
                walWriter.commit(); //should not create new txn, this is noop
                walWriter.commit(); //should not create new txn, this is noop
                for (int i = 0; i < 20; i++) {
                    TableWriter.Row row = walWriter.newRow();
                    row.putByte(0, (byte) i);
                    row.append();
                }
                walWriter.commit();
                walWriter.rollSegment();
                for (int i = 0; i < 7; i++) {
                    TableWriter.Row row = walWriter.newRow();
                    row.putByte(0, (byte) i);
                    row.append();
                }
                walWriter.commit();
            }

            engine.clear();

            String wal2Name;
            try (WalWriter walWriter = engine.getWalWriter(sqlExecutionContext.getCairoSecurityContext(), tableName)) {
                wal2Name = walWriter.getWalName();
                for (int i = 0; i < 18; i++) {
                    TableWriter.Row row = walWriter.newRow();
                    row.putByte(0, (byte) i);
                    row.append();
                }
                walWriter.commit();
                for (int i = 0; i < 6; i++) {
                    TableWriter.Row row = walWriter.newRow();
                    row.putByte(0, (byte) i);
                    row.append();
                }
                walWriter.commit();
                walWriter.commit(); //should not create new txn, this is noop
                walWriter.commit(); //should not create new txn, this is noop
                for (int i = 0; i < 10; i++) {
                    TableWriter.Row row = walWriter.newRow();
                    row.putByte(0, (byte) i);
                    row.append();
                }
                walWriter.commit();
                walWriter.rollSegment();
                for (int i = 0; i < 7; i++) {
                    TableWriter.Row row = walWriter.newRow();
                    row.putByte(0, (byte) i);
                    row.append();
                }
                walWriter.commit();
            }

            try (TableModel model = defaultModel(tableName)) {
                try (WalReader reader = engine.getWalReader(sqlExecutionContext.getCairoSecurityContext(), tableName, wal1Name, 0, 44)) {
                    assertEquals(2, reader.getColumnCount());
                    assertEquals(wal1Name, reader.getWalName());
                    assertEquals(tableName, reader.getTableName());
                    assertEquals(44, reader.size());

                    final RecordCursor cursor = reader.getDataCursor();
                    final Record record = cursor.getRecord();
                    int i = 0;
                    while (cursor.hasNext()) {
                        assertEquals(i > 23 ? i - 24 : (i > 17 ? i - 18 : i), record.getByte(0));
                        assertNull(record.getStr(1));
                        assertEquals(i, record.getRowId());
                        i++;
                    }
                    assertEquals(44, i);

                    assertColumnMetadata(model, reader);

                    final WalEventCursor eventCursor = reader.getEventCursor();
                    assertTrue(eventCursor.hasNext());
                    assertEquals(0, eventCursor.getTxn());
                    assertEquals(WalTxnType.DATA, eventCursor.getType());

                    WalEventCursor.DataInfo dataInfo = eventCursor.getDataInfo();
                    assertEquals(0, dataInfo.getStartRowID());
                    assertEquals(18, dataInfo.getEndRowID());
                    assertEquals(0, dataInfo.getMinTimestamp());
                    assertEquals(0, dataInfo.getMaxTimestamp());
                    assertFalse(dataInfo.isOutOfOrder());
                    assertNull(dataInfo.nextSymbolMapDiff());

                    assertTrue(eventCursor.hasNext());
                    assertEquals(1, eventCursor.getTxn());
                    assertEquals(WalTxnType.DATA, eventCursor.getType());

                    dataInfo = eventCursor.getDataInfo();
                    assertEquals(18, dataInfo.getStartRowID());
                    assertEquals(24, dataInfo.getEndRowID());
                    assertEquals(0, dataInfo.getMinTimestamp());
                    assertEquals(0, dataInfo.getMaxTimestamp());
                    assertFalse(dataInfo.isOutOfOrder());
                    assertNull(dataInfo.nextSymbolMapDiff());

                    assertTrue(eventCursor.hasNext());
                    assertEquals(2, eventCursor.getTxn());
                    assertEquals(WalTxnType.DATA, eventCursor.getType());

                    dataInfo = eventCursor.getDataInfo();
                    assertEquals(24, dataInfo.getStartRowID());
                    assertEquals(44, dataInfo.getEndRowID());
                    assertEquals(0, dataInfo.getMinTimestamp());
                    assertEquals(0, dataInfo.getMaxTimestamp());
                    assertFalse(dataInfo.isOutOfOrder());
                    assertNull(dataInfo.nextSymbolMapDiff());

                    assertFalse(eventCursor.hasNext());
                }
                try (WalReader reader = engine.getWalReader(sqlExecutionContext.getCairoSecurityContext(), tableName, wal1Name, 1, 7)) {
                    assertEquals(2, reader.getColumnCount());
                    assertEquals(wal1Name, reader.getWalName());
                    assertEquals(tableName, reader.getTableName());
                    assertEquals(7, reader.size());

                    final RecordCursor cursor = reader.getDataCursor();
                    final Record record = cursor.getRecord();
                    int i = 0;
                    while (cursor.hasNext()) {
                        assertEquals(i, record.getByte(0));
                        assertNull(record.getStr(1));
                        assertEquals(i, record.getRowId());
                        i++;
                    }
                    assertEquals(7, i);

                    assertColumnMetadata(model, reader);

                    final WalEventCursor eventCursor = reader.getEventCursor();
                    assertTrue(eventCursor.hasNext());
                    assertEquals(0, eventCursor.getTxn());
                    assertEquals(WalTxnType.DATA, eventCursor.getType());

                    final WalEventCursor.DataInfo dataInfo = eventCursor.getDataInfo();
                    assertEquals(0, dataInfo.getStartRowID());
                    assertEquals(7, dataInfo.getEndRowID());
                    assertEquals(0, dataInfo.getMinTimestamp());
                    assertEquals(0, dataInfo.getMaxTimestamp());
                    assertFalse(dataInfo.isOutOfOrder());
                    assertNull(dataInfo.nextSymbolMapDiff());

                    assertFalse(eventCursor.hasNext());
                }
                try (WalReader reader = engine.getWalReader(sqlExecutionContext.getCairoSecurityContext(), tableName, wal2Name, 0, 34)) {
                    assertEquals(2, reader.getColumnCount());
                    assertEquals(wal2Name, reader.getWalName());
                    assertEquals(tableName, reader.getTableName());
                    assertEquals(34, reader.size());

                    final RecordCursor cursor = reader.getDataCursor();
                    final Record record = cursor.getRecord();
                    int i = 0;
                    while (cursor.hasNext()) {
                        assertEquals(i > 23 ? i - 24 : (i > 17 ? i - 18 : i), record.getByte(0));
                        assertNull(record.getStr(1));
                        assertEquals(i, record.getRowId());
                        i++;
                    }
                    assertEquals(34, i);

                    assertColumnMetadata(model, reader);

                    final WalEventCursor eventCursor = reader.getEventCursor();
                    assertTrue(eventCursor.hasNext());
                    assertEquals(0, eventCursor.getTxn());
                    assertEquals(WalTxnType.DATA, eventCursor.getType());

                    WalEventCursor.DataInfo dataInfo = eventCursor.getDataInfo();
                    assertEquals(0, dataInfo.getStartRowID());
                    assertEquals(18, dataInfo.getEndRowID());
                    assertEquals(0, dataInfo.getMinTimestamp());
                    assertEquals(0, dataInfo.getMaxTimestamp());
                    assertFalse(dataInfo.isOutOfOrder());
                    assertNull(dataInfo.nextSymbolMapDiff());

                    assertTrue(eventCursor.hasNext());
                    assertEquals(1, eventCursor.getTxn());
                    assertEquals(WalTxnType.DATA, eventCursor.getType());

                    dataInfo = eventCursor.getDataInfo();
                    assertEquals(18, dataInfo.getStartRowID());
                    assertEquals(24, dataInfo.getEndRowID());
                    assertEquals(0, dataInfo.getMinTimestamp());
                    assertEquals(0, dataInfo.getMaxTimestamp());
                    assertFalse(dataInfo.isOutOfOrder());
                    assertNull(dataInfo.nextSymbolMapDiff());

                    assertTrue(eventCursor.hasNext());
                    assertEquals(2, eventCursor.getTxn());
                    assertEquals(WalTxnType.DATA, eventCursor.getType());

                    dataInfo = eventCursor.getDataInfo();
                    assertEquals(24, dataInfo.getStartRowID());
                    assertEquals(34, dataInfo.getEndRowID());
                    assertEquals(0, dataInfo.getMinTimestamp());
                    assertEquals(0, dataInfo.getMaxTimestamp());
                    assertFalse(dataInfo.isOutOfOrder());
                    assertNull(dataInfo.nextSymbolMapDiff());

                    assertFalse(eventCursor.hasNext());
                }
                try (WalReader reader = engine.getWalReader(sqlExecutionContext.getCairoSecurityContext(), tableName, wal2Name, 1, 7)) {
                    assertEquals(2, reader.getColumnCount());
                    assertEquals(wal2Name, reader.getWalName());
                    assertEquals(tableName, reader.getTableName());
                    assertEquals(7, reader.size());

                    final RecordCursor cursor = reader.getDataCursor();
                    final Record record = cursor.getRecord();
                    int i = 0;
                    while (cursor.hasNext()) {
                        assertEquals(i, record.getByte(0));
                        assertNull(record.getStr(1));
                        assertEquals(i, record.getRowId());
                        i++;
                    }
                    assertEquals(7, i);

                    assertColumnMetadata(model, reader);

                    final WalEventCursor eventCursor = reader.getEventCursor();
                    assertTrue(eventCursor.hasNext());
                    assertEquals(0, eventCursor.getTxn());
                    assertEquals(WalTxnType.DATA, eventCursor.getType());

                    final WalEventCursor.DataInfo dataInfo = eventCursor.getDataInfo();
                    assertEquals(0, dataInfo.getStartRowID());
                    assertEquals(7, dataInfo.getEndRowID());
                    assertEquals(0, dataInfo.getMinTimestamp());
                    assertEquals(0, dataInfo.getMaxTimestamp());
                    assertFalse(dataInfo.isOutOfOrder());
                    assertNull(dataInfo.nextSymbolMapDiff());

                    assertFalse(eventCursor.hasNext());
                }
            }
        });
    }

    @Test
    public void testSymbolWal() throws Exception {
        assertMemoryLeak(() -> {
            final String tableName = "testSymTable";
            try (TableModel model = new TableModel(configuration, tableName, PartitionBy.NONE)
                    .col("a", ColumnType.BYTE)
                    .col("b", ColumnType.SYMBOL)
                    .col("c", ColumnType.SYMBOL)
                    .col("d", ColumnType.SYMBOL)
                    .wal()
            ) {
                createTable(model);
            }

            try (TableWriter tableWriter = engine.getWriter(sqlExecutionContext.getCairoSecurityContext(), tableName, "symbolTest")) {
                for (int i = 0; i < 5; i++) {
                    TableWriter.Row row = tableWriter.newRow();
                    row.putByte(0, (byte) i);
                    row.putSym(1, "sym" + i);
                    row.putSym(2, "s" + i % 2);
                    row.putSym(3, "symbol" + i % 2);
                    row.append();
                }
                tableWriter.commit();
            }

            final String walName;
            final IntList walSymbolCounts = new IntList();
            try (WalWriter walWriter = engine.getWalWriter(sqlExecutionContext.getCairoSecurityContext(), tableName)) {
                walName = walWriter.getWalName();
                for (int i = 0; i < 10; i++) {
                    TableWriter.Row row = walWriter.newRow();
                    row.putByte(0, (byte) i);
                    row.putSym(1, "sym" + i);
                    row.putSym(2, "s" + i % 2);
                    row.putSym(3, "symbol" + i % 3);
                    row.append();
                }

                assertNull(walWriter.getSymbolMapReader(0));
                walSymbolCounts.add(walWriter.getSymbolMapReader(1).getSymbolCount());
                walSymbolCounts.add(walWriter.getSymbolMapReader(2).getSymbolCount());
                walSymbolCounts.add(walWriter.getSymbolMapReader(3).getSymbolCount());

                assertNull(walWriter.getSymbolMapReader(1).valueOf(10));

                walWriter.commit();
            }

            try (TableReader reader = engine.getReader(sqlExecutionContext.getCairoSecurityContext(), tableName)) {
                assertEquals(4, reader.getMetadata().getColumnCount());
                assertEquals(5, reader.getTransientRowCount());
                RecordCursor cursor = reader.getCursor();
                Record record = cursor.getRecord();
                int i = 0;
                while (cursor.hasNext()) {
                    assertEquals(i, record.getByte(0));
                    assertEquals(i, record.getInt(1));
                    assertEquals("sym" + i, record.getSym(1));
                    assertEquals("sym" + i, reader.getSymbolMapReader(1).valueOf(i));
                    assertEquals(i % 2, record.getInt(2));
                    assertEquals("s" + i % 2, record.getSym(2));
                    assertEquals("s" + i % 2, reader.getSymbolMapReader(2).valueOf(i % 2));
                    assertEquals(i % 2, record.getInt(3));
                    assertEquals("symbol" + i % 2, record.getSym(3));
                    assertEquals(record.getSymB(3), record.getSym(3));
                    assertEquals("symbol" + i % 2, reader.getSymbolMapReader(3).valueOf(i % 2));
                    i++;
                }
                assertEquals(i, reader.getTransientRowCount());
                assertNull(reader.getSymbolMapReader(0));
                assertNull(reader.getSymbolMapReader(1).valueOf(5));
                assertNull(reader.getSymbolMapReader(2).valueOf(2));
                assertNull(reader.getSymbolMapReader(3).valueOf(2));
            }

            try (WalReader reader = engine.getWalReader(sqlExecutionContext.getCairoSecurityContext(), tableName, walName, 0, 10L)) {
                assertEquals(4, reader.getColumnCount());
                assertEquals(10, reader.size());
                RecordCursor cursor = reader.getDataCursor();
                Record record = cursor.getRecord();
                int i = 0;
                while (cursor.hasNext()) {
                    assertEquals(i, record.getByte(0));
                    assertEquals(i, record.getInt(1));
                    assertEquals("sym" + i, record.getSym(1));
                    assertEquals(i % 2, record.getInt(2));
                    assertEquals("s" + i % 2, record.getSym(2));
                    assertEquals(i % 3, record.getInt(3));
                    assertEquals("symbol" + i % 3, record.getSym(3));
                    assertEquals(record.getSymB(3), record.getSym(3));
                    i++;
                }
                assertEquals(i, reader.size());
                final WalEventCursor eventCursor = reader.getEventCursor();
                assertTrue(eventCursor.hasNext());
                assertEquals(0, eventCursor.getTxn());
                assertEquals(WalTxnType.DATA, eventCursor.getType());

                final WalEventCursor.DataInfo dataInfo = eventCursor.getDataInfo();
                assertEquals(0, dataInfo.getStartRowID());
                assertEquals(10, dataInfo.getEndRowID());
                assertEquals(0, dataInfo.getMinTimestamp());
                assertEquals(0, dataInfo.getMaxTimestamp());
                assertFalse(dataInfo.isOutOfOrder());

                SymbolMapDiff symbolMapDiff = dataInfo.nextSymbolMapDiff();
                assertEquals(1, symbolMapDiff.getColumnIndex());
                int expectedKey = 5;
                SymbolMapDiffEntry entry;
                while ((entry = symbolMapDiff.nextEntry()) != null) {
                    assertEquals(expectedKey, entry.getKey());
                    assertEquals("sym" + expectedKey, entry.getSymbol().toString());
                    expectedKey++;
                }
                assertEquals(10, expectedKey);
                assertEmptySymbolDiff(dataInfo, 2);

                symbolMapDiff = dataInfo.nextSymbolMapDiff();
                assertEquals(3, symbolMapDiff.getColumnIndex());
                expectedKey = 2;
                while ((entry = symbolMapDiff.nextEntry()) != null) {
                    assertEquals(expectedKey, entry.getKey());
                    assertEquals("symbol" + expectedKey, entry.getSymbol().toString());
                    expectedKey++;
                }
                assertEquals(3, expectedKey);
                assertNull(dataInfo.nextSymbolMapDiff());

                assertFalse(eventCursor.hasNext());
            }

            try (Path path = new Path().of(configuration.getRoot())) {
                assertWalFileExist(path, tableName, walName, 0, "_meta");
                assertWalFileExist(path, tableName, walName, 0, "_event");
                assertWalFileExist(path, tableName, walName, 0, "a.d");
                assertWalFileExist(path, tableName, walName, 0, "b.d");
                assertWalFileExist(path, tableName, walName, 0, "c.d");
                assertWalFileExist(path, tableName, walName, 0, "d.d");
                assertWalFileExist(path, tableName, walName, "b.c");
                assertWalFileExist(path, tableName, walName, "b.k");
                assertWalFileExist(path, tableName, walName, "b.o");
                assertWalFileExist(path, tableName, walName, "b.v");
                assertWalFileExist(path, tableName, walName, "c.c");
                assertWalFileExist(path, tableName, walName, "c.k");
                assertWalFileExist(path, tableName, walName, "c.o");
                assertWalFileExist(path, tableName, walName, "c.v");
                assertWalFileExist(path, tableName, walName, "d.c");
                assertWalFileExist(path, tableName, walName, "d.k");
                assertWalFileExist(path, tableName, walName, "d.o");
                assertWalFileExist(path, tableName, walName, "d.v");
            }
        });
    }

<<<<<<< HEAD
    interface RowInserter {
        void insertRow();
        long getCount();
    }

    @Test
    public void testLargeSegmentRollover() throws Exception {
        currentMicros = -1;  // Don't mock MicrosecondClock.

        assertMemoryLeak(() -> {
            String tableName = testName.getMethodName();
            // Schema with 8 columns, 8 bytes each = 64 bytes per row
            try (TableModel model = new TableModel(configuration, tableName, PartitionBy.DAY)
                    .timestamp("ts")
                    .col("a", ColumnType.LONG)
                    .wal()
            ) {
                createTable(model);
            }

            try (WalWriter walWriter = engine.getWalWriter(sqlExecutionContext.getCairoSecurityContext(), tableName)) {
                final RowInserter ins = new RowInserter() {
                    private long count;
                    private long ts = 1000000000L;
                    @Override
                    public void insertRow() {
                        TableWriter.Row row = walWriter.newRow(ts);
                        row.putLong(1, count);
                        row.append();
                        ts += 1000;
                        ++count;
                    }

                    @Override
                    public long getCount() {
                        return count;
                    }
                };

                ins.insertRow();
                walWriter.commit();
                Assert.assertEquals(ins.getCount(), 1);

                // Just one segment.
                assertWalExistence(true, tableName, 1);
                assertWalExistence(false, tableName, 2);
                assertSegmentExistence(true, tableName, 1, 0);
                assertSegmentExistence(false, tableName, 1, 1);

                while (ins.getCount() < configuration.getWalSegmentRolloverRowCount()) {
                    ins.insertRow();
                    if (ins.getCount() % 1000 == 0) {  // Committing occasionally to avoid too many log messages.
                        walWriter.commit();
                    }
                }
                walWriter.commit();

                // Still just one segment.
                assertWalExistence(true, tableName, 1);
                assertSegmentExistence(true, tableName, 1, 0);
                assertSegmentExistence(false, tableName, 1, 1);

                ins.insertRow();
                walWriter.commit();

                // Rolled over to second segment.
                assertWalExistence(true, tableName, 1);
                assertSegmentExistence(true, tableName, 1, 0);
                assertSegmentExistence(true, tableName, 1, 1);
                assertSegmentExistence(false, tableName, 1, 2);

                assertSegmentLockEngagement(false, tableName, 1, 0);

                drainWalQueue();
                runWalPurgeJob();

                assertSegmentExistence(false, tableName, 1, 0);
            }
        });
    }

    static void addColumn(TableWriterFrontend writer, String columnName, int columnType) throws SqlException {
=======
    static void addColumn(TableWriterAPI writer, String columnName, int columnType) throws SqlException {
>>>>>>> 09d1a0b4
        AlterOperationBuilder addColumnC = new AlterOperationBuilder().ofAddColumn(0, Chars.toString(writer.getTableName()), 0);
        addColumnC.ofAddColumn(columnName, columnType, 0, false, false, 0);
        writer.apply(addColumnC.build(), true);
    }

    static void removeColumn(TableWriterAPI writer, String columnName) throws SqlException {
        AlterOperationBuilder removeColumnOperation = new AlterOperationBuilder().ofDropColumn(0, Chars.toString(writer.getTableName()), 0);
        removeColumnOperation.ofDropColumn(columnName);
        writer.apply(removeColumnOperation.build(), true);
    }

    static void renameColumn(TableWriterAPI writer) throws SqlException {
        AlterOperationBuilder renameColumnC = new AlterOperationBuilder().ofRenameColumn(0, Chars.toString(writer.getTableName()), 0);
        renameColumnC.ofRenameColumn("b", "c");
        writer.apply(renameColumnC.build(), true);
    }

    static void prepareBinPayload(long pointer, int limit) {
        for (int offset = 0; offset < limit; offset++) {
            Unsafe.getUnsafe().putByte(pointer + offset, (byte) limit);
        }
    }

    static void assertBinSeqEquals(BinarySequence expected, BinarySequence actual) {
        assertNotNull(expected);
        assertNotNull(actual);
        assertEquals(expected.length(), actual.length());
        for (int i = 0; i < expected.length(); i++) {
            byte expectedByte = expected.byteAt(i);
            byte actualByte = actual.byteAt(i);
            assertEquals("Binary sequences not equals at offset " + i
                            + ". Expected byte: " + expectedByte + ", actual byte: " + actualByte + ".",
                    expectedByte, actualByte);
        }
    }

    private static Path constructPath(Path path, CharSequence tableName, CharSequence walName, long segment, CharSequence fileName) {
        return segment < 0
                ? path.concat(tableName).slash().concat(walName).slash().concat(fileName).$()
                : path.concat(tableName).slash().concat(walName).slash().put(segment).slash().concat(fileName).$();
    }

    private void assertColumnMetadata(TableModel expected, WalReader reader) {
        final int columnCount = expected.getColumnCount();
        assertEquals(columnCount, reader.getRealColumnCount());
        int skip = 0;
        for (int i = 0; i < reader.getColumnCount(); i++) {
            if (reader.getColumnType(i) < 0) {
                skip++;
                continue;
            }
            assertEquals(expected.getColumnName(i - skip), reader.getColumnName(i));
            assertEquals(expected.getColumnType(i - skip), reader.getColumnType(i));
        }
    }

    @SuppressWarnings("SameParameterValue")
    private void assertEmptySymbolDiff(WalEventCursor.DataInfo dataInfo, int columnIndex) {
        SymbolMapDiff symbolMapDiff = dataInfo.nextSymbolMapDiff();
        assertEquals(columnIndex, symbolMapDiff.getColumnIndex());
        assertEquals(0, symbolMapDiff.getSize());
        assertNotNull(symbolMapDiff);
        assertNull(symbolMapDiff.nextEntry());
    }

    @SuppressWarnings("SameParameterValue")
    private void assertWalFileExist(Path path, String tableName, String walName, String fileName) {
        assertWalFileExist(path, tableName, walName, -1, fileName);
    }

    private void assertWalFileExist(Path path, String tableName, String walName, int segment, String fileName) {
        final int pathLen = path.length();
        try {
            path = constructPath(path, tableName, walName, segment, fileName);
            if (!Files.exists(path)) {
                throw new AssertionError("Path " + path + " does not exists!");
            }
        } finally {
            path.trimTo(pathLen);
        }
    }

    @SuppressWarnings("SameParameterValue")
    private void createRollSegmentTestTable(String tableName) {
        try (TableModel model = new TableModel(configuration, tableName, PartitionBy.HOUR)
                .col("int", ColumnType.INT)
                .col("byte", ColumnType.BYTE)
                .col("long", ColumnType.LONG)
                .col("long256", ColumnType.LONG256)
                .col("double", ColumnType.DOUBLE)
                .col("float", ColumnType.FLOAT)
                .col("short", ColumnType.SHORT)
                .col("timestamp", ColumnType.TIMESTAMP)
                .col("char", ColumnType.CHAR)
                .col("boolean", ColumnType.BOOLEAN)
                .col("date", ColumnType.DATE)
                .col("string", ColumnType.STRING)
                .col("geoByte", ColumnType.GEOBYTE)
                .col("geoInt", ColumnType.GEOINT)
                .col("geoShort", ColumnType.GEOSHORT)
                .col("geoLong", ColumnType.GEOLONG)
                .col("bin", ColumnType.BINARY)
                .col("symbol", ColumnType.SYMBOL)
                .wal()
                .timestamp("ts")
        ) {
            createTable(model);
        }
    }

    static void createTable(String tableName) {
        try (TableModel model = defaultModel(tableName)) {
            createTable(model);
        }
    }

    static void createTable() {
        try (TableModel model = defaultModel("testTable", true)) {
            createTable(model);
        }
    }

    static void createTable(TableModel model) {
        engine.createTableUnsafe(
                AllowAllCairoSecurityContext.INSTANCE,
                model.getMem(),
                model.getPath(),
                model
        );
    }

    private static TableModel defaultModel(String tableName) {
        return defaultModel(tableName, false);
    }

    @SuppressWarnings("resource")
    private static TableModel defaultModel(String tableName, boolean withTimestamp) {
        return withTimestamp
                ? new TableModel(configuration, tableName, PartitionBy.HOUR)
                .col("a", ColumnType.BYTE)
                .col("b", ColumnType.STRING)
                .timestamp("ts")
                .wal()
                : new TableModel(configuration, tableName, PartitionBy.NONE)
                .col("a", ColumnType.BYTE)
                .col("b", ColumnType.STRING)
                .wal();
    }

    private void testDesignatedTimestampIncludesSegmentRowNumber(int[] timestampOffsets, boolean expectedOutOfOrder) throws Exception {
        assertMemoryLeak(() -> {
            final String tableName = "testTable";
            createTable();

            final String walName;
            final long ts = Os.currentTimeMicros();
            try (WalWriter walWriter = engine.getWalWriter(sqlExecutionContext.getCairoSecurityContext(), tableName)) {
                walName = walWriter.getWalName();
                TableWriter.Row row = walWriter.newRow(ts);
                row.putByte(0, (byte) 1);
                row.append();
                row = walWriter.newRow(ts + timestampOffsets[0]);
                row.putByte(0, (byte) 17);
                row.append();
                row = walWriter.newRow(ts + timestampOffsets[1]);
                row.append();
                walWriter.commit();
            }

            try (WalReader reader = engine.getWalReader(sqlExecutionContext.getCairoSecurityContext(), tableName, walName, 0, 3)) {
                assertEquals(3, reader.getColumnCount());
                assertEquals(walName, reader.getWalName());
                assertEquals(tableName, reader.getTableName());
                assertEquals(3, reader.size());

                final RecordCursor cursor = reader.getDataCursor();
                final Record record = cursor.getRecord();
                assertTrue(cursor.hasNext());
                assertEquals(1, record.getByte(0));
                assertNull(record.getStr(1));
                assertEquals(ts, record.getTimestamp(2));
                assertEquals(0, record.getRowId());
                assertEquals(0, ((WalDataRecord) record).getDesignatedTimestampRowId(2));
                assertTrue(cursor.hasNext());
                assertEquals(17, record.getByte(0));
                assertNull(record.getStr(1));
                assertEquals(ts + timestampOffsets[0], record.getTimestamp(2));
                assertEquals(1, record.getRowId());
                assertEquals(1, ((WalDataRecord) record).getDesignatedTimestampRowId(2));
                assertTrue(cursor.hasNext());
                assertEquals(0, record.getByte(0));
                assertNull(record.getStr(1));
                assertEquals(ts + timestampOffsets[1], record.getTimestamp(2));
                assertEquals(2, record.getRowId());
                assertEquals(2, ((WalDataRecord) record).getDesignatedTimestampRowId(2));
                assertFalse(cursor.hasNext());

                try (TableModel model = defaultModel(tableName, true)) {
                    assertColumnMetadata(model, reader);
                }

                final WalEventCursor eventCursor = reader.getEventCursor();
                assertTrue(eventCursor.hasNext());
                assertEquals(0, eventCursor.getTxn());
                assertEquals(WalTxnType.DATA, eventCursor.getType());

                final WalEventCursor.DataInfo dataInfo = eventCursor.getDataInfo();
                assertEquals(0, dataInfo.getStartRowID());
                assertEquals(3, dataInfo.getEndRowID());
                assertEquals(ts, dataInfo.getMinTimestamp());
                assertEquals(ts + Math.max(timestampOffsets[0], timestampOffsets[1]), dataInfo.getMaxTimestamp());
                assertEquals(expectedOutOfOrder, dataInfo.isOutOfOrder());
                assertNull(dataInfo.nextSymbolMapDiff());

                assertFalse(eventCursor.hasNext());
            }
        });
    }
}<|MERGE_RESOLUTION|>--- conflicted
+++ resolved
@@ -2799,7 +2799,6 @@
         });
     }
 
-<<<<<<< HEAD
     interface RowInserter {
         void insertRow();
         long getCount();
@@ -2881,10 +2880,7 @@
         });
     }
 
-    static void addColumn(TableWriterFrontend writer, String columnName, int columnType) throws SqlException {
-=======
     static void addColumn(TableWriterAPI writer, String columnName, int columnType) throws SqlException {
->>>>>>> 09d1a0b4
         AlterOperationBuilder addColumnC = new AlterOperationBuilder().ofAddColumn(0, Chars.toString(writer.getTableName()), 0);
         addColumnC.ofAddColumn(columnName, columnType, 0, false, false, 0);
         writer.apply(addColumnC.build(), true);
