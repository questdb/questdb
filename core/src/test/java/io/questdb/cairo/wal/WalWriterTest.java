/*******************************************************************************
 *     ___                  _   ____  ____
 *    / _ \ _   _  ___  ___| |_|  _ \| __ )
 *   | | | | | | |/ _ \/ __| __| | | |  _ \
 *   | |_| | |_| |  __/\__ \ |_| |_| | |_) |
 *    \__\_\\__,_|\___||___/\__|____/|____/
 *
 *  Copyright (c) 2014-2019 Appsicle
 *  Copyright (c) 2019-2022 QuestDB
 *
 *  Licensed under the Apache License, Version 2.0 (the "License");
 *  you may not use this file except in compliance with the License.
 *  You may obtain a copy of the License at
 *
 *  http://www.apache.org/licenses/LICENSE-2.0
 *
 *  Unless required by applicable law or agreed to in writing, software
 *  distributed under the License is distributed on an "AS IS" BASIS,
 *  WITHOUT WARRANTIES OR CONDITIONS OF ANY KIND, either express or implied.
 *  See the License for the specific language governing permissions and
 *  limitations under the License.
 *
 ******************************************************************************/

package io.questdb.cairo.wal;

import io.questdb.cairo.*;
import io.questdb.cairo.security.AllowAllCairoSecurityContext;
import io.questdb.cairo.sql.Record;
import io.questdb.cairo.sql.RecordCursor;
import io.questdb.griffin.AbstractGriffinTest;
import io.questdb.griffin.SqlUtil;
import io.questdb.griffin.engine.ops.AlterOperationBuilder;
import io.questdb.mp.SOCountDownLatch;
import io.questdb.std.*;
import io.questdb.std.str.LPSZ;
import io.questdb.std.str.Path;
import io.questdb.std.str.StringSink;
import io.questdb.test.tools.TestUtils;
import org.hamcrest.CoreMatchers;
import org.hamcrest.MatcherAssert;
import org.junit.Assert;
import org.junit.Test;

import java.io.File;
import java.util.Map;
import java.util.concurrent.ConcurrentHashMap;
import java.util.concurrent.ConcurrentMap;
import java.util.concurrent.CountDownLatch;
import java.util.concurrent.atomic.AtomicInteger;
import java.util.concurrent.atomic.AtomicReference;

import static io.questdb.cairo.wal.WalUtils.*;
import static org.hamcrest.CoreMatchers.containsString;
import static org.hamcrest.Matchers.lessThanOrEqualTo;
import static org.junit.Assert.*;

public class WalWriterTest extends AbstractGriffinTest {

    @Test
    public void testAddColumnRollsUncommittedRowsToNewSegment() throws Exception {
        assertMemoryLeak(() -> {
            TableToken tableToken = createTable(testName.getMethodName());

            final String walName1, walName2;
            try (WalWriter walWriter1 = engine.getWalWriter(sqlExecutionContext.getCairoSecurityContext(), tableToken)) {
                try (WalWriter walWriter2 = engine.getWalWriter(sqlExecutionContext.getCairoSecurityContext(), tableToken)) {
                    walName1 = walWriter1.getWalName();
                    walName2 = walWriter2.getWalName();

                    TableWriter.Row row = walWriter1.newRow(0);
                    row.putByte(0, (byte) 1);
                    row.append();
                    walWriter1.commit();

                    row = walWriter2.newRow(0);
                    row.putByte(0, (byte) 10);
                    row.append();
                    walWriter2.commit();

                    row = walWriter2.newRow(0);
                    row.putByte(0, (byte) 100);
                    row.append();

                    addColumn(walWriter1, "c", ColumnType.INT);

                    walWriter2.commit();

                    row = walWriter1.newRow(0);
                    row.putByte(0, (byte) 110);
                    row.append();
                    walWriter1.commit();
                }
            }

            try (TableModel model = defaultModel(tableToken.getTableName())) {
                try (WalReader reader = engine.getWalReader(sqlExecutionContext.getCairoSecurityContext(), tableToken, walName1, 0, 1)) {
                    assertEquals(2, reader.getColumnCount());
                    assertEquals(walName1, reader.getWalName());
                    assertEquals(tableToken.getTableName(), reader.getTableName());
                    assertEquals(1, reader.size());

                    final RecordCursor cursor = reader.getDataCursor();
                    final Record record = cursor.getRecord();
                    assertTrue(cursor.hasNext());
                    assertEquals(1, record.getByte(0));
                    assertNull(record.getStr(1));
                    assertEquals(0, record.getRowId());
                    assertFalse(cursor.hasNext());

                    assertColumnMetadata(model, reader);

                    final WalEventCursor eventCursor = reader.getEventCursor();
                    assertTrue(eventCursor.hasNext());
                    assertEquals(0, eventCursor.getTxn());
                    assertEquals(WalTxnType.DATA, eventCursor.getType());

                    final WalEventCursor.DataInfo dataInfo = eventCursor.getDataInfo();
                    assertEquals(0, dataInfo.getStartRowID());
                    assertEquals(1, dataInfo.getEndRowID());
                    assertEquals(0, dataInfo.getMinTimestamp());
                    assertEquals(0, dataInfo.getMaxTimestamp());
                    assertFalse(dataInfo.isOutOfOrder());
                    assertNull(dataInfo.nextSymbolMapDiff());

                    assertFalse(eventCursor.hasNext());
                }
                try (WalReader reader = engine.getWalReader(sqlExecutionContext.getCairoSecurityContext(), tableToken, walName2, 0, 1)) {
                    assertEquals(2, reader.getColumnCount());
                    assertEquals(walName2, reader.getWalName());
                    assertEquals(tableToken.getTableName(), reader.getTableName());
                    assertEquals(1, reader.size());

                    final RecordCursor cursor = reader.getDataCursor();
                    final Record record = cursor.getRecord();
                    assertTrue(cursor.hasNext());
                    assertEquals(10, record.getByte(0));
                    assertNull(record.getStr(1));
                    assertEquals(0, record.getRowId());
                    assertFalse(cursor.hasNext());

                    assertColumnMetadata(model, reader);

                    final WalEventCursor eventCursor = reader.getEventCursor();
                    assertTrue(eventCursor.hasNext());
                    assertEquals(0, eventCursor.getTxn());
                    assertEquals(WalTxnType.DATA, eventCursor.getType());

                    final WalEventCursor.DataInfo dataInfo = eventCursor.getDataInfo();
                    assertEquals(0, dataInfo.getStartRowID());
                    assertEquals(1, dataInfo.getEndRowID());
                    assertEquals(0, dataInfo.getMinTimestamp());
                    assertEquals(0, dataInfo.getMaxTimestamp());
                    assertFalse(dataInfo.isOutOfOrder());
                    assertNull(dataInfo.nextSymbolMapDiff());

                    assertFalse(eventCursor.hasNext());
                }
                model.col("c", ColumnType.INT);
                try (WalReader reader = engine.getWalReader(sqlExecutionContext.getCairoSecurityContext(), tableToken, walName1, 1, 1)) {
                    assertEquals(3, reader.getColumnCount());
                    assertEquals(walName1, reader.getWalName());
                    assertEquals(tableToken.getTableName(), reader.getTableName());
                    assertEquals(1, reader.size());

                    final RecordCursor cursor = reader.getDataCursor();
                    final Record record = cursor.getRecord();
                    assertTrue(cursor.hasNext());
                    assertEquals(110, record.getByte(0));
                    assertNull(record.getStr(1));
                    assertEquals(0, record.getRowId());
                    assertFalse(cursor.hasNext());

                    assertColumnMetadata(model, reader);

                    final WalEventCursor eventCursor = reader.getEventCursor();
                    assertTrue(eventCursor.hasNext());
                    assertEquals(0, eventCursor.getTxn());
                    assertEquals(WalTxnType.DATA, eventCursor.getType());

                    final WalEventCursor.DataInfo dataInfo = eventCursor.getDataInfo();
                    assertEquals(0, dataInfo.getStartRowID());
                    assertEquals(1, dataInfo.getEndRowID());
                    assertEquals(0, dataInfo.getMinTimestamp());
                    assertEquals(0, dataInfo.getMaxTimestamp());
                    assertFalse(dataInfo.isOutOfOrder());
                    assertNull(dataInfo.nextSymbolMapDiff());

                    assertFalse(eventCursor.hasNext());
                }
                try (WalReader reader = engine.getWalReader(sqlExecutionContext.getCairoSecurityContext(), tableToken, walName2, 1, 1)) {
                    assertEquals(3, reader.getColumnCount());
                    assertEquals(walName2, reader.getWalName());
                    assertEquals(tableToken.getTableName(), reader.getTableName());
                    assertEquals(1, reader.size());

                    final RecordCursor cursor = reader.getDataCursor();
                    final Record record = cursor.getRecord();
                    assertTrue(cursor.hasNext());
                    assertEquals(100, record.getByte(0));
                    assertNull(record.getStr(1));
                    assertEquals(0, record.getRowId());
                    assertFalse(cursor.hasNext());

                    assertColumnMetadata(model, reader);

                    final WalEventCursor eventCursor = reader.getEventCursor();
                    assertTrue(eventCursor.hasNext());
                    assertEquals(0, eventCursor.getTxn());
                    assertEquals(WalTxnType.DATA, eventCursor.getType());

                    final WalEventCursor.DataInfo dataInfo = eventCursor.getDataInfo();
                    assertEquals(0, dataInfo.getStartRowID());
                    assertEquals(1, dataInfo.getEndRowID());
                    assertEquals(0, dataInfo.getMinTimestamp());
                    assertEquals(0, dataInfo.getMaxTimestamp());
                    assertFalse(dataInfo.isOutOfOrder());
                    assertNull(dataInfo.nextSymbolMapDiff());

                    assertFalse(eventCursor.hasNext());
                }
            }
        });
    }

    @Test
    public void testAddingColumnClosesSegment() throws Exception {
        assertMemoryLeak(() -> {
            TableToken tableToken = createTable(testName.getMethodName());

            final String walName;
            try (WalWriter walWriter = engine.getWalWriter(sqlExecutionContext.getCairoSecurityContext(), tableToken)) {
                walName = walWriter.getWalName();
                TableWriter.Row row = walWriter.newRow(0);
                row.putByte(0, (byte) 1);
                row.append();
                walWriter.commit();

                addColumn(walWriter, "c", ColumnType.INT);
                row = walWriter.newRow(0);
                row.putByte(0, (byte) 10);
                row.append();
                walWriter.commit();

                addColumn(walWriter, "d", ColumnType.SHORT);
                row = walWriter.newRow(0);
                row.putByte(0, (byte) 100);
                row.putShort(3, (short) 1000);
                row.append();
                walWriter.commit();
            }

            try (TableModel model = defaultModel(tableToken.getTableName())) {
                try (WalReader reader = engine.getWalReader(sqlExecutionContext.getCairoSecurityContext(), tableToken, walName, 0, 1)) {
                    assertEquals(2, reader.getColumnCount());
                    assertEquals(walName, reader.getWalName());
                    assertEquals(tableToken.getTableName(), reader.getTableName());
                    assertEquals(1, reader.size());

                    final RecordCursor cursor = reader.getDataCursor();
                    final Record record = cursor.getRecord();
                    assertTrue(cursor.hasNext());
                    assertEquals(1, record.getByte(0));
                    assertNull(record.getStr(1));
                    assertEquals(0, record.getRowId());
                    assertFalse(cursor.hasNext());

                    assertColumnMetadata(model, reader);

                    final WalEventCursor eventCursor = reader.getEventCursor();
                    assertTrue(eventCursor.hasNext());
                    assertEquals(0, eventCursor.getTxn());
                    assertEquals(WalTxnType.DATA, eventCursor.getType());

                    final WalEventCursor.DataInfo dataInfo = eventCursor.getDataInfo();
                    assertEquals(0, dataInfo.getStartRowID());
                    assertEquals(1, dataInfo.getEndRowID());
                    assertEquals(0, dataInfo.getMinTimestamp());
                    assertEquals(0, dataInfo.getMaxTimestamp());
                    assertFalse(dataInfo.isOutOfOrder());
                    assertNull(dataInfo.nextSymbolMapDiff());

                    assertFalse(eventCursor.hasNext());
                }
                model.col("c", ColumnType.INT);
                try (WalReader reader = engine.getWalReader(sqlExecutionContext.getCairoSecurityContext(), tableToken, walName, 1, 1)) {
                    assertEquals(3, reader.getColumnCount());
                    assertEquals(walName, reader.getWalName());
                    assertEquals(tableToken.getTableName(), reader.getTableName());
                    assertEquals(1, reader.size());

                    final RecordCursor cursor = reader.getDataCursor();
                    final Record record = cursor.getRecord();
                    assertTrue(cursor.hasNext());
                    assertEquals(10, record.getByte(0));
                    assertNull(record.getStr(1));
                    assertEquals(Integer.MIN_VALUE, record.getInt(2));
                    assertEquals(0, record.getRowId());
                    assertFalse(cursor.hasNext());

                    assertColumnMetadata(model, reader);

                    final WalEventCursor eventCursor = reader.getEventCursor();
                    assertTrue(eventCursor.hasNext());
                    assertEquals(0, eventCursor.getTxn());
                    assertEquals(WalTxnType.DATA, eventCursor.getType());

                    final WalEventCursor.DataInfo dataInfo = eventCursor.getDataInfo();
                    assertEquals(0, dataInfo.getStartRowID());
                    assertEquals(1, dataInfo.getEndRowID());
                    assertEquals(0, dataInfo.getMinTimestamp());
                    assertEquals(0, dataInfo.getMaxTimestamp());
                    assertFalse(dataInfo.isOutOfOrder());
                    assertNull(dataInfo.nextSymbolMapDiff());

                    assertFalse(eventCursor.hasNext());
                }
                model.col("d", ColumnType.SHORT);
                try (WalReader reader = engine.getWalReader(sqlExecutionContext.getCairoSecurityContext(), tableToken, walName, 2, 1)) {
                    assertEquals(4, reader.getColumnCount());
                    assertEquals(walName, reader.getWalName());
                    assertEquals(tableToken.getTableName(), reader.getTableName());
                    assertEquals(1, reader.size());

                    final RecordCursor cursor = reader.getDataCursor();
                    final Record record = cursor.getRecord();
                    assertTrue(cursor.hasNext());
                    assertEquals(100, record.getByte(0));
                    assertEquals(1000, record.getShort(3));
                    assertNull(record.getStr(1));
                    assertEquals(Integer.MIN_VALUE, record.getInt(2));
                    assertEquals(0, record.getRowId());
                    assertFalse(cursor.hasNext());

                    assertColumnMetadata(model, reader);

                    final WalEventCursor eventCursor = reader.getEventCursor();
                    assertTrue(eventCursor.hasNext());
                    assertEquals(0, eventCursor.getTxn());
                    assertEquals(WalTxnType.DATA, eventCursor.getType());

                    final WalEventCursor.DataInfo dataInfo = eventCursor.getDataInfo();
                    assertEquals(0, dataInfo.getStartRowID());
                    assertEquals(1, dataInfo.getEndRowID());
                    assertEquals(0, dataInfo.getMinTimestamp());
                    assertEquals(0, dataInfo.getMaxTimestamp());
                    assertFalse(dataInfo.isOutOfOrder());
                    assertNull(dataInfo.nextSymbolMapDiff());

                    assertFalse(eventCursor.hasNext());
                }
            }
        });
    }

    @Test
    public void testAddingColumnOverlapping() throws Exception {
        assertMemoryLeak(() -> {
            TableToken tableToken = createTable(testName.getMethodName());

            final String walName1, walName2;
            try (WalWriter walWriter1 = engine.getWalWriter(sqlExecutionContext.getCairoSecurityContext(), tableToken)) {
                try (WalWriter walWriter2 = engine.getWalWriter(sqlExecutionContext.getCairoSecurityContext(), tableToken)) {
                    walName1 = walWriter1.getWalName();
                    walName2 = walWriter2.getWalName();
                    addColumn(walWriter1, "c", ColumnType.INT);
                    addColumn(walWriter2, "d", ColumnType.INT);
                }
            }

            try (TableModel model = defaultModel(tableToken.getTableName())) {
                model.col("c", ColumnType.INT);
                try (WalReader reader = engine.getWalReader(sqlExecutionContext.getCairoSecurityContext(), tableToken, walName1, 0, 0)) {
                    assertEquals(3, reader.getColumnCount());
                    assertEquals(walName1, reader.getWalName());
                    assertEquals(tableToken.getTableName(), reader.getTableName());
                    assertEquals(0, reader.size());

                    final RecordCursor cursor = reader.getDataCursor();
                    assertFalse(cursor.hasNext());

                    assertColumnMetadata(model, reader);

                    final WalEventCursor eventCursor = reader.getEventCursor();
                    assertFalse(eventCursor.hasNext());
                }

                model.col("d", ColumnType.INT);
                try (WalReader reader = engine.getWalReader(sqlExecutionContext.getCairoSecurityContext(), tableToken, walName2, 0, 0)) {
                    assertEquals(4, reader.getColumnCount());
                    assertEquals(walName2, reader.getWalName());
                    assertEquals(tableToken.getTableName(), reader.getTableName());
                    assertEquals(0, reader.size());

                    final RecordCursor cursor = reader.getDataCursor();
                    assertFalse(cursor.hasNext());

                    assertColumnMetadata(model, reader);

                    final WalEventCursor eventCursor = reader.getEventCursor();
                    assertFalse(eventCursor.hasNext());
                }
            }
        });
    }

    @Test
    public void testAddingColumnOverlappingAndAddRow() throws Exception {
        assertMemoryLeak(() -> {
            final String tableName = testName.getMethodName();
            TableToken tableToken = createTable(testName.getMethodName());

            final String walName1, walName2;
            try (WalWriter walWriter1 = engine.getWalWriter(sqlExecutionContext.getCairoSecurityContext(), tableToken)) {
                try (WalWriter walWriter2 = engine.getWalWriter(sqlExecutionContext.getCairoSecurityContext(), tableToken)) {
                    walName1 = walWriter1.getWalName();
                    walName2 = walWriter2.getWalName();
                    addColumn(walWriter1, "c", ColumnType.INT);
                    addColumn(walWriter2, "d", ColumnType.INT);

                    TableWriter.Row row = walWriter1.newRow();
                    row.putByte(0, (byte) 1);
                    row.append();
                    walWriter1.commit();
                }
            }

            try (TableModel model = defaultModel(tableName)) {
                model.col("c", ColumnType.INT);
                model.col("d", ColumnType.INT);
                try (WalReader reader = engine.getWalReader(sqlExecutionContext.getCairoSecurityContext(), tableToken, walName1, 0, 1)) {
                    assertEquals(4, reader.getColumnCount());
                    assertEquals(walName1, reader.getWalName());
                    assertEquals(tableName, reader.getTableName());
                    assertEquals(1, reader.size());

                    final RecordCursor cursor = reader.getDataCursor();
                    final Record record = cursor.getRecord();
                    assertTrue(cursor.hasNext());
                    assertEquals(1, record.getByte(0));
                    assertNull(record.getStr(1));
                    assertEquals(0, record.getRowId());
                    assertFalse(cursor.hasNext());

                    assertColumnMetadata(model, reader);

                    final WalEventCursor eventCursor = reader.getEventCursor();
                    assertTrue(eventCursor.hasNext());
                    assertEquals(0, eventCursor.getTxn());
                    assertEquals(WalTxnType.DATA, eventCursor.getType());

                    final WalEventCursor.DataInfo dataInfo = eventCursor.getDataInfo();
                    assertEquals(0, dataInfo.getStartRowID());
                    assertEquals(1, dataInfo.getEndRowID());
                    assertEquals(0, dataInfo.getMinTimestamp());
                    assertEquals(0, dataInfo.getMaxTimestamp());
                    assertFalse(dataInfo.isOutOfOrder());
                    assertNull(dataInfo.nextSymbolMapDiff());

                    assertFalse(eventCursor.hasNext());
                }
                try (WalReader reader = engine.getWalReader(sqlExecutionContext.getCairoSecurityContext(), tableToken, walName2, 0, 0)) {
                    assertEquals(4, reader.getColumnCount());
                    assertEquals(walName2, reader.getWalName());
                    assertEquals(tableName, reader.getTableName());
                    assertEquals(0, reader.size());

                    final RecordCursor cursor = reader.getDataCursor();
                    assertFalse(cursor.hasNext());

                    assertColumnMetadata(model, reader);

                    final WalEventCursor eventCursor = reader.getEventCursor();
                    assertFalse(eventCursor.hasNext());
                }
            }
        });
    }

    @Test
    public void testAddingDuplicateColumn() throws Exception {
        assertMemoryLeak(() -> {
            final String tableName = testName.getMethodName();
            TableToken tableToken = createTable(testName.getMethodName());

            final String walName;
            try (WalWriter walWriter = engine.getWalWriter(sqlExecutionContext.getCairoSecurityContext(), tableToken)) {
                walName = walWriter.getWalName();
                TableWriter.Row row = walWriter.newRow(0);
                row.putByte(0, (byte) 1);
                row.append();
                walWriter.commit();

                addColumn(walWriter, "c", ColumnType.INT);
                row = walWriter.newRow(0);
                row.putByte(0, (byte) 10);
                row.append();
                walWriter.commit();

                try {
                    addColumn(walWriter, "c", ColumnType.SHORT);
                    fail("Should not be able to add duplicate column");
                } catch (CairoException e) {
                    assertEquals("[-1] duplicate column name: c", e.getMessage());
                }

                row = walWriter.newRow(0);
                row.putByte(0, (byte) 100);
                row.append();
                walWriter.commit();
            }

            try (TableModel model = defaultModel(tableName)) {
                try (WalReader reader = engine.getWalReader(sqlExecutionContext.getCairoSecurityContext(), tableToken, walName, 0, 1)) {
                    assertEquals(2, reader.getColumnCount());
                    assertEquals(walName, reader.getWalName());
                    assertEquals(tableName, reader.getTableName());
                    assertEquals(1, reader.size());

                    final RecordCursor cursor = reader.getDataCursor();
                    final Record record = cursor.getRecord();
                    assertTrue(cursor.hasNext());
                    assertEquals(1, record.getByte(0));
                    assertNull(record.getStr(1));
                    assertEquals(0, record.getRowId());
                    assertFalse(cursor.hasNext());

                    assertColumnMetadata(model, reader);

                    final WalEventCursor eventCursor = reader.getEventCursor();
                    assertTrue(eventCursor.hasNext());
                    assertEquals(0, eventCursor.getTxn());
                    assertEquals(WalTxnType.DATA, eventCursor.getType());

                    final WalEventCursor.DataInfo dataInfo = eventCursor.getDataInfo();
                    assertEquals(0, dataInfo.getStartRowID());
                    assertEquals(1, dataInfo.getEndRowID());
                    assertEquals(0, dataInfo.getMinTimestamp());
                    assertEquals(0, dataInfo.getMaxTimestamp());
                    assertFalse(dataInfo.isOutOfOrder());
                    assertNull(dataInfo.nextSymbolMapDiff());

                    assertFalse(eventCursor.hasNext());
                }
                model.col("c", ColumnType.INT);
                try (WalReader reader = engine.getWalReader(sqlExecutionContext.getCairoSecurityContext(), tableToken, walName, 1, 2)) {
                    assertEquals(3, reader.getColumnCount());
                    assertEquals(walName, reader.getWalName());
                    assertEquals(tableName, reader.getTableName());
                    assertEquals(2, reader.size());

                    final RecordCursor cursor = reader.getDataCursor();
                    final Record record = cursor.getRecord();
                    assertTrue(cursor.hasNext());
                    assertEquals(10, record.getByte(0));
                    assertNull(record.getStr(1));
                    assertEquals(Integer.MIN_VALUE, record.getInt(2));
                    assertEquals(0, record.getRowId());
                    assertTrue(cursor.hasNext());
                    assertEquals(100, record.getByte(0));
                    assertNull(record.getStr(1));
                    assertEquals(Integer.MIN_VALUE, record.getInt(2));
                    assertEquals(1, record.getRowId());
                    assertFalse(cursor.hasNext());

                    assertColumnMetadata(model, reader);

                    final WalEventCursor eventCursor = reader.getEventCursor();
                    assertTrue(eventCursor.hasNext());
                    assertEquals(0, eventCursor.getTxn());
                    assertEquals(WalTxnType.DATA, eventCursor.getType());

                    WalEventCursor.DataInfo dataInfo = eventCursor.getDataInfo();
                    assertEquals(0, dataInfo.getStartRowID());
                    assertEquals(1, dataInfo.getEndRowID());
                    assertEquals(0, dataInfo.getMinTimestamp());
                    assertEquals(0, dataInfo.getMaxTimestamp());
                    assertFalse(dataInfo.isOutOfOrder());
                    assertNull(dataInfo.nextSymbolMapDiff());

                    assertTrue(eventCursor.hasNext());
                    assertEquals(1, eventCursor.getTxn());
                    assertEquals(WalTxnType.DATA, eventCursor.getType());

                    dataInfo = eventCursor.getDataInfo();
                    assertEquals(1, dataInfo.getStartRowID());
                    assertEquals(2, dataInfo.getEndRowID());
                    assertEquals(0, dataInfo.getMinTimestamp());
                    assertEquals(0, dataInfo.getMaxTimestamp());
                    assertFalse(dataInfo.isOutOfOrder());
                    assertNull(dataInfo.nextSymbolMapDiff());

                    assertFalse(eventCursor.hasNext());
                }

                try {
                    engine.getWalReader(sqlExecutionContext.getCairoSecurityContext(), tableToken, walName, 2, 1);
                    fail("Segment 2 should not exist");
                } catch (CairoException e) {
                    assertTrue(e.getMessage().endsWith("could not open read-only [file=" + engine.getConfiguration().getRoot() +
                            File.separatorChar + tableName + TableUtils.SYSTEM_TABLE_NAME_SUFFIX + "1" +
                            File.separatorChar + walName +
                            File.separatorChar + "2" +
                            File.separatorChar + TableUtils.META_FILE_NAME + "]"));
                }
            }
        });
    }

    @Test
    public void testAddingSymbolColumn() throws Exception {
        assertMemoryLeak(() -> {
            final String tableName = "testTableAddSymbolCol";
            TableToken tableToken = createTable(tableName);

            final String walName;
            try (WalWriter walWriter = engine.getWalWriter(sqlExecutionContext.getCairoSecurityContext(), tableToken)) {
                walName = walWriter.getWalName();
                TableWriter.Row row = walWriter.newRow(0);
                row.putByte(0, (byte) 125);
                row.append();
                walWriter.commit();
                addColumn(walWriter, "c", ColumnType.SYMBOL);
            }

            try (TableModel model = defaultModel(tableName)) {
                try (WalReader reader = engine.getWalReader(sqlExecutionContext.getCairoSecurityContext(), tableToken, walName, 0, 1)) {
                    assertEquals(2, reader.getColumnCount());
                    assertEquals(walName, reader.getWalName());
                    assertEquals(tableName, reader.getTableName());
                    assertEquals(1, reader.size());

                    final RecordCursor cursor = reader.getDataCursor();
                    final Record record = cursor.getRecord();
                    assertTrue(cursor.hasNext());
                    assertEquals(125, record.getByte(0));
                    assertNull(record.getStr(1));
                    assertEquals(0, record.getRowId());
                    assertFalse(cursor.hasNext());

                    assertColumnMetadata(model, reader);

                    final WalEventCursor eventCursor = reader.getEventCursor();
                    assertTrue(eventCursor.hasNext());
                    assertEquals(0, eventCursor.getTxn());
                    assertEquals(WalTxnType.DATA, eventCursor.getType());

                    final WalEventCursor.DataInfo dataInfo = eventCursor.getDataInfo();
                    assertEquals(0, dataInfo.getStartRowID());
                    assertEquals(1, dataInfo.getEndRowID());
                    assertEquals(0, dataInfo.getMinTimestamp());
                    assertEquals(0, dataInfo.getMaxTimestamp());
                    assertFalse(dataInfo.isOutOfOrder());
                    assertNull(dataInfo.nextSymbolMapDiff());

                    assertFalse(eventCursor.hasNext());
                }
            }
        });
    }

    @Test
    public void testAlterTableRejectedIfTransactionPending() throws Exception {
        assertMemoryLeak(() -> {
            TableToken tableToken = createTable(testName.getMethodName());

            try (WalWriter walWriter = engine.getWalWriter(sqlExecutionContext.getCairoSecurityContext(), tableToken)) {
                TableWriter.Row row = walWriter.newRow(0);
                row.putByte(0, (byte) 1);
                row.append();
                // no commit intentional
                addColumn(walWriter, "c", ColumnType.INT);
                fail("Exception expected");
            } catch (Exception e) {
                // this exception will be handled in ILP/PG/HTTP
                assertTrue(e.getMessage().endsWith("cannot alter table with uncommitted inserts [table=testAlterTableRejectedIfTransactionPending]"));
            }
        });
    }

    @Test
    public void testCancelRowDoesNotStartsNewSegment() throws Exception {
        assertMemoryLeak(() -> {
            final String tableName = testName.getMethodName();
            TableToken tableToken = createTable(testName.getMethodName());

            final String walName;
            try (WalWriter walWriter = engine.getWalWriter(sqlExecutionContext.getCairoSecurityContext(), tableToken)) {
                walName = walWriter.getWalName();
                assertEquals(0, walWriter.getSegmentRowCount());
                TableWriter.Row row = walWriter.newRow(0);
                row.putByte(0, (byte) 1);
                row.append();
                assertEquals(1, walWriter.getSegmentRowCount());
                row = walWriter.newRow(0);
                row.putByte(0, (byte) 11);
                row.append();
                assertEquals(2, walWriter.getSegmentRowCount());
                row = walWriter.newRow(0);

                row.putByte(0, (byte) 111);
                assertEquals(2, walWriter.getSegmentRowCount());
                row.cancel();

                assertEquals(2, walWriter.getSegmentRowCount());
                row = walWriter.newRow(0);
                row.putByte(0, (byte) 112);
                row.append();
                assertEquals(3, walWriter.getSegmentRowCount());
                walWriter.commit();
            }

            try (TableModel model = defaultModel(tableName)) {
                try (WalReader reader = engine.getWalReader(sqlExecutionContext.getCairoSecurityContext(), tableToken, walName, 0, 3)) {
                    assertEquals(2, reader.getColumnCount());
                    assertEquals(walName, reader.getWalName());
                    assertEquals(tableName, reader.getTableName());
                    assertEquals(3, reader.size());

                    final RecordCursor cursor = reader.getDataCursor();
                    final Record record = cursor.getRecord();
                    assertTrue(cursor.hasNext());
                    assertEquals(1, record.getByte(0));
                    assertNull(record.getStr(1));
                    assertEquals(0, record.getRowId());

                    assertTrue(cursor.hasNext());
                    assertEquals(11, record.getByte(0));
                    assertNull(record.getStr(1));
                    assertEquals(1, record.getRowId());

                    assertTrue(cursor.hasNext());
                    assertEquals(112, record.getByte(0));
                    assertNull(record.getStr(1));
                    assertEquals(2, record.getRowId());

                    assertFalse(cursor.hasNext());
                    assertColumnMetadata(model, reader);
                }
            }

            try (Path path = new Path().of(configuration.getRoot())) {
                assertWalFileExist(path, tableToken, walName, 0, "_meta");
                assertWalFileExist(path, tableToken, walName, 0, "_event");
                assertWalFileExist(path, tableToken, walName, 0, "a.d");
                assertWalFileExist(path, tableToken, walName, 0, "b.d");
                assertWalFileExist(path, tableToken, walName, 0, "b.i");
            }
        });
    }

    @Test
    public void testCommit() throws Exception {
        assertMemoryLeak(() -> {
            final String tableName = testName.getMethodName();
            TableToken tableToken = createTable(testName.getMethodName());

            final String walName;
            try (WalWriter walWriter = engine.getWalWriter(sqlExecutionContext.getCairoSecurityContext(), tableToken)) {
                walName = walWriter.getWalName();
                for (int i = 0; i < 18; i++) {
                    TableWriter.Row row = walWriter.newRow(0);
                    row.putByte(0, (byte) i);
                    row.append();
                }
                walWriter.commit();
                for (int i = 0; i < 6; i++) {
                    TableWriter.Row row = walWriter.newRow(0);
                    row.putByte(0, (byte) i);
                    row.append();
                }
                walWriter.commit();
                walWriter.commit(); //should not create new txn, this is noop
                walWriter.commit(); //should not create new txn, this is noop
                for (int i = 0; i < 20; i++) {
                    TableWriter.Row row = walWriter.newRow(0);
                    row.putByte(0, (byte) i);
                    row.append();
                }
                walWriter.commit();
                walWriter.rollSegment();
                for (int i = 0; i < 7; i++) {
                    TableWriter.Row row = walWriter.newRow(0);
                    row.putByte(0, (byte) i);
                    row.append();
                }

                walWriter.commit();
            }

            try (TableModel model = defaultModel(tableName)) {
                try (WalReader reader = engine.getWalReader(sqlExecutionContext.getCairoSecurityContext(), tableToken, walName, 0, 44)) {
                    assertEquals(2, reader.getColumnCount());
                    assertEquals(walName, reader.getWalName());
                    assertEquals(tableName, reader.getTableName());
                    assertEquals(44, reader.size());

                    final RecordCursor cursor = reader.getDataCursor();
                    final Record record = cursor.getRecord();
                    int i = 0;
                    while (cursor.hasNext()) {
                        assertEquals(i > 23 ? i - 24 : (i > 17 ? i - 18 : i), record.getByte(0));
                        assertNull(record.getStr(1));
                        assertEquals(i, record.getRowId());
                        i++;
                    }
                    assertEquals(44, i);

                    assertColumnMetadata(model, reader);

                    final WalEventCursor eventCursor = reader.getEventCursor();
                    assertTrue(eventCursor.hasNext());
                    assertEquals(0, eventCursor.getTxn());
                    assertEquals(WalTxnType.DATA, eventCursor.getType());

                    WalEventCursor.DataInfo dataInfo = eventCursor.getDataInfo();
                    assertEquals(0, dataInfo.getStartRowID());
                    assertEquals(18, dataInfo.getEndRowID());
                    assertEquals(0, dataInfo.getMinTimestamp());
                    assertEquals(0, dataInfo.getMaxTimestamp());
                    assertFalse(dataInfo.isOutOfOrder());
                    assertNull(dataInfo.nextSymbolMapDiff());

                    assertTrue(eventCursor.hasNext());
                    assertEquals(1, eventCursor.getTxn());
                    assertEquals(WalTxnType.DATA, eventCursor.getType());

                    dataInfo = eventCursor.getDataInfo();
                    assertEquals(18, dataInfo.getStartRowID());
                    assertEquals(24, dataInfo.getEndRowID());
                    assertEquals(0, dataInfo.getMinTimestamp());
                    assertEquals(0, dataInfo.getMaxTimestamp());
                    assertFalse(dataInfo.isOutOfOrder());
                    assertNull(dataInfo.nextSymbolMapDiff());

                    assertTrue(eventCursor.hasNext());
                    assertEquals(2, eventCursor.getTxn());
                    assertEquals(WalTxnType.DATA, eventCursor.getType());

                    dataInfo = eventCursor.getDataInfo();
                    assertEquals(24, dataInfo.getStartRowID());
                    assertEquals(44, dataInfo.getEndRowID());
                    assertEquals(0, dataInfo.getMinTimestamp());
                    assertEquals(0, dataInfo.getMaxTimestamp());
                    assertFalse(dataInfo.isOutOfOrder());
                    assertNull(dataInfo.nextSymbolMapDiff());

                    assertFalse(eventCursor.hasNext());
                }
                try (WalReader reader = engine.getWalReader(sqlExecutionContext.getCairoSecurityContext(), tableToken, walName, 1, 7)) {
                    assertEquals(2, reader.getColumnCount());
                    assertEquals(walName, reader.getWalName());
                    assertEquals(tableName, reader.getTableName());
                    assertEquals(7, reader.size());

                    final RecordCursor cursor = reader.getDataCursor();
                    final Record record = cursor.getRecord();
                    int i = 0;
                    while (cursor.hasNext()) {
                        assertEquals(i, record.getByte(0));
                        assertNull(record.getStr(1));
                        assertEquals(i, record.getRowId());
                        i++;
                    }
                    assertEquals(7, i);

                    assertColumnMetadata(model, reader);

                    final WalEventCursor eventCursor = reader.getEventCursor();
                    assertTrue(eventCursor.hasNext());
                    assertEquals(0, eventCursor.getTxn());
                    assertEquals(WalTxnType.DATA, eventCursor.getType());

                    final WalEventCursor.DataInfo dataInfo = eventCursor.getDataInfo();
                    assertEquals(0, dataInfo.getStartRowID());
                    assertEquals(7, dataInfo.getEndRowID());
                    assertEquals(0, dataInfo.getMinTimestamp());
                    assertEquals(0, dataInfo.getMaxTimestamp());
                    assertFalse(dataInfo.isOutOfOrder());
                    assertNull(dataInfo.nextSymbolMapDiff());

                    assertFalse(eventCursor.hasNext());
                }
            }
        });
    }

    @Test
    public void testConcurrentAddRemoveColumn_DifferentColNamePerThread() throws Exception {
        assertMemoryLeak(() -> {
            final String tableName = testName.getMethodName();
            TableToken tableToken = createTable(testName.getMethodName());

            final int numOfRows = 11;
            final int numOfThreads = 10;
            final CountDownLatch alterFinished = new CountDownLatch(numOfThreads);
            final SOCountDownLatch writeFinished = new SOCountDownLatch(numOfThreads);
            final AtomicInteger columnNumber = new AtomicInteger();

            // map<walId, Error|Exception>
            final ConcurrentMap<Integer, Throwable> errors = new ConcurrentHashMap<>(numOfThreads);
            // map<walId, numOfThreadsUsedThisWalWriter>
            final ConcurrentMap<Integer, AtomicInteger> counters = new ConcurrentHashMap<>(numOfThreads);
            for (int i = 0; i < numOfThreads; i++) {
                new Thread(() -> {
                    final String colName = "col" + columnNumber.incrementAndGet();
                    TableWriter.Row row;
                    int walId = -1;
                    boolean countedDown = false;
                    try (WalWriter walWriter = engine.getWalWriter(sqlExecutionContext.getCairoSecurityContext(), tableToken)) {
                        walId = walWriter.getWalId();
                        final AtomicInteger counter = counters.computeIfAbsent(walId, name -> new AtomicInteger());
                        counter.incrementAndGet();

                        addColumn(walWriter, colName, ColumnType.LONG);
                        removeColumn(walWriter, colName);
                        addColumn(walWriter, colName, ColumnType.STRING);
                        removeColumn(walWriter, colName);
                        addColumn(walWriter, colName, ColumnType.BYTE);
                        removeColumn(walWriter, colName);

                        alterFinished.countDown();
                        countedDown = true;

                        alterFinished.await();
                        for (int n = 0; n < numOfRows; n++) {
                            row = walWriter.newRow(0);
                            row.putByte(0, (byte) 1);
                            row.putStr(1, "test" + n);
                            row.append();
                        }
                        walWriter.commit();
                        walWriter.rollSegment();
                    } catch (Throwable th) {
                        errors.put(walId, th);
                    } finally {
                        Path.clearThreadLocals();
                        if (!countedDown) {
                            alterFinished.countDown();
                        }
                        writeFinished.countDown();
                    }
                }).start();
            }
            writeFinished.await();

            if (!errors.isEmpty()) {
                for (Throwable th : errors.values()) {
                    th.printStackTrace();
                }
                Assert.fail("Write failed");
            }

            final LongHashSet txnSet = new LongHashSet(numOfThreads);
            final IntList symbolCounts = new IntList();
            symbolCounts.add(numOfRows);
            try (TableModel model = defaultModel(tableName)) {
                for (Map.Entry<Integer, AtomicInteger> counterEntry : counters.entrySet()) {
                    final int walId = counterEntry.getKey();
                    final int count = counterEntry.getValue().get();
                    final String walName = WAL_NAME_BASE + walId;

                    for (int i = 0; i < count; i++) {
                        try (WalReader reader = engine.getWalReader(sqlExecutionContext.getCairoSecurityContext(), tableToken, walName, 2 * i, numOfRows)) {
                            assertEquals(2, reader.getRealColumnCount());
                            assertEquals(walName, reader.getWalName());
                            assertEquals(tableName, reader.getTableName());
                            assertEquals(numOfRows, reader.size());

                            final RecordCursor cursor = reader.getDataCursor();
                            final Record record = cursor.getRecord();
                            int n = 0;
                            while (cursor.hasNext()) {
                                assertEquals(1, record.getByte(0));
                                assertEquals("test" + n, record.getStr(1).toString());
                                assertEquals(n, record.getRowId());
                                n++;
                            }
                            assertEquals(numOfRows, n);

                            assertColumnMetadata(model, reader);

                            final WalEventCursor eventCursor = reader.getEventCursor();
                            assertTrue(eventCursor.hasNext());
                            assertEquals(WalTxnType.DATA, eventCursor.getType());
                            txnSet.add(Numbers.encodeLowHighInts(walId * 10 + i, (int) eventCursor.getTxn()));

                            final WalEventCursor.DataInfo dataInfo = eventCursor.getDataInfo();
                            assertEquals(0, dataInfo.getStartRowID());
                            assertEquals(numOfRows, dataInfo.getEndRowID());
                            assertEquals(0, dataInfo.getMinTimestamp());
                            assertEquals(0, dataInfo.getMaxTimestamp());
                            assertFalse(dataInfo.isOutOfOrder());

                            assertNull(dataInfo.nextSymbolMapDiff());

                            assertFalse(eventCursor.hasNext());
                        }

                        try (WalReader reader = engine.getWalReader(sqlExecutionContext.getCairoSecurityContext(), tableToken, walName, 2 * i + 1, 0)) {
                            assertEquals(2, reader.getRealColumnCount());
                            assertEquals(walName, reader.getWalName());
                            assertEquals(tableName, reader.getTableName());
                            assertEquals(0, reader.size());

                            final RecordCursor cursor = reader.getDataCursor();
                            assertFalse(cursor.hasNext());

                            assertColumnMetadata(model, reader);

                            final WalEventCursor eventCursor = reader.getEventCursor();
                            assertFalse(eventCursor.hasNext());
                        }

                        try (Path path = new Path().of(configuration.getRoot())) {
                            assertWalFileExist(path, tableToken, walName, 0, "_meta");
                            assertWalFileExist(path, tableToken, walName, 0, "_event");
                            assertWalFileExist(path, tableToken, walName, 0, "a.d");
                            assertWalFileExist(path, tableToken, walName, 0, "b.d");
                            assertWalFileExist(path, tableToken, walName, 1, "_meta");
                            assertWalFileExist(path, tableToken, walName, 1, "_event");
                            assertWalFileExist(path, tableToken, walName, 1, "a.d");
                            assertWalFileExist(path, tableToken, walName, 1, "b.d");
                        }
                    }
                }
            }

            assertEquals(numOfThreads, txnSet.size());
        });
    }

    @Test
    public void testConcurrentInsert() throws Exception {
        assertMemoryLeak(() -> {
            final String tableName = "testTable";
            TableToken tableToken;
            try (TableModel model = new TableModel(configuration, tableName, PartitionBy.HOUR)
                    .col("a", ColumnType.INT)
                    .col("b", ColumnType.SYMBOL)
                    .timestamp("ts")
                    .wal()
            ) {
                tableToken = createTable(model);
            }

            final int numOfRows = 4000;
            final int maxRowCount = 500;
            configOverrideWalSegmentRolloverRowCount(maxRowCount);
            Assert.assertEquals(configuration.getWalSegmentRolloverRowCount(), maxRowCount);
            final int numOfSegments = numOfRows / maxRowCount;
            final int numOfThreads = 10;
            final int numOfTxn = numOfThreads * numOfSegments;
            final SOCountDownLatch writeFinished = new SOCountDownLatch(numOfThreads);

            // map<walId, Error|Exception>
            final ConcurrentMap<Integer, Throwable> errors = new ConcurrentHashMap<>(numOfThreads);
            // map<walId, numOfThreadsUsedThisWalWriter>
            final ConcurrentMap<Integer, AtomicInteger> counters = new ConcurrentHashMap<>(numOfThreads);
            for (int i = 0; i < numOfThreads; i++) {
                new Thread(() -> {
                    TableWriter.Row row;
                    int walId = -1;
                    try (WalWriter walWriter = engine.getWalWriter(sqlExecutionContext.getCairoSecurityContext(), tableToken)) {
                        walId = walWriter.getWalId();
                        final AtomicInteger counter = counters.computeIfAbsent(walId, name -> new AtomicInteger());
                        assertEquals(counter.get() > 0 ? maxRowCount : 0, walWriter.getSegmentRowCount());
                        counter.incrementAndGet();
                        for (int n = 0; n < numOfRows; n++) {
                            row = walWriter.newRow(0);
                            row.putInt(0, n);
                            row.putSym(1, "test" + n);
                            row.append();
                            if ((n + 1) % maxRowCount == 0) {
                                walWriter.commit();
                            }
                        }
                        walWriter.commit();
                        assertWalExistence(true, tableName, walId);
                        for (int n = 0; n < counter.get() * numOfSegments; n++) {
                            assertSegmentExistence(true, tableName, walId, n);
                        }
                        assertSegmentExistence(false, tableName, walId, counter.get() * numOfSegments);
                    } catch (Throwable th) {
                        errors.put(walId, th);
                    } finally {
                        Path.clearThreadLocals();
                        writeFinished.countDown();
                    }
                }).start();
            }
            writeFinished.await();

            if (!errors.isEmpty()) {
                for (Throwable th : errors.values()) {
                    th.printStackTrace();
                }
                Assert.fail("Write failed");
            }

            final LongHashSet txnSet = new LongHashSet(numOfTxn);
            final IntList symbolCounts = new IntList();
            symbolCounts.add(numOfRows);
            try (TableModel model = new TableModel(configuration, tableName, PartitionBy.HOUR)
                    .col("a", ColumnType.INT)
                    .col("b", ColumnType.SYMBOL)
                    .timestamp("ts")
                    .wal()
            ) {
                for (Map.Entry<Integer, AtomicInteger> counterEntry : counters.entrySet()) {
                    final int walId = counterEntry.getKey();
                    final int count = counterEntry.getValue().get();
                    final String walName = WAL_NAME_BASE + walId;

                    for (int segmentId = 0; segmentId < count * numOfSegments; segmentId++) {
                        try (WalReader reader = engine.getWalReader(sqlExecutionContext.getCairoSecurityContext(), tableToken, walName, segmentId, maxRowCount)) {
                            assertEquals(3, reader.getColumnCount());
                            assertEquals(walName, reader.getWalName());
                            assertEquals(tableName, reader.getTableName());
                            assertEquals(maxRowCount, reader.size());

                            final RecordCursor cursor = reader.getDataCursor();
                            final Record record = cursor.getRecord();
                            int n = 0;
                            while (cursor.hasNext()) {
                                assertEquals((segmentId % numOfSegments) * maxRowCount + n, record.getInt(0));
                                assertEquals(n, record.getInt(1)); // New symbol value every row
                                assertEquals("test" + ((segmentId % numOfSegments) * maxRowCount + n), record.getSym(1));
                                assertEquals(n, record.getRowId());
                                n++;
                            }
                            assertEquals(maxRowCount, n);

                            assertColumnMetadata(model, reader);

                            final WalEventCursor eventCursor = reader.getEventCursor();
                            assertTrue(eventCursor.hasNext());
                            assertEquals(WalTxnType.DATA, eventCursor.getType());
                            txnSet.add(Numbers.encodeLowHighInts(walId, segmentId * 1000 + (int) eventCursor.getTxn()));

                            final WalEventCursor.DataInfo dataInfo = eventCursor.getDataInfo();
                            assertEquals(0, dataInfo.getStartRowID());
                            assertEquals(maxRowCount, dataInfo.getEndRowID());
                            assertEquals(0, dataInfo.getMinTimestamp());
                            assertEquals(0, dataInfo.getMaxTimestamp());
                            assertFalse(dataInfo.isOutOfOrder());

                            final SymbolMapDiff symbolMapDiff = dataInfo.nextSymbolMapDiff();
                            assertEquals(1, symbolMapDiff.getColumnIndex());
                            int expectedKey = 0;
                            SymbolMapDiffEntry entry;
                            while ((entry = symbolMapDiff.nextEntry()) != null) {
                                assertEquals("test" + ((segmentId % numOfSegments) * maxRowCount + expectedKey), entry.getSymbol().toString());
                                expectedKey++;
                            }
                            assertEquals(maxRowCount, expectedKey);
                            assertNull(dataInfo.nextSymbolMapDiff());

                            assertFalse(eventCursor.hasNext());
                        }

                        try (Path path = new Path().of(configuration.getRoot())) {
                            assertWalFileExist(path, tableToken, walName, segmentId, "_meta");
                            assertWalFileExist(path, tableToken, walName, segmentId, "_event");
                            assertWalFileExist(path, tableToken, walName, segmentId, "a.d");
                            assertWalFileExist(path, tableToken, walName, segmentId, "b.d");
                            assertWalFileExist(path, tableToken, walName, segmentId, "ts.d");
                        }
                    }
                }
            }

            assertEquals(numOfTxn, txnSet.size());
            for (Map.Entry<Integer, AtomicInteger> counterEntry : counters.entrySet()) {
                final int walId = counterEntry.getKey();
                final int count = counterEntry.getValue().get();
                for (int segmentId = 0; segmentId < count * numOfSegments; segmentId++) {
                    txnSet.remove(Numbers.encodeLowHighInts(walId, segmentId * 1000));
                }
            }
            assertEquals(0, txnSet.size());
        });
    }

    @Test
    public void testDesignatedTimestampIncludesSegmentRowNumber_NotOOO() throws Exception {
        testDesignatedTimestampIncludesSegmentRowNumber(new int[]{1000, 1200}, false);
    }

    @Test
    public void testDesignatedTimestampIncludesSegmentRowNumber_OOO() throws Exception {
        testDesignatedTimestampIncludesSegmentRowNumber(new int[]{1500, 1200}, true);
    }

    @Test
    public void testExceptionThrownIfSequencerCannotBeCreated() throws Exception {
        assertMemoryLeak(() -> {
            ff = new TestFilesFacadeImpl() {
                @Override
                public int openRW(LPSZ name, long opts) {
                    if (Chars.endsWith(name, WAL_INDEX_FILE_NAME)) {
                        return -1;
                    }
                    return TestFilesFacadeImpl.INSTANCE.openRW(name, opts);
                }
            };

            try {
                createTable(testName.getMethodName());
                fail("Exception expected");
            } catch (CairoException e) {
                TestUtils.assertContains(e.getFlyweightMessage(), "could not open read-write");
            }
        });
    }

    @Test
    public void testExceptionThrownIfSequencerCannotBeOpened() throws Exception {
        final FilesFacade ff = new TestFilesFacadeImpl() {
            @Override
            public long getPageSize() {
                try {
                    throw new RuntimeException("Test failure");
                } catch (Exception e) {
                    final StackTraceElement[] stackTrace = e.getStackTrace();
                    if (stackTrace[4].getClassName().endsWith("TableSequencerImpl") && stackTrace[4].getMethodName().equals("open")) {
                        throw e;
                    }
                }
                return Files.PAGE_SIZE;
            }
        };

        assertMemoryLeak(ff, () -> {
            try {
                createTable(testName.getMethodName());
                fail("Exception expected");
            } catch (Exception e) {
                // this exception will be handled in ILP/PG/HTTP
                assertEquals("Test failure", e.getMessage());
            }
        });
    }

    @Test
    public void testExceptionThrownIfSequencerCannotCreateDir() throws Exception {
        final FilesFacade ff = new TestFilesFacadeImpl() {
            @Override
            public int errno() {
                return 999;
            }

            @Override
            public int mkdirs(Path path, int mode) {
                try {
                    throw new RuntimeException("Test failure");
                } catch (Exception e) {
                    final StackTraceElement[] stackTrace = e.getStackTrace();
                    if (stackTrace[1].getClassName().endsWith("TableSequencerImpl") && stackTrace[1].getMethodName().equals("createSequencerDir")) {
                        return 1;
                    }
                }
                return Files.mkdirs(path, mode);
            }
        };

        assertMemoryLeak(ff, () -> {
            try {
                createTable(testName.getMethodName());
                fail("Exception expected");
            } catch (Exception e) {
                // this exception will be handled in ILP/PG/HTTP
                assertTrue(e.getMessage().startsWith("[999] Cannot create sequencer directory:"));
            }
        });
    }

    @Test
    public void testLargeSegmentRollover() throws Exception {
        assertMemoryLeak(() -> {
            String tableName = testName.getMethodName();
            TableToken tableToken;
            // Schema with 8 columns, 8 bytes each = 64 bytes per row
            try (TableModel model = new TableModel(configuration, tableName, PartitionBy.DAY)
                    .timestamp("ts")
                    .col("a", ColumnType.LONG)
                    .wal()
            ) {
                tableToken = createTable(model);
            }

            try (WalWriter walWriter = engine.getWalWriter(sqlExecutionContext.getCairoSecurityContext(), tableToken)) {
                final RowInserter ins = new RowInserter() {
                    private long count;
                    private long ts = 1000000000L;

                    @Override
                    public long getCount() {
                        return count;
                    }

                    @Override
                    public void insertRow() {
                        TableWriter.Row row = walWriter.newRow(ts);
                        row.putLong(1, count);
                        row.append();
                        ts += 1000;
                        ++count;
                    }
                };

                ins.insertRow();
                walWriter.commit();
                Assert.assertEquals(ins.getCount(), 1);

                // Just one segment.
                assertWalExistence(true, tableName, 1);
                assertWalExistence(false, tableName, 2);
                assertSegmentExistence(true, tableName, 1, 0);
                assertSegmentExistence(false, tableName, 1, 1);

                while (ins.getCount() < configuration.getWalSegmentRolloverRowCount()) {
                    ins.insertRow();
                    if (ins.getCount() % 1000 == 0) {  // Committing occasionally to avoid too many log messages.
                        walWriter.commit();
                    }
                }
                walWriter.commit();

                // Still just one segment.
                assertWalExistence(true, tableName, 1);
                assertSegmentExistence(true, tableName, 1, 0);
                assertSegmentExistence(false, tableName, 1, 1);

                ins.insertRow();
                walWriter.commit();

                // Rolled over to second segment.
                assertWalExistence(true, tableName, 1);
                assertSegmentExistence(true, tableName, 1, 0);
                assertSegmentExistence(true, tableName, 1, 1);
                assertSegmentExistence(false, tableName, 1, 2);

                assertSegmentLockEngagement(false, tableName, 1, 0);

                drainWalQueue();
                runWalPurgeJob();

                assertSegmentExistence(false, tableName, 1, 0);
            }
        });
    }

    @Test
    public void testOverlappingStructureChangeCannotCreateFile() throws Exception {
        final FilesFacade ff = new TestFilesFacadeImpl() {
            @Override
            public int openRW(LPSZ name, long opts) {
                if (Chars.endsWith(name, "0" + Files.SEPARATOR + "c.d")) {
                    return -1;
                }
                return TestFilesFacadeImpl.INSTANCE.openRW(name, opts);
            }
        };

        assertMemoryLeak(ff, () -> {
            TableToken tableToken = createTable(testName.getMethodName());

            try (WalWriter walWriter1 = engine.getWalWriter(sqlExecutionContext.getCairoSecurityContext(), tableToken)) {
                try (WalWriter walWriter2 = engine.getWalWriter(sqlExecutionContext.getCairoSecurityContext(), tableToken)) {
                    addColumn(walWriter1, "c", ColumnType.INT);
                    addColumn(walWriter2, "d", ColumnType.INT);
                    fail("Exception expected");
                } catch (CairoException e) {
                    // this exception will be handled in ILP/PG/HTTP
                    TestUtils.assertContains(e.getFlyweightMessage(), "could not open read-write");
                }
            }
        });
    }

    @Test
    public void testOverlappingStructureChangeFails() throws Exception {
        final FilesFacade ff = new TestFilesFacadeImpl() {
            @Override
            public int openRO(LPSZ name) {
                try {
                    throw new RuntimeException("Test failure");
                } catch (Exception e) {
                    final StackTraceElement[] stackTrace = e.getStackTrace();
                    if (stackTrace[2].getClassName().endsWith("TableTransactionLog") && stackTrace[2].getMethodName().equals("openFileRO")) {
                        return -1;
                    }
                }
                return TestFilesFacadeImpl.INSTANCE.openRO(name);
            }
        };

        assertMemoryLeak(ff, () -> {
            TableToken tableToken = createTable(testName.getMethodName());

            try (WalWriter walWriter1 = engine.getWalWriter(sqlExecutionContext.getCairoSecurityContext(), tableToken)) {
                try (WalWriter walWriter2 = engine.getWalWriter(sqlExecutionContext.getCairoSecurityContext(), tableToken)) {
                    addColumn(walWriter1, "c", ColumnType.INT);
                    addColumn(walWriter2, "d", ColumnType.INT);
                    fail("Exception expected");
                } catch (Exception e) {
                    // this exception will be handled in ILP/PG/HTTP
                    assertTrue(e.getMessage().contains("could not open read-only"));
                }
            }
        });
    }

    @Test
    public void testOverlappingStructureChangeMissing() throws Exception {
        final FilesFacade ff = new TestFilesFacadeImpl() {
            @Override
            public long readNonNegativeLong(int fd, long offset) {
                try {
                    throw new RuntimeException("Test failure");
                } catch (Exception e) {
                    final StackTraceElement[] stackTrace = e.getStackTrace();
                    if (stackTrace[1].getClassName().endsWith("TableTransactionLog$TableMetadataChangeLogImpl") && stackTrace[1].getMethodName().equals("of")) {
                        return -1;
                    }
                }
                return Files.readNonNegativeLong(fd, offset);
            }
        };

        assertMemoryLeak(ff, () -> {
            TableToken tableToken = createTable(testName.getMethodName());

            try (WalWriter walWriter1 = engine.getWalWriter(sqlExecutionContext.getCairoSecurityContext(), tableToken)) {
                try (WalWriter walWriter2 = engine.getWalWriter(sqlExecutionContext.getCairoSecurityContext(), tableToken)) {
                    addColumn(walWriter1, "c", ColumnType.INT);
                    addColumn(walWriter2, "d", ColumnType.INT);
                    fail("Exception expected");
                } catch (Exception e) {
                    // this exception will be handled in ILP/PG/HTTP
                    assertEquals("[0] expected to read table structure changes but there is no saved in the sequencer [structureVersionLo=0]", e.getMessage());
                }
            }
        });
    }

    @Test
    public void testReadAndWriteAllTypes() throws Exception {
        assertMemoryLeak(() -> {
            final String tableName = "testTableAllTypes";
            TableToken tableToken;
            try (TableModel model = new TableModel(configuration, tableName, PartitionBy.HOUR)
                    .col("int", ColumnType.INT)
                    .col("byte", ColumnType.BYTE)
                    .col("long", ColumnType.LONG)
                    .col("long256", ColumnType.LONG256)
                    .col("double", ColumnType.DOUBLE)
                    .col("float", ColumnType.FLOAT)
                    .col("short", ColumnType.SHORT)
                    .col("timestamp", ColumnType.TIMESTAMP)
                    .col("char", ColumnType.CHAR)
                    .col("boolean", ColumnType.BOOLEAN)
                    .col("date", ColumnType.DATE)
                    .col("string", ColumnType.STRING)
                    .col("geoByte", ColumnType.GEOBYTE)
                    .col("geoInt", ColumnType.GEOINT)
                    .col("geoShort", ColumnType.GEOSHORT)
                    .col("geoLong", ColumnType.GEOLONG)
                    .col("bin", ColumnType.BINARY)
                    .col("bin2", ColumnType.BINARY)
                    .col("long256b", ColumnType.LONG256) // putLong256(int columnIndex, Long256 value)
                    .col("long256c", ColumnType.LONG256) // putLong256(int columnIndex, CharSequence hexString)
                    .col("long256d", ColumnType.LONG256) // putLong256(int columnIndex, @NotNull CharSequence hexString, int start, int end)
                    .col("timestampb", ColumnType.TIMESTAMP) // putTimestamp(int columnIndex, CharSequence value)
                    .col("stringb", ColumnType.STRING) // putStr(int columnIndex, char value)
                    .col("stringc", ColumnType.STRING) // putStr(int columnIndex, CharSequence value, int pos, int len)
                    .col("symbol", ColumnType.SYMBOL) // putSym(int columnIndex, CharSequence value)
                    .col("symbolb", ColumnType.SYMBOL) // putSym(int columnIndex, char value)
                    .timestamp("ts")
                    .wal()
            ) {
                tableToken = createTable(model);
            }

            final int rowsToInsertTotal = 100;
            final long pointer = Unsafe.getUnsafe().allocateMemory(rowsToInsertTotal);
            try {
                final long ts = Os.currentTimeMicros();
                final Long256Impl long256 = new Long256Impl();
                final StringSink stringSink = new StringSink();
                final DirectBinarySequence binSeq = new DirectBinarySequence();

                final String walName;
                final IntList walSymbolCounts = new IntList();
                try (WalWriter walWriter = engine.getWalWriter(sqlExecutionContext.getCairoSecurityContext(), tableToken)) {
                    assertEquals(tableName, walWriter.getTableToken().getTableName());
                    walName = walWriter.getWalName();
                    for (int i = 0; i < rowsToInsertTotal; i++) {
                        stringSink.clear();
                        TableWriter.Row row = walWriter.newRow(ts);
                        row.putInt(0, i);
                        row.putByte(1, (byte) i);
                        row.putLong(2, i);
                        row.putLong256(3, i, i + 1, i + 2, i + 3);
                        row.putDouble(4, i + .5);
                        row.putFloat(5, i + .5f);
                        row.putShort(6, (short) i);
                        row.putTimestamp(7, i);
                        row.putChar(8, (char) i);
                        row.putBool(9, i % 2 == 0);
                        row.putDate(10, i);
                        row.putStr(11, String.valueOf(i));
                        row.putGeoHash(12, i); // geo byte
                        row.putGeoHash(13, i); // geo int
                        row.putGeoHash(14, i); // geo short
                        row.putGeoHash(15, i); // geo long

                        prepareBinPayload(pointer, i);
                        row.putBin(16, binSeq.of(pointer, i));
                        // putBin(address, length) treats length 0 the same as null.
                        // so let's start from 1 to avoid that edge-case
                        prepareBinPayload(pointer, i + 1);
                        row.putBin(17, pointer, i + 1);

                        long256.setAll(i, i + 1, i + 2, i + 3);
                        row.putLong256(18, long256);
                        long256.toSink(stringSink);
                        row.putLong256(19, stringSink);
                        int strLen = stringSink.length();
                        stringSink.put("some rubbish to be ignored");
                        row.putLong256(20, stringSink, 2, strLen);

                        row.putTimestamp(21, SqlUtil.implicitCastStrAsTimestamp("2022-06-10T09:13:46." + (i + 1)));

                        row.putStr(22, (char) (65 + i % 26));
                        row.putStr(23, "abcdefghijklmnopqrstuvwxyz", 0, i % 26 + 1);

                        row.putSym(24, String.valueOf(i));
                        row.putSym(25, (char) (65 + i % 26));

                        row.append();
                    }

                    walSymbolCounts.add(walWriter.getSymbolMapReader(24).getSymbolCount());
                    walSymbolCounts.add(walWriter.getSymbolMapReader(25).getSymbolCount());

                    assertEquals(rowsToInsertTotal, walWriter.getSegmentRowCount());
                    assertEquals("WalWriter{name=" + walName + ", table=" + tableName + "}", walWriter.toString());
                    walWriter.commit();
                }

                try (WalReader reader = engine.getWalReader(sqlExecutionContext.getCairoSecurityContext(), tableToken, walName, 0, rowsToInsertTotal)) {
                    assertEquals(27, reader.getColumnCount());
                    assertEquals(walName, reader.getWalName());
                    assertEquals(tableName, reader.getTableName());
                    assertEquals(rowsToInsertTotal, reader.size());

                    final RecordCursor cursor = reader.getDataCursor();
                    final Record record = cursor.getRecord();
                    final StringSink testSink = new StringSink();
                    int i = 0;
                    while (cursor.hasNext()) {
                        assertEquals(i, record.getInt(0));
                        assertEquals(i, record.getByte(1));
                        assertEquals(i, record.getLong(2));
                        long256.setAll(i, i + 1, i + 2, i + 3);
                        assertEquals(long256, record.getLong256A(3));
                        assertEquals(long256, record.getLong256B(3));
                        assertEquals(i + 0.5, record.getDouble(4), 0.1);
                        assertEquals(i + 0.5, record.getFloat(5), 0.1);
                        assertEquals(i, record.getShort(6));
                        assertEquals(i, record.getTimestamp(7));
                        assertEquals(i, record.getChar(8));
                        assertEquals(i % 2 == 0, record.getBool(9));
                        assertEquals(i, record.getDate(10));
                        assertEquals(String.valueOf(i), record.getStr(11).toString());
                        assertEquals(record.getStr(11).toString(), record.getStrB(11).toString());
                        assertEquals(String.valueOf(i).length(), record.getStrLen(11));
                        assertEquals(i, record.getGeoByte(12));
                        assertEquals(i, record.getGeoInt(13));
                        assertEquals(i, record.getGeoShort(14));
                        assertEquals(i, record.getGeoLong(15));

                        prepareBinPayload(pointer, i);
                        assertBinSeqEquals(binSeq.of(pointer, i), record.getBin(16));
                        prepareBinPayload(pointer, i + 1);
                        assertBinSeqEquals(binSeq.of(pointer, i + 1), record.getBin(17));
                        assertEquals(i + 1, record.getBinLen(17));

                        testSink.clear();
                        long256.toSink(testSink);
                        stringSink.clear();
                        record.getLong256(18, stringSink);
                        assertEquals(testSink.toString(), stringSink.toString());
                        stringSink.clear();
                        record.getLong256(19, stringSink);
                        assertEquals(testSink.toString(), stringSink.toString());
                        stringSink.clear();
                        record.getLong256(20, stringSink);
                        assertEquals(testSink.toString(), stringSink.toString());

                        assertEquals(1654852426000000L + (i + 1) * (long) (Math.pow(10, 5 - (int) Math.log10(i + 1))), record.getTimestamp(21));

                        assertEquals(String.valueOf((char) (65 + i % 26)), record.getStr(22).toString());
                        assertEquals("abcdefghijklmnopqrstuvwxyz".substring(0, i % 26 + 1), record.getStr(23).toString());

                        assertEquals(String.valueOf(i), record.getSym(24));
                        assertEquals(String.valueOf((char) (65 + i % 26)), record.getSym(25));

                        assertEquals(ts, record.getTimestamp(26));
                        assertEquals(i, record.getRowId());
                        testSink.clear();
                        ((Sinkable) record).toSink(testSink);
                        assertEquals("WalReaderRecord [recordIndex=" + i + "]", testSink.toString());
                        try {
                            cursor.getRecordB();
                            fail("UnsupportedOperationException expected");
                        } catch (UnsupportedOperationException e) {
                            // ignore, this is expected
                        }
                        try {
                            record.getUpdateRowId();
                            fail("UnsupportedOperationException expected");
                        } catch (UnsupportedOperationException e) {
                            // ignore, this is expected
                        }
                        i++;
                    }
                    assertEquals(i, cursor.size());
                    assertEquals(i, reader.size());
                }
            } finally {
                Unsafe.getUnsafe().freeMemory(pointer);
            }
        });
    }

    @Test
    public void testRemoveColumnRollsUncommittedRowsToNewSegment() throws Exception {
        assertMemoryLeak(() -> {
            final String tableName = testName.getMethodName();
            TableToken tableToken = createTable(testName.getMethodName());

            final String walName1, walName2;
            try (WalWriter walWriter1 = engine.getWalWriter(sqlExecutionContext.getCairoSecurityContext(), tableToken)) {
                try (WalWriter walWriter2 = engine.getWalWriter(sqlExecutionContext.getCairoSecurityContext(), tableToken)) {
                    walName1 = walWriter1.getWalName();
                    walName2 = walWriter2.getWalName();

                    TableWriter.Row row = walWriter1.newRow(0);
                    row.putByte(0, (byte) 1);
                    row.append();
                    walWriter1.commit();

                    row = walWriter2.newRow(0);
                    row.putByte(0, (byte) 10);
                    row.append();
                    walWriter2.commit();

                    row = walWriter2.newRow(0);
                    row.putByte(0, (byte) 100);
                    row.append();

                    removeColumn(walWriter1, "b");

                    walWriter2.commit();

                    row = walWriter1.newRow(0);
                    row.putByte(0, (byte) 110);
                    row.append();
                    walWriter1.commit();
                }
            }

            try (TableModel model = defaultModel(tableName)) {
                try (WalReader reader = engine.getWalReader(sqlExecutionContext.getCairoSecurityContext(), tableToken, walName1, 0, 1)) {
                    assertEquals(2, reader.getColumnCount());
                    assertEquals(walName1, reader.getWalName());
                    assertEquals(tableName, reader.getTableName());
                    assertEquals(1, reader.size());

                    final RecordCursor cursor = reader.getDataCursor();
                    final Record record = cursor.getRecord();
                    assertTrue(cursor.hasNext());
                    assertEquals(1, record.getByte(0));
                    assertNull(record.getStr(1));
                    assertEquals(0, record.getRowId());
                    assertFalse(cursor.hasNext());

                    assertColumnMetadata(model, reader);

                    final WalEventCursor eventCursor = reader.getEventCursor();
                    assertTrue(eventCursor.hasNext());
                    assertEquals(0, eventCursor.getTxn());
                    assertEquals(WalTxnType.DATA, eventCursor.getType());

                    final WalEventCursor.DataInfo dataInfo = eventCursor.getDataInfo();
                    assertEquals(0, dataInfo.getStartRowID());
                    assertEquals(1, dataInfo.getEndRowID());
                    assertEquals(0, dataInfo.getMinTimestamp());
                    assertEquals(0, dataInfo.getMaxTimestamp());
                    assertFalse(dataInfo.isOutOfOrder());
                    assertNull(dataInfo.nextSymbolMapDiff());

                    assertFalse(eventCursor.hasNext());
                }
                try (WalReader reader = engine.getWalReader(sqlExecutionContext.getCairoSecurityContext(), tableToken, walName2, 0, 1)) {
                    assertEquals(2, reader.getColumnCount());
                    assertEquals(walName2, reader.getWalName());
                    assertEquals(tableName, reader.getTableName());
                    assertEquals(1, reader.size());

                    final RecordCursor cursor = reader.getDataCursor();
                    final Record record = cursor.getRecord();
                    assertTrue(cursor.hasNext());
                    assertEquals(10, record.getByte(0));
                    assertNull(record.getStr(1));
                    assertEquals(0, record.getRowId());
                    assertFalse(cursor.hasNext());

                    assertColumnMetadata(model, reader);

                    final WalEventCursor eventCursor = reader.getEventCursor();
                    assertTrue(eventCursor.hasNext());
                    assertEquals(0, eventCursor.getTxn());
                    assertEquals(WalTxnType.DATA, eventCursor.getType());

                    final WalEventCursor.DataInfo dataInfo = eventCursor.getDataInfo();
                    assertEquals(0, dataInfo.getStartRowID());
                    assertEquals(1, dataInfo.getEndRowID());
                    assertEquals(0, dataInfo.getMinTimestamp());
                    assertEquals(0, dataInfo.getMaxTimestamp());
                    assertFalse(dataInfo.isOutOfOrder());
                    assertNull(dataInfo.nextSymbolMapDiff());

                    assertFalse(eventCursor.hasNext());
                }
            }
            try (TableModel model = new TableModel(configuration, tableName, PartitionBy.NONE)
                    .col("a", ColumnType.BYTE)
                    .wal()
            ) {
                try (WalReader reader = engine.getWalReader(sqlExecutionContext.getCairoSecurityContext(), tableToken, walName1, 1, 1)) {
                    assertEquals(2, reader.getColumnCount());
                    assertEquals(1, reader.getRealColumnCount());
                    assertEquals(walName1, reader.getWalName());
                    assertEquals(tableName, reader.getTableName());
                    assertEquals(1, reader.size());

                    final RecordCursor cursor = reader.getDataCursor();
                    final Record record = cursor.getRecord();
                    assertTrue(cursor.hasNext());
                    assertEquals(110, record.getByte(0));
                    assertEquals(0, record.getRowId());
                    assertFalse(cursor.hasNext());

                    assertColumnMetadata(model, reader);

                    final WalEventCursor eventCursor = reader.getEventCursor();
                    assertTrue(eventCursor.hasNext());
                    assertEquals(0, eventCursor.getTxn());
                    assertEquals(WalTxnType.DATA, eventCursor.getType());

                    final WalEventCursor.DataInfo dataInfo = eventCursor.getDataInfo();
                    assertEquals(0, dataInfo.getStartRowID());
                    assertEquals(1, dataInfo.getEndRowID());
                    assertEquals(0, dataInfo.getMinTimestamp());
                    assertEquals(0, dataInfo.getMaxTimestamp());
                    assertFalse(dataInfo.isOutOfOrder());
                    assertNull(dataInfo.nextSymbolMapDiff());

                    assertFalse(eventCursor.hasNext());
                }
                try (WalReader reader = engine.getWalReader(sqlExecutionContext.getCairoSecurityContext(), tableToken, walName2, 1, 1)) {
                    assertEquals(2, reader.getColumnCount());
                    assertEquals(1, reader.getRealColumnCount());
                    assertEquals(walName2, reader.getWalName());
                    assertEquals(tableName, reader.getTableName());
                    assertEquals(1, reader.size());

                    final RecordCursor cursor = reader.getDataCursor();
                    final Record record = cursor.getRecord();
                    assertTrue(cursor.hasNext());
                    assertEquals(100, record.getByte(0));
                    assertEquals(0, record.getRowId());
                    assertFalse(cursor.hasNext());

                    assertColumnMetadata(model, reader);

                    final WalEventCursor eventCursor = reader.getEventCursor();
                    assertTrue(eventCursor.hasNext());
                    assertEquals(0, eventCursor.getTxn());
                    assertEquals(WalTxnType.DATA, eventCursor.getType());

                    final WalEventCursor.DataInfo dataInfo = eventCursor.getDataInfo();
                    assertEquals(0, dataInfo.getStartRowID());
                    assertEquals(1, dataInfo.getEndRowID());
                    assertEquals(0, dataInfo.getMinTimestamp());
                    assertEquals(0, dataInfo.getMaxTimestamp());
                    assertFalse(dataInfo.isOutOfOrder());
                    assertNull(dataInfo.nextSymbolMapDiff());

                    assertFalse(eventCursor.hasNext());
                }
            }
        });
    }

    @Test
    public void testRemovingColumnClosesSegment() throws Exception {
        assertMemoryLeak(() -> {
            final String tableName = testName.getMethodName();
            TableToken tableToken = createTable(testName.getMethodName());

            final String walName;
            try (WalWriter walWriter = engine.getWalWriter(sqlExecutionContext.getCairoSecurityContext(), tableToken)) {
                walName = walWriter.getWalName();
                TableWriter.Row row = walWriter.newRow(0);
                row.putByte(0, (byte) 1);
                row.append();
                walWriter.commit();
                removeColumn(walWriter, "a");
            }

            try (TableModel model = defaultModel(tableName)) {
                try (WalReader reader = engine.getWalReader(sqlExecutionContext.getCairoSecurityContext(), tableToken, walName, 0, 1)) {
                    assertEquals(2, reader.getColumnCount());
                    assertEquals(walName, reader.getWalName());
                    assertEquals(tableName, reader.getTableName());
                    assertEquals(1, reader.size());

                    final RecordCursor cursor = reader.getDataCursor();
                    final Record record = cursor.getRecord();
                    assertTrue(cursor.hasNext());
                    assertEquals(1, record.getByte(0));
                    assertNull(record.getStr(1));
                    assertEquals(0, record.getRowId());
                    assertFalse(cursor.hasNext());

                    assertColumnMetadata(model, reader);

                    final WalEventCursor eventCursor = reader.getEventCursor();
                    assertTrue(eventCursor.hasNext());
                    assertEquals(0, eventCursor.getTxn());
                    assertEquals(WalTxnType.DATA, eventCursor.getType());

                    final WalEventCursor.DataInfo dataInfo = eventCursor.getDataInfo();
                    assertEquals(0, dataInfo.getStartRowID());
                    assertEquals(1, dataInfo.getEndRowID());
                    assertEquals(0, dataInfo.getMinTimestamp());
                    assertEquals(0, dataInfo.getMaxTimestamp());
                    assertFalse(dataInfo.isOutOfOrder());
                    assertNull(dataInfo.nextSymbolMapDiff());

                    assertFalse(eventCursor.hasNext());
                }

                try {
                    engine.getWalReader(sqlExecutionContext.getCairoSecurityContext(), tableToken, walName, 1, 0);
                    fail("Segment 1 should not exist");
                } catch (CairoException e) {
                    MatcherAssert.assertThat(
                            e.getMessage(),
                            CoreMatchers.endsWith("could not open read-only [file=" + engine.getConfiguration().getRoot() +
                                    File.separatorChar + tableName + TableUtils.SYSTEM_TABLE_NAME_SUFFIX + "1" +
                                    File.separatorChar + walName +
                                    File.separatorChar + "1" +
                                    File.separatorChar + TableUtils.META_FILE_NAME + "]")
                    );
                }
            }
        });
    }

    @Test
    public void testRemovingNonExistentColumn() throws Exception {
        assertMemoryLeak(() -> {
            final String tableName = testName.getMethodName();
            TableToken tableToken = createTable(testName.getMethodName());

            final String walName;
            try (WalWriter walWriter = engine.getWalWriter(sqlExecutionContext.getCairoSecurityContext(), tableToken)) {
                walName = walWriter.getWalName();
                TableWriter.Row row = walWriter.newRow(0);
                row.putByte(0, (byte) 1);
                row.append();
                walWriter.commit();

                try {
                    removeColumn(walWriter, "noColLikeThis");
                    fail("Should not be able to remove non existent column");
                } catch (CairoException e) {
                    TestUtils.assertContains(e.getMessage(), "cannot remove column, column does not exists [table=testRemovingNonExistentColumn, column=noColLikeThis]");
                }
                row = walWriter.newRow(0);
                row.putByte(0, (byte) 10);
                row.append();

                walWriter.commit();
            }

            try (TableModel model = defaultModel(tableName)) {
                try (WalReader reader = engine.getWalReader(sqlExecutionContext.getCairoSecurityContext(), tableToken, walName, 0, 2)) {
                    assertEquals(2, reader.getColumnCount());
                    assertEquals(walName, reader.getWalName());
                    assertEquals(tableName, reader.getTableName());
                    assertEquals(2, reader.size());

                    final RecordCursor cursor = reader.getDataCursor();
                    final Record record = cursor.getRecord();
                    assertTrue(cursor.hasNext());
                    assertEquals(1, record.getByte(0));
                    assertNull(record.getStr(1));
                    assertEquals(0, record.getRowId());
                    assertTrue(cursor.hasNext());
                    assertEquals(10, record.getByte(0));
                    assertNull(record.getStr(1));
                    assertEquals(1, record.getRowId());
                    assertFalse(cursor.hasNext());

                    assertColumnMetadata(model, reader);

                    final WalEventCursor eventCursor = reader.getEventCursor();
                    assertTrue(eventCursor.hasNext());
                    assertEquals(0, eventCursor.getTxn());
                    assertEquals(WalTxnType.DATA, eventCursor.getType());

                    WalEventCursor.DataInfo dataInfo = eventCursor.getDataInfo();
                    assertEquals(0, dataInfo.getStartRowID());
                    assertEquals(1, dataInfo.getEndRowID());
                    assertEquals(0, dataInfo.getMinTimestamp());
                    assertEquals(0, dataInfo.getMaxTimestamp());
                    assertFalse(dataInfo.isOutOfOrder());
                    assertNull(dataInfo.nextSymbolMapDiff());

                    assertTrue(eventCursor.hasNext());
                    assertEquals(1, eventCursor.getTxn());
                    assertEquals(WalTxnType.DATA, eventCursor.getType());

                    dataInfo = eventCursor.getDataInfo();
                    assertEquals(1, dataInfo.getStartRowID());
                    assertEquals(2, dataInfo.getEndRowID());
                    assertEquals(0, dataInfo.getMinTimestamp());
                    assertEquals(0, dataInfo.getMaxTimestamp());
                    assertFalse(dataInfo.isOutOfOrder());
                    assertNull(dataInfo.nextSymbolMapDiff());

                    assertFalse(eventCursor.hasNext());
                }
            }
        });
    }

    @Test
    public void testRemovingSymbolColumn() throws Exception {
        assertMemoryLeak(() -> {
            final String tableName = testName.getMethodName();
            TableToken tableToken;
            try (TableModel model = new TableModel(configuration, tableName, PartitionBy.NONE)
                    .col("a", ColumnType.INT)
                    .col("b", ColumnType.SYMBOL)
                    .col("c", ColumnType.SYMBOL)
                    .wal()
            ) {
                tableToken = createTable(model);
            }

            final String walName;
            try (WalWriter walWriter = engine.getWalWriter(sqlExecutionContext.getCairoSecurityContext(), tableToken)) {
                walName = walWriter.getWalName();
                TableWriter.Row row = walWriter.newRow(0);
                row.putInt(0, 12);
                row.putSym(1, "symb");
                row.putSym(2, "symc");
                row.append();
                walWriter.commit();

                removeColumn(walWriter, "b");

                row = walWriter.newRow(0);
                row.putInt(0, 133);
                try {
                    row.putSym(1, "anything");
                    fail("UnsupportedOperationException expected");
                } catch (UnsupportedOperationException e) {
                    // ignore, this is expected
                }
                row.putSym(2, "symc");
                row.append();
                walWriter.commit();
            }

            try (TableModel model = new TableModel(configuration, tableName, PartitionBy.NONE)
                    .col("a", ColumnType.INT)
                    .col("b", ColumnType.SYMBOL)
                    .col("c", ColumnType.SYMBOL)
            ) {
                try (WalReader reader = engine.getWalReader(sqlExecutionContext.getCairoSecurityContext(), tableToken, walName, 0, 1)) {
                    assertEquals(3, reader.getColumnCount());
                    assertEquals(walName, reader.getWalName());
                    assertEquals(tableName, reader.getTableName());
                    assertEquals(1, reader.size());

                    final RecordCursor cursor = reader.getDataCursor();
                    final Record record = cursor.getRecord();
                    assertTrue(cursor.hasNext());
                    assertEquals(12, record.getInt(0));
                    assertEquals("symb", record.getSym(1));
                    assertEquals("symc", record.getSym(2));
                    assertEquals(0, record.getRowId());
                    assertFalse(cursor.hasNext());

                    assertColumnMetadata(model, reader);

                    final WalEventCursor eventCursor = reader.getEventCursor();
                    assertTrue(eventCursor.hasNext());
                    assertEquals(0, eventCursor.getTxn());
                    assertEquals(WalTxnType.DATA, eventCursor.getType());

                    final WalEventCursor.DataInfo dataInfo = eventCursor.getDataInfo();
                    assertEquals(0, dataInfo.getStartRowID());
                    assertEquals(1, dataInfo.getEndRowID());
                    assertEquals(0, dataInfo.getMinTimestamp());
                    assertEquals(0, dataInfo.getMaxTimestamp());
                    assertFalse(dataInfo.isOutOfOrder());

                    SymbolMapDiff symbolMapDiff = dataInfo.nextSymbolMapDiff();
                    assertEquals(1, symbolMapDiff.getColumnIndex());
                    int expectedKey = 0;
                    SymbolMapDiffEntry entry;
                    while ((entry = symbolMapDiff.nextEntry()) != null) {
                        assertEquals(expectedKey, entry.getKey());
                        assertEquals("symb", entry.getSymbol().toString());
                        expectedKey++;
                    }
                    assertEquals(1, expectedKey);
                    symbolMapDiff = dataInfo.nextSymbolMapDiff();
                    assertEquals(2, symbolMapDiff.getColumnIndex());
                    expectedKey = 0;
                    while ((entry = symbolMapDiff.nextEntry()) != null) {
                        assertEquals(expectedKey, entry.getKey());
                        assertEquals("symc", entry.getSymbol().toString());
                        expectedKey++;
                    }
                    assertEquals(1, expectedKey);
                    assertNull(dataInfo.nextSymbolMapDiff());

                    assertFalse(eventCursor.hasNext());
                }
            }
            try (TableModel model = new TableModel(configuration, tableName, PartitionBy.NONE)
                    .col("a", ColumnType.INT)
                    .col("c", ColumnType.SYMBOL)
            ) {
                try (WalReader reader = engine.getWalReader(sqlExecutionContext.getCairoSecurityContext(), tableToken, walName, 1, 1)) {
                    assertEquals(3, reader.getColumnCount());
                    assertEquals(walName, reader.getWalName());
                    assertEquals(tableName, reader.getTableName());
                    assertEquals(1, reader.size());

                    final RecordCursor cursor = reader.getDataCursor();
                    final Record record = cursor.getRecord();
                    assertTrue(cursor.hasNext());
                    assertEquals(133, record.getInt(0));
                    assertEquals("symc", record.getSym(2));
                    assertEquals(0, record.getRowId());
                    assertFalse(cursor.hasNext());

                    assertColumnMetadata(model, reader);

                    final WalEventCursor eventCursor = reader.getEventCursor();
                    assertTrue(eventCursor.hasNext());
                    assertEquals(0, eventCursor.getTxn());
                    assertEquals(WalTxnType.DATA, eventCursor.getType());

                    final WalEventCursor.DataInfo dataInfo = eventCursor.getDataInfo();
                    assertEquals(0, dataInfo.getStartRowID());
                    assertEquals(1, dataInfo.getEndRowID());
                    assertEquals(0, dataInfo.getMinTimestamp());
                    assertEquals(0, dataInfo.getMaxTimestamp());
                    assertFalse(dataInfo.isOutOfOrder());
                    SymbolMapDiff symbolMapDiff = dataInfo.nextSymbolMapDiff();
                    assertEquals(1, symbolMapDiff.getSize());
                    assertEquals(2, symbolMapDiff.getColumnIndex());
                    assertEquals(0, symbolMapDiff.getCleanSymbolCount());

                    assertFalse(eventCursor.hasNext());
                }
            }
        });
    }

    @Test
    public void testRenameColumnRollsUncommittedRowsToNewSegment() throws Exception {
        assertMemoryLeak(() -> {
            final String tableName = testName.getMethodName();
            TableToken tableToken = createTable(testName.getMethodName());

            final String walName1, walName2;
            try (WalWriter walWriter1 = engine.getWalWriter(sqlExecutionContext.getCairoSecurityContext(), tableToken)) {
                try (WalWriter walWriter2 = engine.getWalWriter(sqlExecutionContext.getCairoSecurityContext(), tableToken)) {
                    walName1 = walWriter1.getWalName();
                    walName2 = walWriter2.getWalName();

                    TableWriter.Row row = walWriter1.newRow();
                    row.putByte(0, (byte) 1);
                    row.append();
                    walWriter1.commit();

                    row = walWriter2.newRow();
                    row.putByte(0, (byte) 10);
                    row.append();
                    walWriter2.commit();

                    row = walWriter2.newRow();
                    row.putByte(0, (byte) 100);
                    row.append();

                    renameColumn(walWriter1);

                    walWriter2.commit();

                    row = walWriter1.newRow();
                    row.putByte(0, (byte) 110);
                    row.append();
                    walWriter1.commit();
                }
            }

            try (TableModel model = defaultModel(tableName)) {
                try (WalReader reader = engine.getWalReader(sqlExecutionContext.getCairoSecurityContext(), tableToken, walName1, 0, 1)) {
                    assertEquals(2, reader.getColumnCount());
                    assertEquals(walName1, reader.getWalName());
                    assertEquals(tableName, reader.getTableName());
                    assertEquals(1, reader.size());

                    final RecordCursor cursor = reader.getDataCursor();
                    final Record record = cursor.getRecord();
                    assertTrue(cursor.hasNext());
                    assertEquals(1, record.getByte(0));
                    assertNull(record.getStr(1));
                    assertEquals(0, record.getRowId());
                    assertFalse(cursor.hasNext());

                    assertColumnMetadata(model, reader);

                    final WalEventCursor eventCursor = reader.getEventCursor();
                    assertTrue(eventCursor.hasNext());
                    assertEquals(0, eventCursor.getTxn());
                    assertEquals(WalTxnType.DATA, eventCursor.getType());

                    final WalEventCursor.DataInfo dataInfo = eventCursor.getDataInfo();
                    assertEquals(0, dataInfo.getStartRowID());
                    assertEquals(1, dataInfo.getEndRowID());
                    assertEquals(0, dataInfo.getMinTimestamp());
                    assertEquals(0, dataInfo.getMaxTimestamp());
                    assertFalse(dataInfo.isOutOfOrder());
                    assertNull(dataInfo.nextSymbolMapDiff());

                    assertFalse(eventCursor.hasNext());
                }
                try (WalReader reader = engine.getWalReader(sqlExecutionContext.getCairoSecurityContext(), tableToken, walName2, 0, 1)) {
                    assertEquals(2, reader.getColumnCount());
                    assertEquals(walName2, reader.getWalName());
                    assertEquals(tableName, reader.getTableName());
                    assertEquals(1, reader.size());

                    final RecordCursor cursor = reader.getDataCursor();
                    final Record record = cursor.getRecord();
                    assertTrue(cursor.hasNext());
                    assertEquals(10, record.getByte(0));
                    assertNull(record.getStr(1));
                    assertEquals(0, record.getRowId());
                    assertFalse(cursor.hasNext());

                    assertColumnMetadata(model, reader);

                    final WalEventCursor eventCursor = reader.getEventCursor();
                    assertTrue(eventCursor.hasNext());
                    assertEquals(0, eventCursor.getTxn());
                    assertEquals(WalTxnType.DATA, eventCursor.getType());

                    final WalEventCursor.DataInfo dataInfo = eventCursor.getDataInfo();
                    assertEquals(0, dataInfo.getStartRowID());
                    assertEquals(1, dataInfo.getEndRowID());
                    assertEquals(0, dataInfo.getMinTimestamp());
                    assertEquals(0, dataInfo.getMaxTimestamp());
                    assertFalse(dataInfo.isOutOfOrder());
                    assertNull(dataInfo.nextSymbolMapDiff());

                    assertFalse(eventCursor.hasNext());
                }
            }
            try (TableModel model = new TableModel(configuration, tableName, PartitionBy.NONE)
                    .col("a", ColumnType.BYTE)
                    .col("c", ColumnType.STRING)
                    .wal()
            ) {
                try (WalReader reader = engine.getWalReader(sqlExecutionContext.getCairoSecurityContext(), tableToken, walName1, 1, 1)) {
                    assertEquals(2, reader.getColumnCount());
                    assertEquals(walName1, reader.getWalName());
                    assertEquals(tableName, reader.getTableName());
                    assertEquals(1, reader.size());

                    final RecordCursor cursor = reader.getDataCursor();
                    final Record record = cursor.getRecord();
                    assertTrue(cursor.hasNext());
                    assertEquals(110, record.getByte(0));
                    assertNull(record.getStr(1));
                    assertEquals(0, record.getRowId());
                    assertFalse(cursor.hasNext());

                    assertColumnMetadata(model, reader);

                    final WalEventCursor eventCursor = reader.getEventCursor();
                    assertTrue(eventCursor.hasNext());
                    assertEquals(0, eventCursor.getTxn());
                    assertEquals(WalTxnType.DATA, eventCursor.getType());

                    final WalEventCursor.DataInfo dataInfo = eventCursor.getDataInfo();
                    assertEquals(0, dataInfo.getStartRowID());
                    assertEquals(1, dataInfo.getEndRowID());
                    assertEquals(0, dataInfo.getMinTimestamp());
                    assertEquals(0, dataInfo.getMaxTimestamp());
                    assertFalse(dataInfo.isOutOfOrder());
                    assertNull(dataInfo.nextSymbolMapDiff());

                    assertFalse(eventCursor.hasNext());
                }
                try (WalReader reader = engine.getWalReader(sqlExecutionContext.getCairoSecurityContext(), tableToken, walName2, 1, 1)) {
                    assertEquals(2, reader.getColumnCount());
                    assertEquals(walName2, reader.getWalName());
                    assertEquals(tableName, reader.getTableName());
                    assertEquals(1, reader.size());

                    final RecordCursor cursor = reader.getDataCursor();
                    final Record record = cursor.getRecord();
                    assertTrue(cursor.hasNext());
                    assertEquals(100, record.getByte(0));
                    assertNull(record.getStr(1));
                    assertEquals(0, record.getRowId());
                    assertFalse(cursor.hasNext());

                    assertColumnMetadata(model, reader);

                    final WalEventCursor eventCursor = reader.getEventCursor();
                    assertTrue(eventCursor.hasNext());
                    assertEquals(0, eventCursor.getTxn());
                    assertEquals(WalTxnType.DATA, eventCursor.getType());

                    final WalEventCursor.DataInfo dataInfo = eventCursor.getDataInfo();
                    assertEquals(0, dataInfo.getStartRowID());
                    assertEquals(1, dataInfo.getEndRowID());
                    assertEquals(0, dataInfo.getMinTimestamp());
                    assertEquals(0, dataInfo.getMaxTimestamp());
                    assertFalse(dataInfo.isOutOfOrder());
                    assertNull(dataInfo.nextSymbolMapDiff());

                    assertFalse(eventCursor.hasNext());
                }
            }
        });
    }

    @Test
    public void testRollToNextSegment() throws Exception {
        assertMemoryLeak(() -> {
            final String tableName = testName.getMethodName();
            TableToken tableToken = createTable(testName.getMethodName());

            final String walName;
            try (WalWriter walWriter = engine.getWalWriter(sqlExecutionContext.getCairoSecurityContext(), tableToken)) {
                walName = walWriter.getWalName();
                assertEquals(0, walWriter.getSegmentRowCount());
                TableWriter.Row row = walWriter.newRow(0);
                row.putByte(0, (byte) 1);
                row.append();
                assertEquals(1, walWriter.getSegmentRowCount());
                row = walWriter.newRow(0);
                row.putByte(0, (byte) 11);
                row.append();
                assertEquals(2, walWriter.getSegmentRowCount());

                walWriter.commit();
                walWriter.rollSegment();
                assertEquals(0, walWriter.getSegmentRowCount());
                row = walWriter.newRow(0);
                row.putByte(0, (byte) 112);
                row.append();
                walWriter.commit();
                assertEquals(1, walWriter.getSegmentRowCount());
            }

            try (TableModel model = defaultModel(tableName)) {
                try (WalReader reader = engine.getWalReader(sqlExecutionContext.getCairoSecurityContext(), tableToken, walName, 0, 2)) {
                    assertEquals(2, reader.getColumnCount());
                    assertEquals(walName, reader.getWalName());
                    assertEquals(tableName, reader.getTableName());
                    assertEquals(2, reader.size());

                    final RecordCursor cursor = reader.getDataCursor();
                    final Record record = cursor.getRecord();
                    assertTrue(cursor.hasNext());
                    assertEquals(1, record.getByte(0));
                    assertNull(record.getStr(1));
                    assertEquals(0, record.getRowId());
                    assertTrue(cursor.hasNext());
                    assertEquals(11, record.getByte(0));
                    assertNull(record.getStr(1));
                    assertEquals(1, record.getRowId());
                    assertFalse(cursor.hasNext());

                    assertColumnMetadata(model, reader);

                    final WalEventCursor eventCursor = reader.getEventCursor();
                    assertTrue(eventCursor.hasNext());
                    assertEquals(0, eventCursor.getTxn());
                    assertEquals(WalTxnType.DATA, eventCursor.getType());

                    final WalEventCursor.DataInfo dataInfo = eventCursor.getDataInfo();
                    assertEquals(0, dataInfo.getStartRowID());
                    assertEquals(2, dataInfo.getEndRowID());
                    assertEquals(0, dataInfo.getMinTimestamp());
                    assertEquals(0, dataInfo.getMaxTimestamp());
                    assertFalse(dataInfo.isOutOfOrder());

                    assertFalse(eventCursor.hasNext());
                }
                try (WalReader reader = engine.getWalReader(sqlExecutionContext.getCairoSecurityContext(), tableToken, walName, 1, 1)) {
                    assertEquals(2, reader.getColumnCount());
                    assertEquals(walName, reader.getWalName());
                    assertEquals(tableName, reader.getTableName());
                    assertEquals(1, reader.size());

                    final RecordCursor cursor = reader.getDataCursor();
                    final Record record = cursor.getRecord();
                    assertTrue(cursor.hasNext());
                    assertEquals(112, record.getByte(0));
                    assertNull(record.getStr(1));
                    assertEquals(0, record.getRowId());
                    assertFalse(cursor.hasNext());

                    assertColumnMetadata(model, reader);

                    final WalEventCursor eventCursor = reader.getEventCursor();
                    assertTrue(eventCursor.hasNext());
                    assertEquals(0, eventCursor.getTxn());
                    assertEquals(WalTxnType.DATA, eventCursor.getType());

                    final WalEventCursor.DataInfo dataInfo = eventCursor.getDataInfo();
                    assertEquals(0, dataInfo.getStartRowID());
                    assertEquals(1, dataInfo.getEndRowID());
                    assertEquals(0, dataInfo.getMinTimestamp());
                    assertEquals(0, dataInfo.getMaxTimestamp());
                    assertFalse(dataInfo.isOutOfOrder());

                    assertFalse(eventCursor.hasNext());
                }
            }

            try (Path path = new Path().of(configuration.getRoot())) {
                assertWalFileExist(path, tableToken, walName, 0, "_meta");
                assertWalFileExist(path, tableToken, walName, 0, "_event");
                assertWalFileExist(path, tableToken, walName, 0, "a.d");
                assertWalFileExist(path, tableToken, walName, 0, "b.d");
                assertWalFileExist(path, tableToken, walName, 0, "b.i");
                assertWalFileExist(path, tableToken, walName, 1, "_meta");
                assertWalFileExist(path, tableToken, walName, 1, "_event");
                assertWalFileExist(path, tableToken, walName, 1, "a.d");
                assertWalFileExist(path, tableToken, walName, 1, "b.d");
                assertWalFileExist(path, tableToken, walName, 1, "b.i");
            }
        });
    }

    @Test
    public void testSameWalAfterEngineCleared() throws Exception {
        assertMemoryLeak(() -> {
            final String tableName = testName.getMethodName();
            TableToken tableToken = createTable(testName.getMethodName());

            String wal1Name;
            try (WalWriter walWriter = engine.getWalWriter(sqlExecutionContext.getCairoSecurityContext(), tableToken)) {
                wal1Name = walWriter.getWalName();
                for (int i = 0; i < 18; i++) {
                    TableWriter.Row row = walWriter.newRow(0);
                    row.putByte(0, (byte) i);
                    row.append();
                }
                walWriter.commit();
                for (int i = 0; i < 6; i++) {
                    TableWriter.Row row = walWriter.newRow(0);
                    row.putByte(0, (byte) i);
                    row.append();
                }
                walWriter.commit();
                walWriter.commit(); //should not create new txn, this is noop
                walWriter.commit(); //should not create new txn, this is noop
                for (int i = 0; i < 20; i++) {
                    TableWriter.Row row = walWriter.newRow(0);
                    row.putByte(0, (byte) i);
                    row.append();
                }
                walWriter.commit();
                walWriter.rollSegment();
                for (int i = 0; i < 7; i++) {
                    TableWriter.Row row = walWriter.newRow(0);
                    row.putByte(0, (byte) i);
                    row.append();
                }
                walWriter.commit();
            }

            engine.clear();

            String wal2Name;
            try (WalWriter walWriter = engine.getWalWriter(sqlExecutionContext.getCairoSecurityContext(), tableToken)) {
                wal2Name = walWriter.getWalName();
                for (int i = 0; i < 18; i++) {
                    TableWriter.Row row = walWriter.newRow(0);
                    row.putByte(0, (byte) i);
                    row.append();
                }
                walWriter.commit();
                for (int i = 0; i < 6; i++) {
                    TableWriter.Row row = walWriter.newRow(0);
                    row.putByte(0, (byte) i);
                    row.append();
                }
                walWriter.commit();
                walWriter.commit(); //should not create new txn, this is noop
                walWriter.commit(); //should not create new txn, this is noop
                for (int i = 0; i < 10; i++) {
                    TableWriter.Row row = walWriter.newRow(0);
                    row.putByte(0, (byte) i);
                    row.append();
                }
                walWriter.commit();
                walWriter.rollSegment();
                for (int i = 0; i < 7; i++) {
                    TableWriter.Row row = walWriter.newRow(0);
                    row.putByte(0, (byte) i);
                    row.append();
                }
                walWriter.commit();
            }

            try (TableModel model = defaultModel(tableName)) {
                try (WalReader reader = engine.getWalReader(sqlExecutionContext.getCairoSecurityContext(), tableToken, wal1Name, 0, 44)) {
                    assertEquals(2, reader.getColumnCount());
                    assertEquals(wal1Name, reader.getWalName());
                    assertEquals(tableName, reader.getTableName());
                    assertEquals(44, reader.size());

                    final RecordCursor cursor = reader.getDataCursor();
                    final Record record = cursor.getRecord();
                    int i = 0;
                    while (cursor.hasNext()) {
                        assertEquals(i > 23 ? i - 24 : (i > 17 ? i - 18 : i), record.getByte(0));
                        assertNull(record.getStr(1));
                        assertEquals(i, record.getRowId());
                        i++;
                    }
                    assertEquals(44, i);

                    assertColumnMetadata(model, reader);

                    final WalEventCursor eventCursor = reader.getEventCursor();
                    assertTrue(eventCursor.hasNext());
                    assertEquals(0, eventCursor.getTxn());
                    assertEquals(WalTxnType.DATA, eventCursor.getType());

                    WalEventCursor.DataInfo dataInfo = eventCursor.getDataInfo();
                    assertEquals(0, dataInfo.getStartRowID());
                    assertEquals(18, dataInfo.getEndRowID());
                    assertEquals(0, dataInfo.getMinTimestamp());
                    assertEquals(0, dataInfo.getMaxTimestamp());
                    assertFalse(dataInfo.isOutOfOrder());
                    assertNull(dataInfo.nextSymbolMapDiff());

                    assertTrue(eventCursor.hasNext());
                    assertEquals(1, eventCursor.getTxn());
                    assertEquals(WalTxnType.DATA, eventCursor.getType());

                    dataInfo = eventCursor.getDataInfo();
                    assertEquals(18, dataInfo.getStartRowID());
                    assertEquals(24, dataInfo.getEndRowID());
                    assertEquals(0, dataInfo.getMinTimestamp());
                    assertEquals(0, dataInfo.getMaxTimestamp());
                    assertFalse(dataInfo.isOutOfOrder());
                    assertNull(dataInfo.nextSymbolMapDiff());

                    assertTrue(eventCursor.hasNext());
                    assertEquals(2, eventCursor.getTxn());
                    assertEquals(WalTxnType.DATA, eventCursor.getType());

                    dataInfo = eventCursor.getDataInfo();
                    assertEquals(24, dataInfo.getStartRowID());
                    assertEquals(44, dataInfo.getEndRowID());
                    assertEquals(0, dataInfo.getMinTimestamp());
                    assertEquals(0, dataInfo.getMaxTimestamp());
                    assertFalse(dataInfo.isOutOfOrder());
                    assertNull(dataInfo.nextSymbolMapDiff());

                    assertFalse(eventCursor.hasNext());
                }
                try (WalReader reader = engine.getWalReader(sqlExecutionContext.getCairoSecurityContext(), tableToken, wal1Name, 1, 7)) {
                    assertEquals(2, reader.getColumnCount());
                    assertEquals(wal1Name, reader.getWalName());
                    assertEquals(tableName, reader.getTableName());
                    assertEquals(7, reader.size());

                    final RecordCursor cursor = reader.getDataCursor();
                    final Record record = cursor.getRecord();
                    int i = 0;
                    while (cursor.hasNext()) {
                        assertEquals(i, record.getByte(0));
                        assertNull(record.getStr(1));
                        assertEquals(i, record.getRowId());
                        i++;
                    }
                    assertEquals(7, i);

                    assertColumnMetadata(model, reader);

                    final WalEventCursor eventCursor = reader.getEventCursor();
                    assertTrue(eventCursor.hasNext());
                    assertEquals(0, eventCursor.getTxn());
                    assertEquals(WalTxnType.DATA, eventCursor.getType());

                    final WalEventCursor.DataInfo dataInfo = eventCursor.getDataInfo();
                    assertEquals(0, dataInfo.getStartRowID());
                    assertEquals(7, dataInfo.getEndRowID());
                    assertEquals(0, dataInfo.getMinTimestamp());
                    assertEquals(0, dataInfo.getMaxTimestamp());
                    assertFalse(dataInfo.isOutOfOrder());
                    assertNull(dataInfo.nextSymbolMapDiff());

                    assertFalse(eventCursor.hasNext());
                }
                try (WalReader reader = engine.getWalReader(sqlExecutionContext.getCairoSecurityContext(), tableToken, wal2Name, 0, 34)) {
                    assertEquals(2, reader.getColumnCount());
                    assertEquals(wal2Name, reader.getWalName());
                    assertEquals(tableName, reader.getTableName());
                    assertEquals(34, reader.size());

                    final RecordCursor cursor = reader.getDataCursor();
                    final Record record = cursor.getRecord();
                    int i = 0;
                    while (cursor.hasNext()) {
                        assertEquals(i > 23 ? i - 24 : (i > 17 ? i - 18 : i), record.getByte(0));
                        assertNull(record.getStr(1));
                        assertEquals(i, record.getRowId());
                        i++;
                    }
                    assertEquals(34, i);

                    assertColumnMetadata(model, reader);

                    final WalEventCursor eventCursor = reader.getEventCursor();
                    assertTrue(eventCursor.hasNext());
                    assertEquals(0, eventCursor.getTxn());
                    assertEquals(WalTxnType.DATA, eventCursor.getType());

                    WalEventCursor.DataInfo dataInfo = eventCursor.getDataInfo();
                    assertEquals(0, dataInfo.getStartRowID());
                    assertEquals(18, dataInfo.getEndRowID());
                    assertEquals(0, dataInfo.getMinTimestamp());
                    assertEquals(0, dataInfo.getMaxTimestamp());
                    assertFalse(dataInfo.isOutOfOrder());
                    assertNull(dataInfo.nextSymbolMapDiff());

                    assertTrue(eventCursor.hasNext());
                    assertEquals(1, eventCursor.getTxn());
                    assertEquals(WalTxnType.DATA, eventCursor.getType());

                    dataInfo = eventCursor.getDataInfo();
                    assertEquals(18, dataInfo.getStartRowID());
                    assertEquals(24, dataInfo.getEndRowID());
                    assertEquals(0, dataInfo.getMinTimestamp());
                    assertEquals(0, dataInfo.getMaxTimestamp());
                    assertFalse(dataInfo.isOutOfOrder());
                    assertNull(dataInfo.nextSymbolMapDiff());

                    assertTrue(eventCursor.hasNext());
                    assertEquals(2, eventCursor.getTxn());
                    assertEquals(WalTxnType.DATA, eventCursor.getType());

                    dataInfo = eventCursor.getDataInfo();
                    assertEquals(24, dataInfo.getStartRowID());
                    assertEquals(34, dataInfo.getEndRowID());
                    assertEquals(0, dataInfo.getMinTimestamp());
                    assertEquals(0, dataInfo.getMaxTimestamp());
                    assertFalse(dataInfo.isOutOfOrder());
                    assertNull(dataInfo.nextSymbolMapDiff());

                    assertFalse(eventCursor.hasNext());
                }
                try (WalReader reader = engine.getWalReader(sqlExecutionContext.getCairoSecurityContext(), tableToken, wal2Name, 1, 7)) {
                    assertEquals(2, reader.getColumnCount());
                    assertEquals(wal2Name, reader.getWalName());
                    assertEquals(tableName, reader.getTableName());
                    assertEquals(7, reader.size());

                    final RecordCursor cursor = reader.getDataCursor();
                    final Record record = cursor.getRecord();
                    int i = 0;
                    while (cursor.hasNext()) {
                        assertEquals(i, record.getByte(0));
                        assertNull(record.getStr(1));
                        assertEquals(i, record.getRowId());
                        i++;
                    }
                    assertEquals(7, i);

                    assertColumnMetadata(model, reader);

                    final WalEventCursor eventCursor = reader.getEventCursor();
                    assertTrue(eventCursor.hasNext());
                    assertEquals(0, eventCursor.getTxn());
                    assertEquals(WalTxnType.DATA, eventCursor.getType());

                    final WalEventCursor.DataInfo dataInfo = eventCursor.getDataInfo();
                    assertEquals(0, dataInfo.getStartRowID());
                    assertEquals(7, dataInfo.getEndRowID());
                    assertEquals(0, dataInfo.getMinTimestamp());
                    assertEquals(0, dataInfo.getMaxTimestamp());
                    assertFalse(dataInfo.isOutOfOrder());
                    assertNull(dataInfo.nextSymbolMapDiff());

                    assertFalse(eventCursor.hasNext());
                }
            }
        });
    }

    @Test
    public void testSymbolWal() throws Exception {
        assertMemoryLeak(() -> {
            final String tableName = "testSymTable";
            TableToken tableToken;
            try (TableModel model = new TableModel(configuration, tableName, PartitionBy.NONE)
                    .col("a", ColumnType.BYTE)
                    .col("b", ColumnType.SYMBOL)
                    .col("c", ColumnType.SYMBOL)
                    .col("d", ColumnType.SYMBOL)
                    .wal()
            ) {
                tableToken = createTable(model);
            }

            try (TableWriter tableWriter = engine.getWriter(sqlExecutionContext.getCairoSecurityContext(), tableToken, "symbolTest")) {
                for (int i = 0; i < 5; i++) {
                    TableWriter.Row row = tableWriter.newRow(0);
                    row.putByte(0, (byte) i);
                    row.putSym(1, "sym" + i);
                    row.putSym(2, "s" + i % 2);
                    row.putSym(3, "symbol" + i % 2);
                    row.append();
                }
                tableWriter.commit();
            }

            final String walName;
            final IntList walSymbolCounts = new IntList();
            try (WalWriter walWriter = engine.getWalWriter(sqlExecutionContext.getCairoSecurityContext(), tableToken)) {
                walName = walWriter.getWalName();
                for (int i = 0; i < 10; i++) {
                    TableWriter.Row row = walWriter.newRow(0);
                    row.putByte(0, (byte) i);
                    row.putSym(1, "sym" + i);
                    row.putSym(2, "s" + i % 2);
                    row.putSym(3, "symbol" + i % 3);
                    row.append();
                }

                assertNull(walWriter.getSymbolMapReader(0));
                walSymbolCounts.add(walWriter.getSymbolMapReader(1).getSymbolCount());
                walSymbolCounts.add(walWriter.getSymbolMapReader(2).getSymbolCount());
                walSymbolCounts.add(walWriter.getSymbolMapReader(3).getSymbolCount());

                assertNull(walWriter.getSymbolMapReader(1).valueOf(10));

                walWriter.commit();
            }

            try (TableReader reader = engine.getReader(sqlExecutionContext.getCairoSecurityContext(), tableToken)) {
                assertEquals(4, reader.getMetadata().getColumnCount());
                assertEquals(5, reader.getTransientRowCount());
                RecordCursor cursor = reader.getCursor();
                Record record = cursor.getRecord();
                int i = 0;
                while (cursor.hasNext()) {
                    assertEquals(i, record.getByte(0));
                    assertEquals(i, record.getInt(1));
                    assertEquals("sym" + i, record.getSym(1));
                    assertEquals("sym" + i, reader.getSymbolMapReader(1).valueOf(i));
                    assertEquals(i % 2, record.getInt(2));
                    assertEquals("s" + i % 2, record.getSym(2));
                    assertEquals("s" + i % 2, reader.getSymbolMapReader(2).valueOf(i % 2));
                    assertEquals(i % 2, record.getInt(3));
                    assertEquals("symbol" + i % 2, record.getSym(3));
                    assertEquals(record.getSymB(3), record.getSym(3));
                    assertEquals("symbol" + i % 2, reader.getSymbolMapReader(3).valueOf(i % 2));
                    i++;
                }
                assertEquals(i, reader.getTransientRowCount());
                assertNull(reader.getSymbolMapReader(0));
                assertNull(reader.getSymbolMapReader(1).valueOf(5));
                assertNull(reader.getSymbolMapReader(2).valueOf(2));
                assertNull(reader.getSymbolMapReader(3).valueOf(2));
            }

            try (WalReader reader = engine.getWalReader(sqlExecutionContext.getCairoSecurityContext(), tableToken, walName, 0, 10L)) {
                assertEquals(4, reader.getColumnCount());
                assertEquals(10, reader.size());
                RecordCursor cursor = reader.getDataCursor();
                Record record = cursor.getRecord();
                int i = 0;
                while (cursor.hasNext()) {
                    assertEquals(i, record.getByte(0));
                    assertEquals(i, record.getInt(1));
                    assertEquals("sym" + i, record.getSym(1));
                    assertEquals(i % 2, record.getInt(2));
                    assertEquals("s" + i % 2, record.getSym(2));
                    assertEquals(i % 3, record.getInt(3));
                    assertEquals("symbol" + i % 3, record.getSym(3));
                    assertEquals(record.getSymB(3), record.getSym(3));
                    i++;
                }
                assertEquals(i, reader.size());
                final WalEventCursor eventCursor = reader.getEventCursor();
                assertTrue(eventCursor.hasNext());
                assertEquals(0, eventCursor.getTxn());
                assertEquals(WalTxnType.DATA, eventCursor.getType());

                final WalEventCursor.DataInfo dataInfo = eventCursor.getDataInfo();
                assertEquals(0, dataInfo.getStartRowID());
                assertEquals(10, dataInfo.getEndRowID());
                assertEquals(0, dataInfo.getMinTimestamp());
                assertEquals(0, dataInfo.getMaxTimestamp());
                assertFalse(dataInfo.isOutOfOrder());

                SymbolMapDiff symbolMapDiff = dataInfo.nextSymbolMapDiff();
                assertEquals(1, symbolMapDiff.getColumnIndex());
                int expectedKey = 5;
                SymbolMapDiffEntry entry;
                while ((entry = symbolMapDiff.nextEntry()) != null) {
                    assertEquals(expectedKey, entry.getKey());
                    assertEquals("sym" + expectedKey, entry.getSymbol().toString());
                    expectedKey++;
                }
                assertEquals(10, expectedKey);
                assertEmptySymbolDiff(dataInfo, 2);

                symbolMapDiff = dataInfo.nextSymbolMapDiff();
                assertEquals(3, symbolMapDiff.getColumnIndex());
                expectedKey = 2;
                while ((entry = symbolMapDiff.nextEntry()) != null) {
                    assertEquals(expectedKey, entry.getKey());
                    assertEquals("symbol" + expectedKey, entry.getSymbol().toString());
                    expectedKey++;
                }
                assertEquals(3, expectedKey);
                assertNull(dataInfo.nextSymbolMapDiff());

                assertFalse(eventCursor.hasNext());
            }

            try (Path path = new Path().of(configuration.getRoot())) {
                assertWalFileExist(path, tableToken, walName, 0, "_meta");
                assertWalFileExist(path, tableToken, walName, 0, "_event");
                assertWalFileExist(path, tableToken, walName, 0, "a.d");
                assertWalFileExist(path, tableToken, walName, 0, "b.d");
                assertWalFileExist(path, tableToken, walName, 0, "c.d");
                assertWalFileExist(path, tableToken, walName, 0, "d.d");
                assertWalFileExist(path, tableToken, walName, "b.c");
                assertWalFileExist(path, tableToken, walName, "b.k");
                assertWalFileExist(path, tableToken, walName, "b.o");
                assertWalFileExist(path, tableToken, walName, "b.v");
                assertWalFileExist(path, tableToken, walName, "c.c");
                assertWalFileExist(path, tableToken, walName, "c.k");
                assertWalFileExist(path, tableToken, walName, "c.o");
                assertWalFileExist(path, tableToken, walName, "c.v");
                assertWalFileExist(path, tableToken, walName, "d.c");
                assertWalFileExist(path, tableToken, walName, "d.k");
                assertWalFileExist(path, tableToken, walName, "d.o");
                assertWalFileExist(path, tableToken, walName, "d.v");
            }
        });
    }

    @Test
    public void testWalEvenReaderConcurrentReadWrite() throws Exception {
        AtomicReference<TestUtils.LeakProneCode> evenFileLengthCallBack = new AtomicReference<>();

<<<<<<< HEAD
        FilesFacade ff = new TestFilesFacadeImpl() {
            long eventFileFd;
=======
        FilesFacade ff = new FilesFacadeImpl() {
            int eventFileFd;
>>>>>>> bd8fcffc

            @Override
            public long length(int fd) {
                long len = super.length(fd);
                if (fd == eventFileFd && evenFileLengthCallBack.get() != null) {
                    try {
                        evenFileLengthCallBack.get().run();
                        evenFileLengthCallBack.set(null);
                    } catch (Exception e) {
                        throw new RuntimeException(e);
                    }
                }
                return len;
            }

            @Override
            public long mmap(int fd, long len, long offset, int flags, int memoryTag) {
                if (fd == eventFileFd) {
                    if (evenFileLengthCallBack.get() != null) {
                        try {
                            evenFileLengthCallBack.get().run();
                            evenFileLengthCallBack.set(null);
                        } catch (Exception e) {
                            throw new RuntimeException(e);
                        }
                    }

                    // Windows does not allow to map beyond file length
                    // simulate it with asserts for all other platforms
                    MatcherAssert.assertThat(offset + len, lessThanOrEqualTo(super.length(fd)));
                }
                return super.mmap(fd, len, offset, flags, memoryTag);
            }

            @Override
            public int openRO(LPSZ path) {
                int fd = super.openRO(path);
                if (Chars.endsWith(path, EVENT_FILE_NAME)) {
                    eventFileFd = fd;
                }
                return fd;
            }
        };

        assertMemoryLeak(ff, () -> {
            final String tableName = testName.getMethodName();
            TableToken tableToken;
            try (TableModel model = new TableModel(configuration, tableName, PartitionBy.HOUR)
                    .col("a", ColumnType.INT)
                    .col("b", ColumnType.SYMBOL)
                    .timestamp("ts")
                    .wal()
            ) {
                tableToken = createTable(model);
            }

            WalWriter walWriter = engine.getWalWriter(sqlExecutionContext.getCairoSecurityContext(), tableToken);
            TableWriter.Row row = walWriter.newRow(0);
            row.putInt(0, 1);
            row.append();

            walWriter.commit();

            evenFileLengthCallBack.set(() -> {
                // Close wal segments after the moment when _even file length is taken
                // but before it's mapped to memory
                walWriter.close();
                engine.releaseInactive();
            });

            drainWalQueue();

            assertSql(tableName, "a\tb\tts\n" +
                    "1\t\t1970-01-01T00:00:00.000000Z\n");
        });
    }

    @Test
    public void testWalWritersUnknownTable() throws Exception {
        assertMemoryLeak(() -> {
            final String tableName = testName.getMethodName();
            TableToken tableToken;
            try (TableModel model = new TableModel(configuration, tableName, PartitionBy.HOUR)
                    .col("a", ColumnType.INT)
                    .col("b", ColumnType.SYMBOL)
                    .timestamp("ts") // not a WAL table
            ) {
                tableToken = createTable(model);
            }
            try (WalWriter ignored = engine.getWalWriter(sqlExecutionContext.getCairoSecurityContext(), tableToken)) {
                Assert.fail();
            } catch (CairoException e) {
                MatcherAssert.assertThat(e.getMessage(), containsString("could not open read-write"));
                MatcherAssert.assertThat(e.getMessage(), containsString(tableName));
            }
        });
    }

    private static Path constructPath(Path path, TableToken tableName, CharSequence walName, long segment, CharSequence fileName) {
        return segment < 0
                ? path.concat(tableName).slash().concat(walName).slash().concat(fileName).$()
                : path.concat(tableName).slash().concat(walName).slash().put(segment).slash().concat(fileName).$();
    }

    private static TableModel defaultModel(String tableName) {
        return defaultModel(tableName, false);
    }

    @SuppressWarnings("resource")
    private static TableModel defaultModel(String tableName, boolean withTimestamp) {
        return withTimestamp
                ? new TableModel(configuration, tableName, PartitionBy.HOUR)
                .col("a", ColumnType.BYTE)
                .col("b", ColumnType.STRING)
                .timestamp("ts")
                .wal()
                : new TableModel(configuration, tableName, PartitionBy.NONE)
                .col("a", ColumnType.BYTE)
                .col("b", ColumnType.STRING)
                .wal();
    }

    private void assertColumnMetadata(TableModel expected, WalReader reader) {
        final int columnCount = expected.getColumnCount();
        assertEquals(columnCount, reader.getRealColumnCount());
        int skip = 0;
        for (int i = 0; i < reader.getColumnCount(); i++) {
            if (reader.getColumnType(i) < 0) {
                skip++;
                continue;
            }
            assertEquals(expected.getColumnName(i - skip), reader.getColumnName(i));
            assertEquals(expected.getColumnType(i - skip), reader.getColumnType(i));
        }
    }

    @SuppressWarnings("SameParameterValue")
    private void assertEmptySymbolDiff(WalEventCursor.DataInfo dataInfo, int columnIndex) {
        SymbolMapDiff symbolMapDiff = dataInfo.nextSymbolMapDiff();
        assertEquals(columnIndex, symbolMapDiff.getColumnIndex());
        assertEquals(0, symbolMapDiff.getSize());
        assertNotNull(symbolMapDiff);
        assertNull(symbolMapDiff.nextEntry());
    }

    @SuppressWarnings("SameParameterValue")
    private void assertWalFileExist(Path path, TableToken tableName, String walName, String fileName) {
        assertWalFileExist(path, tableName, walName, -1, fileName);
    }

    private void assertWalFileExist(Path path, TableToken tableName, String walName, int segment, String fileName) {
        final int pathLen = path.length();
        try {
            path = constructPath(path, tableName, walName, segment, fileName);
            if (!Files.exists(path)) {
                throw new AssertionError("Path " + path + " does not exists!");
            }
        } finally {
            path.trimTo(pathLen);
        }
    }

    private void testDesignatedTimestampIncludesSegmentRowNumber(int[] timestampOffsets, boolean expectedOutOfOrder) throws Exception {
        assertMemoryLeak(() -> {
            final String tableName = "testTable";
            TableToken tableToken = createTable();

            final String walName;
            final long ts = Os.currentTimeMicros();
            try (WalWriter walWriter = engine.getWalWriter(sqlExecutionContext.getCairoSecurityContext(), tableToken)) {
                walName = walWriter.getWalName();
                TableWriter.Row row = walWriter.newRow(ts);
                row.putByte(0, (byte) 1);
                row.append();
                row = walWriter.newRow(ts + timestampOffsets[0]);
                row.putByte(0, (byte) 17);
                row.append();
                row = walWriter.newRow(ts + timestampOffsets[1]);
                row.append();
                walWriter.commit();
            }

            try (WalReader reader = engine.getWalReader(sqlExecutionContext.getCairoSecurityContext(), tableToken, walName, 0, 3)) {
                assertEquals(3, reader.getColumnCount());
                assertEquals(walName, reader.getWalName());
                assertEquals(tableName, reader.getTableName());
                assertEquals(3, reader.size());

                final RecordCursor cursor = reader.getDataCursor();
                final Record record = cursor.getRecord();
                assertTrue(cursor.hasNext());
                assertEquals(1, record.getByte(0));
                assertNull(record.getStr(1));
                assertEquals(ts, record.getTimestamp(2));
                assertEquals(0, record.getRowId());
                assertEquals(0, ((WalDataRecord) record).getDesignatedTimestampRowId(2));
                assertTrue(cursor.hasNext());
                assertEquals(17, record.getByte(0));
                assertNull(record.getStr(1));
                assertEquals(ts + timestampOffsets[0], record.getTimestamp(2));
                assertEquals(1, record.getRowId());
                assertEquals(1, ((WalDataRecord) record).getDesignatedTimestampRowId(2));
                assertTrue(cursor.hasNext());
                assertEquals(0, record.getByte(0));
                assertNull(record.getStr(1));
                assertEquals(ts + timestampOffsets[1], record.getTimestamp(2));
                assertEquals(2, record.getRowId());
                assertEquals(2, ((WalDataRecord) record).getDesignatedTimestampRowId(2));
                assertFalse(cursor.hasNext());

                try (TableModel model = defaultModel(tableName, true)) {
                    assertColumnMetadata(model, reader);
                }

                final WalEventCursor eventCursor = reader.getEventCursor();
                assertTrue(eventCursor.hasNext());
                assertEquals(0, eventCursor.getTxn());
                assertEquals(WalTxnType.DATA, eventCursor.getType());

                final WalEventCursor.DataInfo dataInfo = eventCursor.getDataInfo();
                assertEquals(0, dataInfo.getStartRowID());
                assertEquals(3, dataInfo.getEndRowID());
                assertEquals(ts, dataInfo.getMinTimestamp());
                assertEquals(ts + Math.max(timestampOffsets[0], timestampOffsets[1]), dataInfo.getMaxTimestamp());
                assertEquals(expectedOutOfOrder, dataInfo.isOutOfOrder());
                assertNull(dataInfo.nextSymbolMapDiff());

                assertFalse(eventCursor.hasNext());
            }
        });
    }

    static void assertBinSeqEquals(BinarySequence expected, BinarySequence actual) {
        assertNotNull(expected);
        assertNotNull(actual);
        assertEquals(expected.length(), actual.length());
        for (int i = 0; i < expected.length(); i++) {
            byte expectedByte = expected.byteAt(i);
            byte actualByte = actual.byteAt(i);
            assertEquals("Binary sequences not equals at offset " + i
                            + ". Expected byte: " + expectedByte + ", actual byte: " + actualByte + ".",
                    expectedByte, actualByte);
        }
    }

    static TableToken createTable(String tableName) {
        try (TableModel model = defaultModel(tableName)) {
            return createTable(model);
        }
    }

    static TableToken createTable() {
        try (TableModel model = defaultModel("testTable", true)) {
            return createTable(model);
        }
    }

    static TableToken createTable(TableModel model) {
        return engine.createTable(
                AllowAllCairoSecurityContext.INSTANCE,
                model.getMem(),
                model.getPath(),
                false,
                model,
                false
        );
    }

    static void prepareBinPayload(long pointer, int limit) {
        for (int offset = 0; offset < limit; offset++) {
            Unsafe.getUnsafe().putByte(pointer + offset, (byte) limit);
        }
    }

    static void removeColumn(TableWriterAPI writer, String columnName) {
        AlterOperationBuilder removeColumnOperation = new AlterOperationBuilder().ofDropColumn(0, writer.getTableToken(), 0);
        removeColumnOperation.ofDropColumn(columnName);
        writer.apply(removeColumnOperation.build(), true);
    }

    static void renameColumn(TableWriterAPI writer) {
        AlterOperationBuilder renameColumnC = new AlterOperationBuilder().ofRenameColumn(0, writer.getTableToken(), 0);
        renameColumnC.ofRenameColumn("b", "c");
        writer.apply(renameColumnC.build(), true);
    }


    interface RowInserter {
        long getCount();

        void insertRow();
    }
}<|MERGE_RESOLUTION|>--- conflicted
+++ resolved
@@ -2795,13 +2795,8 @@
     public void testWalEvenReaderConcurrentReadWrite() throws Exception {
         AtomicReference<TestUtils.LeakProneCode> evenFileLengthCallBack = new AtomicReference<>();
 
-<<<<<<< HEAD
         FilesFacade ff = new TestFilesFacadeImpl() {
-            long eventFileFd;
-=======
-        FilesFacade ff = new FilesFacadeImpl() {
             int eventFileFd;
->>>>>>> bd8fcffc
 
             @Override
             public long length(int fd) {
