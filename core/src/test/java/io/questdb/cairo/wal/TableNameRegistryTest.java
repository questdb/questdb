--- conflicted
+++ resolved
@@ -243,7 +243,6 @@
                 threads.getLast().start();
             }
 
-<<<<<<< HEAD
             try (
                     TableModel tm = new TableModel(configuration, "abc", PartitionBy.DAY)
                             .timestamp().col("c", ColumnType.TIMESTAMP);
@@ -276,58 +275,18 @@
                             rw.dropTable(tableToken);
                             addedTables.remove(tableId);
 
+                            // Retry remove table folder, until success, if table folder not clearly removed, reload may pick it up
                             // Remove _txn file first
                             rmPath.trimTo(rootLen).concat(tableName);
                             int len = rmPath.length();
                             rmPath.concat(TableUtils.TXN_FILE_NAME).$();
                             ff.remove(rmPath);
 
-                            // Retry remove table folder, until success, if table folder not clearly removed, reload may pick it up
+                            // Remove table directory
                             rmPath.trimTo(len).$();
                             for (int i = 0; i < 1000 && ff.rmdir(rmPath) != 0; i++) {
                                 Os.sleep(50L);
                             }
-=======
-            TableModel tm = new TableModel(configuration, "abc", PartitionBy.DAY);
-            Path rmPath = new Path().of(configuration.getRoot());
-            tm.timestamp().col("c", ColumnType.TIMESTAMP);
-
-            // Add / remove tables
-            engine.closeNameRegistry();
-            Rnd rnd = TestUtils.generateRandom(LOG);
-            try (TableNameRegistryRW rw = new TableNameRegistryRW(configuration)) {
-                rw.reloadTableNameCache();
-                barrier.await();
-                int iteration = 0;
-                IntHashSet addedTables = new IntHashSet();
-                while (addedTables.size() < tableCount) {
-                    iteration++;
-                    if (rnd.nextDouble() > 0.2) {
-                        // Add table
-                        String tableName = "tab" + iteration;
-                        TableToken tableToken = rw.lockTableName(tableName, tableName, iteration, true);
-                        rw.registerName(tableToken);
-                        addedTables.add(iteration);
-                        TableUtils.createTable(configuration, tm.getMem(), tm.getPath(), tm, iteration, tableName);
-                    } else if (addedTables.size() > 0) {
-                        // Remove table
-                        int tableId = addedTables.getLast();
-                        String tableName = "tab" + tableId;
-                        TableToken tableToken = rw.getTableToken(tableName);
-                        rw.dropTable(tableToken);
-                        addedTables.remove(tableId);
-
-                        // Retry remove table folder, until success, if table folder not clearly removed, reload may pick it up
-                        // Remove _txn file first
-                        rmPath.trimTo(configuration.getRoot().length()).concat(tableName).concat(TableUtils.TXN_FILE_NAME).$();
-                        configuration.getFilesFacade().remove(rmPath);
-
-                        // Remove table directory
-                        for (int i = 0;
-                             i < 1000 && configuration.getFilesFacade().rmdir(rmPath.trimTo(configuration.getRoot().length()).concat(tableName).$()) != 0;
-                             i++) {
-                            Os.pause();
->>>>>>> 6e5e2ad5
                         }
 
                         if (rnd.nextBoolean()) {
