--- conflicted
+++ resolved
@@ -244,50 +244,11 @@
                 threads.getLast().start();
             }
 
-<<<<<<< HEAD
             try (
-                    TableModel tm = new TableModel(configuration, "abc", PartitionBy.DAY)
-                            .timestamp()
-                            .col("c", ColumnType.TIMESTAMP);
-                    Path rmPath = new Path().of(configuration.getRoot())
+                TableModel tm = new TableModel(configuration, "abc", PartitionBy.DAY)
+                        .timestamp().col("c", ColumnType.TIMESTAMP);
+                Path rmPath = new Path().of(configuration.getRoot())
             ) {
-                // Add / remove tables
-                engine.closeNameRegistry();
-                Rnd rnd = new Rnd(940303792693L, 1673348707058L);
-                try (TableNameRegistryRW rw = new TableNameRegistryRW(configuration)) {
-                    rw.reloadTableNameCache();
-                    barrier.await();
-                    int iteration = 0;
-                    IntHashSet addedTables = new IntHashSet();
-                    FilesFacade ff = configuration.getFilesFacade();
-                    int rootLen = configuration.getRoot().length();
-                    while (addedTables.size() < tableCount) {
-                        iteration++;
-                        if (rnd.nextDouble() > 0.2) {
-                            // Add table
-                            String tableName = "tab" + iteration;
-                            TableToken tableToken = rw.lockTableName(tableName, tableName, iteration, true);
-                            rw.registerName(tableToken);
-                            addedTables.add(iteration);
-                            TableUtils.createTable(configuration, tm.getMem(), tm.getPath(), tm, iteration, tableName);
-                        } else if (addedTables.size() > 0) {
-                            // Remove table
-                            int tableId = addedTables.getLast();
-                            String tableName = "tab" + tableId;
-                            TableToken tableToken = rw.getTableToken(tableName);
-                            rw.dropTable(tableToken);
-                            addedTables.remove(tableId);
-
-                            // Retry remove table folder, until success, if table folder not clearly removed, reload may pick it up
-                            rmPath.trimTo(rootLen).concat(tableName).$();
-                            for (int i = 0; i < 100 && ff.rmdir(rmPath) != 0; i++) {
-                                Os.sleep(1L);
-                            }
-=======
-            TableModel tm = new TableModel(configuration, "abc", PartitionBy.DAY);
-            Path rmPath = new Path().of(configuration.getRoot());
-            tm.timestamp().col("c", ColumnType.TIMESTAMP);
-
             // Add / remove tables
             engine.closeNameRegistry();
             Rnd rnd = TestUtils.generateRandom(LOG);
@@ -296,6 +257,8 @@
                 barrier.await();
                 int iteration = 0;
                 IntHashSet addedTables = new IntHashSet();
+                FilesFacade ff = configuration.getFilesFacade();
+                int rootLen = configuration.getRoot().length();
                 while (addedTables.size() < tableCount) {
                     iteration++;
                     if (rnd.nextDouble() > 0.2) {
@@ -313,11 +276,11 @@
                         rw.dropTable(tableToken);
                         addedTables.remove(tableId);
 
-                        // Retry remove table folder, until success, if table folder not clearly removed, reload may pick it up
-                        for (int i = 0;
-                             i < 1000 && configuration.getFilesFacade().rmdir(rmPath.trimTo(configuration.getRoot().length()).concat(tableName).$()) != 0; i++) {
-                            Os.pause();
->>>>>>> 01b73bbd
+                            // Retry remove table folder, until success, if table folder not clearly removed, reload may pick it up
+                            rmPath.trimTo(rootLen).concat(tableName).$();
+                            for (int i = 0; i < 100 && ff.rmdir(rmPath) != 0; i++) {
+                                Os.sleep(1L);
+                            }
                         }
 
                         if (rnd.nextBoolean()) {
