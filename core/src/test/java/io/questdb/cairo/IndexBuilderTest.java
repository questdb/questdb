--- conflicted
+++ resolved
@@ -417,17 +417,11 @@
             AtomicInteger count = new AtomicInteger();
             ff = new TestFilesFacadeImpl() {
                 @Override
-<<<<<<< HEAD
-                public long openRW(LPSZ name, long opts) {
+                public int openRW(LPSZ name, long opts) {
                     if (Chars.contains(name, "sym2.k")) {
                         if (count.incrementAndGet() == 29) {
                             return -1;
                         }
-=======
-                public int openRW(LPSZ name, long opts) {
-                    if (Chars.contains(name, "sym2.k") && count.incrementAndGet() == 29) {
-                        return -1;
->>>>>>> bd8fcffc
                     }
                     return super.openRW(name, opts);
                 }
