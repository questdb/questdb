--- conflicted
+++ resolved
@@ -61,12 +61,8 @@
     protected static CairoEngine engine;
     protected static String inputRoot = null;
     protected static FilesFacade ff;
-<<<<<<< HEAD
-    protected static long configOverrideCommitLag = -1;
+    protected static long configOverrideCommitLagMicros = -1;
     protected static int configOverrideCommitMode = -1;
-=======
-    protected static long configOverrideCommitLagMicros = -1;
->>>>>>> d735e472
     protected static int configOverrideMaxUncommittedRows = -1;
     protected static Metrics metrics = Metrics.enabled();
     protected static int capacity = -1;
@@ -220,12 +216,8 @@
         engine.clear();
         TestUtils.removeTestPath(root);
         configOverrideMaxUncommittedRows = -1;
-<<<<<<< HEAD
-        configOverrideCommitLag = -1;
+        configOverrideCommitLagMicros = -1;
         configOverrideCommitMode = -1;
-=======
-        configOverrideCommitLagMicros = -1;
->>>>>>> d735e472
         currentMicros = -1;
         sampleByIndexSearchPageSize = -1;
         defaultMapType = null;
