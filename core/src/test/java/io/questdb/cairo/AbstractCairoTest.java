--- conflicted
+++ resolved
@@ -152,10 +152,11 @@
             }
 
             @Override
-<<<<<<< HEAD
             public boolean enableDevelopmentUpdates() {
                 return true;
-=======
+            }
+
+            @Override
             public int getSqlJitMode() {
                 // JIT compiler is a beta feature and thus is disabled by default,
                 // but we want to have it enabled in tests.
@@ -165,7 +166,6 @@
             @Override
             public int getSqlPageFrameMaxSize() {
                 return pageFrameMaxSize < 0 ? super.getSqlPageFrameMaxSize() : pageFrameMaxSize;
->>>>>>> 6bc3b668
             }
         };
         engine = new CairoEngine(configuration);
