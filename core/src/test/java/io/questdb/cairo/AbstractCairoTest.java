/*******************************************************************************
 *     ___                  _   ____  ____
 *    / _ \ _   _  ___  ___| |_|  _ \| __ )
 *   | | | | | | |/ _ \/ __| __| | | |  _ \
 *   | |_| | |_| |  __/\__ \ |_| |_| | |_) |
 *    \__\_\\__,_|\___||___/\__|____/|____/
 *
 *  Copyright (c) 2014-2019 Appsicle
 *  Copyright (c) 2019-2022 QuestDB
 *
 *  Licensed under the Apache License, Version 2.0 (the "License");
 *  you may not use this file except in compliance with the License.
 *  You may obtain a copy of the License at
 *
 *  http://www.apache.org/licenses/LICENSE-2.0
 *
 *  Unless required by applicable law or agreed to in writing, software
 *  distributed under the License is distributed on an "AS IS" BASIS,
 *  WITHOUT WARRANTIES OR CONDITIONS OF ANY KIND, either express or implied.
 *  See the License for the specific language governing permissions and
 *  limitations under the License.
 *
 ******************************************************************************/

package io.questdb.cairo;

import io.questdb.DefaultTelemetryConfiguration;
import io.questdb.MessageBus;
import io.questdb.Metrics;
import io.questdb.TelemetryConfiguration;
import io.questdb.cairo.sql.RecordCursor;
import io.questdb.cairo.sql.RecordMetadata;
import io.questdb.cairo.wal.ApplyWal2TableJob;
import io.questdb.cairo.wal.CheckWalTransactionsJob;
import io.questdb.cairo.wal.WalPurgeJob;
import io.questdb.griffin.AbstractGriffinTest;
import io.questdb.griffin.DatabaseSnapshotAgent;
import io.questdb.griffin.PlanSink;
import io.questdb.griffin.SqlException;
import io.questdb.griffin.engine.functions.catalogue.DumpThreadStacksFunctionFactory;
import io.questdb.griffin.engine.functions.rnd.SharedRandom;
import io.questdb.griffin.engine.ops.AlterOperationBuilder;
import io.questdb.log.Log;
import io.questdb.log.LogFactory;
import io.questdb.std.*;
import io.questdb.std.datetime.DateFormat;
import io.questdb.std.datetime.microtime.MicrosecondClock;
import io.questdb.std.datetime.microtime.MicrosecondClockImpl;
import io.questdb.std.datetime.microtime.TimestampFormatCompiler;
import io.questdb.std.datetime.millitime.MillisecondClock;
import io.questdb.std.str.StringSink;
import io.questdb.test.tools.TestUtils;
import org.jetbrains.annotations.Nullable;
import org.jetbrains.annotations.TestOnly;
import org.junit.*;
import org.junit.rules.TemporaryFolder;
import org.junit.rules.TestName;
import org.junit.rules.TestWatcher;
import org.junit.rules.Timeout;
import org.junit.runner.Description;

import java.io.IOException;
import java.util.concurrent.TimeUnit;

public abstract class AbstractCairoTest {
    protected static final Log LOG = LogFactory.getLog(AbstractCairoTest.class);
    protected static final PlanSink planSink = new PlanSink();
    protected static final RecordCursorPrinter printer = new RecordCursorPrinter();
    protected static final StringSink sink = new StringSink();
    private static final long[] SNAPSHOT = new long[MemoryTag.SIZE];
    private static final MicrosecondClock defaultMicrosecondClock = new ClockMock();
    public static long dataAppendPageSize = -1;
    public static boolean mangleTableSystemName = true;
    public static int recreateDistressedSequencerAttempts = 3;
    public static long spinLockTimeout = -1;
    @ClassRule
    public static TemporaryFolder temp = new TemporaryFolder();
    public static int walTxnNotificationQueueCapacity = -1;
    public static long writerAsyncCommandBusyWaitTimeout = -1;
    public static long writerAsyncCommandMaxTimeout = -1;
    protected static String attachableDirSuffix = null;
    protected static CharSequence backupDir;
    protected static DateFormat backupDirTimestampFormat;
    protected static int binaryEncodingMaxLength = -1;
    protected static int capacity = -1;
    protected static long columnPurgeRetryDelay = -1;
    protected static double columnPurgeRetryDelayMultiplier = -1;
    protected static int columnVersionPurgeQueueCapacity = -1;
    protected static int columnVersionTaskPoolCapacity = -1;
    protected static int configOverrideMaxUncommittedRows = -1;
    protected static long configOverrideO3MaxLag = -1;
    protected static CairoConfiguration configuration;
    protected static Boolean copyPartitionOnAttach = null;
    protected static long currentMicros = -1;
    protected static CharSequence defaultMapType;
    protected static int defaultTableWriteMode = -1;
    protected static Boolean enableColumnPreTouch = null;
    protected static Boolean enableParallelFilter = null;
    protected static CairoEngine engine;
    protected static FilesFacade ff;
    protected static boolean hideTelemetryTable = false;
    protected static String inputRoot = null;
    protected static String inputWorkRoot = null;
    protected static Boolean ioURingEnabled = null;
    protected static IOURingFacade ioURingFacade = IOURingFacadeImpl.INSTANCE;
    protected static int isO3QuickSortEnabled = 0;
    protected static int jitMode = SqlJitMode.JIT_MODE_ENABLED;
    protected static MessageBus messageBus;
    protected static Metrics metrics;
    protected static int pageFrameMaxRows = -1;
    protected static int pageFrameReduceQueueCapacity = -1;
    protected static int pageFrameReduceShardCount = -1;
    protected static int parallelImportStatusLogKeepNDays = -1;
    protected static int queryCacheEventQueueCapacity = -1;
    protected static int rndFunctionMemoryMaxPages = -1;
    protected static int rndFunctionMemoryPageSize = -1;
    protected static CharSequence root;
    protected static RostiAllocFacade rostiAllocFacade = null;
    protected static int sampleByIndexSearchPageSize;
    protected static DatabaseSnapshotAgent snapshotAgent;
    protected static String snapshotInstanceId = null;
    protected static Boolean snapshotRecoveryEnabled = null;
    protected static int sqlCopyBufferSize = 1024 * 1024;
    protected static MicrosecondClock testMicrosClock = defaultMicrosecondClock;
    protected static long walSegmentRolloverRowCount = -1;
    protected static int writerCommandQueueCapacity = 4;
    protected static long writerCommandQueueSlotSize = 2048L;
    static boolean[] FACTORY_TAGS = new boolean[MemoryTag.SIZE];
    private static long memoryUsage = -1;
    private static TelemetryConfiguration telemetryConfiguration;
    @Rule
    public final TestWatcher flushLogsOnFailure = new TestWatcher() {
        @Override
        protected void failed(Throwable e, Description description) {
            LogFactory.getInstance().flushJobs();
        }
    };
    @Rule
    public TestName testName = new TestName();
    @Rule
    public Timeout timeout = Timeout.builder()
            .withTimeout(20 * 60 * 1000, TimeUnit.MILLISECONDS)
            .withLookingForStuckThread(true)
            .build();

    //ignores:
    // o3, mmap - because they're usually linked with table readers that are kept in pool
    // join map memory - because it's usually a small and can't really be released until factory is closed
    // native sample by long list - because it doesn't seem to grow beyond initial size (10kb)
    @TestOnly
    public static long getMemUsedByFactories() {
        long memUsed = 0;

        for (int i = 0; i < MemoryTag.SIZE; i++) {
            if (FACTORY_TAGS[i]) {
                memUsed += Unsafe.getMemUsedByTag(i);
            }
        }

        return memUsed;
    }

    @TestOnly
    public static void printFactoryMemoryUsageDiff() {
        for (int i = 0; i < MemoryTag.SIZE; i++) {
            if (!FACTORY_TAGS[i]) {
                continue;
            }

            long value = Unsafe.getMemUsedByTag(i) - SNAPSHOT[i];

            if (value != 0L) {
                System.out.println(MemoryTag.nameOf(i) + ":" + value);
            }
        }
    }

    @SuppressWarnings("unused")
    @TestOnly
    public static void printMemoryUsage() {
        for (int i = 0; i < MemoryTag.SIZE; i++) {
            System.err.print(MemoryTag.nameOf(i));
            System.err.print(":");
            System.err.println(Unsafe.getMemUsedByTag(i));
        }
    }

    @SuppressWarnings("unused")
    @TestOnly
    public static void printMemoryUsageDiff() {
        for (int i = 0; i < MemoryTag.SIZE; i++) {
            long value = Unsafe.getMemUsedByTag(i) - SNAPSHOT[i];

            if (value != 0L) {
                System.err.print(MemoryTag.nameOf(i));
                System.err.print(":");
                System.err.println(value);
            }
        }
    }

    public static void refreshTablesInBaseEngine() {
        AbstractGriffinTest.engine.reloadTableNames();
    }

    @BeforeClass
    public static void setUpStatic() {
        // it is necessary to initialise logger before tests start
        // logger doesn't relinquish memory until JVM stops
        // which causes memory leak detector to fail should logger be
        // created mid-test
        LOG.info().$("begin").$();
        try {
            root = temp.newFolder("dbRoot").getAbsolutePath();
        } catch (IOException e) {
            throw new ExceptionInInitializerError();
        }

        telemetryConfiguration = new DefaultTelemetryConfiguration() {
            @Override
            public boolean hideTables() {
                return hideTelemetryTable;
            }
        };

        configuration = new DefaultTestCairoConfiguration(root) {
            @Override
            public boolean attachPartitionCopy() {
                return copyPartitionOnAttach == null ? super.attachPartitionCopy() : copyPartitionOnAttach;
            }

            @Override
            public String getAttachPartitionSuffix() {
                return attachableDirSuffix == null ? super.getAttachPartitionSuffix() : attachableDirSuffix;
            }

            @Override
            public DateFormat getBackupDirTimestampFormat() {
                if (backupDirTimestampFormat != null) {
                    return backupDirTimestampFormat;
                }
                return super.getBackupDirTimestampFormat();
            }

            @Override
            public CharSequence getBackupRoot() {
                if (backupDir != null) {
                    return backupDir;
                }
                return super.getBackupRoot();
            }

            @Override
            public int getBinaryEncodingMaxLength() {
                return binaryEncodingMaxLength > 0 ? binaryEncodingMaxLength : super.getBinaryEncodingMaxLength();
            }

            @Override
            public int getColumnPurgeQueueCapacity() {
                return columnVersionPurgeQueueCapacity < 0 ? super.getColumnPurgeQueueCapacity() : columnVersionPurgeQueueCapacity;
            }

            @Override
            public long getColumnPurgeRetryDelay() {
                return columnPurgeRetryDelay > 0 ? columnPurgeRetryDelay : 10;
            }

            @Override
            public double getColumnPurgeRetryDelayMultiplier() {
                return columnPurgeRetryDelayMultiplier > 0 ? columnPurgeRetryDelayMultiplier : 2.0;
            }

            @Override
            public int getColumnPurgeTaskPoolCapacity() {
                return columnVersionTaskPoolCapacity >= 0 ? columnVersionTaskPoolCapacity : super.getColumnPurgeTaskPoolCapacity();
            }

            @Override
            public int getCopyPoolCapacity() {
                return capacity == -1 ? super.getCopyPoolCapacity() : capacity;
            }

            @Override
            public long getDataAppendPageSize() {
                return dataAppendPageSize > 0 ? dataAppendPageSize : super.getDataAppendPageSize();
            }

            @Override
            public CharSequence getDefaultMapType() {
                if (defaultMapType == null) {
                    return super.getDefaultMapType();
                }
                return defaultMapType;
            }

            @Override
            public FilesFacade getFilesFacade() {
                if (ff != null) {
                    return ff;
                }
                return super.getFilesFacade();
            }

            @Override
            public long getInactiveWalWriterTTL() {
                return -10000;
            }

            @Override
            public int getMaxUncommittedRows() {
                if (configOverrideMaxUncommittedRows >= 0) return configOverrideMaxUncommittedRows;
                return super.getMaxUncommittedRows();
            }

            @Override
            public int getMetadataPoolCapacity() {
                return 1;
            }

            @Override
            public MicrosecondClock getMicrosecondClock() {
                return testMicrosClock;
            }

            @Override
            public MillisecondClock getMillisecondClock() {
                return () -> testMicrosClock.getTicks() / 1000L;
            }

            @Override
            public long getO3MaxLag() {
                return configOverrideO3MaxLag >= 0 ? configOverrideO3MaxLag : super.getO3MaxLag();
            }

            @Override
            public int getPageFrameReduceQueueCapacity() {
                return pageFrameReduceQueueCapacity < 0 ? super.getPageFrameReduceQueueCapacity() : pageFrameReduceQueueCapacity;
            }

            @Override
            public int getPageFrameReduceShardCount() {
                return pageFrameReduceShardCount < 0 ? super.getPageFrameReduceShardCount() : pageFrameReduceShardCount;
            }

            @Override
            public int getPartitionPurgeListCapacity() {
                // Bump it to high number so that test doesn't fail with memory leak if LongList
                // re-allocates
                return 512;
            }

            @Override
            public int getQueryCacheEventQueueCapacity() {
                return queryCacheEventQueueCapacity < 0 ? super.getQueryCacheEventQueueCapacity() : queryCacheEventQueueCapacity;
            }

            @Override
            public int getRndFunctionMemoryMaxPages() {
                return rndFunctionMemoryMaxPages < 0 ? super.getRndFunctionMemoryMaxPages() : rndFunctionMemoryMaxPages;
            }

            @Override
            public int getRndFunctionMemoryPageSize() {
                return rndFunctionMemoryPageSize < 0 ? super.getRndFunctionMemoryPageSize() : rndFunctionMemoryPageSize;
            }

            @Override
            public RostiAllocFacade getRostiAllocFacade() {
                return rostiAllocFacade != null ? rostiAllocFacade : super.getRostiAllocFacade();
            }

            @Override
            public int getSampleByIndexSearchPageSize() {
                return sampleByIndexSearchPageSize > 0 ? sampleByIndexSearchPageSize : super.getSampleByIndexSearchPageSize();
            }

            @Override
            public CharSequence getSnapshotInstanceId() {
                if (snapshotInstanceId == null) {
                    return super.getSnapshotInstanceId();
                }
                return snapshotInstanceId;
            }

            @Override
            public long getSpinLockTimeout() {
                if (spinLockTimeout > -1) {
                    return spinLockTimeout;
                }
                return 5_000;
            }

            @Override
            public int getSqlCopyBufferSize() {
                return sqlCopyBufferSize;
            }

            @Override
            public CharSequence getSqlCopyInputRoot() {
                return inputRoot;
            }

            @Override
            public CharSequence getSqlCopyInputWorkRoot() {
                return inputWorkRoot;
            }

            @Override
            public int getSqlCopyLogRetentionDays() {
                return parallelImportStatusLogKeepNDays >= 0 ? parallelImportStatusLogKeepNDays : super.getSqlCopyLogRetentionDays();
            }

            @Override
            public int getSqlJitMode() {
                return jitMode;
            }

            @Override
            public int getSqlPageFrameMaxRows() {
                return pageFrameMaxRows < 0 ? super.getSqlPageFrameMaxRows() : pageFrameMaxRows;
            }

            @Override
            public TelemetryConfiguration getTelemetryConfiguration() {
                return telemetryConfiguration;
            }

            @Override
            public boolean getWalEnabledDefault() {
                return defaultTableWriteMode < 0 ? super.getWalEnabledDefault() : defaultTableWriteMode == 1;
            }

            @Override
            public int getWalRecreateDistressedSequencerAttempts() {
                return recreateDistressedSequencerAttempts;
            }

            @Override
            public long getWalSegmentRolloverRowCount() {
                return walSegmentRolloverRowCount < 0 ? super.getWalSegmentRolloverRowCount() : walSegmentRolloverRowCount;
            }

            @Override
            public int getWalTxnNotificationQueueCapacity() {
                return walTxnNotificationQueueCapacity > 0 ? walTxnNotificationQueueCapacity : 256;
            }

            @Override
            public long getWriterAsyncCommandBusyWaitTimeout() {
                return writerAsyncCommandBusyWaitTimeout < 0 ? super.getWriterAsyncCommandBusyWaitTimeout() : writerAsyncCommandBusyWaitTimeout;
            }

            @Override
            public long getWriterAsyncCommandMaxTimeout() {
                return writerAsyncCommandMaxTimeout < 0 ? super.getWriterAsyncCommandMaxTimeout() : writerAsyncCommandMaxTimeout;
            }

            @Override
            public int getWriterCommandQueueCapacity() {
                return writerCommandQueueCapacity;
            }

            @Override
            public long getWriterCommandQueueSlotSize() {
                return writerCommandQueueSlotSize;
            }

            @Override
            public boolean isIOURingEnabled() {
                return ioURingEnabled != null ? ioURingEnabled : super.isIOURingEnabled();
            }

            @Override
            public boolean isO3QuickSortEnabled() {
                return isO3QuickSortEnabled > 0 || (isO3QuickSortEnabled == 0 && super.isO3QuickSortEnabled());
            }

            @Override
            public boolean isSnapshotRecoveryEnabled() {
                return snapshotRecoveryEnabled == null ? super.isSnapshotRecoveryEnabled() : snapshotRecoveryEnabled;
            }

            @Override
            public boolean isSqlParallelFilterEnabled() {
                return enableParallelFilter != null ? enableParallelFilter : super.isSqlParallelFilterEnabled();
            }

            @Override
            public boolean isSqlParallelFilterPreTouchEnabled() {
                return enableColumnPreTouch != null ? enableColumnPreTouch : super.isSqlParallelFilterPreTouchEnabled();
            }

            @Override
            public boolean isWalSupported() {
                return true;
            }

            @Override
            public boolean mangleTableSystemNames() {
                return mangleTableSystemName;
            }
        };
        metrics = Metrics.enabled();
        engine = new CairoEngine(configuration, metrics, 2);
        snapshotAgent = new DatabaseSnapshotAgent(engine);
        messageBus = engine.getMessageBus();
    }

    @TestOnly
    public static void snapshotMemoryUsage() {
        memoryUsage = getMemUsedByFactories();

        for (int i = 0; i < MemoryTag.SIZE; i++) {
            SNAPSHOT[i] = Unsafe.getMemUsedByTag(i);
        }
    }

    @AfterClass
    public static void tearDownStatic() {
        snapshotAgent = Misc.free(snapshotAgent);
        engine = Misc.free(engine);
        backupDir = null;
        backupDirTimestampFormat = null;
        DumpThreadStacksFunctionFactory.dumpThreadStacks();
        mangleTableSystemName = true;
    }

    @Before
    public void setUp() {
        SharedRandom.RANDOM.set(new Rnd());
        LOG.info().$("Starting test ").$(getClass().getSimpleName()).$('#').$(testName.getMethodName()).$();
        TestUtils.createTestPath(root);
        engine.getTableIdGenerator().open();
        engine.getTableIdGenerator().reset();
        engine.resetNameRegistryMemory();
        refreshTablesInBaseEngine();
        SharedRandom.RANDOM.set(new Rnd());
        memoryUsage = -1;
    }

    @After
    public void tearDown() {
        tearDown(true);
    }

    public void tearDown(boolean removeDir) {
        LOG.info().$("Tearing down test ").$(getClass().getSimpleName()).$('#').$(testName.getMethodName()).$();
        snapshotAgent.clear();
        engine.getTableIdGenerator().close();
        engine.clear();
        engine.getTableSequencerAPI().releaseInactive();
        engine.closeNameRegistry();
        if (removeDir) {
            TestUtils.removeTestPath(root);
        }
        configOverrideMaxUncommittedRows = -1;
        configOverrideO3MaxLag = -1;
        currentMicros = -1;
        testMicrosClock = defaultMicrosecondClock;
        sampleByIndexSearchPageSize = -1;
        defaultMapType = null;
        writerAsyncCommandBusyWaitTimeout = -1;
        writerAsyncCommandMaxTimeout = -1;
        pageFrameMaxRows = -1;
        jitMode = SqlJitMode.JIT_MODE_ENABLED;
        rndFunctionMemoryPageSize = -1;
        rndFunctionMemoryMaxPages = -1;
        spinLockTimeout = -1;
        snapshotInstanceId = null;
        snapshotRecoveryEnabled = null;
        enableParallelFilter = null;
        enableColumnPreTouch = null;
        hideTelemetryTable = false;
        writerCommandQueueCapacity = 4;
        queryCacheEventQueueCapacity = -1;
        pageFrameReduceShardCount = -1;
        pageFrameReduceQueueCapacity = -1;
        columnPurgeRetryDelayMultiplier = -1;
        columnVersionPurgeQueueCapacity = -1;
        columnVersionTaskPoolCapacity = -1;
        rostiAllocFacade = null;
        sqlCopyBufferSize = 1024 * 1024;
        ioURingFacade = IOURingFacadeImpl.INSTANCE;
        ioURingEnabled = null;
        parallelImportStatusLogKeepNDays = -1;
        defaultTableWriteMode = -1;
        copyPartitionOnAttach = null;
        attachableDirSuffix = null;
        sink.clear();
        ff = null;
        memoryUsage = -1;
        dataAppendPageSize = -1;
        isO3QuickSortEnabled = 0;
        walSegmentRolloverRowCount = -1;
        clearWalQueue();
    }

    private void clearWalQueue() {
        long seq;
        while ((seq = engine.getMessageBus().getWalTxnNotificationSubSequence().next()) > -1) {
            engine.getMessageBus().getWalTxnNotificationSubSequence().done(seq);
        }
    }

    protected static void addColumn(TableWriterAPI writer, String columnName, int columnType) throws SqlException {
        AlterOperationBuilder addColumnC = new AlterOperationBuilder().ofAddColumn(0, Chars.toString(writer.getTableName()), 0);
        addColumnC.ofAddColumn(columnName, 1, columnType, 0, false, false, 0);
        writer.apply(addColumnC.build(), true);
    }

    protected static void assertFactoryMemoryUsage() {
        if (memoryUsage > -1) {
            long memAfterCursorClose = getMemUsedByFactories();
            long limit = memoryUsage + 50 * 1024;
            if (memAfterCursorClose > limit) {
                dumpMemoryUsage();
                printFactoryMemoryUsageDiff();
                Assert.fail("cursor memory usage should be less or equal " + limit + " but was " + memAfterCursorClose + " . Diff " + (memAfterCursorClose - memoryUsage));
            }
        }
    }

    protected static void assertMemoryLeak(TestUtils.LeakProneCode code) throws Exception {
        assertMemoryLeak(AbstractCairoTest.ff, code);
    }

    protected static void assertMemoryLeak(@Nullable FilesFacade ff, TestUtils.LeakProneCode code) throws Exception {
        final FilesFacade ff2 = ff;
        final FilesFacade ffBefore = AbstractCairoTest.ff;
        TestUtils.assertMemoryLeak(() -> {
            AbstractCairoTest.ff = ff2;
            try {
                code.run();
                engine.releaseInactive();
                engine.releaseInactiveCompilers();
                engine.releaseInactiveTableSequencers();
                engine.resetNameRegistryMemory();
                Assert.assertEquals("busy writer count", 0, engine.getBusyWriterCount());
                Assert.assertEquals("busy reader count", 0, engine.getBusyReaderCount());
            } finally {
                engine.clear();
                AbstractCairoTest.ff = ffBefore;
            }
        });
    }

    protected static void configureForBackups() throws IOException {
        backupDir = temp.newFolder().getAbsolutePath();
        backupDirTimestampFormat = new TimestampFormatCompiler().compile("ddMMMyyyy");
    }

    protected static ApplyWal2TableJob createWalApplyJob() {
        return new ApplyWal2TableJob(engine, 1, 1);
    }

    protected static void drainWalQueue(ApplyWal2TableJob walApplyJob) {
        //noinspection StatementWithEmptyBody
        while (walApplyJob.run(0)) {
            // run until empty
        }

        final CheckWalTransactionsJob checkWalTransactionsJob = new CheckWalTransactionsJob(engine);
<<<<<<< HEAD
        checkWalTransactionsJob.run(0);

        while (walApplyJob.run(0)) {
=======
        //noinspection StatementWithEmptyBody
        while (checkWalTransactionsJob.run(0)) {
>>>>>>> add65949
            // run until empty
        }

        // run once again as there might be notifications to handle now
        //noinspection StatementWithEmptyBody
        while (walApplyJob.run(0)) {
            // run until empty
        }
    }

    protected static void drainWalQueue() {
        try (ApplyWal2TableJob walApplyJob = createWalApplyJob()) {
            drainWalQueue(walApplyJob);
        }
    }

    protected static void dumpMemoryUsage() {
        for (int i = MemoryTag.MMAP_DEFAULT; i < MemoryTag.SIZE; i++) {
            LOG.info().$(MemoryTag.nameOf(i)).$(": ").$(Unsafe.getMemUsedByTag(i)).$();
        }
    }

    protected static TableReader newTableReader(CairoConfiguration configuration, CharSequence tableName) {
        return new TableReader(configuration, Chars.toString(tableName), engine.getSystemTableName(tableName));
    }

    protected static TableWriter newTableWriter(CairoConfiguration configuration, CharSequence tableName, Metrics metrics) {
        return new TableWriter(configuration, tableName, engine.getSystemTableName(tableName), metrics);
    }

    protected static void runWalPurgeJob(FilesFacade ff) {
        WalPurgeJob job = new WalPurgeJob(engine, ff, engine.getConfiguration().getMicrosecondClock());
        //noinspection StatementWithEmptyBody
        while (job.run(0)) {
            // run until empty
        }
        job.close();
    }

    protected static void runWalPurgeJob() {
        runWalPurgeJob(engine.getConfiguration().getFilesFacade());
    }

    protected void assertCursor(CharSequence expected, RecordCursor cursor, RecordMetadata metadata, boolean header) {
        TestUtils.assertCursor(expected, cursor, metadata, header, sink);
    }

    protected void assertCursorTwoPass(CharSequence expected, RecordCursor cursor, RecordMetadata metadata) {
        assertCursor(expected, cursor, metadata, true);
        cursor.toTop();
        assertCursor(expected, cursor, metadata, true);
    }

    protected boolean isWalTable(CharSequence tableName) {
        return engine.isWalTableName(tableName);
    }

    protected TableWriter newTableWriter(CairoConfiguration configuration, CharSequence tableName, MessageBus messageBus, Metrics metrics) {
        return new TableWriter(configuration, tableName, engine.getSystemTableName(tableName), messageBus, metrics);
    }

    protected String registerTableName(CharSequence tableName) {
        return engine.registerTableName(tableName, false);
    }

    protected enum WalMode {
        WITH_WAL, NO_WAL
    }

    private static class ClockMock implements MicrosecondClock {
        @Override
        public long getTicks() {
            return currentMicros >= 0 ? currentMicros : MicrosecondClockImpl.INSTANCE.getTicks();
        }
    }

    static {
        for (int i = 0; i < MemoryTag.SIZE; i++) {
            FACTORY_TAGS[i] = !Chars.startsWith(MemoryTag.nameOf(i), "MMAP");
        }

        FACTORY_TAGS[MemoryTag.NATIVE_O3] = false;
        FACTORY_TAGS[MemoryTag.NATIVE_JOIN_MAP] = false;
        FACTORY_TAGS[MemoryTag.NATIVE_OFFLOAD] = false;
        FACTORY_TAGS[MemoryTag.NATIVE_SAMPLE_BY_LONG_LIST] = false;
        FACTORY_TAGS[MemoryTag.NATIVE_TABLE_READER] = false;
        FACTORY_TAGS[MemoryTag.NATIVE_TABLE_WRITER] = false;
        FACTORY_TAGS[MemoryTag.NATIVE_IMPORT] = false;
        FACTORY_TAGS[MemoryTag.NATIVE_PARALLEL_IMPORT] = false;
        FACTORY_TAGS[MemoryTag.NATIVE_REPL] = false;
    }
}<|MERGE_RESOLUTION|>--- conflicted
+++ resolved
@@ -660,16 +660,7 @@
         }
 
         final CheckWalTransactionsJob checkWalTransactionsJob = new CheckWalTransactionsJob(engine);
-<<<<<<< HEAD
         checkWalTransactionsJob.run(0);
-
-        while (walApplyJob.run(0)) {
-=======
-        //noinspection StatementWithEmptyBody
-        while (checkWalTransactionsJob.run(0)) {
->>>>>>> add65949
-            // run until empty
-        }
 
         // run once again as there might be notifications to handle now
         //noinspection StatementWithEmptyBody
