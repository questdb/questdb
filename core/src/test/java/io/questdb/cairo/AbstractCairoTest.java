/*******************************************************************************
 *     ___                  _   ____  ____
 *    / _ \ _   _  ___  ___| |_|  _ \| __ )
 *   | | | | | | |/ _ \/ __| __| | | |  _ \
 *   | |_| | |_| |  __/\__ \ |_| |_| | |_) |
 *    \__\_\\__,_|\___||___/\__|____/|____/
 *
 *  Copyright (c) 2014-2019 Appsicle
 *  Copyright (c) 2019-2022 QuestDB
 *
 *  Licensed under the Apache License, Version 2.0 (the "License");
 *  you may not use this file except in compliance with the License.
 *  You may obtain a copy of the License at
 *
 *  http://www.apache.org/licenses/LICENSE-2.0
 *
 *  Unless required by applicable law or agreed to in writing, software
 *  distributed under the License is distributed on an "AS IS" BASIS,
 *  WITHOUT WARRANTIES OR CONDITIONS OF ANY KIND, either express or implied.
 *  See the License for the specific language governing permissions and
 *  limitations under the License.
 *
 ******************************************************************************/

package io.questdb.cairo;

import io.questdb.MessageBus;
import io.questdb.Metrics;
import io.questdb.cairo.sql.RecordCursor;
import io.questdb.cairo.sql.RecordMetadata;
import io.questdb.griffin.engine.functions.rnd.SharedRandom;
import io.questdb.log.Log;
import io.questdb.log.LogFactory;
import io.questdb.std.FilesFacade;
import io.questdb.std.Misc;
import io.questdb.std.Rnd;
import io.questdb.std.datetime.microtime.MicrosecondClock;
import io.questdb.std.datetime.microtime.MicrosecondClockImpl;
import io.questdb.std.str.StringSink;
import io.questdb.test.tools.TestUtils;
import org.jetbrains.annotations.Nullable;
import org.junit.*;
import org.junit.rules.TemporaryFolder;
import org.junit.rules.TestName;

import java.io.IOException;

public class AbstractCairoTest {

    protected static final StringSink sink = new StringSink();
    protected static final RecordCursorPrinter printer = new RecordCursorPrinter();
    protected final static Log LOG = LogFactory.getLog(AbstractCairoTest.class);
    @ClassRule
    public static TemporaryFolder temp = new TemporaryFolder();
    public static long writerAsyncCommandBusyWaitTimeout = -1;
    public static long writerAsyncCommandMaxTimeout = -1;
    protected static CharSequence root;
    protected static CairoConfiguration configuration;
    protected static MessageBus messageBus;
    protected static long currentMicros = -1;
    protected final static MicrosecondClock testMicrosClock =
            () -> currentMicros >= 0 ? currentMicros : MicrosecondClockImpl.INSTANCE.getTicks();
    protected static CairoEngine engine;
    protected static String inputRoot = null;
    protected static FilesFacade ff;
    protected static long configOverrideCommitLag = -1;
    protected static int configOverrideMaxUncommittedRows = -1;
    protected static Metrics metrics = Metrics.enabled();
    protected static int capacity = -1;
    protected static int sampleByIndexSearchPageSize;
    protected static int binaryEncodingMaxLength = -1;
    protected static CharSequence defaultMapType;
    protected static int pageFrameMaxSize = -1;
    protected static int jitMode = SqlJitMode.JIT_MODE_ENABLED;

    @Rule
    public TestName testName = new TestName();

    @BeforeClass
    public static void setUpStatic() {
        // it is necessary to initialise logger before tests start
        // logger doesn't relinquish memory until JVM stops
        // which causes memory leak detector to fail should logger be
        // created mid-test
        LOG.info().$("begin").$();
        try {
            root = temp.newFolder("dbRoot").getAbsolutePath();
        } catch (IOException e) {
            throw new ExceptionInInitializerError();
        }
        configuration = new DefaultCairoConfiguration(root) {
            @Override
            public int getBinaryEncodingMaxLength() {
                return binaryEncodingMaxLength > 0 ? binaryEncodingMaxLength : super.getBinaryEncodingMaxLength();
            }

            @Override
            public long getCommitLag() {
                if (configOverrideCommitLag >= 0) return configOverrideCommitLag;
                return super.getCommitLag();
            }

            @Override
            public int getCopyPoolCapacity() {
                return capacity == -1 ? super.getCopyPoolCapacity() : capacity;
            }

            @Override
            public CharSequence getDefaultMapType() {
                if (defaultMapType == null) {
                    return super.getDefaultMapType();
                }
                return defaultMapType;
            }

            @Override
            public FilesFacade getFilesFacade() {
                if (ff != null) {
                    return ff;
                }
                return super.getFilesFacade();
            }

            @Override
            public CharSequence getInputRoot() {
                return inputRoot;
            }

            @Override
            public int getMaxUncommittedRows() {
                if (configOverrideMaxUncommittedRows >= 0) return configOverrideMaxUncommittedRows;
                return super.getMaxUncommittedRows();
            }

            @Override
            public MicrosecondClock getMicrosecondClock() {
                return testMicrosClock;
            }

            @Override
            public int getSampleByIndexSearchPageSize() {
                return sampleByIndexSearchPageSize > 0 ? sampleByIndexSearchPageSize : super.getSampleByIndexSearchPageSize();
            }

            @Override
            public int getSqlJitMode() {
                // JIT compiler is a beta feature and thus is disabled by default,
                // but we want to have it enabled in tests.
                return jitMode;
            }

            @Override
            public int getSqlPageFrameMaxSize() {
                return pageFrameMaxSize < 0 ? super.getSqlPageFrameMaxSize() : pageFrameMaxSize;
            }

            @Override
            public long getWriterAsyncCommandBusyWaitTimeout() {
                return writerAsyncCommandBusyWaitTimeout < 0 ? super.getWriterAsyncCommandBusyWaitTimeout() : writerAsyncCommandBusyWaitTimeout;
            }

            @Override
            public long getWriterAsyncCommandMaxTimeout() {
                return writerAsyncCommandMaxTimeout < 0 ? super.getWriterAsyncCommandMaxTimeout() : writerAsyncCommandMaxTimeout;
            }
<<<<<<< HEAD
=======

            @Override
            public int getSqlJitMode() {
                // JIT compiler is a beta feature and thus is disabled by default,
                // but we want to have it enabled in tests.
                return SqlJitMode.JIT_MODE_ENABLED;
            }

            @Override
            public int getSqlPageFrameMaxSize() {
                return pageFrameMaxSize < 0 ? super.getSqlPageFrameMaxSize() : pageFrameMaxSize;
            }

            @Override
            public int getPartitionPurgeListCapacity() {
                // Bump it to high number so that test don't fail with memory leak if LongList
                // re-allocates
                return 512;
            }
>>>>>>> 40357f45
        };
        engine = new CairoEngine(configuration);
        messageBus = engine.getMessageBus();
    }

    @AfterClass
    public static void tearDownStatic() {
        engine = Misc.free(engine);
    }

    @Before
    public void setUp() {
        SharedRandom.RANDOM.set(new Rnd());
        LOG.info().$("Starting test ").$(getClass().getSimpleName()).$('#').$(testName.getMethodName()).$();
        TestUtils.createTestPath(root);
        engine.openTableId();
        engine.resetTableId();
        SharedRandom.RANDOM.set(new Rnd());
    }

    @After
    public void tearDown() {
        LOG.info().$("Tearing down test ").$(getClass().getSimpleName()).$('#').$(testName.getMethodName()).$();
        engine.freeTableId();
        engine.clear();
        TestUtils.removeTestPath(root);
        configOverrideMaxUncommittedRows = -1;
        configOverrideCommitLag = -1;
        currentMicros = -1;
        sampleByIndexSearchPageSize = -1;
        defaultMapType = null;
        writerAsyncCommandBusyWaitTimeout = -1;
        writerAsyncCommandMaxTimeout = -1;
        pageFrameMaxSize = -1;
    }

    protected static void assertMemoryLeak(TestUtils.LeakProneCode code) throws Exception {
        assertMemoryLeak(null, code);
    }

    protected static void assertMemoryLeak(@Nullable FilesFacade ff, TestUtils.LeakProneCode code) throws Exception {
        final FilesFacade ff2 = ff;
        TestUtils.assertMemoryLeak(() -> {
            AbstractCairoTest.ff = ff2;
            try {
                code.run();
                engine.releaseInactive();
                Assert.assertEquals(0, engine.getBusyWriterCount());
                Assert.assertEquals(0, engine.getBusyReaderCount());
            } finally {
                engine.clear();
                AbstractCairoTest.ff = null;
            }
        });
    }

    protected void assertCursor(CharSequence expected, RecordCursor cursor, RecordMetadata metadata, boolean header) {
        TestUtils.assertCursor(expected, cursor, metadata, header, sink);
    }

    protected void assertCursorTwoPass(CharSequence expected, RecordCursor cursor, RecordMetadata metadata) {
        assertCursor(expected, cursor, metadata, true);
        cursor.toTop();
        assertCursor(expected, cursor, metadata, true);
    }
}<|MERGE_RESOLUTION|>--- conflicted
+++ resolved
@@ -163,20 +163,6 @@
             public long getWriterAsyncCommandMaxTimeout() {
                 return writerAsyncCommandMaxTimeout < 0 ? super.getWriterAsyncCommandMaxTimeout() : writerAsyncCommandMaxTimeout;
             }
-<<<<<<< HEAD
-=======
-
-            @Override
-            public int getSqlJitMode() {
-                // JIT compiler is a beta feature and thus is disabled by default,
-                // but we want to have it enabled in tests.
-                return SqlJitMode.JIT_MODE_ENABLED;
-            }
-
-            @Override
-            public int getSqlPageFrameMaxSize() {
-                return pageFrameMaxSize < 0 ? super.getSqlPageFrameMaxSize() : pageFrameMaxSize;
-            }
 
             @Override
             public int getPartitionPurgeListCapacity() {
@@ -184,7 +170,6 @@
                 // re-allocates
                 return 512;
             }
->>>>>>> 40357f45
         };
         engine = new CairoEngine(configuration);
         messageBus = engine.getMessageBus();
