--- conflicted
+++ resolved
@@ -629,29 +629,10 @@
     }
 
     protected static void drainWalQueue(ApplyWal2TableJob walApplyJob) {
-<<<<<<< HEAD
         walApplyJob.drain(0);
         new CheckWalTransactionsJob(engine).drain(0);
         // run once again as there might be notifications to handle now
         walApplyJob.drain(0);
-=======
-        //noinspection StatementWithEmptyBody
-        while (walApplyJob.run(0)) {
-            // run until empty
-        }
-
-        final CheckWalTransactionsJob checkWalTransactionsJob = new CheckWalTransactionsJob(engine);
-        //noinspection StatementWithEmptyBody
-        while (checkWalTransactionsJob.run(0)) {
-            // run until empty
-        }
-
-        // run once again as there might be notifications to handle now
-        //noinspection StatementWithEmptyBody
-        while (walApplyJob.run(0)) {
-            // run until empty
-        }
->>>>>>> b2e942d1
     }
 
     protected static void dumpMemoryUsage() {
@@ -661,15 +642,8 @@
     }
 
     protected static void runWalPurgeJob(FilesFacade ff) {
-<<<<<<< HEAD
         try (WalPurgeJob job = new WalPurgeJob(engine, ff, engine.getConfiguration().getMicrosecondClock())) {
             job.drain(0);
-=======
-        WalPurgeJob job = new WalPurgeJob(engine, ff, engine.getConfiguration().getMicrosecondClock());
-        //noinspection StatementWithEmptyBody
-        while (job.run(0)) {
-            // run until empty
->>>>>>> b2e942d1
         }
     }
 
