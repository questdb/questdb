--- conflicted
+++ resolved
@@ -332,14 +332,11 @@
             @Override
             public RostiAllocFacade getRostiAllocFacade() {
                 return rostiAllocFacade != null ? rostiAllocFacade : super.getRostiAllocFacade();
-<<<<<<< HEAD
-=======
             }
 
             @Override
             public boolean isIOURingEnabled() {
                 return ioURingEnabled != null ? ioURingEnabled : super.isIOURingEnabled();
->>>>>>> 792cca6f
             }
         };
         engine = new CairoEngine(configuration, metrics);
