--- conflicted
+++ resolved
@@ -253,19 +253,9 @@
             AbstractCairoTest.ff = ff2;
             try {
                 code.run();
-<<<<<<< HEAD
-            } finally {
-                engine.releaseInactive();
-                engine.releaseInactiveCompilers();
-                engine.releaseInactiveTableSequencers();
-                Assert.assertEquals("busy writer count", 0, engine.getBusyWriterCount());
-                Assert.assertEquals("busy reader count", 0, engine.getBusyReaderCount());
-                engine.clear();
-=======
                 forEachNode(node -> releaseInactive(node.getEngine()));
             } finally {
                 forEachNode(node -> node.getEngine().clear());
->>>>>>> ee9e7852
                 AbstractCairoTest.ff = ffBefore;
             }
         });
