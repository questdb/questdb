/*******************************************************************************
 *     ___                  _   ____  ____
 *    / _ \ _   _  ___  ___| |_|  _ \| __ )
 *   | | | | | | |/ _ \/ __| __| | | |  _ \
 *   | |_| | |_| |  __/\__ \ |_| |_| | |_) |
 *    \__\_\\__,_|\___||___/\__|____/|____/
 *
 *  Copyright (c) 2014-2019 Appsicle
 *  Copyright (c) 2019-2020 QuestDB
 *
 *  Licensed under the Apache License, Version 2.0 (the "License");
 *  you may not use this file except in compliance with the License.
 *  You may obtain a copy of the License at
 *
 *  http://www.apache.org/licenses/LICENSE-2.0
 *
 *  Unless required by applicable law or agreed to in writing, software
 *  distributed under the License is distributed on an "AS IS" BASIS,
 *  WITHOUT WARRANTIES OR CONDITIONS OF ANY KIND, either express or implied.
 *  See the License for the specific language governing permissions and
 *  limitations under the License.
 *
 ******************************************************************************/

package io.questdb.cairo;

<<<<<<< HEAD
import io.questdb.Metrics;
=======
import java.io.IOException;

import org.jetbrains.annotations.Nullable;
import org.junit.After;
import org.junit.AfterClass;
import org.junit.Assert;
import org.junit.Before;
import org.junit.BeforeClass;
import org.junit.ClassRule;
import org.junit.Rule;
import org.junit.rules.TemporaryFolder;
import org.junit.rules.TestName;

import io.questdb.MessageBus;
>>>>>>> 6141f926
import io.questdb.cairo.sql.RecordCursor;
import io.questdb.cairo.sql.RecordMetadata;
import io.questdb.log.Log;
import io.questdb.log.LogFactory;
import io.questdb.std.FilesFacade;
import io.questdb.std.datetime.microtime.MicrosecondClock;
import io.questdb.std.datetime.microtime.MicrosecondClockImpl;
import io.questdb.std.str.StringSink;
import io.questdb.test.tools.TestUtils;

public class AbstractCairoTest {

    protected static final StringSink sink = new StringSink();
    protected static final RecordCursorPrinter printer = new RecordCursorPrinter();
    private final static Log LOG = LogFactory.getLog(AbstractCairoTest.class);
    @ClassRule
    public static TemporaryFolder temp = new TemporaryFolder();
    protected static CharSequence root;
    protected static CairoConfiguration configuration;
    protected static MessageBus messageBus;
    protected static long currentMicros = -1;
    protected final static MicrosecondClock testMicrosClock =
            () -> currentMicros >= 0 ? currentMicros : MicrosecondClockImpl.INSTANCE.getTicks();
<<<<<<< HEAD
    protected static Metrics metrics = Metrics.enabled();
=======
    protected static CairoEngine engine;
    protected static String inputRoot = null;
    protected static FilesFacade ff;

    @Rule
    public TestName testName = new TestName();
>>>>>>> 6141f926

    @BeforeClass
    public static void setUpStatic() {
        // it is necessary to initialise logger before tests start
        // logger doesn't relinquish memory until JVM stops
        // which causes memory leak detector to fail should logger be
        // created mid-test
        LOG.info().$("begin").$();
        try {
            root = temp.newFolder("dbRoot").getAbsolutePath();
        } catch (IOException e) {
            throw new ExceptionInInitializerError();
        }
        configuration = new DefaultCairoConfiguration(root) {
            @Override
            public FilesFacade getFilesFacade() {
                if (ff != null) {
                    return ff;
                }
                return super.getFilesFacade();
            }

            @Override
            public MicrosecondClock getMicrosecondClock() {
                return testMicrosClock;
            }

            @Override
            public CharSequence getInputRoot() {
                return inputRoot;
            }
        };
        engine = new CairoEngine(configuration);
        messageBus = engine.getMessageBus();
    }

    @AfterClass
    public static void tearDownStatic() {
        engine.close();
    }

    @Before
    public void setUp() {
        LOG.info().$("Starting test ").$(getClass().getSimpleName()).$('#').$(testName.getMethodName()).$();
        TestUtils.createTestPath(root);
        engine.openTableId();
        engine.resetTableId();
    }

    @After
    public void tearDown() {
        LOG.info().$("Tearing down test ").$(getClass().getSimpleName()).$('#').$(testName.getMethodName()).$();
        engine.freeTableId();
        engine.clear();
        TestUtils.removeTestPath(root);
    }

    protected static void assertMemoryLeak(TestUtils.LeakProneCode code) throws Exception {
        assertMemoryLeak(null, code);
    }

    protected static void assertMemoryLeak(@Nullable FilesFacade ff, TestUtils.LeakProneCode code) throws Exception {
        final FilesFacade ff2 = ff;
        TestUtils.assertMemoryLeak(() -> {
            AbstractCairoTest.ff = ff2;
            try {
                code.run();
                engine.releaseInactive();
                Assert.assertEquals(0, engine.getBusyWriterCount());
                Assert.assertEquals(0, engine.getBusyReaderCount());
            } finally {
                engine.clear();
                AbstractCairoTest.ff = null;
            }
        });
    }

    protected void assertCursor(CharSequence expected, RecordCursor cursor, RecordMetadata metadata, boolean header) {
        TestUtils.assertCursor(expected, cursor, metadata, header, sink);
    }

    protected void assertCursorTwoPass(CharSequence expected, RecordCursor cursor, RecordMetadata metadata) {
        assertCursor(expected, cursor, metadata, true);
        cursor.toTop();
        assertCursor(expected, cursor, metadata, true);
    }
}<|MERGE_RESOLUTION|>--- conflicted
+++ resolved
@@ -24,24 +24,8 @@
 
 package io.questdb.cairo;
 
-<<<<<<< HEAD
+import io.questdb.MessageBus;
 import io.questdb.Metrics;
-=======
-import java.io.IOException;
-
-import org.jetbrains.annotations.Nullable;
-import org.junit.After;
-import org.junit.AfterClass;
-import org.junit.Assert;
-import org.junit.Before;
-import org.junit.BeforeClass;
-import org.junit.ClassRule;
-import org.junit.Rule;
-import org.junit.rules.TemporaryFolder;
-import org.junit.rules.TestName;
-
-import io.questdb.MessageBus;
->>>>>>> 6141f926
 import io.questdb.cairo.sql.RecordCursor;
 import io.questdb.cairo.sql.RecordMetadata;
 import io.questdb.log.Log;
@@ -51,6 +35,12 @@
 import io.questdb.std.datetime.microtime.MicrosecondClockImpl;
 import io.questdb.std.str.StringSink;
 import io.questdb.test.tools.TestUtils;
+import org.jetbrains.annotations.Nullable;
+import org.junit.*;
+import org.junit.rules.TemporaryFolder;
+import org.junit.rules.TestName;
+
+import java.io.IOException;
 
 public class AbstractCairoTest {
 
@@ -65,16 +55,13 @@
     protected static long currentMicros = -1;
     protected final static MicrosecondClock testMicrosClock =
             () -> currentMicros >= 0 ? currentMicros : MicrosecondClockImpl.INSTANCE.getTicks();
-<<<<<<< HEAD
-    protected static Metrics metrics = Metrics.enabled();
-=======
     protected static CairoEngine engine;
     protected static String inputRoot = null;
     protected static FilesFacade ff;
+    protected static Metrics metrics = Metrics.enabled();
 
     @Rule
     public TestName testName = new TestName();
->>>>>>> 6141f926
 
     @BeforeClass
     public static void setUpStatic() {
