/*******************************************************************************
 *     ___                  _   ____  ____
 *    / _ \ _   _  ___  ___| |_|  _ \| __ )
 *   | | | | | | |/ _ \/ __| __| | | |  _ \
 *   | |_| | |_| |  __/\__ \ |_| |_| | |_) |
 *    \__\_\\__,_|\___||___/\__|____/|____/
 *
 *  Copyright (c) 2014-2019 Appsicle
 *  Copyright (c) 2019-2022 QuestDB
 *
 *  Licensed under the Apache License, Version 2.0 (the "License");
 *  you may not use this file except in compliance with the License.
 *  You may obtain a copy of the License at
 *
 *  http://www.apache.org/licenses/LICENSE-2.0
 *
 *  Unless required by applicable law or agreed to in writing, software
 *  distributed under the License is distributed on an "AS IS" BASIS,
 *  WITHOUT WARRANTIES OR CONDITIONS OF ANY KIND, either express or implied.
 *  See the License for the specific language governing permissions and
 *  limitations under the License.
 *
 ******************************************************************************/

package io.questdb.cairo;

import io.questdb.*;
import io.questdb.cairo.sql.RecordCursor;
import io.questdb.cairo.sql.RecordMetadata;
import io.questdb.cairo.wal.ApplyWal2TableJob;
import io.questdb.griffin.DatabaseSnapshotAgent;
import io.questdb.griffin.PlanSink;
import io.questdb.griffin.engine.functions.catalogue.DumpThreadStacksFunctionFactory;
import io.questdb.griffin.engine.functions.rnd.SharedRandom;
import io.questdb.log.Log;
import io.questdb.log.LogFactory;
import io.questdb.std.*;
import io.questdb.std.datetime.DateFormat;
import io.questdb.std.datetime.microtime.MicrosecondClock;
import io.questdb.std.datetime.microtime.MicrosecondClockImpl;
import io.questdb.std.datetime.microtime.TimestampFormatCompiler;
import io.questdb.std.datetime.millitime.MillisecondClock;
import io.questdb.std.str.StringSink;
import io.questdb.test.tools.TestUtils;
import org.jetbrains.annotations.Nullable;
import org.junit.*;
import org.junit.rules.TemporaryFolder;
import org.junit.rules.TestName;
import org.junit.rules.TestWatcher;
import org.junit.rules.Timeout;
import org.junit.runner.Description;

import java.io.IOException;
import java.util.concurrent.TimeUnit;

public class AbstractCairoTest {

    protected static final PlanSink planSink = new PlanSink();
    protected static final StringSink sink = new StringSink();
    protected static final RecordCursorPrinter printer = new RecordCursorPrinter();
    protected static final Log LOG = LogFactory.getLog(AbstractCairoTest.class);
    private static final MicrosecondClock defaultMicrosecondClock = new X();
    @ClassRule
    public static TemporaryFolder temp = new TemporaryFolder();
    public static long writerAsyncCommandBusyWaitTimeout = -1;
    public static long writerAsyncCommandMaxTimeout = -1;
    protected static CharSequence root;
    protected static CairoConfiguration configuration;
    protected static MessageBus messageBus;
    protected static long currentMicros = -1;
    protected static MicrosecondClock testMicrosClock = defaultMicrosecondClock;
    protected static CairoEngine engine;
    protected static DatabaseSnapshotAgent snapshotAgent;
    protected static String inputRoot = null;
    protected static String inputWorkRoot = null;
    protected static int sqlCopyBufferSize = 1024 * 1024;
    protected static IOURingFacade ioURingFacade = IOURingFacadeImpl.INSTANCE;
    protected static FilesFacade ff;
    protected static CharSequence backupDir;
    protected static DateFormat backupDirTimestampFormat;
    protected static long configOverrideCommitLagMicros = -1;
    protected static int configOverrideMaxUncommittedRows = -1;
    protected static Metrics metrics = Metrics.enabled();
    protected static int capacity = -1;
    protected static int sampleByIndexSearchPageSize;
    protected static int binaryEncodingMaxLength = -1;
    protected static CharSequence defaultMapType;
    protected static int pageFrameMaxRows = -1;
    protected static int jitMode = SqlJitMode.JIT_MODE_ENABLED;
    protected static int rndFunctionMemoryPageSize = -1;
    protected static int rndFunctionMemoryMaxPages = -1;
    protected static String snapshotInstanceId = null;
    protected static Boolean snapshotRecoveryEnabled = null;
    protected static Boolean enableParallelFilter = null;
    protected static int queryCacheEventQueueCapacity = -1;
    protected static int pageFrameReduceShardCount = -1;
    protected static int pageFrameReduceQueueCapacity = -1;
    protected static int columnVersionTaskPoolCapacity = -1;
    protected static RostiAllocFacade rostiAllocFacade = null;
    protected static int parallelImportStatusLogKeepNDays = -1;
    protected static Boolean ioURingEnabled = null;

    @Rule
    public TestName testName = new TestName();
    public static long spinLockTimeout = -1;
    protected static boolean hideTelemetryTable = false;
    protected static int writerCommandQueueCapacity = 4;
    protected static long writerCommandQueueSlotSize = 2048L;
    protected static double columnPurgeRetryDelayMultiplier = -1;
    protected static long columnPurgeRetryDelay = -1;
    protected static int columnVersionPurgeQueueCapacity = -1;
    protected static int defaultTableWriteMode = -1;
    protected static Boolean copyPartitionOnAttach = null;
    protected static String attachableDirSuffix = null;


    private static TelemetryConfiguration telemetryConfiguration;
    @Rule
    public Timeout timeout = Timeout.builder()
            .withTimeout(20 * 60 * 1000, TimeUnit.MILLISECONDS)
            .withLookingForStuckThread(true)
            .build();

    @Rule
    public TestWatcher failedWatcher = new TestWatcher() {
        @Override
        protected void failed(Throwable e, Description description) {
            // Flush all logs
            LogFactory.INSTANCE.flushJobs();
        }
    };

    @BeforeClass
    public static void setUpStatic() {
        // it is necessary to initialise logger before tests start
        // logger doesn't relinquish memory until JVM stops
        // which causes memory leak detector to fail should logger be
        // created mid-test
        LOG.info().$("begin").$();
        try {
            root = temp.newFolder("dbRoot").getAbsolutePath();
        } catch (IOException e) {
            throw new ExceptionInInitializerError();
        }

        telemetryConfiguration = new DefaultTelemetryConfiguration() {
            @Override
            public boolean hideTables() {
                return hideTelemetryTable;
            }
        };

        configuration = new DefaultCairoConfiguration(root) {
            @Override
            public DateFormat getBackupDirTimestampFormat() {
                if (backupDirTimestampFormat != null) {
                    return backupDirTimestampFormat;
                }
                return super.getBackupDirTimestampFormat();
            }

            @Override
            public CharSequence getDetachRoot() {
                return PropServerConfiguration.rootSubdir(getRoot(), "dbRoot_detached");
            }

            @Override
            public CharSequence getBackupRoot() {
                if (backupDir != null) {
                    return backupDir;
                }
                return super.getBackupRoot();
            }

            @Override
            public int getBinaryEncodingMaxLength() {
                return binaryEncodingMaxLength > 0 ? binaryEncodingMaxLength : super.getBinaryEncodingMaxLength();
            }

            @Override
            public double getColumnPurgeRetryDelayMultiplier() {
                return columnPurgeRetryDelayMultiplier > 0 ? columnPurgeRetryDelayMultiplier : 2.0;
            }

            @Override
            public long getColumnPurgeRetryDelay() {
                return columnPurgeRetryDelay > 0 ? columnPurgeRetryDelay : 10;
            }

            @Override
            public CharSequence getSnapshotInstanceId() {
                if (snapshotInstanceId == null) {
                    return super.getSnapshotInstanceId();
                }
                return snapshotInstanceId;
            }

            @Override
            public boolean isSnapshotRecoveryEnabled() {
                return snapshotRecoveryEnabled == null ? super.isSnapshotRecoveryEnabled() : snapshotRecoveryEnabled;
            }

            @Override
            public int getCopyPoolCapacity() {
                return capacity == -1 ? super.getCopyPoolCapacity() : capacity;
            }

            @Override
            public CharSequence getDefaultMapType() {
                if (defaultMapType == null) {
                    return super.getDefaultMapType();
                }
                return defaultMapType;
            }

            @Override
            public FilesFacade getFilesFacade() {
                if (ff != null) {
                    return ff;
                }
                return super.getFilesFacade();
            }

            @Override
            public CharSequence getSqlCopyInputRoot() {
                return inputRoot;
            }

            @Override
            public CharSequence getSqlCopyInputWorkRoot() {
                return inputWorkRoot;
            }

            @Override
            public long getCommitLag() {
                return configOverrideCommitLagMicros >= 0 ? configOverrideCommitLagMicros : super.getCommitLag();
            }

            @Override
            public long getSpinLockTimeout() {
                if (spinLockTimeout > -1) {
                    return spinLockTimeout;
                }
                return 5_000;
            }

            @Override
            public int getMaxUncommittedRows() {
                if (configOverrideMaxUncommittedRows >= 0) return configOverrideMaxUncommittedRows;
                return super.getMaxUncommittedRows();
            }

            @Override
            public MicrosecondClock getMicrosecondClock() {
                return testMicrosClock;
            }

            @Override
            public MillisecondClock getMillisecondClock() {
                return () -> testMicrosClock.getTicks() / 1000L;
            }

            @Override
            public int getPartitionPurgeListCapacity() {
                // Bump it to high number so that test don't fail with memory leak if LongList
                // re-allocates
                return 512;
            }

            @Override
            public int getSampleByIndexSearchPageSize() {
                return sampleByIndexSearchPageSize > 0 ? sampleByIndexSearchPageSize : super.getSampleByIndexSearchPageSize();
            }

            @Override
            public int getRndFunctionMemoryPageSize() {
                return rndFunctionMemoryPageSize < 0 ? super.getRndFunctionMemoryPageSize() : rndFunctionMemoryPageSize;
            }

            @Override
            public int getRndFunctionMemoryMaxPages() {
                return rndFunctionMemoryMaxPages < 0 ? super.getRndFunctionMemoryMaxPages() : rndFunctionMemoryMaxPages;
            }

            @Override
            public int getSqlJitMode() {
                return jitMode;
            }

            @Override
            public int getSqlPageFrameMaxRows() {
                return pageFrameMaxRows < 0 ? super.getSqlPageFrameMaxRows() : pageFrameMaxRows;
            }

            @Override
            public TelemetryConfiguration getTelemetryConfiguration() {
                return telemetryConfiguration;
            }

            @Override
            public long getWriterAsyncCommandBusyWaitTimeout() {
                return writerAsyncCommandBusyWaitTimeout < 0 ? super.getWriterAsyncCommandBusyWaitTimeout() : writerAsyncCommandBusyWaitTimeout;
            }

            @Override
            public long getWriterAsyncCommandMaxTimeout() {
                return writerAsyncCommandMaxTimeout < 0 ? super.getWriterAsyncCommandMaxTimeout() : writerAsyncCommandMaxTimeout;
            }

            @Override
            public int getWriterCommandQueueCapacity() {
                return writerCommandQueueCapacity;
            }

            @Override
            public long getWriterCommandQueueSlotSize() {
                return writerCommandQueueSlotSize;
            }

            @Override
            public int getQueryCacheEventQueueCapacity() {
                return queryCacheEventQueueCapacity < 0 ? super.getQueryCacheEventQueueCapacity() : queryCacheEventQueueCapacity;
            }

            @Override
            public int getPageFrameReduceShardCount() {
                return pageFrameReduceShardCount < 0 ? super.getPageFrameReduceShardCount() : pageFrameReduceShardCount;
            }

            @Override
            public int getPageFrameReduceQueueCapacity() {
                return pageFrameReduceQueueCapacity < 0 ? super.getPageFrameReduceQueueCapacity() : pageFrameReduceQueueCapacity;
            }

            @Override
            public int getColumnPurgeQueueCapacity() {
                return columnVersionPurgeQueueCapacity < 0 ? super.getColumnPurgeQueueCapacity() : columnVersionPurgeQueueCapacity;
            }

            @Override
            public boolean isSqlParallelFilterEnabled() {
                return enableParallelFilter != null ? enableParallelFilter : super.isSqlParallelFilterEnabled();
            }

            @Override
            public int getColumnPurgeTaskPoolCapacity() {
                return columnVersionTaskPoolCapacity >= 0 ? columnVersionTaskPoolCapacity : super.getColumnPurgeTaskPoolCapacity();
            }

            @Override
            public int getSqlCopyLogRetentionDays() {
                return parallelImportStatusLogKeepNDays >= 0 ? parallelImportStatusLogKeepNDays : super.getSqlCopyLogRetentionDays();
            }

            @Override
            public RostiAllocFacade getRostiAllocFacade() {
                return rostiAllocFacade != null ? rostiAllocFacade : super.getRostiAllocFacade();
            }

            @Override
            public boolean getWallEnabledDefault() {
                return defaultTableWriteMode < 0 ? super.getWallEnabledDefault() : defaultTableWriteMode == 1;
            }

            @Override
            public boolean isIOURingEnabled() {
                return ioURingEnabled != null ? ioURingEnabled : super.isIOURingEnabled();
            }

            @Override
            public int getSqlCopyBufferSize() {
                return sqlCopyBufferSize;
            }

            @Override
<<<<<<< HEAD
            public int getMetadataPoolCapacity() {
                return 1;
=======
            public boolean attachPartitionCopy() {
                return copyPartitionOnAttach == null ? super.attachPartitionCopy() : copyPartitionOnAttach;
            }

            @Override
            public String getAttachPartitionSuffix() {
                return attachableDirSuffix == null ? super.getAttachPartitionSuffix() : attachableDirSuffix;
>>>>>>> 384094c2
            }
        };
        engine = new CairoEngine(configuration, metrics);
        snapshotAgent = new DatabaseSnapshotAgent(engine);
        messageBus = engine.getMessageBus();
    }

    @AfterClass
    public static void tearDownStatic() {
        snapshotAgent = Misc.free(snapshotAgent);
        engine = Misc.free(engine);
        backupDir = null;
        backupDirTimestampFormat = null;
        DumpThreadStacksFunctionFactory.dumpThreadStacks();
    }

    @Before
    public void setUp() {
        SharedRandom.RANDOM.set(new Rnd());
        LOG.info().$("Starting test ").$(getClass().getSimpleName()).$('#').$(testName.getMethodName()).$();
        TestUtils.createTestPath(root);
        engine.getTableIdGenerator().open();
        engine.getTableIdGenerator().reset();
        SharedRandom.RANDOM.set(new Rnd());
    }

    @After
    public void tearDown() {
        LOG.info().$("Tearing down test ").$(getClass().getSimpleName()).$('#').$(testName.getMethodName()).$();
        snapshotAgent.clear();
        engine.getTableIdGenerator().close();
        engine.clear();
        TestUtils.removeTestPath(root);
        configOverrideMaxUncommittedRows = -1;
        configOverrideCommitLagMicros = -1;
        currentMicros = -1;
        testMicrosClock = defaultMicrosecondClock;
        sampleByIndexSearchPageSize = -1;
        defaultMapType = null;
        writerAsyncCommandBusyWaitTimeout = -1;
        writerAsyncCommandMaxTimeout = -1;
        pageFrameMaxRows = -1;
        jitMode = SqlJitMode.JIT_MODE_ENABLED;
        rndFunctionMemoryPageSize = -1;
        rndFunctionMemoryMaxPages = -1;
        spinLockTimeout = -1;
        snapshotInstanceId = null;
        snapshotRecoveryEnabled = null;
        enableParallelFilter = null;
        hideTelemetryTable = false;
        writerCommandQueueCapacity = 4;
        queryCacheEventQueueCapacity = -1;
        pageFrameReduceShardCount = -1;
        pageFrameReduceQueueCapacity = -1;
        columnPurgeRetryDelayMultiplier = -1;
        columnVersionPurgeQueueCapacity = -1;
        columnVersionTaskPoolCapacity = -1;
        rostiAllocFacade = null;
        sqlCopyBufferSize = 1024 * 1024;
        ioURingFacade = IOURingFacadeImpl.INSTANCE;
        ioURingEnabled = null;
        parallelImportStatusLogKeepNDays = -1;
        defaultTableWriteMode = -1;
        copyPartitionOnAttach = null;
        attachableDirSuffix = null;
        sink.clear();
        ff = null;
    }

    protected static void configureForBackups() throws IOException {
        backupDir = temp.newFolder().getAbsolutePath();
        backupDirTimestampFormat = new TimestampFormatCompiler().compile("ddMMMyyyy");
    }

    protected static void assertMemoryLeak(TestUtils.LeakProneCode code) throws Exception {
        assertMemoryLeak(AbstractCairoTest.ff, code);
    }

    protected static void assertMemoryLeak(@Nullable FilesFacade ff, TestUtils.LeakProneCode code) throws Exception {
        final FilesFacade ff2 = ff;
        final FilesFacade ffBefore = AbstractCairoTest.ff;
        TestUtils.assertMemoryLeak(() -> {
            AbstractCairoTest.ff = ff2;
            try {
                code.run();
                engine.releaseInactive();
                Assert.assertEquals(0, engine.getBusyWriterCount());
                Assert.assertEquals(0, engine.getBusyReaderCount());
            } finally {
                engine.clear();
                AbstractCairoTest.ff = ffBefore;
            }
        });
    }

    protected void assertCursor(CharSequence expected, RecordCursor cursor, RecordMetadata metadata, boolean header) {
        TestUtils.assertCursor(expected, cursor, metadata, header, sink);
    }

    protected void assertCursorTwoPass(CharSequence expected, RecordCursor cursor, RecordMetadata metadata) {
        assertCursor(expected, cursor, metadata, true);
        cursor.toTop();
        assertCursor(expected, cursor, metadata, true);
    }

    private static class X implements MicrosecondClock {
        @Override
        public long getTicks() {
            return currentMicros >= 0 ? currentMicros : MicrosecondClockImpl.INSTANCE.getTicks();
        }
    }

    protected static void drainWalQueue() {
        ApplyWal2TableJob job = new ApplyWal2TableJob(engine);
        while (job.run(0)) {
            // run until empty
        }
    }

    protected static void clearWalQueue() {
        MessageBus bus = engine.getMessageBus();
        long cursor;
        while((cursor = bus.getWalTxnNotificationSubSequence().next()) > -1L) {
            bus.getWalTxnNotificationSubSequence().done(cursor);
        }
    }
}<|MERGE_RESOLUTION|>--- conflicted
+++ resolved
@@ -373,10 +373,11 @@
             }
 
             @Override
-<<<<<<< HEAD
             public int getMetadataPoolCapacity() {
                 return 1;
-=======
+            }
+
+            @Override
             public boolean attachPartitionCopy() {
                 return copyPartitionOnAttach == null ? super.attachPartitionCopy() : copyPartitionOnAttach;
             }
@@ -384,7 +385,6 @@
             @Override
             public String getAttachPartitionSuffix() {
                 return attachableDirSuffix == null ? super.getAttachPartitionSuffix() : attachableDirSuffix;
->>>>>>> 384094c2
             }
         };
         engine = new CairoEngine(configuration, metrics);
