--- conflicted
+++ resolved
@@ -75,12 +75,7 @@
 
     @Rule
     public TestName testName = new TestName();
-<<<<<<< HEAD
-=======
-    public static long writerAsyncCommandBusyWaitTimeout = -1;
-    public static long writerAsyncCommandMaxTimeout = -1;
     public static long spinLockTimeoutUs = -1;
->>>>>>> cbc124ff
 
     @BeforeClass
     public static void setUpStatic() {
