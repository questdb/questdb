--- conflicted
+++ resolved
@@ -212,6 +212,29 @@
     }
 
     @Test
+    public void testClosedPoolLock() throws Exception {
+        assertWithPool(pool -> {
+            class X implements PoolListener {
+                short ev = -1;
+
+                @Override
+                public void onEvent(byte factoryType, long thread, CharSequence name, short event, short segment, short position) {
+                    this.ev = event;
+                }
+            }
+            X x = new X();
+            pool.setPoolListener(x);
+            pool.close();
+            try {
+                pool.lock("x", "testing");
+                Assert.fail();
+            } catch (PoolClosedException ignored) {
+            }
+            Assert.assertEquals(PoolListener.EV_POOL_CLOSED, x.ev);
+        });
+    }
+
+    @Test
     public void testFactoryCloseBeforeRelease() throws Exception {
         assertWithPool(pool -> {
             TableWriter x;
@@ -232,29 +255,6 @@
                 Assert.fail();
             } catch (PoolClosedException ignored) {
             }
-        });
-    }
-
-    @Test
-    public void testClosedPoolLock() throws Exception {
-        assertWithPool(pool -> {
-            class X implements PoolListener {
-                short ev = -1;
-
-                @Override
-                public void onEvent(byte factoryType, long thread, CharSequence name, short event, short segment, short position) {
-                    this.ev = event;
-                }
-            }
-            X x = new X();
-            pool.setPoolListener(x);
-            pool.close();
-            try {
-                pool.lock("x", "testing");
-                Assert.fail();
-            } catch (PoolClosedException ignored) {
-            }
-            Assert.assertEquals(PoolListener.EV_POOL_CLOSED, x.ev);
         });
     }
 
@@ -313,59 +313,6 @@
     }
 
     @Test
-    public void testGetAndCloseRace() throws Exception {
-
-        try (TableModel model = new TableModel(configuration, "xyz", PartitionBy.NONE).col("ts", ColumnType.DATE)) {
-            CairoTestUtils.create(model);
-        }
-
-        for (int i = 0; i < 100; i++) {
-            assertWithPool(pool -> {
-                AtomicInteger exceptionCount = new AtomicInteger();
-                CyclicBarrier barrier = new CyclicBarrier(2);
-                CountDownLatch stopLatch = new CountDownLatch(2);
-
-                // make sure writer exists in pool
-                try (TableWriter writer = pool.get("xyz", "testing")) {
-                    Assert.assertNotNull(writer);
-                }
-
-                new Thread(() -> {
-                    try {
-                        barrier.await();
-                        pool.close();
-                    } catch (Exception e) {
-                        exceptionCount.incrementAndGet();
-                        e.printStackTrace();
-                    } finally {
-                        stopLatch.countDown();
-                    }
-                }).start();
-
-
-                new Thread(() -> {
-                    try {
-                        barrier.await();
-                        try (TableWriter writer = pool.get("xyz", "testing")) {
-                            Assert.assertNotNull(writer);
-                        } catch (PoolClosedException | EntryUnavailableException ignore) {
-                            // this can also happen when this thread is delayed enough for pool close to complete
-                        }
-                    } catch (Exception e) {
-                        exceptionCount.incrementAndGet();
-                        e.printStackTrace();
-                    } finally {
-                        stopLatch.countDown();
-                    }
-                }).start();
-
-                Assert.assertTrue(stopLatch.await(2, TimeUnit.SECONDS));
-                Assert.assertEquals(0, exceptionCount.get());
-            });
-        }
-    }
-
-    @Test
     public void testGetAndReleaseRace() throws Exception {
 
         try (TableModel model = new TableModel(configuration, "xyz", PartitionBy.NONE).col("ts", ColumnType.DATE)) {
@@ -422,30 +369,17 @@
     @Test
     public void testLockNonExisting() throws Exception {
         assertWithPool(pool -> {
-<<<<<<< HEAD
             Assert.assertEquals(WriterPool.OWNERSHIP_REASON_NONE, pool.lock(zTableSystemName, "testing"));
 
             try {
                 pool.get(zTableSystemName, "testing");
-=======
-            Assert.assertEquals(WriterPool.OWNERSHIP_REASON_NONE, pool.lock("z", "testing"));
-
-            try {
-                pool.get("z", "testing");
->>>>>>> 24e45f2e
                 Assert.fail();
             } catch (EntryLockedException ignored) {
             }
 
-<<<<<<< HEAD
             pool.unlock(zTableSystemName);
 
             try (TableWriter wx = pool.get(zTableSystemName, "testing")) {
-=======
-            pool.unlock("z");
-
-            try (TableWriter wx = pool.get("z", "testing")) {
->>>>>>> 24e45f2e
                 Assert.assertNotNull(wx);
             }
         });
@@ -559,14 +493,9 @@
                 new Thread(() -> {
                     try {
                         barrier.await();
-<<<<<<< HEAD
                         //noinspection StringEquality
                         if (pool.lock(xyzTableSystemName, "testing") == WriterPool.OWNERSHIP_REASON_NONE) {
                             pool.unlock(xyzTableSystemName);
-=======
-                        if (pool.lock("xyz", "testing") == WriterPool.OWNERSHIP_REASON_NONE) {
-                            pool.unlock("xyz");
->>>>>>> 24e45f2e
                         }
                     } catch (Exception e) {
                         exceptionCount.incrementAndGet();
@@ -590,20 +519,12 @@
         }
 
         assertWithPool(pool -> {
-<<<<<<< HEAD
             String xTableSystemName = engine.getSystemTableName("x");
             Assert.assertEquals(WriterPool.OWNERSHIP_REASON_NONE, pool.lock(xTableSystemName, "testing"));
             pool.unlock(xTableSystemName);
             pool.get(xTableSystemName, "testing").close();
             Assert.assertEquals(WriterPool.OWNERSHIP_REASON_NONE, pool.lock(xTableSystemName, "testing"));
             pool.unlock(xTableSystemName);
-=======
-            Assert.assertEquals(WriterPool.OWNERSHIP_REASON_NONE, pool.lock("x", "testing"));
-            pool.unlock("x");
-            pool.get("x", "testing").close();
-            Assert.assertEquals(WriterPool.OWNERSHIP_REASON_NONE, pool.lock("x", "testing"));
-            pool.unlock("x");
->>>>>>> 24e45f2e
         });
     }
 
@@ -622,10 +543,7 @@
                     new Thread(() -> {
                         try {
                             barrier.await();
-<<<<<<< HEAD
                             //noinspection StringEquality
-=======
->>>>>>> 24e45f2e
                             if (pool.lock(tableName, "testing") == WriterPool.OWNERSHIP_REASON_NONE) {
                                 Os.pause();
                                 pool.unlock(tableName);
@@ -654,8 +572,6 @@
                 Assert.assertEquals(0, pool.countFreeWriters());
             }
         });
-<<<<<<< HEAD
-=======
     }
 
     @Test
@@ -666,18 +582,19 @@
             Thread[] threads = new Thread[N];
             for (int i = 0; i < N; i++) {
                 threads[i] = new Thread(() -> {
-                    try (TableWriter w = pool.get("x", "testing")) {
+                    //noinspection EmptyTryBlock
+                    try (TableWriter ignored1 = pool.get("x", "testing")) {
                     } catch (Throwable ignored) {
                         errors.incrementAndGet();
                     }
                 });
                 threads[i].start();
             }
+            //noinspection ForLoopReplaceableByForEach
             for (int i = 0; i < threads.length; i++) {
                 threads[i].join();
             }
         });
->>>>>>> 24e45f2e
     }
 
     @Test
@@ -818,32 +735,6 @@
     }
 
     @Test
-<<<<<<< HEAD
-    public void testNThreadsRaceToLockSameTable() throws Exception {
-        assertWithPool(pool -> {
-            int N = 8;
-            final AtomicInteger errors = new AtomicInteger();
-            Thread[] threads = new Thread[N];
-            for (int i = 0; i < N; i++) {
-                threads[i] = new Thread(() -> {
-                    //noinspection EmptyTryBlock
-                    try (TableWriter ignored1 = pool.get("x", "testing")) {
-                    } catch (Throwable ignored) {
-                        errors.incrementAndGet();
-                    }
-                });
-                threads[i].start();
-            }
-            //noinspection ForLoopReplaceableByForEach
-            for (int i = 0; i < threads.length; i++) {
-                threads[i].join();
-            }
-        });
-    }
-
-    @Test
-=======
->>>>>>> 24e45f2e
     public void testTwoThreadsRaceToAllocateAndLock() throws Exception {
         assertWithPool(pool -> {
             for (int k = 0; k < 1000; k++) {
@@ -897,19 +788,6 @@
     }
 
     @Test
-    public void testUnlockWriterWhenPoolIsClosed() throws Exception {
-        assertWithPool(pool -> {
-            Assert.assertEquals(WriterPool.OWNERSHIP_REASON_NONE, pool.lock(zTableSystemName, "testing"));
-
-            pool.close();
-
-            TableWriter writer = newTableWriter(configuration, "z", metrics);
-            Assert.assertNotNull(writer);
-            writer.close();
-        });
-    }
-
-    @Test
     public void testUnlockInAnotherThread() throws Exception {
         assertWithPool(pool -> {
 
@@ -964,6 +842,19 @@
     }
 
     @Test
+    public void testUnlockWriterWhenPoolIsClosed() throws Exception {
+        assertWithPool(pool -> {
+            Assert.assertEquals(WriterPool.OWNERSHIP_REASON_NONE, pool.lock(zTableSystemName, "testing"));
+
+            pool.close();
+
+            TableWriter writer = newTableWriter(configuration, "z", metrics);
+            Assert.assertNotNull(writer);
+            writer.close();
+        });
+    }
+
+    @Test
     public void testWriterDoubleClose() throws Exception {
         assertWithPool(pool -> {
             class X implements PoolListener {
@@ -1054,19 +945,11 @@
 
                 new Thread(() -> {
                     // trigger the release
-<<<<<<< HEAD
                     pool.get(zTableSystemName, "test").close();
                 }).start();
 
                 next.await();
                 pool.get(zTableSystemName, "test2").close();
-=======
-                    pool.get("z", "test").close();
-                }).start();
-
-                next.await();
-                pool.get("z", "test2").close();
->>>>>>> 24e45f2e
             }
         });
     }
