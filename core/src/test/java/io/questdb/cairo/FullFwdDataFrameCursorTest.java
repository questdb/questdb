/*******************************************************************************
 *     ___                  _   ____  ____
 *    / _ \ _   _  ___  ___| |_|  _ \| __ )
 *   | | | | | | |/ _ \/ __| __| | | |  _ \
 *   | |_| | |_| |  __/\__ \ |_| |_| | |_) |
 *    \__\_\\__,_|\___||___/\__|____/|____/
 *
 *  Copyright (c) 2014-2019 Appsicle
 *  Copyright (c) 2019-2022 QuestDB
 *
 *  Licensed under the Apache License, Version 2.0 (the "License");
 *  you may not use this file except in compliance with the License.
 *  You may obtain a copy of the License at
 *
 *  http://www.apache.org/licenses/LICENSE-2.0
 *
 *  Unless required by applicable law or agreed to in writing, software
 *  distributed under the License is distributed on an "AS IS" BASIS,
 *  WITHOUT WARRANTIES OR CONDITIONS OF ANY KIND, either express or implied.
 *  See the License for the specific language governing permissions and
 *  limitations under the License.
 *
 ******************************************************************************/

package io.questdb.cairo;

import io.questdb.MessageBusImpl;
import io.questdb.cairo.sql.*;
import io.questdb.log.Log;
import io.questdb.log.LogFactory;
import io.questdb.mp.*;
import io.questdb.std.*;
import io.questdb.std.datetime.microtime.TimestampFormatUtils;
import io.questdb.std.datetime.microtime.Timestamps;
import io.questdb.std.str.LPSZ;
import io.questdb.std.str.StringSink;
import io.questdb.tasks.ColumnIndexerTask;
import io.questdb.test.tools.TestUtils;
import org.junit.Assert;
import org.junit.Ignore;
import org.junit.Test;

public class FullFwdDataFrameCursorTest extends AbstractCairoTest {

    private static final int WORK_STEALING_DONT_TEST = 0;
    private static final int WORK_STEALING_NO_PICKUP = 1;
    private static final int WORK_STEALING_BUSY_QUEUE = 2;
    private static final int WORK_STEALING_HIGH_CONTENTION = 3;
    private static final int WORK_STEALING_CAS_FLAP = 4;
    private static final Log LOG = LogFactory.getLog(FullFwdDataFrameCursorTest.class);

    @Test
    public void testClose() throws Exception {
        TestUtils.assertMemoryLeak(() -> {

            try (TableModel model = new TableModel(configuration, "x", PartitionBy.NONE).
                    col("a", ColumnType.INT).
                    col("b", ColumnType.INT).
                    timestamp()
            ) {
                CairoTestUtils.create(model);
            }

            TableReader reader = new TableReader(configuration, "x", null);
            FullFwdDataFrameCursor cursor = new FullFwdDataFrameCursor();
            cursor.of(reader);
            cursor.close();
            Assert.assertFalse(reader.isOpen());
            cursor.close();
            Assert.assertFalse(reader.isOpen());
        });
    }

    @Test
    public void testEmptyPartitionSkip() throws Exception {
        TestUtils.assertMemoryLeak(() -> {
            try (TableModel model = new TableModel(configuration, "x", PartitionBy.NONE).
                    col("a", ColumnType.INT).
                    col("b", ColumnType.INT).
                    timestamp()
            ) {
                CairoTestUtils.create(model);
            }

            long timestamp;
            final Rnd rnd = new Rnd();
            try (TableWriter writer = new TableWriter(configuration, "x")) {
                timestamp = TimestampFormatUtils.parseTimestamp("1970-01-03T08:00:00.000Z");

                TableWriter.Row row = writer.newRow(timestamp);
                row.putInt(0, rnd.nextInt());
                row.putInt(1, rnd.nextInt());

                // create partition on disk but do not commit transaction nor row

                try (TableReader reader = new TableReader(configuration, "x", null)) {
                    FullFwdDataFrameCursor cursor = new FullFwdDataFrameCursor();

                    int frameCount = 0;
                    cursor.of(reader);
                    while (cursor.next() != null) {
                        frameCount++;
                    }

                    Assert.assertEquals(0, frameCount);
                }
            }
        });
    }

    @Test
    public void testFailToRemoveDistressFileByDay() throws Exception {
        testFailToRemoveDistressFile(PartitionBy.DAY, 10000000L);
    }

    @Test
    public void testFailToRemoveDistressFileByMonth() throws Exception {
        testFailToRemoveDistressFile(PartitionBy.MONTH, 10000000L * 32);
    }

    @Test
    public void testFailToRemoveDistressFileByNone() throws Exception {
        testFailToRemoveDistressFile(PartitionBy.NONE, 10L);
    }

    @Test
    public void testFailToRemoveDistressFileByYear() throws Exception {
        testFailToRemoveDistressFile(PartitionBy.YEAR, 10000000L * 32 * 12);
    }

    @Test
    @Ignore
    // todo: test key write failure
    // to test this scenario we need large number of keys to overwhelm single memory buffer
    // which is at odds when testing value failure.
    public void testIndexFailAtRuntimeByDay1k() throws Exception {
        testIndexFailureAtRuntime(PartitionBy.DAY, 10L, false, "1970-01-01" + Files.SEPARATOR + "a.k", 1);
    }

    @Test
    public void testIndexFailAtRuntimeByDay1v() throws Exception {
        testIndexFailureAtRuntime(PartitionBy.DAY, 10000000L, false, "1970-01-02" + Files.SEPARATOR + "a.v", 2);
    }

    @Test
    public void testIndexFailAtRuntimeByDay2v() throws Exception {
        testIndexFailureAtRuntime(PartitionBy.DAY, 10000000L, false, "1970-01-02" + Files.SEPARATOR + "b.v", 2);
    }

    @Test
    public void testIndexFailAtRuntimeByDay3v() throws Exception {
        testIndexFailureAtRuntime(PartitionBy.DAY, 10000000L, false, "1970-01-02" + Files.SEPARATOR + "c.v", 2);
    }

    @Test
    public void testIndexFailAtRuntimeByMonth1v() throws Exception {
        testIndexFailureAtRuntime(PartitionBy.MONTH, 10000000L * 32, false, "1970-02" + Files.SEPARATOR + "a.v", 2);
    }

    @Test
    public void testIndexFailAtRuntimeByMonth2v() throws Exception {
        testIndexFailureAtRuntime(PartitionBy.MONTH, 10000000L * 30, false, "1970-02" + Files.SEPARATOR + "b.v", 2);
    }

    @Test
    public void testIndexFailAtRuntimeByMonth3v() throws Exception {
        testIndexFailureAtRuntime(PartitionBy.MONTH, 10000000L * 30, false, "1970-02" + Files.SEPARATOR + "c.v", 2);
    }

    @Test
    public void testIndexFailAtRuntimeByNone1v() throws Exception {
        testIndexFailureAtRuntime(PartitionBy.NONE, 10L, false, TableUtils.DEFAULT_PARTITION_NAME + Files.SEPARATOR + "a.v", 1);
    }

    @Test
    public void testIndexFailAtRuntimeByNone2v() throws Exception {
        testIndexFailureAtRuntime(PartitionBy.NONE, 10L, false, TableUtils.DEFAULT_PARTITION_NAME + Files.SEPARATOR + "b.v", 1);
    }

    @Test
    public void testIndexFailAtRuntimeByNone3v() throws Exception {
        testIndexFailureAtRuntime(PartitionBy.NONE, 10L, false, TableUtils.DEFAULT_PARTITION_NAME + Files.SEPARATOR + "c.v", 1);
    }

    @Test
    public void testIndexFailAtRuntimeByNoneEmpty1v() throws Exception {
        testIndexFailureAtRuntime(PartitionBy.NONE, 10L, true, TableUtils.DEFAULT_PARTITION_NAME + Files.SEPARATOR + "a.v", 1);
    }

    @Test
    public void testIndexFailAtRuntimeByNoneEmpty2v() throws Exception {
        testIndexFailureAtRuntime(PartitionBy.NONE, 10L, true, TableUtils.DEFAULT_PARTITION_NAME + Files.SEPARATOR + "b.v", 1);
    }

    @Test
    public void testIndexFailAtRuntimeByNoneEmpty3v() throws Exception {
        testIndexFailureAtRuntime(PartitionBy.NONE, 10L, true, TableUtils.DEFAULT_PARTITION_NAME + Files.SEPARATOR + "c.v", 1);
    }

    @Test
    public void testIndexFailAtRuntimeByYear1v() throws Exception {
        testIndexFailureAtRuntime(PartitionBy.YEAR, 10000000L * 30 * 12, false, "1972" + Files.SEPARATOR + "a.v", 2);
    }

    @Test
    public void testIndexFailAtRuntimeByYear2v() throws Exception {
        testIndexFailureAtRuntime(PartitionBy.YEAR, 10000000L * 30 * 12, false, "1972" + Files.SEPARATOR + "b.v", 2);
    }

    @Test
    public void testIndexFailAtRuntimeByYear3v() throws Exception {
        testIndexFailureAtRuntime(PartitionBy.YEAR, 10000000L * 30 * 12, false, "1972" + Files.SEPARATOR + "c.v", 2);
    }

    @Test
    public void testIndexFailAtRuntimeByYearEmpty1v() throws Exception {
        testIndexFailureAtRuntime(PartitionBy.YEAR, 10000000L * 30 * 12, true, "1970" + Files.SEPARATOR + "a.v", 0);
    }

    @Test
    public void testIndexFailAtRuntimeByYearEmpty2v() throws Exception {
        testIndexFailureAtRuntime(PartitionBy.YEAR, 10000000L * 30 * 12, true, "1970" + Files.SEPARATOR + "b.v", 0);
    }

    @Test
    public void testIndexFailAtRuntimeByYearEmpty3v() throws Exception {
        testIndexFailureAtRuntime(PartitionBy.YEAR, 10000000L * 30 * 12, true, "1970" + Files.SEPARATOR + "c.v", 0);
    }

    @Test
    public void testIndexFailInConstructorByDay1k() throws Exception {
        testIndexFailureInConstructor(PartitionBy.DAY, 1000000L, false, "1970-01-01" + Files.SEPARATOR + "a.k");
    }

    @Test
    public void testIndexFailInConstructorByDay1v() throws Exception {
        testIndexFailureInConstructor(PartitionBy.DAY, 1000000L, false, "1970-01-01" + Files.SEPARATOR + "a.v");
    }

    @Test
    public void testIndexFailInConstructorByDay2k() throws Exception {
        testIndexFailureInConstructor(PartitionBy.DAY, 1000000L, false, "1970-01-01" + Files.SEPARATOR + "b.k");
    }

    @Test
    public void testIndexFailInConstructorByDay2v() throws Exception {
        testIndexFailureInConstructor(PartitionBy.DAY, 1000000L, false, "1970-01-01" + Files.SEPARATOR + "b.v");
    }

    @Test
    public void testIndexFailInConstructorByNoneEmpty1k() throws Exception {
        testIndexFailureInConstructor(PartitionBy.NONE, 1000L, true, TableUtils.DEFAULT_PARTITION_NAME + Files.SEPARATOR + "a.k");
    }

    @Test
    public void testIndexFailInConstructorByNoneEmpty1v() throws Exception {
        testIndexFailureInConstructor(PartitionBy.NONE, 1000L, true, TableUtils.DEFAULT_PARTITION_NAME + Files.SEPARATOR + "a.v");
    }

    @Test
    public void testIndexFailInConstructorByNoneEmpty2k() throws Exception {
        testIndexFailureInConstructor(PartitionBy.NONE, 1000L, true, TableUtils.DEFAULT_PARTITION_NAME + Files.SEPARATOR + "b.k");
    }

    @Test
    public void testIndexFailInConstructorByNoneEmpty2v() throws Exception {
        testIndexFailureInConstructor(PartitionBy.NONE, 1000L, true, TableUtils.DEFAULT_PARTITION_NAME + Files.SEPARATOR + "b.v");
    }

    @Test
    public void testIndexFailInConstructorByNoneEmpty3k() throws Exception {
        testIndexFailureInConstructor(PartitionBy.NONE, 1000L, true, TableUtils.DEFAULT_PARTITION_NAME + Files.SEPARATOR + "c.k");
    }

    @Test
    public void testIndexFailInConstructorByNoneEmpty3v() throws Exception {
        testIndexFailureInConstructor(PartitionBy.NONE, 1000L, true, TableUtils.DEFAULT_PARTITION_NAME + Files.SEPARATOR + "c.v");
    }

    @Test
    public void testIndexFailInConstructorByNoneFull() throws Exception {
        testIndexFailureInConstructor(PartitionBy.NONE, 1000L, false, TableUtils.DEFAULT_PARTITION_NAME + Files.SEPARATOR + "a.v");
    }

    @Test
    public void testParallelIndexByDay() throws Exception {
        testParallelIndex(PartitionBy.DAY, 1000000, 5, WORK_STEALING_DONT_TEST);
    }

    @Test
    public void testParallelIndexByDayBusy() throws Exception {
        testParallelIndex(PartitionBy.DAY, 1000000, 5, WORK_STEALING_BUSY_QUEUE);
    }

    @Test
    public void testParallelIndexByDayCasFlap() throws Exception {
        testParallelIndex(PartitionBy.DAY, 1000000, 5, WORK_STEALING_CAS_FLAP);
    }

    @Test
    public void testParallelIndexByDayContention() throws Exception {
        testParallelIndex(PartitionBy.DAY, 1000000, 5, WORK_STEALING_HIGH_CONTENTION);
    }

    @Test
    public void testParallelIndexByDayNoPickup() throws Exception {
        testParallelIndex(PartitionBy.DAY, 1000000, 5, WORK_STEALING_NO_PICKUP);
    }

    @Test
    public void testParallelIndexByMonth() throws Exception {
        testParallelIndex(PartitionBy.MONTH, 1000000 * 10, 3, WORK_STEALING_DONT_TEST);
    }

    @Test
    public void testParallelIndexByMonthBusy() throws Exception {
        testParallelIndex(PartitionBy.MONTH, 1000000 * 10, 3, WORK_STEALING_BUSY_QUEUE);
    }

    @Test
    public void testParallelIndexByMonthContention() throws Exception {
        testParallelIndex(PartitionBy.MONTH, 1000000 * 10, 3, WORK_STEALING_HIGH_CONTENTION);
    }

    @Test
    public void testParallelIndexByMonthNoPickup() throws Exception {
        testParallelIndex(PartitionBy.MONTH, 1000000 * 10, 3, WORK_STEALING_NO_PICKUP);
    }

    @Test
    public void testParallelIndexByNone() throws Exception {
        testParallelIndex(PartitionBy.NONE, 0, 0, WORK_STEALING_DONT_TEST);
    }

    @Test
    public void testParallelIndexByNoneBusy() throws Exception {
        testParallelIndex(PartitionBy.NONE, 0, 0, WORK_STEALING_BUSY_QUEUE);
    }

    @Test
    public void testParallelIndexByNoneContention() throws Exception {
        testParallelIndex(PartitionBy.NONE, 0, 0, WORK_STEALING_HIGH_CONTENTION);
    }

    @Test
    public void testParallelIndexByNoneNoPickup() throws Exception {
        testParallelIndex(PartitionBy.NONE, 0, 0, WORK_STEALING_NO_PICKUP);
    }

    @Test
    public void testParallelIndexByYear() throws Exception {
        testParallelIndex(PartitionBy.YEAR, 1000000 * 10 * 12, 3, WORK_STEALING_DONT_TEST);
    }

    @Test
    public void testParallelIndexByYearBusy() throws Exception {
        testParallelIndex(PartitionBy.YEAR, 1000000 * 10 * 12, 3, WORK_STEALING_BUSY_QUEUE);
    }

    @Test
    public void testParallelIndexByYearContention() throws Exception {
        testParallelIndex(PartitionBy.YEAR, 1000000 * 10 * 12, 3, WORK_STEALING_HIGH_CONTENTION);
    }

    @Test
    public void testParallelIndexByYearNoPickup() throws Exception {
        testParallelIndex(PartitionBy.YEAR, 1000000 * 10 * 12, 3, WORK_STEALING_NO_PICKUP);
    }

    @Test
    public void testParallelIndexFailAtRuntimeByDay1v() throws Exception {
        testParallelIndexFailureAtRuntime(PartitionBy.DAY, 10000000L, false, "1970-01-02" + Files.SEPARATOR + "a.v", 2);
    }

    @Test
    public void testParallelIndexFailAtRuntimeByDay2v() throws Exception {
        testParallelIndexFailureAtRuntime(PartitionBy.DAY, 10000000L, false, "1970-01-02" + Files.SEPARATOR + "b.v", 2);
    }

    @Test
    public void testParallelIndexFailAtRuntimeByDay3v() throws Exception {
        testParallelIndexFailureAtRuntime(PartitionBy.DAY, 10000000L, false, "1970-01-02" + Files.SEPARATOR + "c.v", 2);
    }

    @Test
    public void testParallelIndexFailAtRuntimeByDayEmpty1v() throws Exception {
        testParallelIndexFailureAtRuntime(PartitionBy.DAY, 10000000L, true, "1970-01-02" + Files.SEPARATOR + "a.v", 0);
    }

    @Test
    public void testParallelIndexFailAtRuntimeByDayEmpty2v() throws Exception {
        testParallelIndexFailureAtRuntime(PartitionBy.DAY, 10000000L, true, "1970-01-02" + Files.SEPARATOR + "b.v", 0);
    }

    @Test
    public void testParallelIndexFailAtRuntimeByDayEmpty3v() throws Exception {
        testParallelIndexFailureAtRuntime(PartitionBy.DAY, 10000000L, true, "1970-01-02" + Files.SEPARATOR + "c.v", 0);
    }

    @Test
    public void testParallelIndexFailAtRuntimeByMonth1v() throws Exception {
        testParallelIndexFailureAtRuntime(PartitionBy.MONTH, 10000000L * 32, false, "1970-02" + Files.SEPARATOR + "a.v", 2);
    }

    @Test
    public void testParallelIndexFailAtRuntimeByMonth2v() throws Exception {
        testParallelIndexFailureAtRuntime(PartitionBy.MONTH, 10000000L * 30, false, "1970-02" + Files.SEPARATOR + "b.v", 2);
    }

    @Test
    public void testParallelIndexFailAtRuntimeByMonth3v() throws Exception {
        testParallelIndexFailureAtRuntime(PartitionBy.MONTH, 10000000L * 30, false, "1970-02" + Files.SEPARATOR + "c.v", 2);
    }

    @Test
    public void testParallelIndexFailAtRuntimeByMonthEmpty1v() throws Exception {
        testParallelIndexFailureAtRuntime(PartitionBy.MONTH, 10000000L * 32, true, "1970-02" + Files.SEPARATOR + "a.v", 0);
    }

    @Test
    public void testParallelIndexFailAtRuntimeByMonthEmpty2v() throws Exception {
        testParallelIndexFailureAtRuntime(PartitionBy.MONTH, 10000000L * 30, true, "1970-02" + Files.SEPARATOR + "b.v", 0);
    }

    @Test
    public void testParallelIndexFailAtRuntimeByMonthEmpty3v() throws Exception {
        testParallelIndexFailureAtRuntime(PartitionBy.MONTH, 10000000L * 30, true, "1970-02" + Files.SEPARATOR + "c.v", 0);
    }

    @Test
    public void testParallelIndexFailAtRuntimeByNone1v() throws Exception {
        testParallelIndexFailureAtRuntime(PartitionBy.NONE, 10L, false, TableUtils.DEFAULT_PARTITION_NAME + Files.SEPARATOR + "a.v", 1);
    }

    @Test
    public void testParallelIndexFailAtRuntimeByNone2v() throws Exception {
        testParallelIndexFailureAtRuntime(PartitionBy.NONE, 10L, false, TableUtils.DEFAULT_PARTITION_NAME + Files.SEPARATOR + "b.v", 1);
    }

    @Test
    public void testParallelIndexFailAtRuntimeByNone3v() throws Exception {
        testParallelIndexFailureAtRuntime(PartitionBy.NONE, 10L, false, TableUtils.DEFAULT_PARTITION_NAME + Files.SEPARATOR + "c.v", 1);
    }

    @Test
    public void testParallelIndexFailAtRuntimeByNoneEmpty1v() throws Exception {
        testParallelIndexFailureAtRuntime(PartitionBy.NONE, 10L, true, TableUtils.DEFAULT_PARTITION_NAME + Files.SEPARATOR + "a.v", 1);
    }

    @Test
    public void testParallelIndexFailAtRuntimeByNoneEmpty2v() throws Exception {
        testParallelIndexFailureAtRuntime(PartitionBy.NONE, 10L, true, TableUtils.DEFAULT_PARTITION_NAME + Files.SEPARATOR + "b.v", 1);
    }

    @Test
    public void testParallelIndexFailAtRuntimeByNoneEmpty3v() throws Exception {
        testParallelIndexFailureAtRuntime(PartitionBy.NONE, 10L, true, TableUtils.DEFAULT_PARTITION_NAME + Files.SEPARATOR + "c.v", 1);
    }

    @Test
    public void testParallelIndexFailAtRuntimeByYear1v() throws Exception {
        testParallelIndexFailureAtRuntime(PartitionBy.YEAR, 10000000L * 30 * 12, false, "1972" + Files.SEPARATOR + "a.v", 2);
    }

    @Test
    public void testParallelIndexFailAtRuntimeByYear2v() throws Exception {
        testParallelIndexFailureAtRuntime(PartitionBy.YEAR, 10000000L * 30 * 12, false, "1972" + Files.SEPARATOR + "b.v", 2);
    }

    @Test
    public void testParallelIndexFailAtRuntimeByYear3v() throws Exception {
        testParallelIndexFailureAtRuntime(PartitionBy.YEAR, 10000000L * 30 * 12, false, "1972" + Files.SEPARATOR + "c.v", 2);
    }

    @Test
    public void testParallelIndexFailAtRuntimeByYearEmpty1v() throws Exception {
        testParallelIndexFailureAtRuntime(PartitionBy.YEAR, 10000000L * 30 * 12, true, "1970" + Files.SEPARATOR + "a.v", 0);
    }

    @Test
    public void testParallelIndexFailAtRuntimeByYearEmpty2v() throws Exception {
        testParallelIndexFailureAtRuntime(PartitionBy.YEAR, 10000000L * 30 * 12, true, "1970" + Files.SEPARATOR + "b.v", 0);
    }

    @Test
    public void testParallelIndexFailAtRuntimeByYearEmpty3v() throws Exception {
        testParallelIndexFailureAtRuntime(PartitionBy.YEAR, 10000000L * 30 * 12, true, "1970" + Files.SEPARATOR + "c.v", 0);
    }

    @Test
    public void testRemoveFirstColByDay() throws Exception {
        testRemoveFirstColumn(PartitionBy.DAY, 1000000 * 60 * 5, 3);
    }

    @Test
    public void testRemoveFirstColByMonth() throws Exception {
        testRemoveFirstColumn(PartitionBy.MONTH, 1000000 * 60 * 5 * 24L, 2);
    }

    @Test
    public void testRemoveFirstColByNone() throws Exception {
        testRemoveFirstColumn(PartitionBy.NONE, 1000000 * 60 * 5, 0);
    }

    @Test
    public void testRemoveFirstColByYear() throws Exception {
        testRemoveFirstColumn(PartitionBy.YEAR, 1000000 * 60 * 5 * 24L * 10L, 2);
    }

    @Test
    public void testRemoveLastColByDay() throws Exception {
        testRemoveLastColumn(PartitionBy.DAY, 1000000 * 60 * 5, 3);
    }

    @Test
    public void testRemoveLastColByMonth() throws Exception {
        testRemoveLastColumn(PartitionBy.MONTH, 1000000 * 60 * 5 * 24L, 2);
    }

    @Test
    public void testRemoveLastColByNone() throws Exception {
        testRemoveFirstColumn(PartitionBy.NONE, 1000000 * 60 * 5, 0);
    }

    @Test
    public void testRemoveLastColByYear() throws Exception {
        testRemoveLastColumn(PartitionBy.YEAR, 1000000 * 60 * 5 * 24L * 10L, 2);
    }

    @Test
    public void testRemoveMidColByDay() throws Exception {
        testRemoveMidColumn(PartitionBy.DAY, 1000000 * 60 * 5, 3);
    }

    @Test
    public void testRemoveMidColByMonth() throws Exception {
        testRemoveMidColumn(PartitionBy.MONTH, 1000000 * 60 * 5 * 24L, 2);
    }

    @Test
    public void testRemoveMidColByNone() throws Exception {
        testRemoveMidColumn(PartitionBy.NONE, 1000000 * 60 * 5, 0);
    }

    @Test
    public void testRemoveMidColByYear() throws Exception {
        testRemoveMidColumn(PartitionBy.YEAR, 1000000 * 60 * 5 * 24L * 10L, 2);
    }

    @Test
    public void testReplaceIndexedWithIndexedByByNone() throws Exception {
        testReplaceIndexedColWithIndexed(PartitionBy.NONE, 1000000 * 60 * 5, 0, false);
    }

    @Test
    public void testReplaceIndexedWithIndexedByByNoneR() throws Exception {
        testReplaceIndexedColWithIndexed(PartitionBy.NONE, 1000000 * 60 * 5, 0, true);
    }

    @Test
    public void testReplaceIndexedWithIndexedByByNoneRTrunc() throws Exception {
        testReplaceIndexedColWithIndexedWithTruncate(PartitionBy.NONE, 1000000 * 60 * 5, 0, true);
    }

    @Test
    public void testReplaceIndexedWithIndexedByByNoneTrunc() throws Exception {
        testReplaceIndexedColWithIndexedWithTruncate(PartitionBy.NONE, 1000000 * 60 * 5, 0, false);
    }

    @Test
    public void testReplaceIndexedWithIndexedByByYear() throws Exception {
        testReplaceIndexedColWithIndexed(PartitionBy.YEAR, 1000000 * 60 * 5 * 24L * 10L, 2, false);
    }

    @Test
    public void testReplaceIndexedWithIndexedByByYearR() throws Exception {
        testReplaceIndexedColWithIndexed(PartitionBy.YEAR, 1000000 * 60 * 5 * 24L * 10L, 2, true);
    }

    @Test
    public void testReplaceIndexedWithIndexedByByYearRTrunc() throws Exception {
        testReplaceIndexedColWithIndexedWithTruncate(PartitionBy.YEAR, 1000000 * 60 * 5 * 24L * 10L, 2, true);
    }

    @Test
    public void testReplaceIndexedWithIndexedByByYearTrunc() throws Exception {
        testReplaceIndexedColWithIndexedWithTruncate(PartitionBy.YEAR, 1000000 * 60 * 5 * 24L * 10L, 2, false);
    }

    //

    @Test
    public void testReplaceIndexedWithIndexedByDay() throws Exception {
        testReplaceIndexedColWithIndexed(PartitionBy.DAY, 1000000 * 60 * 5, 3, false);
    }

    @Test
    public void testReplaceIndexedWithIndexedByDayR() throws Exception {
        testReplaceIndexedColWithIndexed(PartitionBy.DAY, 1000000 * 60 * 5, 3, true);
    }

    @Test
    public void testReplaceIndexedWithIndexedByDayRTrunc() throws Exception {
        testReplaceIndexedColWithIndexedWithTruncate(PartitionBy.DAY, 1000000 * 60 * 5, 3, true);
    }

    @Test
    public void testReplaceIndexedWithIndexedByDayTrunc() throws Exception {
        testReplaceIndexedColWithIndexedWithTruncate(PartitionBy.DAY, 1000000 * 60 * 5, 3, false);
    }

    @Test
    public void testReplaceIndexedWithIndexedByMonth() throws Exception {
        testReplaceIndexedColWithIndexed(PartitionBy.MONTH, 1000000 * 60 * 5 * 24L, 2, false);
    }

    @Test
    public void testReplaceIndexedWithIndexedByMonthR() throws Exception {
        testReplaceIndexedColWithIndexed(PartitionBy.MONTH, 1000000 * 60 * 5 * 24L, 2, true);
    }

    @Test
    public void testReplaceIndexedWithIndexedByMonthRTrunc() throws Exception {
        testReplaceIndexedColWithIndexedWithTruncate(PartitionBy.MONTH, 1000000 * 60 * 5 * 24L, 2, true);
    }

    @Test
    public void testReplaceIndexedWithIndexedByMonthTrunc() throws Exception {
        testReplaceIndexedColWithIndexedWithTruncate(PartitionBy.MONTH, 1000000 * 60 * 5 * 24L, 2, false);
    }

    @Test
    public void testReplaceIndexedWithUnindexedByByDay() throws Exception {
        testReplaceIndexedColWithUnindexed(PartitionBy.DAY, 1000000 * 60 * 5, 3, false);
    }

    @Test
    public void testReplaceIndexedWithUnindexedByByDayR() throws Exception {
        testReplaceIndexedColWithUnindexed(PartitionBy.DAY, 1000000 * 60 * 5, 3, true);
    }

    @Test
    public void testReplaceIndexedWithUnindexedByByNone() throws Exception {
        testReplaceIndexedColWithUnindexed(PartitionBy.NONE, 1000000 * 60 * 5, 0, false);
    }

    @Test
    public void testReplaceIndexedWithUnindexedByByNoneR() throws Exception {
        testReplaceIndexedColWithUnindexed(PartitionBy.NONE, 1000000 * 60 * 5, 0, true);
    }

    @Test
    public void testReplaceIndexedWithUnindexedByByYear() throws Exception {
        testReplaceIndexedColWithUnindexed(PartitionBy.YEAR, 1000000 * 60 * 5 * 24L * 10L, 2, false);
    }

    ///

    @Test
    public void testReplaceIndexedWithUnindexedByByYearR() throws Exception {
        testReplaceIndexedColWithUnindexed(PartitionBy.YEAR, 1000000 * 60 * 5 * 24L * 10L, 2, true);
    }

    @Test
    public void testReplaceIndexedWithUnindexedByMonth() throws Exception {
        testReplaceIndexedColWithUnindexed(PartitionBy.MONTH, 1000000 * 60 * 5 * 24L, 2, false);
    }

    @Test
    public void testReplaceIndexedWithUnindexedByMonthR() throws Exception {
        testReplaceIndexedColWithUnindexed(PartitionBy.MONTH, 1000000 * 60 * 5 * 24L, 2, true);
    }

    @Test
    public void testReplaceUnindexedWithIndexedByDay() throws Exception {
        testReplaceUnindexedColWithIndexed(PartitionBy.DAY, 1000000 * 60 * 5, 3, false);
    }

    @Test
    public void testReplaceUnindexedWithIndexedByDayR() throws Exception {
        testReplaceUnindexedColWithIndexed(PartitionBy.DAY, 1000000 * 60 * 5, 3, true);
    }

    @Test
    public void testReplaceUnindexedWithIndexedByMonth() throws Exception {
        testReplaceUnindexedColWithIndexed(PartitionBy.MONTH, 1000000 * 60 * 5 * 24L, 2, false);
    }

    @Test
    public void testReplaceUnindexedWithIndexedByMonthR() throws Exception {
        testReplaceUnindexedColWithIndexed(PartitionBy.MONTH, 1000000 * 60 * 5 * 24L, 2, true);
    }

    @Test
    public void testReplaceUnindexedWithIndexedByNone() throws Exception {
        testReplaceUnindexedColWithIndexed(PartitionBy.NONE, 1000000 * 60 * 5, 0, false);
    }

    @Test
    public void testReplaceUnindexedWithIndexedByNoneR() throws Exception {
        testReplaceUnindexedColWithIndexed(PartitionBy.NONE, 1000000 * 60 * 5, 0, true);
    }

    @Test
    public void testReplaceUnindexedWithIndexedByYear() throws Exception {
        testReplaceUnindexedColWithIndexed(PartitionBy.YEAR, 1000000 * 60 * 5 * 24L * 10L, 2, false);
    }

    @Test
    public void testReplaceUnindexedWithIndexedByYearR() throws Exception {
        testReplaceUnindexedColWithIndexed(PartitionBy.YEAR, 1000000 * 60 * 5 * 24L * 10L, 2, true);
    }

    @Test
    public void testRollbackSymbolIndexByDay() throws Exception {
        testSymbolIndexReadAfterRollback(PartitionBy.DAY, 1000000 * 60 * 5, 3);
    }

    ///

    @Test
    public void testRollbackSymbolIndexByMonth() throws Exception {
        testSymbolIndexReadAfterRollback(PartitionBy.MONTH, 1000000 * 60 * 5 * 24L, 2);
    }

    @Test
    public void testRollbackSymbolIndexByNone() throws Exception {
        testSymbolIndexReadAfterRollback(PartitionBy.NONE, 1000000 * 60 * 5, 0);
    }

    @Test
    public void testRollbackSymbolIndexByYear() throws Exception {
        testSymbolIndexReadAfterRollback(PartitionBy.YEAR, 1000000 * 60 * 5 * 24L * 10L, 2);
    }

    @Test
    public void testSimpleSymbolIndex() throws Exception {
        TestUtils.assertMemoryLeak(() -> {
            int N = 1000000;
            int S = 128;
            Rnd rnd = new Rnd();
            SymbolGroup sg = new SymbolGroup(rnd, S, N, PartitionBy.NONE, true);

            try (final MyWorkScheduler workScheduler = new MyWorkScheduler(new MPSequence(1024) {
                private boolean flap = false;

                @Override
                public long next() {
                    boolean flap = this.flap;
                    this.flap = !this.flap;
                    return flap ? -1 : -2;
                }
            }, null)) {

                long timestamp = 0;
                try (TableWriter writer = new TableWriter(configuration, "ABC", workScheduler)) {
                    for (int i = 0; i < N; i++) {
                        TableWriter.Row r = writer.newRow(timestamp);
                        r.putSym(0, sg.symA[rnd.nextPositiveInt() % S]);
                        r.putSym(1, sg.symB[rnd.nextPositiveInt() % S]);
                        r.putSym(2, sg.symC[rnd.nextPositiveInt() % S]);
                        r.putDouble(3, rnd.nextDouble());
                        r.append();
                    }
                    writer.commit();
                }

                try (TableReader reader = createTableReader(configuration, "ABC")) {

                    Assert.assertTrue(reader.getPartitionCount() > 0);

                    FullFwdDataFrameCursor cursor = new FullFwdDataFrameCursor();
                    TableReaderRecord record = new TableReaderRecord();

                    cursor.of(reader);
                    record.of(reader);

                    assertIndexRowsMatchSymbol(cursor, record, 0, N);
                    cursor.toTop();
                    assertIndexRowsMatchSymbol(cursor, record, 1, N);
                    cursor.toTop();
                    assertIndexRowsMatchSymbol(cursor, record, 2, N);
                }
            }
        });
    }

    private TableReader createTableReader(CairoConfiguration configuration, String name) {
        return new TableReader(configuration, name, null);
    }

    @Test
    public void testSymbolIndexReadByDay() throws Exception {
        testSymbolIndexRead(PartitionBy.DAY, 1000000 * 60 * 5, 3);
    }

    @Test
    public void testSymbolIndexReadByDayAfterAlter() throws Exception {
        testSymbolIndexReadAfterAlter(PartitionBy.DAY, 1000000 * 60 * 5, 3, 1000);
    }

    @Test
    public void testSymbolIndexReadByDayAfterAlterSparse() throws Exception {
        testSymbolIndexReadAfterAlter(PartitionBy.DAY, Timestamps.DAY_MICROS * 2, 3, 10);
    }

    @Test
    public void testSymbolIndexReadByDayAfterColumnAddAndAlterSparse() throws Exception {
        testSymbolIndexReadColumnAddAndAlter(PartitionBy.DAY, Timestamps.DAY_MICROS * 2, 3, 10);
    }

    @Test
    public void testSymbolIndexReadByDayAfterColumnAddAndAlterSparse2() throws Exception {
        testSymbolIndexReadColumnAddAndAlter(PartitionBy.DAY, (long) (Timestamps.DAY_MICROS * 1.5), 3, 30);
    }

    @Test
    public void testSymbolIndexReadByMonth() throws Exception {
        testSymbolIndexRead(PartitionBy.MONTH, 1000000 * 60 * 5 * 24L, 2);
    }

    @Test
    public void testSymbolIndexReadByMonthAfterAlter() throws Exception {
        testSymbolIndexReadAfterAlter(PartitionBy.MONTH, 1000000 * 60 * 5 * 24L, 2, 1000);
    }

    @Test
    public void testSymbolIndexReadByMonthAfterColumnAddAndAlterSparse() throws Exception {
        testSymbolIndexReadColumnAddAndAlter(PartitionBy.MONTH, (long) ((Timestamps.DAY_MICROS * 1.5) * 30), 2, 40);
    }

    @Test
    public void testSymbolIndexReadByNone() throws Exception {
        testSymbolIndexRead(PartitionBy.NONE, 1000000 * 60 * 5, 0);
    }

    @Test
    public void testSymbolIndexReadByNoneAfterAlter() throws Exception {
        testSymbolIndexReadAfterAlter(PartitionBy.NONE, 1000000 * 60 * 5, 0, 1000);
    }

    @Test
    public void testSymbolIndexReadByYear() throws Exception {
        testSymbolIndexRead(PartitionBy.YEAR, 1000000 * 60 * 5 * 24L * 10L, 2);
    }

    @Test
    public void testSymbolIndexReadByYearAfterAlter() throws Exception {
        testSymbolIndexReadAfterAlter(PartitionBy.YEAR, 1000000 * 60 * 5 * 24L * 10L, 2, 1000);
    }

    static void assertIndexRowsMatchSymbol(DataFrameCursor cursor, TableReaderRecord record, int columnIndex, long expectedRowCount) {
        assertRowsMatchSymbol0(cursor, record, columnIndex, expectedRowCount, BitmapIndexReader.DIR_FORWARD);
        cursor.toTop();
        assertRowsMatchSymbol0(cursor, record, columnIndex, expectedRowCount, BitmapIndexReader.DIR_BACKWARD);
    }

    private static void assertRowsMatchSymbol0(DataFrameCursor cursor, TableReaderRecord record, int columnIndex, long expectedRowCount, int indexDirection) {
        // SymbolTable is table at table scope, so it will be the same for every
        // data frame here. Get its instance outside of data frame loop.
        StaticSymbolTable symbolTable = cursor.getSymbolTable(columnIndex);

        long rowCount = 0;
        DataFrame frame;
        while ((frame = cursor.next()) != null) {
            record.jumpTo(frame.getPartitionIndex(), frame.getRowLo());
            final long limit = frame.getRowHi();

            // BitmapIndex is always at data frame scope, each table can have more than one.
            // we have to get BitmapIndexReader instance once for each frame.
            BitmapIndexReader indexReader = frame.getBitmapIndexReader(columnIndex, indexDirection);

            // because our Symbol column 0 is indexed, frame has to have an index.
            Assert.assertNotNull(indexReader);

            int keyCount = indexReader.getKeyCount();
            for (int i = 0; i < keyCount; i++) {
                RowCursor ic = indexReader.getCursor(true, i, 0, limit - 1);
                CharSequence expected = symbolTable.valueOf(i - 1);
                while (ic.hasNext()) {
                    record.setRecordIndex(ic.next());
                    TestUtils.assertEquals(expected, record.getSym(columnIndex));
                    rowCount++;
                }
            }
        }
        Assert.assertEquals(expectedRowCount, rowCount);
    }

    private void assertData(FullFwdDataFrameCursor cursor, TableReaderRecord record, Rnd rnd, SymbolGroup sg, long expecteRowCount) {
        // SymbolTable is table at table scope, so it will be the same for every
        // data frame here. Get its instance outside of data frame loop.

        long rowCount = 0;
        DataFrame frame;
        while ((frame = cursor.next()) != null) {
            record.jumpTo(frame.getPartitionIndex(), frame.getRowLo());
            final long limit = frame.getRowHi();
            long recordIndex;
            while ((recordIndex = record.getRecordIndex()) < limit) {
                TestUtils.assertEquals(sg.symA[rnd.nextPositiveInt() % sg.S], record.getSym(0));
                TestUtils.assertEquals(sg.symB[rnd.nextPositiveInt() % sg.S], record.getSym(1));
                TestUtils.assertEquals(sg.symC[rnd.nextPositiveInt() % sg.S], record.getSym(2));
                Assert.assertEquals(rnd.nextDouble(), record.getDouble(3), 0.0000001d);
                record.setRecordIndex(recordIndex + 1);
                rowCount++;
            }
        }

        Assert.assertEquals(expecteRowCount, rowCount);
    }

    private long assertIndex(TableReaderRecord record, int columnIndex, StaticSymbolTable symbolTable, long count, DataFrame frame, int direction) {

        BitmapIndexReader indexReader = frame.getBitmapIndexReader(columnIndex, direction);

        // because our Symbol column 0 is indexed, frame has to have an index.
        Assert.assertNotNull(indexReader);

        final long hi = frame.getRowHi();
        record.jumpTo(frame.getPartitionIndex(), frame.getRowLo());
        // Iterate data frame and advance record by incrementing "recordIndex"
        long recordIndex;
        while ((recordIndex = record.getRecordIndex()) < hi) {
            CharSequence sym = record.getSym(columnIndex);

            // Assert that index cursor contains offset of current row
            boolean offsetFound = false;
            long target = record.getRecordIndex();

            // Get index cursor for each symbol in data frame
            RowCursor ic = indexReader.getCursor(true, TableUtils.toIndexKey(symbolTable.keyOf(sym)), frame.getRowLo(), hi - 1);

            while (ic.hasNext()) {
                if (ic.next() == target) {
                    offsetFound = true;
                    break;
                }
            }
            if (!offsetFound) {
                Assert.fail("not found, target=" + target + ", sym=" + sym);
            }
            record.setRecordIndex(recordIndex + 1);
            count++;
        }
        return count;
    }

    private void assertMetadataEquals(RecordMetadata a, RecordMetadata b) {
        StringSink sinkA = new StringSink();
        StringSink sinkB = new StringSink();
        a.toJson(sinkA);
        b.toJson(sinkB);
        TestUtils.assertEquals(sinkA, sinkB);
    }

    private void assertNoIndex(FullFwdDataFrameCursor cursor) {
        DataFrame frame;
        while ((frame = cursor.next()) != null) {
            try {
                frame.getBitmapIndexReader(4, BitmapIndexReader.DIR_BACKWARD);
                Assert.fail();
            } catch (CairoException e) {
                Assert.assertTrue(Chars.contains(e.getMessage(), "Not indexed"));
            }
        }
    }

    private void assertSymbolFoundInIndex(FullFwdDataFrameCursor cursor, TableReaderRecord record, int columnIndex, int M) {
        // SymbolTable is table at table scope, so it will be the same for every
        // data frame here. Get its instance outside of data frame loop.
        StaticSymbolTable symbolTable = cursor.getSymbolTable(columnIndex);

        long count = 0;
        DataFrame frame;
        while ((frame = cursor.next()) != null) {

            // BitmapIndex is always at data frame scope, each table can have more than one.
            // we have to get BitmapIndexReader instance once for each frame.
            count = assertIndex(
                    record,
                    columnIndex,
                    symbolTable,
                    count,
                    frame,
                    BitmapIndexReader.DIR_BACKWARD
            );

            count = assertIndex(
                    record,
                    columnIndex,
                    symbolTable,
                    count,
                    frame,
                    BitmapIndexReader.DIR_FORWARD
            );

        }

        // assert that we read entire table
        Assert.assertEquals(M * 2, count);
    }

    private long populateTable(TableWriter writer, String[] symbols, Rnd rnd, long ts, long increment, int count) {
        long timestamp = ts;
        for (int i = 0; i < count; i++) {
            TableWriter.Row row = writer.newRow(timestamp += increment);
            row.putSym(0, symbols[rnd.nextPositiveInt() % 100]);
            row.append();
        }
        return timestamp;
    }

    private void testFailToRemoveDistressFile(int partitionBy, long increment) throws Exception {
        TestUtils.assertMemoryLeak(() -> {
            int N = 10000;
            int S = 512;
            Rnd rnd = new Rnd();
            Rnd eRnd = new Rnd();

            TestFilesFacade ff = new TestFilesFacade() {
                boolean invoked = false;

                @Override
                public boolean remove(LPSZ name) {
                    if (Chars.endsWith(name, ".lock")) {
                        invoked = true;
                        return false;
                    }
                    return super.remove(name);
                }

                @Override
                public boolean wasCalled() {
                    return invoked;
                }


            };

            CairoConfiguration configuration = new DefaultCairoConfiguration(root) {
                @Override
                public FilesFacade getFilesFacade() {
                    return ff;
                }
            };

            SymbolGroup sg = new SymbolGroup(rnd, S, N, partitionBy, false);

            // align pseudo-random generators
            // we have to do this because asserting code will not be re-populating symbol group
            eRnd.syncWith(rnd);

            long timestamp = 0;
            try (TableWriter writer = new TableWriter(configuration, "ABC")) {
                for (int i = 0; i < (long) N; i++) {
                    TableWriter.Row r = writer.newRow(timestamp += increment);
                    r.putSym(0, sg.symA[rnd.nextPositiveInt() % sg.S]);
                    r.putSym(1, sg.symB[rnd.nextPositiveInt() % sg.S]);
                    r.putSym(2, sg.symC[rnd.nextPositiveInt() % sg.S]);
                    r.putDouble(3, rnd.nextDouble());
                    r.append();
                }
                writer.commit();
                // closing should fail
            } catch (CairoException e) {
                TestUtils.assertContains(e.getFlyweightMessage(), "remove");
            }

            new TableWriter(AbstractCairoTest.configuration, "ABC").close();

            Assert.assertTrue(ff.wasCalled());

<<<<<<< HEAD
            // let's see what we can read after this catastrophe
            try (TableReader reader = new TableReader(AbstractCairoTest.configuration, "ABC")) {
=======
            // lets see what we can read after this catastrophe
            try (TableReader reader = createTableReader(AbstractCairoTest.configuration, "ABC")) {
>>>>>>> 22b61fcf
                FullFwdDataFrameCursor cursor = new FullFwdDataFrameCursor();
                TableReaderRecord record = new TableReaderRecord();

                cursor.of(reader);
                record.of(reader);

                assertSymbolFoundInIndex(cursor, record, 0, N);
                cursor.toTop();
                assertSymbolFoundInIndex(cursor, record, 1, N);
                cursor.toTop();
                assertSymbolFoundInIndex(cursor, record, 2, N);
                cursor.toTop();
                assertIndexRowsMatchSymbol(cursor, record, 0, N);
                cursor.toTop();
                assertIndexRowsMatchSymbol(cursor, record, 1, N);
                cursor.toTop();
                assertIndexRowsMatchSymbol(cursor, record, 2, N);
                cursor.toTop();
                assertData(cursor, record, eRnd, sg, N);
            }
        });
    }

    private void testIndexFailureAtRuntime(int partitionBy, long increment, boolean empty, String fileUnderAttack, int expectedPartitionCount) throws Exception {
        TestUtils.assertMemoryLeak(() -> {
            int N = 10000;
            int S = 512;
            Rnd rnd = new Rnd();
            Rnd eRnd = new Rnd();

            FilesFacade ff = new FilesFacadeImpl() {
                private long fd = -1;
                private int mapCount = 0;

                @Override
                public long mmap(long fd, long len, long offset, int flags, int memoryTag) {
                    // mess with the target FD
                    if (fd == this.fd) {
                        if (mapCount == 1) {
                            return -1;
                        }
                        mapCount++;
                    }
                    return super.mmap(fd, len, offset, flags, memoryTag);
                }

                @Override
                public long mremap(long fd, long addr, long previousSize, long newSize, long offset, int mode, int memoryTag) {
                    if (fd == this.fd) {
                        if (mapCount == 1) {
                            return -1;
                        }
                        mapCount++;
                    }
                    return super.mremap(fd, addr, previousSize, newSize, offset, mode, memoryTag);
                }

                @Override
                public long openRW(LPSZ name) {
                    // remember FD of the file we are targeting
                    if (Chars.endsWith(name, fileUnderAttack)) {
                        return fd = super.openRW(name);
                    }
                    return super.openRW(name);
                }
            };

            CairoConfiguration configuration = new DefaultCairoConfiguration(root) {
                @Override
                public long getDataIndexKeyAppendPageSize() {
                    return 65535;
                }

                @Override
                public long getDataIndexValueAppendPageSize() {
                    return 65535;
                }

                @Override
                public FilesFacade getFilesFacade() {
                    return ff;
                }
            };

            SymbolGroup sg = new SymbolGroup(rnd, S, N, partitionBy, false);

            // align pseudo-random generators
            // we have to do this because asserting code will not be re-populating symbol group
            eRnd.syncWith(rnd);

            long timestamp = 0;
            if (!empty) {
                timestamp = sg.appendABC(AbstractCairoTest.configuration, rnd, N, timestamp, increment);
            }
            try (TableWriter writer = new TableWriter(configuration, "ABC")) {
                // first batch without problems
                try {
                    for (int i = 0; i < (long) N; i++) {
                        TableWriter.Row r = writer.newRow(timestamp += increment);
                        r.putSym(0, sg.symA[rnd.nextPositiveInt() % sg.S]);
                        r.putSym(1, sg.symB[rnd.nextPositiveInt() % sg.S]);
                        r.putSym(2, sg.symC[rnd.nextPositiveInt() % sg.S]);
                        r.putDouble(3, rnd.nextDouble());
                        r.append();
                    }
                    writer.commit();
                    Assert.fail();
                } catch (CairoError | CairoException ignored) {
                }
                // writer must be closed, we must not interact with writer anymore

                // test that we cannot commit
                try {
                    writer.commit();
                    Assert.fail();
                } catch (CairoError e) {
                    TestUtils.assertContains(e.getFlyweightMessage(), "distressed");
                }

                // test that we cannot roll back
                try {
                    writer.rollback();
                    Assert.fail();
                } catch (CairoError e) {
                    TestUtils.assertContains(e.getFlyweightMessage(), "distressed");
                }
            }


            // open another writer that would fail recovery
            // ft table is empty constructor should only attempt to recover non-partitioned ones
            if (empty && partitionBy == PartitionBy.NONE) {
                try {
                    new TableWriter(configuration, "ABC");
                    Assert.fail();
                } catch (CairoException ignore) {
                }
            }

<<<<<<< HEAD
            // let's see what we can read after this catastrophe
            try (TableReader reader = new TableReader(AbstractCairoTest.configuration, "ABC")) {
=======
            // lets see what we can read after this catastrophe
            try (TableReader reader = createTableReader(AbstractCairoTest.configuration, "ABC")) {
>>>>>>> 22b61fcf
                FullFwdDataFrameCursor cursor = new FullFwdDataFrameCursor();
                TableReaderRecord record = new TableReaderRecord();

                Assert.assertEquals(expectedPartitionCount, reader.getPartitionCount());

                cursor.of(reader);
                record.of(reader);

                assertSymbolFoundInIndex(cursor, record, 0, empty ? 0 : N);
                cursor.toTop();
                assertSymbolFoundInIndex(cursor, record, 1, empty ? 0 : N);
                cursor.toTop();
                assertSymbolFoundInIndex(cursor, record, 2, empty ? 0 : N);
                cursor.toTop();
                assertIndexRowsMatchSymbol(cursor, record, 0, empty ? 0 : N);
                cursor.toTop();
                assertIndexRowsMatchSymbol(cursor, record, 1, empty ? 0 : N);
                cursor.toTop();
                assertIndexRowsMatchSymbol(cursor, record, 2, empty ? 0 : N);
                cursor.toTop();
                assertData(cursor, record, eRnd, sg, empty ? 0 : N);

                // we should be able to append more rows to new writer instance once the
                // original problem is resolved, e.g. system can mmap again

                sg.appendABC(AbstractCairoTest.configuration, rnd, N, timestamp, increment);

                Assert.assertTrue(cursor.reload());
                assertSymbolFoundInIndex(cursor, record, 0, empty ? N : N * 2);
                cursor.toTop();
                assertSymbolFoundInIndex(cursor, record, 1, empty ? N : N * 2);
                cursor.toTop();
                assertSymbolFoundInIndex(cursor, record, 2, empty ? N : N * 2);
                cursor.toTop();
                assertIndexRowsMatchSymbol(cursor, record, 0, empty ? N : N * 2);
                cursor.toTop();
                assertIndexRowsMatchSymbol(cursor, record, 1, empty ? N : N * 2);
                cursor.toTop();
                assertIndexRowsMatchSymbol(cursor, record, 2, empty ? N : N * 2);
            }
        });
    }

    private void testIndexFailureInConstructor(int partitionBy, long increment, boolean empty, String fileUnderAttack) throws Exception {
        TestUtils.assertMemoryLeak(() -> {
            int N = 10000;
            int S = 512;
            Rnd rnd = new Rnd();

            FilesFacade ff = new FilesFacadeImpl() {
                private long fd = -1;

                @Override
                public long getMapPageSize() {
                    return 65535;
                }

                @Override
                public long mmap(long fd, long len, long offset, int flags, int memoryTag) {
                    // mess with the target FD
                    if (fd == this.fd) {
                        return -1;
                    }
                    return super.mmap(fd, len, offset, flags, memoryTag);
                }

                @Override
                public long openRW(LPSZ name) {
                    // remember FD of the file we are targeting
                    if (Chars.endsWith(name, fileUnderAttack)) {
                        return fd = super.openRW(name);
                    }
                    return super.openRW(name);
                }

                @Override
                public boolean remove(LPSZ name) {
                    // fail to remove file for good measure
                    return !Chars.endsWith(name, fileUnderAttack) && super.remove(name);
                }
            };

            CairoConfiguration configuration = new DefaultCairoConfiguration(root) {
                @Override
                public FilesFacade getFilesFacade() {
                    return ff;
                }
            };

            SymbolGroup sg = new SymbolGroup(rnd, S, N, partitionBy, false);

            long timestamp = 0;
            if (!empty) {
                timestamp = sg.appendABC(AbstractCairoTest.configuration, rnd, N, timestamp, increment);
            }

            try {
                new TableWriter(configuration, "ABC");
                Assert.fail();
            } catch (CairoException ignore) {
            }

            sg.appendABC(AbstractCairoTest.configuration, rnd, N, timestamp, increment);
        });
    }

    private void testParallelIndex(int partitionBy, long increment, int expectedPartitionMin, int testWorkStealing) throws Exception {
        TestUtils.assertMemoryLeak(() -> {
            int N = 1000000;
            int S = 128;
            Rnd rnd = new Rnd();

            SymbolGroup sg = new SymbolGroup(rnd, S, N, partitionBy, false);
            MPSequence pubSeq;
            MCSequence subSeq = null;

            switch (testWorkStealing) {
                case WORK_STEALING_BUSY_QUEUE:
                    pubSeq = new MPSequence(1024) {
                        @Override
                        public long next() {
                            return -1;
                        }
                    };
                    break;
                case WORK_STEALING_HIGH_CONTENTION:
                    pubSeq = new MPSequence(1024) {
                        private boolean flap = false;

                        @Override
                        public long next() {
                            boolean flap = this.flap;
                            this.flap = !this.flap;
                            return flap ? -1 : -2;
                        }
                    };
                    break;
                case WORK_STEALING_DONT_TEST:
                    pubSeq = new MPSequence(1024);
                    subSeq = new MCSequence(1024);
                    break;
                case WORK_STEALING_CAS_FLAP:
                    pubSeq = new MPSequence(1024) {
                        private boolean flap = true;

                        @Override
                        public long next() {
                            boolean flap = this.flap;
                            this.flap = !this.flap;
                            return flap ? -2 : super.next();
                        }
                    };
                    subSeq = new MCSequence(1024);
                    break;
                case WORK_STEALING_NO_PICKUP:
                    pubSeq = new MPSequence(1024);
                    break;
                default:
                    throw new RuntimeException("Unsupported test");
            }

            CairoConfiguration configuration = new DefaultCairoConfiguration(root) {
                @Override
                public int getParallelIndexThreshold() {
                    return 1;
                }
            };

            try (MyWorkScheduler workScheduler = new MyWorkScheduler(pubSeq, subSeq)) {
                final WorkerPool workerPool;
                if (subSeq != null) {
                    workerPool = new WorkerPool(new WorkerPoolConfiguration() {
                        @Override
                        public int[] getWorkerAffinity() {
                            return new int[]{-1, -1};
                        }

                        @Override
                        public int getWorkerCount() {
                            return 2;
                        }

                        @Override
                        public boolean haltOnError() {
                            return false;
                        }
                    });
                    workerPool.assign(new ColumnIndexerJob(workScheduler));
                    workerPool.start(LOG);
                } else {
                    workerPool = null;
                }

                long timestamp = 0;
                try (TableWriter writer = new TableWriter(configuration, "ABC", workScheduler)) {
                    for (int i = 0; i < N; i++) {
                        TableWriter.Row r = writer.newRow(timestamp += increment);
                        r.putSym(0, sg.symA[rnd.nextPositiveInt() % S]);
                        r.putSym(1, sg.symB[rnd.nextPositiveInt() % S]);
                        r.putSym(2, sg.symC[rnd.nextPositiveInt() % S]);
                        r.putDouble(3, rnd.nextDouble());
                        r.append();
                    }
                    writer.commit();
                }

                if (workerPool != null) {
                    workerPool.halt();
                }

                try (TableReader reader = createTableReader(configuration, "ABC")) {

                    Assert.assertTrue(reader.getPartitionCount() > expectedPartitionMin);

                    FullFwdDataFrameCursor cursor = new FullFwdDataFrameCursor();
                    TableReaderRecord record = new TableReaderRecord();

                    cursor.of(reader);
                    record.of(reader);

                    assertIndexRowsMatchSymbol(cursor, record, 0, N);
                    cursor.toTop();
                    assertIndexRowsMatchSymbol(cursor, record, 1, N);
                    cursor.toTop();
                    assertIndexRowsMatchSymbol(cursor, record, 2, N);
                }
            }
        });
    }

    private void testParallelIndexFailureAtRuntime(int partitionBy, long increment, boolean empty, String fileUnderAttack, int expectedPartitionCount) throws Exception {
        TestUtils.assertMemoryLeak(() -> {
            int N = 10000;
            int S = 512;
            Rnd rnd = new Rnd();
            Rnd eRnd = new Rnd();

            FilesFacade ff = new FilesFacadeImpl() {
                private long fd = -1;
                private int mapCount = 0;

                @Override
                public long mmap(long fd, long len, long offset, int flags, int memoryTag) {
                    // mess with the target FD
                    if (fd == this.fd) {
                        if (mapCount == 1) {
                            return -1;
                        }
                        mapCount++;
                    }
                    return super.mmap(fd, len, offset, flags, memoryTag);
                }

                @Override
                public long mremap(long fd, long addr, long previousSize, long newSize, long offset, int mode, int memoryTag) {
                    // mess with the target FD
                    if (fd == this.fd) {
                        if (mapCount == 1) {
                            return -1;
                        }
                        mapCount++;
                    }
                    return super.mremap(fd, addr, previousSize, newSize, offset, mode, memoryTag);
                }

                @Override
                public long openRW(LPSZ name) {
                    // remember FD of the file we are targeting
                    if (Chars.endsWith(name, fileUnderAttack)) {
                        return fd = super.openRW(name);
                    }
                    return super.openRW(name);
                }
            };

            CairoConfiguration configuration = new DefaultCairoConfiguration(root) {
                @Override
                public long getDataIndexKeyAppendPageSize() {
                    return 65535;
                }

                @Override
                public long getDataIndexValueAppendPageSize() {
                    return 65535;
                }

                @Override
                public FilesFacade getFilesFacade() {
                    return ff;
                }

                @Override
                public int getParallelIndexThreshold() {
                    return 1;
                }
            };

            SymbolGroup sg = new SymbolGroup(rnd, S, N, partitionBy, false);

            // align pseudo-random generators
            // we have to do this because asserting code will not be re-populating symbol group
            eRnd.syncWith(rnd);

            long timestamp = 0;
            if (!empty) {
                timestamp = sg.appendABC(AbstractCairoTest.configuration, rnd, N, timestamp, increment);
            }

            try (final MyWorkScheduler workScheduler = new MyWorkScheduler()) {
                final WorkerPool workerPool = new WorkerPool(new WorkerPoolConfiguration() {
                    @Override
                    public int[] getWorkerAffinity() {
                        return new int[]{-1, -1};
                    }

                    @Override
                    public int getWorkerCount() {
                        return 2;
                    }

                    @Override
                    public boolean haltOnError() {
                        return false;
                    }
                });
                workerPool.assign(new ColumnIndexerJob(workScheduler));

                try (TableWriter writer = new TableWriter(configuration, "ABC", workScheduler)) {
                    try {
                        for (int i = 0; i < (long) N; i++) {
                            TableWriter.Row r = writer.newRow(timestamp += increment);
                            r.putSym(0, sg.symA[rnd.nextPositiveInt() % sg.S]);
                            r.putSym(1, sg.symB[rnd.nextPositiveInt() % sg.S]);
                            r.putSym(2, sg.symC[rnd.nextPositiveInt() % sg.S]);
                            r.putDouble(3, rnd.nextDouble());
                            r.append();
                        }
                        writer.commit();
                        Assert.fail();
                    } catch (CairoError | CairoException ignored) {
                    }
                    // writer must be closed, we must not interact with writer anymore

                    // test that we cannot commit
                    try {
                        writer.commit();
                        Assert.fail();
                    } catch (CairoError e) {
                        TestUtils.assertContains(e.getMessage(), "distressed");
                    }

                    // test that we cannot roll back
                    try {
                        writer.rollback();
                        Assert.fail();
                    } catch (CairoError e) {
                        TestUtils.assertContains(e.getMessage(), "distressed");
                    }
                }

                // open another writer that would fail recovery
                // constructor must attempt to recover non-partitioned empty table
                if (empty && partitionBy == PartitionBy.NONE) {
                    try {
                        new TableWriter(configuration, "ABC");
                        Assert.fail();
                    } catch (CairoException ignore) {
                    }
                }

                workerPool.halt();

<<<<<<< HEAD
                // let's see what we can read after this catastrophe
                try (TableReader reader = new TableReader(AbstractCairoTest.configuration, "ABC")) {
=======
                // lets see what we can read after this catastrophe
                try (TableReader reader = createTableReader(AbstractCairoTest.configuration, "ABC")) {
>>>>>>> 22b61fcf
                    FullFwdDataFrameCursor cursor = new FullFwdDataFrameCursor();
                    TableReaderRecord record = new TableReaderRecord();

                    Assert.assertEquals(expectedPartitionCount, reader.getPartitionCount());

                    cursor.of(reader);
                    record.of(reader);

                    assertSymbolFoundInIndex(cursor, record, 0, empty ? 0 : N);
                    cursor.toTop();
                    assertSymbolFoundInIndex(cursor, record, 1, empty ? 0 : N);
                    cursor.toTop();
                    assertSymbolFoundInIndex(cursor, record, 2, empty ? 0 : N);
                    cursor.toTop();
                    assertIndexRowsMatchSymbol(cursor, record, 0, empty ? 0 : N);
                    cursor.toTop();
                    assertIndexRowsMatchSymbol(cursor, record, 1, empty ? 0 : N);
                    cursor.toTop();
                    assertIndexRowsMatchSymbol(cursor, record, 2, empty ? 0 : N);
                    cursor.toTop();
                    assertData(cursor, record, eRnd, sg, empty ? 0 : N);
                    assertMetadataEquals(reader.getMetadata(), cursor.getTableReader().getMetadata());

                    // we should be able to append more rows to new writer instance once the
                    // original problem is resolved, e.g. system can mmap again

                    sg.appendABC(AbstractCairoTest.configuration, rnd, N, timestamp, increment);

                    Assert.assertTrue(cursor.reload());
                    assertSymbolFoundInIndex(cursor, record, 0, empty ? N : N * 2);
                    cursor.toTop();
                    assertSymbolFoundInIndex(cursor, record, 1, empty ? N : N * 2);
                    cursor.toTop();
                    assertSymbolFoundInIndex(cursor, record, 2, empty ? N : N * 2);
                    cursor.toTop();
                    assertIndexRowsMatchSymbol(cursor, record, 0, empty ? N : N * 2);
                    cursor.toTop();
                    assertIndexRowsMatchSymbol(cursor, record, 1, empty ? N : N * 2);
                    cursor.toTop();
                    assertIndexRowsMatchSymbol(cursor, record, 2, empty ? N : N * 2);
                }
            }
        });
    }

    private void testRemoveFirstColumn(int partitionBy, long increment, int expectedPartitionMin) throws Exception {
        TestUtils.assertMemoryLeak(() -> {
            final int N = 100;
            // separate two symbol columns with primitive. It will make problems apparent if index does not shift correctly
            try (TableModel model = new TableModel(configuration, "x", partitionBy).
                    col("a", ColumnType.STRING).
                    col("b", ColumnType.SYMBOL).indexed(true, N / 4).
                    col("i", ColumnType.INT).
                    col("c", ColumnType.SYMBOL).indexed(true, N / 4).
                    timestamp()
            ) {
                CairoTestUtils.create(model);
            }

            final Rnd rnd = new Rnd();
            final String[] symbols = new String[N];
            final int M = 1000;

            for (int i = 0; i < N; i++) {
                symbols[i] = rnd.nextChars(8).toString();
            }

            // prepare the data
            long timestamp = 0;
            try (TableWriter writer = new TableWriter(configuration, "x")) {
                for (int i = 0; i < M; i++) {
                    TableWriter.Row row = writer.newRow(timestamp += increment);
                    row.putStr(0, rnd.nextChars(20));
                    row.putSym(1, symbols[rnd.nextPositiveInt() % N]);
                    row.putInt(2, rnd.nextInt());
                    row.putSym(3, symbols[rnd.nextPositiveInt() % N]);
                    row.append();
                }
                writer.commit();

                try (TableReader reader = createTableReader(configuration, "x")) {
                    TableReaderRecord record = new TableReaderRecord();

                    Assert.assertTrue(reader.getPartitionCount() > expectedPartitionMin);

                    FullFwdDataFrameCursor cursor = new FullFwdDataFrameCursor();

                    // assert baseline
                    cursor.of(reader);
                    record.of(reader);

                    assertSymbolFoundInIndex(cursor, record, 1, M);
                    cursor.toTop();
                    assertSymbolFoundInIndex(cursor, record, 3, M);

                    writer.removeColumn("a");

                    // Indexes should shift left for both writer and reader
                    // To make sure writer is ok we add more rows
                    for (int i = 0; i < M; i++) {
                        TableWriter.Row row = writer.newRow(timestamp += increment);
                        row.putSym(0, symbols[rnd.nextPositiveInt() % N]);
                        row.putInt(1, rnd.nextInt());
                        row.putSym(2, symbols[rnd.nextPositiveInt() % N]);
                        row.append();
                    }
                    writer.commit();

                    cursor.reload();
                    assertSymbolFoundInIndex(cursor, record, 0, M * 2);
                    cursor.toTop();
                    assertSymbolFoundInIndex(cursor, record, 2, M * 2);
                    cursor.toTop();
                    assertIndexRowsMatchSymbol(cursor, record, 0, M * 2);
                    cursor.toTop();
                    assertIndexRowsMatchSymbol(cursor, record, 2, M * 2);
                }
            }
        });
    }

    private void testRemoveLastColumn(int partitionBy, long increment, int expectedPartitionMin) throws Exception {
        TestUtils.assertMemoryLeak(() -> {
            final int N = 100;
            // separate two symbol columns with primitive. It will make problems apparent if index does not shift correctly
            try (TableModel model = new TableModel(configuration, "x", partitionBy).
                    col("a", ColumnType.STRING).
                    col("b", ColumnType.SYMBOL).indexed(true, N / 4).
                    col("i", ColumnType.INT).indexed(false, 0).
                    col("c", ColumnType.SYMBOL).indexed(true, N / 4).
                    timestamp()
            ) {
                CairoTestUtils.create(model);
            }

            final Rnd rnd = new Rnd();
            final String[] symbols = new String[N];
            final int M = 1000;

            for (int i = 0; i < N; i++) {
                symbols[i] = rnd.nextChars(8).toString();
            }

            // prepare the data
            long timestamp = 0;
            try (TableWriter writer = new TableWriter(configuration, "x")) {
                for (int i = 0; i < M; i++) {
                    TableWriter.Row row = writer.newRow(timestamp += increment);
                    row.putStr(0, rnd.nextChars(20));
                    row.putSym(1, symbols[rnd.nextPositiveInt() % N]);
                    row.putInt(2, rnd.nextInt());
                    row.putSym(3, symbols[rnd.nextPositiveInt() % N]);
                    row.append();
                }
                writer.commit();

                try (TableReader reader = createTableReader(configuration, "x")) {
                    FullFwdDataFrameCursor cursor = new FullFwdDataFrameCursor();
                    TableReaderRecord record = new TableReaderRecord();

                    Assert.assertTrue(reader.getPartitionCount() > expectedPartitionMin);

                    // assert baseline
                    cursor.of(reader);
                    record.of(reader);

                    assertSymbolFoundInIndex(cursor, record, 1, M);
                    cursor.toTop();
                    assertSymbolFoundInIndex(cursor, record, 3, M);

                    writer.removeColumn("c");

                    // Indexes should shift left for both writer and reader
                    // To make sure writer is ok we add more rows
                    for (int i = 0; i < M; i++) {
                        TableWriter.Row row = writer.newRow(timestamp += increment);
                        row.putStr(0, rnd.nextChars(20));
                        row.putSym(1, symbols[rnd.nextPositiveInt() % N]);
                        row.putInt(2, rnd.nextInt());
                        row.append();
                    }
                    writer.commit();

                    cursor.reload();
                    assertSymbolFoundInIndex(cursor, record, 1, M * 2);
                    cursor.toTop();
                    assertIndexRowsMatchSymbol(cursor, record, 1, M * 2);
                }
            }
        });
    }

    private void testRemoveMidColumn(int partitionBy, long increment, int expectedPartitionMin) throws Exception {
        TestUtils.assertMemoryLeak(() -> {
            final int N = 100;
            // separate two symbol columns with primitive. It will make problems apparent if index does not shift correctly
            try (TableModel model = new TableModel(configuration, "x", partitionBy).
                    col("a", ColumnType.STRING).
                    col("b", ColumnType.SYMBOL).indexed(true, N / 4).
                    col("i", ColumnType.INT).
                    col("c", ColumnType.SYMBOL).indexed(true, N / 4).
                    timestamp()
            ) {
                CairoTestUtils.create(model);
            }

            final Rnd rnd = new Rnd();
            final String[] symbols = new String[N];
            final int M = 1000;

            for (int i = 0; i < N; i++) {
                symbols[i] = rnd.nextChars(8).toString();
            }

            // prepare the data
            long timestamp = 0;
            try (TableWriter writer = new TableWriter(configuration, "x")) {
                for (int i = 0; i < M; i++) {
                    TableWriter.Row row = writer.newRow(timestamp += increment);
                    row.putStr(0, rnd.nextChars(20));
                    row.putSym(1, symbols[rnd.nextPositiveInt() % N]);
                    row.putInt(2, rnd.nextInt());
                    row.putSym(3, symbols[rnd.nextPositiveInt() % N]);
                    row.append();
                }
                writer.commit();

                try (TableReader reader = createTableReader(configuration, "x")) {
                    FullFwdDataFrameCursor cursor = new FullFwdDataFrameCursor();
                    TableReaderRecord record = new TableReaderRecord();

                    Assert.assertTrue(reader.getPartitionCount() > expectedPartitionMin);


                    // assert baseline
                    cursor.of(reader);
                    record.of(reader);

                    assertSymbolFoundInIndex(cursor, record, 1, M);
                    cursor.toTop();
                    assertSymbolFoundInIndex(cursor, record, 3, M);

                    writer.removeColumn("i");

                    // Indexes should shift left for both writer and reader
                    // To make sure writer is ok we add more rows
                    for (int i = 0; i < M; i++) {
                        TableWriter.Row row = writer.newRow(timestamp += increment);
                        row.putStr(0, rnd.nextChars(20));
                        row.putSym(1, symbols[rnd.nextPositiveInt() % N]);
                        row.putSym(2, symbols[rnd.nextPositiveInt() % N]);
                        row.append();
                    }
                    writer.commit();

                    cursor.reload();
                    assertSymbolFoundInIndex(cursor, record, 1, M * 2);
                    cursor.toTop();
                    assertSymbolFoundInIndex(cursor, record, 2, M * 2);
                    cursor.toTop();
                    assertIndexRowsMatchSymbol(cursor, record, 1, M * 2);
                    cursor.toTop();
                    assertIndexRowsMatchSymbol(cursor, record, 2, M * 2);
                }
            }
        });
    }

    private void testReplaceIndexedColWithIndexed(int partitionBy, long increment, int expectedPartitionMin, boolean testRestricted) throws Exception {
        TestUtils.assertMemoryLeak(() -> {
            final int M = 1000;
            final int N = 100;

            // separate two symbol columns with primitive. It will make problems apparent if index does not shift correctly
            try (TableModel model = new TableModel(configuration, "x", partitionBy).
                    col("a", ColumnType.STRING).
                    col("b", ColumnType.SYMBOL).indexed(true, N / 4).
                    col("i", ColumnType.INT).
                    timestamp().
                    col("c", ColumnType.SYMBOL).indexed(true, N / 4)
            ) {
                CairoTestUtils.create(model);
            }

            final Rnd rnd = new Rnd();
            final String[] symbols = new String[N];

            for (int i = 0; i < N; i++) {
                symbols[i] = rnd.nextChars(8).toString();
            }

            // prepare the data
            long timestamp = 0;
            try (TableWriter writer = new TableWriter(configuration, "x")) {
                for (int i = 0; i < M; i++) {
                    TableWriter.Row row = writer.newRow(timestamp += increment);
                    row.putStr(0, rnd.nextChars(20));
                    row.putSym(1, symbols[rnd.nextPositiveInt() % N]);
                    row.putInt(2, rnd.nextInt());
                    row.putSym(4, symbols[rnd.nextPositiveInt() % N]);
                    row.append();
                }
                writer.commit();

                try (TableReader reader = createTableReader(configuration, "x")) {

                    final FullFwdDataFrameCursor cursor = new FullFwdDataFrameCursor();
                    final TableReaderRecord record = new TableReaderRecord();

                    Assert.assertTrue(reader.getPartitionCount() > expectedPartitionMin);


                    cursor.of(reader);
                    record.of(reader);

                    assertSymbolFoundInIndex(cursor, record, 1, M);
                    cursor.toTop();
                    assertSymbolFoundInIndex(cursor, record, 4, M);

                    if (testRestricted || configuration.getFilesFacade().isRestrictedFileSystem()) {
                        reader.closeColumnForRemove("c");
                    }

                    writer.removeColumn("c");
                    writer.addColumn("c", ColumnType.SYMBOL, Numbers.ceilPow2(N), true, true, 8, false);

                    for (int i = 0; i < M; i++) {
                        TableWriter.Row row = writer.newRow(timestamp += increment);
                        row.putStr(0, rnd.nextChars(20));
                        row.putSym(1, symbols[rnd.nextPositiveInt() % N]);
                        row.putInt(2, rnd.nextInt());
                        row.putSym(4, symbols[rnd.nextPositiveInt() % N]);
                        row.append();
                    }
                    writer.commit();

                    Assert.assertTrue(reader.reload());
                    cursor.reload();
                    assertSymbolFoundInIndex(cursor, record, 1, M * 2);
                    cursor.toTop();
                    assertSymbolFoundInIndex(cursor, record, 4, M * 2);
                }
            }
        });
    }

    private void testReplaceIndexedColWithIndexedWithTruncate(int partitionBy, long increment, int expectedPartitionMin, boolean testRestricted) throws Exception {
        TestUtils.assertMemoryLeak(() -> {
            final int M = 1000;
            final int N = 100;

            // separate two symbol columns with primitive. It will make problems apparent if index does not shift correctly
            try (TableModel model = new TableModel(configuration, "x", partitionBy).
                    col("a", ColumnType.STRING).
                    col("b", ColumnType.SYMBOL).indexed(true, N / 4).
                    col("i", ColumnType.INT).
                    timestamp()
            ) {
                CairoTestUtils.create(model);
            }

            final Rnd rnd = new Rnd();
            final String[] symbols = new String[N];

            for (int i = 0; i < N; i++) {
                symbols[i] = rnd.nextChars(8).toString();
            }

            // prepare the data
            long timestamp = 0;
            try (TableWriter writer = new TableWriter(configuration, "x")) {
                for (int i = 0; i < M; i++) {
                    TableWriter.Row row = writer.newRow(timestamp += increment);
                    row.putStr(0, rnd.nextChars(20));
                    row.putSym(1, symbols[rnd.nextPositiveInt() % N]);
                    row.putInt(2, rnd.nextInt());
                    row.append();
                }
                writer.commit();

                try (TableReader reader = createTableReader(configuration, "x")) {

                    writer.truncate();
                    writer.addColumn(
                            "c",
                            ColumnType.SYMBOL,
                            Numbers.ceilPow2(N),
                            true,
                            true,
                            Numbers.ceilPow2(N / 4),
                            false
                    );

                    Assert.assertTrue(reader.reload());

                    rnd.reset();

                    for (int i = 0; i < M; i++) {
                        TableWriter.Row row = writer.newRow(timestamp += increment);
                        row.putStr(0, rnd.nextChars(20));
                        row.putSym(1, symbols[rnd.nextPositiveInt() % N]);
                        row.putInt(2, rnd.nextInt());
                        row.putSym(4, symbols[rnd.nextPositiveInt() % N]);
                        row.append();
                    }
                    writer.commit();

                    Assert.assertTrue(reader.reload());

                    final FullFwdDataFrameCursor cursor = new FullFwdDataFrameCursor();
                    final TableReaderRecord record = new TableReaderRecord();

                    Assert.assertTrue(reader.getPartitionCount() > expectedPartitionMin);

                    cursor.of(reader);
                    record.of(reader);

                    assertSymbolFoundInIndex(cursor, record, 1, M);
                    cursor.toTop();
                    assertSymbolFoundInIndex(cursor, record, 4, M);

                    if (testRestricted || configuration.getFilesFacade().isRestrictedFileSystem()) {
                        reader.closeColumnForRemove("c");
                    }

                    writer.removeColumn("c");
                    writer.addColumn("c", ColumnType.SYMBOL, Numbers.ceilPow2(N), true, true, 8, false);

                    for (int i = 0; i < M; i++) {
                        TableWriter.Row row = writer.newRow(timestamp += increment);
                        row.putStr(0, rnd.nextChars(20));
                        row.putSym(1, symbols[rnd.nextPositiveInt() % N]);
                        row.putInt(2, rnd.nextInt());
                        row.putSym(4, symbols[rnd.nextPositiveInt() % N]);
                        row.append();
                    }
                    writer.commit();

                    Assert.assertTrue(reader.reload());
                    cursor.reload();
                    assertSymbolFoundInIndex(cursor, record, 1, M * 2);
                    cursor.toTop();
                    assertSymbolFoundInIndex(cursor, record, 4, M * 2);
                }
            }
        });
    }

    private void testReplaceIndexedColWithUnindexed(int partitionBy, long increment, int expectedPartitionMin, boolean testRestricted) throws Exception {
        TestUtils.assertMemoryLeak(() -> {
            final int M = 1000;
            final int N = 100;

            // separate two symbol columns with primitive. It will make problems apparent if index does not shift correctly
            try (TableModel model = new TableModel(configuration, "x", partitionBy).
                    col("a", ColumnType.STRING).
                    col("b", ColumnType.SYMBOL).indexed(true, N / 4).
                    col("i", ColumnType.INT).
                    timestamp().
                    col("c", ColumnType.SYMBOL).indexed(true, N / 4)
            ) {
                CairoTestUtils.create(model);
            }

            final Rnd rnd = new Rnd();
            final String[] symbols = new String[N];

            for (int i = 0; i < N; i++) {
                symbols[i] = rnd.nextChars(8).toString();
            }

            // prepare the data
            long timestamp = 0;
            try (TableWriter writer = new TableWriter(configuration, "x")) {
                for (int i = 0; i < M; i++) {
                    TableWriter.Row row = writer.newRow(timestamp += increment);
                    row.putStr(0, rnd.nextChars(20));
                    row.putSym(1, symbols[rnd.nextPositiveInt() % N]);
                    row.putInt(2, rnd.nextInt());
                    row.putSym(4, symbols[rnd.nextPositiveInt() % N]);
                    row.append();
                }
                writer.commit();

                try (TableReader reader = createTableReader(configuration, "x")) {

                    final FullFwdDataFrameCursor cursor = new FullFwdDataFrameCursor();
                    final TableReaderRecord record = new TableReaderRecord();

                    Assert.assertTrue(reader.getPartitionCount() > expectedPartitionMin);


                    cursor.of(reader);
                    record.of(reader);

                    assertSymbolFoundInIndex(cursor, record, 1, M);
                    cursor.toTop();
                    assertSymbolFoundInIndex(cursor, record, 4, M);

                    if (testRestricted || configuration.getFilesFacade().isRestrictedFileSystem()) {
                        reader.closeColumnForRemove("c");
                    }

                    writer.removeColumn("c");
                    writer.addColumn("c", ColumnType.SYMBOL);

                    for (int i = 0; i < M; i++) {
                        TableWriter.Row row = writer.newRow(timestamp += increment);
                        row.putStr(0, rnd.nextChars(20));
                        row.putSym(1, symbols[rnd.nextPositiveInt() % N]);
                        row.putInt(2, rnd.nextInt());
                        row.putSym(4, symbols[rnd.nextPositiveInt() % N]);
                        row.append();
                    }
                    writer.commit();

                    Assert.assertTrue(reader.reload());
                    cursor.reload();
                    assertSymbolFoundInIndex(cursor, record, 1, M * 2);
                    cursor.toTop();
                    assertNoIndex(cursor);
                }
            }
        });
    }

    private void testReplaceUnindexedColWithIndexed(int partitionBy, long increment, int expectedPartitionMin, boolean testRestricted) throws Exception {
        TestUtils.assertMemoryLeak(() -> {
            final int M = 1000;
            final int N = 100;

            // separate two symbol columns with primitive. It will make problems apparent if index does not shift correctly
            try (TableModel model = new TableModel(configuration, "x", partitionBy).
                    col("a", ColumnType.STRING).
                    col("b", ColumnType.SYMBOL).indexed(true, N / 4).
                    col("i", ColumnType.INT).
                    timestamp().
                    col("c", ColumnType.SYMBOL)
            ) {
                CairoTestUtils.create(model);
            }

            final Rnd rnd = new Rnd();
            final String[] symbols = new String[N];

            for (int i = 0; i < N; i++) {
                symbols[i] = rnd.nextChars(8).toString();
            }

            // prepare the data
            long timestamp = 0;
            try (TableWriter writer = new TableWriter(configuration, "x")) {
                for (int i = 0; i < M; i++) {
                    TableWriter.Row row = writer.newRow(timestamp += increment);
                    row.putStr(0, rnd.nextChars(20));
                    row.putSym(1, symbols[rnd.nextPositiveInt() % N]);
                    row.putInt(2, rnd.nextInt());
                    row.putSym(4, symbols[rnd.nextPositiveInt() % N]);
                    row.append();
                }
                writer.commit();

                try (TableReader reader = createTableReader(configuration, "x")) {

                    final FullFwdDataFrameCursor cursor = new FullFwdDataFrameCursor();
                    final TableReaderRecord record = new TableReaderRecord();

                    Assert.assertTrue(reader.getPartitionCount() > expectedPartitionMin);


                    cursor.of(reader);
                    record.of(reader);

                    assertSymbolFoundInIndex(cursor, record, 1, M);
                    cursor.toTop();
                    assertNoIndex(cursor);

                    if (testRestricted || configuration.getFilesFacade().isRestrictedFileSystem()) {
                        reader.closeColumnForRemove("c");
                    }

                    writer.removeColumn("c");
                    writer.addColumn("c", ColumnType.SYMBOL, Numbers.ceilPow2(N), true, true, 8, false);

                    for (int i = 0; i < M; i++) {
                        TableWriter.Row row = writer.newRow(timestamp += increment);
                        row.putStr(0, rnd.nextChars(20));
                        row.putSym(1, symbols[rnd.nextPositiveInt() % N]);
                        row.putInt(2, rnd.nextInt());
                        row.putSym(4, rnd.nextPositiveInt() % 16 == 0 ? null : symbols[rnd.nextPositiveInt() % N]);
                        row.append();
                    }
                    writer.commit();

                    Assert.assertTrue(reader.reload());
                    cursor.reload();
                    assertSymbolFoundInIndex(cursor, record, 1, M * 2);
                    cursor.toTop();
                    assertSymbolFoundInIndex(cursor, record, 4, M * 2);
                    cursor.toTop();
                    assertIndexRowsMatchSymbol(cursor, record, 4, M * 2);
                }
            }
        });
    }

    private void testSymbolIndexRead(int partitionBy, long increment, int expectedPartitionMin) throws Exception {
        TestUtils.assertMemoryLeak(() -> {
            final int N = 100;
            try (TableModel model = new TableModel(configuration, "x", partitionBy).
                    col("a", ColumnType.SYMBOL).indexed(true, N / 4).
                    timestamp()
            ) {
                CairoTestUtils.create(model);
            }

            final Rnd rnd = new Rnd();
            final String[] symbols = new String[N];
            final int M = 1000;

            for (int i = 0; i < N; i++) {
                symbols[i] = rnd.nextChars(8).toString();
            }

            // prepare the data
            long timestamp = 0;
            try (TableWriter writer = new TableWriter(configuration, "x")) {
                populateTable(writer, symbols, rnd, timestamp, increment, M);
                writer.commit();
            }

            // check that each symbol in table exists in index as well
            // and current row is collection of index rows
            try (TableReader reader = createTableReader(configuration, "x")) {

                // Open data frame cursor. This one will frame table as collection of
                // partitions, each partition is a frame.
                FullFwdDataFrameCursor cursor = new FullFwdDataFrameCursor();
                // TableRecord will help us read the table. We need to position this record using
                // "recordIndex" and "columnBase".
                TableReaderRecord record = new TableReaderRecord();

                Assert.assertTrue(reader.getPartitionCount() > expectedPartitionMin);

                cursor.of(reader);
                record.of(reader);

                assertSymbolFoundInIndex(cursor, record, 0, M);
                cursor.toTop();
                assertSymbolFoundInIndex(cursor, record, 0, M);
                cursor.toTop();
                assertIndexRowsMatchSymbol(cursor, record, 0, M);
            }
        });
    }

    private void testSymbolIndexReadAfterAlter(int partitionBy, long increment, int expectedPartitionMin, int M) throws Exception {
        TestUtils.assertMemoryLeak(() -> {
            final int N = 100;
            try (TableModel model = new TableModel(configuration, "x", partitionBy).
                    col("a", ColumnType.SYMBOL).indexed(false, N / 4).
                    timestamp()
            ) {
                CairoTestUtils.create(model);
            }

            final Rnd rnd = new Rnd();
            final String[] symbols = new String[N];

            for (int i = 0; i < N; i++) {
                symbols[i] = rnd.nextChars(8).toString();
            }

            // prepare the data
            long timestamp = 0;
            try (TableWriter writer = new TableWriter(configuration, "x")) {
                timestamp = populateTable(writer, symbols, rnd, timestamp, increment, M / 2);

                writer.addIndex("a", configuration.getIndexValueBlockSize());

                populateTable(writer, symbols, rnd, timestamp, increment, M / 2);
                writer.commit();
            }

            // check that each symbol in table exists in index as well
            // and current row is collection of index rows
            try (TableReader reader = createTableReader(configuration, "x")) {

                // Open data frame cursor. This one will frame table as collection of
                // partitions, each partition is a frame.
                FullFwdDataFrameCursor cursor = new FullFwdDataFrameCursor();
                // TableRecord will help us read the table. We need to position this record using
                // "recordIndex" and "columnBase".
                TableReaderRecord record = new TableReaderRecord();

                Assert.assertTrue(reader.getPartitionCount() > expectedPartitionMin);

                cursor.of(reader);
                record.of(reader);

                assertSymbolFoundInIndex(cursor, record, 0, M);
                cursor.toTop();
                assertSymbolFoundInIndex(cursor, record, 0, M);
                cursor.toTop();
                assertIndexRowsMatchSymbol(cursor, record, 0, M);
            }
        });
    }

    private void testSymbolIndexReadAfterRollback(int partitionBy, long increment, int expectedPartitionMin) throws Exception {
        TestUtils.assertMemoryLeak(() -> {
            final int N = 100;
            try (TableModel model = new TableModel(configuration, "x", partitionBy).
                    col("a", ColumnType.SYMBOL).indexed(true, N / 4).
                    timestamp()
            ) {
                CairoTestUtils.create(model);
            }

            final Rnd rnd = new Rnd();
            final String[] symbols = new String[N];
            final int M = 1000;

            for (int i = 0; i < N; i++) {
                symbols[i] = rnd.nextChars(8).toString();
            }

            // prepare the data, make sure rollback does the job
            long timestamp = 0;

            try (TableWriter writer = new TableWriter(configuration, "x")) {
                timestamp = populateTable(writer, symbols, rnd, timestamp, increment, M);
                writer.commit();
                timestamp = populateTable(writer, symbols, rnd, timestamp, increment, M);
                writer.rollback();
                populateTable(writer, symbols, rnd, timestamp, increment, M);
                writer.commit();
            }

            // check that each symbol in table exists in index as well
            // and current row is collection of index rows
            try (TableReader reader = createTableReader(configuration, "x")) {

                // Open data frame cursor. This one will frame table as collection of
                // partitions, each partition is a frame.
                FullFwdDataFrameCursor cursor = new FullFwdDataFrameCursor();
                // TableRecord will help us read the table. We need to position this record using
                // "recordIndex" and "columnBase".
                TableReaderRecord record = new TableReaderRecord();

                Assert.assertTrue(reader.getPartitionCount() > expectedPartitionMin);

                cursor.of(reader);
                record.of(reader);

                assertSymbolFoundInIndex(cursor, record, 0, M * 2);
                cursor.toTop();
                assertSymbolFoundInIndex(cursor, record, 0, M * 2);
                cursor.toTop();
                assertIndexRowsMatchSymbol(cursor, record, 0, M * 2);
            }
        });
    }

    private void testSymbolIndexReadColumnAddAndAlter(int partitionBy, long increment, int expectedPartitionMin, int M) throws Exception {
        TestUtils.assertMemoryLeak(() -> {
            final int N = 100;
            try (TableModel model = new TableModel(configuration, "x", partitionBy).timestamp()) {
                CairoTestUtils.create(model);
            }

            final Rnd rnd = new Rnd();
            final String[] symbols = new String[N];

            for (int i = 0; i < N; i++) {
                symbols[i] = rnd.nextChars(8).toString();
            }

            // prepare the data
            long timestamp = 0;
            try (TableWriter writer = new TableWriter(configuration, "x")) {

                for (int i = 0; i < M / 2; i++) {
                    TableWriter.Row row = writer.newRow(timestamp += increment);
                    row.append();
                }

                writer.addColumn("a", ColumnType.SYMBOL, Numbers.ceilPow2(N / 4), true, false, configuration.getIndexValueBlockSize(), false);


                for (int i = 0; i < M / 2; i++) {
                    TableWriter.Row row = writer.newRow(timestamp += increment);
                    row.putSym(1, symbols[rnd.nextPositiveInt() % 100]);
                    row.append();

                }
                writer.commit();

                writer.addIndex("a", configuration.getIndexValueBlockSize());

            }

            // check that each symbol in table exists in index as well
            // and current row is collection of index rows
            try (TableReader reader = createTableReader(configuration, "x")) {

                // Open data frame cursor. This one will frame table as collection of
                // partitions, each partition is a frame.
                FullFwdDataFrameCursor cursor = new FullFwdDataFrameCursor();
                // TableRecord will help us read the table. We need to position this record using
                // "recordIndex" and "columnBase".
                TableReaderRecord record = new TableReaderRecord();

                Assert.assertTrue(reader.getPartitionCount() > expectedPartitionMin);

                cursor.of(reader);
                record.of(reader);

                assertSymbolFoundInIndex(cursor, record, 1, M);
                cursor.toTop();
                assertSymbolFoundInIndex(cursor, record, 1, M);
                cursor.toTop();
                assertIndexRowsMatchSymbol(cursor, record, 1, M);
            }
        });
    }

    private static class SymbolGroup {

        final String[] symA;
        final String[] symB;
        final String[] symC;
        final int S;

        public SymbolGroup(Rnd rnd, int S, int N, int partitionBy, boolean useDefaultBlockSize) {
            this.S = S;
            symA = new String[S];
            symB = new String[S];
            symC = new String[S];

            for (int i = 0; i < S; i++) {
                symA[i] = rnd.nextChars(10).toString();
                symB[i] = rnd.nextChars(8).toString();
                symC[i] = rnd.nextChars(10).toString();
            }

            int indexBlockSize;
            if (useDefaultBlockSize) {
                indexBlockSize = configuration.getIndexValueBlockSize();
            } else {
                indexBlockSize = N / S;
            }

            try (TableModel model = new TableModel(configuration, "ABC", partitionBy)
                    .col("a", ColumnType.SYMBOL).indexed(true, indexBlockSize)
                    .col("b", ColumnType.SYMBOL).indexed(true, indexBlockSize)
                    .col("c", ColumnType.SYMBOL).indexed(true, indexBlockSize)
                    .col("d", ColumnType.DOUBLE)
                    .timestamp()) {
                CairoTestUtils.create(model);
            }
        }

        long appendABC(CairoConfiguration configuration, Rnd rnd, long N, long timestamp, long increment) {
            try (TableWriter writer = new TableWriter(configuration, "ABC")) {
                // first batch without problems
                for (int i = 0; i < N; i++) {
                    TableWriter.Row r = writer.newRow(timestamp += increment);
                    r.putSym(0, symA[rnd.nextPositiveInt() % S]);
                    r.putSym(1, symB[rnd.nextPositiveInt() % S]);
                    r.putSym(2, symC[rnd.nextPositiveInt() % S]);
                    r.putDouble(3, rnd.nextDouble());
                    r.append();
                }
                writer.commit();
            }
            return timestamp;
        }
    }

    final static class MyWorkScheduler extends MessageBusImpl {
        private final RingQueue<ColumnIndexerTask> queue = new RingQueue<>(ColumnIndexerTask::new, 1024);
        private final Sequence pubSeq;
        private final Sequence subSeq;


        public MyWorkScheduler(Sequence pubSequence, Sequence subSequence) {

            super(configuration);

            this.pubSeq = pubSequence;
            this.subSeq = subSequence;
            if (subSeq != null) {
                this.pubSeq.then(this.subSeq).then(this.pubSeq);
            }
        }

        public MyWorkScheduler() {
            this(new MPSequence(1024), new MCSequence(1024));
        }

        @Override
        public Sequence getIndexerPubSequence() {
            return pubSeq;
        }

        @Override
        public RingQueue<ColumnIndexerTask> getIndexerQueue() {
            return queue;
        }

        @Override
        public Sequence getIndexerSubSequence() {
            return subSeq;
        }
    }
}<|MERGE_RESOLUTION|>--- conflicted
+++ resolved
@@ -870,7 +870,7 @@
             // we have to get BitmapIndexReader instance once for each frame.
             BitmapIndexReader indexReader = frame.getBitmapIndexReader(columnIndex, indexDirection);
 
-            // because our Symbol column 0 is indexed, frame has to have an index.
+            // because out Symbol column 0 is indexed, frame has to have index.
             Assert.assertNotNull(indexReader);
 
             int keyCount = indexReader.getKeyCount();
@@ -914,7 +914,7 @@
 
         BitmapIndexReader indexReader = frame.getBitmapIndexReader(columnIndex, direction);
 
-        // because our Symbol column 0 is indexed, frame has to have an index.
+        // because out Symbol column 0 is indexed, frame has to have index.
         Assert.assertNotNull(indexReader);
 
         final long hi = frame.getRowHi();
@@ -1071,13 +1071,8 @@
 
             Assert.assertTrue(ff.wasCalled());
 
-<<<<<<< HEAD
-            // let's see what we can read after this catastrophe
-            try (TableReader reader = new TableReader(AbstractCairoTest.configuration, "ABC")) {
-=======
             // lets see what we can read after this catastrophe
             try (TableReader reader = createTableReader(AbstractCairoTest.configuration, "ABC")) {
->>>>>>> 22b61fcf
                 FullFwdDataFrameCursor cursor = new FullFwdDataFrameCursor();
                 TableReaderRecord record = new TableReaderRecord();
 
@@ -1147,6 +1142,11 @@
 
             CairoConfiguration configuration = new DefaultCairoConfiguration(root) {
                 @Override
+                public FilesFacade getFilesFacade() {
+                    return ff;
+                }
+
+                @Override
                 public long getDataIndexKeyAppendPageSize() {
                     return 65535;
                 }
@@ -1154,11 +1154,6 @@
                 @Override
                 public long getDataIndexValueAppendPageSize() {
                     return 65535;
-                }
-
-                @Override
-                public FilesFacade getFilesFacade() {
-                    return ff;
                 }
             };
 
@@ -1197,7 +1192,7 @@
                     TestUtils.assertContains(e.getFlyweightMessage(), "distressed");
                 }
 
-                // test that we cannot roll back
+                // test that we cannot rollback
                 try {
                     writer.rollback();
                     Assert.fail();
@@ -1217,13 +1212,8 @@
                 }
             }
 
-<<<<<<< HEAD
-            // let's see what we can read after this catastrophe
-            try (TableReader reader = new TableReader(AbstractCairoTest.configuration, "ABC")) {
-=======
             // lets see what we can read after this catastrophe
             try (TableReader reader = createTableReader(AbstractCairoTest.configuration, "ABC")) {
->>>>>>> 22b61fcf
                 FullFwdDataFrameCursor cursor = new FullFwdDataFrameCursor();
                 TableReaderRecord record = new TableReaderRecord();
 
@@ -1501,6 +1491,16 @@
 
             CairoConfiguration configuration = new DefaultCairoConfiguration(root) {
                 @Override
+                public FilesFacade getFilesFacade() {
+                    return ff;
+                }
+
+                @Override
+                public int getParallelIndexThreshold() {
+                    return 1;
+                }
+
+                @Override
                 public long getDataIndexKeyAppendPageSize() {
                     return 65535;
                 }
@@ -1508,16 +1508,6 @@
                 @Override
                 public long getDataIndexValueAppendPageSize() {
                     return 65535;
-                }
-
-                @Override
-                public FilesFacade getFilesFacade() {
-                    return ff;
-                }
-
-                @Override
-                public int getParallelIndexThreshold() {
-                    return 1;
                 }
             };
 
@@ -1575,7 +1565,7 @@
                         TestUtils.assertContains(e.getMessage(), "distressed");
                     }
 
-                    // test that we cannot roll back
+                    // test that we cannot rollback
                     try {
                         writer.rollback();
                         Assert.fail();
@@ -1596,13 +1586,8 @@
 
                 workerPool.halt();
 
-<<<<<<< HEAD
-                // let's see what we can read after this catastrophe
-                try (TableReader reader = new TableReader(AbstractCairoTest.configuration, "ABC")) {
-=======
                 // lets see what we can read after this catastrophe
                 try (TableReader reader = createTableReader(AbstractCairoTest.configuration, "ABC")) {
->>>>>>> 22b61fcf
                     FullFwdDataFrameCursor cursor = new FullFwdDataFrameCursor();
                     TableReaderRecord record = new TableReaderRecord();
 
