--- conflicted
+++ resolved
@@ -219,11 +219,6 @@
                     Rnd rnd = new Rnd();
                     appendRecords(0, n, timestampIncrement, writer, ts, addr, rnd);
                     ts = n * timestampIncrement;
-<<<<<<< HEAD
-                    try (TableReader reader = engine.getReader(AllowAllCairoSecurityContext.INSTANCE, "xyz", TableUtils.ANY_TABLE_ID, TableUtils.ANY_TABLE_VERSION)) {
-                        TableReaderTailRecordCursor cursor = new TableReaderTailRecordCursor();
-                        cursor.of(reader);
-=======
                     try (TableReaderTailRecordCursor cursor = new TableReaderTailRecordCursor()) {
                         cursor.of(
                                 engine.getReader(
@@ -233,7 +228,6 @@
                                         TableUtils.ANY_TABLE_VERSION
                                 )
                         );
->>>>>>> 608a6603
                         cursor.toBottom();
 
                         Assert.assertFalse(cursor.reload());
@@ -288,11 +282,6 @@
                     Rnd rnd = new Rnd();
                     appendRecords(0, n, timestampIncrement, writer, ts, addr, rnd);
                     ts = n * timestampIncrement;
-<<<<<<< HEAD
-                    try (TableReader reader = engine.getReader(AllowAllCairoSecurityContext.INSTANCE, "xyz", TableUtils.ANY_TABLE_ID, TableUtils.ANY_TABLE_VERSION)) {
-                        TableReaderTailRecordCursor cursor = new TableReaderTailRecordCursor();
-                        cursor.of(reader);
-=======
                     try (TableReaderTailRecordCursor cursor = new TableReaderTailRecordCursor()) {
                         cursor.of(
                                 engine.getReader(
@@ -302,7 +291,6 @@
                                         TableUtils.ANY_TABLE_VERSION
                                 )
                         );
->>>>>>> 608a6603
                         Assert.assertTrue(cursor.reload());
                         int count = 0;
                         Record record = cursor.getRecord();
