/*******************************************************************************
 *     ___                  _   ____  ____
 *    / _ \ _   _  ___  ___| |_|  _ \| __ )
 *   | | | | | | |/ _ \/ __| __| | | |  _ \
 *   | |_| | |_| |  __/\__ \ |_| |_| | |_) |
 *    \__\_\\__,_|\___||___/\__|____/|____/
 *
 *  Copyright (c) 2014-2019 Appsicle
 *  Copyright (c) 2019-2022 QuestDB
 *
 *  Licensed under the Apache License, Version 2.0 (the "License");
 *  you may not use this file except in compliance with the License.
 *  You may obtain a copy of the License at
 *
 *  http://www.apache.org/licenses/LICENSE-2.0
 *
 *  Unless required by applicable law or agreed to in writing, software
 *  distributed under the License is distributed on an "AS IS" BASIS,
 *  WITHOUT WARRANTIES OR CONDITIONS OF ANY KIND, either express or implied.
 *  See the License for the specific language governing permissions and
 *  limitations under the License.
 *
 ******************************************************************************/

package io.questdb.cairo;

import io.questdb.cairo.sql.SqlExecutionCircuitBreakerConfiguration;
import io.questdb.std.FilesFacade;
import io.questdb.std.RostiAllocFacade;
import io.questdb.std.datetime.DateFormat;
import io.questdb.std.datetime.microtime.MicrosecondClock;

@SuppressWarnings("unused")
public interface ConfigurationOverrides {
    String getAttachableDirSuffix();

    CharSequence getBackupDir();

    DateFormat getBackupDirTimestampFormat();

    int getBinaryEncodingMaxLength();

    int getCapacity();

    SqlExecutionCircuitBreakerConfiguration getCircuitBreakerConfiguration();

    long getColumnPurgeRetryDelay();

    int getColumnVersionPurgeQueueCapacity();

    int getColumnVersionTaskPoolCapacity();

    Boolean getCopyPartitionOnAttach();

    long getCurrentMicros();

    long getDataAppendPageSize();

    CharSequence getDefaultMapType();

    int getDefaultTableWriteMode();

    FilesFacade getFilesFacade();

    String getInputRoot();

    String getInputWorkRoot();

    int getJitMode();

    int getMaxUncommittedRows();

    long getO3MaxLag();

    int getPageFrameMaxRows();

    int getPageFrameReduceQueueCapacity();

    int getPageFrameReduceShardCount();

    int getParallelImportStatusLogKeepNDays();

    int getQueryCacheEventQueueCapacity();

    int getRecreateDistressedSequencerAttempts();

    int getRndFunctionMemoryMaxPages();

    int getRndFunctionMemoryPageSize();

    RostiAllocFacade getRostiAllocFacade();

    int getSampleByIndexSearchPageSize();

    String getSnapshotInstanceId();

    Boolean getSnapshotRecoveryEnabled();

    long getSpinLockTimeout();

    int getSqlCopyBufferSize();

    int getSqlJoinMetadataMaxResizes();

    int getSqlJoinMetadataPageSize();

    MicrosecondClock getTestMicrosClock();

    long getWalSegmentRolloverRowCount();

    int getWalTxnNotificationQueueCapacity();

    long getWriterAsyncCommandBusyWaitTimeout();

    long getWriterAsyncCommandMaxTimeout();

    int getWriterCommandQueueCapacity();

    long getWriterCommandQueueSlotSize();

    Boolean isColumnPreTouchEnabled();

    boolean isHidingTelemetryTable();

    Boolean isIoURingEnabled();

    boolean isO3QuickSortEnabled();

    Boolean isParallelFilterEnabled();

<<<<<<< HEAD
    boolean mangleTableDirNames();

=======
    int getMaxFileNameLength();
   
>>>>>>> 8c73075a
    void reset();

    void setAttachableDirSuffix(String attachableDirSuffix);

    void setBackupDir(CharSequence backupDir);

    void setBackupDirTimestampFormat(DateFormat backupDirTimestampFormat);

    void setBinaryEncodingMaxLength(int binaryEncodingMaxLength);

    void setCapacity(int capacity);

    void setCircuitBreakerConfiguration(SqlExecutionCircuitBreakerConfiguration circuitBreakerConfiguration);

    void setColumnPreTouchEnabled(Boolean columnPreTouchEnabled);

    void setColumnPurgeRetryDelay(long columnPurgeRetryDelay);

    void setColumnVersionPurgeQueueCapacity(int columnVersionPurgeQueueCapacity);

    void setColumnVersionTaskPoolCapacity(int columnVersionTaskPoolCapacity);

    void setCopyPartitionOnAttach(Boolean copyPartitionOnAttach);

    void setCurrentMicros(long currentMicros);

    void setDataAppendPageSize(long dataAppendPageSize);

    void setDefaultMapType(CharSequence defaultMapType);

    void setDefaultTableWriteMode(int defaultTableWriteMode);

    void setFilesFacade(FilesFacade ff);

    void setHideTelemetryTable(boolean hideTelemetryTable);

    void setInputRoot(String inputRoot);

    void setInputWorkRoot(String inputWorkRoot);

    void setIoURingEnabled(Boolean ioURingEnabled);

    void setJitMode(int jitMode);

    void setMangleTableDirNames(boolean mangle);

    void setMaxUncommittedRows(int configOverrideMaxUncommittedRows);

    void setO3MaxLag(long configOverrideO3MaxLag);

    void setO3QuickSortEnabled(boolean o3QuickSortEnabled);

    void setPageFrameMaxRows(int pageFrameMaxRows);

    void setPageFrameReduceQueueCapacity(int pageFrameReduceQueueCapacity);

    void setPageFrameReduceShardCount(int pageFrameReduceShardCount);

    void setParallelFilterEnabled(Boolean parallelFilterEnabled);

    void setParallelImportStatusLogKeepNDays(int parallelImportStatusLogKeepNDays);

    void setQueryCacheEventQueueCapacity(int queryCacheEventQueueCapacity);

    void setRecreateDistressedSequencerAttempts(int recreateDistressedSequencerAttempts);

    void setRndFunctionMemoryMaxPages(int rndFunctionMemoryMaxPages);

    void setRndFunctionMemoryPageSize(int rndFunctionMemoryPageSize);

    void setRostiAllocFacade(RostiAllocFacade rostiAllocFacade);

    void setSampleByIndexSearchPageSize(int sampleByIndexSearchPageSize);

    void setSnapshotInstanceId(String snapshotInstanceId);

    void setSnapshotRecoveryEnabled(Boolean snapshotRecoveryEnabled);

    void setSpinLockTimeout(long spinLockTimeout);

    void setSqlCopyBufferSize(int sqlCopyBufferSize);

    void setSqlJoinMetadataMaxResizes(int sqlJoinMetadataMaxResizes);

    void setSqlJoinMetadataPageSize(int sqlJoinMetadataPageSize);

    void setTestMicrosClock(MicrosecondClock testMicrosClock);

    void setWalSegmentRolloverRowCount(long walSegmentRolloverRowCount);

    void setWalTxnNotificationQueueCapacity(int walTxnNotificationQueueCapacity);

    void setWriterAsyncCommandBusyWaitTimeout(long writerAsyncCommandBusyWaitTimeout);

    void setWriterAsyncCommandMaxTimeout(long writerAsyncCommandMaxTimeout);

    void setWriterCommandQueueCapacity(int writerCommandQueueCapacity);

    void setWriterCommandQueueSlotSize(long writerCommandQueueSlotSize);

    void setMaxFileNameLength(int maxFileNameLength);
}<|MERGE_RESOLUTION|>--- conflicted
+++ resolved
@@ -128,13 +128,10 @@
 
     Boolean isParallelFilterEnabled();
 
-<<<<<<< HEAD
+    int getMaxFileNameLength();
+
     boolean mangleTableDirNames();
 
-=======
-    int getMaxFileNameLength();
-   
->>>>>>> 8c73075a
     void reset();
 
     void setAttachableDirSuffix(String attachableDirSuffix);
