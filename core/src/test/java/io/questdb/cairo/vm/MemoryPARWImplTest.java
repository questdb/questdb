/*******************************************************************************
 *     ___                  _   ____  ____
 *    / _ \ _   _  ___  ___| |_|  _ \| __ )
 *   | | | | | | |/ _ \/ __| __| | | |  _ \
 *   | |_| | |_| |  __/\__ \ |_| |_| | |_) |
 *    \__\_\\__,_|\___||___/\__|____/|____/
 *
 *  Copyright (c) 2014-2019 Appsicle
 *  Copyright (c) 2019-2020 QuestDB
 *
 *  Licensed under the Apache License, Version 2.0 (the "License");
 *  you may not use this file except in compliance with the License.
 *  You may obtain a copy of the License at
 *
 *  http://www.apache.org/licenses/LICENSE-2.0
 *
 *  Unless required by applicable law or agreed to in writing, software
 *  distributed under the License is distributed on an "AS IS" BASIS,
 *  WITHOUT WARRANTIES OR CONDITIONS OF ANY KIND, either express or implied.
 *  See the License for the specific language governing permissions and
 *  limitations under the License.
 *
 ******************************************************************************/

package io.questdb.cairo.vm;

import io.questdb.cairo.CairoException;
import io.questdb.cairo.TestRecord;
import io.questdb.log.LogFactory;
import io.questdb.std.*;
import io.questdb.std.str.StringSink;
import io.questdb.test.tools.TestUtils;
import org.junit.Assert;
import org.junit.BeforeClass;
import org.junit.Test;

import static org.junit.Assert.*;

public class MemoryPARWImplTest {

    @BeforeClass
    public static void setUpClass() {
        LogFactory.getLog(MemoryPARWImplTest.class);
    }

    @Test
    public void testBinSequence() {
        MemoryCARWImplTest.testBinSequence0(700, 2048);
    }

    @Test
    public void testBinSequence2() {
        MemoryCARWImplTest.testBinSequence0(1024, 600);
    }

    @Test
    public void testBinSequenceOnEdge() {
        final Rnd rnd = new Rnd();
        try (MemoryPARWImpl mem = new MemoryPARWImpl(32, Integer.MAX_VALUE, MemoryTag.NATIVE_DEFAULT)) {
            TestRecord.ArrayBinarySequence seq = new TestRecord.ArrayBinarySequence();
            int N = 33;
            int O = 10;

            seq.of(rnd.nextBytes(N));
            mem.putBin(seq);

            BinarySequence actual = mem.getBin(0);
            assertNotNull(actual);

            TestUtils.assertEquals(seq, actual, N);

            long buffer = Unsafe.malloc(1024, MemoryTag.NATIVE_DEFAULT);
            try {
                // supply length of our buffer
                // blob content would be shorter
                Vect.memset(buffer, 1024, 5);
                actual.copyTo(buffer, 0, 1024);

                for (int i = 0; i < N; i++) {
                    assertEquals(seq.byteAt(i), Unsafe.getUnsafe().getByte(buffer + i));
                }

                // rest of the buffer must not be overwritten
                for (int i = N; i < 1024; i++) {
                    assertEquals(5, Unsafe.getUnsafe().getByte(buffer + i));
                }

                // copy from middle
                Vect.memset(buffer, 1024, 5);
                actual.copyTo(buffer, O, 1024);

                for (int i = 0; i < N - O; i++) {
                    assertEquals(seq.byteAt(i + O), Unsafe.getUnsafe().getByte(buffer + i));
                }

                // rest of the buffer must not be overwritten
                for (int i = N - O; i < 1024; i++) {
                    assertEquals(5, Unsafe.getUnsafe().getByte(buffer + i));
                }
            } finally {
                Unsafe.free(buffer, 1024, MemoryTag.NATIVE_DEFAULT);
            }
        }
    }

    @Test
    public void testBool() {
        Rnd rnd = new Rnd();
        try (MemoryPARWImpl mem = new MemoryPARWImpl(11, Integer.MAX_VALUE, MemoryTag.NATIVE_DEFAULT)) {
            int n = 120;

            for (int i = 0; i < n; i++) {
                mem.putBool(rnd.nextBoolean());
            }

            long o = 0;
            rnd.reset();
            for (int i = 0; i < n; i++) {
                assertEquals(rnd.nextBoolean(), mem.getBool(o++));
            }
        }
    }

    @Test
    public void testBoolRnd() {
        Rnd rnd = new Rnd();
        try (MemoryPARWImpl mem = new MemoryPARWImpl(11, Integer.MAX_VALUE, MemoryTag.NATIVE_DEFAULT)) {
            int n = 120;
            long o = 0;

            for (int i = 0; i < n; i++) {
                mem.putBool(o++, rnd.nextBoolean());
            }

            o = 0;
            rnd.reset();
            for (int i = 0; i < n; i++) {
                assertEquals(rnd.nextBoolean(), mem.getBool(o++));
            }
        }
    }

    @Test
    public void testBulkCopy() {
        int N = 1000;
        try (MemoryPARWImpl mem = new MemoryPARWImpl(128, Integer.MAX_VALUE, MemoryTag.NATIVE_DEFAULT)) {
            for (int i = 0; i < N; i++) {
                mem.putShort((short) i);
            }

            long target = N * 2;
            long offset = 0;
            short i = 0;
            while (target > 0) {
                long len = mem.pageRemaining(offset);
                target -= len;
                long address = mem.addressOf(offset);
                offset += len;
                while (len > 0 & i < N) {
                    assertEquals(i++, Unsafe.getUnsafe().getShort(address));
                    address += 2;
                    len -= 2;
                }
            }
        }
    }

    @Test
    public void testByte() {
        try (MemoryPARWImpl mem = new MemoryPARWImpl(11, Integer.MAX_VALUE, MemoryTag.NATIVE_DEFAULT)) {
            int n = 120;

            for (int i = 0; i < n; i++) {
                mem.putByte((byte) i);
            }

            long o = 0;
            for (int i = 0; i < n; i++) {
                assertEquals(i, mem.getByte(o++));
            }
        }
    }

    @Test
    public void testByteRandom() {
        try (MemoryPARWImpl mem = new MemoryPARWImpl(128, Integer.MAX_VALUE, MemoryTag.NATIVE_DEFAULT)) {
            long offset1 = 512;
            mem.putByte(offset1, (byte) 3);
            mem.putByte(offset1 + 1, (byte) 4);
            mem.jumpTo(offset1 + 2);
            mem.putByte((byte) 5);
            assertEquals(3, mem.getByte(offset1));
            assertEquals(4, mem.getByte(offset1 + 1));
            assertEquals(5, mem.getByte(offset1 + 2));
        }
    }

    @Test
    public void testByteRnd() {
        try (MemoryPARWImpl mem = new MemoryPARWImpl(11, Integer.MAX_VALUE, MemoryTag.NATIVE_DEFAULT)) {
            int n = 120;

            long o = 0;
            for (int i = 0; i < n; i++, o++) {
                mem.putByte(o, (byte) i);
            }

            o = 0;
            for (int i = 0; i < n; i++) {
                assertEquals(i, mem.getByte(o++));
            }
        }
    }

    @Test
    public void testChar() {
        try (MemoryPARWImpl mem = new MemoryPARWImpl(7, Integer.MAX_VALUE, MemoryTag.NATIVE_DEFAULT)) {
            char n = 999;
            long o = 0;
            for (char i = n; i > 0; i--) {
                mem.putChar(i);
                o += 2;
                Assert.assertEquals(o, mem.getAppendOffset());
            }

            o = 0;
            for (char i = n; i > 0; i--) {
                assertEquals(i, mem.getChar(o));
                o += 2;
            }
        }
    }

    @Test
    public void testCharWithOffset() {
        try (MemoryPARWImpl mem = new MemoryPARWImpl(7, Integer.MAX_VALUE, MemoryTag.NATIVE_DEFAULT)) {
            char n = 999;
            long o = 0;
            for (char i = n; i > 0; i--) {
                mem.putChar(o, i);
                o += 2;
            }

            o = 0;
            for (char i = n; i > 0; i--) {
                assertEquals(i, mem.getChar(o));
                o += 2;
            }
        }
    }

    @Test
    public void testDouble() {
        try (MemoryPARWImpl mem = new MemoryPARWImpl(11, Integer.MAX_VALUE, MemoryTag.NATIVE_DEFAULT)) {
            Rnd rnd = new Rnd();
            int n = 999;

            mem.putByte((byte) 1);

            for (int i = 0; i < n; i++) {
                mem.putDouble(rnd.nextDouble());
            }

            assertEquals(7993, mem.getAppendOffset());

            rnd.reset();
            long o = 1;
            assertEquals(1, mem.getByte(0));
            for (int i = 0; i < n; i++) {
                assertEquals(rnd.nextDouble(), mem.getDouble(o), 0.00001);
                o += 8;
            }
        }
    }

    @Test
    public void testDoubleCompatibility() {
        long pageSize = 64;
        try (MemoryPARWImpl mem = new MemoryPARWImpl(pageSize, Integer.MAX_VALUE, MemoryTag.NATIVE_DEFAULT)) {
            mem.putInt(10);
            mem.putDouble(8980980284.22234);
            mem.putDoubleBytes(8979283749.72983477);
            assertEquals(8980980284.22234, mem.getDoubleBytes(0, 4, pageSize), 0.00001);
            assertEquals(8979283749.72983477, mem.getDouble(12), 0.00001);
        }
    }

    @Test
    public void testDoubleRnd() {
        try (MemoryPARWImpl mem = new MemoryPARWImpl(11, Integer.MAX_VALUE, MemoryTag.NATIVE_DEFAULT)) {
            Rnd rnd = new Rnd();
            int n = 999;

            long o = 1;
            mem.putByte((byte) 1);

            for (int i = 0; i < n; i++) {
                mem.putDouble(o, rnd.nextDouble());
                o += 8;
            }

            rnd.reset();
            o = 1;
            assertEquals(1, mem.getByte(0));
            for (int i = 0; i < n; i++) {
                assertEquals(rnd.nextDouble(), mem.getDouble(o), 0.00001);
                o += 8;
            }
        }
    }

    @Test
    public void testDoubleRndCompatibility() {
        long pageSize = 64;
        try (MemoryPARWImpl mem = new MemoryPARWImpl(pageSize, Integer.MAX_VALUE, MemoryTag.NATIVE_DEFAULT)) {
            // prime
            mem.putInt(10, 900);
            mem.putDouble(22, 8980980284.22234);
            mem.putDoubleBytes(84, 8979283749.72983477);
            assertEquals(8980980284.22234, mem.getDoubleBytes(0, 22, pageSize), 0.00001);
            assertEquals(8979283749.72983477, mem.getDouble(84), 0.00001);
        }
    }

    @Test
    public void testEvenPageSize() {
<<<<<<< HEAD
        try (MemoryPARWImpl mem = new MemoryPARWImpl(32, Integer.MAX_VALUE, MemoryTag.NATIVE_DEFAULT)) {
            assertStrings(mem, false);
=======
        try (MemoryPARWImpl mem = new MemoryPARWImpl(32, Integer.MAX_VALUE)) {
            MemoryCARWImplTest.assertStrings(mem);
>>>>>>> e04e2e65
        }
    }

    @Test
    public void testExtendDoesNotMoveAppendPosition() throws Exception {
        TestUtils.assertMemoryLeak(() -> {
            long pageSize = 128;
            try (MemoryPARWImpl mem = new MemoryPARWImpl(pageSize, Integer.MAX_VALUE, MemoryTag.NATIVE_DEFAULT)) {
                Assert.assertEquals(0, mem.getAppendOffset());
                Assert.assertEquals(0, mem.getPageCount());

                mem.extend(pageSize * 5);
                Assert.assertEquals(0, mem.getAppendOffset());
                Assert.assertEquals(5, mem.getPageCount());
            }
        });
    }

    @Test
    public void testFloat() {
        try (MemoryPARWImpl mem = new MemoryPARWImpl(11, Integer.MAX_VALUE, MemoryTag.NATIVE_DEFAULT)) {
            Rnd rnd = new Rnd();
            int n = 999;

            mem.putByte((byte) 1);

            for (int i = 0; i < n; i++) {
                mem.putFloat(rnd.nextFloat());
            }

            rnd.reset();
            long o = 1;
            assertEquals(1, mem.getByte(0));
            for (int i = 0; i < n; i++) {
                assertEquals(rnd.nextFloat(), mem.getFloat(o), 0.00001f);
                o += 4;
            }
        }
    }

    @Test
    public void testFloatCompatibility() {
        long pageSize = 64;
        try (MemoryPARWImpl mem = new MemoryPARWImpl(pageSize, Integer.MAX_VALUE, MemoryTag.NATIVE_DEFAULT)) {
            mem.putFloat(1024f);
            mem.putFloatBytes(2048f);
            assertEquals(1024f, mem.getFloatBytes(0, 0), 0.00001f);
            assertEquals(2048f, mem.getFloat(4), 0.0001f);
        }
    }

    @Test
    public void testFloatRnd() {
        try (MemoryPARWImpl mem = new MemoryPARWImpl(11, Integer.MAX_VALUE, MemoryTag.NATIVE_DEFAULT)) {
            Rnd rnd = new Rnd();
            int n = 999;

            long o = 1;
            mem.putByte((byte) 1);

            for (int i = 0; i < n; i++) {
                mem.putFloat(o, rnd.nextFloat());
                o += 4;
            }

            rnd.reset();
            o = 1;
            assertEquals(1, mem.getByte(0));
            for (int i = 0; i < n; i++) {
                assertEquals(rnd.nextFloat(), mem.getFloat(o), 0.00001f);
                o += 4;
            }
        }
    }

    @Test
    public void testFloatRndCompatibility() {
        long pageSize = 64;
        try (MemoryPARWImpl mem = new MemoryPARWImpl(pageSize, Integer.MAX_VALUE, MemoryTag.NATIVE_DEFAULT)) {
            // prime
            mem.putByte(10, (byte) 5);
            mem.putFloat(61, 1024f);
            mem.putFloatBytes(99, 2048f);
            assertEquals(1024f, mem.getFloatBytes(0, 61), 0.00001f);
            assertEquals(2048f, mem.getFloat(99), 0.0001f);
        }
    }

    @Test
    public void testInt() {
        try (MemoryPARWImpl mem = new MemoryPARWImpl(7, Integer.MAX_VALUE, MemoryTag.NATIVE_DEFAULT)) {
            mem.putByte((byte) 1);
            int n = 999;
            for (int i = n; i > 0; i--) {
                mem.putInt(i);
            }

            long o = 1;
            assertEquals(1, mem.getByte(0));

            for (int i = n; i > 0; i--) {
                assertEquals(i, mem.getInt(o));
                o += 4;
            }
        }
    }

    @Test
    public void testIntCompatibility() {
        long pageSize = 64;
        try (MemoryPARWImpl mem = new MemoryPARWImpl(pageSize, Integer.MAX_VALUE, MemoryTag.NATIVE_DEFAULT)) {
            mem.putInt(1024);
            mem.putIntBytes(2048);
            assertEquals(1024, mem.getIntBytes(0, 0));
            assertEquals(2048, mem.getInt(4));
        }
    }

    @Test
    public void testIntRnd() {
        try (MemoryPARWImpl mem = new MemoryPARWImpl(7, Integer.MAX_VALUE, MemoryTag.NATIVE_DEFAULT)) {
            long o = 1;
            mem.putByte(0, (byte) 1);
            int n = 999;
            for (int i = n; i > 0; i--) {
                mem.putInt(o, i);
                o += 4;
            }

            o = 1;
            assertEquals(1, mem.getByte(0));

            for (int i = n; i > 0; i--) {
                assertEquals(i, mem.getInt(o));
                o += 4;
            }
        }
    }

    @Test
    public void testIntRndCompatibility() {
        long pageSize = 64;
        try (MemoryPARWImpl mem = new MemoryPARWImpl(pageSize, Integer.MAX_VALUE, MemoryTag.NATIVE_DEFAULT)) {
            // prime page
            mem.putByte(10, (byte) 22);
            mem.putInt(15, 1024);
            mem.putIntBytes(55, 2048);
            assertEquals(1024, mem.getIntBytes(0, 15));
            assertEquals(2048, mem.getInt(55));
        }
    }

    @Test
    public void testJumpTo() {
        try (MemoryPARWImpl mem = new MemoryPARWImpl(11, Integer.MAX_VALUE, MemoryTag.NATIVE_DEFAULT)) {
            mem.putByte((byte) 1);
            int n = 999;
            for (int i = n; i > 0; i--) {
                mem.putLong(i);
            }

            assertEquals(1, mem.getByte(0));

            mem.jumpTo(1);
            for (int i = n; i > 0; i--) {
                mem.putLong(n - i);
            }

            long o = 1;
            for (int i = n; i > 0; i--) {
                assertEquals(n - i, mem.getLong(o));
                o += 8;
            }
        }
    }

    @Test
    public void testJumpTo2() {
        try (MemoryPARWImpl mem = new MemoryPARWImpl(11, Integer.MAX_VALUE, MemoryTag.NATIVE_DEFAULT)) {
            mem.jumpTo(8);
            int n = 999;
            for (int i = n; i > 0; i--) {
                mem.putLong(i);
            }
            long o = 8;
            for (int i = n; i > 0; i--) {
                assertEquals(i, mem.getLong(o));
                o += 8;
            }

        }
    }

    @Test
    public void testJumpTo3() {
        try (MemoryPARWImpl mem = new MemoryPARWImpl(11, Integer.MAX_VALUE, MemoryTag.NATIVE_DEFAULT)) {
            mem.jumpTo(256);
            int n = 999;
            for (int i = n; i > 0; i--) {
                mem.putLong(i);
            }
            long o = 256;
            for (int i = n; i > 0; i--) {
                assertEquals(i, mem.getLong(o));
                o += 8;
            }

            mem.jumpTo(0);
            mem.jumpTo(5);
            mem.jumpTo(0);
            for (int i = n; i > 0; i--) {
                mem.putLong(i);
            }

            o = 0;
            for (int i = n; i > 0; i--) {
                assertEquals(i, mem.getLong(o));
                o += 8;
            }

        }
    }

    @Test
    public void testLong256() {
        try (MemoryPARWImpl mem = new MemoryPARWImpl(256, Integer.MAX_VALUE, MemoryTag.NATIVE_DEFAULT)) {
            mem.putLong256("0xEA674fdDe714fd979de3EdF0F56AA9716B898ec8");
            mem.putLong256("0xEA674fdDe714fd979de3EdF0F56AA9716B898ec8");
        }
    }

    @Test
    public void testLong256Direct() {
        long pageSize = 64;
        Rnd rnd = new Rnd();
        Long256Impl sink = new Long256Impl();
        try (MemoryPARWImpl mem = new MemoryPARWImpl(pageSize, Integer.MAX_VALUE, MemoryTag.NATIVE_DEFAULT)) {
            for (int i = 0; i < 1000; i++) {
                mem.putLong256(rnd.nextLong(), rnd.nextLong(), rnd.nextLong(), rnd.nextLong());
            }

            rnd.reset();
            long offset = 0;
            for (int i = 0; i < 1000; i++) {
                mem.getLong256(offset, sink);
                Assert.assertEquals(rnd.nextLong(), sink.getLong0());
                Assert.assertEquals(rnd.nextLong(), sink.getLong1());
                Assert.assertEquals(rnd.nextLong(), sink.getLong2());
                Assert.assertEquals(rnd.nextLong(), sink.getLong3());

                Long256 long256A = mem.getLong256A(offset);
                Assert.assertEquals(sink, long256A);
                Long256 long256B = mem.getLong256B(offset);
                Assert.assertEquals(sink, long256B);

                offset += Long256.BYTES;
            }
        }
    }

    @Test
    public void testLong256DirectExternallySequenced() {
        long pageSize = 64;
        Rnd rnd = new Rnd();
        Long256Impl sink = new Long256Impl();
        try (MemoryPARWImpl mem = new MemoryPARWImpl(pageSize, Integer.MAX_VALUE, MemoryTag.NATIVE_DEFAULT)) {
            long offset = 0;
            for (int i = 0; i < 1000; i++) {
                mem.putLong256(offset, rnd.nextLong(), rnd.nextLong(), rnd.nextLong(), rnd.nextLong());
                offset += Long256.BYTES;
            }

            rnd.reset();
            offset = 0;

            for (int i = 0; i < 1000; i++) {
                mem.getLong256(offset, sink);
                offset += Long256.BYTES;
                Assert.assertEquals(rnd.nextLong(), sink.getLong0());
                Assert.assertEquals(rnd.nextLong(), sink.getLong1());
                Assert.assertEquals(rnd.nextLong(), sink.getLong2());
                Assert.assertEquals(rnd.nextLong(), sink.getLong3());
            }
        }
    }

    @Test
    public void testLong256FullStr() {
        String expected = "0x5c504ed432cb51138bcf09aa5e8a410dd4a1e204ef84bfed1be16dfba1b22060";
        long pageSize = 128;
        Long256Impl long256 = new Long256Impl();
        Long256Impl long256a = new Long256Impl();
        try (MemoryPARWImpl mem = new MemoryPARWImpl(pageSize, Integer.MAX_VALUE, MemoryTag.NATIVE_DEFAULT)) {

            mem.putLong256(expected);
            mem.putLong256(expected);

            mem.getLong256(0, long256);
            String actual = "0x" + Long.toHexString(long256.getLong3())
                    + Long.toHexString(long256.getLong2())
                    + Long.toHexString(long256.getLong1())
                    + Long.toHexString(long256.getLong0()
            );

            Assert.assertEquals(expected, actual);
            mem.getLong256(Long256.BYTES, long256a);

            String actual2 = "0x" + Long.toHexString(long256a.getLong3())
                    + Long.toHexString(long256a.getLong2())
                    + Long.toHexString(long256a.getLong1())
                    + Long.toHexString(long256a.getLong0()
            );
            Assert.assertEquals(expected, actual2);
        }
    }

    @Test
    public void testLong256Null() {
        long pageSize = 64;
        final int N = 1000;
        Long256Impl long256 = new Long256Impl();
        try (MemoryPARWImpl mem = new MemoryPARWImpl(pageSize, Integer.MAX_VALUE, MemoryTag.NATIVE_DEFAULT)) {
            for (int i = 0; i < N; i++) {
                mem.putLong256((CharSequence) null);
            }

            StringSink sink = new StringSink();
            long offset = 0;
            for (int i = 0; i < N; i++) {
                mem.getLong256(offset, long256);
                Assert.assertEquals(Numbers.LONG_NaN, long256.getLong0());
                Assert.assertEquals(Numbers.LONG_NaN, long256.getLong1());
                Assert.assertEquals(Numbers.LONG_NaN, long256.getLong2());
                Assert.assertEquals(Numbers.LONG_NaN, long256.getLong3());
                mem.getLong256(offset, sink);
                Assert.assertEquals(0, sink.length());
                offset += Long256.BYTES;
            }
        }
    }

    @Test
    public void testLong256Obj() {
        long pageSize = 64;
        Rnd rnd = new Rnd();
        Long256Impl long256 = new Long256Impl();
        try (MemoryPARWImpl mem = new MemoryPARWImpl(pageSize, Integer.MAX_VALUE, MemoryTag.NATIVE_DEFAULT)) {
            for (int i = 0; i < 1000; i++) {
                long256.fromRnd(rnd);
                mem.putLong256(long256);
            }

            rnd.reset();
            long offset = 0;
            for (int i = 0; i < 1000; i++) {
                mem.getLong256(offset, long256);
                offset += Long256.BYTES;
                Assert.assertEquals(rnd.nextLong(), long256.getLong0());
                Assert.assertEquals(rnd.nextLong(), long256.getLong1());
                Assert.assertEquals(rnd.nextLong(), long256.getLong2());
                Assert.assertEquals(rnd.nextLong(), long256.getLong3());
            }
        }
    }

    @Test
    public void testLong256ObjExternallySequenced() {
        long pageSize = 64;
        Rnd rnd = new Rnd();
        long offset = 0;
        Long256Impl long256 = new Long256Impl();
        try (MemoryPARWImpl mem = new MemoryPARWImpl(pageSize, Integer.MAX_VALUE, MemoryTag.NATIVE_DEFAULT)) {
            for (int i = 0; i < 1000; i++) {
                long256.fromRnd(rnd);
                mem.putLong256(offset, long256);
                offset += Long256.BYTES;
            }

            rnd.reset();
            offset = 0;
            for (int i = 0; i < 1000; i++) {
                mem.getLong256(offset, long256);
                offset += Long256.BYTES;
                Assert.assertEquals(rnd.nextLong(), long256.getLong0());
                Assert.assertEquals(rnd.nextLong(), long256.getLong1());
                Assert.assertEquals(rnd.nextLong(), long256.getLong2());
                Assert.assertEquals(rnd.nextLong(), long256.getLong3());
            }
        }
    }

    @Test
    public void testLong256PartialStr() {
        final String expected = "0x5c504ed432cb51138bcf09aa5e8a410dd4a1e204ef84bfed";
        long pageSize = 128;
        Long256Impl long256 = new Long256Impl();
        Long256Impl long256a = new Long256Impl();
        try (MemoryPARWImpl mem = new MemoryPARWImpl(pageSize, Integer.MAX_VALUE, MemoryTag.NATIVE_DEFAULT)) {
            mem.putLong256(expected);
            mem.putLong256(expected);
            mem.getLong256(0, long256);

            String actual = "0x";
            if (long256.getLong3() != 0) {
                actual += Long.toHexString(long256.getLong3());
            }
            if (long256.getLong2() != 0) {
                actual += Long.toHexString(long256.getLong2());
            }
            if (long256.getLong1() != 0) {
                actual += Long.toHexString(long256.getLong1());
            }
            if (long256.getLong0() != 0) {
                actual += Long.toHexString(long256.getLong0());
            }

            Assert.assertEquals(expected, actual);
            mem.getLong256(Long256.BYTES, long256a);

            String actual2 = "0x";
            if (long256a.getLong3() != 0) {
                actual2 += Long.toHexString(long256a.getLong3());
            }
            if (long256a.getLong2() != 0) {
                actual2 += Long.toHexString(long256a.getLong2());
            }
            if (long256a.getLong1() != 0) {
                actual2 += Long.toHexString(long256a.getLong1());
            }
            if (long256a.getLong0() != 0) {
                actual2 += Long.toHexString(long256a.getLong0());
            }
            Assert.assertEquals(expected, actual2);

            long o = mem.getAppendOffset();
            mem.putLong256(expected, 2, expected.length());
            Assert.assertEquals(long256, mem.getLong256A(o));
            String padded = "JUNK" + expected + "MOREJUNK";
            mem.putLong256(padded, 6, 4 + expected.length());
            Assert.assertEquals(long256, mem.getLong256A(o));

            try {
                mem.putLong256(padded);
                Assert.fail();
            } catch (CairoException ex) {
                Assert.assertTrue(ex.getMessage().contains("invalid long256"));
                Assert.assertTrue(ex.getMessage().contains(padded));
            }
        }
    }

    @Test
    public void testLongCompatibility() {
        long pageSize = 64;
        try (MemoryPARWImpl mem = new MemoryPARWImpl(pageSize, Integer.MAX_VALUE, MemoryTag.NATIVE_DEFAULT)) {
            mem.putLong(8980980284302834L);
            mem.putLongBytes(897928374972983477L);
            assertEquals(8980980284302834L, mem.getLongBytes(0, 0, pageSize));
            assertEquals(897928374972983477L, mem.getLong(8));
        }
    }

    @Test
    public void testLongEven() {
        try (MemoryPARWImpl mem = new MemoryPARWImpl(11, Integer.MAX_VALUE, MemoryTag.NATIVE_DEFAULT)) {
            int n = 999;
            for (int i = n; i > 0; i--) {
                mem.putLong(i);
            }

            long o = 0;
            for (int i = n; i > 0; i--) {
                assertEquals(i, mem.getLong(o));
                o += 8;
            }
        }
    }

    @Test
    public void testLongOdd() {
        try (MemoryPARWImpl mem = new MemoryPARWImpl(11, Integer.MAX_VALUE, MemoryTag.NATIVE_DEFAULT)) {
            mem.putByte((byte) 1);
            int n = 999;
            for (int i = n; i > 0; i--) {
                mem.putLong(i);
            }

            long o = 1;
            assertEquals(1, mem.getByte(0));

            for (int i = n; i > 0; i--) {
                assertEquals(i, mem.getLong(o));
                o += 8;
            }
        }
    }

    @Test
    public void testLongRndCompatibility() {
        long pageSize = 64;
        try (MemoryPARWImpl mem = new MemoryPARWImpl(pageSize, Integer.MAX_VALUE, MemoryTag.NATIVE_DEFAULT)) {
            mem.putLong(33, 8980980284302834L);
            mem.putLongBytes(12, 897928374972983477L);
            assertEquals(8980980284302834L, mem.getLongBytes(0, 33, pageSize));
            assertEquals(897928374972983477L, mem.getLong(12));
        }
    }

    @Test
    public void testLongRndEven() {
        try (MemoryPARWImpl mem = new MemoryPARWImpl(11, Integer.MAX_VALUE, MemoryTag.NATIVE_DEFAULT)) {
            int n = 999;
            long o = 0;
            for (int i = n; i > 0; i--) {
                mem.putLong(o, i);
                o += 8;
            }

            o = 0;
            for (int i = n; i > 0; i--) {
                assertEquals(i, mem.getLong(o));
                o += 8;
            }
        }
    }

    @Test
    public void testLongRndOdd() {
        try (MemoryPARWImpl mem = new MemoryPARWImpl(11, Integer.MAX_VALUE, MemoryTag.NATIVE_DEFAULT)) {
            mem.putByte(0, (byte) 1);
            int n = 999;
            long o = 1;
            for (int i = n; i > 0; i--) {
                mem.putLong(o, i);
                o += 8;
            }

            o = 1;
            assertEquals(1, mem.getByte(0));

            for (int i = n; i > 0; i--) {
                assertEquals(i, mem.getLong(o));
                o += 8;
            }
        }
    }

    @Test
    public void testMaxPages() {
        int pageSize = 256;
        int maxPages = 3;
        int sz = 256 * 3;
        try (MemoryPARWImpl mem = new MemoryPARWImpl(pageSize, maxPages, MemoryTag.NATIVE_DEFAULT)) {
            Assert.assertEquals(pageSize, mem.getExtendSegmentSize());
            int n = 0;
            try {
                while (n <= sz) {
                    mem.putByte((byte) n);
                    n++;
                }
                Assert.fail();
            } catch (CairoException ex) {
                Assert.assertTrue(ex.getMessage().contains("breached"));
            }
            Assert.assertEquals(sz, n);

            for (n = 0; n < sz; n++) {
                byte b = mem.getByte(n);
                Assert.assertEquals((byte) n, b);
            }
        }
    }

    @Test
    public void testNullBin() {
<<<<<<< HEAD
        try (MemoryPARWImpl mem = new MemoryPARWImpl(1024, Integer.MAX_VALUE, MemoryTag.NATIVE_DEFAULT)) {
            final TestBinarySequence binarySequence = new TestBinarySequence();
            final byte[] buf = new byte[0];
            binarySequence.of(buf);
            mem.putBin(null);
            mem.putBin(0, 0);
            mem.putBin(binarySequence);
            long o1 = mem.putNullBin();

            assertNull(mem.getBin(0));
            assertNull(mem.getBin(8));
            BinarySequence bsview = mem.getBin(16);
            assertNotNull(bsview);
            assertEquals(0, bsview.length());
            assertNull(mem.getBin(o1));
        }
    }

    @Test
    public void testOffPageSize() {
        try (MemoryPARWImpl mem = new MemoryPARWImpl(12, Integer.MAX_VALUE, MemoryTag.NATIVE_DEFAULT)) {
            assertStrings(mem, true);
=======
        try (MemoryPARWImpl mem = new MemoryPARWImpl(1024, Integer.MAX_VALUE)) {
            MemoryCARWImplTest.testNullBin0(mem);
>>>>>>> e04e2e65
        }
    }

    @Test
    public void testOkSize() {
<<<<<<< HEAD
        try (MemoryPARWImpl mem = new MemoryPARWImpl(1024, Integer.MAX_VALUE, MemoryTag.NATIVE_DEFAULT)) {
            assertStrings(mem, false);
=======
        try (MemoryPARWImpl mem = new MemoryPARWImpl(1024, Integer.MAX_VALUE)) {
            MemoryCARWImplTest.assertStrings(mem);
>>>>>>> e04e2e65
        }
    }

    @Test
    public void testShort() {
        try (MemoryPARWImpl mem = new MemoryPARWImpl(7, Integer.MAX_VALUE, MemoryTag.NATIVE_DEFAULT)) {
            mem.putByte((byte) 1);
            short n = 999;
            for (short i = n; i > 0; i--) {
                mem.putShort(i);
            }

            long o = 1;
            assertEquals(1, mem.getByte(0));

            for (short i = n; i > 0; i--) {
                assertEquals(i, mem.getShort(o));
                o += 2;
            }
        }
    }

    @Test
    public void testShortCompatibility() {
        long pageSize = 64;
        try (MemoryPARWImpl mem = new MemoryPARWImpl(pageSize, Integer.MAX_VALUE, MemoryTag.NATIVE_DEFAULT)) {
            mem.putShort((short) 1024);
            mem.putShortBytes((short) 2048);
            assertEquals(1024, mem.getShortBytes(0, 0, pageSize));
            assertEquals(2048, mem.getShort(2));
        }
    }

    @Test
    public void testShortRnd() {
        try (MemoryPARWImpl mem = new MemoryPARWImpl(7, Integer.MAX_VALUE, MemoryTag.NATIVE_DEFAULT)) {
            long o = 1;
            mem.putByte(0, (byte) 1);
            short n = 999;
            for (short i = n; i > 0; i--) {
                mem.putShort(o, i);
                o += 2;
            }

            assertEquals(1, mem.getByte(0));

            o = 1;
            for (short i = n; i > 0; i--) {
                assertEquals(i, mem.getShort(o));
                o += 2;
            }
        }
    }

    @Test
    public void testShortRndCompatibility() {
        long pageSize = 64;
        try (MemoryPARWImpl mem = new MemoryPARWImpl(pageSize, Integer.MAX_VALUE, MemoryTag.NATIVE_DEFAULT)) {
            // prime the page
            mem.putShort(5, (short) 3);
            mem.putShort(11, (short) 1024);
            mem.putShortBytes(33, (short) 2048);
            assertEquals(1024, mem.getShortBytes(0, 11, pageSize));
            assertEquals(2048, mem.getShort(33));
        }
    }

    @Test
    public void testSkip() {
        try (MemoryPARWImpl mem = new MemoryPARWImpl(11, Integer.MAX_VALUE, MemoryTag.NATIVE_DEFAULT)) {
            mem.putByte((byte) 1);
            int n = 999;
            for (int i = n; i > 0; i--) {
                mem.putLong(i);
                mem.skip(3);
            }

            long o = 1;
            assertEquals(1, mem.getByte(0));

            for (int i = n; i > 0; i--) {
                assertEquals(i, mem.getLong(o));
                o += 11;
            }
            assertEquals(10990, mem.getAppendOffset());
        }
    }

    @Test
    public void testSmallEven() {
<<<<<<< HEAD
        try (MemoryPARWImpl mem = new MemoryPARWImpl(2, Integer.MAX_VALUE, MemoryTag.NATIVE_DEFAULT)) {
            assertStrings(mem, false);
        }
    }

    @Test
    public void testSmallOdd() {
        try (MemoryPARWImpl mem = new MemoryPARWImpl(2, Integer.MAX_VALUE, MemoryTag.NATIVE_DEFAULT)) {
            assertStrings(mem, true);
=======
        try (MemoryPARWImpl mem = new MemoryPARWImpl(2, Integer.MAX_VALUE)) {
            MemoryCARWImplTest.assertStrings(mem);
>>>>>>> e04e2e65
        }
    }

    @Test
    public void testStrRndEven() {
        testStrRnd(0, 4);
    }

    @Test
    public void testStrRndLargePage() {
        testStrRnd(1, 16);
    }

    @Test
    public void testStrRndOdd() {
        testStrRnd(1, 4);
    }

    @Test
    public void testStringStorageDimensions() {
        assertEquals(10, Vm.getStorageLength("xyz"));
        assertEquals(4, Vm.getStorageLength(""));
        assertEquals(4, Vm.getStorageLength(null));
    }

<<<<<<< HEAD
    private void assertStrings(MemoryPARWImpl mem, boolean b) {
        if (b) {
            mem.putByte((byte) 1);
        }

        Assert.assertEquals(10, Vm.getStorageLength("123"));
        Assert.assertEquals(6, Vm.getStorageLength("x"));

        long o1 = mem.putStr("123");
        long o2 = mem.putStr("0987654321abcd");
        Assert.assertEquals(o2 - o1, Vm.getStorageLength("123"));
        long o3 = mem.putStr(null);
        Assert.assertEquals(o3 - o2, Vm.getStorageLength("0987654321abcd"));
        long o4 = mem.putStr("xyz123");
        Assert.assertEquals(o4 - o3, Vm.getStorageLength(null));
        long o5 = mem.putNullStr();
        long o6 = mem.putStr("123ohh4", 3, 3);
        long o7 = mem.putStr(null, 0, 2);
        long o8 = mem.putStr((char) 0);
        long o9 = mem.putStr('x');

        if (b) {
            assertEquals(1, mem.getByte(0));
        }

        TestUtils.assertEquals("123", mem.getStr(o1));
        assertEquals(3, mem.getStrLen(o1));
        TestUtils.assertEquals("123", mem.getStr2(o1));

        String expected = "0987654321abcd";
        TestUtils.assertEquals("0987654321abcd", mem.getStr(o2));
        TestUtils.assertEquals("0987654321abcd", mem.getStr2(o2));

        for (int i = 0; i < expected.length(); i++) {
            long offset = o2 + 4 + i * 2;
            assertEquals(expected.charAt(i), mem.getChar(offset));
        }

        assertNull(mem.getStr(o3));
        assertNull(mem.getStr2(o3));
        TestUtils.assertEquals("xyz123", mem.getStr(o4));
        TestUtils.assertEquals("xyz123", mem.getStr2(o4));
        assertNull(mem.getStr(o5));
        assertNull(mem.getStr2(o5));
        assertEquals(-1, mem.getStrLen(o5));

        TestUtils.assertEquals("ohh", mem.getStr(o6));
        assertNull(mem.getStr(o7));

        CharSequence s1 = mem.getStr(o1);
        CharSequence s2 = mem.getStr2(o2);
        assertFalse(Chars.equals(s1, s2));

        assertNull(mem.getStr(o8));
        TestUtils.assertEquals("x", mem.getStr(o9));
    }

    private void testBinSequence0(long mem1Size, long mem2Size) {
        Rnd rnd = new Rnd();
        int n = 999;

        final TestBinarySequence binarySequence = new TestBinarySequence();
        final byte[] buffer = new byte[600];
        final long bufAddr = Unsafe.malloc(buffer.length, MemoryTag.NATIVE_DEFAULT);
        binarySequence.of(buffer);

        try (MemoryPARWImpl mem = new MemoryPARWImpl(mem1Size, Integer.MAX_VALUE, MemoryTag.NATIVE_DEFAULT)) {
            Assert.assertEquals(Numbers.ceilPow2(mem1Size), mem.getExtendSegmentSize());
            long offset1 = 0;
            for (int i = 0; i < n; i++) {
                long o;
                if (rnd.nextPositiveInt() % 16 == 0) {
                    o = mem.putBin(null);
                    Assert.assertEquals(offset1, o);
                    offset1 += 8;
                    continue;
                }

                int sz = buffer.length;
                for (int j = 0; j < sz; j++) {
                    buffer[j] = rnd.nextByte();
                    Unsafe.getUnsafe().putByte(bufAddr + j, buffer[j]);
                }

                o = mem.putBin(binarySequence);
                Assert.assertEquals(offset1, o);
                offset1 += 8 + sz;
                o = mem.putBin(bufAddr, sz);
                Assert.assertEquals(offset1, o);
                offset1 += 8 + sz;
            }

            try (MemoryPARWImpl mem2 = new MemoryPARWImpl(mem2Size, Integer.MAX_VALUE, MemoryTag.NATIVE_DEFAULT)) {
                Assert.assertEquals(Numbers.ceilPow2(mem2Size), mem2.getExtendSegmentSize());
                offset1 = 0;
                for (int i = 0; i < n; i++) {
                    BinarySequence sequence = mem.getBin(offset1);
                    if (sequence == null) {
                        offset1 += 8;
                    } else {
                        offset1 += 2 * (sequence.length() + 8);
                    }

                    mem2.putBin(sequence);
                }

                offset1 = 0;
                long offset2 = 0;

                // compare
                for (int i = 0; i < n; i++) {
                    BinarySequence sequence1 = mem.getBin(offset1);
                    BinarySequence sequence2 = mem2.getBin(offset2);

                    if (sequence1 == null) {
                        assertNull(sequence2);
                        Assert.assertEquals(TableUtils.NULL_LEN, mem2.getBinLen(offset2));
                        offset1 += 8;
                        offset2 += 8;
                    } else {
                        assertNotNull(sequence2);
                        assertEquals(mem.getBinLen(offset1), mem2.getBinLen(offset2));
                        assertEquals(sequence1.length(), sequence2.length());
                        for (long l = 0, len = sequence1.length(); l < len; l++) {
                            assertEquals(sequence1.byteAt(l), sequence2.byteAt(l));
                        }

                        offset1 += sequence1.length() + 8;
                        sequence1 = mem.getBin(offset1);
                        assertNotNull(sequence1);
                        assertEquals(sequence1.length(), sequence2.length());
                        for (long l = 0, len = sequence1.length(); l < len; l++) {
                            assertEquals(sequence1.byteAt(l), sequence2.byteAt(l));
                        }

                        offset1 += sequence1.length() + 8;
                        offset2 += sequence1.length() + 8;
                    }
                }
            }
        }
        Unsafe.free(bufAddr, buffer.length, MemoryTag.NATIVE_DEFAULT);
    }

=======
>>>>>>> e04e2e65
    private void testStrRnd(long offset, long pageSize) {
        Rnd rnd = new Rnd();
        int N = 1000;
        final int M = 4;
        try (MemoryPARWImpl mem = new MemoryPARWImpl(pageSize, Integer.MAX_VALUE, MemoryTag.NATIVE_DEFAULT)) {
            long o = offset;
            for (int i = 0; i < N; i++) {
                int flag = rnd.nextInt();
                if ((flag % 4) == 0) {
                    mem.putStr(o, null);
                    o += 4;
                } else if ((flag % 2) == 0) {
                    mem.putStr(o, "");
                    o += 4;
                } else {
                    mem.putStr(o, rnd.nextChars(M));
                    o += M * 2 + 4;
                }
            }

            rnd.reset();
            o = offset;
            for (int i = 0; i < N; i++) {
                int flag = rnd.nextInt();
                if ((flag % 4) == 0) {
                    assertNull(mem.getStr(o));
                    o += 4;
                } else if ((flag % 2) == 0) {
                    TestUtils.assertEquals("", mem.getStr(o));
                    o += 4;
                } else {
                    TestUtils.assertEquals(rnd.nextChars(M), mem.getStr(o));
                    o += M * 2 + 4;
                }
            }
        }
    }

}<|MERGE_RESOLUTION|>--- conflicted
+++ resolved
@@ -324,13 +324,8 @@
 
     @Test
     public void testEvenPageSize() {
-<<<<<<< HEAD
         try (MemoryPARWImpl mem = new MemoryPARWImpl(32, Integer.MAX_VALUE, MemoryTag.NATIVE_DEFAULT)) {
-            assertStrings(mem, false);
-=======
-        try (MemoryPARWImpl mem = new MemoryPARWImpl(32, Integer.MAX_VALUE)) {
             MemoryCARWImplTest.assertStrings(mem);
->>>>>>> e04e2e65
         }
     }
 
@@ -906,45 +901,15 @@
 
     @Test
     public void testNullBin() {
-<<<<<<< HEAD
         try (MemoryPARWImpl mem = new MemoryPARWImpl(1024, Integer.MAX_VALUE, MemoryTag.NATIVE_DEFAULT)) {
-            final TestBinarySequence binarySequence = new TestBinarySequence();
-            final byte[] buf = new byte[0];
-            binarySequence.of(buf);
-            mem.putBin(null);
-            mem.putBin(0, 0);
-            mem.putBin(binarySequence);
-            long o1 = mem.putNullBin();
-
-            assertNull(mem.getBin(0));
-            assertNull(mem.getBin(8));
-            BinarySequence bsview = mem.getBin(16);
-            assertNotNull(bsview);
-            assertEquals(0, bsview.length());
-            assertNull(mem.getBin(o1));
-        }
-    }
-
-    @Test
-    public void testOffPageSize() {
-        try (MemoryPARWImpl mem = new MemoryPARWImpl(12, Integer.MAX_VALUE, MemoryTag.NATIVE_DEFAULT)) {
-            assertStrings(mem, true);
-=======
-        try (MemoryPARWImpl mem = new MemoryPARWImpl(1024, Integer.MAX_VALUE)) {
             MemoryCARWImplTest.testNullBin0(mem);
->>>>>>> e04e2e65
         }
     }
 
     @Test
     public void testOkSize() {
-<<<<<<< HEAD
         try (MemoryPARWImpl mem = new MemoryPARWImpl(1024, Integer.MAX_VALUE, MemoryTag.NATIVE_DEFAULT)) {
-            assertStrings(mem, false);
-=======
-        try (MemoryPARWImpl mem = new MemoryPARWImpl(1024, Integer.MAX_VALUE)) {
             MemoryCARWImplTest.assertStrings(mem);
->>>>>>> e04e2e65
         }
     }
 
@@ -1035,20 +1000,8 @@
 
     @Test
     public void testSmallEven() {
-<<<<<<< HEAD
         try (MemoryPARWImpl mem = new MemoryPARWImpl(2, Integer.MAX_VALUE, MemoryTag.NATIVE_DEFAULT)) {
-            assertStrings(mem, false);
-        }
-    }
-
-    @Test
-    public void testSmallOdd() {
-        try (MemoryPARWImpl mem = new MemoryPARWImpl(2, Integer.MAX_VALUE, MemoryTag.NATIVE_DEFAULT)) {
-            assertStrings(mem, true);
-=======
-        try (MemoryPARWImpl mem = new MemoryPARWImpl(2, Integer.MAX_VALUE)) {
             MemoryCARWImplTest.assertStrings(mem);
->>>>>>> e04e2e65
         }
     }
 
@@ -1074,153 +1027,6 @@
         assertEquals(4, Vm.getStorageLength(null));
     }
 
-<<<<<<< HEAD
-    private void assertStrings(MemoryPARWImpl mem, boolean b) {
-        if (b) {
-            mem.putByte((byte) 1);
-        }
-
-        Assert.assertEquals(10, Vm.getStorageLength("123"));
-        Assert.assertEquals(6, Vm.getStorageLength("x"));
-
-        long o1 = mem.putStr("123");
-        long o2 = mem.putStr("0987654321abcd");
-        Assert.assertEquals(o2 - o1, Vm.getStorageLength("123"));
-        long o3 = mem.putStr(null);
-        Assert.assertEquals(o3 - o2, Vm.getStorageLength("0987654321abcd"));
-        long o4 = mem.putStr("xyz123");
-        Assert.assertEquals(o4 - o3, Vm.getStorageLength(null));
-        long o5 = mem.putNullStr();
-        long o6 = mem.putStr("123ohh4", 3, 3);
-        long o7 = mem.putStr(null, 0, 2);
-        long o8 = mem.putStr((char) 0);
-        long o9 = mem.putStr('x');
-
-        if (b) {
-            assertEquals(1, mem.getByte(0));
-        }
-
-        TestUtils.assertEquals("123", mem.getStr(o1));
-        assertEquals(3, mem.getStrLen(o1));
-        TestUtils.assertEquals("123", mem.getStr2(o1));
-
-        String expected = "0987654321abcd";
-        TestUtils.assertEquals("0987654321abcd", mem.getStr(o2));
-        TestUtils.assertEquals("0987654321abcd", mem.getStr2(o2));
-
-        for (int i = 0; i < expected.length(); i++) {
-            long offset = o2 + 4 + i * 2;
-            assertEquals(expected.charAt(i), mem.getChar(offset));
-        }
-
-        assertNull(mem.getStr(o3));
-        assertNull(mem.getStr2(o3));
-        TestUtils.assertEquals("xyz123", mem.getStr(o4));
-        TestUtils.assertEquals("xyz123", mem.getStr2(o4));
-        assertNull(mem.getStr(o5));
-        assertNull(mem.getStr2(o5));
-        assertEquals(-1, mem.getStrLen(o5));
-
-        TestUtils.assertEquals("ohh", mem.getStr(o6));
-        assertNull(mem.getStr(o7));
-
-        CharSequence s1 = mem.getStr(o1);
-        CharSequence s2 = mem.getStr2(o2);
-        assertFalse(Chars.equals(s1, s2));
-
-        assertNull(mem.getStr(o8));
-        TestUtils.assertEquals("x", mem.getStr(o9));
-    }
-
-    private void testBinSequence0(long mem1Size, long mem2Size) {
-        Rnd rnd = new Rnd();
-        int n = 999;
-
-        final TestBinarySequence binarySequence = new TestBinarySequence();
-        final byte[] buffer = new byte[600];
-        final long bufAddr = Unsafe.malloc(buffer.length, MemoryTag.NATIVE_DEFAULT);
-        binarySequence.of(buffer);
-
-        try (MemoryPARWImpl mem = new MemoryPARWImpl(mem1Size, Integer.MAX_VALUE, MemoryTag.NATIVE_DEFAULT)) {
-            Assert.assertEquals(Numbers.ceilPow2(mem1Size), mem.getExtendSegmentSize());
-            long offset1 = 0;
-            for (int i = 0; i < n; i++) {
-                long o;
-                if (rnd.nextPositiveInt() % 16 == 0) {
-                    o = mem.putBin(null);
-                    Assert.assertEquals(offset1, o);
-                    offset1 += 8;
-                    continue;
-                }
-
-                int sz = buffer.length;
-                for (int j = 0; j < sz; j++) {
-                    buffer[j] = rnd.nextByte();
-                    Unsafe.getUnsafe().putByte(bufAddr + j, buffer[j]);
-                }
-
-                o = mem.putBin(binarySequence);
-                Assert.assertEquals(offset1, o);
-                offset1 += 8 + sz;
-                o = mem.putBin(bufAddr, sz);
-                Assert.assertEquals(offset1, o);
-                offset1 += 8 + sz;
-            }
-
-            try (MemoryPARWImpl mem2 = new MemoryPARWImpl(mem2Size, Integer.MAX_VALUE, MemoryTag.NATIVE_DEFAULT)) {
-                Assert.assertEquals(Numbers.ceilPow2(mem2Size), mem2.getExtendSegmentSize());
-                offset1 = 0;
-                for (int i = 0; i < n; i++) {
-                    BinarySequence sequence = mem.getBin(offset1);
-                    if (sequence == null) {
-                        offset1 += 8;
-                    } else {
-                        offset1 += 2 * (sequence.length() + 8);
-                    }
-
-                    mem2.putBin(sequence);
-                }
-
-                offset1 = 0;
-                long offset2 = 0;
-
-                // compare
-                for (int i = 0; i < n; i++) {
-                    BinarySequence sequence1 = mem.getBin(offset1);
-                    BinarySequence sequence2 = mem2.getBin(offset2);
-
-                    if (sequence1 == null) {
-                        assertNull(sequence2);
-                        Assert.assertEquals(TableUtils.NULL_LEN, mem2.getBinLen(offset2));
-                        offset1 += 8;
-                        offset2 += 8;
-                    } else {
-                        assertNotNull(sequence2);
-                        assertEquals(mem.getBinLen(offset1), mem2.getBinLen(offset2));
-                        assertEquals(sequence1.length(), sequence2.length());
-                        for (long l = 0, len = sequence1.length(); l < len; l++) {
-                            assertEquals(sequence1.byteAt(l), sequence2.byteAt(l));
-                        }
-
-                        offset1 += sequence1.length() + 8;
-                        sequence1 = mem.getBin(offset1);
-                        assertNotNull(sequence1);
-                        assertEquals(sequence1.length(), sequence2.length());
-                        for (long l = 0, len = sequence1.length(); l < len; l++) {
-                            assertEquals(sequence1.byteAt(l), sequence2.byteAt(l));
-                        }
-
-                        offset1 += sequence1.length() + 8;
-                        offset2 += sequence1.length() + 8;
-                    }
-                }
-            }
-        }
-        Unsafe.free(bufAddr, buffer.length, MemoryTag.NATIVE_DEFAULT);
-    }
-
-=======
->>>>>>> e04e2e65
     private void testStrRnd(long offset, long pageSize) {
         Rnd rnd = new Rnd();
         int N = 1000;
