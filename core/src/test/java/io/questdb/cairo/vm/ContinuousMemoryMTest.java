/*******************************************************************************
 *     ___                  _   ____  ____
 *    / _ \ _   _  ___  ___| |_|  _ \| __ )
 *   | | | | | | |/ _ \/ __| __| | | |  _ \
 *   | |_| | |_| |  __/\__ \ |_| |_| | |_) |
 *    \__\_\\__,_|\___||___/\__|____/|____/
 *
 *  Copyright (c) 2014-2019 Appsicle
 *  Copyright (c) 2019-2022 QuestDB
 *
 *  Licensed under the Apache License, Version 2.0 (the "License");
 *  you may not use this file except in compliance with the License.
 *  You may obtain a copy of the License at
 *
 *  http://www.apache.org/licenses/LICENSE-2.0
 *
 *  Unless required by applicable law or agreed to in writing, software
 *  distributed under the License is distributed on an "AS IS" BASIS,
 *  WITHOUT WARRANTIES OR CONDITIONS OF ANY KIND, either express or implied.
 *  See the License for the specific language governing permissions and
 *  limitations under the License.
 *
 ******************************************************************************/

package io.questdb.cairo.vm;

import io.questdb.cairo.AbstractCairoTest;
import io.questdb.cairo.CairoConfiguration;
import io.questdb.cairo.CairoException;
import io.questdb.cairo.TableUtils;
import io.questdb.cairo.vm.api.*;
import io.questdb.log.Log;
import io.questdb.log.LogFactory;
import io.questdb.std.*;
import io.questdb.std.str.Path;
import io.questdb.std.str.StringSink;
import io.questdb.test.tools.TestUtils;
import org.junit.Assert;
import org.junit.Test;

public class ContinuousMemoryMTest extends AbstractCairoTest {

    private static final Log LOG = LogFactory.getLog(ContinuousMemoryMTest.class);
    private final Rnd rnd = new Rnd();
    private final long _4M = 4 * 1024 * 1024;
    private final long _8M = 2 * _4M;

    @Test
    public void testBoolAppend() throws Exception {
        withMem((rwMem, roMem) -> {
            final int N = 10_000_000;
            for (int i = 0; i < N; i++) {
                rwMem.putBool(rnd.nextBoolean());
            }

            roMem.extend(rwMem.size());

            // read these values back from
            assertBool(rwMem, N);
            assertBool(roMem, N);
        });
    }

    @Test
    public void testBoolAppendAtOffset() throws Exception {
        withMem((rwMem, roMem) -> {
            final int N = 4_000_000;
            for (int i = 0; i < N; i++) {
                rwMem.putBool(i, rnd.nextBoolean());
            }

            roMem.extend(rwMem.size());

            // read these values back from
            assertBool(rwMem, N);
            assertBool(roMem, N);
        });
    }

    @Test
    public void testBoolRandomWrite() throws Exception {
        withMem((rwMem, roMem) -> {
            final long MAX = 4 * _8M;
            final int N = 1_000;
            for (int i = 0; i < N; i++) {
                rwMem.putBool(rnd.nextLong(MAX), rnd.nextBoolean());
            }

            roMem.extend(rwMem.size());

            // read these values back from
            assertRandomBool(rwMem, MAX, N);
            assertRandomBool(roMem, MAX, N);
        });
    }

    @Test
    public void testByteAppend() throws Exception {
        withMem((rwMem, roMem) -> {
            final int N = 10_000_000;
            for (int i = 0; i < N; i++) {
                rwMem.putByte(rnd.nextByte());
            }

            roMem.extend(rwMem.size());

            // read these values back from
            assertByte(rwMem, N);
            assertByte(roMem, N);
        });
    }

    @Test
    public void testByteAppendAtOffset() throws Exception {
        withMem((rwMem, roMem) -> {
            final int N = 4_000_000;
            for (int i = 0; i < N; i++) {
                rwMem.putByte(i, rnd.nextByte());
            }

            roMem.extend(rwMem.size());

            // read these values back from
            assertByte(rwMem, N);
            assertByte(roMem, N);
        });
    }

    @Test
    public void testByteRandomWrite() throws Exception {
        withMem((rwMem, roMem) -> {
            final long MAX = 4 * _8M;
            final int N = 1_000;
            for (int i = 0; i < N; i++) {
                rwMem.putByte(rnd.nextLong(MAX), rnd.nextByte());
            }

            roMem.extend(rwMem.size());

            // read these values back from
            assertRandomByte(rwMem, MAX, N);
            assertRandomByte(roMem, MAX, N);
        });
    }

    @Test
    public void testCharAppend() throws Exception {
        withMem((rwMem, roMem) -> {
            final int N = 10_000_000;
            for (int i = 0; i < N; i++) {
                rwMem.putChar(rnd.nextChar());
            }

            roMem.extend(rwMem.size());

            // read these values back from
            assertChar(rwMem, N);
            assertChar(roMem, N);
        });
    }

    @Test
    public void testCharAppendAtOffset() throws Exception {
        withMem((rwMem, roMem) -> {
            final int N = 4_000_000;
            for (int i = 0; i < N; i++) {
                rwMem.putChar(i * 2, rnd.nextChar());
            }

            roMem.extend(rwMem.size());

            // read these values back from
            assertChar(rwMem, N);
            assertChar(roMem, N);
        });
    }

    @Test
    public void testCharRandomWrite() throws Exception {
        withMem((rwMem, roMem) -> {
            final long MAX = 4 * _8M / 2;
            final int N = 1_000;
            for (int i = 0; i < N; i++) {
                rwMem.putChar(rnd.nextLong(MAX) * 2L, rnd.nextChar());
            }

            roMem.extend(rwMem.size());

            // read these values back from
            assertRandomChar(rwMem, MAX, N);
            assertRandomChar(roMem, MAX, N);
        });
    }

    @Test
    public void testDoubleAppend() throws Exception {
        withMem((rwMem, roMem) -> {
            final int N = 10_000_000;
            for (int i = 0; i < N; i++) {
                rwMem.putDouble(rnd.nextDouble());
            }

            roMem.extend(rwMem.size());

            // read these values back from
            assertDouble(rwMem, N);
            assertDouble(roMem, N);
        });
    }

    @Test
    public void testDoubleAppendAtOffset() throws Exception {
        withMem((rwMem, roMem) -> {
            final int N = 4_000_000;
            for (int i = 0; i < N; i++) {
                rwMem.putDouble(i * 8, rnd.nextDouble());
            }

            roMem.extend(rwMem.size());

            // read these values back from
            assertDouble(rwMem, N);
            assertDouble(roMem, N);
        });
    }

    @Test
    public void testDoubleRandomWrite() throws Exception {
        withMem((rwMem, roMem) -> {
            final long MAX = 4 * _8M / Double.BYTES;
            final int N = 500;
            for (int i = 0; i < N; i++) {
                rwMem.putDouble(rnd.nextLong(MAX) * 8L, rnd.nextDouble());
            }

            roMem.extend(rwMem.size());

            // read these values back from
            assertRandomDouble(rwMem, MAX, N);
            assertRandomDouble(roMem, MAX, N);
        });
    }

    @Test
    public void testFloatAppend() throws Exception {
        withMem((rwMem, roMem) -> {
            final int N = 10_000_000;
            for (int i = 0; i < N; i++) {
                rwMem.putFloat(rnd.nextFloat());
            }

            roMem.extend(rwMem.size());

            // read these values back from
            assertFloat(rwMem, N);
            assertFloat(roMem, N);
        });
    }

    @Test
    public void testFloatAppendAtOffset() throws Exception {
        withMem((rwMem, roMem) -> {
            final int N = 4_000_000;
            for (int i = 0; i < N; i++) {
                rwMem.putFloat(i * 4, rnd.nextFloat());
            }

            roMem.extend(rwMem.size());

            // read these values back from
            assertFloat(rwMem, N);
            assertFloat(roMem, N);
        });
    }

    @Test
    public void testFloatRandomWrite() throws Exception {
        withMem((rwMem, roMem) -> {
            final long MAX = 4 * _8M / Float.BYTES;
            final int N = 500;
            for (int i = 0; i < N; i++) {
                rwMem.putFloat(rnd.nextLong(MAX) * 4L, rnd.nextFloat());
            }

            roMem.extend(rwMem.size());

            // read these values back from
            assertRandomFloat(rwMem, MAX, N);
            assertRandomFloat(roMem, MAX, N);
        });
    }

    @Test
    public void testForcedExtend() {
        FilesFacade ff = FilesFacadeImpl.INSTANCE;
        try (Path path = new Path().of(root).concat("tmp1").$()) {
            ff.touch(path);
            final long fd = TableUtils.openRW(ff, path, LOG, configuration.getWriterFileOpenOpts());
            try (MemoryMARW mem = Vm.getMARWInstance()) {
                mem.of(ff, fd, null, -1, MemoryTag.MMAP_DEFAULT);

                mem.extend(ff.getMapPageSize() * 2);

                mem.putLong(ff.getMapPageSize(), 999);
                Assert.assertEquals(999, mem.getLong(ff.getMapPageSize()));
            }
        }
    }

    @Test
    public void testIntAppend() throws Exception {
        withMem((rwMem, roMem) -> {
            final int N = 10_000_000;
            for (int i = 0; i < N; i++) {
                rwMem.putInt(rnd.nextInt());
            }

            roMem.extend(rwMem.size());

            // read these values back from
            assertInt(rwMem, N);
            assertInt(roMem, N);
        });
    }

    @Test
    public void testIntAppendAtOffset() throws Exception {
        withMem((rwMem, roMem) -> {
            final int N = 4_000_000;
            for (int i = 0; i < N; i++) {
                rwMem.putInt(i * 4, rnd.nextInt());
            }

            roMem.extend(rwMem.size());

            // read these values back from
            assertInt(rwMem, N);
            assertInt(roMem, N);
        });
    }

    @Test
    public void testIntRandomWrite() throws Exception {
        withMem((rwMem, roMem) -> {
            final long MAX = 4 * _8M / Integer.BYTES;
            final int N = 1_000;
            for (int i = 0; i < N; i++) {
                rwMem.putInt(rnd.nextLong(MAX) * 4L, rnd.nextInt());
            }

            roMem.extend(rwMem.size());

            // read these values back from
            assertRandomInt(rwMem, MAX, N);
            assertRandomInt(roMem, MAX, N);
        });
    }

    @Test
    public void testJumpToSetAppendPosition() {
        FilesFacade ff = FilesFacadeImpl.INSTANCE;
        try (Path path = new Path().of(root).concat("tmp3").$()) {
            ff.touch(path);
            try {
                MemoryMARW mem = Vm.getMARWInstance();
                try {
                    mem.of(ff, TableUtils.openRW(ff, path, LOG, configuration.getWriterFileOpenOpts()), null, -1, MemoryTag.MMAP_DEFAULT);

                    mem.extend(ff.getMapPageSize() * 2);

                    mem.putLong(ff.getMapPageSize(), 999);
                    Assert.assertEquals(999, mem.getLong(ff.getMapPageSize()));

                    mem.jumpTo(1024);
                } finally {
                    mem.close();
                }

                Assert.assertEquals(ff.length(path), Files.PAGE_SIZE);
            } finally {
                Assert.assertTrue(ff.remove(path));
            }
        }
    }

    @Test
    public void testLong128Append() throws Exception {
        withMem((rwMem, roMem) -> {
            final int N = 10_000_000;
            for (int i = 0; i < N; i++) {
<<<<<<< HEAD
                rwMem.putLong128BigEndian(rnd.nextLong(), rnd.nextLong());
=======
                rwMem.putLong128LittleEndian(rnd.nextLong(), rnd.nextLong());
>>>>>>> fbc71d19
            }

            roMem.extend(rwMem.size());

            // read these values back from
            assertLong128(rwMem, N);
            assertLong128(roMem, N);
        });
    }

    @Test
    public void testLong256Append1() throws Exception {
        withMem((rwMem, roMem) -> {
            final int N = 1_000_000;
            for (int i = 0; i < N; i++) {
                rwMem.putLong256(
                        rnd.nextLong(),
                        rnd.nextLong(),
                        rnd.nextLong(),
                        rnd.nextLong()
                );
            }

            roMem.extend(rwMem.size());

            // read these values back from
            assertLong256(rwMem, N);
            assertLong256(roMem, N);
        });
    }

    @Test
    public void testLong256Append2() throws Exception {
        withMem((rwMem, roMem) -> {
            final int N = 1_000_000;
            Long256Impl value = new Long256Impl();
            for (int i = 0; i < N; i++) {
                value.setAll(
                        rnd.nextLong(),
                        rnd.nextLong(),
                        rnd.nextLong(),
                        rnd.nextLong());
                rwMem.putLong256(value);
            }

            roMem.extend(rwMem.size());

            // read these values back from
            assertLong256(rwMem, N);
            assertLong256(roMem, N);
        });
    }

    @Test
    public void testLong256Append3() throws Exception {
        withMem((rwMem, roMem) -> {
            final int N = 1_000_000;
            StringSink sink = new StringSink();
            for (int i = 0; i < N; i++) {
                Numbers.appendLong256(
                        rnd.nextLong(),
                        rnd.nextLong(),
                        rnd.nextLong(),
                        rnd.nextLong(),
                        sink
                );
                rwMem.putLong256(sink);
                sink.clear();
            }

            roMem.extend(rwMem.size());

            // read these values back from
            assertLong256(rwMem, N);
            assertLong256(roMem, N);
        });
    }

    @Test
    public void testLong256AppendAtOffset1() throws Exception {
        withMem((rwMem, roMem) -> {
            final int N = 1_000_000;
            for (int i = 0; i < N; i++) {
                rwMem.putLong256(
                        i * 32
                        , rnd.nextLong()
                        , rnd.nextLong()
                        , rnd.nextLong()
                        , rnd.nextLong()
                );
            }

            roMem.extend(rwMem.size());

            // read these values back from
            assertLong256(rwMem, N);
            assertLong256(roMem, N);
        });
    }

    @Test
    public void testLong256AppendAtOffset2() throws Exception {
        withMem((rwMem, roMem) -> {
            final int N = 1_000_000;
            Long256Impl value = new Long256Impl();
            for (int i = 0; i < N; i++) {
                value.setAll(
                        rnd.nextLong()
                        , rnd.nextLong()
                        , rnd.nextLong()
                        , rnd.nextLong()
                );
                rwMem.putLong256(i * 32, value);
            }

            roMem.extend(rwMem.size());

            // read these values back from
            assertLong256(rwMem, N);
            assertLong256(roMem, N);
        });
    }

    @Test
    public void testLongAppend() throws Exception {
        withMem((rwMem, roMem) -> {
            final int N = 10_000_000;
            for (int i = 0; i < N; i++) {
                rwMem.putLong(rnd.nextLong());
            }

            roMem.extend(rwMem.size());

            // read these values back from
            assertLong(rwMem, N);
            assertLong(roMem, N);
        });
    }

    @Test
    public void testLongAppendAtOffset() throws Exception {
        withMem((rwMem, roMem) -> {
            final int N = 4_000_000;
            for (int i = 0; i < N; i++) {
                rwMem.putLong(i * 8, rnd.nextLong());
            }

            roMem.extend(rwMem.size());

            // read these values back from
            assertLong(rwMem, N);
            assertLong(roMem, N);
        });
    }

    @Test
    public void testLongRandomWrite() throws Exception {
        withMem((rwMem, roMem) -> {
            final long MAX = 4 * _8M / Long.BYTES;
            final int N = 1_000;
            for (int i = 0; i < N; i++) {
                rwMem.putLong(rnd.nextLong(MAX) * 8L, rnd.nextLong());
            }

            roMem.extend(rwMem.size());

            // read these values back from
            assertRandomLong(rwMem, MAX, N);
            assertRandomLong(roMem, MAX, N);
        });
    }

    @Test
    public void testPageCountAPI() throws Exception {
        withMem(FilesFacadeImpl.INSTANCE.getMapPageSize(), 0, (rwMem, roMem) -> {

            Assert.assertEquals(0, roMem.getPageCount());
            // read-write memory will always have one page unless it is closed
            Assert.assertEquals(1, rwMem.getPageCount());

            final int N = 10_000_000;
            for (int i = 0; i < N; i++) {
                rwMem.putBool(rnd.nextBoolean());
            }

            roMem.extend(rwMem.size());

            // read these values back from
            assertBool(rwMem, N);
            assertBool(roMem, N);

            Assert.assertEquals(1, roMem.getPageCount());
            Assert.assertEquals(1, rwMem.getPageCount());

        });
    }

    @Test
    public void testPageCountIsZeroAfterClose() throws Exception {
        assertMemoryLeak(() -> {
            final FilesFacade ff = FilesFacadeImpl.INSTANCE;
            try (final Path path = Path.getThreadLocal(root).concat("t.d").$()) {
                rnd.reset();
                MemoryMARW rwMem = Vm.getMARWInstance(
                        ff,
                        path,
                        ff.getMapPageSize(),
                        0,
                        MemoryTag.MMAP_DEFAULT,
                        configuration.getWriterFileOpenOpts()
                );
                rwMem.close();
                Assert.assertEquals(0, rwMem.getPageCount());
            }
        });
    }

    @Test
    public void testShortAppend() throws Exception {
        withMem((rwMem, roMem) -> {
            final int N = 10_000_000;
            for (int i = 0; i < N; i++) {
                rwMem.putShort(rnd.nextShort());
            }

            roMem.extend(rwMem.size());

            // read these values back from
            assertShort(rwMem, N);
            assertShort(roMem, N);
        });
    }

    @Test
    public void testShortAppendAtOffset() throws Exception {
        withMem((rwMem, roMem) -> {
            final int N = 4_000_000;
            for (int i = 0; i < N; i++) {
                rwMem.putShort(i * 2, rnd.nextShort());
            }

            roMem.extend(rwMem.size());

            // read these values back from
            assertShort(rwMem, N);
            assertShort(roMem, N);
        });
    }

    @Test
    public void testShortRandomWrite() throws Exception {
        withMem((rwMem, roMem) -> {
            final long MAX = 4 * _8M / Integer.BYTES;
            final int N = 1_000;
            for (int i = 0; i < N; i++) {
                rwMem.putShort(rnd.nextLong(MAX), rnd.nextShort());
            }

            roMem.extend(rwMem.size());

            // read these values back from
            assertRandomShort(rwMem, MAX, N);
            assertRandomShort(roMem, MAX, N);
        });
    }

    @Test
    public void testTruncate() {
        FilesFacade ff = FilesFacadeImpl.INSTANCE;
        try (Path path = new Path().of(root).concat("tmp1").$()) {
            ff.touch(path);
            try {
                MemoryMARW mem = Vm.getMARWInstance();
                try {
                    mem.of(ff, path, FilesFacadeImpl._16M, -1, MemoryTag.MMAP_DEFAULT, CairoConfiguration.O_NONE);
                    // this is larger than page size
                    for (int i = 0; i < 3_000_000; i++) {
                        mem.putLong(i * 8, i + 1);
                    }

                    mem.truncate();
                    Assert.assertEquals(FilesFacadeImpl._16M, mem.size());
                    Assert.assertEquals(0, mem.getAppendOffset());
                } finally {
                    mem.close();
                }

                Assert.assertEquals(0, ff.length(path));
            } finally {
                Assert.assertTrue(ff.remove(path));
            }
        }
    }

    @Test
    public void testTruncateRemapFailed() {
        FilesFacade ff = new FilesFacadeImpl() {
            int counter = 1;
            boolean failTruncate = false;

            @Override
            public long mremap(long fd, long addr, long previousSize, long newSize, long offset, int mode, int memoryTag) {
                if (--counter < 0) {
                    failTruncate = true;
                    return -1;
                }
                return super.mremap(fd, addr, previousSize, newSize, offset, mode, memoryTag);
            }

            @Override
            public boolean truncate(long fd, long size) {
                if (failTruncate) {
                    return false;
                }
                return super.truncate(fd, size);
            }
        };

        try (Path path = new Path().of(root).concat("tmp4").$()) {
            ff.touch(path);
            try {
                MemoryMARW mem = Vm.getMARWInstance();
                try {
                    mem.of(ff, path, FilesFacadeImpl._16M, -1, MemoryTag.MMAP_DEFAULT, CairoConfiguration.O_NONE);
                    // this is larger than page size
                    for (int i = 0; i < 3_000_000; i++) {
                        mem.putLong(i * 8, i + 1);
                    }

                    try {
                        mem.truncate();
                        Assert.fail();
                    } catch (CairoException e) {
                        TestUtils.assertContains(e.getFlyweightMessage(), "could not remap file");
                    }
                } finally {
                    mem.close();
                }

                long fileLen = ff.length(path);
                Assert.assertNotEquals(0, fileLen);

                // we expect memory to zero out the file, which failed to truncate

                try (MemoryMR roMem = new MemoryCMRImpl(ff, path, fileLen, MemoryTag.MMAP_DEFAULT)) {
                    Assert.assertEquals(fileLen, roMem.size());

                    for (int i = 0; i < fileLen; i++) {
                        Assert.assertEquals(0, roMem.getByte(i));
                    }
                }
            } finally {
                Assert.assertTrue(ff.remove(path));
            }
        }
    }

    private void assertBool(MemoryR rwMem, int count) {
        rnd.reset();
        for (int i = 0; i < count; i++) {
            Assert.assertEquals(rnd.nextBoolean(), rwMem.getBool(i));
        }
    }

    private void assertByte(MemoryR rwMem, int count) {
        rnd.reset();
        for (int i = 0; i < count; i++) {
            Assert.assertEquals(rnd.nextByte(), rwMem.getByte(i));
        }
    }

    private void assertChar(MemoryR rwMem, int count) {
        rnd.reset();
        for (int i = 0; i < count; i++) {
            Assert.assertEquals(rnd.nextChar(), rwMem.getChar(i * 2L));
        }
    }

    private void assertDouble(MemoryR rwMem, int count) {
        rnd.reset();
        for (int i = 0; i < count; i++) {
            Assert.assertEquals(rnd.nextDouble(), rwMem.getDouble(i * 8L), 0.000001);
        }
    }

    private void assertFloat(MemoryR rwMem, int count) {
        rnd.reset();
        for (int i = 0; i < count; i++) {
            Assert.assertEquals(rnd.nextFloat(), rwMem.getFloat(i * 4L), 0.000001);
        }
    }

    private void assertInt(MemoryR rwMem, int count) {
        rnd.reset();
        for (int i = 0; i < count; i++) {
            Assert.assertEquals(rnd.nextInt(), rwMem.getInt(i * 4L));
        }
    }

    private void assertLong(MemoryR rwMem, int count) {
        rnd.reset();
        for (int i = 0; i < count; i++) {
            Assert.assertEquals(rnd.nextLong(), rwMem.getLong(i * 8L));
        }
    }

    @SuppressWarnings("SameParameterValue")
    private void assertLong128(MemoryR rwMem, int count) {
        rnd.reset();
        for (int i = 0; i < count; i++) {
            Assert.assertEquals(rnd.nextLong(), rwMem.getLong(i * 16L + 8L));
            Assert.assertEquals(rnd.nextLong(), rwMem.getLong(i * 16L));
        }
    }

    @SuppressWarnings("SameParameterValue")
    private void assertLong256(MemoryR rwMem, int count) {
        rnd.reset();
        for (int i = 0; i < count; i++) {
            long l0 = rnd.nextLong();
            long l1 = rnd.nextLong();
            long l2 = rnd.nextLong();
            long l3 = rnd.nextLong();
            Assert.assertEquals(l0, rwMem.getLong(i * 32L));
            Assert.assertEquals(l1, rwMem.getLong(i * 32L + 8L));
            Assert.assertEquals(l2, rwMem.getLong(i * 32L + 16L));
            Assert.assertEquals(l3, rwMem.getLong(i * 32L + 24L));

            Long256 valueA = rwMem.getLong256A(i * 32L);
            Assert.assertEquals(l0, valueA.getLong0());
            Assert.assertEquals(l1, valueA.getLong1());
            Assert.assertEquals(l2, valueA.getLong2());
            Assert.assertEquals(l3, valueA.getLong3());

            Long256 valueB = rwMem.getLong256B(i * 32L);
            Assert.assertEquals(l0, valueB.getLong0());
            Assert.assertEquals(l1, valueB.getLong1());
            Assert.assertEquals(l2, valueB.getLong2());
            Assert.assertEquals(l3, valueB.getLong3());
        }
    }

    @SuppressWarnings("SameParameterValue")
    private void assertRandomBool(MemoryR rwMem, long MAX, int N) {
        rnd.reset();
        for (int i = 0; i < N; i++) {
            long offset = rnd.nextLong(MAX);
            Assert.assertEquals(rnd.nextBoolean(), rwMem.getBool(offset));
        }
    }

    @SuppressWarnings("SameParameterValue")
    private void assertRandomByte(MemoryR rwMem, long MAX, int N) {
        rnd.reset();
        for (int i = 0; i < N; i++) {
            long offset = rnd.nextLong(MAX);
            Assert.assertEquals(rnd.nextByte(), rwMem.getByte(offset));
        }
    }

    @SuppressWarnings("SameParameterValue")
    private void assertRandomChar(MemoryR rwMem, long MAX, int N) {
        rnd.reset();
        for (int i = 0; i < N; i++) {
            long offset = rnd.nextLong(MAX) * 2L;
            Assert.assertEquals(rnd.nextChar(), rwMem.getChar(offset));
        }
    }

    @SuppressWarnings("SameParameterValue")
    private void assertRandomDouble(MemoryR rwMem, long MAX, int N) {
        rnd.reset();
        for (int i = 0; i < N; i++) {
            long offset = rnd.nextLong(MAX) * 8L;
            Assert.assertEquals(rnd.nextDouble(), rwMem.getDouble(offset), 0.000001);
        }
    }

    @SuppressWarnings("SameParameterValue")
    private void assertRandomFloat(MemoryR rwMem, long MAX, int N) {
        rnd.reset();
        for (int i = 0; i < N; i++) {
            long offset = rnd.nextLong(MAX) * 4L;
            Assert.assertEquals(rnd.nextFloat(), rwMem.getFloat(offset), 0.000001);
        }
    }

    @SuppressWarnings("SameParameterValue")
    private void assertRandomInt(MemoryR rwMem, long MAX, int N) {
        rnd.reset();
        for (int i = 0; i < N; i++) {
            final long offset = rnd.nextLong(MAX) * 4L;
            Assert.assertEquals(rnd.nextInt(), rwMem.getInt(offset));
        }
    }

    @SuppressWarnings("SameParameterValue")
    private void assertRandomLong(MemoryR rwMem, long MAX, int N) {
        rnd.reset();
        for (int i = 0; i < N; i++) {
            long offset = rnd.nextLong(MAX) * 8L;
            Assert.assertEquals(rnd.nextLong(), rwMem.getLong(offset));
        }
    }

    @SuppressWarnings("SameParameterValue")
    private void assertRandomShort(MemoryR rwMem, long MAX, int N) {
        rnd.reset();
        for (int i = 0; i < N; i++) {
            long offset = rnd.nextLong(MAX);
            Assert.assertEquals(rnd.nextShort(), rwMem.getShort(offset));
        }
    }

    private void assertShort(MemoryR rwMem, int count) {
        rnd.reset();
        for (int i = 0; i < count; i++) {
            Assert.assertEquals(rnd.nextShort(), rwMem.getShort(i * 2L));
        }
    }

    private void withMem(MemTestCode code) throws Exception {
        withMem(_4M, code);
    }

    private void withMem(long sz, MemTestCode code) throws Exception {
        withMem(sz, sz, code);
    }

    private void withMem(long appendSz, long sz, MemTestCode code) throws Exception {
        assertMemoryLeak(() -> {
            final Path path = Path.getThreadLocal(root).concat("t.d").$();
            rnd.reset();
            try (
                    MemoryCMARW rwMem = Vm.getCMARWInstance(
                            FilesFacadeImpl.INSTANCE,
                            path,
                            appendSz,
                            -1,
                            MemoryTag.MMAP_DEFAULT,
                            configuration.getWriterFileOpenOpts()
                    );

                    MemoryCMR roMem = new MemoryCMRImpl(
                            FilesFacadeImpl.INSTANCE,
                            path,
                            sz,
                            MemoryTag.MMAP_DEFAULT)
            ) {
                code.run(rwMem, roMem);
            } finally {
                Path.clearThreadLocals();
            }
        });

    }

    @FunctionalInterface
    private interface MemTestCode {
        void run(MemoryARW rwMem, MemoryR roMem);
    }
}<|MERGE_RESOLUTION|>--- conflicted
+++ resolved
@@ -388,11 +388,7 @@
         withMem((rwMem, roMem) -> {
             final int N = 10_000_000;
             for (int i = 0; i < N; i++) {
-<<<<<<< HEAD
-                rwMem.putLong128BigEndian(rnd.nextLong(), rnd.nextLong());
-=======
                 rwMem.putLong128LittleEndian(rnd.nextLong(), rnd.nextLong());
->>>>>>> fbc71d19
             }
 
             roMem.extend(rwMem.size());
