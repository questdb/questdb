/*******************************************************************************
 *     ___                  _   ____  ____
 *    / _ \ _   _  ___  ___| |_|  _ \| __ )
 *   | | | | | | |/ _ \/ __| __| | | |  _ \
 *   | |_| | |_| |  __/\__ \ |_| |_| | |_) |
 *    \__\_\\__,_|\___||___/\__|____/|____/
 *
 *  Copyright (c) 2014-2019 Appsicle
 *  Copyright (c) 2019-2020 QuestDB
 *
 *  Licensed under the Apache License, Version 2.0 (the "License");
 *  you may not use this file except in compliance with the License.
 *  You may obtain a copy of the License at
 *
 *  http://www.apache.org/licenses/LICENSE-2.0
 *
 *  Unless required by applicable law or agreed to in writing, software
 *  distributed under the License is distributed on an "AS IS" BASIS,
 *  WITHOUT WARRANTIES OR CONDITIONS OF ANY KIND, either express or implied.
 *  See the License for the specific language governing permissions and
 *  limitations under the License.
 *
 ******************************************************************************/

package io.questdb.cairo.vm;

import io.questdb.cairo.AbstractCairoTest;
import io.questdb.cairo.CairoException;
import io.questdb.cairo.TableUtils;
import io.questdb.cairo.vm.api.*;
import io.questdb.log.Log;
import io.questdb.log.LogFactory;
import io.questdb.std.*;
import io.questdb.std.str.Path;
import io.questdb.std.str.StringSink;
import io.questdb.test.tools.TestUtils;
import org.junit.Assert;
import org.junit.Test;

public class ContinuousMemoryMTest extends AbstractCairoTest {

    private static final Log LOG = LogFactory.getLog(ContinuousMemoryMTest.class);
    private final Rnd rnd = new Rnd();
    private final long _4M = 4 * 1024 * 1024;
    private final long _8M = 2 * _4M;

    @Test
    public void testBoolAppend() throws Exception {
        withMem((rwMem, roMem) -> {
            final int N = 10_000_000;
            for (int i = 0; i < N; i++) {
                rwMem.putBool(rnd.nextBoolean());
            }

            roMem.extend(rwMem.size());

            // read these values back from
            assertBool(rwMem, N);
            assertBool(roMem, N);
        });
    }

    @Test
    public void testBoolAppendAtOffset() throws Exception {
        withMem((rwMem, roMem) -> {
            final int N = 4_000_000;
            for (int i = 0; i < N; i++) {
                rwMem.putBool(i, rnd.nextBoolean());
            }

            roMem.extend(rwMem.size());

            // read these values back from
            assertBool(rwMem, N);
            assertBool(roMem, N);
        });
    }

    @Test
    public void testBoolRandomWrite() throws Exception {
        withMem((rwMem, roMem) -> {
            final long MAX = 4 * _8M;
            final int N = 1_000;
            for (int i = 0; i < N; i++) {
                rwMem.putBool(rnd.nextLong(MAX), rnd.nextBoolean());
            }

            roMem.extend(rwMem.size());

            // read these values back from
            assertRandomBool(rwMem, MAX, N);
            assertRandomBool(roMem, MAX, N);
        });
    }

    @Test
    public void testByteAppend() throws Exception {
        withMem((rwMem, roMem) -> {
            final int N = 10_000_000;
            for (int i = 0; i < N; i++) {
                rwMem.putByte(rnd.nextByte());
            }

            roMem.extend(rwMem.size());

            // read these values back from
            assertByte(rwMem, N);
            assertByte(roMem, N);
        });
    }

    @Test
    public void testByteAppendAtOffset() throws Exception {
        withMem((rwMem, roMem) -> {
            final int N = 4_000_000;
            for (int i = 0; i < N; i++) {
                rwMem.putByte(i, rnd.nextByte());
            }

            roMem.extend(rwMem.size());

            // read these values back from
            assertByte(rwMem, N);
            assertByte(roMem, N);
        });
    }

    @Test
    public void testByteRandomWrite() throws Exception {
        withMem((rwMem, roMem) -> {
            final long MAX = 4 * _8M;
            final int N = 1_000;
            for (int i = 0; i < N; i++) {
                rwMem.putByte(rnd.nextLong(MAX), rnd.nextByte());
            }

            roMem.extend(rwMem.size());

            // read these values back from
            assertRandomByte(rwMem, MAX, N);
            assertRandomByte(roMem, MAX, N);
        });
    }

    @Test
    public void testCharAppend() throws Exception {
        withMem((rwMem, roMem) -> {
            final int N = 10_000_000;
            for (int i = 0; i < N; i++) {
                rwMem.putChar(rnd.nextChar());
            }

            roMem.extend(rwMem.size());

            // read these values back from
            assertChar(rwMem, N);
            assertChar(roMem, N);
        });
    }

    @Test
    public void testCharAppendAtOffset() throws Exception {
        withMem((rwMem, roMem) -> {
            final int N = 4_000_000;
            for (int i = 0; i < N; i++) {
                rwMem.putChar(i * 2, rnd.nextChar());
            }

            roMem.extend(rwMem.size());

            // read these values back from
            assertChar(rwMem, N);
            assertChar(roMem, N);
        });
    }

    @Test
    public void testCharRandomWrite() throws Exception {
        withMem((rwMem, roMem) -> {
            final long MAX = 4 * _8M / 2;
            final int N = 1_000;
            for (int i = 0; i < N; i++) {
                rwMem.putChar(rnd.nextLong(MAX) * 2L, rnd.nextChar());
            }

            roMem.extend(rwMem.size());

            // read these values back from
            assertRandomChar(rwMem, MAX, N);
            assertRandomChar(roMem, MAX, N);
        });
    }

    @Test
    public void testDoubleAppend() throws Exception {
        withMem((rwMem, roMem) -> {
            final int N = 10_000_000;
            for (int i = 0; i < N; i++) {
                rwMem.putDouble(rnd.nextDouble());
            }

            roMem.extend(rwMem.size());

            // read these values back from
            assertDouble(rwMem, N);
            assertDouble(roMem, N);
        });
    }

    @Test
    public void testDoubleAppendAtOffset() throws Exception {
        withMem((rwMem, roMem) -> {
            final int N = 4_000_000;
            for (int i = 0; i < N; i++) {
                rwMem.putDouble(i * 8, rnd.nextDouble());
            }

            roMem.extend(rwMem.size());

            // read these values back from
            assertDouble(rwMem, N);
            assertDouble(roMem, N);
        });
    }

    @Test
    public void testDoubleRandomWrite() throws Exception {
        withMem((rwMem, roMem) -> {
            final long MAX = 4 * _8M / Double.BYTES;
            final int N = 500;
            for (int i = 0; i < N; i++) {
                rwMem.putDouble(rnd.nextLong(MAX) * 8L, rnd.nextDouble());
            }

            roMem.extend(rwMem.size());

            // read these values back from
            assertRandomDouble(rwMem, MAX, N);
            assertRandomDouble(roMem, MAX, N);
        });
    }

    @Test
    public void testFloatAppend() throws Exception {
        withMem((rwMem, roMem) -> {
            final int N = 10_000_000;
            for (int i = 0; i < N; i++) {
                rwMem.putFloat(rnd.nextFloat());
            }

            roMem.extend(rwMem.size());

            // read these values back from
            assertFloat(rwMem, N);
            assertFloat(roMem, N);
        });
    }

    @Test
    public void testFloatAppendAtOffset() throws Exception {
        withMem((rwMem, roMem) -> {
            final int N = 4_000_000;
            for (int i = 0; i < N; i++) {
                rwMem.putFloat(i * 4, rnd.nextFloat());
            }

            roMem.extend(rwMem.size());

            // read these values back from
            assertFloat(rwMem, N);
            assertFloat(roMem, N);
        });
    }

    @Test
    public void testFloatRandomWrite() throws Exception {
        withMem((rwMem, roMem) -> {
            final long MAX = 4 * _8M / Float.BYTES;
            final int N = 500;
            for (int i = 0; i < N; i++) {
                rwMem.putFloat(rnd.nextLong(MAX) * 4L, rnd.nextFloat());
            }

            roMem.extend(rwMem.size());

            // read these values back from
            assertRandomFloat(rwMem, MAX, N);
            assertRandomFloat(roMem, MAX, N);
        });
    }

    @Test
    public void testForcedExtend() {
        FilesFacade ff = FilesFacadeImpl.INSTANCE;
        try (Path path = new Path().of(root).concat("tmp1").$()) {
            ff.touch(path);
            final long fd = TableUtils.openRW(ff, path, LOG);
            try {
                MemoryMARW mem = Vm.getMARWInstance();
<<<<<<< HEAD
                mem.of(ff, fd, null, Long.MAX_VALUE, MemoryTag.MMAP_DEFAULT);
=======
                mem.of(ff, fd, null, -1);
>>>>>>> e04e2e65

                mem.extend(ff.getMapPageSize() * 2);

                mem.putLong(ff.getMapPageSize(), 999);
                Assert.assertEquals(999, mem.getLong(ff.getMapPageSize()));
            } finally {
                ff.close(fd);
            }
        }
    }

    @Test
    public void testIntAppend() throws Exception {
        withMem((rwMem, roMem) -> {
            final int N = 10_000_000;
            for (int i = 0; i < N; i++) {
                rwMem.putInt(rnd.nextInt());
            }

            roMem.extend(rwMem.size());

            // read these values back from
            assertInt(rwMem, N);
            assertInt(roMem, N);
        });
    }

    @Test
    public void testIntAppendAtOffset() throws Exception {
        withMem((rwMem, roMem) -> {
            final int N = 4_000_000;
            for (int i = 0; i < N; i++) {
                rwMem.putInt(i * 4, rnd.nextInt());
            }

            roMem.extend(rwMem.size());

            // read these values back from
            assertInt(rwMem, N);
            assertInt(roMem, N);
        });
    }

    @Test
    public void testIntRandomWrite() throws Exception {
        withMem((rwMem, roMem) -> {
            final long MAX = 4 * _8M / Integer.BYTES;
            final int N = 1_000;
            for (int i = 0; i < N; i++) {
                rwMem.putInt(rnd.nextLong(MAX) * 4L, rnd.nextInt());
            }

            roMem.extend(rwMem.size());

            // read these values back from
            assertRandomInt(rwMem, MAX, N);
            assertRandomInt(roMem, MAX, N);
        });
    }

    @Test
    public void testJumpToSetAppendPosition() {
        FilesFacade ff = FilesFacadeImpl.INSTANCE;
        try (Path path = new Path().of(root).concat("tmp3").$()) {
            ff.touch(path);
            try {
                MemoryMARW mem = Vm.getMARWInstance();
                try {
<<<<<<< HEAD
                    mem.of(ff, TableUtils.openRW(ff, path, LOG), null, Long.MAX_VALUE, MemoryTag.MMAP_DEFAULT);
=======
                    mem.of(ff, TableUtils.openRW(ff, path, LOG), null, -1);
>>>>>>> e04e2e65

                    mem.extend(ff.getMapPageSize() * 2);

                    mem.putLong(ff.getMapPageSize(), 999);
                    Assert.assertEquals(999, mem.getLong(ff.getMapPageSize()));

                    mem.jumpTo(1024);
                } finally {
                    mem.close();
                }

                Assert.assertEquals(ff.length(path), Files.PAGE_SIZE);
            } finally {
                Assert.assertTrue(ff.remove(path));
            }
        }
    }

    @Test
    public void testLong128Append() throws Exception {
        withMem((rwMem, roMem) -> {
            final int N = 10_000_000;
            for (int i = 0; i < N; i++) {
                rwMem.putLong128(rnd.nextLong(), rnd.nextLong());
            }

            roMem.extend(rwMem.size());

            // read these values back from
            assertLong128(rwMem, N);
            assertLong128(roMem, N);
        });
    }

    @Test
    public void testLong256Append1() throws Exception {
        withMem((rwMem, roMem) -> {
            final int N = 1_000_000;
            for (int i = 0; i < N; i++) {
                rwMem.putLong256(
                        rnd.nextLong(),
                        rnd.nextLong(),
                        rnd.nextLong(),
                        rnd.nextLong()
                );
            }

            roMem.extend(rwMem.size());

            // read these values back from
            assertLong256(rwMem, N);
            assertLong256(roMem, N);
        });
    }

    @Test
    public void testLong256Append2() throws Exception {
        withMem((rwMem, roMem) -> {
            final int N = 1_000_000;
            Long256Impl value = new Long256Impl();
            for (int i = 0; i < N; i++) {
                value.setAll(
                        rnd.nextLong(),
                        rnd.nextLong(),
                        rnd.nextLong(),
                        rnd.nextLong());
                rwMem.putLong256(value);
            }

            roMem.extend(rwMem.size());

            // read these values back from
            assertLong256(rwMem, N);
            assertLong256(roMem, N);
        });
    }

    @Test
    public void testLong256Append3() throws Exception {
        withMem((rwMem, roMem) -> {
            final int N = 1_000_000;
            StringSink sink = new StringSink();
            for (int i = 0; i < N; i++) {
                Numbers.appendLong256(
                        rnd.nextLong(),
                        rnd.nextLong(),
                        rnd.nextLong(),
                        rnd.nextLong(),
                        sink
                );
                rwMem.putLong256(sink);
                sink.clear();
            }

            roMem.extend(rwMem.size());

            // read these values back from
            assertLong256(rwMem, N);
            assertLong256(roMem, N);
        });
    }

    @Test
    public void testLong256AppendAtOffset1() throws Exception {
        withMem((rwMem, roMem) -> {
            final int N = 1_000_000;
            for (int i = 0; i < N; i++) {
                rwMem.putLong256(
                        i * 32
                        , rnd.nextLong()
                        , rnd.nextLong()
                        , rnd.nextLong()
                        , rnd.nextLong()
                );
            }

            roMem.extend(rwMem.size());

            // read these values back from
            assertLong256(rwMem, N);
            assertLong256(roMem, N);
        });
    }

    @Test
    public void testLong256AppendAtOffset2() throws Exception {
        withMem((rwMem, roMem) -> {
            final int N = 1_000_000;
            Long256Impl value = new Long256Impl();
            for (int i = 0; i < N; i++) {
                value.setAll(
                        rnd.nextLong()
                        , rnd.nextLong()
                        , rnd.nextLong()
                        , rnd.nextLong()
                );
                rwMem.putLong256(i * 32, value);
            }

            roMem.extend(rwMem.size());

            // read these values back from
            assertLong256(rwMem, N);
            assertLong256(roMem, N);
        });
    }

    @Test
    public void testLongAppend() throws Exception {
        withMem((rwMem, roMem) -> {
            final int N = 10_000_000;
            for (int i = 0; i < N; i++) {
                rwMem.putLong(rnd.nextLong());
            }

            roMem.extend(rwMem.size());

            // read these values back from
            assertLong(rwMem, N);
            assertLong(roMem, N);
        });
    }

    @Test
    public void testLongAppendAtOffset() throws Exception {
        withMem((rwMem, roMem) -> {
            final int N = 4_000_000;
            for (int i = 0; i < N; i++) {
                rwMem.putLong(i * 8, rnd.nextLong());
            }

            roMem.extend(rwMem.size());

            // read these values back from
            assertLong(rwMem, N);
            assertLong(roMem, N);
        });
    }

    @Test
    public void testLongRandomWrite() throws Exception {
        withMem((rwMem, roMem) -> {
            final long MAX = 4 * _8M / Long.BYTES;
            final int N = 1_000;
            for (int i = 0; i < N; i++) {
                rwMem.putLong(rnd.nextLong(MAX) * 8L, rnd.nextLong());
            }

            roMem.extend(rwMem.size());

            // read these values back from
            assertRandomLong(rwMem, MAX, N);
            assertRandomLong(roMem, MAX, N);
        });
    }

    @Test
    public void testPageCountAPI() throws Exception {
        withMem(0, (rwMem, roMem) -> {

            Assert.assertEquals(0, roMem.getPageCount());
            // read-write memory will always have one page unless it is closed
            Assert.assertEquals(1, rwMem.getPageCount());

            final int N = 10_000_000;
            for (int i = 0; i < N; i++) {
                rwMem.putBool(rnd.nextBoolean());
            }

            roMem.extend(rwMem.size());

            // read these values back from
            assertBool(rwMem, N);
            assertBool(roMem, N);

            Assert.assertEquals(1, roMem.getPageCount());
            Assert.assertEquals(1, rwMem.getPageCount());

        });
    }

    @Test
    public void testPageCountIsZeroAfterClose() throws Exception {
        assertMemoryLeak(() -> {
            try (final Path path = Path.getThreadLocal(root).concat("t.d").$()) {
                rnd.reset();
                MemoryMARW rwMem = Vm.getMARWInstance(
                        FilesFacadeImpl.INSTANCE,
                        path,
                        0,
                        0,
                        MemoryTag.MMAP_DEFAULT);
                rwMem.close();
                Assert.assertEquals(0, rwMem.getPageCount());
            }
        });
    }

    @Test
    public void testShortAppend() throws Exception {
        withMem((rwMem, roMem) -> {
            final int N = 10_000_000;
            for (int i = 0; i < N; i++) {
                rwMem.putShort(rnd.nextShort());
            }

            roMem.extend(rwMem.size());

            // read these values back from
            assertShort(rwMem, N);
            assertShort(roMem, N);
        });
    }

    @Test
    public void testShortAppendAtOffset() throws Exception {
        withMem((rwMem, roMem) -> {
            final int N = 4_000_000;
            for (int i = 0; i < N; i++) {
                rwMem.putShort(i * 2, rnd.nextShort());
            }

            roMem.extend(rwMem.size());

            // read these values back from
            assertShort(rwMem, N);
            assertShort(roMem, N);
        });
    }

    @Test
    public void testShortRandomWrite() throws Exception {
        withMem((rwMem, roMem) -> {
            final long MAX = 4 * _8M / Integer.BYTES;
            final int N = 1_000;
            for (int i = 0; i < N; i++) {
                rwMem.putShort(rnd.nextLong(MAX), rnd.nextShort());
            }

            roMem.extend(rwMem.size());

            // read these values back from
            assertRandomShort(rwMem, MAX, N);
            assertRandomShort(roMem, MAX, N);
        });
    }

    @Test
    public void testTruncate() {
        FilesFacade ff = FilesFacadeImpl.INSTANCE;
        try (Path path = new Path().of(root).concat("tmp1").$()) {
            ff.touch(path);
            try {
                MemoryMARW mem = Vm.getMARWInstance();
                try {
<<<<<<< HEAD
                    mem.of(ff, path, FilesFacadeImpl._16M, Long.MAX_VALUE, MemoryTag.MMAP_DEFAULT);
=======
                    mem.of(ff, path, FilesFacadeImpl._16M, -1);
>>>>>>> e04e2e65
                    // this is larger than page size
                    for (int i = 0; i < 3_000_000; i++) {
                        mem.putLong(i * 8, i + 1);
                    }

                    mem.truncate();
                    Assert.assertEquals(FilesFacadeImpl._16M, mem.size());
                    Assert.assertEquals(0, mem.getAppendOffset());
                } finally {
                    mem.close();
                }

                Assert.assertEquals(0, ff.length(path));
            } finally {
                Assert.assertTrue(ff.remove(path));
            }
        }
    }

    @Test
    public void testTruncateRemapFailed() {
        FilesFacade ff = new FilesFacadeImpl() {
            int counter = 1;
            boolean failTruncate = false;

            @Override
            public long mremap(long fd, long addr, long previousSize, long newSize, long offset, int mode, int memoryTag) {
                if (--counter < 0) {
                    failTruncate = true;
                    return -1;
                }
                return super.mremap(fd, addr, previousSize, newSize, offset, mode, memoryTag);
            }

            @Override
            public boolean truncate(long fd, long size) {
                if (failTruncate) {
                    return false;
                }
                return super.truncate(fd, size);
            }
        };

        try (Path path = new Path().of(root).concat("tmp4").$()) {
            ff.touch(path);
            try {
                MemoryMARW mem = Vm.getMARWInstance();
                try {
<<<<<<< HEAD
                    mem.of(ff, path, FilesFacadeImpl._16M, Long.MAX_VALUE, MemoryTag.MMAP_DEFAULT);
=======
                    mem.of(ff, path, FilesFacadeImpl._16M, -1);
>>>>>>> e04e2e65
                    // this is larger than page size
                    for (int i = 0; i < 3_000_000; i++) {
                        mem.putLong(i * 8, i + 1);
                    }

                    try {
                        mem.truncate();
                        Assert.fail();
                    } catch (CairoException e) {
                        TestUtils.assertContains(e.getFlyweightMessage(), "could not remap file");
                    }
                } finally {
                    mem.close();
                }

                long fileLen = ff.length(path);
                Assert.assertNotEquals(0, fileLen);

                // we expect memory to zero out the file, which failed to truncate

                try (MemoryMR roMem = new MemoryCMRImpl(ff, path, fileLen, MemoryTag.MMAP_DEFAULT)) {
                    Assert.assertEquals(fileLen, roMem.size());

                    for (int i = 0; i < fileLen; i++) {
                        Assert.assertEquals(0, roMem.getByte(i));
                    }
                }
            } finally {
                Assert.assertTrue(ff.remove(path));
            }
        }
    }

    private void assertBool(MemoryR rwMem, int count) {
        rnd.reset();
        for (int i = 0; i < count; i++) {
            Assert.assertEquals(rnd.nextBoolean(), rwMem.getBool(i));
        }
    }

    private void assertByte(MemoryR rwMem, int count) {
        rnd.reset();
        for (int i = 0; i < count; i++) {
            Assert.assertEquals(rnd.nextByte(), rwMem.getByte(i));
        }
    }

    private void assertChar(MemoryR rwMem, int count) {
        rnd.reset();
        for (int i = 0; i < count; i++) {
            Assert.assertEquals(rnd.nextChar(), rwMem.getChar(i * 2L));
        }
    }

    private void assertDouble(MemoryR rwMem, int count) {
        rnd.reset();
        for (int i = 0; i < count; i++) {
            Assert.assertEquals(rnd.nextDouble(), rwMem.getDouble(i * 8L), 0.000001);
        }
    }

    private void assertFloat(MemoryR rwMem, int count) {
        rnd.reset();
        for (int i = 0; i < count; i++) {
            Assert.assertEquals(rnd.nextFloat(), rwMem.getFloat(i * 4L), 0.000001);
        }
    }

    private void assertInt(MemoryR rwMem, int count) {
        rnd.reset();
        for (int i = 0; i < count; i++) {
            Assert.assertEquals(rnd.nextInt(), rwMem.getInt(i * 4L));
        }
    }

    private void assertLong(MemoryR rwMem, int count) {
        rnd.reset();
        for (int i = 0; i < count; i++) {
            Assert.assertEquals(rnd.nextLong(), rwMem.getLong(i * 8L));
        }
    }

    @SuppressWarnings("SameParameterValue")
    private void assertLong128(MemoryR rwMem, int count) {
        rnd.reset();
        for (int i = 0; i < count; i++) {
            Assert.assertEquals(rnd.nextLong(), rwMem.getLong(i * 16L));
            Assert.assertEquals(rnd.nextLong(), rwMem.getLong(i * 16L + 8L));
        }
    }

    @SuppressWarnings("SameParameterValue")
    private void assertLong256(MemoryR rwMem, int count) {
        rnd.reset();
        for (int i = 0; i < count; i++) {
            long l0 = rnd.nextLong();
            long l1 = rnd.nextLong();
            long l2 = rnd.nextLong();
            long l3 = rnd.nextLong();
            Assert.assertEquals(l0, rwMem.getLong(i * 32L));
            Assert.assertEquals(l1, rwMem.getLong(i * 32L + 8L));
            Assert.assertEquals(l2, rwMem.getLong(i * 32L + 16L));
            Assert.assertEquals(l3, rwMem.getLong(i * 32L + 24L));

            Long256 valueA = rwMem.getLong256A(i * 32L);
            Assert.assertEquals(l0, valueA.getLong0());
            Assert.assertEquals(l1, valueA.getLong1());
            Assert.assertEquals(l2, valueA.getLong2());
            Assert.assertEquals(l3, valueA.getLong3());

            Long256 valueB = rwMem.getLong256B(i * 32L);
            Assert.assertEquals(l0, valueB.getLong0());
            Assert.assertEquals(l1, valueB.getLong1());
            Assert.assertEquals(l2, valueB.getLong2());
            Assert.assertEquals(l3, valueB.getLong3());
        }
    }

    @SuppressWarnings("SameParameterValue")
    private void assertRandomBool(MemoryR rwMem, long MAX, int N) {
        rnd.reset();
        for (int i = 0; i < N; i++) {
            long offset = rnd.nextLong(MAX);
            Assert.assertEquals(rnd.nextBoolean(), rwMem.getBool(offset));
        }
    }

    @SuppressWarnings("SameParameterValue")
    private void assertRandomByte(MemoryR rwMem, long MAX, int N) {
        rnd.reset();
        for (int i = 0; i < N; i++) {
            long offset = rnd.nextLong(MAX);
            Assert.assertEquals(rnd.nextByte(), rwMem.getByte(offset));
        }
    }

    @SuppressWarnings("SameParameterValue")
    private void assertRandomChar(MemoryR rwMem, long MAX, int N) {
        rnd.reset();
        for (int i = 0; i < N; i++) {
            long offset = rnd.nextLong(MAX) * 2L;
            Assert.assertEquals(rnd.nextChar(), rwMem.getChar(offset));
        }
    }

    @SuppressWarnings("SameParameterValue")
    private void assertRandomDouble(MemoryR rwMem, long MAX, int N) {
        rnd.reset();
        for (int i = 0; i < N; i++) {
            long offset = rnd.nextLong(MAX) * 8L;
            Assert.assertEquals(rnd.nextDouble(), rwMem.getDouble(offset), 0.000001);
        }
    }

    @SuppressWarnings("SameParameterValue")
    private void assertRandomFloat(MemoryR rwMem, long MAX, int N) {
        rnd.reset();
        for (int i = 0; i < N; i++) {
            long offset = rnd.nextLong(MAX) * 4L;
            Assert.assertEquals(rnd.nextFloat(), rwMem.getFloat(offset), 0.000001);
        }
    }

    @SuppressWarnings("SameParameterValue")
    private void assertRandomInt(MemoryR rwMem, long MAX, int N) {
        rnd.reset();
        for (int i = 0; i < N; i++) {
            final long offset = rnd.nextLong(MAX) * 4L;
            Assert.assertEquals(rnd.nextInt(), rwMem.getInt(offset));
        }
    }

    @SuppressWarnings("SameParameterValue")
    private void assertRandomLong(MemoryR rwMem, long MAX, int N) {
        rnd.reset();
        for (int i = 0; i < N; i++) {
            long offset = rnd.nextLong(MAX) * 8L;
            Assert.assertEquals(rnd.nextLong(), rwMem.getLong(offset));
        }
    }

    @SuppressWarnings("SameParameterValue")
    private void assertRandomShort(MemoryR rwMem, long MAX, int N) {
        rnd.reset();
        for (int i = 0; i < N; i++) {
            long offset = rnd.nextLong(MAX);
            Assert.assertEquals(rnd.nextShort(), rwMem.getShort(offset));
        }
    }

    private void assertShort(MemoryR rwMem, int count) {
        rnd.reset();
        for (int i = 0; i < count; i++) {
            Assert.assertEquals(rnd.nextShort(), rwMem.getShort(i * 2L));
        }
    }

    private void withMem(MemTestCode code) throws Exception {
        withMem(_4M, code);
    }

    private void withMem(long sz, MemTestCode code) throws Exception {
        assertMemoryLeak(() -> {
            final Path path = Path.getThreadLocal(root).concat("t.d").$();
            rnd.reset();
            try (
                    MemoryCMARW rwMem = Vm.getCMARWInstance(
                            FilesFacadeImpl.INSTANCE,
                            path,
                            sz,
<<<<<<< HEAD
                            sz,
                            MemoryTag.MMAP_DEFAULT);
=======
                            -1
                    );
>>>>>>> e04e2e65

                    MemoryCMR roMem = new MemoryCMRImpl(
                            FilesFacadeImpl.INSTANCE,
                            path,
                            sz,
                            MemoryTag.MMAP_DEFAULT)
            ) {
                code.run(rwMem, roMem);
            } finally {
                Path.clearThreadLocals();
            }
        });

    }

    @FunctionalInterface
    private interface MemTestCode {
        void run(MemoryARW rwMem, MemoryR roMem);
    }
}<|MERGE_RESOLUTION|>--- conflicted
+++ resolved
@@ -297,11 +297,7 @@
             final long fd = TableUtils.openRW(ff, path, LOG);
             try {
                 MemoryMARW mem = Vm.getMARWInstance();
-<<<<<<< HEAD
-                mem.of(ff, fd, null, Long.MAX_VALUE, MemoryTag.MMAP_DEFAULT);
-=======
-                mem.of(ff, fd, null, -1);
->>>>>>> e04e2e65
+                mem.of(ff, fd, null, -1, MemoryTag.MMAP_DEFAULT);
 
                 mem.extend(ff.getMapPageSize() * 2);
 
@@ -370,11 +366,7 @@
             try {
                 MemoryMARW mem = Vm.getMARWInstance();
                 try {
-<<<<<<< HEAD
-                    mem.of(ff, TableUtils.openRW(ff, path, LOG), null, Long.MAX_VALUE, MemoryTag.MMAP_DEFAULT);
-=======
-                    mem.of(ff, TableUtils.openRW(ff, path, LOG), null, -1);
->>>>>>> e04e2e65
+                    mem.of(ff, TableUtils.openRW(ff, path, LOG), null, -1, MemoryTag.MMAP_DEFAULT);
 
                     mem.extend(ff.getMapPageSize() * 2);
 
@@ -670,11 +662,7 @@
             try {
                 MemoryMARW mem = Vm.getMARWInstance();
                 try {
-<<<<<<< HEAD
-                    mem.of(ff, path, FilesFacadeImpl._16M, Long.MAX_VALUE, MemoryTag.MMAP_DEFAULT);
-=======
-                    mem.of(ff, path, FilesFacadeImpl._16M, -1);
->>>>>>> e04e2e65
+                    mem.of(ff, path, FilesFacadeImpl._16M, -1, MemoryTag.MMAP_DEFAULT);
                     // this is larger than page size
                     for (int i = 0; i < 3_000_000; i++) {
                         mem.putLong(i * 8, i + 1);
@@ -723,11 +711,7 @@
             try {
                 MemoryMARW mem = Vm.getMARWInstance();
                 try {
-<<<<<<< HEAD
-                    mem.of(ff, path, FilesFacadeImpl._16M, Long.MAX_VALUE, MemoryTag.MMAP_DEFAULT);
-=======
-                    mem.of(ff, path, FilesFacadeImpl._16M, -1);
->>>>>>> e04e2e65
+                    mem.of(ff, path, FilesFacadeImpl._16M, -1, MemoryTag.MMAP_DEFAULT);
                     // this is larger than page size
                     for (int i = 0; i < 3_000_000; i++) {
                         mem.putLong(i * 8, i + 1);
@@ -938,13 +922,9 @@
                             FilesFacadeImpl.INSTANCE,
                             path,
                             sz,
-<<<<<<< HEAD
-                            sz,
-                            MemoryTag.MMAP_DEFAULT);
-=======
-                            -1
+                            -1,
+                            MemoryTag.MMAP_DEFAULT
                     );
->>>>>>> e04e2e65
 
                     MemoryCMR roMem = new MemoryCMRImpl(
                             FilesFacadeImpl.INSTANCE,
