/*******************************************************************************
 *     ___                  _   ____  ____
 *    / _ \ _   _  ___  ___| |_|  _ \| __ )
 *   | | | | | | |/ _ \/ __| __| | | |  _ \
 *   | |_| | |_| |  __/\__ \ |_| |_| | |_) |
 *    \__\_\\__,_|\___||___/\__|____/|____/
 *
 *  Copyright (c) 2014-2019 Appsicle
 *  Copyright (c) 2019-2020 QuestDB
 *
 *  Licensed under the Apache License, Version 2.0 (the "License");
 *  you may not use this file except in compliance with the License.
 *  You may obtain a copy of the License at
 *
 *  http://www.apache.org/licenses/LICENSE-2.0
 *
 *  Unless required by applicable law or agreed to in writing, software
 *  distributed under the License is distributed on an "AS IS" BASIS,
 *  WITHOUT WARRANTIES OR CONDITIONS OF ANY KIND, either express or implied.
 *  See the License for the specific language governing permissions and
 *  limitations under the License.
 *
 ******************************************************************************/

package io.questdb.cairo.vm;

import io.questdb.cairo.CairoException;
import io.questdb.cairo.TableUtils;
import io.questdb.cairo.TestRecord;
import io.questdb.cairo.vm.api.MemoryARW;
import io.questdb.griffin.engine.TestBinarySequence;
import io.questdb.std.*;
import io.questdb.std.str.StringSink;
import io.questdb.test.tools.TestUtils;
import org.junit.Assert;
import org.junit.Test;

import static org.junit.Assert.*;

public class MemoryCARWImplTest {

    @Test
    public void testBinSequence() {
        testBinSequence0(700, 2048);
    }

    @Test
    public void testBinSequence2() {
        testBinSequence0(1024, 600);
    }

    @Test
    public void testBinSequenceOnEdge() {
        final Rnd rnd = new Rnd();
        try (MemoryARW mem = new MemoryCARWImpl(32, Integer.MAX_VALUE, MemoryTag.NATIVE_DEFAULT)) {
            TestRecord.ArrayBinarySequence seq = new TestRecord.ArrayBinarySequence();
            int N = 33;
            int O = 10;

            seq.of(rnd.nextBytes(N));
            mem.putBin(seq);

            BinarySequence actual = mem.getBin(0);
            assertNotNull(actual);

            TestUtils.assertEquals(seq, actual, N);

            long buffer = Unsafe.malloc(1024, MemoryTag.NATIVE_DEFAULT);
            try {
                // supply length of our buffer
                // blob content would be shorter
                Vect.memset(buffer, 1024, 5);
                actual.copyTo(buffer, 0, 1024);

                for (int i = 0; i < N; i++) {
                    assertEquals(seq.byteAt(i), Unsafe.getUnsafe().getByte(buffer + i));
                }

                // rest of the buffer must not be overwritten
                for (int i = N; i < 1024; i++) {
                    assertEquals(5, Unsafe.getUnsafe().getByte(buffer + i));
                }

                // copy from middle
                Vect.memset(buffer, 1024, 5);
                actual.copyTo(buffer, O, 1024);

                for (int i = 0; i < N - O; i++) {
                    assertEquals(seq.byteAt(i + O), Unsafe.getUnsafe().getByte(buffer + i));
                }

                // rest of the buffer must not be overwritten
                for (int i = N - O; i < 1024; i++) {
                    assertEquals(5, Unsafe.getUnsafe().getByte(buffer + i));
                }
            } finally {
                Unsafe.free(buffer, 1024, MemoryTag.NATIVE_DEFAULT);
            }
        }
    }

    @Test
    public void testBool() {
        Rnd rnd = new Rnd();
        try (MemoryARW mem = new MemoryCARWImpl(11, Integer.MAX_VALUE, MemoryTag.NATIVE_DEFAULT)) {
            int n = 120;

            for (int i = 0; i < n; i++) {
                mem.putBool(rnd.nextBoolean());
            }

            long o = 0;
            rnd.reset();
            for (int i = 0; i < n; i++) {
                assertEquals(rnd.nextBoolean(), mem.getBool(o++));
            }
        }
    }

    @Test
    public void testBoolRnd() {
        Rnd rnd = new Rnd();
        try (MemoryARW mem = new MemoryCARWImpl(11, Integer.MAX_VALUE, MemoryTag.NATIVE_DEFAULT)) {
            int n = 120;
            long o = 0;

            for (int i = 0; i < n; i++) {
                mem.putBool(o++, rnd.nextBoolean());
            }

            o = 0;
            rnd.reset();
            for (int i = 0; i < n; i++) {
                assertEquals(rnd.nextBoolean(), mem.getBool(o++));
            }
        }
    }

    @Test
    public void testBulkCopy() {
        int N = 1000;
        try (MemoryARW mem = new MemoryCARWImpl(128, Integer.MAX_VALUE, MemoryTag.NATIVE_DEFAULT)) {
            for (int i = 0; i < N; i++) {
                mem.putShort((short) i);
            }

            long target = N * 2;
            long offset = 0;
            short i = 0;
            while (target > 0) {
                long len = mem.size()
                        - offset;
                target -= len;
                long address = mem.addressOf(offset);
                offset += len;
                while (len > 0 & i < N) {
                    assertEquals(i++, Unsafe.getUnsafe().getShort(address));
                    address += 2;
                    len -= 2;
                }
            }
        }
    }

    @Test
    public void testByte() {
        try (MemoryARW mem = new MemoryCARWImpl(11, Integer.MAX_VALUE, MemoryTag.NATIVE_DEFAULT)) {
            int n = 120;

            for (int i = 0; i < n; i++) {
                mem.putByte((byte) i);
            }

            long o = 0;
            for (int i = 0; i < n; i++) {
                assertEquals(i, mem.getByte(o++));
            }
        }
    }

    @Test
    public void testChar() {
        try (MemoryARW mem = new MemoryCARWImpl(7, Integer.MAX_VALUE, MemoryTag.NATIVE_DEFAULT)) {
            char n = 999;
            long o = 0;
            for (char i = n; i > 0; i--) {
                mem.putChar(i);
                o += 2;
                Assert.assertEquals(o, mem.getAppendOffset());
            }

            o = 0;
            for (char i = n; i > 0; i--) {
                assertEquals(i, mem.getChar(o));
                o += 2;
            }
        }
    }

    @Test
    public void testCharWithOffset() {
        try (MemoryARW mem = new MemoryCARWImpl(7, Integer.MAX_VALUE, MemoryTag.NATIVE_DEFAULT)) {
            char n = 999;
            long o = 0;
            for (char i = n; i > 0; i--) {
                mem.putChar(o, i);
                o += 2;
            }

            o = 0;
            for (char i = n; i > 0; i--) {
                assertEquals(i, mem.getChar(o));
                o += 2;
            }
        }
    }

    @Test
    public void testLong256() {
        try (MemoryARW mem = new MemoryCARWImpl(256, Integer.MAX_VALUE, MemoryTag.NATIVE_DEFAULT)) {
            mem.putLong256("0xEA674fdDe714fd979de3EdF0F56AA9716B898ec8");
            mem.putLong256("0xEA674fdDe714fd979de3EdF0F56AA9716B898ec8");
        }
    }

    @Test
    public void testByteRandom() {
        try (MemoryARW mem = new MemoryCARWImpl(128, Integer.MAX_VALUE, MemoryTag.NATIVE_DEFAULT)) {
            long offset1 = 512;
            mem.putByte(offset1, (byte) 3);
            mem.putByte(offset1 + 1, (byte) 4);
            mem.jumpTo(offset1 + 2);
            mem.putByte((byte) 5);
            assertEquals(3, mem.getByte(offset1));
            assertEquals(4, mem.getByte(offset1 + 1));
            assertEquals(5, mem.getByte(offset1 + 2));
        }
    }

    @Test
    public void testByteRnd() {
        try (MemoryARW mem = new MemoryCARWImpl(11, Integer.MAX_VALUE, MemoryTag.NATIVE_DEFAULT)) {
            int n = 120;

            long o = 0;
            for (int i = 0; i < n; i++, o++) {
                mem.putByte(o, (byte) i);
            }

            o = 0;
            for (int i = 0; i < n; i++) {
                assertEquals(i, mem.getByte(o++));
            }
        }
    }

    @Test
    public void testDouble() {
        try (MemoryARW mem = new MemoryCARWImpl(11, Integer.MAX_VALUE, MemoryTag.NATIVE_DEFAULT)) {
            Rnd rnd = new Rnd();
            int n = 999;

            mem.putByte((byte) 1);

            for (int i = 0; i < n; i++) {
                mem.putDouble(rnd.nextDouble());
            }

            assertEquals(7993, mem.getAppendOffset());

            rnd.reset();
            long o = 1;
            assertEquals(1, mem.getByte(0));
            for (int i = 0; i < n; i++) {
                assertEquals(rnd.nextDouble(), mem.getDouble(o), 0.00001);
                o += 8;
            }
        }
    }

    @Test
    public void testLong256Direct() {
        long pageSize = 64;
        Rnd rnd = new Rnd();
        Long256Impl sink = new Long256Impl();
        try (MemoryARW mem = new MemoryCARWImpl(pageSize, Integer.MAX_VALUE, MemoryTag.NATIVE_DEFAULT)) {
            for (int i = 0; i < 1000; i++) {
                mem.putLong256(rnd.nextLong(), rnd.nextLong(), rnd.nextLong(), rnd.nextLong());
            }

            rnd.reset();
            long offset = 0;
            for (int i = 0; i < 1000; i++) {
                mem.getLong256(offset, sink);
                Assert.assertEquals(rnd.nextLong(), sink.getLong0());
                Assert.assertEquals(rnd.nextLong(), sink.getLong1());
                Assert.assertEquals(rnd.nextLong(), sink.getLong2());
                Assert.assertEquals(rnd.nextLong(), sink.getLong3());

                Long256 long256A = mem.getLong256A(offset);
                Assert.assertEquals(sink, long256A);
                Long256 long256B = mem.getLong256B(offset);
                Assert.assertEquals(sink, long256B);

                offset += Long256.BYTES;
            }
        }
    }

    @Test
    public void testLong256Obj() {
        long pageSize = 64;
        Rnd rnd = new Rnd();
        Long256Impl long256 = new Long256Impl();
        try (MemoryARW mem = new MemoryCARWImpl(pageSize, Integer.MAX_VALUE, MemoryTag.NATIVE_DEFAULT)) {
            for (int i = 0; i < 1000; i++) {
                long256.fromRnd(rnd);
                mem.putLong256(long256);
            }

            rnd.reset();
            long offset = 0;
            for (int i = 0; i < 1000; i++) {
                mem.getLong256(offset, long256);
                offset += Long256.BYTES;
                Assert.assertEquals(rnd.nextLong(), long256.getLong0());
                Assert.assertEquals(rnd.nextLong(), long256.getLong1());
                Assert.assertEquals(rnd.nextLong(), long256.getLong2());
                Assert.assertEquals(rnd.nextLong(), long256.getLong3());
            }
        }
    }

    @Test
    public void testLong256Null() {
        long pageSize = 64;
        final int N = 1000;
        Long256Impl long256 = new Long256Impl();
        try (MemoryARW mem = new MemoryCARWImpl(pageSize, Integer.MAX_VALUE, MemoryTag.NATIVE_DEFAULT)) {
            for (int i = 0; i < N; i++) {
                mem.putLong256((CharSequence) null);
            }

            StringSink sink = new StringSink();
            long offset = 0;
            for (int i = 0; i < N; i++) {
                mem.getLong256(offset, long256);
                Assert.assertEquals(Numbers.LONG_NaN, long256.getLong0());
                Assert.assertEquals(Numbers.LONG_NaN, long256.getLong1());
                Assert.assertEquals(Numbers.LONG_NaN, long256.getLong2());
                Assert.assertEquals(Numbers.LONG_NaN, long256.getLong3());
                mem.getLong256(offset, sink);
                Assert.assertEquals(0, sink.length());
                offset += Long256.BYTES;
            }
        }
    }

    @Test
    public void testLong256ObjExternallySequenced() {
        long pageSize = 64;
        Rnd rnd = new Rnd();
        long offset = 0;
        Long256Impl long256 = new Long256Impl();
        try (MemoryARW mem = new MemoryCARWImpl(pageSize, Integer.MAX_VALUE, MemoryTag.NATIVE_DEFAULT)) {
            for (int i = 0; i < 1000; i++) {
                long256.fromRnd(rnd);
                mem.putLong256(offset, long256);
                offset += Long256.BYTES;
            }

            rnd.reset();
            offset = 0;
            for (int i = 0; i < 1000; i++) {
                mem.getLong256(offset, long256);
                offset += Long256.BYTES;
                Assert.assertEquals(rnd.nextLong(), long256.getLong0());
                Assert.assertEquals(rnd.nextLong(), long256.getLong1());
                Assert.assertEquals(rnd.nextLong(), long256.getLong2());
                Assert.assertEquals(rnd.nextLong(), long256.getLong3());
            }
        }
    }

    @Test
    public void testLong256FullStr() {
        String expected = "0x5c504ed432cb51138bcf09aa5e8a410dd4a1e204ef84bfed1be16dfba1b22060";
        long pageSize = 128;
        Long256Impl long256 = new Long256Impl();
        Long256Impl long256a = new Long256Impl();
        try (MemoryARW mem = new MemoryCARWImpl(pageSize, Integer.MAX_VALUE, MemoryTag.NATIVE_DEFAULT)) {

            mem.putLong256(expected);
            mem.putLong256(expected);

            mem.getLong256(0, long256);
            String actual = "0x" + Long.toHexString(long256.getLong3()) + Long.toHexString(long256.getLong2()) + Long.toHexString(long256.getLong1()) + Long.toHexString(long256.getLong0());

            Assert.assertEquals(expected, actual);
            mem.getLong256(Long256.BYTES, long256a);

            String actual2 = "0x" + Long.toHexString(long256a.getLong3()) + Long.toHexString(long256a.getLong2()) + Long.toHexString(long256a.getLong1()) +
                    Long.toHexString(long256a.getLong0());
            Assert.assertEquals(expected, actual2);
        }
    }

    @Test
    public void testLong256PartialStr() {
        final String expected = "0x5c504ed432cb51138bcf09aa5e8a410dd4a1e204ef84bfed";
        long pageSize = 128;
        Long256Impl long256 = new Long256Impl();
        Long256Impl long256a = new Long256Impl();
        try (MemoryARW mem = new MemoryCARWImpl(pageSize, Integer.MAX_VALUE, MemoryTag.NATIVE_DEFAULT)) {
            mem.putLong256(expected);
            mem.putLong256(expected);
            mem.getLong256(0, long256);

            String actual = "0x";
            if (long256.getLong3() != 0) {
                actual += Long.toHexString(long256.getLong3());
            }
            if (long256.getLong2() != 0) {
                actual += Long.toHexString(long256.getLong2());
            }
            if (long256.getLong1() != 0) {
                actual += Long.toHexString(long256.getLong1());
            }
            if (long256.getLong0() != 0) {
                actual += Long.toHexString(long256.getLong0());
            }

            Assert.assertEquals(expected, actual);
            mem.getLong256(Long256.BYTES, long256a);

            String actual2 = "0x";
            if (long256a.getLong3() != 0) {
                actual2 += Long.toHexString(long256a.getLong3());
            }
            if (long256a.getLong2() != 0) {
                actual2 += Long.toHexString(long256a.getLong2());
            }
            if (long256a.getLong1() != 0) {
                actual2 += Long.toHexString(long256a.getLong1());
            }
            if (long256a.getLong0() != 0) {
                actual2 += Long.toHexString(long256a.getLong0());
            }
            Assert.assertEquals(expected, actual2);

            long o = mem.getAppendOffset();
            mem.putLong256(expected, 2, expected.length());
            Assert.assertEquals(long256, mem.getLong256A(o));
            String padded = "JUNK" + expected + "MOREJUNK";
            mem.putLong256(padded, 6, 4 + expected.length());
            Assert.assertEquals(long256, mem.getLong256A(o));

            try {
                mem.putLong256(padded);
                Assert.fail();
            } catch (CairoException ex) {
                Assert.assertTrue(ex.getMessage().contains("invalid long256"));
                Assert.assertTrue(ex.getMessage().contains(padded));
            }
        }
    }

    @Test
    public void testLong256DirectExternallySequenced() {
        long pageSize = 64;
        Rnd rnd = new Rnd();
        Long256Impl sink = new Long256Impl();
        try (MemoryARW mem = new MemoryCARWImpl(pageSize, Integer.MAX_VALUE, MemoryTag.NATIVE_DEFAULT)) {
            long offset = 0;
            for (int i = 0; i < 1000; i++) {
                mem.putLong256(offset, rnd.nextLong(), rnd.nextLong(), rnd.nextLong(), rnd.nextLong());
                offset += Long256.BYTES;
            }

            rnd.reset();
            offset = 0;

            for (int i = 0; i < 1000; i++) {
                mem.getLong256(offset, sink);
                offset += Long256.BYTES;
                Assert.assertEquals(rnd.nextLong(), sink.getLong0());
                Assert.assertEquals(rnd.nextLong(), sink.getLong1());
                Assert.assertEquals(rnd.nextLong(), sink.getLong2());
                Assert.assertEquals(rnd.nextLong(), sink.getLong3());
            }
        }
    }

    @Test
    public void testDoubleCompatibility() {
        long pageSize = 64;
        try (MemoryARW mem = new MemoryCARWImpl(pageSize, Integer.MAX_VALUE, MemoryTag.NATIVE_DEFAULT)) {
            mem.putInt(10);
            mem.putDouble(8980980284.22234);
            assertEquals(8980980284.22234, mem.getDouble(4), 0.00001);
        }
    }

    @Test
    public void testDoubleRnd() {
        try (MemoryARW mem = new MemoryCARWImpl(11, Integer.MAX_VALUE, MemoryTag.NATIVE_DEFAULT)) {
            Rnd rnd = new Rnd();
            int n = 999;

            long o = 1;
            mem.putByte((byte) 1);

            for (int i = 0; i < n; i++) {
                mem.putDouble(o, rnd.nextDouble());
                o += 8;
            }

            rnd.reset();
            o = 1;
            assertEquals(1, mem.getByte(0));
            for (int i = 0; i < n; i++) {
                assertEquals(rnd.nextDouble(), mem.getDouble(o), 0.00001);
                o += 8;
            }
        }
    }

    @Test
    public void testDoubleRndCompatibility() {
        long pageSize = 64;
        try (MemoryARW mem = new MemoryCARWImpl(pageSize, Integer.MAX_VALUE, MemoryTag.NATIVE_DEFAULT)) {
            // prime
            mem.putInt(10, 900);
            mem.putDouble(22, 8980980284.22234);
            mem.putDouble(84, 8979283749.72983477);
            assertEquals(8980980284.22234, mem.getDouble(22), 0.00001);
            assertEquals(8979283749.72983477, mem.getDouble(84), 0.00001);
        }
    }

    @Test
    public void testEvenPageSize() {
<<<<<<< HEAD
        try (MemoryARW mem = new MemoryCARWImpl(32, Integer.MAX_VALUE, MemoryTag.NATIVE_DEFAULT)) {
            assertStrings(mem, false);
=======
        try (MemoryARW mem = new MemoryCARWImpl(32, Integer.MAX_VALUE)) {
            assertStrings(mem);
>>>>>>> e04e2e65
        }
    }

    @Test
    public void testFloat() {
        try (MemoryARW mem = new MemoryCARWImpl(11, Integer.MAX_VALUE, MemoryTag.NATIVE_DEFAULT)) {
            Rnd rnd = new Rnd();
            int n = 999;

            mem.putByte((byte) 1);

            for (int i = 0; i < n; i++) {
                mem.putFloat(rnd.nextFloat());
            }

            rnd.reset();
            long o = 1;
            assertEquals(1, mem.getByte(0));
            for (int i = 0; i < n; i++) {
                assertEquals(rnd.nextFloat(), mem.getFloat(o), 0.00001f);
                o += 4;
            }
        }
    }

    @Test
    public void testFloatCompatibility() {
        long pageSize = 64;
        try (MemoryARW mem = new MemoryCARWImpl(pageSize, Integer.MAX_VALUE, MemoryTag.NATIVE_DEFAULT)) {
            mem.putFloat(1024f);
            mem.putFloat(2048f);
            assertEquals(1024f, mem.getFloat(0), 0.00001f);
            assertEquals(2048f, mem.getFloat(4), 0.0001f);
        }
    }

    @Test
    public void testFloatRnd() {
        try (MemoryARW mem = new MemoryCARWImpl(11, Integer.MAX_VALUE, MemoryTag.NATIVE_DEFAULT)) {
            Rnd rnd = new Rnd();
            int n = 999;

            long o = 1;
            mem.putByte((byte) 1);

            for (int i = 0; i < n; i++) {
                mem.putFloat(o, rnd.nextFloat());
                o += 4;
            }

            rnd.reset();
            o = 1;
            assertEquals(1, mem.getByte(0));
            for (int i = 0; i < n; i++) {
                assertEquals(rnd.nextFloat(), mem.getFloat(o), 0.00001f);
                o += 4;
            }
        }
    }

    @Test
    public void testFloatRndCompatibility() {
        long pageSize = 64;
        try (MemoryARW mem = new MemoryCARWImpl(pageSize, Integer.MAX_VALUE, MemoryTag.NATIVE_DEFAULT)) {
            // prime
            mem.putByte(10, (byte) 5);
            mem.putFloat(61, 1024f);
            mem.putFloat(99, 2048f);
            assertEquals(1024f, mem.getFloat(61), 0.00001f);
            assertEquals(2048f, mem.getFloat(99), 0.0001f);
        }
    }

    @Test
    public void testInt() {
        try (MemoryARW mem = new MemoryCARWImpl(7, Integer.MAX_VALUE, MemoryTag.NATIVE_DEFAULT)) {
            mem.putByte((byte) 1);
            int n = 999;
            for (int i = n; i > 0; i--) {
                mem.putInt(i);
            }

            long o = 1;
            assertEquals(1, mem.getByte(0));

            for (int i = n; i > 0; i--) {
                assertEquals(i, mem.getInt(o));
                o += 4;
            }
        }
    }

    @Test
    public void testIntCompatibility() {
        long pageSize = 64;
        try (MemoryARW mem = new MemoryCARWImpl(pageSize, Integer.MAX_VALUE, MemoryTag.NATIVE_DEFAULT)) {
            mem.putInt(1024);
            mem.putInt(2048);
            assertEquals(1024, mem.getInt(0));
            assertEquals(2048, mem.getInt(4));
        }
    }

    @Test
    public void testIntRnd() {
        try (MemoryARW mem = new MemoryCARWImpl(7, Integer.MAX_VALUE, MemoryTag.NATIVE_DEFAULT)) {
            long o = 1;
            mem.putByte(0, (byte) 1);
            int n = 999;
            for (int i = n; i > 0; i--) {
                mem.putInt(o, i);
                o += 4;
            }

            o = 1;
            assertEquals(1, mem.getByte(0));

            for (int i = n; i > 0; i--) {
                assertEquals(i, mem.getInt(o));
                o += 4;
            }
        }
    }

    @Test
    public void testIntRndCompatibility() {
        long pageSize = 64;
        try (MemoryARW mem = new MemoryCARWImpl(pageSize, Integer.MAX_VALUE, MemoryTag.NATIVE_DEFAULT)) {
            // prime page
            mem.putByte(10, (byte) 22);
            mem.putInt(15, 1024);
            mem.putInt(55, 2048);
            assertEquals(1024, mem.getInt(15));
            assertEquals(2048, mem.getInt(55));
        }
    }

    @Test
    public void testJumpTo() {
        try (MemoryARW mem = new MemoryCARWImpl(11, Integer.MAX_VALUE, MemoryTag.NATIVE_DEFAULT)) {
            mem.putByte((byte) 1);
            int n = 999;
            for (int i = n; i > 0; i--) {
                mem.putLong(i);
            }

            assertEquals(1, mem.getByte(0));

            mem.jumpTo(1);
            for (int i = n; i > 0; i--) {
                mem.putLong(n - i);
            }

            long o = 1;
            for (int i = n; i > 0; i--) {
                assertEquals(n - i, mem.getLong(o));
                o += 8;
            }
        }
    }

    @Test
    public void testJumpTo2() {
        try (MemoryARW mem = new MemoryCARWImpl(11, Integer.MAX_VALUE, MemoryTag.NATIVE_DEFAULT)) {
            mem.jumpTo(8);
            int n = 999;
            for (int i = n; i > 0; i--) {
                mem.putLong(i);
            }
            long o = 8;
            for (int i = n; i > 0; i--) {
                assertEquals(i, mem.getLong(o));
                o += 8;
            }

        }
    }

    @Test
    public void testJumpTo3() {
        try (MemoryARW mem = new MemoryCARWImpl(11, Integer.MAX_VALUE, MemoryTag.NATIVE_DEFAULT)) {
            mem.jumpTo(256);
            int n = 999;
            for (int i = n; i > 0; i--) {
                mem.putLong(i);
            }
            long o = 256;
            for (int i = n; i > 0; i--) {
                assertEquals(i, mem.getLong(o));
                o += 8;
            }

            mem.jumpTo(0);
            mem.jumpTo(5);
            mem.jumpTo(0);
            for (int i = n; i > 0; i--) {
                mem.putLong(i);
            }

            o = 0;
            for (int i = n; i > 0; i--) {
                assertEquals(i, mem.getLong(o));
                o += 8;
            }

        }
    }

    @Test
    public void testLongCompatibility() {
        long pageSize = 64;
        try (MemoryARW mem = new MemoryCARWImpl(pageSize, Integer.MAX_VALUE, MemoryTag.NATIVE_DEFAULT)) {
            mem.putLong(8980980284302834L);
            mem.putLong(897928374972983477L);
            assertEquals(8980980284302834L, mem.getLong(0));
            assertEquals(897928374972983477L, mem.getLong(8));
        }
    }

    @Test
    public void testLongEven() {
        try (MemoryARW mem = new MemoryCARWImpl(11, Integer.MAX_VALUE, MemoryTag.NATIVE_DEFAULT)) {
            int n = 999;
            for (int i = n; i > 0; i--) {
                mem.putLong(i);
            }

            long o = 0;
            for (int i = n; i > 0; i--) {
                assertEquals(i, mem.getLong(o));
                o += 8;
            }
        }
    }

    @Test
    public void testLongOdd() {
        try (MemoryARW mem = new MemoryCARWImpl(11, Integer.MAX_VALUE, MemoryTag.NATIVE_DEFAULT)) {
            mem.putByte((byte) 1);
            int n = 999;
            for (int i = n; i > 0; i--) {
                mem.putLong(i);
            }

            long o = 1;
            assertEquals(1, mem.getByte(0));

            for (int i = n; i > 0; i--) {
                assertEquals(i, mem.getLong(o));
                o += 8;
            }
        }
    }

    @Test
    public void testLongRndCompatibility() {
        long pageSize = 64;
        try (MemoryARW mem = new MemoryCARWImpl(pageSize, Integer.MAX_VALUE, MemoryTag.NATIVE_DEFAULT)) {
            mem.putLong(33, 8980980284302834L);
            mem.putLong(12, 897928374972983477L);
            assertEquals(8980980284302834L, mem.getLong(33));
            assertEquals(897928374972983477L, mem.getLong(12));
        }
    }

    @Test
    public void testLongRndEven() {
        try (MemoryARW mem = new MemoryCARWImpl(11, Integer.MAX_VALUE, MemoryTag.NATIVE_DEFAULT)) {
            int n = 999;
            long o = 0;
            for (int i = n; i > 0; i--) {
                mem.putLong(o, i);
                o += 8;
            }

            o = 0;
            for (int i = n; i > 0; i--) {
                assertEquals(i, mem.getLong(o));
                o += 8;
            }
        }
    }

    @Test
    public void testLongRndOdd() {
        try (MemoryARW mem = new MemoryCARWImpl(11, Integer.MAX_VALUE, MemoryTag.NATIVE_DEFAULT)) {
            mem.putByte(0, (byte) 1);
            int n = 999;
            long o = 1;
            for (int i = n; i > 0; i--) {
                mem.putLong(o, i);
                o += 8;
            }

            o = 1;
            assertEquals(1, mem.getByte(0));

            for (int i = n; i > 0; i--) {
                assertEquals(i, mem.getLong(o));
                o += 8;
            }
        }
    }

    @Test
    public void testNullBin() {
<<<<<<< HEAD
        try (MemoryARW mem = new MemoryCARWImpl(1024, Integer.MAX_VALUE, MemoryTag.NATIVE_DEFAULT)) {
            final TestBinarySequence binarySequence = new TestBinarySequence();
            final byte[] buf = new byte[0];
            binarySequence.of(buf);
            mem.putBin(null);
            mem.putBin(0, 0);
            mem.putBin(binarySequence);
            long o1 = mem.putNullBin();

            assertNull(mem.getBin(0));
            assertNull(mem.getBin(8));
            BinarySequence bsview = mem.getBin(16);
            assertNotNull(bsview);
            assertEquals(0, bsview.length());
            assertNull(mem.getBin(o1));
        }
    }

    @Test
    public void testOffPageSize() {
        try (MemoryARW mem = new MemoryCARWImpl(12, Integer.MAX_VALUE, MemoryTag.NATIVE_DEFAULT)) {
            assertStrings(mem, true);
        }
=======
        try (MemoryARW mem = new MemoryCARWImpl(1024, Integer.MAX_VALUE)) {
            testNullBin0(mem);
        }
    }

    static void testNullBin0(MemoryARW mem) {
        final TestBinarySequence binarySequence = new TestBinarySequence();
        final byte[] buf = new byte[0];
        binarySequence.of(buf);
        mem.putBin(null);
        mem.putBin(0, 0);
        long o1 = mem.putBin(binarySequence);
        mem.putNullBin();

        assertNull(mem.getBin(0));
        assertNull(mem.getBin(8));
        BinarySequence bsview = mem.getBin(16);
        assertNotNull(bsview);
        assertEquals(0, bsview.length());
        assertNull(mem.getBin(o1));
>>>>>>> e04e2e65
    }

    @Test
    public void testOkSize() {
<<<<<<< HEAD
        try (MemoryARW mem = new MemoryCARWImpl(1024, Integer.MAX_VALUE, MemoryTag.NATIVE_DEFAULT)) {
            assertStrings(mem, false);
=======
        try (MemoryARW mem = new MemoryCARWImpl(1024, Integer.MAX_VALUE)) {
            assertStrings(mem);
>>>>>>> e04e2e65
        }
    }

    @Test
    public void testShort() {
        try (MemoryARW mem = new MemoryCARWImpl(7, Integer.MAX_VALUE, MemoryTag.NATIVE_DEFAULT)) {
            mem.putByte((byte) 1);
            short n = 999;
            for (short i = n; i > 0; i--) {
                mem.putShort(i);
            }

            long o = 1;
            assertEquals(1, mem.getByte(0));

            for (short i = n; i > 0; i--) {
                assertEquals(i, mem.getShort(o));
                o += 2;
            }
        }
    }

    @Test
    public void testShortCompatibility() {
        long pageSize = 64;
        try (MemoryARW mem = new MemoryCARWImpl(pageSize, Integer.MAX_VALUE, MemoryTag.NATIVE_DEFAULT)) {
            mem.putShort((short) 1024);
            mem.putShort((short) 2048);
            assertEquals(1024, mem.getShort(0));
            assertEquals(2048, mem.getShort(2));
        }
    }

    @Test
    public void testShortRnd() {
        try (MemoryARW mem = new MemoryCARWImpl(7, Integer.MAX_VALUE, MemoryTag.NATIVE_DEFAULT)) {
            long o = 1;
            mem.putByte(0, (byte) 1);
            short n = 999;
            for (short i = n; i > 0; i--) {
                mem.putShort(o, i);
                o += 2;
            }

            assertEquals(1, mem.getByte(0));

            o = 1;
            for (short i = n; i > 0; i--) {
                assertEquals(i, mem.getShort(o));
                o += 2;
            }
        }
    }

    @Test
    public void testShortRndCompatibility() {
        long pageSize = 64;
        try (MemoryARW mem = new MemoryCARWImpl(pageSize, Integer.MAX_VALUE, MemoryTag.NATIVE_DEFAULT)) {
            // prime the page
            mem.putShort(5, (short) 3);
            mem.putShort(11, (short) 1024);
            mem.putShort(33, (short) 2048);
            assertEquals(1024, mem.getShort(11));
            assertEquals(2048, mem.getShort(33));
        }
    }

    @Test
    public void testSkip() {
        try (MemoryARW mem = new MemoryCARWImpl(11, Integer.MAX_VALUE, MemoryTag.NATIVE_DEFAULT)) {
            mem.putByte((byte) 1);
            int n = 999;
            for (int i = n; i > 0; i--) {
                mem.putLong(i);
                mem.skip(3);
            }

            long o = 1;
            assertEquals(1, mem.getByte(0));

            for (int i = n; i > 0; i--) {
                assertEquals(i, mem.getLong(o));
                o += 11;
            }
            assertEquals(10990, mem.getAppendOffset());
        }
    }

    @Test
    public void testSmallEven() {
<<<<<<< HEAD
        try (MemoryARW mem = new MemoryCARWImpl(2, Integer.MAX_VALUE, MemoryTag.NATIVE_DEFAULT)) {
            assertStrings(mem, false);
        }
    }

    @Test
    public void testSmallOdd() {
        try (MemoryARW mem = new MemoryCARWImpl(2, Integer.MAX_VALUE, MemoryTag.NATIVE_DEFAULT)) {
            assertStrings(mem, true);
=======
        try (MemoryARW mem = new MemoryCARWImpl(2, Integer.MAX_VALUE)) {
            assertStrings(mem);
>>>>>>> e04e2e65
        }
    }

    @Test
    public void testStrRndEven() {
        testStrRnd(0, 4);
    }

    @Test
    public void testStrRndLargePage() {
        testStrRnd(1, 16);
    }

    @Test
    public void testStrRndOdd() {
        testStrRnd(1, 4);
    }

    @Test
    public void testStringStorageDimensions() {
        Assert.assertEquals(10, Vm.getStorageLength("xyz"));
        assertEquals(4, Vm.getStorageLength(""));
        assertEquals(4, Vm.getStorageLength(null));
    }

    static void assertStrings(MemoryARW mem) {
        Assert.assertEquals(10, Vm.getStorageLength("123"));
        Assert.assertEquals(6, Vm.getStorageLength("x"));

        long o1 = mem.putStr("123");
        long o2 = mem.putStr("0987654321abcd");
        Assert.assertEquals(o1, Vm.getStorageLength("123"));
        long o3 = mem.putStr(null);
        Assert.assertEquals(o2 - o1, Vm.getStorageLength("0987654321abcd"));
        long o4 = mem.putStr("xyz123");
        Assert.assertEquals(o3 - o2, Vm.getStorageLength(null));
        long o5 = mem.putNullStr();
        long o6 = mem.putStr("123ohh4", 3, 3);
        long o7 = mem.putStr(null, 0, 2);
        long o8 = mem.putStr((char) 0);
        long o9 = mem.putStr('x');
        Assert.assertEquals(o9, mem.getAppendOffset());

        TestUtils.assertEquals("123", mem.getStr(0));
        assertEquals(3, mem.getStrLen(0));
        TestUtils.assertEquals("123", mem.getStr2(0));

        String expected = "0987654321abcd";
        TestUtils.assertEquals("0987654321abcd", mem.getStr(o1));
        TestUtils.assertEquals("0987654321abcd", mem.getStr2(o1));

        for (int i = 0; i < expected.length(); i++) {
            long offset = o1 + 4 + i * 2;
            assertEquals(expected.charAt(i), mem.getChar(offset));
        }

        assertNull(mem.getStr(o2));
        assertNull(mem.getStr2(o2));
        TestUtils.assertEquals("xyz123", mem.getStr(o3));
        TestUtils.assertEquals("xyz123", mem.getStr2(o3));
        assertNull(mem.getStr(o4));
        assertNull(mem.getStr2(o4));
        assertEquals(-1, mem.getStrLen(o4));

        TestUtils.assertEquals("ohh", mem.getStr(o5));
        assertNull(mem.getStr(o6));

        CharSequence s1 = mem.getStr(0);
        CharSequence s2 = mem.getStr2(o1);
        assertFalse(Chars.equals(s1, s2));

        assertNull(mem.getStr(o7));
        TestUtils.assertEquals("x", mem.getStr(o8));
    }

    static void testBinSequence0(long mem1Size, long mem2Size) {
        Rnd rnd = new Rnd();
        int n = 999;

        final TestBinarySequence binarySequence = new TestBinarySequence();
        final byte[] buffer = new byte[600];
        final long bufAddr = Unsafe.malloc(buffer.length, MemoryTag.NATIVE_DEFAULT);
        binarySequence.of(buffer);

        try (MemoryARW mem = new MemoryCARWImpl(mem1Size, Integer.MAX_VALUE, MemoryTag.NATIVE_DEFAULT)) {
            Assert.assertEquals(Numbers.ceilPow2(mem1Size), mem.size());
            long offset1 = 8;
            for (int i = 0; i < n; i++) {
                long o;
                if (rnd.nextPositiveInt() % 16 == 0) {
                    o = mem.putBin(null);
                    Assert.assertEquals(offset1, o);
                    offset1 += 8;
                    continue;
                }

                int sz = buffer.length;
                for (int j = 0; j < sz; j++) {
                    buffer[j] = rnd.nextByte();
                    Unsafe.getUnsafe().putByte(bufAddr + j, buffer[j]);
                }

                o = mem.putBin(binarySequence);
                Assert.assertEquals(offset1 + sz, o);
                offset1 += 8 + sz;
                o = mem.putBin(bufAddr, sz);
                Assert.assertEquals(offset1+sz, o);
                offset1 += 8 + sz;
            }

            try (MemoryARW mem2 = new MemoryCARWImpl(mem2Size, Integer.MAX_VALUE, MemoryTag.NATIVE_DEFAULT)) {
                Assert.assertEquals(Numbers.ceilPow2(mem2Size), mem2.size());
                offset1 = 0;
                for (int i = 0; i < n; i++) {
                    BinarySequence sequence = mem.getBin(offset1);
                    if (sequence == null) {
                        offset1 += 8;
                    } else {
                        offset1 += 2 * (sequence.length() + 8);
                    }

                    mem2.putBin(sequence);
                }

                offset1 = 0;
                long offset2 = 0;

                // compare
                for (int i = 0; i < n; i++) {
                    BinarySequence sequence1 = mem.getBin(offset1);
                    BinarySequence sequence2 = mem2.getBin(offset2);

                    if (sequence1 == null) {
                        assertNull(sequence2);
                        Assert.assertEquals(TableUtils.NULL_LEN, mem2.getBinLen(offset2));
                        offset1 += 8;
                        offset2 += 8;
                    } else {
                        assertNotNull(sequence2);
                        assertEquals(mem.getBinLen(offset1), mem2.getBinLen(offset2));
                        assertEquals(sequence1.length(), sequence2.length());
                        for (long l = 0, len = sequence1.length(); l < len; l++) {
                            assertEquals(sequence1.byteAt(l), sequence2.byteAt(l));
                        }

                        offset1 += sequence1.length() + 8;
                        sequence1 = mem.getBin(offset1);
                        assertNotNull(sequence1);
                        assertEquals(sequence1.length(), sequence2.length());
                        for (long l = 0, len = sequence1.length(); l < len; l++) {
                            assertEquals(sequence1.byteAt(l), sequence2.byteAt(l));
                        }

                        offset1 += sequence1.length() + 8;
                        offset2 += sequence1.length() + 8;
                    }
                }
            }
        }
        Unsafe.free(bufAddr, buffer.length, MemoryTag.NATIVE_DEFAULT);
    }

    private void testStrRnd(long offset, long pageSize) {
        Rnd rnd = new Rnd();
        int N = 1000;
        final int M = 4;
        try (MemoryARW mem = new MemoryCARWImpl(pageSize, Integer.MAX_VALUE, MemoryTag.NATIVE_DEFAULT)) {
            long o = offset;
            for (int i = 0; i < N; i++) {
                int flag = rnd.nextInt();
                if ((flag % 4) == 0) {
                    mem.putStr(o, null);
                    o += 4;
                } else if ((flag % 2) == 0) {
                    mem.putStr(o, "");
                    o += 4;
                } else {
                    mem.putStr(o, rnd.nextChars(M));
                    o += M * 2 + 4;
                }
            }

            rnd.reset();
            o = offset;
            for (int i = 0; i < N; i++) {
                int flag = rnd.nextInt();
                if ((flag % 4) == 0) {
                    assertNull(mem.getStr(o));
                    o += 4;
                } else if ((flag % 2) == 0) {
                    TestUtils.assertEquals("", mem.getStr(o));
                    o += 4;
                } else {
                    TestUtils.assertEquals(rnd.nextChars(M), mem.getStr(o));
                    o += M * 2 + 4;
                }
            }
        }
    }

    @Test
    public void testMaxPages() {
        int pageSize = 256;
        int maxPages = 3;
        int sz = 256 * 3;
        try (MemoryARW mem = new MemoryCARWImpl(pageSize, maxPages, MemoryTag.NATIVE_DEFAULT)) {
            Assert.assertEquals(pageSize, mem.size());
            int n = 0;
            try {
                while (n <= sz) {
                    mem.putByte((byte) n);
                    n++;
                }
                Assert.fail();
            } catch (CairoException ex) {
                Assert.assertTrue(ex.getMessage().contains("breached"));
            }
            Assert.assertEquals(sz, n);

            for (n = 0; n < sz; n++) {
                byte b = mem.getByte(n);
                Assert.assertEquals((byte) n, b);
            }
        }
    }
}<|MERGE_RESOLUTION|>--- conflicted
+++ resolved
@@ -540,13 +540,8 @@
 
     @Test
     public void testEvenPageSize() {
-<<<<<<< HEAD
         try (MemoryARW mem = new MemoryCARWImpl(32, Integer.MAX_VALUE, MemoryTag.NATIVE_DEFAULT)) {
-            assertStrings(mem, false);
-=======
-        try (MemoryARW mem = new MemoryCARWImpl(32, Integer.MAX_VALUE)) {
             assertStrings(mem);
->>>>>>> e04e2e65
         }
     }
 
@@ -853,32 +848,7 @@
 
     @Test
     public void testNullBin() {
-<<<<<<< HEAD
         try (MemoryARW mem = new MemoryCARWImpl(1024, Integer.MAX_VALUE, MemoryTag.NATIVE_DEFAULT)) {
-            final TestBinarySequence binarySequence = new TestBinarySequence();
-            final byte[] buf = new byte[0];
-            binarySequence.of(buf);
-            mem.putBin(null);
-            mem.putBin(0, 0);
-            mem.putBin(binarySequence);
-            long o1 = mem.putNullBin();
-
-            assertNull(mem.getBin(0));
-            assertNull(mem.getBin(8));
-            BinarySequence bsview = mem.getBin(16);
-            assertNotNull(bsview);
-            assertEquals(0, bsview.length());
-            assertNull(mem.getBin(o1));
-        }
-    }
-
-    @Test
-    public void testOffPageSize() {
-        try (MemoryARW mem = new MemoryCARWImpl(12, Integer.MAX_VALUE, MemoryTag.NATIVE_DEFAULT)) {
-            assertStrings(mem, true);
-        }
-=======
-        try (MemoryARW mem = new MemoryCARWImpl(1024, Integer.MAX_VALUE)) {
             testNullBin0(mem);
         }
     }
@@ -898,18 +868,12 @@
         assertNotNull(bsview);
         assertEquals(0, bsview.length());
         assertNull(mem.getBin(o1));
->>>>>>> e04e2e65
     }
 
     @Test
     public void testOkSize() {
-<<<<<<< HEAD
         try (MemoryARW mem = new MemoryCARWImpl(1024, Integer.MAX_VALUE, MemoryTag.NATIVE_DEFAULT)) {
-            assertStrings(mem, false);
-=======
-        try (MemoryARW mem = new MemoryCARWImpl(1024, Integer.MAX_VALUE)) {
             assertStrings(mem);
->>>>>>> e04e2e65
         }
     }
 
@@ -1000,20 +964,8 @@
 
     @Test
     public void testSmallEven() {
-<<<<<<< HEAD
         try (MemoryARW mem = new MemoryCARWImpl(2, Integer.MAX_VALUE, MemoryTag.NATIVE_DEFAULT)) {
-            assertStrings(mem, false);
-        }
-    }
-
-    @Test
-    public void testSmallOdd() {
-        try (MemoryARW mem = new MemoryCARWImpl(2, Integer.MAX_VALUE, MemoryTag.NATIVE_DEFAULT)) {
-            assertStrings(mem, true);
-=======
-        try (MemoryARW mem = new MemoryCARWImpl(2, Integer.MAX_VALUE)) {
             assertStrings(mem);
->>>>>>> e04e2e65
         }
     }
 
