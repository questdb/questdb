--- conflicted
+++ resolved
@@ -4339,11 +4339,7 @@
     }
 
     protected void assertTable(CharSequence expected, CharSequence tableName) {
-<<<<<<< HEAD
         try (TableReader reader = newTableReader(configuration, Chars.toString(tableName))) {
-=======
-        try (TableReader reader = new TableReader(configuration, tableName)) {
->>>>>>> af9a0963
             assertCursorTwoPass(expected, reader.getCursor(), reader.getMetadata());
         }
     }
