/*******************************************************************************
 *     ___                  _   ____  ____
 *    / _ \ _   _  ___  ___| |_|  _ \| __ )
 *   | | | | | | |/ _ \/ __| __| | | |  _ \
 *   | |_| | |_| |  __/\__ \ |_| |_| | |_) |
 *    \__\_\\__,_|\___||___/\__|____/|____/
 *
 *  Copyright (c) 2014-2019 Appsicle
 *  Copyright (c) 2019-2022 QuestDB
 *
 *  Licensed under the Apache License, Version 2.0 (the "License");
 *  you may not use this file except in compliance with the License.
 *  You may obtain a copy of the License at
 *
 *  http://www.apache.org/licenses/LICENSE-2.0
 *
 *  Unless required by applicable law or agreed to in writing, software
 *  distributed under the License is distributed on an "AS IS" BASIS,
 *  WITHOUT WARRANTIES OR CONDITIONS OF ANY KIND, either express or implied.
 *  See the License for the specific language governing permissions and
 *  limitations under the License.
 *
 ******************************************************************************/

package io.questdb.cairo;

import io.questdb.Metrics;
import io.questdb.cairo.security.AllowAllCairoSecurityContext;
import io.questdb.cairo.sql.Record;
import io.questdb.cairo.sql.RecordCursor;
import io.questdb.cairo.sql.RowCursor;
import io.questdb.cairo.vm.Vm;
import io.questdb.cairo.vm.api.MemoryARW;
import io.questdb.cairo.vm.api.MemoryCMARW;
import io.questdb.cairo.vm.api.MemoryMA;
import io.questdb.cairo.vm.api.MemoryMARW;
import io.questdb.cairo.wal.WalUtils;
import io.questdb.cairo.wal.WriterRowUtils;
import io.questdb.griffin.engine.ops.AlterOperation;
import io.questdb.griffin.engine.ops.AlterOperationBuilder;
import io.questdb.griffin.model.IntervalUtils;
import io.questdb.log.Log;
import io.questdb.log.LogFactory;
import io.questdb.std.*;
import io.questdb.std.datetime.DateFormat;
import io.questdb.std.datetime.DateLocale;
import io.questdb.std.datetime.DateLocaleFactory;
import io.questdb.std.datetime.microtime.TimestampFormatCompiler;
import io.questdb.std.datetime.microtime.TimestampFormatUtils;
import io.questdb.std.datetime.microtime.Timestamps;
import io.questdb.std.str.LPSZ;
import io.questdb.std.str.Path;
import io.questdb.test.tools.TestUtils;
import org.junit.Assert;
import org.junit.Before;
import org.junit.Test;

import java.util.concurrent.ConcurrentLinkedQueue;
import java.util.concurrent.CyclicBarrier;
import java.util.concurrent.atomic.AtomicInteger;

public class TableWriterTest extends AbstractCairoTest {

    public static final String PRODUCT = "product";
    private static final FilesFacade FF = TestFilesFacadeImpl.INSTANCE;
    private static final Log LOG = LogFactory.getLog(TableWriterTest.class);
    public static String PRODUCT_FS;

    @Before
    public void setUp() {
        super.setUp();
        PRODUCT_FS = PRODUCT;
        if (configuration.mangleTableDirNames()) {
            PRODUCT_FS += TableUtils.SYSTEM_TABLE_NAME_SUFFIX;
        }
    }

    @Test
    public void tesFrequentCommit() throws Exception {
        TestUtils.assertMemoryLeak(() -> {
            int N = 100000;
            create(FF, PartitionBy.NONE, N);
            try (TableWriter writer = newTableWriter(configuration, PRODUCT, metrics)) {

                long ts = TimestampFormatUtils.parseTimestamp("2013-03-04T00:00:00.000Z");

                Rnd rnd = new Rnd();
                for (int i = 0; i < N; i++) {
                    ts = populateRow(writer, rnd, ts, 60L * 60000L * 1000L);
                    writer.commit();
                }
            }
        });
    }

    @Test
    public void testAddColumnAndOpenWriterByDay() throws Exception {
        testAddColumnAndOpenWriter(PartitionBy.DAY, 1000);
    }

    @Test
    public void testAddColumnAndOpenWriterByMonth() throws Exception {
        testAddColumnAndOpenWriter(PartitionBy.MONTH, 1000);
    }

    @Test
    public void testAddColumnAndOpenWriterByYear() throws Exception {
        testAddColumnAndOpenWriter(PartitionBy.YEAR, 1000);
    }

    @Test
    public void testAddColumnAndOpenWriterNonPartitioned() throws Exception {
        testAddColumnAndOpenWriter(PartitionBy.NONE, 100000);
    }

    @Test
    public void testAddColumnCannotRemoveMeta() throws Exception {
        String abcColumnNamePattern = Files.SEPARATOR + "abc.d";
        class X extends TestFilesFacadeImpl {
            @Override
            public int openRW(LPSZ name, long opts) {
                if (Chars.contains(name, abcColumnNamePattern)) {
                    return -1;
                }
                return super.openRW(name, opts);
            }

            @Override
            public boolean remove(LPSZ name) {
                return !Chars.endsWith(name, TableUtils.META_FILE_NAME) && super.remove(name);
            }

            @Override
            public int rename(LPSZ name1, LPSZ name2) {
                if (Chars.endsWith(name1, TableUtils.META_FILE_NAME)
                        && !Chars.contains(name2, ".prev")) {
                    return -1;
                }
                return super.rename(name1, name2);
            }
        }
        testUnrecoverableAddColumn(new X());
    }

    @Test
    public void testAddColumnCannotRenameMeta() throws Exception {
        testAddColumnRecoverableFault(new MetaRenameDenyingFacade());
    }

    @Test
    public void testAddColumnCannotRenameMetaSwap() throws Exception {
        testAddColumnRecoverableFault(new SwapMetaRenameDenyingFacade());
    }

    @Test
    public void testAddColumnCannotRenameMetaSwapAndUseIndexedPrevMeta() throws Exception {
        FilesFacade ff = new SwapMetaRenameDenyingFacade() {
            int count = 5;

            @Override
            public int rename(LPSZ from, LPSZ to) {
                return (!Chars.contains(to, TableUtils.META_PREV_FILE_NAME) || --count <= 0)
                        && super.rename(from, to) == Files.FILES_RENAME_OK ? Files.FILES_RENAME_OK
                        : Files.FILES_RENAME_ERR_OTHER;
            }
        };
        testAddColumnRecoverableFault(ff);
    }

    @Test
    public void testAddColumnCannotTouchSymbolMapFile() throws Exception {
        String abcColumnNamePattern = Files.SEPARATOR + "abc.d";
        FilesFacade ff = new TestFilesFacadeImpl() {
            @Override
            public boolean touch(LPSZ path) {
                return !Chars.contains(path, abcColumnNamePattern) && super.touch(path);
            }
        };
        testAddColumnRecoverableNoFault(ff);
    }

    @Test
    public void testAddColumnCommitPartitioned() throws Exception {
        int count = 10000;
        create(FF, PartitionBy.DAY, count);
        Rnd rnd = new Rnd();
        long interval = 60000L * 1000L;
        long ts = TimestampFormatUtils.parseTimestamp("2013-03-04T00:00:00.000Z");
        try (TableWriter writer = newTableWriter(configuration, PRODUCT, metrics)) {
            ts = populateProducts(writer, rnd, ts, count, interval);
            Assert.assertEquals(count, writer.size());
            writer.addColumn("abc", ColumnType.STRING);
            // add more data including updating new column
            ts = populateTable2(writer, rnd, count, ts, interval);
            Assert.assertEquals(2 * count, writer.size());
            writer.rollback();
        }

        // append more
        try (TableWriter writer = newTableWriter(configuration, PRODUCT, metrics)) {
            populateTable2(writer, rnd, count, ts, interval);
            writer.commit();
            Assert.assertEquals(2 * count, writer.size());
        }
    }

    @Test
    public void testAddColumnConcurrentWithDataUpdates() throws Throwable {
        ConcurrentLinkedQueue<Throwable> exceptions = new ConcurrentLinkedQueue<>();
        assertMemoryLeak(() -> {
            CyclicBarrier barrier = new CyclicBarrier(2);
            AtomicInteger columnsAdded = new AtomicInteger();
            AtomicInteger insertCount = new AtomicInteger();
            int totalColAddCount = 1000;
            writerCommandQueueCapacity = Numbers.ceilPow2(2 * totalColAddCount);
            int tableId = 11;
            // Reduce disk space by for the test run.
            dataAppendPageSize = 1 << 20; // 1MB

            TableToken tableToken;
            try (Path path = new Path()) {
                try (
                        MemoryMARW mem = Vm.getCMARWInstance();
                        TableModel model = new TableModel(configuration, "testAddColumnConcurrentWithDataUpdates", PartitionBy.NONE)
                ) {
                    model.timestamp();
                    tableToken = registerTableName(model.getTableName());
                    TableUtils.createTable(
                            configuration,
                            mem,
                            path,
                            model,
                            tableId,
                            tableToken.getDirName()
                    );
                }
            }

            // Write data in a loop getting writer in and out of pool
            Thread writeDataThread = new Thread(() -> {
                TestUtils.await(barrier);
                int i = 0;
                while (columnsAdded.get() < totalColAddCount && exceptions.size() == 0) {
                    try (TableWriter writer = engine.getWriter(AllowAllCairoSecurityContext.INSTANCE, tableToken, "test")) {
                        TableWriter.Row row = writer.newRow((i++) * Timestamps.HOUR_MICROS);
                        row.append();
                        writer.commit();
                        insertCount.incrementAndGet();
                    } catch (EntryUnavailableException ex) {
                        // continue
                    } catch (Throwable e) {
                        exceptions.add(e);
                        LOG.error().$(e).$();
                        throw e;
                    }
                }
            });

            Thread addColumnsThread = new Thread(() -> {
                try {
                    TestUtils.await(barrier);
                    AlterOperationBuilder alterOperationBuilder = new AlterOperationBuilder();
                    for (int i = 0; i < totalColAddCount; i++) {
                        alterOperationBuilder.clear();
                        String columnName = "col" + i;
                        alterOperationBuilder
<<<<<<< HEAD
                            .ofAddColumn(0, tableName, tableId)
                            .ofAddColumn(columnName, 5, ColumnType.INT, 0, false, false, 0);
                        AlterOperation alterOp = alterOperationBuilder.build();
                        try (TableWriter writer = engine.getWriterOrPublishCommand(AllowAllCairoSecurityContext.INSTANCE, tableName, alterOp)) {
=======
                                .ofAddColumn(0, tableToken, tableId)
                                .ofAddColumn(columnName, 5, ColumnType.INT, 0, false, false, 0);
                        AlterOperation alterOperation = alterOperationBuilder.build();
                        try (TableWriter writer = engine.getWriterOrPublishCommand(AllowAllCairoSecurityContext.INSTANCE, tableToken, alterOperation)) {
>>>>>>> 5d42ab69
                            if (writer != null) {
                                writer.publishAsyncWriterCommand(alterOp);
                            }
                        }
                        columnsAdded.incrementAndGet();
                    }
                } catch (Throwable e) {
                    exceptions.add(e);
                    LOG.error().$(e).$();
                    throw e;
                }
            });
            writeDataThread.start();
            addColumnsThread.start();

            writeDataThread.join();
            addColumnsThread.join();

            if (exceptions.size() != 0) {
                for (Throwable ex : exceptions) {
                    ex.printStackTrace();
                }
                Assert.fail();
            }
            Assert.assertTrue(insertCount.get() > 0);

            try (TableReader rdr = engine.getReader(AllowAllCairoSecurityContext.INSTANCE, tableToken)) {
                Assert.assertEquals(totalColAddCount + 1, rdr.getColumnCount());
            }

            LOG.infoW().$("total reload count ").$(insertCount.get()).$();
        });
    }

    @Test
    public void testAddColumnDuplicate() throws Exception {
        long ts = populateTable(FF, PartitionBy.MONTH);
        try (TableWriter writer = newTableWriter(configuration, PRODUCT, metrics)) {
            try {
                writer.addColumn("supplier", ColumnType.BOOLEAN);
                Assert.fail();
            } catch (CairoException ignore) {
            }
            populateProducts(writer, new Rnd(), ts, 10000, 6000 * 1000L);
            writer.commit();
            Assert.assertEquals(20000, writer.size());
        }
    }

    @Test
    public void testAddColumnFailToRemoveSymbolMapFiles() throws Exception {
        String abcColumnNamePatternK = Files.SEPARATOR + "abc.k";
        testAddColumnRecoverableNoFault(new TestFilesFacadeImpl() {

            @Override
            public boolean exists(LPSZ path) {
                return Chars.contains(path, abcColumnNamePatternK) || super.exists(path);
            }

            @Override
            public boolean remove(LPSZ name) {
                return !Chars.contains(name, abcColumnNamePatternK) && super.remove(name);
            }
        });
    }

    @Test
    public void testAddColumnFileOpenFail() throws Exception {
        String abcColumnNamePattern = Files.SEPARATOR + "abc.d";
        testAddColumnRecoverableFault(new TestFilesFacadeImpl() {
            @Override
            public int openRW(LPSZ name, long opts) {
                if (Chars.contains(name, abcColumnNamePattern)) {
                    return -1;
                }
                return super.openRW(name, opts);
            }
        });
    }

    @Test
    public void testAddColumnFileOpenFail2() throws Exception {
        String abcColumnNamePattern = Files.SEPARATOR + "abc.k";
        testAddColumnRecoverableFault(new TestFilesFacadeImpl() {
            @Override
            public int openRW(LPSZ name, long opts) {
                if (Chars.contains(name, abcColumnNamePattern)) {
                    return -1;
                }
                return super.openRW(name, opts);
            }
        });
    }

    @Test
    public void testAddColumnFileOpenFail3() throws Exception {
        String abcColumnNamePattern = Files.SEPARATOR + "abc.d";
        testUnrecoverableAddColumn(new TestFilesFacadeImpl() {
            int count = 1;

            @Override
            public int openRW(LPSZ name, long opts) {
                if (Chars.contains(name, abcColumnNamePattern)) {
                    return -1;
                }
                return super.openRW(name, opts);
            }

            @Override
            public int rename(LPSZ from, LPSZ to) {
                return !(Chars.endsWith(from, TableUtils.META_PREV_FILE_NAME) && --count == 0)
                        && super.rename(from, to) == Files.FILES_RENAME_OK ? Files.FILES_RENAME_OK
                        : Files.FILES_RENAME_ERR_OTHER;
            }
        });
    }

    @Test
    public void testAddColumnFileOpenFail4() throws Exception {
        String abcColumnNamePattern = Files.SEPARATOR + "abc.d";
        testAddColumnRecoverableFault(new TestFilesFacadeImpl() {
            @Override
            public int openRW(LPSZ name, long opts) {
                if (Chars.contains(name, abcColumnNamePattern)) {
                    return -1;
                }
                return super.openRW(name, opts);
            }
        });
    }

    @Test
    public void testAddColumnFileOpenFailAndIndexedPrev() throws Exception {
        String abcColumnNamePattern = Files.SEPARATOR + "abc.d";
        testUnrecoverableAddColumn(new TestFilesFacadeImpl() {
            int count = 2;
            int toCount = 5;

            @Override
            public int openRW(LPSZ name, long opts) {
                if (Chars.contains(name, abcColumnNamePattern)) {
                    return -1;
                }
                return super.openRW(name, opts);
            }

            @Override
            public int rename(LPSZ from, LPSZ to) {
                return (!Chars.contains(from, TableUtils.META_PREV_FILE_NAME) || --count <= 0)
                        && (!Chars.contains(to, TableUtils.META_PREV_FILE_NAME) || --toCount <= 0)
                        && super.rename(from, to) == Files.FILES_RENAME_OK ? Files.FILES_RENAME_OK
                        : Files.FILES_RENAME_ERR_OTHER;
            }
        });
    }

    @Test
    public void testAddColumnHavingTroubleCreatingMetaSwap() throws Exception {
        int N = 10000;
        create(FF, PartitionBy.DAY, N);
        FilesFacade ff = new TestFilesFacadeImpl() {
            int count = 5;

            @Override
            public boolean exists(LPSZ path) {
                return Chars.contains(path, TableUtils.META_SWAP_FILE_NAME) || super.exists(path);
            }

            @Override
            public boolean remove(LPSZ name) {
                if (Chars.contains(name, TableUtils.META_SWAP_FILE_NAME)) {
                    return --count < 0;
                }
                return super.remove(name);
            }
        };

        try (TableWriter writer = newTableWriter(new DefaultTestCairoConfiguration(root) {
            @Override
            public FilesFacade getFilesFacade() {
                return ff;
            }
        }, PRODUCT, metrics)) {
            writer.addColumn("xyz", ColumnType.STRING);
            long ts = TimestampFormatUtils.parseTimestamp("2013-03-04T00:00:00.000Z");

            Rnd rnd = new Rnd();
            populateProducts(writer, rnd, ts, N, 6 * 60000 * 1000L);
            writer.commit();
            Assert.assertEquals(N, writer.size());
        }
    }

    @Test
    public void testAddColumnMetaOpenFail() throws Exception {
        testUnrecoverableAddColumn(new TestFilesFacadeImpl() {
            int counter = 2;

            @Override
            public int openRO(LPSZ name) {
                if (Chars.endsWith(name, TableUtils.META_FILE_NAME) && --counter == 0) {
                    return -1;
                }
                return super.openRO(name);
            }
        });
    }

    @Test
    public void testAddColumnNonPartitioned() throws Exception {
        int N = 100000;
        create(FF, PartitionBy.NONE, N);
        try (TableWriter writer = newTableWriter(configuration, PRODUCT, metrics)) {
            writer.addColumn("xyz", ColumnType.STRING);
            long ts = TimestampFormatUtils.parseTimestamp("2013-03-04T00:00:00.000Z");

            Rnd rnd = new Rnd();
            populateProducts(writer, rnd, ts, N, 60L * 60000L * 1000L);
            writer.commit();
            Assert.assertEquals(N, writer.size());
        }
    }

    @Test
    public void testAddColumnPartitioned() throws Exception {
        int N = 10000;
        create(FF, PartitionBy.DAY, N);
        try (TableWriter writer = newTableWriter(configuration, PRODUCT, metrics)) {
            writer.addColumn("xyz", ColumnType.STRING);
            long ts = TimestampFormatUtils.parseTimestamp("2013-03-04T00:00:00.000Z");

            Rnd rnd = new Rnd();
            populateProducts(writer, rnd, ts, N, 60000 * 1000L);
            writer.commit();
            Assert.assertEquals(N, writer.size());
        }
    }

    @Test
    public void testAddColumnRepairFail() throws Exception {
        class X extends FilesFacadeImpl {
            int counter = 2;

            @Override
            public int openRO(LPSZ name) {
                if (Chars.endsWith(name, TableUtils.META_FILE_NAME) && --counter == 0) {
                    return -1;
                }
                return super.openRO(name);
            }

            @Override
            public boolean remove(LPSZ name) {
                return !Chars.endsWith(name, TableUtils.META_FILE_NAME) && super.remove(name);
            }
        }
        testAddColumnErrorFollowedByRepairFail(new X());
    }

    @Test
    public void testAddColumnRepairFail2() throws Exception {
        class X extends FilesFacadeImpl {
            int counter = 2;

            @Override
            public int openRO(LPSZ name) {
                if (Chars.endsWith(name, TableUtils.META_FILE_NAME) && --counter == 0) {
                    return -1;
                }
                return super.openRO(name);
            }

            @Override
            public int rename(LPSZ from, LPSZ to) {
                return !Chars.endsWith(from, TableUtils.META_PREV_FILE_NAME)
                        && super.rename(from, to) == Files.FILES_RENAME_OK ? Files.FILES_RENAME_OK
                        : Files.FILES_RENAME_ERR_OTHER;
            }
        }
        testAddColumnErrorFollowedByRepairFail(new X());
    }

    @Test
    public void testAddColumnSwpFileDelete() throws Exception {

        TestUtils.assertMemoryLeak(() -> {
            populateTable();
            // simulate existence of _meta.swp

            class X extends FilesFacadeImpl {
                boolean deleteAttempted = false;

                @Override
                public boolean exists(LPSZ path) {
                    return Chars.endsWith(path, TableUtils.META_SWAP_FILE_NAME) || super.exists(path);
                }

                @Override
                public boolean remove(LPSZ name) {
                    if (Chars.endsWith(name, TableUtils.META_SWAP_FILE_NAME)) {
                        return deleteAttempted = true;
                    }
                    return super.remove(name);
                }
            }

            X ff = new X();

            try (TableWriter writer = newTableWriter(new DefaultTestCairoConfiguration(root) {
                @Override
                public FilesFacade getFilesFacade() {
                    return ff;
                }
            }, PRODUCT, metrics)) {
                Assert.assertEquals(20, writer.columns.size());
                writer.addColumn("abc", ColumnType.STRING);
                Assert.assertEquals(22, writer.columns.size());
                Assert.assertTrue(ff.deleteAttempted);
            }
        });
    }

    @Test
    public void testAddColumnSwpFileDeleteFail() throws Exception {
        // simulate existence of _meta.swp
        testAddColumnRecoverableFault(new TestFilesFacadeImpl() {
            @Override
            public boolean exists(LPSZ path) {
                return Chars.contains(path, TableUtils.META_SWAP_FILE_NAME) || super.exists(path);
            }

            @Override
            public boolean remove(LPSZ name) {
                return !Chars.contains(name, TableUtils.META_SWAP_FILE_NAME) && super.remove(name);
            }
        });
    }

    @Test
    public void testAddColumnToNonEmptyNonPartitioned() throws Exception {
        int n = 10000;
        create(FF, PartitionBy.NONE, n);
        populateAndColumnPopulate(n);
    }

    @Test
    public void testAddColumnToNonEmptyPartitioned() throws Exception {
        int n = 10000;
        create(FF, PartitionBy.DAY, n);
        populateAndColumnPopulate(n);
    }

    @Test
    public void testAddIndexAndFailOnceByDay() throws Exception {

        final FilesFacade ff = new TestFilesFacadeImpl() {
            int count = 5;

            @Override
            public int openRO(LPSZ name) {
                if (Chars.endsWith(name, "supplier.d") && count-- == 0) {
                    return -1;
                }
                return super.openRO(name);
            }
        };

        final CairoConfiguration configuration = new DefaultTestCairoConfiguration(AbstractCairoTest.configuration.getRoot()) {
            @Override
            public FilesFacade getFilesFacade() {
                return ff;
            }
        };

        testAddIndexAndFailToIndexHalfWay(configuration, PartitionBy.DAY, 1000);
    }

    @Test
    public void testAddIndexAndFailOnceByNone() throws Exception {

        final FilesFacade ff = new TestFilesFacadeImpl() {
            int count = 1;

            @Override
            public boolean touch(LPSZ path) {
                if (Chars.endsWith(path, "supplier.v") && --count == 0) {
                    return false;
                }
                return super.touch(path);
            }
        };

        final CairoConfiguration configuration = new DefaultTestCairoConfiguration(AbstractCairoTest.configuration.getRoot()) {
            @Override
            public FilesFacade getFilesFacade() {
                return ff;
            }
        };

        testAddIndexAndFailToIndexHalfWay(configuration, PartitionBy.NONE, 500);
    }

    @Test
    public void testAddUnsupportedIndex() throws Exception {
        TestUtils.assertMemoryLeak(() -> {
            try (TableModel model = new TableModel(configuration, "x", PartitionBy.NONE)
                    .col("a", ColumnType.SYMBOL).cached(true)
                    .col("b", ColumnType.STRING)
                    .timestamp()) {
                CairoTestUtils.create(model);
            }

            final int N = 1000;
            try (TableWriter w = newTableWriter(configuration, "x", metrics)) {
                final Rnd rnd = new Rnd();
                for (int i = 0; i < N; i++) {
                    TableWriter.Row r = w.newRow();
                    r.putSym(0, rnd.nextChars(3));
                    r.putStr(1, rnd.nextChars(10));
                    r.append();
                }
                w.commit();

                try {
                    w.addColumn("c", ColumnType.STRING, 0, false, true, 1024, false);
                    Assert.fail();
                } catch (CairoException e) {
                    TestUtils.assertContains(e.getFlyweightMessage(), "only supported");
                }

                for (int i = 0; i < N; i++) {
                    TableWriter.Row r = w.newRow();
                    r.putSym(0, rnd.nextChars(3));
                    r.putStr(1, rnd.nextChars(10));
                    r.append();
                }
                w.commit();

                // re-add column  with index flag switched off
                w.addColumn("c", ColumnType.STRING, 0, false, false, 0, false);
            }
        });
    }

    @Test
    public void testAddUnsupportedIndexCapacity() throws Exception {
        TestUtils.assertMemoryLeak(() -> {
            try (TableModel model = new TableModel(configuration, "x", PartitionBy.NONE)
                    .col("a", ColumnType.SYMBOL).cached(true)
                    .col("b", ColumnType.STRING)
                    .timestamp()) {
                CairoTestUtils.create(model);
            }

            final int N = 1000;
            try (TableWriter w = newTableWriter(configuration, "x", metrics)) {
                final Rnd rnd = new Rnd();
                for (int i = 0; i < N; i++) {
                    TableWriter.Row r = w.newRow();
                    r.putSym(0, rnd.nextChars(3));
                    r.putStr(1, rnd.nextChars(10));
                    r.append();
                }
                w.commit();

                try {
                    w.addColumn("c", ColumnType.SYMBOL, 0, false, true, 0, false);
                    Assert.fail();
                } catch (CairoException e) {
                    TestUtils.assertContains(e.getFlyweightMessage(), "Invalid index value block capacity");
                }

                for (int i = 0; i < N; i++) {
                    TableWriter.Row r = w.newRow();
                    r.putSym(0, rnd.nextChars(3));
                    r.putStr(1, rnd.nextChars(10));
                    r.append();
                }
                w.commit();

                // re-add column  with index flag switched off
                w.addColumn("c", ColumnType.STRING, 0, false, false, 0, false);
            }
        });
    }

    @Test
    public void testAppendO3() throws Exception {
        int N = 10000;
        create(FF, PartitionBy.NONE, N);
        testO3RecordsFail(N);
    }

    @Test
    public void testAppendO3PartitionedNewerFirst() throws Exception {
        int N = 10000;
        create(FF, PartitionBy.DAY, N);
        testO3RecordsNewerThanOlder(N, configuration);
    }

    @Test
    public void testAutoCancelFirstRowNonPartitioned() throws Exception {
        int N = 10000;
        TestUtils.assertMemoryLeak(() -> {
            create(FF, PartitionBy.NONE, N);
            try (TableWriter writer = newTableWriter(configuration, PRODUCT, metrics)) {

                long ts = TimestampFormatUtils.parseTimestamp("2013-03-04T00:00:00.000Z");
                TableWriter.Row r = writer.newRow(ts);
                r.putInt(0, 1234);
                populateProducts(writer, new Rnd(), ts, N, 60 * 60000 * 1000L);
                Assert.assertEquals(N, writer.size());
            }
        });
    }

    @Test
    public void testCachedSymbol() {
        testSymbolCacheFlag(true);
    }

    @Test
    public void testCancelFailureFollowedByTableClose() throws Exception {
        TestUtils.assertMemoryLeak(() -> {
            final int N = 47;
            create(FF, PartitionBy.DAY, N);
            Rnd rnd = new Rnd();
            class X extends FilesFacadeImpl {
                @Override
                public int rmdir(Path name) {
                    return -1;
                }
            }

            X ff = new X();

            try (TableWriter writer = newTableWriter(new DefaultTestCairoConfiguration(root) {
                @Override
                public FilesFacade getFilesFacade() {
                    return ff;
                }
            }, PRODUCT, metrics)) {
                long ts = TimestampFormatUtils.parseTimestamp("2013-03-04T00:00:00.000Z");
                ts = populateProducts(writer, rnd, ts, N, 60 * 60000 * 1000L);
                writer.commit();
                Assert.assertEquals(N, writer.size());

                TableWriter.Row r = writer.newRow(ts + 60 * 60000 * 1000L);
                r.putInt(0, rnd.nextInt());
                try {
                    r.cancel();
                    Assert.fail();
                } catch (CairoException ignore) {
                }
            }

            try (TableWriter writer = newTableWriter(configuration, PRODUCT, metrics)) {
                Assert.assertEquals(N, writer.size());
            }
        });
    }

    @Test
    public void testCancelFirstRowFailurePartitioned() throws Exception {
        TestUtils.assertMemoryLeak(() -> {
            class X extends FilesFacadeImpl {
                boolean fail = false;

                @Override
                public boolean allocate(int fd, long size) {
                    return !fail && super.allocate(fd, size);
                }

                @Override
                public long read(int fd, long buf, long len, long offset) {
                    if (fail) {
                        return -1;
                    }
                    return super.read(fd, buf, len, offset);
                }
            }

            X ff = new X();
            Rnd rnd = new Rnd();
            int N = 94;
            create(ff, PartitionBy.DAY, N);
            long increment = 60 * 60000 * 1000L;
            try (TableWriter writer = newTableWriter(new DefaultTestCairoConfiguration(root) {
                @Override
                public FilesFacade getFilesFacade() {
                    return ff;
                }
            }, PRODUCT, metrics)) {
                long ts = TimestampFormatUtils.parseTimestamp("2013-03-04T00:00:00.000Z");
                // add 48 hours
                ts = populateProducts(writer, rnd, ts, N / 2, increment);
                TableWriter.Row r = writer.newRow(ts += increment);
                r.putInt(0, rnd.nextPositiveInt());
                r.putStr(1, rnd.nextString(7));
                r.putSym(2, rnd.nextString(4));
                r.putSym(3, rnd.nextString(11));
                r.putDouble(4, rnd.nextDouble());

                ff.fail = true;
                try {
                    r.cancel();
                    Assert.fail();
                } catch (CairoException ignore) {
                }
                ff.fail = false;
                r.cancel();

                populateProducts(writer, rnd, ts, N / 2, increment);

                writer.commit();
                Assert.assertEquals(N, writer.size());
                Assert.assertEquals(6, getDirCount());
            }
        });
    }

    @Test
    public void testCancelFirstRowNonPartitioned() throws Exception {
        TestUtils.assertMemoryLeak(() -> {
            int N = 10000;
            create(FF, PartitionBy.NONE, N);
            try (TableWriter writer = newTableWriter(configuration, PRODUCT, metrics)) {
                long ts = TimestampFormatUtils.parseTimestamp("2013-03-04T00:00:00.000Z");

                TableWriter.Row r = writer.newRow(ts);
                r.putInt(0, 1234);
                r.cancel();

                populateProducts(writer, new Rnd(), ts, N, 60 * 60000 * 1000L);
                Assert.assertEquals(N, writer.size());
            }
        });
    }

    @Test
    public void testCancelFirstRowPartitioned() throws Exception {
        ff = new TestFilesFacadeImpl() {
            int kIndexFd = -1;

            @Override
            public boolean close(int fd) {
                if (fd == kIndexFd) {
                    kIndexFd = -1;
                }
                return super.close(fd);
            }

            @Override
            public boolean closeChecked(int fd) {
                if (fd == kIndexFd) {
                    kIndexFd = -1;
                }
                return super.closeChecked(fd);
            }

            @Override
            public int openRW(LPSZ name, long opts) {
                if (Chars.contains(name, "2013-03-04") && Chars.endsWith(name, "category.k")) {
                    return kIndexFd = super.openRW(name, opts);
                }
                return super.openRW(name, opts);
            }

            @Override
            public int rmdir(Path name) {
                if (kIndexFd != -1) {
                    // Access denied, file is open
                    return 5;
                }
                return super.rmdir(name);
            }
        };

        TestUtils.assertMemoryLeak(() -> {
            create(FF, PartitionBy.DAY, 4);
            try (TableWriter writer = newTableWriter(configuration, PRODUCT, metrics)) {
                long ts = TimestampFormatUtils.parseTimestamp("2013-03-04T00:00:00.000Z");
                TableWriter.Row r = writer.newRow(ts);
                r.cancel();
                writer.commit();
                Assert.assertEquals(0, writer.size());
                Assert.assertEquals(2, getDirCount());
            }
        });
    }

    @Test
    public void testCancelFirstRowPartitioned2() throws Exception {
        TestUtils.assertMemoryLeak(() -> {
            final long increment = 60 * 60000 * 1000L;
            Rnd rnd = new Rnd();
            int N = 94;
            create(FF, PartitionBy.DAY, N);
            try (TableWriter writer = newTableWriter(configuration, PRODUCT, metrics)) {
                long ts = TimestampFormatUtils.parseTimestamp("2013-03-04T00:00:00.000Z");
                // add 48 hours
                ts = populateProducts(writer, rnd, ts, N / 2, increment);

                TableWriter.Row r = writer.newRow(ts += increment);
                r.putInt(0, rnd.nextPositiveInt());
                r.putStr(1, rnd.nextString(7));
                r.putSym(2, rnd.nextString(4));
                r.putSym(3, rnd.nextString(11));
                r.putDouble(4, rnd.nextDouble());

                for (int i = 0; i < 1000; i++) {
                    r.cancel();
                }

                populateProducts(writer, rnd, ts, N / 2, increment);

                writer.commit();
                Assert.assertEquals(N, writer.size());
                Assert.assertEquals(6, getDirCount());
            }
        });
    }

    @Test
    public void testCancelFirstRowSecondPartition() throws Exception {
        TestUtils.assertMemoryLeak(() -> {
            create(FF, PartitionBy.DAY, 4);
            try (TableWriter writer = newTableWriter(configuration, PRODUCT, metrics)) {
                writer.newRow(TimestampFormatUtils.parseTimestamp("2013-03-01T00:00:00.000Z")).append();
                writer.newRow(TimestampFormatUtils.parseTimestamp("2013-03-01T00:00:00.000Z")).append();

                TableWriter.Row r = writer.newRow(TimestampFormatUtils.parseTimestamp("2013-03-04T00:00:00.000Z"));
                r.cancel();
                writer.commit();
                Assert.assertEquals(2, writer.size());


                writer.newRow(TimestampFormatUtils.parseTimestamp("2013-03-01T00:00:00.000Z")).append();
                writer.newRow(TimestampFormatUtils.parseTimestamp("2013-03-01T00:00:00.000Z")).append();
                r = writer.newRow(TimestampFormatUtils.parseTimestamp("2013-03-05T00:00:00.000Z"));
                r.cancel();
                r.cancel();
                Assert.assertEquals(4, writer.size());
            }

            // Last 2 rows are not committed, expect size to revert to 2
            try (TableWriter writer = newTableWriter(configuration, PRODUCT, metrics)) {
                Assert.assertEquals(2, writer.size());
            }
        });
    }

    @Test
    public void testCancelMidPartition() throws Exception {
        TestUtils.assertMemoryLeak(() -> {
            final Rnd rnd = new Rnd();
            final int N = 10000;
            create(FF, PartitionBy.DAY, N);

            // this contraption will verify that all timestamps that are
            // supposed to be stored have matching partitions
            try (MemoryARW vmem = Vm.getARWInstance(FF.getPageSize(), Integer.MAX_VALUE, MemoryTag.NATIVE_DEFAULT)) {
                try (TableWriter writer = newTableWriter(configuration, PRODUCT, metrics)) {
                    long ts = TimestampFormatUtils.parseTimestamp("2013-03-04T00:00:00.000Z");
                    int i = 0;

                    int cancelCount = 0;
                    while (i < N) {
                        TableWriter.Row r = writer.newRow(ts += 60000 * 1000L);
                        r.putInt(0, rnd.nextPositiveInt());
                        r.putStr(1, rnd.nextString(7));
                        r.putSym(2, rnd.nextString(4));
                        r.putSym(3, rnd.nextString(11));
                        r.putDouble(4, rnd.nextDouble());
                        if (rnd.nextPositiveInt() % 30 == 0) {
                            r.cancel();
                            cancelCount++;
                        } else {
                            r.append();
                            // second append() is expected to be a NOOP
                            r.append();
                            vmem.putLong(ts);
                            i++;
                        }
                    }
                    writer.commit();
                    Assert.assertEquals(N, writer.size());
                    Assert.assertTrue(cancelCount > 0);
                    verifyTimestampPartitions(vmem);
                }
            }
        });
    }

    @Test
    public void testCancelMidRowNonPartitioned() throws Exception {
        TestUtils.assertMemoryLeak(() -> {
            final int N = 10000;
            create(FF, PartitionBy.NONE, N);
            try (TableWriter writer = newTableWriter(configuration, PRODUCT, metrics)) {
                long ts = TimestampFormatUtils.parseTimestamp("2013-03-04T00:00:00.000Z");

                int cancelCount = 0;
                Rnd rnd = new Rnd();
                int i = 0;
                TableWriter.Row r;
                while (i < N) {
                    r = writer.newRow(ts += 60000 * 1000L);
                    r.putInt(0, rnd.nextPositiveInt());
                    r.putStr(1, rnd.nextString(7));
                    r.putSym(2, rnd.nextString(4));
                    r.putSym(3, rnd.nextString(11));
                    r.putDouble(4, rnd.nextDouble());
                    if (rnd.nextBoolean()) {
                        r.append();
                        i++;
                    } else {
                        cancelCount++;
                    }
                }
                r = writer.newRow(ts);
                r.putSym(2, "XYZ");

                writer.commit();
                Assert.assertTrue(cancelCount > 0);
                Assert.assertEquals(N, writer.size());
            }
        });
    }

    @Test
    public void testCancelRowAfterAddColumn() throws Exception {
        int N = 10000;
        create(FF, PartitionBy.DAY, N);
        Rnd rnd = new Rnd();
        long interval = 60000 * 1000L;
        long ts = TimestampFormatUtils.parseTimestamp("2013-03-04T00:00:00.000Z");
        try (TableWriter writer = newTableWriter(configuration, PRODUCT, metrics)) {
            ts = populateProducts(writer, rnd, ts, N, interval);

            Assert.assertEquals(N, writer.size());

            writer.addColumn("abc", ColumnType.STRING);

            TableWriter.Row r = writer.newRow(ts);
            r.putInt(0, rnd.nextInt());
            r.cancel();

            Assert.assertEquals(Long.BYTES, writer.columns.getQuick(21).getAppendOffset());

            // add more data including updating new column
            ts = populateTable2(writer, rnd, N, ts, interval);
            Assert.assertEquals(2 * N, writer.size());

            writer.rollback();
        }

        // append more
        try (TableWriter writer = newTableWriter(configuration, PRODUCT, metrics)) {
            populateTable2(writer, rnd, N, ts, interval);
            writer.commit();
            Assert.assertEquals(2 * N, writer.size());
        }
    }

    @Test
    public void testCancelRowOutOfOrder() throws Exception {
        TestUtils.assertMemoryLeak(() -> {
            final int N = 47;
            create(FF, PartitionBy.DAY, N);
            Rnd rnd = new Rnd();

            DefaultCairoConfiguration configuration = new DefaultTestCairoConfiguration(root);
            try (TableWriter writer = newTableWriter(configuration, PRODUCT, metrics)) {
                long ts = TimestampFormatUtils.parseTimestamp("2013-03-04T00:00:00.000Z");
                populateProducts(writer, rnd, ts, 1, 0);
                writer.commit();

                TableWriter.Row r = writer.newRow(TimestampFormatUtils.parseTimestamp("2013-03-02T09:00:00.000Z"));
                // One set of columns
                r.putInt(0, rnd.nextPositiveInt());  // productId
                r.putStr(1, "CANCELLED"); // productName
                r.putSym(2, "CANCELLED2"); // supplier
                r.putSym(3, "CANCELLED3"); // category
                r.cancel();

                // Another set of columns
                r = writer.newRow(ts);
                r.putSym(2, "GOOD"); // supplier
                r.putSym(3, "GOOD2"); // category
                r.putDouble(4, 123); // price
                r.putByte(5, (byte) 45); // locationByte
                r.putShort(6, (short) 678);
                r.append();

                writer.commit();

                Assert.assertEquals(2, writer.size());
            }

            try (TableWriter writer = newTableWriter(AbstractCairoTest.configuration, PRODUCT, metrics)) {
                Assert.assertEquals(2, writer.size());
            }

            try (TableReader rdr = newTableReader(configuration, PRODUCT)) {
                String expected = "productId\tproductName\tsupplier\tcategory\tprice\tlocationByte\tlocationShort\tlocationInt\tlocationLong\ttimestamp\n" +
                        "1148479920\tTJWCPSW\tHYRX\tPEHNRXGZSXU\t0.4621835429127854\tq\ttp0\tttmt7w\tcs4bdw4y4dpw\t2013-03-04T00:00:00.000000Z\n" +
                        "NaN\t\tGOOD\tGOOD2\t123.0\te\t0p6\t\t\t2013-03-04T00:00:00.000000Z\n";
                assertCursor(expected, rdr.getCursor(), rdr.getMetadata(), true);
            }
        });
    }

    @Test
    public void testCancelRowRecoveryFromAppendPosErrors() throws Exception {
        TestUtils.assertMemoryLeak(() -> {
            final Rnd rnd = new Rnd();

            class X extends FilesFacadeImpl {
                boolean fail = false;

                @Override
                public int rmdir(Path name) {
                    if (fail) {
                        return -1;
                    }
                    return super.rmdir(name);
                }
            }

            X ff = new X();

            final int N = 10000;
            create(ff, PartitionBy.DAY, N);

            // this contraption will verify that all timestamps that are
            // supposed to be stored have matching partitions
            try (MemoryARW vmem = Vm.getARWInstance(ff.getPageSize(), Integer.MAX_VALUE, MemoryTag.NATIVE_DEFAULT)) {
                try (TableWriter writer = newTableWriter(new DefaultTestCairoConfiguration(root) {
                    @Override
                    public FilesFacade getFilesFacade() {
                        return ff;
                    }
                }, PRODUCT, metrics)) {
                    long ts = TimestampFormatUtils.parseTimestamp("2013-03-04T00:00:00.000Z");
                    int i = 0;

                    int cancelCount = 0;
                    int failCount = 0;
                    while (i < N) {
                        TableWriter.Row r = writer.newRow(ts += 60000 * 1000L);
                        r.putInt(0, rnd.nextPositiveInt());
                        r.putStr(1, rnd.nextString(7));
                        r.putSym(2, rnd.nextString(4));
                        r.putSym(3, rnd.nextString(11));
                        r.putDouble(4, rnd.nextDouble());
                        if (rnd.nextPositiveInt() % 50 == 0) {
                            ff.fail = true;
                            try {
                                r.cancel();
                            } catch (CairoException ignored) {
                                failCount++;
                                ff.fail = false;
                                r.cancel();
                            } finally {
                                ff.fail = false;
                            }
                            cancelCount++;
                        } else {
                            r.append();
                            // second append() is expected to be a NOOP
                            r.append();
                            vmem.putLong(ts);
                            i++;
                        }
                    }
                    writer.commit();
                    Assert.assertEquals(N, writer.size());
                    Assert.assertTrue(cancelCount > 0);
                    Assert.assertTrue(failCount > 0);
                    verifyTimestampPartitions(vmem);
                }
            }
        });
    }

    @Test
    public void testCancelSecondRowNonPartitioned() throws Exception {
        TestUtils.assertMemoryLeak(() -> {
            int N = 10000;
            create(FF, PartitionBy.NONE, N);
            try (TableWriter writer = newTableWriter(configuration, PRODUCT, metrics)) {

                long ts = TimestampFormatUtils.parseTimestamp("2013-03-04T00:00:00.000Z");

                TableWriter.Row r = writer.newRow(ts);
                r.putInt(0, 1234);
                r.append();

                r = writer.newRow(ts);
                r.putInt(0, 1234);
                r.cancel();

                Assert.assertEquals(1, writer.size());

                populateProducts(writer, new Rnd(), ts, N, 60 * 60000 * 1000L);
                Assert.assertEquals(N + 1, writer.size());
                writer.commit();
            }

            try (TableWriter writer = newTableWriter(configuration, PRODUCT, metrics)) {
                Assert.assertEquals(N + 1, writer.size());
            }
        });

    }

    @Test
    public void testCannotCreatePartitionDir() throws Exception {
        testConstructor(new TestFilesFacadeImpl() {
            @Override
            public int mkdirs(Path path, int mode) {
                if (Chars.endsWith(path, "default" + Files.SEPARATOR)) {
                    return -1;
                }
                return super.mkdirs(path, mode);
            }
        });
    }

    @Test
    public void testCannotLock() throws Exception {
        create(FF, PartitionBy.NONE, 4);
        TestUtils.assertMemoryLeak(() -> {
            TestFilesFacade ff = new TestFilesFacade() {
                boolean ran = false;

                @Override
                public int openRW(LPSZ name, long opts) {
                    if (Chars.endsWith(name, PRODUCT_FS + ".lock")) {
                        ran = true;
                        return -1;
                    }
                    return super.openRW(name, opts);
                }

                @Override
                public boolean wasCalled() {
                    return ran;
                }
            };

            try {
                newTableWriter(new DefaultTestCairoConfiguration(root) {
                    @Override
                    public FilesFacade getFilesFacade() {
                        return ff;
                    }
                }, PRODUCT, metrics).close();
                Assert.fail();
            } catch (CairoException ignore) {
            }
            Assert.assertTrue(ff.wasCalled());
        });
    }

    @Test
    public void testCannotMapTxFile() throws Exception {
        testConstructor(new TestFilesFacadeImpl() {
            int count = 2;
            int fd = -1;

            @Override
            public long mmap(int fd, long len, long offset, int flags, int memoryTag) {
                if (fd == this.fd) {
                    this.fd = -1;
                    return -1;
                }
                return super.mmap(fd, len, offset, flags, memoryTag);
            }

            @Override
            public int openRW(LPSZ name, long opts) {
                if (Chars.endsWith(name, TableUtils.TXN_FILE_NAME) && --count == 0) {
                    return fd = super.openRW(name, opts);
                }
                return super.openRW(name, opts);
            }
        });
    }

    @Test
    public void testCannotOpenColumnFile() throws Exception {
        testConstructor(new TestFilesFacadeImpl() {
            @Override
            public int openRW(LPSZ name, long opts) {
                if (Chars.endsWith(name, "productName.i")) {
                    return -1;
                }
                return super.openRW(name, opts);
            }
        });
    }

    @Test
    public void testCannotOpenSymbolMap() throws Exception {
        final int N = 100;
        create(FF, PartitionBy.NONE, N);
        populateTable0(FF, N);
        testConstructor(new TestFilesFacadeImpl() {
            @Override
            public boolean exists(LPSZ path) {
                return !Chars.endsWith(path, "category.o") && super.exists(path);
            }
        }, false);
    }

    @Test
    public void testCannotOpenTodo() throws Exception {
        // trick constructor into thinking "_todo" file exists
        testConstructor(new TestFilesFacadeImpl() {
            int counter = 2;

            @Override
            public int openRW(LPSZ path, long opts) {
                if (Chars.endsWith(path, TableUtils.TODO_FILE_NAME) && --counter == 0) {
                    return -1;
                }
                return super.openRW(path, opts);
            }
        });
    }

    @Test
    public void testCannotOpenTxFile() throws Exception {
        testConstructor(new TestFilesFacadeImpl() {
            int count = 2;

            @Override
            public int openRW(LPSZ name, long opts) {
                if (Chars.endsWith(name, TableUtils.TXN_FILE_NAME) && --count == 0) {
                    return -1;
                }
                return super.openRW(name, opts);
            }
        });
    }

    @Test
    public void testCannotSetAppendPosition() throws Exception {
        final int N = 10000;
        create(FF, PartitionBy.NONE, N);
        populateTable0(FF, N);
        testConstructor(new TestFilesFacadeImpl() {
            int fd;

            @Override
            public long mmap(int fd, long len, long offset, int flags, int memoryTag) {
                if (fd == this.fd) {
                    return -1;
                }
                return super.mmap(fd, len, offset, flags, memoryTag);
            }

            @Override
            public int openRW(LPSZ name, long opts) {
                if (Chars.endsWith(name, "supplier.d")) {
                    return fd = super.openRW(name, opts);
                }
                return super.openRW(name, opts);
            }
        }, false);
    }

    @Test
    public void testCannotSetAppendPositionOnDataFile() throws Exception {
        final int N = 10000;
        create(FF, PartitionBy.NONE, N);
        populateTable0(FF, N);
        testConstructor(new TestFilesFacadeImpl() {
            int fd;

            @Override
            public boolean allocate(int fd, long size) {
                if (this.fd == fd) {
                    return false;
                }
                return super.allocate(fd, size);
            }

            @Override
            public int openRW(LPSZ name, long opts) {
                if (Chars.endsWith(name, "productName.i")) {
                    return fd = super.openRW(name, opts);
                }
                return super.openRW(name, opts);
            }
        }, false);
    }

    @Test
    public void testCannotSetAppendPositionOnIndexFile() throws Exception {
        final int N = 10000;
        create(FF, PartitionBy.NONE, N);
        populateTable0(FF, N);
        testConstructor(new TestFilesFacadeImpl() {
            int fd;

            @Override
            public boolean allocate(int fd, long size) {
                if (this.fd == fd) {
                    return false;
                }
                return super.allocate(fd, size);
            }

            @Override
            public int openRW(LPSZ name, long opts) {
                if (Chars.endsWith(name, "productName.i")) {
                    return fd = super.openRW(name, opts);
                }
                return super.openRW(name, opts);
            }
        }, false);
    }

    @Test
    // tests scenario where truncate is supported (linux) but fails on close()
    public void testCannotTruncateColumnOnClose() throws Exception {
        int N = 100000;
        create(FF, PartitionBy.NONE, N);
        testTruncateOnClose(new TestFilesFacade() {
            int fd = -1;
            boolean ran = false;

            @Override
            public boolean isRestrictedFileSystem() {
                return false;
            }

            @Override
            public int openRW(LPSZ name, long opts) {
                if (Chars.endsWith(name, "price.d")) {
                    return fd = super.openRW(name, opts);
                }
                return super.openRW(name, opts);
            }

            @Override
            public boolean truncate(int fd, long size) {
                if (this.fd == fd) {
                    ran = true;
                    return false;
                }
                return super.truncate(fd, size);
            }

            @Override
            public boolean wasCalled() {
                return fd != -1 && ran;
            }
        }, N);
    }

    @Test
    // tests scenario where truncate is not supported (windows) but fails on close
    // truncate on close fails once and then succeeds
    // close is expected not to fail
    public void testCannotTruncateColumnOnCloseAndNotSupported() throws Exception {
        int N = 100000;
        create(FF, PartitionBy.NONE, N);
        testTruncateOnClose(new TestFilesFacade() {
            int fd = -1;
            boolean ran = false;

            @Override
            public boolean isRestrictedFileSystem() {
                return true;
            }

            @Override
            public int openRW(LPSZ name, long opts) {
                if (Chars.endsWith(name, "price.d")) {
                    return fd = super.openRW(name, opts);
                }
                return super.openRW(name, opts);
            }

            @Override
            public boolean truncate(int fd, long size) {
                if (this.fd == fd) {
                    ran = true;
                    return false;
                }
                return super.truncate(fd, size);
            }

            @Override
            public boolean wasCalled() {
                return fd != -1 && ran;
            }
        }, N);
    }

    @Test
    // tests scenario where truncate is not supported (windows) but fails on close
    // truncate on close fails all the time
    public void testCannotTruncateColumnOnCloseAndNotSupported2() throws Exception {
        int N = 100000;
        create(FF, PartitionBy.NONE, N);
        testTruncateOnClose(new TestFilesFacade() {
            int fd = -1;
            boolean ran = false;

            @Override
            public boolean isRestrictedFileSystem() {
                return true;
            }

            @Override
            public int openRW(LPSZ name, long opts) {
                if (Chars.endsWith(name, "price.d")) {
                    return fd = super.openRW(name, opts);
                }
                return super.openRW(name, opts);
            }

            @Override
            public boolean truncate(int fd, long size) {
                if (this.fd == fd) {
                    ran = true;
                    return false;
                }
                return super.truncate(fd, size);
            }

            @Override
            public boolean wasCalled() {
                return fd != -1 && ran;
            }
        }, N);
    }

    @Test
    public void testCloseActivePartitionAndRollback() throws Exception {
        int N = 10000;
        create(FF, PartitionBy.DAY, N);
        try (TableWriter writer = newTableWriter(configuration, PRODUCT, metrics)) {
            long ts = TimestampFormatUtils.parseTimestamp("2013-03-04T00:00:00.000Z");
            Rnd rnd = new Rnd();
            populateProducts(writer, rnd, ts, N, 6 * 60000 * 1000L);
            writer.closeActivePartition(true);
            writer.rollback();
            Assert.assertEquals(0, writer.size());
        }
    }

    @Test
    public void testCommitInterval() throws Exception {
        TestUtils.assertMemoryLeak(() -> {
            create(FF, PartitionBy.NONE, 4);
            try (TableWriter writer = newTableWriter(configuration, PRODUCT, metrics)) {
                writer.updateCommitInterval(0.0, 1000);
                Assert.assertEquals(1000, writer.getCommitInterval());

                writer.updateCommitInterval(0.5, 1000);
                Assert.assertEquals(500, writer.getCommitInterval());

                writer.updateCommitInterval(-0.5, 3000);
                writer.setMetaO3MaxLag(0);
                Assert.assertEquals(3000, writer.getCommitInterval());
            }
        });
    }

    @Test
    public void testConstructorTruncatedTodo() throws Exception {
        FilesFacade ff = new TestFilesFacadeImpl() {
            @Override
            public long length(LPSZ name) {
                if (Chars.endsWith(name, TableUtils.TODO_FILE_NAME)) {
                    return 12;
                }
                return super.length(name);
            }
        };

        TestUtils.assertMemoryLeak(() -> {
                    create(ff, PartitionBy.DAY, 10000);
                    try {
                        populateTable0(ff, 10000);
                        Assert.fail();
                    } catch (CairoException e) {
                        TestUtils.assertContains(e.getFlyweightMessage(), "corrupt");
                    }
                }
        );
    }

    @Test
    public void testDayPartition() throws Exception {
        TestUtils.assertMemoryLeak(() -> {
            int N = 10000;
            create(FF, PartitionBy.DAY, N);

            try (TableWriter writer = newTableWriter(configuration, PRODUCT, metrics)) {
                populateProducts(writer, new Rnd(), TimestampFormatUtils.parseTimestamp("2013-03-04T00:00:00.000Z"), N, 60000 * 1000L);
                writer.commit();
                Assert.assertEquals(N, writer.size());
            }

            try (TableWriter writer = newTableWriter(configuration, PRODUCT, metrics)) {
                Assert.assertEquals(N, writer.size());
            }
        });
    }

    @Test
    public void testDayPartitionTruncate() throws Exception {
        TestUtils.assertMemoryLeak(() -> {
            int N = 10000;
            create(FF, PartitionBy.DAY, N);
            Rnd rnd = new Rnd();
            long increment = 60000L * 1000;
            CairoConfiguration configuration = new DefaultTestCairoConfiguration(root) {
                @Override
                public long getDataAppendPageSize() {
                    return 1024 * 1024; //1MB
                }
            };
            try (TableWriter writer = newTableWriter(configuration, PRODUCT, metrics)) {

                long ts = TimestampFormatUtils.parseTimestamp("2013-03-04T00:00:00.000Z");

                for (int k = 0; k < 3; k++) {
                    ts = populateProducts(writer, rnd, ts, N, increment);
                    writer.commit();
                    Assert.assertEquals(N, writer.size());
                    writer.truncate();
                }
            }

            try (TableWriter writer = newTableWriter(configuration, PRODUCT, metrics)) {
                long ts = TimestampFormatUtils.parseTimestamp("2014-03-04T00:00:00.000Z");
                Assert.assertEquals(0, writer.size());
                populateProducts(writer, rnd, ts, N, increment);
                writer.commit();
                Assert.assertEquals(N, writer.size());
            }
        });
    }

    @Test
    public void testDayPartitionTruncateDirIterateFail() throws Exception {
        testTruncate(new CountingFilesFacade() {

            @Override
            public int findNext(long findPtr) {
                if (--count == 0) {
                    throw CairoException.critical(0).put("FindNext failed");
                }
                return super.findNext(findPtr);
            }
        });
    }

    @Test
    public void testDefaultPartition() throws Exception {
        populateTable();
    }

    @Test
    public void testGeoHashAsStringInvalid() throws Exception {
        assertMemoryLeak(() -> {
            try {
                assertGeoStr("ooo", 15, GeoHashes.NULL);
                Assert.fail();
            } catch (ImplicitCastException e) {
                TestUtils.assertEquals("inconvertible value: `ooo` [STRING -> GEOHASH(3c)]", e.getFlyweightMessage());
            }
        });
    }

    @Test
    public void testGeoHashAsStringLongerThanType() throws Exception {
        TestUtils.assertMemoryLeak(() -> assertGeoStr("g912j", 15, 15649));
    }

    @Test
    public void testGeoHashAsStringLongerThanTypeUneven() throws Exception {
        TestUtils.assertMemoryLeak(() -> assertGeoStr("g912j", 11, 978));
    }

    @Test
    public void testGeoHashAsStringNull() throws Exception {
        TestUtils.assertMemoryLeak(() -> assertGeoStr(null, 15, GeoHashes.NULL));
    }

    @Test
    public void testGeoHashAsStringShorterThanType() throws Exception {
        assertMemoryLeak(() -> {
            try {
                assertGeoStr("g912j", 44, GeoHashes.NULL);
                Assert.fail();
            } catch (ImplicitCastException e) {
                TestUtils.assertEquals("inconvertible value: `g912j` [STRING -> GEOHASH(44b)]", e.getFlyweightMessage());
            }
        });
    }

    @Test
    public void testGeoHashAsStringVanilla() throws Exception {
        TestUtils.assertMemoryLeak(() -> assertGeoStr("g9", 10, 489));
    }

    @Test
    public void testGetColumnIndex() {
        CairoTestUtils.createAllTable(engine, PartitionBy.NONE);
        try (TableWriter writer = newTableWriter(configuration, "all", metrics)) {
            Assert.assertEquals(1, writer.getColumnIndex("short"));
            try {
                writer.getColumnIndex("bad");
                Assert.fail();
            } catch (CairoException ignore) {
            }
        }
    }

    @Test
    public void testIncorrectTodoCode() throws Exception {
        TestUtils.assertMemoryLeak(() -> {
            CairoTestUtils.createAllTable(engine, PartitionBy.NONE);
            String all = "all";
            TableToken tableToken = engine.getTableToken(all);
            try (
                    MemoryCMARW mem = Vm.getCMARWInstance();
                    Path path = new Path().of(root).concat(tableToken).concat(TableUtils.TODO_FILE_NAME).$()
            ) {
                mem.smallFile(TestFilesFacadeImpl.INSTANCE, path, MemoryTag.MMAP_DEFAULT);
                mem.putLong(32, 1);
                mem.putLong(40, 9990001L);
                mem.jumpTo(48);
            }
            try (TableWriter writer = newTableWriter(configuration, all, metrics)) {
                Assert.assertNotNull(writer);
                Assert.assertTrue(writer.isOpen());
            }

            try (TableWriter writer = newTableWriter(configuration, all, metrics)) {
                Assert.assertNotNull(writer);
                Assert.assertTrue(writer.isOpen());
            }
        });
    }

    @Test
    public void testIndexIsAddedToTable() throws NumericException {
        int partitionBy = PartitionBy.DAY;
        int N = 1000;
        TableToken tableToken;
        try (TableModel model = new TableModel(configuration, "test", partitionBy)) {
            model.col("sym1", ColumnType.SYMBOL);
            model.col("sym2", ColumnType.SYMBOL);
            model.col("sym3", ColumnType.SYMBOL);
            model.timestamp();

            tableToken = CairoTestUtils.create(model);
        }

        // insert data
        final Rnd rnd = new Rnd();
        long t = TimestampFormatUtils.parseTimestamp("2019-03-22T00:00:00.000000Z");
        long increment = 2_000_000;
        try (TableWriter w = engine.getWriter(AllowAllCairoSecurityContext.INSTANCE, tableToken, "test reason")) {
            testIndexIsAddedToTableAppendData(N, rnd, t, increment, w);
            w.commit();

            // truncate writer
            w.truncate();

            // add a couple of indexes
            w.addIndex("sym1", 1024);
            w.addIndex("sym2", 1024);

            Assert.assertTrue(w.getMetadata().isColumnIndexed(0));
            Assert.assertTrue(w.getMetadata().isColumnIndexed(1));
            Assert.assertFalse(w.getMetadata().isColumnIndexed(2));

            // here we reset random to ensure we re-insert the same values
            rnd.reset();
            testIndexIsAddedToTableAppendData(N, rnd, t, increment, w);
            w.commit();

            Assert.assertEquals(1, w.getPartitionCount());

            // ensure indexes can be read
            try (TableReader reader = engine.getReader(AllowAllCairoSecurityContext.INSTANCE, tableToken)) {
                final TableReaderRecord record = (TableReaderRecord) reader.getCursor().getRecord();
                assertIndex(reader, record, 0);
                assertIndex(reader, record, 1);

                // check if we can still truncate the writer
                w.truncate();
                Assert.assertEquals(0, w.size());
                Assert.assertTrue(reader.reload());
                Assert.assertEquals(0, reader.size());
            }
        }
    }

    @Test
    public void testMetaFileDoesNotExist() throws Exception {
        testConstructor(new TestFilesFacadeImpl() {
            @Override
            public int openRO(LPSZ name) {
                if (Chars.endsWith(name, TableUtils.META_FILE_NAME)) {
                    return -1;
                }
                return super.openRO(name);
            }
        });
    }

    @Test
    public void testNonStandardPageSize() throws Exception {
        populateTable(new TestFilesFacadeImpl() {
            @Override
            public long getPageSize() {
                return super.getPageSize() * 500;
            }
        }, PartitionBy.MONTH);
    }

    @Test
    public void testNonStandardPageSize2() throws Exception {
        populateTable(new TestFilesFacadeImpl() {
            @Override
            public long getPageSize() {
                return 32 * 1024 * 1024;
            }
        }, PartitionBy.YEAR);
    }

    @Test
    public void testNulls() throws Exception {
        TestUtils.assertMemoryLeak(() -> {
            CairoTestUtils.createAllTable(engine, PartitionBy.NONE);
            Rnd rnd = new Rnd();
            long ts = TimestampFormatUtils.parseTimestamp("2013-03-04T00:00:00.000Z");
            ts = testAppendNulls(rnd, ts);
            testAppendNulls(rnd, ts);
        });
    }

    @Test
    public void testO3AfterReopen() throws Exception {
        TestUtils.assertMemoryLeak(() -> {
            CairoTestUtils.createAllTableWithTimestamp(engine, PartitionBy.NONE);
            Rnd rnd = new Rnd();
            long ts = TimestampFormatUtils.parseTimestamp("2013-03-04T00:00:00.000Z");
            testAppendNulls(rnd, ts);
            try {
                testAppendNulls(rnd, ts);
                Assert.fail();
            } catch (CairoException ignore) {
            }
        });
    }

    @Test
    public void testO3AfterRowCancel() throws Exception {
        TestUtils.assertMemoryLeak(() -> {
            try (TableModel model = new TableModel(configuration, "weather", PartitionBy.DAY)
                    .col("windspeed", ColumnType.DOUBLE)
                    .timestamp()) {
                CairoTestUtils.create(model);
            }


            try (TableWriter writer = newTableWriter(configuration, "weather", metrics)) {
                TableWriter.Row r;
                r = writer.newRow(IntervalUtils.parseFloorPartialTimestamp("2021-01-31"));
                r.putDouble(0, 1.0);
                r.append();

                // Out of order
                r = writer.newRow(IntervalUtils.parseFloorPartialTimestamp("2021-01-30"));
                r.putDouble(0, 1.0);
                r.cancel();

                // Back in order
                r = writer.newRow(IntervalUtils.parseFloorPartialTimestamp("2021-02-01"));
                r.putDouble(0, 1.0);
                r.append();

                Assert.assertEquals(2, writer.size());
                writer.commit();
            }

            long[] expectedTs = new long[]{
                    IntervalUtils.parseFloorPartialTimestamp("2021-01-31"),
                    IntervalUtils.parseFloorPartialTimestamp("2021-02-01")
            };
            try (TableReader reader = newTableReader(configuration, "weather")) {
                int col = reader.getMetadata().getColumnIndex("timestamp");
                RecordCursor cursor = reader.getCursor();
                final Record r = cursor.getRecord();
                int i = 0;
                while (cursor.hasNext()) {
                    Assert.assertEquals("Row " + i, expectedTs[i++], r.getTimestamp(col));
                }
                Assert.assertEquals(expectedTs.length, i);
            }
        });
    }

    @Test
    public void testO3PartitionTruncate() throws Exception {
        final CairoConfiguration configuration = new DefaultTestCairoConfiguration(root);
        final String tableName = "testO3PartitionTruncate";

        try (TableModel model = new TableModel(configuration, tableName, PartitionBy.HOUR)
                .col("productId", ColumnType.LONG256)
                .timestamp()
        ) {
            CairoTestUtils.create(model);

            try (TableWriter writer = newTableWriter(configuration, model.getName(), Metrics.disabled())) {
                // Add 46 rows in partition 2020-07-13T00
                long ts = IntervalUtils.parseFloorPartialTimestamp("2020-07-13");
                long increment = Timestamps.SECOND_MICROS;
                int rows = 46;
                for (int i = 0; i < rows; i++) {
                    TableWriter.Row row = writer.newRow(ts);
                    row.putLong256(0, i, i, i, i);
                    row.append();
                    ts += increment;
                }
                writer.commit();

                // Add 1 row in order in partition 2020-07-13T00
                TableWriter.Row row = writer.newRow(ts + 2 * increment);
                row.putLong256(0, 1, 1, 1, 1);
                row.append();

                // Add 1 row ooo in partition 2020-07-13T00
                row = writer.newRow(ts + 1);
                row.putLong256(0, 1, 1, 1, 1);
                row.append();

                // Add 1 row out of order in partition 2020-07-13T01
                row = writer.newRow(ts + Timestamps.HOUR_MICROS);
                row.putLong256(0, 2, 2, 2, 2);
                row.append();

                // Write rows to go beyond page in partition 2020-07-13T00
                int rowCount = (int) (Files.PAGE_SIZE / 32);
                for (int i = 0; i < rowCount; i++) {
                    TableWriter.Row row2 = writer.newRow(ts);
                    row2.putLong256(0, i, i, i, i);
                    row2.append();
                    ts += increment;
                }

                writer.commit();
            }

            try (TableReader rdr = newTableReader(configuration, tableName)) {
                TestUtils.printCursor(rdr.getCursor(), rdr.getMetadata(), true, sink, TestUtils.printer);
            }
        }
    }

    @Test
    public void testO3WithCancelRow() throws Exception {
        TestUtils.assertMemoryLeak(() -> {
            try (TableModel model = new TableModel(configuration, "weather", PartitionBy.DAY)
                    .col("windspeed", ColumnType.DOUBLE)
                    .timestamp()) {
                CairoTestUtils.create(model);
            }

            long[] tss = new long[]{
                    631150000000000L,
                    631152000000000L,
                    631160000000000L
            };
            try (TableWriter writer = newTableWriter(configuration, "weather", metrics)) {
                TableWriter.Row r = writer.newRow(tss[1]);
                r.putDouble(0, 1.0);
                r.append();

                // Out of order
                r = writer.newRow(tss[0]);
                r.putDouble(0, 2.0);
                r.append();

                r = writer.newRow(tss[2]);
                r.putDouble(0, 3.0);
                r.cancel();

                // Implicit commit
                writer.addColumn("timetocycle", ColumnType.DOUBLE);

                writer.newRow(tss[2]);
                r.putDouble(0, 3.0);
                r.putDouble(2, -1.0);
                r.append();

                writer.commit();
            }

            try (TableReader reader = newTableReader(configuration, "weather")) {
                int col = reader.getMetadata().getColumnIndex("timestamp");
                RecordCursor cursor = reader.getCursor();
                final Record r = cursor.getRecord();
                int i = 0;
                while (cursor.hasNext()) {
                    Assert.assertEquals("Row " + i, tss[i++], r.getTimestamp(col));
                }
                Assert.assertEquals(tss.length, i);
            }
        });
    }

    @Test
    public void testOpenUnsupportedIndex() throws Exception {
        TestUtils.assertMemoryLeak(() -> {
            try (TableModel model = new TableModel(configuration, "x", PartitionBy.NONE)
                    .col("a", ColumnType.SYMBOL).cached(true)
                    .col("b", ColumnType.STRING)
                    .col("c", ColumnType.STRING).indexed(true, 1024)
                    .timestamp()) {
                CairoTestUtils.create(model);
            }

            try {
<<<<<<< HEAD
                new TableWriter(configuration, "x", metrics).close();
=======
                newTableWriter(configuration, "x", metrics);
>>>>>>> 5d42ab69
                Assert.fail();
            } catch (CairoException e) {
                TestUtils.assertContains(e.getFlyweightMessage(), "only supported");
            }
        });
    }

    @Test
    public void testOpenWriterMissingTxFile() throws Exception {
        TestUtils.assertMemoryLeak(() -> {
            CairoTestUtils.createAllTable(engine, PartitionBy.NONE);
            try (Path path = new Path()) {
                String all = "all";
                TableToken tableToken = engine.getTableToken(all);
                Assert.assertTrue(FF.remove(path.of(root).concat(tableToken).concat(TableUtils.TXN_FILE_NAME).$()));
                try {
<<<<<<< HEAD
                    new TableWriter(configuration, "all", metrics).close();
=======
                    newTableWriter(configuration, all, metrics);
>>>>>>> 5d42ab69
                    Assert.fail();
                } catch (CairoException ignore) {
                }
            }
        });
    }

    @Test
    public void testRemoveColumnAfterTimestamp() throws Exception {
        try (TableModel model = new TableModel(configuration, "ABC", PartitionBy.DAY)
                .col("productId", ColumnType.INT)
                .col("productName", ColumnType.STRING)
                .timestamp()
                .col("supplier", ColumnType.SYMBOL)
                .col("category", ColumnType.SYMBOL)
                .col("price", ColumnType.DOUBLE)) {
            testRemoveColumn(model);
        }
    }

    @Test
    public void testRemoveColumnBeforeTimestamp() throws Exception {
        try (TableModel model = new TableModel(configuration, "ABC", PartitionBy.DAY)
                .col("productId", ColumnType.INT)
                .col("productName", ColumnType.STRING)
                .col("supplier", ColumnType.SYMBOL)
                .col("category", ColumnType.SYMBOL)
                .col("price", ColumnType.DOUBLE)
                .timestamp()) {
            testRemoveColumn(model);
        }
    }

    @Test
    public void testRemoveColumnBeforeTimestamp3Symbols() throws Exception {
        try (TableModel model = new TableModel(configuration, "ABC", PartitionBy.DAY)
                .col("productId", ColumnType.INT)
                .col("supplier", ColumnType.SYMBOL)
                .col("category", ColumnType.SYMBOL)
                .col("productName", ColumnType.SYMBOL)
                .col("price", ColumnType.DOUBLE)
                .timestamp()) {
            testRemoveColumn(model);
        }
    }

    @Test
    public void testRemoveColumnCannotOpenSwap() throws Exception {
        class X extends TestFilesFacade {
            boolean hit = false;

            @Override
            public int openRW(LPSZ name, long opts) {
                if (Chars.contains(name, TableUtils.META_SWAP_FILE_NAME)) {
                    hit = true;
                    return -1;
                }
                return super.openRW(name, opts);
            }

            @Override
            public boolean wasCalled() {
                return hit;
            }
        }
        testRemoveColumnRecoverableFailure(new X());
    }

    @Test
    public void testRemoveColumnCannotRemoveAnyMetadataPrev() throws Exception {
        testRemoveColumnRecoverableFailure(new TestFilesFacade() {
            int exists = 0;
            int removes = 0;

            @Override
            public boolean exists(LPSZ path) {
                if (Chars.contains(path, TableUtils.META_PREV_FILE_NAME)) {
                    exists++;
                    return true;
                }
                return super.exists(path);
            }

            @Override
            public boolean remove(LPSZ name) {
                if (Chars.contains(name, TableUtils.META_PREV_FILE_NAME)) {
                    removes++;
                    return false;
                }
                return super.remove(name);
            }

            @Override
            public boolean wasCalled() {
                return exists > 0 && removes > 0;
            }
        });
    }

    @Test
    public void testRemoveColumnCannotRemoveFiles() throws Exception {
        removeColumn(new TestFilesFacade() {
            int count = 0;

            @Override
            public boolean remove(LPSZ name) {
                if (Chars.endsWith(name, "supplier.d")) {
                    count++;
                    return false;
                }
                return super.remove(name);
            }

            @Override
            public boolean wasCalled() {
                return count > 0;
            }
        });
    }

    @Test
    public void testRemoveColumnCannotRemoveFiles2() throws Exception {
        removeColumn(new TestFilesFacade() {
            int count = 0;

            @Override
            public boolean remove(LPSZ name) {
                if (Chars.endsWith(name, "supplier.k")) {
                    count++;
                    return false;
                }
                return super.remove(name);
            }

            @Override
            public boolean wasCalled() {
                return count > 0;
            }
        });
    }

    @Test
    public void testRemoveColumnCannotRemoveSomeMetadataPrev() throws Exception {
        removeColumn(new TestFilesFacade() {
            int count = 5;

            @Override
            public boolean exists(LPSZ path) {
                if (Chars.contains(path, TableUtils.META_PREV_FILE_NAME) && --count > 0) {
                    return true;
                }
                return super.exists(path);
            }

            @Override
            public boolean remove(LPSZ name) {
                return !Chars.contains(name, TableUtils.META_PREV_FILE_NAME) && super.remove(name);
            }

            @Override
            public boolean wasCalled() {
                return count <= 0;
            }
        });
    }

    @Test
    public void testRemoveColumnCannotRemoveSwap() throws Exception {
        class X extends TestFilesFacade {
            boolean hit = false;

            @Override
            public boolean exists(LPSZ path) {
                return Chars.contains(path, TableUtils.META_SWAP_FILE_NAME) || super.exists(path);
            }

            @Override
            public boolean remove(LPSZ name) {
                if (Chars.contains(name, TableUtils.META_SWAP_FILE_NAME)) {
                    hit = true;
                    return false;
                }
                return super.remove(name);
            }

            @Override
            public boolean wasCalled() {
                return hit;
            }
        }
        testRemoveColumnRecoverableFailure(new X());
    }

    @Test
    public void testRemoveColumnCannotRenameMeta() throws Exception {
        testRemoveColumnRecoverableFailure(new MetaRenameDenyingFacade());
    }

    @Test
    public void testRemoveColumnCannotRenameMetaSwap() throws Exception {
        testRemoveColumnRecoverableFailure(new SwapMetaRenameDenyingFacade());
    }

    @Test
    public void testRemoveColumnUnrecoverableRenameFailure() throws Exception {
        class X extends FilesFacadeImpl {
            int count = 2;

            @Override
            public int rename(LPSZ from, LPSZ to) {
                if (Chars.endsWith(to, TableUtils.META_FILE_NAME) && count-- > 0) {
                    return Files.FILES_RENAME_ERR_OTHER;
                }
                return super.rename(from, to);
            }
        }
        testUnrecoverableRemoveColumn(new X());
    }

    @Test
    public void testRemoveTimestamp() throws Exception {
        try (TableModel model = new TableModel(configuration, "ABC", PartitionBy.NONE)
                .col("productId", ColumnType.INT)
                .col("productName", ColumnType.STRING)
                .col("category", ColumnType.SYMBOL)
                .col("price", ColumnType.DOUBLE)
                .timestamp()
                .col("supplier", ColumnType.SYMBOL)
        ) {
            CairoTestUtils.create(model);
            long ts = TimestampFormatUtils.parseTimestamp("2013-03-04T00:00:00.000Z");

            Rnd rnd = new Rnd();
            try (TableWriter writer = newTableWriter(configuration, model.getName(), metrics)) {

                append10KProducts(ts, rnd, writer);

                writer.removeColumn("timestamp");

                append10KNoTimestamp(rnd, writer);

                writer.commit();

                Assert.assertEquals(20000, writer.size());
            }

            try (TableWriter writer = newTableWriter(configuration, model.getName(), metrics)) {
                append10KNoTimestamp(rnd, writer);
                writer.commit();
                Assert.assertEquals(30000, writer.size());
            }
        }
    }

    @Test
    public void testRemoveTimestampFromPartitionedTable() {
        try (TableModel model = new TableModel(configuration, "ABC", PartitionBy.DAY)
                .col("productId", ColumnType.INT)
                .col("productName", ColumnType.STRING)
                .col("category", ColumnType.SYMBOL)
                .col("price", ColumnType.DOUBLE)
                .timestamp()
                .col("supplier", ColumnType.SYMBOL)) {
            CairoTestUtils.create(model);
        }

        try (TableWriter writer = newTableWriter(configuration, "ABC", metrics)) {
            try {
                writer.removeColumn("timestamp");
                Assert.fail();
            } catch (CairoException ignore) {
            }
        }
    }

    @Test
    public void testRenameColumnAfterTimestamp() throws Exception {
        try (TableModel model = new TableModel(configuration, "ABC", PartitionBy.DAY)
                .col("productId", ColumnType.INT)
                .col("productName", ColumnType.STRING)
                .timestamp()
                .col("supplier", ColumnType.SYMBOL)
                .col("category", ColumnType.SYMBOL)
                .col("price", ColumnType.DOUBLE)) {
            testRenameColumn(model);
        }
    }

    @Test
    public void testRenameColumnBeforeTimestamp() throws Exception {
        try (TableModel model = new TableModel(configuration, "ABC", PartitionBy.DAY)
                .col("productId", ColumnType.INT)
                .col("productName", ColumnType.STRING)
                .col("supplier", ColumnType.SYMBOL)
                .col("category", ColumnType.SYMBOL)
                .col("price", ColumnType.DOUBLE)
                .timestamp()) {
            testRenameColumn(model);
        }
    }

    @Test
    public void testRenameColumnCannotOpenSwap() throws Exception {
        class X extends TestFilesFacade {
            boolean hit = false;

            @Override
            public int openRW(LPSZ name, long opts) {
                if (Chars.contains(name, TableUtils.META_SWAP_FILE_NAME)) {
                    hit = true;
                    return -1;
                }
                return super.openRW(name, opts);
            }

            @Override
            public boolean wasCalled() {
                return hit;
            }
        }
        testRenameColumnRecoverableFailure(new X());
    }

    @Test
    public void testRenameColumnCannotRemoveAnyMetadataPrev() throws Exception {
        testRenameColumnRecoverableFailure(new TestFilesFacade() {
            int exists = 0;
            int removes = 0;

            @Override
            public boolean exists(LPSZ path) {
                if (Chars.contains(path, TableUtils.META_PREV_FILE_NAME)) {
                    exists++;
                    return true;
                }
                return super.exists(path);
            }

            @Override
            public boolean remove(LPSZ name) {
                if (Chars.contains(name, TableUtils.META_PREV_FILE_NAME)) {
                    removes++;
                    return false;
                }
                return super.remove(name);
            }

            @Override
            public boolean wasCalled() {
                return exists > 0 && removes > 0;
            }
        });
    }

    @Test
    public void testRenameColumnCannotRemoveDFile() throws Exception {
        renameColumn(new TestFilesFacade() {
            int count = 0;

            @Override
            public int rename(LPSZ name, LPSZ to) {
                if (Chars.endsWith(name, "supplier.d")) {
                    count++;
                    return Files.FILES_RENAME_ERR_OTHER;
                }
                return super.rename(name, to);
            }

            @Override
            public boolean wasCalled() {
                return count > 0;
            }
        });
    }

    @Test
    public void testRenameColumnCannotRemoveSomeMetadataPrev() throws Exception {
        renameColumn(new TestFilesFacade() {
            int count = 5;

            @Override
            public boolean exists(LPSZ path) {
                if (Chars.contains(path, TableUtils.META_PREV_FILE_NAME) && --count > 0) {
                    return true;
                }
                return super.exists(path);
            }

            @Override
            public boolean remove(LPSZ name) {
                return !Chars.contains(name, TableUtils.META_PREV_FILE_NAME) && super.remove(name);
            }

            @Override
            public boolean wasCalled() {
                return count <= 0;
            }
        });
    }

    @Test
    public void testRenameColumnCannotRemoveSwap() throws Exception {
        class X extends TestFilesFacade {
            boolean hit = false;

            @Override
            public boolean exists(LPSZ path) {
                return Chars.contains(path, TableUtils.META_SWAP_FILE_NAME) || super.exists(path);
            }

            @Override
            public boolean remove(LPSZ name) {
                if (Chars.contains(name, TableUtils.META_SWAP_FILE_NAME)) {
                    hit = true;
                    return false;
                }
                return super.remove(name);
            }

            @Override
            public boolean wasCalled() {
                return hit;
            }
        }
        testRenameColumnRecoverableFailure(new X());
    }

    @Test
    public void testRenameColumnCannotRenameMeta() throws Exception {
        testRenameColumnRecoverableFailure(new MetaRenameDenyingFacade());
    }

    @Test
    public void testRenameColumnCannotRenameMetaSwap() throws Exception {
        testRenameColumnRecoverableFailure(new SwapMetaRenameDenyingFacade());
    }

    @Test
    public void testRenameColumnUnrecoverableRenameFailure() throws Exception {
        class X extends FilesFacadeImpl {
            int count = 2;

            @Override
            public int rename(LPSZ from, LPSZ to) {
                if (Chars.endsWith(to, TableUtils.META_FILE_NAME) && count-- > 0) {
                    return Files.FILES_RENAME_ERR_OTHER;
                }
                return super.rename(from, to);
            }
        }
        testUnrecoverableRenameColumn(new X());
    }

    @Test
    public void testRenameTimestamp() throws Exception {
        try (TableModel model = new TableModel(configuration, "ABC", PartitionBy.NONE)
                .col("productId", ColumnType.INT)
                .col("productName", ColumnType.STRING)
                .col("category", ColumnType.SYMBOL)
                .col("price", ColumnType.DOUBLE)
                .timestamp()
                .col("supplier", ColumnType.SYMBOL)
        ) {
            CairoTestUtils.create(model);
            long ts = TimestampFormatUtils.parseTimestamp("2013-03-04T00:00:00.000Z");

            Rnd rnd = new Rnd();
            try (TableWriter writer = newTableWriter(configuration, model.getName(), metrics)) {

                append10KProducts(ts, rnd, writer);

                writer.renameColumn("timestamp", "ts");

                append10KProducts(writer.getMaxTimestamp(), rnd, writer);

                writer.commit();

                Assert.assertEquals(20000, writer.size());
            }

            try (TableWriter writer = newTableWriter(configuration, model.getName(), metrics)) {
                append10KProducts(writer.getMaxTimestamp(), rnd, writer);
                writer.commit();
                Assert.assertEquals(30000, writer.size());
            }
        }
    }

    @Test
    public void testRenameTimestampFromPartitionedTable() throws Exception {
        try (TableModel model = new TableModel(configuration, "ABC", PartitionBy.DAY)
                .col("productId", ColumnType.INT)
                .col("productName", ColumnType.STRING)
                .col("category", ColumnType.SYMBOL)
                .col("price", ColumnType.DOUBLE)
                .timestamp()
                .col("supplier", ColumnType.SYMBOL)) {
            CairoTestUtils.create(model);
            long ts = TimestampFormatUtils.parseTimestamp("2013-03-04T00:00:00.000Z");

            Rnd rnd = new Rnd();
            try (TableWriter writer = newTableWriter(configuration, model.getName(), metrics)) {

                append10KProducts(ts, rnd, writer);

                writer.renameColumn("timestamp", "ts");

                append10KProducts(writer.getMaxTimestamp(), rnd, writer);

                writer.commit();

                Assert.assertEquals(20000, writer.size());
            }

            try (TableWriter writer = newTableWriter(configuration, model.getName(), metrics)) {
                append10KProducts(writer.getMaxTimestamp(), rnd, writer);
                writer.commit();
                Assert.assertEquals(30000, writer.size());
            }
        }
    }

    @Test
    public void testRollbackNonPartitioned() throws Exception {
        final int N = 20000;
        create(FF, PartitionBy.NONE, N);
        testRollback(N);
    }

    @Test
    public void testRollbackPartitionRemoveFailure() throws Exception {
        final int N = 10000;
        create(FF, PartitionBy.DAY, N);

        class X extends FilesFacadeImpl {
            boolean removeAttempted = false;

            @Override
            public int rmdir(Path from) {
                if (Chars.endsWith(from, "2013-03-12.0")) {
                    removeAttempted = true;
                    return 1;
                }
                return super.rmdir(from);
            }
        }

        X ff = new X();

        long ts = TimestampFormatUtils.parseTimestamp("2013-03-04T00:00:00.000Z");
        final long increment = 60000L * 1000;
        Rnd rnd = new Rnd();
        try (TableWriter writer = newTableWriter(new DefaultTestCairoConfiguration(root) {
            @Override
            public FilesFacade getFilesFacade() {
                return ff;
            }
        }, PRODUCT, metrics)) {

            ts = populateProducts(writer, rnd, ts, N, increment);
            writer.commit();

            populateProducts(writer, rnd, ts, N, increment);

            Assert.assertEquals(2 * N, writer.size());
            writer.rollback();

            Assert.assertTrue(ff.removeAttempted);

            // make sure row rollback works after rollback
            writer.newRow(ts).cancel();

            // we should be able to repeat timestamps
            populateProducts(writer, rnd, ts, N, increment);
            writer.commit();

            Assert.assertEquals(2 * N, writer.size());
        }
    }

    @Test
    public void testRollbackPartitionRenameFailure() throws Exception {
        final int N = 10000;
        create(FF, PartitionBy.DAY, N);

        class X extends FilesFacadeImpl {
            boolean removeAttempted = false;

            @Override
            public int rmdir(Path path) {
                if (Chars.endsWith(path, "2013-03-12.0")) {
                    removeAttempted = true;
                    return 1;
                }
                return super.rmdir(path);
            }
        }

        X ff = new X();

        long ts = TimestampFormatUtils.parseTimestamp("2013-03-04T00:00:00.000Z");
        final long increment = 60000L * 1000;
        Rnd rnd = new Rnd();
        try (TableWriter writer = newTableWriter(new DefaultTestCairoConfiguration(root) {
            @Override
            public FilesFacade getFilesFacade() {
                return ff;
            }
        }, PRODUCT, metrics)) {

            ts = populateProducts(writer, rnd, ts, N, increment);
            writer.commit();

            populateProducts(writer, rnd, ts, N, increment);

            Assert.assertEquals(2 * N, writer.size());
            writer.rollback();

            Assert.assertTrue(ff.removeAttempted);

            // make sure row rollback works after rollback
            writer.newRow(ts).cancel();

            // we should be able to repeat timestamps
            populateProducts(writer, rnd, ts, N, increment);
            writer.commit();

            Assert.assertEquals(2 * N, writer.size());
        }
    }

    @Test
    public void testRollbackPartitioned() throws Exception {
        int N = 20000;
        create(FF, PartitionBy.DAY, N);
        testRollback(N);
    }

    @Test
    public void testRollbackRestoreNullSetters() throws Exception {
        assertMemoryLeak(() -> {
            create(FF, PartitionBy.DAY, 1);
            long ts = TimestampFormatUtils.parseTimestamp("2013-03-04T00:00:00.000Z");
            Rnd rnd = new Rnd();
            final long increment = 60000L * 1000L;
            try (TableWriter writer = newTableWriter(configuration, PRODUCT, metrics)) {
                ts = populateProducts(writer, rnd, ts, 5, increment);
                writer.commit();

                long maxTs = ts;
                ts = TimestampFormatUtils.parseTimestamp("2013-03-04T00:00:00.000Z");
                populateProducts(writer, rnd, ts, 5, increment);

                writer.rollback();

                ts = maxTs;
                int nullRows = 10;
                for (int i = 0; i < nullRows; i++) {
                    TableWriter.Row row = writer.newRow(ts);
                    row.append();
                }

                writer.commit();
            }

            assertTable("productId\tproductName\tsupplier\tcategory\tprice\tlocationByte\tlocationShort\tlocationInt\tlocationLong\ttimestamp\n" +
                    "1148479920\tTJWCPSW\tHYRX\tPEHNRXGZSXU\t0.4621835429127854\tq\ttp0\tttmt7w\tcs4bdw4y4dpw\t2013-03-04T00:01:00.000000Z\n" +
                    "761275053\tHBHFOWL\tPDXY\tSBEOUOJSHRU\t0.6761934857077543\tf\t6js\tu0x8u6\twc8jw257kp8b\t2013-03-04T00:02:00.000000Z\n" +
                    "2034804966\tYRFBVTM\tHGOO\tZZVDZJMYICC\t0.2282233596526786\tp\tp16\t5ehgu7\tn5f7bnz2wzkr\t2013-03-04T00:03:00.000000Z\n" +
                    "1775935667\tEDYYCTG\tQOLY\tXWCKYLSUWDS\t0.2820020716674768\tr\t2q2\tcsded1\tvqnqb4qjen3k\t2013-03-04T00:04:00.000000Z\n" +
                    "68027832\tKJSMSSU\tQSRL\tTKVVSJOJIPH\t0.13006100084163252\t2\t06j\tuxnz7u\tpp3dqy3z5fzc\t2013-03-04T00:05:00.000000Z\n" +
                    "NaN\t\t\t\tNaN\t\t\t\t\t2013-03-04T00:05:00.000000Z\n" +
                    "NaN\t\t\t\tNaN\t\t\t\t\t2013-03-04T00:05:00.000000Z\n" +
                    "NaN\t\t\t\tNaN\t\t\t\t\t2013-03-04T00:05:00.000000Z\n" +
                    "NaN\t\t\t\tNaN\t\t\t\t\t2013-03-04T00:05:00.000000Z\n" +
                    "NaN\t\t\t\tNaN\t\t\t\t\t2013-03-04T00:05:00.000000Z\n" +
                    "NaN\t\t\t\tNaN\t\t\t\t\t2013-03-04T00:05:00.000000Z\n" +
                    "NaN\t\t\t\tNaN\t\t\t\t\t2013-03-04T00:05:00.000000Z\n" +
                    "NaN\t\t\t\tNaN\t\t\t\t\t2013-03-04T00:05:00.000000Z\n" +
                    "NaN\t\t\t\tNaN\t\t\t\t\t2013-03-04T00:05:00.000000Z\n" +
                    "NaN\t\t\t\tNaN\t\t\t\t\t2013-03-04T00:05:00.000000Z\n", PRODUCT);
        });
    }

    @Test
    public void testSetAppendPositionFailureBin2() throws Exception {
        testSetAppendPositionFailure();
    }

    @Test
    public void testSinglePartitionTruncate() throws Exception {
        TestUtils.assertMemoryLeak(() -> {
            create(FF, PartitionBy.YEAR, 4);

            try (TableWriter writer = newTableWriter(configuration, PRODUCT, metrics)) {
                writer.truncate();
                Assert.assertEquals(0, writer.size());
            }

            try (TableWriter writer = newTableWriter(configuration, PRODUCT, metrics)) {
                Assert.assertEquals(0, writer.size());
            }
        });
    }

    @Test
    public void testSkipOverSpuriousDir() throws Exception {
        TestUtils.assertMemoryLeak(() -> {
            create(FF, PartitionBy.DAY, 10);

            try (Path path = new Path()) {
                // create random directories
                FilesFacade ff = configuration.getFilesFacade();

                path.of(configuration.getRoot()).concat(PRODUCT_FS).concat("somethingortheother").slash$();
                Assert.assertEquals(0, ff.mkdirs(path, configuration.getMkDirMode()));

                path.of(configuration.getRoot()).concat(PRODUCT_FS).concat("default").slash$();
                Assert.assertEquals(0, ff.mkdirs(path, configuration.getMkDirMode()));

                path.of(configuration.getRoot()).concat(PRODUCT_FS).concat("0001-01-01.123").slash$();
                Assert.assertEquals(0, ff.mkdirs(path, configuration.getMkDirMode()));

                path.of(configuration.getRoot()).concat(PRODUCT).concat(WalUtils.SEQ_DIR).slash$();
                Assert.assertEquals(0, ff.mkdirs(path, configuration.getMkDirMode()));

                path.of(configuration.getRoot()).concat(PRODUCT).concat(WalUtils.SEQ_DIR_DEPRECATED).slash$();
                Assert.assertEquals(0, ff.mkdirs(path, configuration.getMkDirMode()));

                newTableWriter(configuration, PRODUCT, metrics).close();

                path.of(configuration.getRoot()).concat(PRODUCT_FS).concat("default").slash$();
                Assert.assertTrue(ff.exists(path));

                path.of(configuration.getRoot()).concat(PRODUCT_FS).concat("somethingortheother").slash$();
                Assert.assertTrue(ff.exists(path));

                path.of(configuration.getRoot()).concat(PRODUCT_FS).concat("0001-01-01.123").slash$();
                Assert.assertFalse(ff.exists(path));

                path.of(configuration.getRoot()).concat(PRODUCT).concat(WalUtils.SEQ_DIR).slash$();
                Assert.assertTrue(ff.exists(path));

                path.of(configuration.getRoot()).concat(PRODUCT).concat(WalUtils.SEQ_DIR_DEPRECATED).slash$();
                Assert.assertTrue(ff.exists(path));
            }
        });
    }

    @Test
    public void testSkipOverSpuriousDirNonPartitioned() throws Exception {
        TestUtils.assertMemoryLeak(() -> {
            create(FF, PartitionBy.NONE, 10);

            try (Path path = new Path()) {
                // create random directories
                FilesFacade ff = configuration.getFilesFacade();

                path.of(configuration.getRoot()).concat(PRODUCT).concat("somethingortheother").slash$();
                Assert.assertEquals(0, ff.mkdirs(path, configuration.getMkDirMode()));

                path.of(configuration.getRoot()).concat(PRODUCT).concat("default").slash$();
                Assert.assertEquals(0, ff.mkdirs(path, configuration.getMkDirMode()));

                path.of(configuration.getRoot()).concat(PRODUCT).concat("0001-01-01.123").slash$();
                Assert.assertEquals(0, ff.mkdirs(path, configuration.getMkDirMode()));

                path.of(configuration.getRoot()).concat(PRODUCT).concat(WalUtils.SEQ_DIR).slash$();
                Assert.assertEquals(0, ff.mkdirs(path, configuration.getMkDirMode()));

                path.of(configuration.getRoot()).concat(PRODUCT).concat(WalUtils.SEQ_DIR_DEPRECATED).slash$();
                Assert.assertEquals(0, ff.mkdirs(path, configuration.getMkDirMode()));

                newTableWriter(configuration, PRODUCT, metrics).close();

                path.of(configuration.getRoot()).concat(PRODUCT).concat("default").slash$();
                Assert.assertTrue(ff.exists(path));

                path.of(configuration.getRoot()).concat(PRODUCT).concat("somethingortheother").slash$();
                Assert.assertTrue(ff.exists(path));

                path.of(configuration.getRoot()).concat(PRODUCT).concat("0001-01-01.123").slash$();
                Assert.assertTrue(ff.exists(path));

                path.of(configuration.getRoot()).concat(PRODUCT).concat(WalUtils.SEQ_DIR).slash$();
                Assert.assertTrue(ff.exists(path));

                path.of(configuration.getRoot()).concat(PRODUCT).concat(WalUtils.SEQ_DIR_DEPRECATED).slash$();
                Assert.assertTrue(ff.exists(path));
            }
        });
    }

    @Test
    public void testTableDoesNotExist() throws Exception {
        TestUtils.assertMemoryLeak(() -> {
            try {
<<<<<<< HEAD
                new TableWriter(configuration, PRODUCT, metrics).close();
=======
                newTableWriter(configuration, PRODUCT, metrics);
>>>>>>> 5d42ab69
                Assert.fail();
            } catch (CairoException e) {
                LOG.info().$((Sinkable) e).$();
            }
        });
    }

    @Test
    public void testTableExtensionCallback() throws Exception {
        TestUtils.assertMemoryLeak(
                () -> {
                    TableToken tableToken;
                    try (TableModel model = new TableModel(configuration, "xyz", PartitionBy.HOUR).col("x", ColumnType.LONG).timestamp()) {
                        tableToken = CairoTestUtils.create(model, engine);
                    }

                    final Rnd rnd = new Rnd();
                    final ObjList<String> timestampsReported = new ObjList<>();
                    try (TableWriter w = engine.getWriter(AllowAllCairoSecurityContext.INSTANCE, tableToken, "test")) {
                        w.setExtensionListener(
                                timestamp -> timestampsReported.add(Timestamps.toString(timestamp))
                        );

                        TableWriter.Row r = w.newRow(TimestampFormatUtils.parseTimestamp("2022-03-10T10:11:00.000000Z"));
                        r.putLong(0, rnd.nextLong());
                        r.append();
                        w.commit();

                        r = w.newRow(TimestampFormatUtils.parseTimestamp("2022-03-10T12:22:00.000000Z"));
                        r.putLong(0, rnd.nextLong());
                        r.append();
                        w.commit();

                        // O3
                        r = w.newRow(TimestampFormatUtils.parseTimestamp("2022-03-10T11:34:00.000000Z"));
                        r.putLong(0, rnd.nextLong());
                        r.append();
                        w.commit();

                        // O3, one old one new
                        r = w.newRow(TimestampFormatUtils.parseTimestamp("2022-03-10T11:44:00.000000Z"));
                        r.putLong(0, rnd.nextLong());
                        r.append();

                        r = w.newRow(TimestampFormatUtils.parseTimestamp("2022-03-10T13:22:00.000000Z"));
                        r.putLong(0, rnd.nextLong());
                        r.append();
                        w.commit();

                        // O3 - very old
                        r = w.newRow(TimestampFormatUtils.parseTimestamp("2022-03-10T08:11:00.000000Z"));
                        r.putLong(0, rnd.nextLong());
                        r.append();
                        w.commit();
                    }
                    engine.releaseAllWriters();

                    TestUtils.assertEquals(
                            "[2022-03-10T10:00:00.000Z,2022-03-10T12:00:00.000Z,2022-03-10T13:00:00.000Z]",
                            timestampsReported
                    );
                }
        );
    }

    @Test
    public void testTableLock() {
        CairoTestUtils.createAllTable(engine, PartitionBy.NONE);

        try (TableWriter ignored = newTableWriter(configuration, "all", metrics)) {
            try {
<<<<<<< HEAD
                new TableWriter(configuration, "all", metrics).close();
=======
                newTableWriter(configuration, "all", metrics);
>>>>>>> 5d42ab69
                Assert.fail();
            } catch (CairoException ignored2) {
            }
        }
    }

    @Test
    public void testTableWriterCustomPageSize() throws Exception {
        TestUtils.assertMemoryLeak(() -> {
            create(FF, PartitionBy.DAY, 10000);
            CairoConfiguration configuration = new DefaultTestCairoConfiguration(root) {
                @Override
                public long getDataAppendPageSize() {
                    return getFilesFacade().getPageSize();
                }
            };
            try (TableWriter w = newTableWriter(configuration, PRODUCT, metrics)) {
                long ts = TimestampFormatUtils.parseTimestamp("2013-03-04T00:00:00.000Z");

                Rnd rnd = new Rnd();
                for (int i = 0; i < 100; i++) {
                    ts = populateRow(w, rnd, ts, 60L * 60000L * 1000L);
                }
                w.commit();

                for (int i = 0, n = w.columns.size(); i < n; i++) {
                    MemoryMA m = w.columns.getQuick(i);
                    if (m != null) {
                        Assert.assertEquals(configuration.getDataAppendPageSize(), m.getExtendSegmentSize());
                    }
                }
            }
        });
    }

    @Test
    public void testToString() throws Exception {
        TestUtils.assertMemoryLeak(() -> {
            create(FF, PartitionBy.NONE, 4);
            try (TableWriter writer = newTableWriter(configuration, PRODUCT, metrics)) {
                Assert.assertEquals("TableWriter{name=product}", writer.toString());
            }
        });
    }

    @Test
    public void testTruncateMidO3Transaction() throws NumericException {
        testTruncate(TableWriterTest::danglingO3TransactionModifier);
    }

    @Test
    public void testTruncateMidRowAppend() throws NumericException {
        testTruncate(TableWriterTest::danglingRowModifier);
    }

    @Test
    public void testTruncateMidTransaction() throws NumericException {
        testTruncate(TableWriterTest::danglingTransactionModifier);
    }

    @Test
    public void testTwoByteUtf8() {
        String name = "соотечественник";
        try (TableModel model = new TableModel(configuration, name, PartitionBy.NONE)
                .col("секьюрити", ColumnType.STRING)
                .timestamp()) {
            CairoTestUtils.create(model);
        }

        Rnd rnd = new Rnd();
        try (TableWriter writer = newTableWriter(configuration, name, metrics)) {
            for (int i = 0; i < 1000000; i++) {
                TableWriter.Row r = writer.newRow();
                r.putStr(0, rnd.nextChars(5));
                r.append();
            }
            writer.commit(CommitMode.ASYNC);
            writer.addColumn("митинг", ColumnType.INT);
            Assert.assertEquals(0, writer.getColumnIndex("секьюрити"));
            Assert.assertEquals(2, writer.getColumnIndex("митинг"));
        }

        rnd.reset();
        try (TableReader reader = newTableReader(configuration, name)) {
            int col = reader.getMetadata().getColumnIndex("секьюрити");
            RecordCursor cursor = reader.getCursor();
            final Record r = cursor.getRecord();
            while (cursor.hasNext()) {
                TestUtils.assertEquals(rnd.nextChars(5), r.getStr(col));
            }
        }
    }

    @Test
    public void testTxCannotMap() throws Exception {
        TestUtils.assertMemoryLeak(() -> {
            class X extends CountingFilesFacade {
                @Override
                public long mmap(int fd, long len, long offset, int flags, int memoryTag) {
                    if (--count > 0) {
                        return super.mmap(fd, len, offset, flags, memoryTag);
                    }
                    return -1;
                }
            }
            X ff = new X();
            create(ff, PartitionBy.NONE, 4);
            try {
                ff.count = 0;
                newTableWriter(new DefaultTestCairoConfiguration(root) {
                    @Override
                    public FilesFacade getFilesFacade() {
                        return ff;
                    }
                }, PRODUCT, metrics).close();
                Assert.fail();
            } catch (CairoException ignore) {
            }
        });
    }

    @Test
    public void testUtf8() {
        String name = "utf8";
        try (TableModel model = new TableModel(configuration, name, PartitionBy.NONE)
                .col("str", ColumnType.STRING)
                .col("sym", ColumnType.SYMBOL)
                .timestamp()) {
            CairoTestUtils.create(model);
        }
        String something = "Щось";
        String boring = "Таке-Сяке";
        try (TableWriter writer = new TableWriter(configuration, name, metrics)) {
            TableWriter.Row r = writer.newRow();
            WriterRowUtils.putUtf8(r, something, 0, false);
            try {
                // putSymUtf8 is not implemented for TableWriter
                WriterRowUtils.putUtf8(r, boring, 1, true);
                Assert.fail("UnsupportedOperationException");
            } catch (UnsupportedOperationException ignore) {
            }
            r.putSym(1, boring);
            r.append();
            writer.commit(CommitMode.SYNC);
        }

        try (TableReader reader = new TableReader(configuration, name)) {
            RecordCursor cursor = reader.getCursor();
            final Record r = cursor.getRecord();
            while (cursor.hasNext()) {
                TestUtils.assertEquals(something, r.getStr(0).toString());
                TestUtils.assertEquals(boring, r.getSym(1).toString());
            }
        }
    }

    @Test
    public void testTxFileDoesNotExist() throws Exception {
        testConstructor(new TestFilesFacadeImpl() {
            @Override
            public boolean exists(LPSZ path) {
                return !Chars.endsWith(path, TableUtils.TXN_FILE_NAME) && super.exists(path);
            }
        });
    }

    @Test
    public void testUnCachedSymbol() {
        testSymbolCacheFlag(false);
    }

    private static void danglingO3TransactionModifier(TableWriter w, Rnd rnd, long timestamp, long increment) {
        TableWriter.Row r = w.newRow(timestamp - increment * 4);
        r.putSym(0, rnd.nextString(5));
        r.putSym(1, rnd.nextString(5));
        r.append();

        r = w.newRow(timestamp - increment * 8);
        r.putSym(0, rnd.nextString(5));
        r.putSym(1, rnd.nextString(5));
        r.append();
    }

    private static void danglingRowModifier(TableWriter w, Rnd rnd, long timestamp, long increment) {
        TableWriter.Row r = w.newRow(timestamp);
        r.putSym(0, rnd.nextString(5));
        r.putSym(1, rnd.nextString(5));
    }

    private static void danglingTransactionModifier(TableWriter w, Rnd rnd, long timestamp, long increment) {
        TableWriter.Row r = w.newRow(timestamp);
        r.putSym(0, rnd.nextString(5));
        r.putSym(1, rnd.nextString(5));
        r.append();
    }

    private static long populateRow(TableWriter writer, Rnd rnd, long ts, long increment) {
        TableWriter.Row r = writer.newRow(ts += increment);
        r.putInt(0, rnd.nextPositiveInt());  // productId
        r.putStr(1, rnd.nextString(7)); // productName
        r.putSym(2, rnd.nextString(4)); // supplier
        r.putSym(3, rnd.nextString(11)); // category
        r.putDouble(4, rnd.nextDouble()); // price
        r.putByte(5, rnd.nextGeoHashByte(5)); // locationByte
        r.putShort(6, rnd.nextGeoHashShort(15)); // locationShort
        r.putInt(7, rnd.nextGeoHashInt(30)); // locationInt
        r.putLong(8, rnd.nextGeoHashLong(60)); // locationLong
        r.append();
        return ts;
    }

    private long append10KNoSupplier(long ts, Rnd rnd, TableWriter writer) {
        int productId = writer.getColumnIndex("productId");
        int productName = writer.getColumnIndex("productName");
        int category = writer.getColumnIndex("category");
        int price = writer.getColumnIndex("price");
        boolean isSym = ColumnType.isSymbol(writer.getMetadata().getColumnType(productName));

        for (int i = 0; i < 10000; i++) {
            TableWriter.Row r = writer.newRow(ts += 60000L * 1000L);
            r.putInt(productId, rnd.nextPositiveInt());
            if (!isSym) {
                r.putStr(productName, rnd.nextString(4));
            } else {
                r.putSym(productName, rnd.nextString(4));
            }
            r.putSym(category, rnd.nextString(11));
            r.putDouble(price, rnd.nextDouble());
            r.append();
        }
        return ts;
    }

    private void append10KNoTimestamp(Rnd rnd, TableWriter writer) {
        int productId = writer.getColumnIndex("productId");
        int productName = writer.getColumnIndex("productName");
        int supplier = writer.getColumnIndex("supplier");
        int category = writer.getColumnIndex("category");
        int price = writer.getColumnIndex("price");

        for (int i = 0; i < 10000; i++) {
            TableWriter.Row r = writer.newRow();
            r.putInt(productId, rnd.nextPositiveInt());
            r.putStr(productName, rnd.nextString(10));
            r.putSym(supplier, rnd.nextString(4));
            r.putSym(category, rnd.nextString(11));
            r.putDouble(price, rnd.nextDouble());
            r.append();
        }
    }

    private long append10KProducts(long ts, Rnd rnd, TableWriter writer) {
        int productId = writer.getColumnIndex("productId");
        int productName = writer.getColumnIndex("productName");
        int supplier = writer.getColumnIndex("supplier");
        int category = writer.getColumnIndex("category");
        int price = writer.getColumnIndex("price");
        boolean isSym = ColumnType.isSymbol(writer.getMetadata().getColumnType(productName));

        for (int i = 0; i < 10000; i++) {
            TableWriter.Row r = writer.newRow(ts += 60000L * 1000L);
            r.putInt(productId, rnd.nextPositiveInt());
            if (!isSym) {
                r.putStr(productName, rnd.nextString(4));
            } else {
                r.putSym(productName, rnd.nextString(4));
            }
            r.putSym(supplier, rnd.nextString(4));
            r.putSym(category, rnd.nextString(11));
            r.putDouble(price, rnd.nextDouble());
            r.append();
        }

        return ts;
    }

    private long append10KWithNewName(long ts, Rnd rnd, TableWriter writer) {
        int productId = writer.getColumnIndex("productId");
        int productName = writer.getColumnIndex("productName");
        int supplier = writer.getColumnIndex("sup");
        int category = writer.getColumnIndex("category");
        int price = writer.getColumnIndex("price");
        boolean isSym = ColumnType.isSymbol(writer.getMetadata().getColumnType(productName));

        for (int i = 0; i < 10000; i++) {
            TableWriter.Row r = writer.newRow(ts += 60000L * 1000L);
            r.putInt(productId, rnd.nextPositiveInt());
            if (!isSym) {
                r.putStr(productName, rnd.nextString(4));
            } else {
                r.putSym(productName, rnd.nextString(4));
            }
            r.putSym(supplier, rnd.nextString(4));
            r.putSym(category, rnd.nextString(11));
            r.putDouble(price, rnd.nextDouble());
            r.append();
        }
        return ts;
    }

    private void appendAndAssert10K(long ts, Rnd rnd) {
        try (TableWriter writer = newTableWriter(configuration, PRODUCT, metrics)) {
            Assert.assertEquals(20, writer.columns.size());
            populateProducts(writer, rnd, ts, 10000, 60000L * 1000L);
            writer.commit(CommitMode.SYNC);
            Assert.assertEquals(30000, writer.size());
        }
    }

    private void assertGeoStr(String hash, int tableBits, long expected) {
        final String tableName = "geo1";
        try (TableModel model = new TableModel(configuration, tableName, PartitionBy.NONE)) {
            model.col("g", ColumnType.getGeoHashTypeWithBits(tableBits));
            CairoTestUtils.create(model);
        }

        try (TableWriter writer = newTableWriter(configuration, tableName, metrics)) {
            TableWriter.Row r = writer.newRow();
            r.putGeoStr(0, hash);
            r.append();
            writer.commit();
        }

        try (TableReader r = newTableReader(configuration, tableName)) {
            final RecordCursor cursor = r.getCursor();
            final Record record = cursor.getRecord();
            final int type = r.getMetadata().getColumnType(0);
            Assert.assertTrue(cursor.hasNext());
            final long actual;

            switch (ColumnType.tagOf(type)) {
                case ColumnType.GEOBYTE:
                    actual = record.getGeoByte(0);
                    break;
                case ColumnType.GEOSHORT:
                    actual = record.getGeoShort(0);
                    break;
                case ColumnType.GEOINT:
                    actual = record.getGeoInt(0);
                    break;
                default:
                    actual = record.getGeoLong(0);
                    break;
            }
            Assert.assertEquals(expected, actual);
        }
    }

    private void assertIndex(TableReader reader, TableReaderRecord record, int columnIndex) {
        final int partitionIndex = 0;
        reader.openPartition(partitionIndex);
        final BitmapIndexReader indexReader = reader.getBitmapIndexReader(partitionIndex, columnIndex, BitmapIndexReader.DIR_FORWARD);
        final SymbolMapReader r = reader.getSymbolMapReader(columnIndex);
        final int symbolCount = r.getSymbolCount();

        long calculatedRowCount = 0;
        for (int i = 0; i < symbolCount; i++) {
            final RowCursor rowCursor = indexReader.getCursor(true, i + 1, 0, Long.MAX_VALUE);
            while (rowCursor.hasNext()) {
                record.setRecordIndex(Rows.toRowID(partitionIndex, rowCursor.next()));
                Assert.assertEquals(i, record.getInt(columnIndex));
                calculatedRowCount++;
            }
        }
        Assert.assertEquals(reader.size(), calculatedRowCount);
    }

    private void create(FilesFacade ff, int partitionBy, int N) {
        try (TableModel model = new TableModel(new DefaultTestCairoConfiguration(root) {
            @Override
            public FilesFacade getFilesFacade() {
                return ff;
            }
        }, PRODUCT, partitionBy)
                .col("productId", ColumnType.INT)
                .col("productName", ColumnType.STRING)
                .col("supplier", ColumnType.SYMBOL).symbolCapacity(N)
                .col("category", ColumnType.SYMBOL).symbolCapacity(N).indexed(true, 256)
                .col("price", ColumnType.DOUBLE)
                .col("locationByte", ColumnType.getGeoHashTypeWithBits(5))
                .col("locationShort", ColumnType.getGeoHashTypeWithBits(15))
                .col("locationInt", ColumnType.getGeoHashTypeWithBits(30))
                .col("locationLong", ColumnType.getGeoHashTypeWithBits(60))
                .timestamp()) {
            CairoTestUtils.create(model);
        }
    }

    private int getDirCount() {
        AtomicInteger count = new AtomicInteger();
        try (Path path = new Path()) {
            FF.iterateDir(path.of(root).concat(PRODUCT_FS).$(), (pUtf8NameZ, type) -> {
                if (type == Files.DT_DIR) {
                    count.incrementAndGet();
                }
            });
        }
        return count.get();
    }

    private void populateAndColumnPopulate(int n) throws NumericException {
        Rnd rnd = new Rnd();
        long ts = TimestampFormatUtils.parseTimestamp("2013-03-04T00:00:00.000Z");
        long interval = 60000L * 1000L;
        try (TableWriter writer = newTableWriter(configuration, PRODUCT, metrics)) {
            ts = populateProducts(writer, rnd, ts, n, interval);
            writer.commit(CommitMode.NOSYNC);

            Assert.assertEquals(n, writer.size());

            writer.addColumn("abc", ColumnType.STRING);

            // add more data including updating new column
            ts = populateTable2(writer, rnd, n, ts, interval);

            writer.commit();

            Assert.assertEquals(2 * n, writer.size());
        }

        // append more
        try (TableWriter writer = newTableWriter(configuration, PRODUCT, metrics)) {
            populateTable2(writer, rnd, n, ts, interval);
            Assert.assertEquals(3 * n, writer.size());
            writer.commit();
            Assert.assertEquals(3 * n, writer.size());
        }
    }

    private long populateProducts(TableWriter writer, Rnd rnd, long ts, int count, long increment) {
        for (int i = 0; i < count; i++) {
            ts = populateRow(writer, rnd, ts, increment);
        }
        return ts;
    }

    private long populateTable0(FilesFacade ff, int N) throws NumericException {
        try (TableWriter writer = newTableWriter(new DefaultTestCairoConfiguration(root) {
            @Override
            public FilesFacade getFilesFacade() {
                return ff;
            }
        }, PRODUCT, metrics)) {
            long ts = TimestampFormatUtils.parseTimestamp("2013-03-04T00:00:00.000Z");
            ts = populateProducts(writer, new Rnd(), ts, N, 60000L * 1000L);
            writer.commit();
            Assert.assertEquals(N, writer.size());
            return ts;
        }
    }

    private long populateTable2(TableWriter writer, Rnd rnd, int n, long ts, long interval) {
        for (int i = 0; i < n; i++) {
            ts = populateRow(writer, rnd, ts, interval);
        }
        return ts;
    }

    private void removeColumn(TestFilesFacade ff) throws Exception {
        TestUtils.assertMemoryLeak(() -> {
            String name = "ABC";
            try (TableModel model = new TableModel(configuration, name, PartitionBy.NONE)
                    .col("productId", ColumnType.INT)
                    .col("productName", ColumnType.STRING)
                    .col("supplier", ColumnType.SYMBOL)
                    .col("category", ColumnType.SYMBOL)
                    .col("price", ColumnType.DOUBLE)
                    .timestamp()) {
                CairoTestUtils.create(model);
            }

            long ts = TimestampFormatUtils.parseTimestamp("2013-03-04T00:00:00.000Z");

            Rnd rnd = new Rnd();

            try (TableWriter writer = newTableWriter(new DefaultTestCairoConfiguration(root) {
                @Override
                public FilesFacade getFilesFacade() {
                    return ff;
                }
            }, name, metrics)) {

                ts = append10KProducts(ts, rnd, writer);

                writer.removeColumn("supplier");

                // assert attempt to remove files
                Assert.assertTrue(ff.wasCalled());

                ts = append10KNoSupplier(ts, rnd, writer);

                writer.commit();

                Assert.assertEquals(20000, writer.size());
            }

            try (TableWriter writer = newTableWriter(configuration, name, metrics)) {
                append10KNoSupplier(ts, rnd, writer);
                writer.commit();
                Assert.assertEquals(30000, writer.size());
            }
        });
    }

    private void renameColumn(TestFilesFacade ff) throws Exception {
        TestUtils.assertMemoryLeak(() -> {
            String name = "ABC";
            try (TableModel model = new TableModel(configuration, name, PartitionBy.NONE)
                    .col("productId", ColumnType.INT)
                    .col("productName", ColumnType.STRING)
                    .col("supplier", ColumnType.SYMBOL)
                    .col("category", ColumnType.SYMBOL)
                    .col("price", ColumnType.DOUBLE)
                    .timestamp()) {
                CairoTestUtils.create(model);
            }

            long ts = TimestampFormatUtils.parseTimestamp("2013-03-04T00:00:00.000Z");

            Rnd rnd = new Rnd();

            try (TableWriter writer = newTableWriter(new DefaultTestCairoConfiguration(root) {
                @Override
                public FilesFacade getFilesFacade() {
                    return ff;
                }
            }, name, metrics)) {

                ts = append10KProducts(ts, rnd, writer);

                writer.renameColumn("supplier", "sup");

                // assert attempt to remove files
                Assert.assertTrue(ff.wasCalled());

                ts = append10KWithNewName(ts, rnd, writer);

                writer.commit();

                Assert.assertEquals(20000, writer.size());
            }

            try (TableWriter writer = newTableWriter(configuration, name, metrics)) {
                append10KWithNewName(ts, rnd, writer);
                writer.commit();
                Assert.assertEquals(30000, writer.size());
            }
        });
    }

    private void testAddColumnAndOpenWriter(int partitionBy, int N) throws Exception {
        TestUtils.assertMemoryLeak(() -> {
            long ts = TimestampFormatUtils.parseTimestamp("2013-03-04T00:00:00.000Z");
            Rnd rnd = new Rnd();

            create(FF, partitionBy, N);
            try (TableWriter writer = newTableWriter(configuration, PRODUCT, metrics)) {
                ts = populateProducts(writer, rnd, ts, N, 60L * 60000L * 1000L);
                writer.commit();
                Assert.assertEquals(N, writer.size());
            }

            try (TableWriter writer = newTableWriter(configuration, PRODUCT, metrics)) {
                writer.addColumn("xyz", ColumnType.STRING);
            }

            try (TableWriter writer = newTableWriter(configuration, PRODUCT, metrics)) {
                for (int i = 0; i < N; i++) {
                    ts = populateRow(writer, rnd, ts, 60L * 60000 * 1000L);
                }
                writer.commit();
                Assert.assertEquals(N * 2, writer.size());
            }
        });
    }

    private void testAddColumnErrorFollowedByRepairFail(FilesFacade ff) throws Exception {
        TestUtils.assertMemoryLeak(() -> {
            CairoConfiguration configuration = new DefaultTestCairoConfiguration(root) {
                @Override
                public FilesFacade getFilesFacade() {
                    return ff;
                }
            };
            long ts = populateTable();
            Rnd rnd = new Rnd();
            try (TableWriter writer = newTableWriter(configuration, PRODUCT, metrics)) {
                ts = populateProducts(writer, rnd, ts, 10000, 60000L * 1000L);
                writer.commit();
                Assert.assertEquals(20000, writer.size());

                Assert.assertEquals(20, writer.columns.size());

                try {
                    writer.addColumn("abc", ColumnType.STRING);
                    Assert.fail();
                } catch (CairoError ignore) {
                }
            }

            try {
<<<<<<< HEAD
                new TableWriter(configuration, PRODUCT, metrics).close();
=======
                newTableWriter(configuration, PRODUCT, metrics);
>>>>>>> 5d42ab69
                Assert.fail();
            } catch (CairoException ignore) {
            }

            appendAndAssert10K(ts, rnd);
        });
    }

    private void testAddColumnRecoverableFault(FilesFacade ff) throws Exception {
        TestUtils.assertMemoryLeak(() -> {
            long ts = populateTable();
            Rnd rnd = new Rnd();
            CairoConfiguration configuration = new DefaultTestCairoConfiguration(root) {
                @Override
                public FilesFacade getFilesFacade() {
                    return ff;
                }
            };
            try (TableWriter writer = newTableWriter(configuration, PRODUCT, metrics)) {
                Assert.assertEquals(20, writer.columns.size());
                ts = populateProducts(writer, rnd, ts, 10000, 60000L * 1000L);
                writer.commit();
                try {
                    writer.addColumn("abc", ColumnType.SYMBOL);
                    Assert.fail();
                } catch (CairoException ignore) {
                }

                // ignore error and add more rows
                ts = populateProducts(writer, rnd, ts, 10000, 60000L * 1000L);
                writer.commit();
                Assert.assertEquals(30000, writer.size());
            }

            try (TableWriter writer = newTableWriter(configuration, PRODUCT, metrics)) {
                populateProducts(writer, rnd, ts, 10000, 60000L * 1000L);
                writer.commit();
                Assert.assertEquals(40000, writer.size());
            }
        });
    }

    private void testAddColumnRecoverableNoFault(FilesFacade ff) throws Exception {
        TestUtils.assertMemoryLeak(() -> {
            long ts = populateTable();
            Rnd rnd = new Rnd();
            CairoConfiguration configuration = new DefaultTestCairoConfiguration(root) {
                @Override
                public FilesFacade getFilesFacade() {
                    return ff;
                }
            };
            try (TableWriter writer = newTableWriter(configuration, PRODUCT, metrics)) {
                Assert.assertEquals(20, writer.columns.size());
                ts = populateProducts(writer, rnd, ts, 10000, 60000L * 1000L);
                writer.commit();
                writer.addColumn("abc", ColumnType.SYMBOL);

                // ignore error and add more rows
                ts = populateProducts(writer, rnd, ts, 10000, 60000L * 1000L);
                writer.commit();
                Assert.assertEquals(30000, writer.size());
            }

            try (TableWriter writer = newTableWriter(configuration, PRODUCT, metrics)) {
                populateProducts(writer, rnd, ts, 10000, 60000L * 1000L);
                writer.commit();
                Assert.assertEquals(40000, writer.size());
            }
        });
    }

    private void testAddIndexAndFailToIndexHalfWay(CairoConfiguration configuration, int partitionBy, int N) throws Exception {
        TestUtils.assertMemoryLeak(() -> {
            long ts = TimestampFormatUtils.parseTimestamp("2013-03-04T00:00:00.000Z");
            Rnd rnd = new Rnd();

            create(FF, partitionBy, N);
            try (TableWriter writer = newTableWriter(configuration, PRODUCT, metrics)) {
                ts = populateProducts(writer, rnd, ts, N, 60L * 60000L * 1000L);
                writer.commit();
                Assert.assertEquals(N, writer.size());
            }

            try (TableWriter writer = newTableWriter(configuration, PRODUCT, metrics)) {
                writer.addIndex("supplier", configuration.getIndexValueBlockSize());
                Assert.fail();
            } catch (CairoException ignored) {
            }

            try (TableWriter writer = newTableWriter(configuration, PRODUCT, metrics)) {
                for (int i = 0; i < N; i++) {
                    TableWriter.Row r = writer.newRow(ts += 60L * 60000 * 1000L);
                    r.putInt(0, rnd.nextPositiveInt());
                    r.putStr(1, rnd.nextString(7));
                    r.putSym(2, rnd.nextString(4));
                    r.putSym(3, rnd.nextString(11));
                    r.putDouble(4, rnd.nextDouble());
                    r.append();
                }
                writer.commit();
                Assert.assertEquals(N * 2, writer.size());
            }

            // another attempt to create index
            try (TableWriter writer = newTableWriter(configuration, PRODUCT, metrics)) {
                writer.addIndex("supplier", configuration.getIndexValueBlockSize());
            }
        });
    }

    private long testAppendNulls(Rnd rnd, long ts) {
        final int blobLen = 64 * 1024;
        long blob = Unsafe.malloc(blobLen, MemoryTag.NATIVE_DEFAULT);
        try (TableWriter writer = newTableWriter(new DefaultTestCairoConfiguration(root) {
            @Override
            public FilesFacade getFilesFacade() {
                return TableWriterTest.FF;
            }
        }, "all", metrics)) {
            long size = writer.size();
            for (int i = 0; i < 10000; i++) {
                TableWriter.Row r = writer.newRow(ts += 60L * 60000L * 1000L);
                if (rnd.nextBoolean()) {
                    r.putByte(2, rnd.nextByte());
                }

                if (rnd.nextBoolean()) {
                    r.putBool(8, rnd.nextBoolean());
                }

                if (rnd.nextBoolean()) {
                    r.putShort(1, rnd.nextShort());
                }

                if (rnd.nextBoolean()) {
                    r.putInt(0, rnd.nextInt());
                }

                if (rnd.nextBoolean()) {
                    r.putDouble(3, rnd.nextDouble());
                }

                if (rnd.nextBoolean()) {
                    r.putFloat(4, rnd.nextFloat());
                }

                if (rnd.nextBoolean()) {
                    r.putLong(5, rnd.nextLong());
                }

                if (rnd.nextBoolean()) {
                    r.putDate(10, ts);
                }

                if (rnd.nextBoolean()) {
                    rnd.nextChars(blob, blobLen / 2);
                    r.putBin(9, blob, blobLen);
                }

                r.append();
            }
            writer.commit();

            Assert.assertFalse(writer.inTransaction());
            Assert.assertEquals(size + 10000, writer.size());
        } finally {
            Unsafe.free(blob, blobLen, MemoryTag.NATIVE_DEFAULT);
        }
        return ts;
    }

    private void testConstructor(FilesFacade ff) throws Exception {
        testConstructor(ff, true);
    }

    private void testConstructor(FilesFacade ff, boolean create) throws Exception {
        TestUtils.assertMemoryLeak(() -> {
            if (create) {
                create(ff, PartitionBy.NONE, 4);
            }
            try {
                newTableWriter(new DefaultTestCairoConfiguration(root) {
                    @Override
                    public FilesFacade getFilesFacade() {
                        return ff;
                    }
                }, PRODUCT, metrics).close();
                Assert.fail();
            } catch (CairoException e) {
                LOG.info().$((Sinkable) e).$();
            }
        });
    }

    private void testIndexIsAddedToTableAppendData(int N, Rnd rnd, long t, long increment, TableWriter w) {
        for (int i = 0; i < N; i++) {
            TableWriter.Row r = w.newRow(t);
            r.putSym(0, rnd.nextString(5));
            r.putSym(1, rnd.nextString(5));
            r.putSym(2, rnd.nextString(5));
            t += increment;
            r.append();
        }
    }

    private void testO3RecordsFail(int N) throws Exception {
        TestUtils.assertMemoryLeak(() -> {
            try (TableWriter writer = newTableWriter(configuration, PRODUCT, metrics)) {

                long ts = TimestampFormatUtils.parseTimestamp("2013-03-04T00:00:00.000Z");

                long size = 0;
                Rnd rnd = new Rnd();
                int i = 0;
                long failureCount = 0;
                while (i < N) {
                    TableWriter.Row r;
                    boolean fail = rnd.nextBoolean();
                    if (fail) {
                        try {
                            writer.newRow();
                            Assert.fail();
                        } catch (CairoException ignore) {
                            failureCount++;
                        }
                        continue;
                    } else {
                        ts += 60 * 6000L * 1000L;
                        r = writer.newRow(ts);
                    }
                    r.putInt(0, rnd.nextPositiveInt());
                    r.putStr(1, rnd.nextString(7));
                    r.putSym(2, rnd.nextString(4));
                    r.putSym(3, rnd.nextString(11));
                    r.putDouble(4, rnd.nextDouble());
                    r.append();
                    Assert.assertEquals(size + 1, writer.size());
                    size = writer.size();
                    i++;
                }
                writer.commit();
                Assert.assertEquals(N, writer.size());
                Assert.assertTrue(failureCount > 0);
            }

            try (TableWriter writer = newTableWriter(configuration, PRODUCT, metrics)) {
                Assert.assertEquals(N, writer.size());
            }
        });
    }

    private void testO3RecordsNewerThanOlder(int N, CairoConfiguration configuration) throws Exception {
        TestUtils.assertMemoryLeak(() -> {
            try (TableWriter writer = newTableWriter(configuration, PRODUCT, metrics)) {

                long ts;
                long ts1 = TimestampFormatUtils.parseTimestamp("2013-03-04T04:00:00.000Z");
                long ts2 = TimestampFormatUtils.parseTimestamp("2013-03-04T02:00:00.000Z");

                Rnd rnd = new Rnd();
                int i = 0;
                while (i < N) {
                    TableWriter.Row r;
                    if (i > N / 2) {
                        ts2 += 60 * 1000L;
                        ts = ts2;
                    } else {
                        ts1 += 60 * 1000L;
                        ts = ts1;
                    }
                    r = writer.newRow(ts);
                    r.putInt(0, rnd.nextPositiveInt());
                    r.putStr(1, rnd.nextString(7));
                    r.putSym(2, rnd.nextString(4));
                    r.putSym(3, rnd.nextString(11));
                    r.putDouble(4, rnd.nextDouble());
                    r.append();
                    i++;
                }
                writer.commit();
                Assert.assertEquals(N, writer.size());
            }

            try (TableWriter writer = newTableWriter(configuration, PRODUCT, metrics)) {
                Assert.assertEquals(N, writer.size());
            }
        });
    }

    private void testRemoveColumn(TableModel model) throws Exception {
        TestUtils.assertMemoryLeak(() -> {
            CairoTestUtils.create(model);
            long ts = TimestampFormatUtils.parseTimestamp("2013-03-04T00:00:00.000Z");

            Rnd rnd = new Rnd();
            try (TableWriter writer = newTableWriter(configuration, model.getName(), metrics)) {

                // optional
                writer.warmUp();

                ts = append10KProducts(ts, rnd, writer);

                writer.removeColumn("supplier");

                try (Path path = new Path()) {
                    path.of(root).concat(model.getName());
                    final int plen = path.length();
                    FF.iterateDir(path.$(), (pUtf8NameZ, type) -> {
                        if (Files.isDir(pUtf8NameZ, type)) {
                            Assert.assertFalse(FF.exists(path.trimTo(plen).concat(pUtf8NameZ).concat("supplier.i").$()));
                            Assert.assertFalse(FF.exists(path.trimTo(plen).concat(pUtf8NameZ).concat("supplier.d").$()));
                            Assert.assertFalse(FF.exists(path.trimTo(plen).concat(pUtf8NameZ).concat("supplier.top").$()));
                        }
                    });
                }

                ts = append10KNoSupplier(ts, rnd, writer);

                writer.commit();

                Assert.assertEquals(20000, writer.size());
            }

            try (TableWriter writer = newTableWriter(configuration, model.getName(), metrics)) {
                append10KNoSupplier(ts, rnd, writer);
                writer.commit();
                Assert.assertEquals(30000, writer.size());
            }
        });
    }

    private void testRemoveColumnRecoverableFailure(TestFilesFacade ff) throws Exception {
        TestUtils.assertMemoryLeak(() -> {
            create(FF, PartitionBy.DAY, 10000);
            long ts = TimestampFormatUtils.parseTimestamp("2013-03-04T00:00:00.000Z");
            Rnd rnd = new Rnd();
            try (TableWriter writer = newTableWriter(new DefaultTestCairoConfiguration(root) {
                @Override
                public FilesFacade getFilesFacade() {
                    return ff;
                }
            }, PRODUCT, metrics)) {
                ts = append10KProducts(ts, rnd, writer);
                writer.commit();

                try {
                    writer.removeColumn("productName");
                    Assert.fail();
                } catch (CairoException ignore) {
                }

                Assert.assertTrue(ff.wasCalled());

                ts = append10KProducts(ts, rnd, writer);
                writer.commit();
            }

            try (TableWriter writer = newTableWriter(configuration, PRODUCT, metrics)) {
                append10KProducts(ts, rnd, writer);
                writer.commit();
                Assert.assertEquals(30000, writer.size());
            }
        });
    }

    private void testRenameColumn(TableModel model) throws Exception {
        TestUtils.assertMemoryLeak(() -> {
            CairoTestUtils.create(model);
            long ts = TimestampFormatUtils.parseTimestamp("2013-03-04T00:00:00.000Z");

            Rnd rnd = new Rnd();
            try (TableWriter writer = newTableWriter(configuration, model.getName(), metrics)) {

                // optional
                writer.warmUp();

                ts = append10KProducts(ts, rnd, writer);

                int columnTypeTag = ColumnType.tagOf(writer.getMetadata().getColumnType("supplier"));

                writer.renameColumn("supplier", "sup");

                try (Path path = new Path()) {
                    TableToken tableToken = engine.getTableToken(model.getName());
                    path.of(root).concat(tableToken);
                    final int plen = path.length();
                    if (columnTypeTag == ColumnType.SYMBOL) {
                        Assert.assertFalse(FF.exists(path.trimTo(plen).concat("supplier.v").$()));
                        Assert.assertFalse(FF.exists(path.trimTo(plen).concat("supplier.o").$()));
                        Assert.assertFalse(FF.exists(path.trimTo(plen).concat("supplier.c").$()));
                        Assert.assertFalse(FF.exists(path.trimTo(plen).concat("supplier.k").$()));
                        Assert.assertTrue(FF.exists(path.trimTo(plen).concat("sup.v").$()));
                        Assert.assertTrue(FF.exists(path.trimTo(plen).concat("sup.o").$()));
                        Assert.assertTrue(FF.exists(path.trimTo(plen).concat("sup.c").$()));
                        Assert.assertTrue(FF.exists(path.trimTo(plen).concat("sup.k").$()));
                    }
                    path.trimTo(plen);
                    FF.iterateDir(path.$(), (pUtf8NameZ, type) -> {
                        if (Files.isDir(pUtf8NameZ, type)) {
                            Assert.assertFalse(FF.exists(path.trimTo(plen).concat(pUtf8NameZ).concat("supplier.i").$()));
                            Assert.assertFalse(FF.exists(path.trimTo(plen).concat(pUtf8NameZ).concat("supplier.d").$()));
                            Assert.assertTrue(FF.exists(path.trimTo(plen).concat(pUtf8NameZ).concat("sup.d").$()));
                            if (columnTypeTag == ColumnType.BINARY || columnTypeTag == ColumnType.STRING) {
                                Assert.assertTrue(FF.exists(path.trimTo(plen).concat(pUtf8NameZ).concat("sup.i").$()));
                            }
                        }
                    });
                }

                ts = append10KWithNewName(ts, rnd, writer);

                writer.commit();

                Assert.assertEquals(20000, writer.size());
            }

            try (TableWriter writer = newTableWriter(configuration, model.getName(), metrics)) {
                append10KWithNewName(ts, rnd, writer);
                writer.commit();
                Assert.assertEquals(30000, writer.size());
            }
        });
    }

    private void testRenameColumnRecoverableFailure(TestFilesFacade ff) throws Exception {
        TestUtils.assertMemoryLeak(() -> {
            create(FF, PartitionBy.DAY, 10000);
            long ts = TimestampFormatUtils.parseTimestamp("2013-03-04T00:00:00.000Z");
            Rnd rnd = new Rnd();
            try (TableWriter writer = newTableWriter(new DefaultTestCairoConfiguration(root) {
                @Override
                public FilesFacade getFilesFacade() {
                    return ff;
                }
            }, PRODUCT, metrics)) {
                ts = append10KProducts(ts, rnd, writer);
                writer.commit();

                try {
                    writer.renameColumn("productName", "nameOfProduct");
                    Assert.fail();
                } catch (CairoException ignore) {
                }

                Assert.assertTrue(ff.wasCalled());

                ts = append10KProducts(ts, rnd, writer);
                writer.commit();
            }

            try (TableWriter writer = newTableWriter(configuration, PRODUCT, metrics)) {
                append10KProducts(ts, rnd, writer);
                writer.commit();
                Assert.assertEquals(30000, writer.size());
            }
        });
    }

    private void testRollback(int N) throws NumericException {
        long ts = TimestampFormatUtils.parseTimestamp("2013-03-04T00:00:00.000Z");
        Rnd rnd = new Rnd();
        final long increment = 60000L * 1000L;
        try (TableWriter writer = newTableWriter(configuration, PRODUCT, metrics)) {
            ts = populateProducts(writer, rnd, ts, N / 2, increment);
            writer.commit();

            populateProducts(writer, rnd, ts, N / 2, increment);

            Assert.assertEquals(N, writer.size());
            writer.rollback();
            Assert.assertEquals(N / 2, writer.size());
            writer.rollback();
            Assert.assertEquals(N / 2, writer.size());

            // make sure row rollback works after rollback
            writer.newRow(ts).cancel();

            // we should be able to repeat timestamps
            populateProducts(writer, rnd, ts, N / 2, increment);
            writer.commit();

            Assert.assertEquals(N, writer.size());
        }
    }

    private void testSetAppendPositionFailure() throws Exception {
        TestUtils.assertMemoryLeak(() -> {
            CairoTestUtils.createAllTable(engine, PartitionBy.NONE);

            class X extends FilesFacadeImpl {
                int fd = -1;

                @Override
                public boolean allocate(int fd, long size) {
                    if (fd == this.fd) {
                        return false;
                    }
                    return super.allocate(fd, size);
                }

                @Override
                public int openRW(LPSZ name, long opts) {
                    if (Chars.endsWith(name, "bin.i")) {
                        return fd = super.openRW(name, opts);
                    }
                    return super.openRW(name, opts);
                }
            }
            final X ff = new X();
            testAppendNulls(new Rnd(), TimestampFormatUtils.parseTimestamp("2013-03-04T00:00:00.000Z"));
            try {
                newTableWriter(new DefaultTestCairoConfiguration(root) {
                    @Override
                    public FilesFacade getFilesFacade() {
                        return ff;
                    }
                }, "all", metrics).close();
                Assert.fail();
            } catch (CairoException ignore) {
            }
        });
    }

    private void testSymbolCacheFlag(boolean cacheFlag) {
        try (TableModel model = new TableModel(configuration, "x", PartitionBy.NONE)
                .col("a", ColumnType.SYMBOL).cached(cacheFlag)
                .col("b", ColumnType.STRING)
                .col("c", ColumnType.SYMBOL).cached(!cacheFlag)
                .timestamp()) {
            CairoTestUtils.create(model);
        }

        int N = 1000;
        Rnd rnd = new Rnd();
        try (TableWriter writer = newTableWriter(configuration, "x", metrics)) {
            Assert.assertEquals(cacheFlag, writer.isSymbolMapWriterCached(0));
            Assert.assertNotEquals(cacheFlag, writer.isSymbolMapWriterCached(2));
            for (int i = 0; i < N; i++) {
                TableWriter.Row r = writer.newRow();
                r.putSym(0, rnd.nextChars(5));
                r.putStr(1, rnd.nextChars(10));
                r.append();
            }
            writer.commit();
        }

        try (TableReader reader = newTableReader(configuration, "x")) {
            rnd.reset();
            int count = 0;
            Assert.assertEquals(cacheFlag, reader.isColumnCached(0));
            Assert.assertNotEquals(cacheFlag, reader.isColumnCached(2));
            RecordCursor cursor = reader.getCursor();
            final Record record = cursor.getRecord();
            while (cursor.hasNext()) {
                TestUtils.assertEquals(rnd.nextChars(5), record.getSym(0));
                TestUtils.assertEquals(rnd.nextChars(10), record.getStr(1));
                count++;
            }

            Assert.assertEquals(N, count);
        }
    }

    private void testTruncate(TruncateModifier modifier) throws NumericException {
        int partitionBy = PartitionBy.DAY;
        int N = 1000;
        try (TableModel model = new TableModel(configuration, "test", partitionBy)) {
            model.col("sym1", ColumnType.SYMBOL);
            model.col("sym2", ColumnType.SYMBOL);
            model.col("sym3", ColumnType.SYMBOL);
            model.timestamp();

            TableToken tableToken = CairoTestUtils.create(model);

            // insert data
            final Rnd rnd = new Rnd();
            long t = TimestampFormatUtils.parseTimestamp("2019-03-22T00:00:00.000000Z");
            long increment = 2_000_000;
            try (TableWriter w = engine.getWriter(AllowAllCairoSecurityContext.INSTANCE, tableToken, "test reason")) {
                testIndexIsAddedToTableAppendData(N, rnd, t, increment, w);
                w.commit();

                long t1 = t;
                for (int i = 0; i < N / 2; i++) {
                    TableWriter.Row r = w.newRow(t1);
                    r.putSym(0, rnd.nextString(5));
                    r.putSym(1, rnd.nextString(5));
                    r.putSym(2, rnd.nextString(5));
                    t1 += increment;
                    r.append();
                }

                // modifier enters TableWriter in different states from which
                // truncate() call must be able to recover
                modifier.modify(w, rnd, t1, increment);

                // truncate writer mid-row-append
                w.truncate();

                // add a couple of indexes
                w.addIndex("sym1", 1024);
                w.addIndex("sym2", 1024);

                Assert.assertTrue(w.getMetadata().isColumnIndexed(0));
                Assert.assertTrue(w.getMetadata().isColumnIndexed(1));
                Assert.assertFalse(w.getMetadata().isColumnIndexed(2));

                // here we reset random to ensure we re-insert the same values
                rnd.reset();

                testIndexIsAddedToTableAppendData(N, rnd, t, increment, w);
                w.commit();

                Assert.assertEquals(1, w.getPartitionCount());

                // ensure indexes can be read
                try (TableReader reader = engine.getReader(AllowAllCairoSecurityContext.INSTANCE, tableToken)) {
                    final TableReaderRecord record = (TableReaderRecord) reader.getCursor().getRecord();
                    assertIndex(reader, record, 0);
                    assertIndex(reader, record, 1);

                    // check if we can still truncate the writer
                    w.truncate();
                    Assert.assertEquals(0, w.size());
                    Assert.assertTrue(reader.reload());
                    Assert.assertEquals(0, reader.size());
                }

                // truncate again with indexers present
                w.truncate();

                // add the same data again and check indexes
                rnd.reset();

                testIndexIsAddedToTableAppendData(N, rnd, t, increment, w);
                w.commit();

                Assert.assertEquals(1, w.getPartitionCount());

                // ensure indexes can be read
                try (TableReader reader = engine.getReader(AllowAllCairoSecurityContext.INSTANCE, tableToken)) {
                    final TableReaderRecord record = (TableReaderRecord) reader.getCursor().getRecord();
                    assertIndex(reader, record, 0);
                    assertIndex(reader, record, 1);

                    // check if we can still truncate the writer
                    w.truncate();
                    Assert.assertEquals(0, w.size());
                    Assert.assertTrue(reader.reload());
                    Assert.assertEquals(0, reader.size());
                }
            }
        }
    }

    private void testTruncate(CountingFilesFacade ff) throws Exception {
        TestUtils.assertMemoryLeak(() -> {
            int N = 200;
            create(ff, PartitionBy.DAY, N);
            Rnd rnd = new Rnd();
            final long increment = 60 * 60000 * 1000L;
            CairoConfiguration configuration = new DefaultTestCairoConfiguration(root) {
                @Override
                public FilesFacade getFilesFacade() {
                    return ff;
                }

                @Override
                public long getMiscAppendPageSize() {
                    return 1024 * 1024;
                }
            };
            try (TableWriter writer = newTableWriter(configuration, PRODUCT, metrics)) {

                long ts = TimestampFormatUtils.parseTimestamp("2013-03-04T00:00:00.000Z");

                for (int k = 0; k < 3; k++) {
                    ts = populateProducts(writer, rnd, ts, N, increment);
                    writer.commit();
                    Assert.assertEquals(N, writer.size());

                    // this truncate will fail quite early and will leave
                    // table in inconsistent state to recover from which
                    // truncate has to be repeated
                    try {
                        ff.count = 6;
                        writer.truncate();
                        Assert.fail();
                    } catch (CairoException e) {
                        LOG.info().$((Sinkable) e).$();
                    }

                    writer.truncate();
                }
            }

            try (TableWriter writer = newTableWriter(configuration, PRODUCT, metrics)) {
                long ts = TimestampFormatUtils.parseTimestamp("2014-03-04T00:00:00.000Z");
                Assert.assertEquals(0, writer.size());
                populateProducts(writer, rnd, ts, 1000, increment);
                writer.commit();
                Assert.assertEquals(1000, writer.size());
            }

            // open writer one more time and just assert the size
            try (TableWriter writer = newTableWriter(configuration, PRODUCT, metrics)) {
                Assert.assertEquals(1000, writer.size());
            }
        });
    }

    private void testTruncateOnClose(TestFilesFacade ff, int N) throws Exception {
        TestUtils.assertMemoryLeak(() -> {
            try (TableWriter writer = newTableWriter(new DefaultTestCairoConfiguration(root) {
                @Override
                public FilesFacade getFilesFacade() {
                    return ff;
                }
            }, PRODUCT, metrics)) {
                long ts = TimestampFormatUtils.parseTimestamp("2013-03-04T00:00:00.000Z");
                Rnd rnd = new Rnd();
                populateProducts(writer, rnd, ts, N, 60 * 60000L * 1000L);
                writer.commit();
                Assert.assertEquals(N, writer.size());
            }
            Assert.assertTrue(ff.wasCalled());
        });
    }

    private void testUnrecoverableAddColumn(FilesFacade ff) throws Exception {
        TestUtils.assertMemoryLeak(() -> {
            long ts = populateTable();
            Rnd rnd = new Rnd();
            try (TableWriter writer = newTableWriter(new DefaultTestCairoConfiguration(root) {
                @Override
                public FilesFacade getFilesFacade() {
                    return ff;
                }
            }, PRODUCT, metrics)) {
                ts = populateProducts(writer, rnd, ts, 10000, 60000 * 1000L);
                writer.commit();

                Assert.assertEquals(20, writer.columns.size());

                try {
                    writer.addColumn("abc", ColumnType.STRING);
                    Assert.fail();
                } catch (CairoError ignore) {
                }
            }
            appendAndAssert10K(ts, rnd);
        });
    }

    private void testUnrecoverableRemoveColumn(FilesFacade ff) throws Exception {
        TestUtils.assertMemoryLeak(() -> {
            CairoConfiguration configuration = new DefaultTestCairoConfiguration(root) {
                @Override
                public FilesFacade getFilesFacade() {
                    return ff;
                }
            };
            final int N = 20000;
            create(FF, PartitionBy.DAY, N);
            long ts = TimestampFormatUtils.parseTimestamp("2013-03-04T00:00:00.000Z");
            Rnd rnd = new Rnd();
            try (TableWriter writer = newTableWriter(configuration, PRODUCT, metrics)) {
                ts = append10KProducts(ts, rnd, writer);
                writer.commit();

                try {
                    writer.removeColumn("supplier");
                    Assert.fail();
                } catch (CairoError ignore) {
                }
            }

            try (TableWriter writer = newTableWriter(configuration, PRODUCT, metrics)) {
                append10KProducts(ts, rnd, writer);
                writer.commit();
                Assert.assertEquals(N, writer.size());
            }
        });
    }

    private void testUnrecoverableRenameColumn(FilesFacade ff) throws Exception {
        TestUtils.assertMemoryLeak(() -> {
            CairoConfiguration configuration = new DefaultTestCairoConfiguration(root) {
                @Override
                public FilesFacade getFilesFacade() {
                    return ff;
                }
            };
            final int N = 20000;
            create(FF, PartitionBy.DAY, N);
            long ts = TimestampFormatUtils.parseTimestamp("2013-03-04T00:00:00.000Z");
            Rnd rnd = new Rnd();
            try (TableWriter writer = newTableWriter(configuration, PRODUCT, metrics)) {
                ts = append10KProducts(ts, rnd, writer);
                writer.commit();

                try {
                    writer.renameColumn("supplier", "sup");
                    Assert.fail();
                } catch (CairoError ignore) {
                }
            }

            try (TableWriter writer = newTableWriter(configuration, PRODUCT, metrics)) {
                append10KProducts(ts, rnd, writer);
                writer.commit();
                Assert.assertEquals(N, writer.size());
            }
        });
    }

    protected void assertTable(CharSequence expected, CharSequence tableName) {
        try (TableReader reader = newTableReader(configuration, Chars.toString(tableName))) {
            assertCursorTwoPass(expected, reader.getCursor(), reader.getMetadata());
        }
    }

    long populateTable() throws NumericException {
        return populateTable(TableWriterTest.FF, PartitionBy.DAY);
    }

    long populateTable(FilesFacade ff, int partitionBy) throws NumericException {
        int N = 10000;
        long used = Unsafe.getMemUsed();
        long fileCount = ff.getOpenFileCount();
        create(ff, partitionBy, N);
        long ts = populateTable0(ff, N);
        Assert.assertEquals(used, Unsafe.getMemUsed());
        Assert.assertEquals(fileCount, ff.getOpenFileCount());
        return ts;
    }

    void verifyTimestampPartitions(MemoryARW vmem) {
        int i;
        TimestampFormatCompiler compiler = new TimestampFormatCompiler();
        DateFormat fmt = compiler.compile("yyyy-MM-dd");
        DateLocale enGb = DateLocaleFactory.INSTANCE.getLocale("en-gb");

        try (Path vp = new Path()) {
            for (i = 0; i < 10000; i++) {
                vp.of(root).concat(PRODUCT_FS).slash();
                fmt.format(vmem.getLong(i * 8L), enGb, "UTC", vp);
                if (!FF.exists(vp.$())) {
                    Assert.fail();
                }
            }
        }
    }

    @FunctionalInterface
    private interface TruncateModifier {
        void modify(TableWriter w, Rnd rnd, long timestamp, long increment);
    }

    static class CountingFilesFacade extends FilesFacadeImpl {
        long count = Long.MAX_VALUE;
    }

    private static class MetaRenameDenyingFacade extends TestFilesFacade {
        boolean hit = false;

        @Override
        public int rename(LPSZ from, LPSZ to) {
            if (Chars.contains(to, TableUtils.META_PREV_FILE_NAME)) {
                hit = true;
                return Files.FILES_RENAME_ERR_OTHER;
            }
            return super.rename(from, to);
        }

        @Override
        public boolean wasCalled() {
            return hit;
        }
    }

    private static class SwapMetaRenameDenyingFacade extends TestFilesFacade {
        boolean hit = false;

        @Override
        public int rename(LPSZ from, LPSZ to) {
            if (Chars.endsWith(from, TableUtils.META_SWAP_FILE_NAME)) {
                hit = true;
                return Files.FILES_RENAME_ERR_OTHER;
            }
            return super.rename(from, to);
        }

        @Override
        public boolean wasCalled() {
            return hit;
        }
    }
}<|MERGE_RESOLUTION|>--- conflicted
+++ resolved
@@ -264,17 +264,10 @@
                         alterOperationBuilder.clear();
                         String columnName = "col" + i;
                         alterOperationBuilder
-<<<<<<< HEAD
-                            .ofAddColumn(0, tableName, tableId)
+                                .ofAddColumn(0, tableToken, tableId)
                             .ofAddColumn(columnName, 5, ColumnType.INT, 0, false, false, 0);
                         AlterOperation alterOp = alterOperationBuilder.build();
-                        try (TableWriter writer = engine.getWriterOrPublishCommand(AllowAllCairoSecurityContext.INSTANCE, tableName, alterOp)) {
-=======
-                                .ofAddColumn(0, tableToken, tableId)
-                                .ofAddColumn(columnName, 5, ColumnType.INT, 0, false, false, 0);
-                        AlterOperation alterOperation = alterOperationBuilder.build();
-                        try (TableWriter writer = engine.getWriterOrPublishCommand(AllowAllCairoSecurityContext.INSTANCE, tableToken, alterOperation)) {
->>>>>>> 5d42ab69
+                        try (TableWriter writer = engine.getWriterOrPublishCommand(AllowAllCairoSecurityContext.INSTANCE, tableToken, alterOp)) {
                             if (writer != null) {
                                 writer.publishAsyncWriterCommand(alterOp);
                             }
@@ -2112,11 +2105,7 @@
             }
 
             try {
-<<<<<<< HEAD
-                new TableWriter(configuration, "x", metrics).close();
-=======
-                newTableWriter(configuration, "x", metrics);
->>>>>>> 5d42ab69
+                newTableWriter(configuration, "x", metrics).close();
                 Assert.fail();
             } catch (CairoException e) {
                 TestUtils.assertContains(e.getFlyweightMessage(), "only supported");
@@ -2133,11 +2122,7 @@
                 TableToken tableToken = engine.getTableToken(all);
                 Assert.assertTrue(FF.remove(path.of(root).concat(tableToken).concat(TableUtils.TXN_FILE_NAME).$()));
                 try {
-<<<<<<< HEAD
-                    new TableWriter(configuration, "all", metrics).close();
-=======
-                    newTableWriter(configuration, all, metrics);
->>>>>>> 5d42ab69
+                    newTableWriter(configuration, all, metrics).close();
                     Assert.fail();
                 } catch (CairoException ignore) {
                 }
@@ -2935,11 +2920,7 @@
     public void testTableDoesNotExist() throws Exception {
         TestUtils.assertMemoryLeak(() -> {
             try {
-<<<<<<< HEAD
-                new TableWriter(configuration, PRODUCT, metrics).close();
-=======
-                newTableWriter(configuration, PRODUCT, metrics);
->>>>>>> 5d42ab69
+                newTableWriter(configuration, PRODUCT, metrics).close();
                 Assert.fail();
             } catch (CairoException e) {
                 LOG.info().$((Sinkable) e).$();
@@ -3011,11 +2992,7 @@
 
         try (TableWriter ignored = newTableWriter(configuration, "all", metrics)) {
             try {
-<<<<<<< HEAD
-                new TableWriter(configuration, "all", metrics).close();
-=======
-                newTableWriter(configuration, "all", metrics);
->>>>>>> 5d42ab69
+                newTableWriter(configuration, "all", metrics).close();
                 Assert.fail();
             } catch (CairoException ignored2) {
             }
@@ -3138,6 +3115,16 @@
     }
 
     @Test
+    public void testTxFileDoesNotExist() throws Exception {
+        testConstructor(new TestFilesFacadeImpl() {
+            @Override
+            public boolean exists(LPSZ path) {
+                return !Chars.endsWith(path, TableUtils.TXN_FILE_NAME) && super.exists(path);
+            }
+        });
+    }
+
+    @Test
     public void testUtf8() {
         String name = "utf8";
         try (TableModel model = new TableModel(configuration, name, PartitionBy.NONE)
@@ -3148,7 +3135,7 @@
         }
         String something = "Щось";
         String boring = "Таке-Сяке";
-        try (TableWriter writer = new TableWriter(configuration, name, metrics)) {
+        try (TableWriter writer = newTableWriter(configuration, name, metrics)) {
             TableWriter.Row r = writer.newRow();
             WriterRowUtils.putUtf8(r, something, 0, false);
             try {
@@ -3162,7 +3149,7 @@
             writer.commit(CommitMode.SYNC);
         }
 
-        try (TableReader reader = new TableReader(configuration, name)) {
+        try (TableReader reader = newTableReader(configuration, name)) {
             RecordCursor cursor = reader.getCursor();
             final Record r = cursor.getRecord();
             while (cursor.hasNext()) {
@@ -3170,16 +3157,6 @@
                 TestUtils.assertEquals(boring, r.getSym(1).toString());
             }
         }
-    }
-
-    @Test
-    public void testTxFileDoesNotExist() throws Exception {
-        testConstructor(new TestFilesFacadeImpl() {
-            @Override
-            public boolean exists(LPSZ path) {
-                return !Chars.endsWith(path, TableUtils.TXN_FILE_NAME) && super.exists(path);
-            }
-        });
     }
 
     @Test
@@ -3617,11 +3594,7 @@
             }
 
             try {
-<<<<<<< HEAD
-                new TableWriter(configuration, PRODUCT, metrics).close();
-=======
-                newTableWriter(configuration, PRODUCT, metrics);
->>>>>>> 5d42ab69
+                newTableWriter(configuration, PRODUCT, metrics).close();
                 Assert.fail();
             } catch (CairoException ignore) {
             }
