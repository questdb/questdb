--- conflicted
+++ resolved
@@ -35,7 +35,6 @@
 import io.questdb.cairo.vm.api.MemoryMA;
 import io.questdb.cairo.vm.api.MemoryMARW;
 import io.questdb.cairo.wal.WalUtils;
-import io.questdb.cairo.wal.WriterRowUtils;
 import io.questdb.griffin.engine.ops.AlterOperation;
 import io.questdb.griffin.engine.ops.AlterOperationBuilder;
 import io.questdb.griffin.model.IntervalUtils;
@@ -3142,17 +3141,10 @@
         String boring = "Таке-Сяке";
         try (TableWriter writer = newTableWriter(configuration, name, metrics)) {
             TableWriter.Row r = writer.newRow();
-<<<<<<< HEAD
-            WriterRowUtils.putUtf8(r, something, 0, false);
-            try {
-                // putSymUtf8 is not implemented for TableWriter
-                WriterRowUtils.putUtf8(r, boring, 1, true);
-=======
             TestUtils.putUtf8(r, something, 0, false);
             try {
                 // putSymUtf8 is not implemented for TableWriter
                 TestUtils.putUtf8(r, boring, 1, true);
->>>>>>> cb367bc7
                 Assert.fail("UnsupportedOperationException");
             } catch (UnsupportedOperationException ignore) {
             }
