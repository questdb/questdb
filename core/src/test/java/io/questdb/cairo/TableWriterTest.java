/*******************************************************************************
 *     ___                  _   ____  ____
 *    / _ \ _   _  ___  ___| |_|  _ \| __ )
 *   | | | | | | |/ _ \/ __| __| | | |  _ \
 *   | |_| | |_| |  __/\__ \ |_| |_| | |_) |
 *    \__\_\\__,_|\___||___/\__|____/|____/
 *
 *  Copyright (c) 2014-2019 Appsicle
 *  Copyright (c) 2019-2022 QuestDB
 *
 *  Licensed under the Apache License, Version 2.0 (the "License");
 *  you may not use this file except in compliance with the License.
 *  You may obtain a copy of the License at
 *
 *  http://www.apache.org/licenses/LICENSE-2.0
 *
 *  Unless required by applicable law or agreed to in writing, software
 *  distributed under the License is distributed on an "AS IS" BASIS,
 *  WITHOUT WARRANTIES OR CONDITIONS OF ANY KIND, either express or implied.
 *  See the License for the specific language governing permissions and
 *  limitations under the License.
 *
 ******************************************************************************/

package io.questdb.cairo;

import io.questdb.cairo.security.AllowAllCairoSecurityContext;
import io.questdb.cairo.sql.Record;
import io.questdb.cairo.sql.RecordCursor;
import io.questdb.cairo.sql.RowCursor;
import io.questdb.cairo.vm.Vm;
import io.questdb.cairo.vm.api.MemoryARW;
import io.questdb.cairo.vm.api.MemoryCMARW;
import io.questdb.cairo.vm.api.MemoryMAR;
import io.questdb.griffin.model.IntervalUtils;
import io.questdb.log.Log;
import io.questdb.log.LogFactory;
import io.questdb.std.*;
import io.questdb.std.datetime.DateFormat;
import io.questdb.std.datetime.DateLocale;
import io.questdb.std.datetime.DateLocaleFactory;
import io.questdb.std.datetime.microtime.TimestampFormatCompiler;
import io.questdb.std.datetime.microtime.TimestampFormatUtils;
import io.questdb.std.str.LPSZ;
import io.questdb.std.str.Path;
import io.questdb.test.tools.TestUtils;
import org.junit.Assert;
import org.junit.Test;

import java.util.concurrent.atomic.AtomicInteger;

public class TableWriterTest extends AbstractCairoTest {

    public static final String PRODUCT = "product";
    private static final FilesFacade FF = FilesFacadeImpl.INSTANCE;
    private static final Log LOG = LogFactory.getLog(TableWriterTest.class);

    @Test
    public void tesFrequentCommit() throws Exception {
        TestUtils.assertMemoryLeak(() -> {
            int N = 100000;
            create(FF, PartitionBy.NONE, N);
            try (TableWriter writer = new TableWriter(configuration, PRODUCT, metrics)) {

                long ts = TimestampFormatUtils.parseTimestamp("2013-03-04T00:00:00.000Z");

                Rnd rnd = new Rnd();
                for (int i = 0; i < N; i++) {
                    ts = populateRow(writer, rnd, ts, 60L * 60000L * 1000L);
                    writer.commit();
                }
            }
        });
    }

    @Test
    public void testAddColumnAndFailToReadTopFile() throws Exception {
        TestUtils.assertMemoryLeak(() -> {
            int N = 10000;
            create(FF, PartitionBy.DAY, N);
            try (TableWriter writer = new TableWriter(configuration, PRODUCT, metrics)) {
                long ts = TimestampFormatUtils.parseTimestamp("2013-03-04T00:00:00.000Z");
                Rnd rnd = new Rnd();
                populateProducts(writer, rnd, ts, N, 60000 * 1000L);
                writer.addColumn("xyz", ColumnType.STRING);
                Assert.assertEquals(N, writer.size());
            }

            class X extends FilesFacadeImpl {
                long fd = -1;

                @Override
                public long openRO(LPSZ name) {
                    if (Chars.endsWith(name, "xyz.top")) {
                        return this.fd = super.openRO(name);
                    }
                    return super.openRO(name);
                }

                @Override
                public long readULong(long fd, long offset) {
                    if (fd == this.fd) {
                        this.fd = -1;
                        return -1;
                    }
                    return super.readULong(fd, offset);
                }
            }

            final X ff = new X();
            try {
                new TableWriter(new DefaultCairoConfiguration(root) {
                    @Override
                    public FilesFacade getFilesFacade() {
                        return ff;
                    }
                }, PRODUCT, metrics);
                Assert.fail();
            } catch (CairoException ignore) {

            }
        });
    }

    @Test
    public void testAddColumnAndOpenWriterByDay() throws Exception {
        testAddColumnAndOpenWriter(PartitionBy.DAY, 1000);
    }

    @Test
    public void testAddColumnAndOpenWriterByMonth() throws Exception {
        testAddColumnAndOpenWriter(PartitionBy.MONTH, 1000);
    }

    @Test
    public void testAddColumnAndOpenWriterByYear() throws Exception {
        testAddColumnAndOpenWriter(PartitionBy.YEAR, 1000);
    }

    @Test
    public void testAddColumnAndOpenWriterNonPartitioned() throws Exception {
        testAddColumnAndOpenWriter(PartitionBy.NONE, 100000);
    }

    @Test
    public void testAddColumnCannotRemoveMeta() throws Exception {
        class X extends FilesFacadeImpl {
            @Override
            public long openRW(LPSZ name) {
                if (Chars.endsWith(name, "abc.d")) {
                    return -1;
                }
                return super.openRW(name);
            }

            @Override
            public boolean remove(LPSZ name) {
                return !Chars.endsWith(name, TableUtils.META_FILE_NAME) && super.remove(name);
            }
        }
        testUnrecoverableAddColumn(new X());
    }

    @Test
    public void testAddColumnCannotRenameMeta() throws Exception {
        testAddColumnRecoverableFault(new MetaRenameDenyingFacade());
    }

    @Test
    public void testAddColumnCannotRenameMetaSwap() throws Exception {
        testAddColumnRecoverableFault(new SwapMetaRenameDenyingFacade());
    }

    @Test
    public void testAddColumnCannotRenameMetaSwapAndUseIndexedPrevMeta() throws Exception {
        FilesFacade ff = new SwapMetaRenameDenyingFacade() {
            int count = 5;

            @Override
            public boolean rename(LPSZ from, LPSZ to) {
                return (!Chars.contains(to, TableUtils.META_PREV_FILE_NAME) || --count <= 0) && super.rename(from, to);
            }
        };
        testAddColumnRecoverableFault(ff);
    }

    @Test
    public void testAddColumnCannotTouchSymbolMapFile() throws Exception {
        FilesFacade ff = new FilesFacadeImpl() {
            @Override
            public boolean touch(LPSZ path) {
                return !Chars.endsWith(path, "abc.c") && super.touch(path);
            }
        };
        testAddColumnRecoverableFault(ff);
    }

    @Test
    public void testAddColumnCommitPartitioned() throws Exception {
        int count = 10000;
        create(FF, PartitionBy.DAY, count);
        Rnd rnd = new Rnd();
        long interval = 60000L * 1000L;
        long ts = TimestampFormatUtils.parseTimestamp("2013-03-04T00:00:00.000Z");
        try (TableWriter writer = new TableWriter(configuration, PRODUCT, metrics)) {
            ts = populateProducts(writer, rnd, ts, count, interval);
            Assert.assertEquals(count, writer.size());
            writer.addColumn("abc", ColumnType.STRING);
            // add more data including updating new column
            ts = populateTable2(writer, rnd, count, ts, interval);
            Assert.assertEquals(2 * count, writer.size());
            writer.rollback();
        }

        // append more
        try (TableWriter writer = new TableWriter(configuration, PRODUCT, metrics)) {
            populateTable2(writer, rnd, count, ts, interval);
            writer.commit();
            Assert.assertEquals(2 * count, writer.size());
        }
    }

    @Test
    public void testAddColumnDuplicate() throws Exception {
        long ts = populateTable(FF, PartitionBy.MONTH);
        try (TableWriter writer = new TableWriter(configuration, PRODUCT, metrics)) {
            try {
                writer.addColumn("supplier", ColumnType.BOOLEAN);
                Assert.fail();
            } catch (CairoException ignore) {
            }
            populateProducts(writer, new Rnd(), ts, 10000, 6000 * 1000L);
            writer.commit();
            Assert.assertEquals(20000, writer.size());
        }
    }

    @Test
    public void testAddColumnFailToRemoveSymbolMapFiles() throws Exception {
        // simulate existence of _meta.swp
        testAddColumnRecoverableFault(new FilesFacadeImpl() {

            @Override
            public boolean exists(LPSZ path) {
                return Chars.endsWith(path, "abc.k") || super.exists(path);
            }

            @Override
            public boolean remove(LPSZ name) {
                return !Chars.endsWith(name, "abc.k") && super.remove(name);
            }
        });
    }

    @Test
    public void testAddColumnFileOpenFail() throws Exception {
        // simulate existence of _meta.swp
        testAddColumnRecoverableFault(new FilesFacadeImpl() {
            @Override
            public long openRW(LPSZ name) {
                if (Chars.endsWith(name, "abc.d")) {
                    return -1;
                }
                return super.openRW(name);
            }
        });
    }

    @Test
    public void testAddColumnFileOpenFail2() throws Exception {
        testAddColumnRecoverableFault(new FilesFacadeImpl() {
            @Override
            public long openRW(LPSZ name) {
                if (Chars.endsWith(name, "abc.k")) {
                    return -1;
                }
                return super.openRW(name);
            }
        });
    }

    @Test
    public void testAddColumnFileOpenFail3() throws Exception {
        // simulate existence of _meta.swp
        testUnrecoverableAddColumn(new FilesFacadeImpl() {
            int count = 1;

            @Override
            public long openRW(LPSZ name) {
                if (Chars.endsWith(name, "abc.d")) {
                    return -1;
                }
                return super.openRW(name);
            }

            @Override
            public boolean rename(LPSZ from, LPSZ to) {
                return !(Chars.endsWith(from, TableUtils.META_PREV_FILE_NAME) && --count == 0) && super.rename(from, to);
            }
        });
    }

    @Test
    public void testAddColumnFileOpenFail4() throws Exception {
        testAddColumnRecoverableFault(new FilesFacadeImpl() {
            @Override
            public long openRW(LPSZ name) {
                if (Chars.endsWith(name, "abc.d")) {
                    return -1;
                }
                return super.openRW(name);
            }
        });
    }

    @Test
    public void testAddColumnFileOpenFailAndIndexedPrev() throws Exception {
        // simulate existence of _meta.swp
        testUnrecoverableAddColumn(new FilesFacadeImpl() {
            int count = 2;
            int toCount = 5;

            @Override
            public long openRW(LPSZ name) {
                if (Chars.endsWith(name, "abc.d")) {
                    return -1;
                }
                return super.openRW(name);
            }

            @Override
            public boolean rename(LPSZ from, LPSZ to) {
                return (!Chars.contains(from, TableUtils.META_PREV_FILE_NAME) || --count <= 0) && (!Chars.contains(to, TableUtils.META_PREV_FILE_NAME) || --toCount <= 0) && super.rename(from, to);
            }
        });
    }

    @Test
    public void testAddColumnHavingTroubleCreatingMetaSwap() throws Exception {
        int N = 10000;
        create(FF, PartitionBy.DAY, N);
        FilesFacade ff = new FilesFacadeImpl() {

            int count = 5;

            @Override
            public boolean exists(LPSZ path) {
                return Chars.contains(path, TableUtils.META_SWAP_FILE_NAME) || super.exists(path);
            }

            @Override
            public boolean remove(LPSZ name) {
                if (Chars.contains(name, TableUtils.META_SWAP_FILE_NAME)) {
                    return --count < 0;
                }
                return super.remove(name);
            }
        };

        try (TableWriter writer = new TableWriter(new DefaultCairoConfiguration(root) {
            @Override
            public FilesFacade getFilesFacade() {
                return ff;
            }
        }, PRODUCT, metrics)) {
            writer.addColumn("xyz", ColumnType.STRING);
            long ts = TimestampFormatUtils.parseTimestamp("2013-03-04T00:00:00.000Z");

            Rnd rnd = new Rnd();
            populateProducts(writer, rnd, ts, N, 6 * 60000 * 1000L);
            writer.commit();
            Assert.assertEquals(N, writer.size());
        }
    }

    @Test
    public void testAddColumnMetaOpenFail() throws Exception {
        testUnrecoverableAddColumn(new FilesFacadeImpl() {
            int counter = 2;

            @Override
            public long openRO(LPSZ name) {
                if (Chars.endsWith(name, TableUtils.META_FILE_NAME) && --counter == 0) {
                    return -1L;
                }
                return super.openRO(name);
            }
        });
    }

    @Test
    public void testAddColumnNonPartitioned() throws Exception {
        int N = 100000;
        create(FF, PartitionBy.NONE, N);
        try (TableWriter writer = new TableWriter(configuration, PRODUCT, metrics)) {
            writer.addColumn("xyz", ColumnType.STRING);
            long ts = TimestampFormatUtils.parseTimestamp("2013-03-04T00:00:00.000Z");

            Rnd rnd = new Rnd();
            populateProducts(writer, rnd, ts, N, 60L * 60000L * 1000L);
            writer.commit();
            Assert.assertEquals(N, writer.size());
        }
    }

    @Test
    public void testAddColumnPartitioned() throws Exception {
        int N = 10000;
        create(FF, PartitionBy.DAY, N);
        try (TableWriter writer = new TableWriter(configuration, PRODUCT, metrics)) {
            writer.addColumn("xyz", ColumnType.STRING);
            long ts = TimestampFormatUtils.parseTimestamp("2013-03-04T00:00:00.000Z");

            Rnd rnd = new Rnd();
            populateProducts(writer, rnd, ts, N, 60000 * 1000L);
            writer.commit();
            Assert.assertEquals(N, writer.size());
        }
    }

    @Test
    public void testAddColumnRepairFail() throws Exception {
        class X extends FilesFacadeImpl {
            int counter = 2;

            @Override
            public long openRO(LPSZ name) {
                if (Chars.endsWith(name, TableUtils.META_FILE_NAME) && --counter == 0) {
                    return -1L;
                }
                return super.openRO(name);
            }

            @Override
            public boolean remove(LPSZ name) {
                return !Chars.endsWith(name, TableUtils.META_FILE_NAME) && super.remove(name);
            }
        }
        testAddColumnErrorFollowedByRepairFail(new X());
    }

    @Test
    public void testAddColumnRepairFail2() throws Exception {
        class X extends FilesFacadeImpl {
            int counter = 2;

            @Override
            public long openRO(LPSZ name) {
                if (Chars.endsWith(name, TableUtils.META_FILE_NAME) && --counter == 0) {
                    return -1L;
                }
                return super.openRO(name);
            }

            @Override
            public boolean rename(LPSZ from, LPSZ to) {
                return !Chars.endsWith(from, TableUtils.META_PREV_FILE_NAME) && super.rename(from, to);
            }
        }
        testAddColumnErrorFollowedByRepairFail(new X());
    }

    @Test
    public void testAddColumnSwpFileDelete() throws Exception {

        TestUtils.assertMemoryLeak(() -> {
            populateTable();
            // simulate existence of _meta.swp

            class X extends FilesFacadeImpl {
                boolean deleteAttempted = false;

                @Override
                public boolean exists(LPSZ path) {
                    return Chars.endsWith(path, TableUtils.META_SWAP_FILE_NAME) || super.exists(path);
                }

                @Override
                public boolean remove(LPSZ name) {
                    if (Chars.endsWith(name, TableUtils.META_SWAP_FILE_NAME)) {
                        return deleteAttempted = true;
                    }
                    return super.remove(name);
                }
            }

            X ff = new X();

            try (TableWriter writer = new TableWriter(new DefaultCairoConfiguration(root) {
                @Override
                public FilesFacade getFilesFacade() {
                    return ff;
                }
            }, PRODUCT, metrics)) {
                Assert.assertEquals(20, writer.columns.size());
                writer.addColumn("abc", ColumnType.STRING);
                Assert.assertEquals(22, writer.columns.size());
                Assert.assertTrue(ff.deleteAttempted);
            }
        });
    }

    @Test
    public void testAddColumnSwpFileDeleteFail() throws Exception {
        // simulate existence of _meta.swp
        testAddColumnRecoverableFault(new FilesFacadeImpl() {
            @Override
            public boolean exists(LPSZ path) {
                return Chars.contains(path, TableUtils.META_SWAP_FILE_NAME) || super.exists(path);
            }

            @Override
            public boolean remove(LPSZ name) {
                return !Chars.contains(name, TableUtils.META_SWAP_FILE_NAME) && super.remove(name);
            }
        });
    }

    @Test
    public void testAddColumnToNonEmptyNonPartitioned() throws Exception {
        int n = 10000;
        create(FF, PartitionBy.NONE, n);
        populateAndColumnPopulate(n);
    }

    @Test
    public void testAddColumnToNonEmptyPartitioned() throws Exception {
        int n = 10000;
        create(FF, PartitionBy.DAY, n);
        populateAndColumnPopulate(n);
    }

    @Test
    public void testAddColumnTopFileWriteFail() throws Exception {
        // simulate existence of _meta.swp
        testAddColumnRecoverableFault(new FilesFacadeImpl() {
            long fd = -1;

            @Override
            public long openRW(LPSZ name) {
                if (Chars.endsWith(name, "abc.top")) {
                    return fd = super.openRW(name);
                }
                return super.openRW(name);
            }

            @Override
            public long write(long fd, long address, long len, long offset) {
                if (fd == this.fd) {
                    this.fd = -1;
                    return -1;
                }
                return super.write(fd, address, len, offset);
            }
        });
    }

    @Test
    public void testAddIndexAndFailOnceByDay() throws Exception {

        final FilesFacade ff = new FilesFacadeImpl() {
            int count = 5;

            @Override
            public long openRO(LPSZ name) {
                if (Chars.endsWith(name, "supplier.d") && count-- == 0) {
                    return -1;
                }
                return super.openRO(name);
            }
        };

        final CairoConfiguration configuration = new DefaultCairoConfiguration(AbstractCairoTest.configuration.getRoot()) {
            @Override
            public FilesFacade getFilesFacade() {
                return ff;
            }
        };

        testAddIndexAndFailToIndexHalfWay(configuration, PartitionBy.DAY, 1000);
    }

    @Test
    public void testAddIndexAndFailOnceByNone() throws Exception {

        final FilesFacade ff = new FilesFacadeImpl() {
            int count = 1;

            @Override
            public boolean touch(LPSZ path) {
                if (Chars.endsWith(path, "supplier.v") && --count == 0) {
                    return false;
                }
                return super.touch(path);
            }
        };

        final CairoConfiguration configuration = new DefaultCairoConfiguration(AbstractCairoTest.configuration.getRoot()) {
            @Override
            public FilesFacade getFilesFacade() {
                return ff;
            }
        };

        testAddIndexAndFailToIndexHalfWay(configuration, PartitionBy.NONE, 500);
    }

    @Test
    public void testAddUnsupportedIndex() throws Exception {
        TestUtils.assertMemoryLeak(() -> {
            try (TableModel model = new TableModel(configuration, "x", PartitionBy.NONE)
                    .col("a", ColumnType.SYMBOL).cached(true)
                    .col("b", ColumnType.STRING)
                    .timestamp()) {
                CairoTestUtils.create(model);
            }

            final int N = 1000;
            try (TableWriter w = new TableWriter(configuration, "x", metrics)) {
                final Rnd rnd = new Rnd();
                for (int i = 0; i < N; i++) {
                    TableWriter.Row r = w.newRow();
                    r.putSym(0, rnd.nextChars(3));
                    r.putStr(1, rnd.nextChars(10));
                    r.append();
                }
                w.commit();

                try {
                    w.addColumn("c", ColumnType.STRING, 0, false, true, 1024, false);
                    Assert.fail();
                } catch (CairoException e) {
                    TestUtils.assertContains(e.getFlyweightMessage(), "only supported");
                }

                for (int i = 0; i < N; i++) {
                    TableWriter.Row r = w.newRow();
                    r.putSym(0, rnd.nextChars(3));
                    r.putStr(1, rnd.nextChars(10));
                    r.append();
                }
                w.commit();

                // re-add column  with index flag switched off
                w.addColumn("c", ColumnType.STRING, 0, false, false, 0, false);
            }
        });
    }

    @Test
    public void testAddUnsupportedIndexCapacity() throws Exception {
        TestUtils.assertMemoryLeak(() -> {
            try (TableModel model = new TableModel(configuration, "x", PartitionBy.NONE)
                    .col("a", ColumnType.SYMBOL).cached(true)
                    .col("b", ColumnType.STRING)
                    .timestamp()) {
                CairoTestUtils.create(model);
            }

            final int N = 1000;
            try (TableWriter w = new TableWriter(configuration, "x", metrics)) {
                final Rnd rnd = new Rnd();
                for (int i = 0; i < N; i++) {
                    TableWriter.Row r = w.newRow();
                    r.putSym(0, rnd.nextChars(3));
                    r.putStr(1, rnd.nextChars(10));
                    r.append();
                }
                w.commit();

                try {
                    w.addColumn("c", ColumnType.SYMBOL, 0, false, true, 0, false);
                    Assert.fail();
                } catch (CairoException e) {
                    TestUtils.assertContains(e.getFlyweightMessage(), "Invalid index value block capacity");
                }

                for (int i = 0; i < N; i++) {
                    TableWriter.Row r = w.newRow();
                    r.putSym(0, rnd.nextChars(3));
                    r.putStr(1, rnd.nextChars(10));
                    r.append();
                }
                w.commit();

                // re-add column  with index flag switched off
                w.addColumn("c", ColumnType.STRING, 0, false, false, 0, false);
            }
        });
    }

    @Test
    public void testAppendO3() throws Exception {
        int N = 10000;
        create(FF, PartitionBy.NONE, N);
        testO3RecordsFail(N);
    }

    @Test
    public void testAppendO3PartitionedNewerFirst() throws Exception {
        O3Utils.initBuf();
        int N = 10000;
        create(FF, PartitionBy.DAY, N);
        testO3RecordsNewerThanOlder(N, configuration);
    }

    @Test
    public void testAutoCancelFirstRowNonPartitioned() throws Exception {
        int N = 10000;
        TestUtils.assertMemoryLeak(() -> {
            create(FF, PartitionBy.NONE, N);
            try (TableWriter writer = new TableWriter(configuration, PRODUCT, metrics)) {

                long ts = TimestampFormatUtils.parseTimestamp("2013-03-04T00:00:00.000Z");
                TableWriter.Row r = writer.newRow(ts);
                r.putInt(0, 1234);
                populateProducts(writer, new Rnd(), ts, N, 60 * 60000 * 1000L);
                Assert.assertEquals(N, writer.size());
            }
        });
    }

    @Test
    public void testCachedSymbol() {
        testSymbolCacheFlag(true);
    }

    @Test
    public void testCancelFailureFollowedByTableClose() throws Exception {
        TestUtils.assertMemoryLeak(() -> {
            final int N = 47;
            create(FF, PartitionBy.DAY, N);
            Rnd rnd = new Rnd();
            class X extends FilesFacadeImpl {
                @Override
                public int rmdir(Path name) {
                    return -1;
                }
            }

            X ff = new X();

            try (TableWriter writer = new TableWriter(new DefaultCairoConfiguration(root) {
                @Override
                public FilesFacade getFilesFacade() {
                    return ff;
                }
            }, PRODUCT, metrics)) {
                long ts = TimestampFormatUtils.parseTimestamp("2013-03-04T00:00:00.000Z");
                ts = populateProducts(writer, rnd, ts, N, 60 * 60000 * 1000L);
                writer.commit();
                Assert.assertEquals(N, writer.size());

                TableWriter.Row r = writer.newRow(ts + 60 * 60000 * 1000L);
                r.putInt(0, rnd.nextInt());
                try {
                    r.cancel();
                    Assert.fail();
                } catch (CairoException ignore) {
                }
            }

            try (TableWriter writer = new TableWriter(configuration, PRODUCT, metrics)) {
                Assert.assertEquals(N, writer.size());
            }
        });
    }

    @Test
    public void testCancelRowOutOfOrder() throws Exception {
        TestUtils.assertMemoryLeak(() -> {
            final int N = 47;
            create(FF, PartitionBy.DAY, N);
            Rnd rnd = new Rnd();

            DefaultCairoConfiguration configuration = new DefaultCairoConfiguration(root);
            try (TableWriter writer = new TableWriter(configuration, PRODUCT, metrics)) {
                long ts = TimestampFormatUtils.parseTimestamp("2013-03-04T00:00:00.000Z");
                populateProducts(writer, rnd, ts, 1, 0);
                writer.commit();

                TableWriter.Row r = writer.newRow(TimestampFormatUtils.parseTimestamp("2013-03-02T09:00:00.000Z"));
                // One set of columns
                r.putInt(0, rnd.nextPositiveInt());  // productId
                r.putStr(1, "CANCELLED"); // productName
                r.putSym(2, "CANCELLED2"); // supplier
                r.putSym(3, "CANCELLED3"); // category
                r.cancel();

                // Another set of columns
                r = writer.newRow(ts);
                r.putSym(2, "GOOD"); // supplier
                r.putSym(3, "GOOD2"); // category
                r.putDouble(4, 123); // price
                r.putByte(5, (byte) 45); // locationByte
                r.putShort(6, (short) 678);
                r.append();

                writer.commit();

                Assert.assertEquals(2, writer.size());
            }

            try (TableWriter writer = new TableWriter(AbstractCairoTest.configuration, PRODUCT, metrics)) {
                Assert.assertEquals(2, writer.size());
            }

            try(TableReader rdr = new TableReader(configuration, PRODUCT)) {
                String expected = "productId\tproductName\tsupplier\tcategory\tprice\tlocationByte\tlocationShort\tlocationInt\tlocationLong\ttimestamp\n" +
                        "1148479920\tTJWCPSW\tHYRX\tPEHNRXGZSXU\t0.4621835429127854\tq\ttp0\tttmt7w\tcs4bdw4y4dpw\t2013-03-04T00:00:00.000000Z\n" +
                        "NaN\t\tGOOD\tGOOD2\t123.0\te\t0p6\t\t\t2013-03-04T00:00:00.000000Z\n";
                assertCursor(expected, rdr.getCursor(), rdr.getMetadata(), true);
            }
        });
    }

    @Test
    public void testCancelFirstRowFailurePartitioned() throws Exception {
        TestUtils.assertMemoryLeak(() -> {
            class X extends FilesFacadeImpl {
                boolean fail = false;

                @Override
                public long read(long fd, long buf, long len, long offset) {
                    if (fail) {
                        return -1;
                    }
                    return super.read(fd, buf, len, offset);
                }

                @Override
                public boolean allocate(long fd, long size) {
                    return !fail && super.allocate(fd, size);
                }
            }

            X ff = new X();
            Rnd rnd = new Rnd();
            int N = 94;
            create(ff, PartitionBy.DAY, N);
            long increment = 60 * 60000 * 1000L;
            try (TableWriter writer = new TableWriter(new DefaultCairoConfiguration(root) {
                @Override
                public FilesFacade getFilesFacade() {
                    return ff;
                }
            }, PRODUCT, metrics)) {
                long ts = TimestampFormatUtils.parseTimestamp("2013-03-04T00:00:00.000Z");
                // add 48 hours
                ts = populateProducts(writer, rnd, ts, N / 2, increment);
                TableWriter.Row r = writer.newRow(ts += increment);
                r.putInt(0, rnd.nextPositiveInt());
                r.putStr(1, rnd.nextString(7));
                r.putSym(2, rnd.nextString(4));
                r.putSym(3, rnd.nextString(11));
                r.putDouble(4, rnd.nextDouble());

                ff.fail = true;
                try {
                    r.cancel();
                    Assert.fail();
                } catch (CairoException ignore) {
                }
                ff.fail = false;
                r.cancel();

                populateProducts(writer, rnd, ts, N / 2, increment);

                writer.commit();
                Assert.assertEquals(N, writer.size());
                Assert.assertEquals(6, getDirCount());
            }
        });
    }

    @Test
    public void testCancelFirstRowNonPartitioned() throws Exception {
        TestUtils.assertMemoryLeak(() -> {
            int N = 10000;
            create(FF, PartitionBy.NONE, N);
            try (TableWriter writer = new TableWriter(configuration, PRODUCT, metrics)) {
                long ts = TimestampFormatUtils.parseTimestamp("2013-03-04T00:00:00.000Z");

                TableWriter.Row r = writer.newRow(ts);
                r.putInt(0, 1234);
                r.cancel();

                populateProducts(writer, new Rnd(), ts, N, 60 * 60000 * 1000L);
                Assert.assertEquals(N, writer.size());
            }
        });
    }

    @Test
    public void testCancelFirstRowPartitioned() throws Exception {
        ff = new FilesFacadeImpl() {
            long kIndexFd = -1;

            @Override
            public boolean close(long fd) {
                if (fd == kIndexFd) {
                    kIndexFd = -1;
                }
                return super.close(fd);
            }

            @Override
            public long openRW(LPSZ name) {
                if (Chars.contains(name, "2013-03-04") && Chars.endsWith(name, "category.k")) {
                    return kIndexFd = super.openRW(name);
                }
                return super.openRW(name);
            }

            @Override
            public int rmdir(Path name) {
                if (kIndexFd != -1) {
                    // Access denied, file is open
                    return 5;
                }
                return super.rmdir(name);
            }
        };

        TestUtils.assertMemoryLeak(() -> {
            create(FF, PartitionBy.DAY, 4);
            try (TableWriter writer = new TableWriter(configuration, PRODUCT, metrics)) {
                long ts = TimestampFormatUtils.parseTimestamp("2013-03-04T00:00:00.000Z");
                TableWriter.Row r = writer.newRow(ts);
                r.cancel();
                writer.commit();
                Assert.assertEquals(0, writer.size());
                Assert.assertEquals(2, getDirCount());
            }
        });
    }

    @Test
    public void testCancelFirstRowPartitioned2() throws Exception {
        TestUtils.assertMemoryLeak(() -> {
            final long increment = 60 * 60000 * 1000L;
            Rnd rnd = new Rnd();
            int N = 94;
            create(FF, PartitionBy.DAY, N);
            try (TableWriter writer = new TableWriter(configuration, PRODUCT, metrics)) {
                long ts = TimestampFormatUtils.parseTimestamp("2013-03-04T00:00:00.000Z");
                // add 48 hours
                ts = populateProducts(writer, rnd, ts, N / 2, increment);

                TableWriter.Row r = writer.newRow(ts += increment);
                r.putInt(0, rnd.nextPositiveInt());
                r.putStr(1, rnd.nextString(7));
                r.putSym(2, rnd.nextString(4));
                r.putSym(3, rnd.nextString(11));
                r.putDouble(4, rnd.nextDouble());

                for (int i = 0; i < 1000; i++) {
                    r.cancel();
                }

                populateProducts(writer, rnd, ts, N / 2, increment);

                writer.commit();
                Assert.assertEquals(N, writer.size());
                Assert.assertEquals(6, getDirCount());
            }
        });
    }

    @Test
    public void testCancelFirstRowSecondPartition() throws Exception {
        TestUtils.assertMemoryLeak(() -> {
            create(FF, PartitionBy.DAY, 4);
            try (TableWriter writer = new TableWriter(configuration, PRODUCT, metrics)) {
                writer.newRow(TimestampFormatUtils.parseTimestamp("2013-03-01T00:00:00.000Z")).append();
                writer.newRow(TimestampFormatUtils.parseTimestamp("2013-03-01T00:00:00.000Z")).append();

                TableWriter.Row r = writer.newRow(TimestampFormatUtils.parseTimestamp("2013-03-04T00:00:00.000Z"));
                r.cancel();
                writer.commit();
                Assert.assertEquals(2, writer.size());


                writer.newRow(TimestampFormatUtils.parseTimestamp("2013-03-01T00:00:00.000Z")).append();
                writer.newRow(TimestampFormatUtils.parseTimestamp("2013-03-01T00:00:00.000Z")).append();
                r = writer.newRow(TimestampFormatUtils.parseTimestamp("2013-03-05T00:00:00.000Z"));
                r.cancel();
                r.cancel();
                Assert.assertEquals(4, writer.size());
            }

            // Last 2 rows are not committed, expect size to revert to 2
            try (TableWriter writer = new TableWriter(configuration, PRODUCT, metrics)) {
                Assert.assertEquals(2, writer.size());
            }
        });
    }

    @Test
    public void testCancelMidPartition() throws Exception {
        TestUtils.assertMemoryLeak(() -> {
            final Rnd rnd = new Rnd();
            final int N = 10000;
            create(FF, PartitionBy.DAY, N);

            // this contraption will verify that all timestamps that are
            // supposed to be stored have matching partitions
            try (MemoryARW vmem = Vm.getARWInstance(FF.getPageSize(), Integer.MAX_VALUE, MemoryTag.NATIVE_DEFAULT)) {
                try (TableWriter writer = new TableWriter(configuration, PRODUCT, metrics)) {
                    long ts = TimestampFormatUtils.parseTimestamp("2013-03-04T00:00:00.000Z");
                    int i = 0;

                    int cancelCount = 0;
                    while (i < N) {
                        TableWriter.Row r = writer.newRow(ts += 60000 * 1000L);
                        r.putInt(0, rnd.nextPositiveInt());
                        r.putStr(1, rnd.nextString(7));
                        r.putSym(2, rnd.nextString(4));
                        r.putSym(3, rnd.nextString(11));
                        r.putDouble(4, rnd.nextDouble());
                        if (rnd.nextPositiveInt() % 30 == 0) {
                            r.cancel();
                            cancelCount++;
                        } else {
                            r.append();
                            // second append() is expected to be a NOOP
                            r.append();
                            vmem.putLong(ts);
                            i++;
                        }
                    }
                    writer.commit();
                    Assert.assertEquals(N, writer.size());
                    Assert.assertTrue(cancelCount > 0);
                    verifyTimestampPartitions(vmem);
                }
            }
        });
    }

    @Test
    public void testCancelMidRowNonPartitioned() throws Exception {
        TestUtils.assertMemoryLeak(() -> {
            final int N = 10000;
            create(FF, PartitionBy.NONE, N);
            try (TableWriter writer = new TableWriter(configuration, PRODUCT, metrics)) {
                long ts = TimestampFormatUtils.parseTimestamp("2013-03-04T00:00:00.000Z");

                int cancelCount = 0;
                Rnd rnd = new Rnd();
                int i = 0;
                TableWriter.Row r;
                while (i < N) {
                    r = writer.newRow(ts += 60000 * 1000L);
                    r.putInt(0, rnd.nextPositiveInt());
                    r.putStr(1, rnd.nextString(7));
                    r.putSym(2, rnd.nextString(4));
                    r.putSym(3, rnd.nextString(11));
                    r.putDouble(4, rnd.nextDouble());
                    if (rnd.nextBoolean()) {
                        r.append();
                        i++;
                    } else {
                        cancelCount++;
                    }
                }
                r = writer.newRow(ts);
                r.putSym(2, "XYZ");

                writer.commit();
                Assert.assertTrue(cancelCount > 0);
                Assert.assertEquals(N, writer.size());
            }
        });
    }

    @Test
    public void testCancelRowAfterAddColumn() throws Exception {
        int N = 10000;
        create(FF, PartitionBy.DAY, N);
        Rnd rnd = new Rnd();
        long interval = 60000 * 1000L;
        long ts = TimestampFormatUtils.parseTimestamp("2013-03-04T00:00:00.000Z");
        try (TableWriter writer = new TableWriter(configuration, PRODUCT, metrics)) {
            ts = populateProducts(writer, rnd, ts, N, interval);

            Assert.assertEquals(N, writer.size());

            writer.addColumn("abc", ColumnType.STRING);

            TableWriter.Row r = writer.newRow(ts);
            r.putInt(0, rnd.nextInt());
            r.cancel();

            Assert.assertEquals(Long.BYTES, writer.columns.getQuick(21).getAppendOffset());

            // add more data including updating new column
            ts = populateTable2(writer, rnd, N, ts, interval);
            Assert.assertEquals(2 * N, writer.size());

            writer.rollback();
        }

        // append more
        try (TableWriter writer = new TableWriter(configuration, PRODUCT, metrics)) {
            populateTable2(writer, rnd, N, ts, interval);
            writer.commit();
            Assert.assertEquals(2 * N, writer.size());
        }
    }

    @Test
    public void testCancelRowRecoveryFromAppendPosErrors() throws Exception {
        TestUtils.assertMemoryLeak(() -> {
            final Rnd rnd = new Rnd();

            class X extends FilesFacadeImpl {
                boolean fail = false;

                @Override
                public int rmdir(Path name) {
                    if (fail) {
                        return -1;
                    }
                    return super.rmdir(name);
                }
            }

            X ff = new X();

            final int N = 10000;
            create(ff, PartitionBy.DAY, N);

            // this contraption will verify that all timestamps that are
            // supposed to be stored have matching partitions
            try (MemoryARW vmem = Vm.getARWInstance(ff.getPageSize(), Integer.MAX_VALUE, MemoryTag.NATIVE_DEFAULT)) {
                try (TableWriter writer = new TableWriter(new DefaultCairoConfiguration(root) {
                    @Override
                    public FilesFacade getFilesFacade() {
                        return ff;
                    }
                }, PRODUCT, metrics)) {
                    long ts = TimestampFormatUtils.parseTimestamp("2013-03-04T00:00:00.000Z");
                    int i = 0;

                    int cancelCount = 0;
                    int failCount = 0;
                    while (i < N) {
                        TableWriter.Row r = writer.newRow(ts += 60000 * 1000L);
                        r.putInt(0, rnd.nextPositiveInt());
                        r.putStr(1, rnd.nextString(7));
                        r.putSym(2, rnd.nextString(4));
                        r.putSym(3, rnd.nextString(11));
                        r.putDouble(4, rnd.nextDouble());
                        if (rnd.nextPositiveInt() % 50 == 0) {
                            ff.fail = true;
                            try {
                                r.cancel();
                            } catch (CairoException ignored) {
                                failCount++;
                                ff.fail = false;
                                r.cancel();
                            } finally {
                                ff.fail = false;
                            }
                            cancelCount++;
                        } else {
                            r.append();
                            // second append() is expected to be a NOOP
                            r.append();
                            vmem.putLong(ts);
                            i++;
                        }
                    }
                    writer.commit();
                    Assert.assertEquals(N, writer.size());
                    Assert.assertTrue(cancelCount > 0);
                    Assert.assertTrue(failCount > 0);
                    verifyTimestampPartitions(vmem);
                }
            }
        });
    }

    @Test
    public void testCancelSecondRowNonPartitioned() throws Exception {
        TestUtils.assertMemoryLeak(() -> {
            int N = 10000;
            create(FF, PartitionBy.NONE, N);
            try (TableWriter writer = new TableWriter(configuration, PRODUCT, metrics)) {

                long ts = TimestampFormatUtils.parseTimestamp("2013-03-04T00:00:00.000Z");

                TableWriter.Row r = writer.newRow(ts);
                r.putInt(0, 1234);
                r.append();

                r = writer.newRow(ts);
                r.putInt(0, 1234);
                r.cancel();

                Assert.assertEquals(1, writer.size());

                populateProducts(writer, new Rnd(), ts, N, 60 * 60000 * 1000L);
                Assert.assertEquals(N + 1, writer.size());
                writer.commit();
            }

            try (TableWriter writer = new TableWriter(configuration, PRODUCT, metrics)) {
                Assert.assertEquals(N + 1, writer.size());
            }
        });

    }

    @Test
    public void testCannotCreatePartitionDir() throws Exception {
        testConstructor(new FilesFacadeImpl() {
            @Override
            public int mkdirs(LPSZ path, int mode) {
                if (Chars.endsWith(path, "default" + Files.SEPARATOR)) {
                    return -1;
                }
                return super.mkdirs(path, mode);
            }
        });
    }

    @Test
    public void testCannotLock() throws Exception {
        create(FF, PartitionBy.NONE, 4);
        TestUtils.assertMemoryLeak(() -> {
            TestFilesFacade ff = new TestFilesFacade() {
                boolean ran = false;

                @Override
                public long openRW(LPSZ name) {
                    if (Chars.endsWith(name, PRODUCT + ".lock")) {
                        ran = true;
                        return -1;
                    }
                    return super.openRW(name);
                }

                @Override
                public boolean wasCalled() {
                    return ran;
                }


            };

            try {
                new TableWriter(new DefaultCairoConfiguration(root) {
                    @Override
                    public FilesFacade getFilesFacade() {
                        return ff;
                    }
                }, PRODUCT, metrics);
                Assert.fail();
            } catch (CairoException ignore) {
            }
            Assert.assertTrue(ff.wasCalled());
        });
    }

    @Test
    public void testCannotMapTxFile() throws Exception {
        testConstructor(new FilesFacadeImpl() {
            int count = 2;
            long fd = -1;

            @Override
            public long mmap(long fd, long len, long offset, int flags, int memoryTag) {
                if (fd == this.fd) {
                    this.fd = -1;
                    return -1;
                }
                return super.mmap(fd, len, offset, flags, memoryTag);
            }

            @Override
            public long openRW(LPSZ name) {
                if (Chars.endsWith(name, TableUtils.TXN_FILE_NAME) && --count == 0) {
                    return fd = super.openRW(name);
                }
                return super.openRW(name);
            }
        });
    }

    @Test
    public void testCannotOpenColumnFile() throws Exception {
        testConstructor(new FilesFacadeImpl() {
            @Override
            public long openRW(LPSZ name) {
                if (Chars.endsWith(name, "productName.i")) {
                    return -1;
                }
                return super.openRW(name);
            }
        });
    }

    @Test
    public void testCannotOpenSymbolMap() throws Exception {
        final int N = 100;
        create(FF, PartitionBy.NONE, N);
        populateTable0(FF, N);
        testConstructor(new FilesFacadeImpl() {
            @Override
            public boolean exists(LPSZ path) {
                return !Chars.endsWith(path, "category.o") && super.exists(path);
            }
        }, false);
    }

    @Test
    public void testCannotOpenTodo() throws Exception {
        // trick constructor into thinking "_todo" file exists
        testConstructor(new FilesFacadeImpl() {
            int counter = 2;

            @Override
            public long openRW(LPSZ path) {
                if (Chars.endsWith(path, TableUtils.TODO_FILE_NAME) && --counter == 0) {
                    return -1;
                }
                return super.openRW(path);
            }
        });
    }

    @Test
    public void testCannotOpenTxFile() throws Exception {
        testConstructor(new FilesFacadeImpl() {
            int count = 2;

            @Override
            public long openRW(LPSZ name) {
                if (Chars.endsWith(name, TableUtils.TXN_FILE_NAME) && --count == 0) {
                    return -1;
                }
                return super.openRW(name);
            }
        });
    }

    @Test
    public void testCannotSetAppendPosition() throws Exception {
        final int N = 10000;
        create(FF, PartitionBy.NONE, N);
        populateTable0(FF, N);
        testConstructor(new FilesFacadeImpl() {
            long fd;

            @Override
            public long mmap(long fd, long len, long offset, int flags, int memoryTag) {
                if (fd == this.fd) {
                    return -1;
                }
                return super.mmap(fd, len, offset, flags, memoryTag);
            }

            @Override
            public long openRW(LPSZ name) {
                if (Chars.endsWith(name, "supplier.d")) {
                    return fd = super.openRW(name);
                }
                return super.openRW(name);
            }
        }, false);
    }

    @Test
    public void testCannotSetAppendPositionOnDataFile() throws Exception {
        final int N = 10000;
        create(FF, PartitionBy.NONE, N);
        populateTable0(FF, N);
        testConstructor(new FilesFacadeImpl() {
            long fd;

            @Override
            public long openRW(LPSZ name) {
                if (Chars.endsWith(name, "productName.i")) {
                    return fd = super.openRW(name);
                }
                return super.openRW(name);
            }

            @Override
            public boolean allocate(long fd, long size) {
                if (this.fd == fd) {
                    return false;
                }
                return super.allocate(fd, size);
            }
        }, false);
    }

    @Test
    public void testCannotSetAppendPositionOnIndexFile() throws Exception {
        final int N = 10000;
        create(FF, PartitionBy.NONE, N);
        populateTable0(FF, N);
        testConstructor(new FilesFacadeImpl() {
            long fd;

            @Override
            public long openRW(LPSZ name) {
                if (Chars.endsWith(name, "productName.i")) {
                    return fd = super.openRW(name);
                }
                return super.openRW(name);
            }

            @Override
            public boolean allocate(long fd, long size) {
                if (this.fd == fd) {
                    return false;
                }
                return super.allocate(fd, size);
            }
        }, false);
    }

    @Test
    // tests scenario where truncate is supported (linux) but fails on close
    // close is expected not to fail
    public void testCannotTruncateColumnOnClose() throws Exception {
        int N = 100000;
        create(FF, PartitionBy.NONE, N);
        testTruncateOnClose(new TestFilesFacade() {
            long fd = -1;
            boolean ran = false;

            @Override
            public boolean isRestrictedFileSystem() {
                return false;
            }

            @Override
            public long openRW(LPSZ name) {
                if (Chars.endsWith(name, "price.d")) {
                    return fd = super.openRW(name);
                }
                return super.openRW(name);
            }

            @Override
            public boolean truncate(long fd, long size) {
                if (this.fd == fd) {
                    ran = true;
                    return false;
                }
                return super.truncate(fd, size);
            }

            @Override
            public boolean wasCalled() {
                return fd != -1 && ran;
            }
        }, N);
    }

    @Test
    // tests scenario where truncate is not supported (windows) but fails on close
    // truncate on close fails once and then succeeds
    // close is expected not to fail
    public void testCannotTruncateColumnOnCloseAndNotSupported() throws Exception {
        int N = 100000;
        create(FF, PartitionBy.NONE, N);
        testTruncateOnClose(new TestFilesFacade() {
            long fd = -1;
            boolean ran = false;

            @Override
            public boolean isRestrictedFileSystem() {
                return true;
            }

            @Override
            public long openRW(LPSZ name) {
                if (Chars.endsWith(name, "price.d")) {
                    return fd = super.openRW(name);
                }
                return super.openRW(name);
            }

            @Override
            public boolean truncate(long fd, long size) {
                if (this.fd == fd) {
                    ran = true;
                    return false;
                }
                return super.truncate(fd, size);
            }

            @Override
            public boolean wasCalled() {
                return fd != -1 && ran;
            }
        }, N);
    }

    @Test
    // tests scenario where truncate is not supported (windows) but fails on close
    // truncate on close fails all the time
    public void testCannotTruncateColumnOnCloseAndNotSupported2() throws Exception {
        int N = 100000;
        create(FF, PartitionBy.NONE, N);
        testTruncateOnClose(new TestFilesFacade() {
            long fd = -1;
            boolean ran = false;

            @Override
            public boolean isRestrictedFileSystem() {
                return true;
            }

            @Override
            public long openRW(LPSZ name) {
                if (Chars.endsWith(name, "price.d")) {
                    return fd = super.openRW(name);
                }
                return super.openRW(name);
            }

            @Override
            public boolean truncate(long fd, long size) {
                if (this.fd == fd) {
                    ran = true;
                    return false;
                }
                return super.truncate(fd, size);
            }

            @Override
            public boolean wasCalled() {
                return fd != -1 && ran;
            }
        }, N);
    }

    @Test
    public void testCloseActivePartitionAndRollback() throws Exception {
        int N = 10000;
        create(FF, PartitionBy.DAY, N);
        try (TableWriter writer = new TableWriter(configuration, PRODUCT, metrics)) {
            long ts = TimestampFormatUtils.parseTimestamp("2013-03-04T00:00:00.000Z");
            Rnd rnd = new Rnd();
            populateProducts(writer, rnd, ts, N, 6 * 60000 * 1000L);
            writer.closeActivePartition(true);
            writer.rollback();
            Assert.assertEquals(0, writer.size());
        }
    }

    @Test
    public void testConstructorTruncatedTodo() throws Exception {
        FilesFacade ff = new FilesFacadeImpl() {
            @Override
            public long length(LPSZ name) {
                if (Chars.endsWith(name, TableUtils.TODO_FILE_NAME)) {
                    return 12;
                }
                return super.length(name);
            }
        };

        TestUtils.assertMemoryLeak(() -> {
                    create(ff, PartitionBy.DAY, 10000);
                    try {
                        populateTable0(ff, 10000);
                        Assert.fail();
                    } catch (CairoException e) {
                        TestUtils.assertContains(e.getFlyweightMessage(), "corrupt");
                    }
                }
        );
    }

    @Test
    public void testDayPartition() throws Exception {
        TestUtils.assertMemoryLeak(() -> {
            int N = 10000;
            create(FF, PartitionBy.DAY, N);

            try (TableWriter writer = new TableWriter(configuration, PRODUCT, metrics)) {
                populateProducts(writer, new Rnd(), TimestampFormatUtils.parseTimestamp("2013-03-04T00:00:00.000Z"), N, 60000 * 1000L);
                writer.commit();
                Assert.assertEquals(N, writer.size());
            }

            try (TableWriter writer = new TableWriter(configuration, PRODUCT, metrics)) {
                Assert.assertEquals(N, writer.size());
            }
        });
    }

    @Test
    public void testDayPartitionTruncate() throws Exception {
        TestUtils.assertMemoryLeak(() -> {
            int N = 10000;
            create(FF, PartitionBy.DAY, N);
            Rnd rnd = new Rnd();
            long increment = 60000L * 1000;
            CairoConfiguration configuration = new DefaultCairoConfiguration(root) {
                @Override
                public long getDataAppendPageSize() {
                    return 1024 * 1024; //1MB
                }
            };
            try (TableWriter writer = new TableWriter(configuration, PRODUCT, metrics)) {

                long ts = TimestampFormatUtils.parseTimestamp("2013-03-04T00:00:00.000Z");

                for (int k = 0; k < 3; k++) {
                    ts = populateProducts(writer, rnd, ts, N, increment);
                    writer.commit();
                    Assert.assertEquals(N, writer.size());
                    writer.truncate();
                }
            }

            try (TableWriter writer = new TableWriter(configuration, PRODUCT, metrics)) {
                long ts = TimestampFormatUtils.parseTimestamp("2014-03-04T00:00:00.000Z");
                Assert.assertEquals(0, writer.size());
                populateProducts(writer, rnd, ts, N, increment);
                writer.commit();
                Assert.assertEquals(N, writer.size());
            }
        });
    }

    @Test
    public void testDayPartitionTruncateDirIterateFail() throws Exception {
        testTruncate(new CountingFilesFacade() {

            @Override
            public int findNext(long findPtr) {
                if (--count == 0) {
                    throw CairoException.instance(0).put("FindNext failed");
                }
                return super.findNext(findPtr);
            }
        });
    }

    @Test
    public void testDefaultPartition() throws Exception {
        populateTable();
    }

    @Test
    public void testGeoHashAsStringInvalid() throws Exception {
        TestUtils.assertMemoryLeak(() -> assertGeoStr("ooo", 15, GeoHashes.NULL));
    }

    @Test
    public void testGeoHashAsStringLongerThanType() throws Exception {
        TestUtils.assertMemoryLeak(() -> assertGeoStr("g912j", 15, 15649));
    }

    @Test
    public void testGeoHashAsStringLongerThanTypeUneven() throws Exception {
        TestUtils.assertMemoryLeak(() -> assertGeoStr("g912j", 11, 978));
    }

    @Test
    public void testGeoHashAsStringNull() throws Exception {
        TestUtils.assertMemoryLeak(() -> assertGeoStr(null, 15, GeoHashes.NULL));
    }

    @Test
    public void testGeoHashAsStringShorterThanType() throws Exception {
        TestUtils.assertMemoryLeak(() -> assertGeoStr("g912j", 44, GeoHashes.NULL));
    }

    @Test
    public void testGeoHashAsStringVanilla() throws Exception {
        TestUtils.assertMemoryLeak(() -> assertGeoStr("g9", 10, 489));
    }

    @Test
    public void testGetColumnIndex() {
        CairoTestUtils.createAllTable(configuration, PartitionBy.NONE);
        try (TableWriter writer = new TableWriter(configuration, "all", metrics)) {
            Assert.assertEquals(1, writer.getColumnIndex("short"));
            try {
                writer.getColumnIndex("bad");
                Assert.fail();
            } catch (CairoException ignore) {
            }
        }
    }

    @Test
    public void testIncorrectTodoCode() throws Exception {
        TestUtils.assertMemoryLeak(() -> {
            CairoTestUtils.createAllTable(configuration, PartitionBy.NONE);
            try (
                    MemoryCMARW mem = Vm.getCMARWInstance();
                    Path path = new Path().of(root).concat("all").concat(TableUtils.TODO_FILE_NAME).$()
            ) {
                mem.smallFile(FilesFacadeImpl.INSTANCE, path, MemoryTag.MMAP_DEFAULT);
                mem.putLong(32, 1);
                mem.putLong(40, 9990001L);
                mem.jumpTo(48);
            }
            try (TableWriter writer = new TableWriter(configuration, "all", metrics)) {
                Assert.assertNotNull(writer);
                Assert.assertTrue(writer.isOpen());
            }

            try (TableWriter writer = new TableWriter(configuration, "all", metrics)) {
                Assert.assertNotNull(writer);
                Assert.assertTrue(writer.isOpen());
            }
        });
    }

    @Test
    public void testIndexIsAddedToTable() throws NumericException {
        int partitionBy = PartitionBy.DAY;
        int N = 1000;
        try (TableModel model = new TableModel(configuration, "test", partitionBy)) {
            model.col("sym1", ColumnType.SYMBOL);
            model.col("sym2", ColumnType.SYMBOL);
            model.col("sym3", ColumnType.SYMBOL);
            model.timestamp();

            CairoTestUtils.create(model);
        }

        // insert data
        final Rnd rnd = new Rnd();
        long t = TimestampFormatUtils.parseTimestamp("2019-03-22T00:00:00.000000Z");
        long increment = 2_000_000;
        try (TableWriter w = engine.getWriter(AllowAllCairoSecurityContext.INSTANCE, "test", "test reason")) {
            testIndexIsAddedToTableAppendData(N, rnd, t, increment, w);
            w.commit();

            // truncate writer
            w.truncate();

            // add a couple of indexes
            w.addIndex("sym1", 1024);
            w.addIndex("sym2", 1024);

            Assert.assertTrue(w.getMetadata().isColumnIndexed(0));
            Assert.assertTrue(w.getMetadata().isColumnIndexed(1));
            Assert.assertFalse(w.getMetadata().isColumnIndexed(2));

            // here we reset random to ensure we re-insert the same values
            rnd.reset();
            testIndexIsAddedToTableAppendData(N, rnd, t, increment, w);
            w.commit();

            Assert.assertEquals(1, w.getPartitionCount());

            // ensure indexes can be read
            try (TableReader reader = engine.getReader(AllowAllCairoSecurityContext.INSTANCE, "test")) {
                final TableReaderRecord record = (TableReaderRecord) reader.getCursor().getRecord();
                assertIndex(reader, record, 0);
                assertIndex(reader, record, 1);

                // check if we can still truncate the writer
                w.truncate();
                Assert.assertEquals(0, w.size());
                Assert.assertTrue(reader.reload());
                Assert.assertEquals(0, reader.size());
            }
        }
    }

    @Test
    public void testMetaFileDoesNotExist() throws Exception {
        testConstructor(new FilesFacadeImpl() {
            @Override
            public long openRO(LPSZ name) {
                if (Chars.endsWith(name, TableUtils.META_FILE_NAME)) {
                    return -1;
                }
                return super.openRO(name);
            }
        });
    }

    @Test
    public void testNonStandardPageSize() throws Exception {
        populateTable(new FilesFacadeImpl() {
            @Override
            public long getPageSize() {
                return super.getPageSize() * 500;
            }
        }, PartitionBy.MONTH);
    }

    @Test
    public void testNonStandardPageSize2() throws Exception {
        populateTable(new FilesFacadeImpl() {
            @Override
            public long getPageSize() {
                return 32 * 1024 * 1024;
            }
        }, PartitionBy.YEAR);
    }

    @Test
    public void testNulls() throws Exception {
        TestUtils.assertMemoryLeak(() -> {
            CairoTestUtils.createAllTable(configuration, PartitionBy.NONE);
            Rnd rnd = new Rnd();
            long ts = TimestampFormatUtils.parseTimestamp("2013-03-04T00:00:00.000Z");
            ts = testAppendNulls(rnd, ts);
            testAppendNulls(rnd, ts);
        });
    }

    @Test
    public void testO3AfterReopen() throws Exception {
        TestUtils.assertMemoryLeak(() -> {
            CairoTestUtils.createAllTableWithTimestamp(configuration, PartitionBy.NONE);
            Rnd rnd = new Rnd();
            long ts = TimestampFormatUtils.parseTimestamp("2013-03-04T00:00:00.000Z");
            testAppendNulls(rnd, ts);
            try {
                testAppendNulls(rnd, ts);
                Assert.fail();
            } catch (CairoException ignore) {
            }
        });
    }

    @Test
    public void testO3AfterRowCancel() throws Exception {
        TestUtils.assertMemoryLeak(() -> {
            try (TableModel model = new TableModel(configuration, "weather", PartitionBy.DAY)
                    .col("windspeed", ColumnType.DOUBLE)
                    .timestamp()) {
                CairoTestUtils.create(model);
            }


            try (TableWriter writer = new TableWriter(configuration, "weather", metrics)) {
                TableWriter.Row r;
                r = writer.newRow(IntervalUtils.parseFloorPartialDate("2021-01-31"));
                r.putDouble(0, 1.0);
                r.append();

                // Out of order
                r = writer.newRow(IntervalUtils.parseFloorPartialDate("2021-01-30"));
                r.putDouble(0, 1.0);
                r.cancel();

                // Back in order
                r = writer.newRow(IntervalUtils.parseFloorPartialDate("2021-02-01"));
                r.putDouble(0, 1.0);
                r.append();

                Assert.assertEquals(2, writer.size());
                writer.commit();
            }

            long[] expectedTs = new long[]{
                    IntervalUtils.parseFloorPartialDate("2021-01-31"),
                    IntervalUtils.parseFloorPartialDate("2021-02-01")
            };
            try (TableReader reader = new TableReader(configuration, "weather")) {
                int col = reader.getMetadata().getColumnIndex("timestamp");
                RecordCursor cursor = reader.getCursor();
                final Record r = cursor.getRecord();
                int i = 0;
                while (cursor.hasNext()) {
                    Assert.assertEquals("Row " + i, expectedTs[i++], r.getTimestamp(col));
                }
                Assert.assertEquals(expectedTs.length, i);
            }
        });
    }

    @Test
    public void testO3WithCancelRow() throws Exception {
        TestUtils.assertMemoryLeak(() -> {
            try (TableModel model = new TableModel(configuration, "weather", PartitionBy.DAY)
                    .col("windspeed", ColumnType.DOUBLE)
                    .timestamp()) {
                CairoTestUtils.create(model);
            }

            long[] tss = new long[]{
                    631150000000000L,
                    631152000000000L,
                    631160000000000L
            };
            try (TableWriter writer = new TableWriter(configuration, "weather", metrics)) {
                TableWriter.Row r = writer.newRow(tss[1]);
                r.putDouble(0, 1.0);
                r.append();

                // Out of order
                r = writer.newRow(tss[0]);
                r.putDouble(0, 2.0);
                r.append();

                r = writer.newRow(tss[2]);
                r.putDouble(0, 3.0);
                r.cancel();

                // Implicit commit
                writer.addColumn("timetocycle", ColumnType.DOUBLE);

                writer.newRow(tss[2]);
                r.putDouble(0, 3.0);
                r.putDouble(2, -1.0);
                r.append();

                writer.commit();
            }

            try (TableReader reader = new TableReader(configuration, "weather")) {
                int col = reader.getMetadata().getColumnIndex("timestamp");
                RecordCursor cursor = reader.getCursor();
                final Record r = cursor.getRecord();
                int i = 0;
                while (cursor.hasNext()) {
                    Assert.assertEquals("Row " + i, tss[i++], r.getTimestamp(col));
                }
                Assert.assertEquals(tss.length, i);
            }
        });
    }

    @Test
    public void testOpenUnsupportedIndex() throws Exception {
        TestUtils.assertMemoryLeak(() -> {
            try (TableModel model = new TableModel(configuration, "x", PartitionBy.NONE)
                    .col("a", ColumnType.SYMBOL).cached(true)
                    .col("b", ColumnType.STRING)
                    .col("c", ColumnType.STRING).indexed(true, 1024)
                    .timestamp()) {
                CairoTestUtils.create(model);
            }

            try {
                new TableWriter(configuration, "x", metrics);
                Assert.fail();
            } catch (CairoException e) {
                TestUtils.assertContains(e.getFlyweightMessage(), "only supported");
            }
        });
    }

    @Test
    public void testOpenWriterMissingTxFile() throws Exception {
        TestUtils.assertMemoryLeak(() -> {
            CairoTestUtils.createAllTable(configuration, PartitionBy.NONE);
            try (Path path = new Path()) {
                Assert.assertTrue(FF.remove(path.of(root).concat("all").concat(TableUtils.TXN_FILE_NAME).$()));
                try {
                    new TableWriter(configuration, "all", metrics);
                    Assert.fail();
                } catch (CairoException ignore) {
                }
            }
        });
    }

    @Test
    public void testRemoveColumnAfterTimestamp() throws Exception {
        try (TableModel model = new TableModel(configuration, "ABC", PartitionBy.DAY)
                .col("productId", ColumnType.INT)
                .col("productName", ColumnType.STRING)
                .timestamp()
                .col("supplier", ColumnType.SYMBOL)
                .col("category", ColumnType.SYMBOL)
                .col("price", ColumnType.DOUBLE)) {
            CairoTestUtils.create(model);
            testRemoveColumn(model);
        }
    }

    @Test
    public void testRemoveColumnBeforeTimestamp() throws Exception {
        try (TableModel model = new TableModel(configuration, "ABC", PartitionBy.DAY)
                .col("productId", ColumnType.INT)
                .col("productName", ColumnType.STRING)
                .col("supplier", ColumnType.SYMBOL)
                .col("category", ColumnType.SYMBOL)
                .col("price", ColumnType.DOUBLE)
                .timestamp()) {
            CairoTestUtils.create(model);
            testRemoveColumn(model);
        }
    }

    @Test
    public void testRemoveColumnBeforeTimestamp3Symbols() throws Exception {
        try (TableModel model = new TableModel(configuration, "ABC", PartitionBy.DAY)
                .col("productId", ColumnType.INT)
                .col("supplier", ColumnType.SYMBOL)
                .col("category", ColumnType.SYMBOL)
                .col("productName", ColumnType.SYMBOL)
                .col("price", ColumnType.DOUBLE)
                .timestamp()) {
            CairoTestUtils.create(model);
            testRemoveColumn(model);
        }
    }

    @Test
    public void testRemoveColumnCannotOpenSwap() throws Exception {
        class X extends TestFilesFacade {

            boolean hit = false;

            @Override
            public long openRW(LPSZ name) {
                if (Chars.contains(name, TableUtils.META_SWAP_FILE_NAME)) {
                    hit = true;
                    return -1;
                }
                return super.openRW(name);
            }

            @Override
            public boolean wasCalled() {
                return hit;
            }
        }
        testRemoveColumnRecoverableFailure(new X());
    }

    @Test
    public void testRemoveColumnCannotRemoveAnyMetadataPrev() throws Exception {
        testRemoveColumnRecoverableFailure(new TestFilesFacade() {
            int exists = 0;
            int removes = 0;

            @Override
            public boolean exists(LPSZ path) {
                if (Chars.contains(path, TableUtils.META_PREV_FILE_NAME)) {
                    exists++;
                    return true;
                }
                return super.exists(path);
            }

            @Override
            public boolean remove(LPSZ name) {
                if (Chars.contains(name, TableUtils.META_PREV_FILE_NAME)) {
                    removes++;
                    return false;
                }
                return super.remove(name);
            }

            @Override
            public boolean wasCalled() {
                return exists > 0 && removes > 0;
            }
        });
    }

    @Test
    public void testRemoveColumnCannotRemoveFiles() throws Exception {
        removeColumn(new TestFilesFacade() {
            int count = 0;

            @Override
            public boolean remove(LPSZ name) {
                if (Chars.endsWith(name, "supplier.d")) {
                    count++;
                    return false;
                }
                return super.remove(name);
            }

            @Override
            public boolean wasCalled() {
                return count > 0;
            }
        });
    }

    @Test
    public void testRemoveColumnCannotRemoveFiles2() throws Exception {
        removeColumn(new TestFilesFacade() {
            int count = 0;

            @Override
            public boolean remove(LPSZ name) {
                if (Chars.endsWith(name, "supplier.k")) {
                    count++;
                    return false;
                }
                return super.remove(name);
            }

            @Override
            public boolean wasCalled() {
                return count > 0;
            }
        });
    }

    @Test
    public void testRemoveColumnCannotRemoveSomeMetadataPrev() throws Exception {
        removeColumn(new TestFilesFacade() {
            int count = 5;

            @Override
            public boolean exists(LPSZ path) {
                if (Chars.contains(path, TableUtils.META_PREV_FILE_NAME) && --count > 0) {
                    return true;
                }
                return super.exists(path);
            }

            @Override
            public boolean remove(LPSZ name) {
                return !Chars.contains(name, TableUtils.META_PREV_FILE_NAME) && super.remove(name);
            }

            @Override
            public boolean wasCalled() {
                return count <= 0;
            }
        });
    }

    @Test
    public void testRemoveColumnCannotRemoveSwap() throws Exception {
        class X extends TestFilesFacade {
            boolean hit = false;

            @Override
            public boolean exists(LPSZ path) {
                return Chars.contains(path, TableUtils.META_SWAP_FILE_NAME) || super.exists(path);
            }

            @Override
            public boolean remove(LPSZ name) {
                if (Chars.contains(name, TableUtils.META_SWAP_FILE_NAME)) {
                    hit = true;
                    return false;
                }
                return super.remove(name);
            }

            @Override
            public boolean wasCalled() {
                return hit;
            }
        }
        testRemoveColumnRecoverableFailure(new X());
    }

    @Test
    public void testRemoveColumnCannotRenameMeta() throws Exception {
        testRemoveColumnRecoverableFailure(new MetaRenameDenyingFacade());
    }

    @Test
    public void testRemoveColumnCannotRenameMetaSwap() throws Exception {
        testRemoveColumnRecoverableFailure(new SwapMetaRenameDenyingFacade());
    }

    @Test
    public void testRemoveColumnUnrecoverableRenameFailure() throws Exception {
        class X extends FilesFacadeImpl {
            int count = 2;

            @Override
            public boolean rename(LPSZ from, LPSZ to) {
                if (Chars.endsWith(to, TableUtils.META_FILE_NAME) && count-- > 0) {
                    return false;
                }
                return super.rename(from, to);
            }
        }
        testUnrecoverableRemoveColumn(new X());
    }

    @Test
    public void testRemoveTimestamp() throws Exception {
        try (TableModel model = new TableModel(configuration, "ABC", PartitionBy.NONE)
                .col("productId", ColumnType.INT)
                .col("productName", ColumnType.STRING)
                .col("category", ColumnType.SYMBOL)
                .col("price", ColumnType.DOUBLE)
                .timestamp()
                .col("supplier", ColumnType.SYMBOL)
        ) {
            CairoTestUtils.create(model);
            long ts = TimestampFormatUtils.parseTimestamp("2013-03-04T00:00:00.000Z");

            Rnd rnd = new Rnd();
            try (TableWriter writer = new TableWriter(configuration, model.getName(), metrics)) {

                append10KProducts(ts, rnd, writer);

                writer.removeColumn("timestamp");

                append10KNoTimestamp(rnd, writer);

                writer.commit();

                Assert.assertEquals(20000, writer.size());
            }

            try (TableWriter writer = new TableWriter(configuration, model.getName(), metrics)) {
                append10KNoTimestamp(rnd, writer);
                writer.commit();
                Assert.assertEquals(30000, writer.size());
            }
        }
    }

    @Test
    public void testRemoveTimestampFromPartitionedTable() {
        try (TableModel model = new TableModel(configuration, "ABC", PartitionBy.DAY)
                .col("productId", ColumnType.INT)
                .col("productName", ColumnType.STRING)
                .col("category", ColumnType.SYMBOL)
                .col("price", ColumnType.DOUBLE)
                .timestamp()
                .col("supplier", ColumnType.SYMBOL)) {
            CairoTestUtils.create(model);
        }

        try (TableWriter writer = new TableWriter(configuration, "ABC", metrics)) {
            try {
                writer.removeColumn("timestamp");
                Assert.fail();
            } catch (CairoException ignore) {
            }
        }
    }

    @Test
    public void testRenameColumnAfterTimestamp() throws Exception {
        try (TableModel model = new TableModel(configuration, "ABC", PartitionBy.DAY)
                .col("productId", ColumnType.INT)
                .col("productName", ColumnType.STRING)
                .timestamp()
                .col("supplier", ColumnType.SYMBOL)
                .col("category", ColumnType.SYMBOL)
                .col("price", ColumnType.DOUBLE)) {
            CairoTestUtils.create(model);
            testRenameColumn(model);
        }
    }

    @Test
    public void testRenameColumnBeforeTimestamp() throws Exception {
        try (TableModel model = new TableModel(configuration, "ABC", PartitionBy.DAY)
                .col("productId", ColumnType.INT)
                .col("productName", ColumnType.STRING)
                .col("supplier", ColumnType.SYMBOL)
                .col("category", ColumnType.SYMBOL)
                .col("price", ColumnType.DOUBLE)
                .timestamp()) {
            CairoTestUtils.create(model);
            testRenameColumn(model);
        }
    }

    @Test
    public void testRenameColumnCannotOpenSwap() throws Exception {
        class X extends TestFilesFacade {

            boolean hit = false;

            @Override
            public long openRW(LPSZ name) {
                if (Chars.contains(name, TableUtils.META_SWAP_FILE_NAME)) {
                    hit = true;
                    return -1;
                }
                return super.openRW(name);
            }

            @Override
            public boolean wasCalled() {
                return hit;
            }
        }
        testRenameColumnRecoverableFailure(new X());
    }

    @Test
    public void testRenameColumnCannotRemoveAnyMetadataPrev() throws Exception {
        testRenameColumnRecoverableFailure(new TestFilesFacade() {
            int exists = 0;
            int removes = 0;

            @Override
            public boolean exists(LPSZ path) {
                if (Chars.contains(path, TableUtils.META_PREV_FILE_NAME)) {
                    exists++;
                    return true;
                }
                return super.exists(path);
            }

            @Override
            public boolean remove(LPSZ name) {
                if (Chars.contains(name, TableUtils.META_PREV_FILE_NAME)) {
                    removes++;
                    return false;
                }
                return super.remove(name);
            }

            @Override
            public boolean wasCalled() {
                return exists > 0 && removes > 0;
            }
        });
    }

    @Test
    public void testRenameColumnCannotRemoveDFile() throws Exception {
        renameColumn(new TestFilesFacade() {
            int count = 0;

            @Override
            public boolean rename(LPSZ name, LPSZ to) {
                if (Chars.endsWith(name, "supplier.d")) {
                    count++;
                    return false;
                }
                return super.rename(name, to);
            }

            @Override
            public boolean wasCalled() {
                return count > 0;
            }
        });
    }

    @Test
    public void testRenameColumnCannotRemoveSomeMetadataPrev() throws Exception {
        renameColumn(new TestFilesFacade() {
            int count = 5;

            @Override
            public boolean exists(LPSZ path) {
                if (Chars.contains(path, TableUtils.META_PREV_FILE_NAME) && --count > 0) {
                    return true;
                }
                return super.exists(path);
            }

            @Override
            public boolean remove(LPSZ name) {
                return !Chars.contains(name, TableUtils.META_PREV_FILE_NAME) && super.remove(name);
            }

            @Override
            public boolean wasCalled() {
                return count <= 0;
            }
        });
    }

    @Test
    public void testRenameColumnCannotRemoveSwap() throws Exception {
        class X extends TestFilesFacade {
            boolean hit = false;

            @Override
            public boolean exists(LPSZ path) {
                return Chars.contains(path, TableUtils.META_SWAP_FILE_NAME) || super.exists(path);
            }

            @Override
            public boolean remove(LPSZ name) {
                if (Chars.contains(name, TableUtils.META_SWAP_FILE_NAME)) {
                    hit = true;
                    return false;
                }
                return super.remove(name);
            }

            @Override
            public boolean wasCalled() {
                return hit;
            }
        }
        testRenameColumnRecoverableFailure(new X());
    }

    @Test
    public void testRenameColumnCannotRenameMeta() throws Exception {
        testRenameColumnRecoverableFailure(new MetaRenameDenyingFacade());
    }

    @Test
    public void testRenameColumnCannotRenameMetaSwap() throws Exception {
        testRenameColumnRecoverableFailure(new SwapMetaRenameDenyingFacade());
    }

    @Test
    public void testRenameColumnUnrecoverableRenameFailure() throws Exception {
        class X extends FilesFacadeImpl {
            int count = 2;

            @Override
            public boolean rename(LPSZ from, LPSZ to) {
                if (Chars.endsWith(to, TableUtils.META_FILE_NAME) && count-- > 0) {
                    return false;
                }
                return super.rename(from, to);
            }
        }
        testUnrecoverableRenameColumn(new X());
    }

    @Test
    public void testRenameTimestamp() throws Exception {
        try (TableModel model = new TableModel(configuration, "ABC", PartitionBy.NONE)
                .col("productId", ColumnType.INT)
                .col("productName", ColumnType.STRING)
                .col("category", ColumnType.SYMBOL)
                .col("price", ColumnType.DOUBLE)
                .timestamp()
                .col("supplier", ColumnType.SYMBOL)
        ) {
            CairoTestUtils.create(model);
            long ts = TimestampFormatUtils.parseTimestamp("2013-03-04T00:00:00.000Z");

            Rnd rnd = new Rnd();
            try (TableWriter writer = new TableWriter(configuration, model.getName(), metrics)) {

                append10KProducts(ts, rnd, writer);

                writer.renameColumn("timestamp", "ts");

                append10KProducts(writer.getMaxTimestamp(), rnd, writer);

                writer.commit();

                Assert.assertEquals(20000, writer.size());
            }

            try (TableWriter writer = new TableWriter(configuration, model.getName(), metrics)) {
                append10KProducts(writer.getMaxTimestamp(), rnd, writer);
                writer.commit();
                Assert.assertEquals(30000, writer.size());
            }
        }
    }

    @Test
    public void testRenameTimestampFromPartitionedTable() throws Exception {
        try (TableModel model = new TableModel(configuration, "ABC", PartitionBy.DAY)
                .col("productId", ColumnType.INT)
                .col("productName", ColumnType.STRING)
                .col("category", ColumnType.SYMBOL)
                .col("price", ColumnType.DOUBLE)
                .timestamp()
                .col("supplier", ColumnType.SYMBOL)) {
            CairoTestUtils.create(model);
            long ts = TimestampFormatUtils.parseTimestamp("2013-03-04T00:00:00.000Z");

            Rnd rnd = new Rnd();
            try (TableWriter writer = new TableWriter(configuration, model.getName(), metrics)) {

                append10KProducts(ts, rnd, writer);

                writer.renameColumn("timestamp", "ts");

                append10KProducts(writer.getMaxTimestamp(), rnd, writer);

                writer.commit();

                Assert.assertEquals(20000, writer.size());
            }

            try (TableWriter writer = new TableWriter(configuration, model.getName(), metrics)) {
                append10KProducts(writer.getMaxTimestamp(), rnd, writer);
                writer.commit();
                Assert.assertEquals(30000, writer.size());
            }
        }
    }

    @Test
    public void testRollbackNonPartitioned() throws Exception {
        final int N = 20000;
        create(FF, PartitionBy.NONE, N);
        testRollback(N);
    }

    @Test
    public void testRollbackPartitionRemoveFailure() throws Exception {
        final int N = 10000;
        create(FF, PartitionBy.DAY, N);

        class X extends FilesFacadeImpl {
            boolean removeAttempted = false;

            @Override
            public int rmdir(Path from) {
                if (Chars.endsWith(from, "2013-03-12")) {
                    removeAttempted = true;
                    return 1;
                }
                return super.rmdir(from);
            }
        }

        X ff = new X();

        long ts = TimestampFormatUtils.parseTimestamp("2013-03-04T00:00:00.000Z");
        final long increment = 60000L * 1000;
        Rnd rnd = new Rnd();
        try (TableWriter writer = new TableWriter(new DefaultCairoConfiguration(root) {
            @Override
            public FilesFacade getFilesFacade() {
                return ff;
            }
        }, PRODUCT, metrics)) {

            ts = populateProducts(writer, rnd, ts, N, increment);
            writer.commit();

            populateProducts(writer, rnd, ts, N, increment);

            Assert.assertEquals(2 * N, writer.size());
            writer.rollback();

            Assert.assertTrue(ff.removeAttempted);

            // make sure row rollback works after rollback
            writer.newRow(ts).cancel();

            // we should be able to repeat timestamps
            populateProducts(writer, rnd, ts, N, increment);
            writer.commit();

            Assert.assertEquals(2 * N, writer.size());
        }
    }

    @Test
    public void testRollbackPartitionRenameFailure() throws Exception {
        final int N = 10000;
        create(FF, PartitionBy.DAY, N);

        class X extends FilesFacadeImpl {
            boolean removeAttempted = false;

            @Override
            public int rmdir(Path path) {
                if (Chars.endsWith(path, "2013-03-12")) {
                    removeAttempted = true;
                    return 1;
                }
                return super.rmdir(path);
            }
        }

        X ff = new X();

        long ts = TimestampFormatUtils.parseTimestamp("2013-03-04T00:00:00.000Z");
        final long increment = 60000L * 1000;
        Rnd rnd = new Rnd();
        try (TableWriter writer = new TableWriter(new DefaultCairoConfiguration(root) {
            @Override
            public FilesFacade getFilesFacade() {
                return ff;
            }
        }, PRODUCT, metrics)) {

            ts = populateProducts(writer, rnd, ts, N, increment);
            writer.commit();

            populateProducts(writer, rnd, ts, N, increment);

            Assert.assertEquals(2 * N, writer.size());
            writer.rollback();

            Assert.assertTrue(ff.removeAttempted);

            // make sure row rollback works after rollback
            writer.newRow(ts).cancel();

            // we should be able to repeat timestamps
            populateProducts(writer, rnd, ts, N, increment);
            writer.commit();

            Assert.assertEquals(2 * N, writer.size());
        }
    }

    @Test
    public void testRollbackPartitioned() throws Exception {
        int N = 20000;
        create(FF, PartitionBy.DAY, N);
        testRollback(N);
    }

    @Test
    public void testSetAppendPositionFailureBin2() throws Exception {
        testSetAppendPositionFailure();
    }

    @Test
    public void testSinglePartitionTruncate() throws Exception {
        TestUtils.assertMemoryLeak(() -> {
            create(FF, PartitionBy.YEAR, 4);

            try (TableWriter writer = new TableWriter(configuration, PRODUCT, metrics)) {
                writer.truncate();
                Assert.assertEquals(0, writer.size());
            }

            try (TableWriter writer = new TableWriter(configuration, PRODUCT, metrics)) {
                Assert.assertEquals(0, writer.size());
            }
        });
    }

    @Test
    public void testSkipOverSpuriousDir() throws Exception {
        TestUtils.assertMemoryLeak(() -> {
            create(FF, PartitionBy.DAY, 10);

            try (Path path = new Path()) {
                // create random directory
                path.of(configuration.getRoot()).concat(PRODUCT).concat("somethingortheother").slash$();
                Assert.assertEquals(0, configuration.getFilesFacade().mkdirs(path, configuration.getMkDirMode()));

                new TableWriter(configuration, PRODUCT, metrics).close();

                Assert.assertFalse(configuration.getFilesFacade().exists(path));
            }
        });
    }

    @Test
    public void testTableDoesNotExist() throws Exception {
        TestUtils.assertMemoryLeak(() -> {
            try {
                new TableWriter(configuration, PRODUCT, metrics);
                Assert.fail();
            } catch (CairoException e) {
                LOG.info().$((Sinkable) e).$();
            }
        });
    }

    @Test
    public void testTableLock() {
        CairoTestUtils.createAllTable(configuration, PartitionBy.NONE);

        try (TableWriter ignored = new TableWriter(configuration, "all", metrics)) {
            try {
                new TableWriter(configuration, "all", metrics);
                Assert.fail();
            } catch (CairoException ignored2) {
            }
        }
    }

    @Test
    public void testTableWriterCustomPageSize() throws Exception {
        TestUtils.assertMemoryLeak(() -> {
            create(FF, PartitionBy.DAY, 10000);
            CairoConfiguration configuration = new DefaultCairoConfiguration(root) {
                @Override
                public long getDataAppendPageSize() {
                    return getFilesFacade().getPageSize();
                }
            };
            try (TableWriter w = new TableWriter(configuration, PRODUCT, metrics)) {
                long ts = TimestampFormatUtils.parseTimestamp("2013-03-04T00:00:00.000Z");

                Rnd rnd = new Rnd();
                for (int i = 0; i < 100; i++) {
                    ts = populateRow(w, rnd, ts, 60L * 60000L * 1000L);
                }
                w.commit();

                for (int i = 0, n = w.columns.size(); i < n; i++) {
                    MemoryMAR m = w.columns.getQuick(i);
                    if (m != null) {
                        Assert.assertEquals(configuration.getDataAppendPageSize(), m.getExtendSegmentSize());
                    }
                }
            }
        });
    }

    @Test
    public void testToString() throws Exception {
        TestUtils.assertMemoryLeak(() -> {
            create(FF, PartitionBy.NONE, 4);
            try (TableWriter writer = new TableWriter(configuration, PRODUCT, metrics)) {
                Assert.assertEquals("TableWriter{name=product}", writer.toString());
            }
        });
    }

    @Test
    public void testCommitInterval() throws Exception {
        TestUtils.assertMemoryLeak(() -> {
            create(FF, PartitionBy.NONE, 4);
            try (TableWriter writer = new TableWriter(configuration, PRODUCT, metrics)) {
                writer.updateCommitInterval(0.0, 1000);
                writer.setMetaCommitLag(5_000_000);
                Assert.assertEquals(1000, writer.getCommitInterval());

                writer.updateCommitInterval(0.5, 1000);
                writer.setMetaCommitLag(5_000_000);
                Assert.assertEquals(2500, writer.getCommitInterval());

                writer.updateCommitInterval(0.5, 1000);
                writer.setMetaCommitLag(15_000_000);
                Assert.assertEquals(7500, writer.getCommitInterval());

                writer.updateCommitInterval(0.5, 3000);
                writer.setMetaCommitLag(0);
                Assert.assertEquals(3000, writer.getCommitInterval());
            }
        });
    }

    @Test
    public void testTruncateMidO3Transaction() throws NumericException {
        testTruncate(TableWriterTest::danglingO3TransactionModifier);
    }

    @Test
    public void testTruncateMidRowAppend() throws NumericException {
        testTruncate(TableWriterTest::danglingRowModifier);
    }

    @Test
    public void testTruncateMidTransaction() throws NumericException {
        testTruncate(TableWriterTest::danglingTransactionModifier);
    }

    @Test
    public void testTwoByteUtf8() {
        configOverrideCommitMode = CommitMode.ASYNC;

        String name = "соотечественник";
        try (TableModel model = new TableModel(configuration, name, PartitionBy.NONE)
                .col("секьюрити", ColumnType.STRING)
                .timestamp()) {
            CairoTestUtils.create(model);
        }

        Rnd rnd = new Rnd();
        try (TableWriter writer = new TableWriter(configuration, name, metrics)) {
            for (int i = 0; i < 1000000; i++) {
                TableWriter.Row r = writer.newRow();
                r.putStr(0, rnd.nextChars(5));
                r.append();
            }
            writer.commit();
            writer.addColumn("митинг", ColumnType.INT);
            Assert.assertEquals(0, writer.getColumnIndex("секьюрити"));
            Assert.assertEquals(2, writer.getColumnIndex("митинг"));
        }

        rnd.reset();
        try (TableReader reader = new TableReader(configuration, name)) {
            int col = reader.getMetadata().getColumnIndex("секьюрити");
            RecordCursor cursor = reader.getCursor();
            final Record r = cursor.getRecord();
            while (cursor.hasNext()) {
                TestUtils.assertEquals(rnd.nextChars(5), r.getStr(col));
            }
        }
    }

    @Test
    public void testTxCannotMap() throws Exception {
        TestUtils.assertMemoryLeak(() -> {
            class X extends CountingFilesFacade {
                @Override
                public long mmap(long fd, long len, long offset, int flags, int memoryTag) {
                    if (--count > 0) {
                        return super.mmap(fd, len, offset, flags, memoryTag);
                    }
                    return -1;
                }
            }
            X ff = new X();
            create(ff, PartitionBy.NONE, 4);
            try {
                ff.count = 0;
                new TableWriter(new DefaultCairoConfiguration(root) {
                    @Override
                    public FilesFacade getFilesFacade() {
                        return ff;
                    }
                }, PRODUCT, metrics);
                Assert.fail();
            } catch (CairoException ignore) {
            }
        });
    }

    @Test
    public void testTxFileDoesNotExist() throws Exception {
        testConstructor(new FilesFacadeImpl() {
            @Override
            public boolean exists(LPSZ path) {
                return !Chars.endsWith(path, TableUtils.TXN_FILE_NAME) && super.exists(path);
            }
        });
    }

    @Test
    public void testUnCachedSymbol() {
        testSymbolCacheFlag(false);
    }

    private static void danglingRowModifier(TableWriter w, Rnd rnd, long timestamp, long increment) {
        TableWriter.Row r = w.newRow(timestamp);
        r.putSym(0, rnd.nextString(5));
        r.putSym(1, rnd.nextString(5));
    }

    private static void danglingTransactionModifier(TableWriter w, Rnd rnd, long timestamp, long increment) {
        TableWriter.Row r = w.newRow(timestamp);
        r.putSym(0, rnd.nextString(5));
        r.putSym(1, rnd.nextString(5));
        r.append();
    }

    private static void danglingO3TransactionModifier(TableWriter w, Rnd rnd, long timestamp, long increment) {
        TableWriter.Row r = w.newRow(timestamp - increment * 4);
        r.putSym(0, rnd.nextString(5));
        r.putSym(1, rnd.nextString(5));
        r.append();

        r = w.newRow(timestamp - increment * 8);
        r.putSym(0, rnd.nextString(5));
        r.putSym(1, rnd.nextString(5));
        r.append();
    }

    private static long populateRow(TableWriter writer, Rnd rnd, long ts, long increment) {
        TableWriter.Row r = writer.newRow(ts += increment);
        r.putInt(0, rnd.nextPositiveInt());  // productId
        r.putStr(1, rnd.nextString(7)); // productName
        r.putSym(2, rnd.nextString(4)); // supplier
        r.putSym(3, rnd.nextString(11)); // category
        r.putDouble(4, rnd.nextDouble()); // price
        r.putByte(5, rnd.nextGeoHashByte(5)); // locationByte
        r.putShort(6, rnd.nextGeoHashShort(15)); // locationShort
        r.putInt(7, rnd.nextGeoHashInt(30)); // locationInt
        r.putLong(8, rnd.nextGeoHashLong(60)); // locationLong
        r.append();
        return ts;
    }

    private long append10KNoSupplier(long ts, Rnd rnd, TableWriter writer) {
        int productId = writer.getColumnIndex("productId");
        int productName = writer.getColumnIndex("productName");
        int category = writer.getColumnIndex("category");
        int price = writer.getColumnIndex("price");
        boolean isSym = ColumnType.isSymbol(writer.getMetadata().getColumnType(productName));

        for (int i = 0; i < 10000; i++) {
            TableWriter.Row r = writer.newRow(ts += 60000L * 1000L);
            r.putInt(productId, rnd.nextPositiveInt());
            if (!isSym) {
                r.putStr(productName, rnd.nextString(4));
            } else {
                r.putSym(productName, rnd.nextString(4));
            }
            r.putSym(category, rnd.nextString(11));
            r.putDouble(price, rnd.nextDouble());
            r.append();
        }
        return ts;
    }

    private void append10KNoTimestamp(Rnd rnd, TableWriter writer) {
        int productId = writer.getColumnIndex("productId");
        int productName = writer.getColumnIndex("productName");
        int supplier = writer.getColumnIndex("supplier");
        int category = writer.getColumnIndex("category");
        int price = writer.getColumnIndex("price");

        for (int i = 0; i < 10000; i++) {
            TableWriter.Row r = writer.newRow();
            r.putInt(productId, rnd.nextPositiveInt());
            r.putStr(productName, rnd.nextString(10));
            r.putSym(supplier, rnd.nextString(4));
            r.putSym(category, rnd.nextString(11));
            r.putDouble(price, rnd.nextDouble());
            r.append();
        }
    }

    private long append10KProducts(long ts, Rnd rnd, TableWriter writer) {
        int productId = writer.getColumnIndex("productId");
        int productName = writer.getColumnIndex("productName");
        int supplier = writer.getColumnIndex("supplier");
        int category = writer.getColumnIndex("category");
        int price = writer.getColumnIndex("price");
        boolean isSym = ColumnType.isSymbol(writer.getMetadata().getColumnType(productName));

        for (int i = 0; i < 10000; i++) {
            TableWriter.Row r = writer.newRow(ts += 60000L * 1000L);
            r.putInt(productId, rnd.nextPositiveInt());
            if (!isSym) {
                r.putStr(productName, rnd.nextString(4));
            } else {
                r.putSym(productName, rnd.nextString(4));
            }
            r.putSym(supplier, rnd.nextString(4));
            r.putSym(category, rnd.nextString(11));
            r.putDouble(price, rnd.nextDouble());
            r.append();
        }

        return ts;
    }

    private long append10KWithNewName(long ts, Rnd rnd, TableWriter writer) {
        int productId = writer.getColumnIndex("productId");
        int productName = writer.getColumnIndex("productName");
        int supplier = writer.getColumnIndex("sup");
        int category = writer.getColumnIndex("category");
        int price = writer.getColumnIndex("price");
        boolean isSym = ColumnType.isSymbol(writer.getMetadata().getColumnType(productName));

        for (int i = 0; i < 10000; i++) {
            TableWriter.Row r = writer.newRow(ts += 60000L * 1000L);
            r.putInt(productId, rnd.nextPositiveInt());
            if (!isSym) {
                r.putStr(productName, rnd.nextString(4));
            } else {
                r.putSym(productName, rnd.nextString(4));
            }
            r.putSym(supplier, rnd.nextString(4));
            r.putSym(category, rnd.nextString(11));
            r.putDouble(price, rnd.nextDouble());
            r.append();
        }
        return ts;
    }

    private void appendAndAssert10K(long ts, Rnd rnd) {
<<<<<<< HEAD
        configOverrideCommitMode = CommitMode.SYNC;
        try (TableWriter writer = new TableWriter(configuration, PRODUCT)) {
=======
        try (TableWriter writer = new TableWriter(configuration, PRODUCT, metrics)) {
>>>>>>> d735e472
            Assert.assertEquals(20, writer.columns.size());
            populateProducts(writer, rnd, ts, 10000, 60000L * 1000L);
            writer.commit();
            Assert.assertEquals(30000, writer.size());
        }
    }

    private void assertGeoStr(String hash, int tableBits, long expected) {
        final String tableName = "geo1";
        try (TableModel model = new TableModel(configuration, tableName, PartitionBy.NONE)) {
            model.col("g", ColumnType.getGeoHashTypeWithBits(tableBits));
            CairoTestUtils.createTable(model);
        }

        try (TableWriter writer = new TableWriter(configuration, tableName, metrics)) {
            TableWriter.Row r = writer.newRow();
            r.putGeoStr(0, hash);
            r.append();
            writer.commit();
        }

        try (TableReader r = new TableReader(configuration, tableName)) {
            final RecordCursor cursor = r.getCursor();
            final Record record = cursor.getRecord();
            final int type = r.getMetadata().getColumnType(0);
            Assert.assertTrue(cursor.hasNext());
            final long actual;

            switch (ColumnType.tagOf(type)) {
                case ColumnType.GEOBYTE:
                    actual = record.getGeoByte(0);
                    break;
                case ColumnType.GEOSHORT:
                    actual = record.getGeoShort(0);
                    break;
                case ColumnType.GEOINT:
                    actual = record.getGeoInt(0);
                    break;
                default:
                    actual = record.getGeoLong(0);
                    break;
            }
            Assert.assertEquals(expected, actual);
        }
    }

    private void assertIndex(TableReader reader, TableReaderRecord record, int columnIndex) {
        final int partitionIndex = 0;
        reader.openPartition(partitionIndex);
        final BitmapIndexReader indexReader = reader.getBitmapIndexReader(partitionIndex, columnIndex, BitmapIndexReader.DIR_FORWARD);
        final SymbolMapReader r = reader.getSymbolMapReader(columnIndex);
        final int symbolCount = r.getSymbolCount();

        long calculatedRowCount = 0;
        for (int i = 0; i < symbolCount; i++) {
            final RowCursor rowCursor = indexReader.getCursor(true, i + 1, 0, Long.MAX_VALUE);
            while (rowCursor.hasNext()) {
                record.setRecordIndex(Rows.toRowID(partitionIndex, rowCursor.next()));
                Assert.assertEquals(i, record.getInt(columnIndex));
                calculatedRowCount++;
            }
        }
        Assert.assertEquals(reader.size(), calculatedRowCount);
    }

    private void create(FilesFacade ff, int partitionBy, int N) {
        try (TableModel model = new TableModel(new DefaultCairoConfiguration(root) {
            @Override
            public FilesFacade getFilesFacade() {
                return ff;
            }
        }, PRODUCT, partitionBy)
                .col("productId", ColumnType.INT)
                .col("productName", ColumnType.STRING)
                .col("supplier", ColumnType.SYMBOL).symbolCapacity(N)
                .col("category", ColumnType.SYMBOL).symbolCapacity(N).indexed(true, 256)
                .col("price", ColumnType.DOUBLE)
                .col("locationByte", ColumnType.getGeoHashTypeWithBits(5))
                .col("locationShort", ColumnType.getGeoHashTypeWithBits(15))
                .col("locationInt", ColumnType.getGeoHashTypeWithBits(30))
                .col("locationLong", ColumnType.getGeoHashTypeWithBits(60))
                .timestamp()) {
            CairoTestUtils.create(model);
        }
    }

    private int getDirCount() {
        AtomicInteger count = new AtomicInteger();
        try (Path path = new Path()) {
            FF.iterateDir(path.of(root).concat(PRODUCT).$(), (pUtf8NameZ, type) -> {
                if (type == Files.DT_DIR) {
                    count.incrementAndGet();
                }
            });
        }
        return count.get();
    }

    private void populateAndColumnPopulate(int n) throws NumericException {
        Rnd rnd = new Rnd();
        long ts = TimestampFormatUtils.parseTimestamp("2013-03-04T00:00:00.000Z");
        long interval = 60000L * 1000L;
        try (TableWriter writer = new TableWriter(configuration, PRODUCT, metrics)) {
            ts = populateProducts(writer, rnd, ts, n, interval);
            writer.commit();

            Assert.assertEquals(n, writer.size());

            writer.addColumn("abc", ColumnType.STRING);

            // add more data including updating new column
            ts = populateTable2(writer, rnd, n, ts, interval);

            writer.commit();

            Assert.assertEquals(2 * n, writer.size());
        }

        // append more
        try (TableWriter writer = new TableWriter(configuration, PRODUCT, metrics)) {
            populateTable2(writer, rnd, n, ts, interval);
            Assert.assertEquals(3 * n, writer.size());
            writer.commit();
            Assert.assertEquals(3 * n, writer.size());
        }
    }

    private long populateProducts(TableWriter writer, Rnd rnd, long ts, int count, long increment) {
        for (int i = 0; i < count; i++) {
            ts = populateRow(writer, rnd, ts, increment);
        }
        return ts;
    }

    long populateTable() throws NumericException {
        return populateTable(TableWriterTest.FF, PartitionBy.DAY);
    }

    long populateTable(FilesFacade ff, int partitionBy) throws NumericException {
        int N = 10000;
        long used = Unsafe.getMemUsed();
        long fileCount = ff.getOpenFileCount();
        create(ff, partitionBy, N);
        long ts = populateTable0(ff, N);
        Assert.assertEquals(used, Unsafe.getMemUsed());
        Assert.assertEquals(fileCount, ff.getOpenFileCount());
        return ts;
    }

    private long populateTable0(FilesFacade ff, int N) throws NumericException {
        try (TableWriter writer = new TableWriter(new DefaultCairoConfiguration(root) {
            @Override
            public FilesFacade getFilesFacade() {
                return ff;
            }
        }, PRODUCT, metrics)) {
            long ts = TimestampFormatUtils.parseTimestamp("2013-03-04T00:00:00.000Z");
            ts = populateProducts(writer, new Rnd(), ts, N, 60000L * 1000L);
            writer.commit();
            Assert.assertEquals(N, writer.size());
            return ts;
        }
    }

    private long populateTable2(TableWriter writer, Rnd rnd, int n, long ts, long interval) {
        for (int i = 0; i < n; i++) {
            ts = populateRow(writer, rnd, ts, interval);
        }
        return ts;
    }

    private void removeColumn(TestFilesFacade ff) throws Exception {
        TestUtils.assertMemoryLeak(() -> {
            String name = "ABC";
            try (TableModel model = new TableModel(configuration, name, PartitionBy.NONE)
                    .col("productId", ColumnType.INT)
                    .col("productName", ColumnType.STRING)
                    .col("supplier", ColumnType.SYMBOL)
                    .col("category", ColumnType.SYMBOL)
                    .col("price", ColumnType.DOUBLE)
                    .timestamp()) {
                CairoTestUtils.create(model);
            }

            long ts = TimestampFormatUtils.parseTimestamp("2013-03-04T00:00:00.000Z");

            Rnd rnd = new Rnd();

            try (TableWriter writer = new TableWriter(new DefaultCairoConfiguration(root) {
                @Override
                public FilesFacade getFilesFacade() {
                    return ff;
                }
            }, name, metrics)) {

                ts = append10KProducts(ts, rnd, writer);

                writer.removeColumn("supplier");

                // assert attempt to remove files
                Assert.assertTrue(ff.wasCalled());

                ts = append10KNoSupplier(ts, rnd, writer);

                writer.commit();

                Assert.assertEquals(20000, writer.size());
            }

            try (TableWriter writer = new TableWriter(configuration, name, metrics)) {
                append10KNoSupplier(ts, rnd, writer);
                writer.commit();
                Assert.assertEquals(30000, writer.size());
            }
        });
    }

    private void renameColumn(TestFilesFacade ff) throws Exception {
        TestUtils.assertMemoryLeak(() -> {
            String name = "ABC";
            try (TableModel model = new TableModel(configuration, name, PartitionBy.NONE)
                    .col("productId", ColumnType.INT)
                    .col("productName", ColumnType.STRING)
                    .col("supplier", ColumnType.SYMBOL)
                    .col("category", ColumnType.SYMBOL)
                    .col("price", ColumnType.DOUBLE)
                    .timestamp()) {
                CairoTestUtils.create(model);
            }

            long ts = TimestampFormatUtils.parseTimestamp("2013-03-04T00:00:00.000Z");

            Rnd rnd = new Rnd();

            try (TableWriter writer = new TableWriter(new DefaultCairoConfiguration(root) {
                @Override
                public FilesFacade getFilesFacade() {
                    return ff;
                }
            }, name, metrics)) {

                ts = append10KProducts(ts, rnd, writer);

                writer.renameColumn("supplier", "sup");

                // assert attempt to remove files
                Assert.assertTrue(ff.wasCalled());

                ts = append10KWithNewName(ts, rnd, writer);

                writer.commit();

                Assert.assertEquals(20000, writer.size());
            }

            try (TableWriter writer = new TableWriter(configuration, name, metrics)) {
                append10KWithNewName(ts, rnd, writer);
                writer.commit();
                Assert.assertEquals(30000, writer.size());
            }
        });
    }

    private void testAddColumnAndOpenWriter(int partitionBy, int N) throws Exception {
        TestUtils.assertMemoryLeak(() -> {
            long ts = TimestampFormatUtils.parseTimestamp("2013-03-04T00:00:00.000Z");
            Rnd rnd = new Rnd();

            create(FF, partitionBy, N);
            try (TableWriter writer = new TableWriter(configuration, PRODUCT, metrics)) {
                ts = populateProducts(writer, rnd, ts, N, 60L * 60000L * 1000L);
                writer.commit();
                Assert.assertEquals(N, writer.size());
            }

            try (TableWriter writer = new TableWriter(configuration, PRODUCT, metrics)) {
                writer.addColumn("xyz", ColumnType.STRING);
            }

            try (TableWriter writer = new TableWriter(configuration, PRODUCT, metrics)) {
                for (int i = 0; i < N; i++) {
                    ts = populateRow(writer, rnd, ts, 60L * 60000 * 1000L);
                }
                writer.commit();
                Assert.assertEquals(N * 2, writer.size());
            }
        });
    }

    private void testAddColumnErrorFollowedByRepairFail(FilesFacade ff) throws Exception {
        TestUtils.assertMemoryLeak(() -> {
            CairoConfiguration configuration = new DefaultCairoConfiguration(root) {
                @Override
                public FilesFacade getFilesFacade() {
                    return ff;
                }
            };
            long ts = populateTable();
            Rnd rnd = new Rnd();
            try (TableWriter writer = new TableWriter(configuration, PRODUCT, metrics)) {
                ts = populateProducts(writer, rnd, ts, 10000, 60000L * 1000L);
                writer.commit();
                Assert.assertEquals(20000, writer.size());

                Assert.assertEquals(20, writer.columns.size());

                try {
                    writer.addColumn("abc", ColumnType.STRING);
                    Assert.fail();
                } catch (CairoError ignore) {
                }
            }

            try {
                new TableWriter(configuration, PRODUCT, metrics);
                Assert.fail();
            } catch (CairoException ignore) {
            }

            appendAndAssert10K(ts, rnd);
        });
    }

    private void testAddColumnRecoverableFault(FilesFacade ff) throws Exception {
        TestUtils.assertMemoryLeak(() -> {
            long ts = populateTable();
            Rnd rnd = new Rnd();
            CairoConfiguration configuration = new DefaultCairoConfiguration(root) {
                @Override
                public FilesFacade getFilesFacade() {
                    return ff;
                }
            };
            try (TableWriter writer = new TableWriter(configuration, PRODUCT, metrics)) {
                Assert.assertEquals(20, writer.columns.size());
                ts = populateProducts(writer, rnd, ts, 10000, 60000L * 1000L);
                writer.commit();
                try {
                    writer.addColumn("abc", ColumnType.SYMBOL);
                    Assert.fail();
                } catch (CairoException ignore) {
                }

                // ignore error and add more rows
                ts = populateProducts(writer, rnd, ts, 10000, 60000L * 1000L);
                writer.commit();
                Assert.assertEquals(30000, writer.size());
            }

            try (TableWriter writer = new TableWriter(configuration, PRODUCT, metrics)) {
                populateProducts(writer, rnd, ts, 10000, 60000L * 1000L);
                writer.commit();
                Assert.assertEquals(40000, writer.size());
            }
        });
    }

    private void testAddIndexAndFailToIndexHalfWay(CairoConfiguration configuration, int partitionBy, int N) throws Exception {
        TestUtils.assertMemoryLeak(() -> {
            long ts = TimestampFormatUtils.parseTimestamp("2013-03-04T00:00:00.000Z");
            Rnd rnd = new Rnd();

            create(FF, partitionBy, N);
            try (TableWriter writer = new TableWriter(configuration, PRODUCT, metrics)) {
                ts = populateProducts(writer, rnd, ts, N, 60L * 60000L * 1000L);
                writer.commit();
                Assert.assertEquals(N, writer.size());
            }

            try (TableWriter writer = new TableWriter(configuration, PRODUCT, metrics)) {
                writer.addIndex("supplier", configuration.getIndexValueBlockSize());
                Assert.fail();
            } catch (CairoException ignored) {
            }

            try (TableWriter writer = new TableWriter(configuration, PRODUCT, metrics)) {
                for (int i = 0; i < N; i++) {
                    TableWriter.Row r = writer.newRow(ts += 60L * 60000 * 1000L);
                    r.putInt(0, rnd.nextPositiveInt());
                    r.putStr(1, rnd.nextString(7));
                    r.putSym(2, rnd.nextString(4));
                    r.putSym(3, rnd.nextString(11));
                    r.putDouble(4, rnd.nextDouble());
                    r.append();
                }
                writer.commit();
                Assert.assertEquals(N * 2, writer.size());
            }

            // another attempt to create index
            try (TableWriter writer = new TableWriter(configuration, PRODUCT, metrics)) {
                writer.addIndex("supplier", configuration.getIndexValueBlockSize());
            }
        });
    }

    private long testAppendNulls(Rnd rnd, long ts) {
        final int blobLen = 64 * 1024;
        long blob = Unsafe.malloc(blobLen, MemoryTag.NATIVE_DEFAULT);
        try (TableWriter writer = new TableWriter(new DefaultCairoConfiguration(root) {
            @Override
            public FilesFacade getFilesFacade() {
                return TableWriterTest.FF;
            }
        }, "all", metrics)) {
            long size = writer.size();
            for (int i = 0; i < 10000; i++) {
                TableWriter.Row r = writer.newRow(ts += 60L * 60000L * 1000L);
                if (rnd.nextBoolean()) {
                    r.putByte(2, rnd.nextByte());
                }

                if (rnd.nextBoolean()) {
                    r.putBool(8, rnd.nextBoolean());
                }

                if (rnd.nextBoolean()) {
                    r.putShort(1, rnd.nextShort());
                }

                if (rnd.nextBoolean()) {
                    r.putInt(0, rnd.nextInt());
                }

                if (rnd.nextBoolean()) {
                    r.putDouble(3, rnd.nextDouble());
                }

                if (rnd.nextBoolean()) {
                    r.putFloat(4, rnd.nextFloat());
                }

                if (rnd.nextBoolean()) {
                    r.putLong(5, rnd.nextLong());
                }

                if (rnd.nextBoolean()) {
                    r.putDate(10, ts);
                }

                if (rnd.nextBoolean()) {
                    rnd.nextChars(blob, blobLen / 2);
                    r.putBin(9, blob, blobLen);
                }

                r.append();
            }
            writer.commit();

            Assert.assertFalse(writer.inTransaction());
            Assert.assertEquals(size + 10000, writer.size());
        } finally {
            Unsafe.free(blob, blobLen, MemoryTag.NATIVE_DEFAULT);
        }
        return ts;
    }

    private void testConstructor(FilesFacade ff) throws Exception {
        testConstructor(ff, true);
    }

    private void testConstructor(FilesFacade ff, boolean create) throws Exception {
        TestUtils.assertMemoryLeak(() -> {
            if (create) {
                create(ff, PartitionBy.NONE, 4);
            }
            try {
                new TableWriter(new DefaultCairoConfiguration(root) {
                    @Override
                    public FilesFacade getFilesFacade() {
                        return ff;
                    }
                }, PRODUCT, metrics);
                Assert.fail();
            } catch (CairoException e) {
                LOG.info().$((Sinkable) e).$();
            }
        });
    }

    private void testIndexIsAddedToTableAppendData(int N, Rnd rnd, long t, long increment, TableWriter w) {
        for (int i = 0; i < N; i++) {
            TableWriter.Row r = w.newRow(t);
            r.putSym(0, rnd.nextString(5));
            r.putSym(1, rnd.nextString(5));
            r.putSym(2, rnd.nextString(5));
            t += increment;
            r.append();
        }
    }

    private void testO3RecordsFail(int N) throws Exception {
        TestUtils.assertMemoryLeak(() -> {
            try (TableWriter writer = new TableWriter(configuration, PRODUCT, metrics)) {

                long ts = TimestampFormatUtils.parseTimestamp("2013-03-04T00:00:00.000Z");

                long size = 0;
                Rnd rnd = new Rnd();
                int i = 0;
                long failureCount = 0;
                while (i < N) {
                    TableWriter.Row r;
                    boolean fail = rnd.nextBoolean();
                    if (fail) {
                        try {
                            writer.newRow();
                            Assert.fail();
                        } catch (CairoException ignore) {
                            failureCount++;
                        }
                        continue;
                    } else {
                        ts += 60 * 6000L * 1000L;
                        r = writer.newRow(ts);
                    }
                    r.putInt(0, rnd.nextPositiveInt());
                    r.putStr(1, rnd.nextString(7));
                    r.putSym(2, rnd.nextString(4));
                    r.putSym(3, rnd.nextString(11));
                    r.putDouble(4, rnd.nextDouble());
                    r.append();
                    Assert.assertEquals(size + 1, writer.size());
                    size = writer.size();
                    i++;
                }
                writer.commit();
                Assert.assertEquals(N, writer.size());
                Assert.assertTrue(failureCount > 0);
            }

            try (TableWriter writer = new TableWriter(configuration, PRODUCT, metrics)) {
                Assert.assertEquals(N, writer.size());
            }
        });
    }

    private void testO3RecordsNewerThanOlder(int N, CairoConfiguration configuration) throws Exception {
        TestUtils.assertMemoryLeak(() -> {
            try (TableWriter writer = new TableWriter(configuration, PRODUCT, metrics)) {

                long ts;
                long ts1 = TimestampFormatUtils.parseTimestamp("2013-03-04T04:00:00.000Z");
                long ts2 = TimestampFormatUtils.parseTimestamp("2013-03-04T02:00:00.000Z");

                Rnd rnd = new Rnd();
                int i = 0;
                while (i < N) {
                    TableWriter.Row r;
                    if (i > N / 2) {
                        ts2 += 60 * 1000L;
                        ts = ts2;
                    } else {
                        ts1 += 60 * 1000L;
                        ts = ts1;
                    }
                    r = writer.newRow(ts);
                    r.putInt(0, rnd.nextPositiveInt());
                    r.putStr(1, rnd.nextString(7));
                    r.putSym(2, rnd.nextString(4));
                    r.putSym(3, rnd.nextString(11));
                    r.putDouble(4, rnd.nextDouble());
                    r.append();
                    i++;
                }
                writer.commit();
                Assert.assertEquals(N, writer.size());
            }

            try (TableWriter writer = new TableWriter(configuration, PRODUCT, metrics)) {
                Assert.assertEquals(N, writer.size());
            }
        });
    }

    private void testRemoveColumn(TableModel model) throws Exception {
        TestUtils.assertMemoryLeak(() -> {
            CairoTestUtils.create(model);
            long ts = TimestampFormatUtils.parseTimestamp("2013-03-04T00:00:00.000Z");

            Rnd rnd = new Rnd();
            try (TableWriter writer = new TableWriter(configuration, model.getName(), metrics)) {

                // optional
                writer.warmUp();

                ts = append10KProducts(ts, rnd, writer);

                writer.removeColumn("supplier");

                try (Path path = new Path()) {
                    path.of(root).concat(model.getName());
                    final int plen = path.length();
                    FF.iterateDir(path.$(), (pUtf8NameZ, type) -> {
                        if (Files.isDir(pUtf8NameZ, type)) {
                            Assert.assertFalse(FF.exists(path.trimTo(plen).concat(pUtf8NameZ).concat("supplier.i").$()));
                            Assert.assertFalse(FF.exists(path.trimTo(plen).concat(pUtf8NameZ).concat("supplier.d").$()));
                            Assert.assertFalse(FF.exists(path.trimTo(plen).concat(pUtf8NameZ).concat("supplier.top").$()));
                        }
                    });
                }

                ts = append10KNoSupplier(ts, rnd, writer);

                writer.commit();

                Assert.assertEquals(20000, writer.size());
            }

            try (TableWriter writer = new TableWriter(configuration, model.getName(), metrics)) {
                append10KNoSupplier(ts, rnd, writer);
                writer.commit();
                Assert.assertEquals(30000, writer.size());
            }
        });
    }

    private void testRemoveColumnRecoverableFailure(TestFilesFacade ff) throws Exception {
        TestUtils.assertMemoryLeak(() -> {
            create(FF, PartitionBy.DAY, 10000);
            long ts = TimestampFormatUtils.parseTimestamp("2013-03-04T00:00:00.000Z");
            Rnd rnd = new Rnd();
            try (TableWriter writer = new TableWriter(new DefaultCairoConfiguration(root) {
                @Override
                public FilesFacade getFilesFacade() {
                    return ff;
                }
            }, PRODUCT, metrics)) {
                ts = append10KProducts(ts, rnd, writer);
                writer.commit();

                try {
                    writer.removeColumn("productName");
                    Assert.fail();
                } catch (CairoException ignore) {
                }

                Assert.assertTrue(ff.wasCalled());

                ts = append10KProducts(ts, rnd, writer);
                writer.commit();
            }

            try (TableWriter writer = new TableWriter(configuration, PRODUCT, metrics)) {
                append10KProducts(ts, rnd, writer);
                writer.commit();
                Assert.assertEquals(30000, writer.size());
            }
        });
    }

    private void testRenameColumn(TableModel model) throws Exception {
        TestUtils.assertMemoryLeak(() -> {
            CairoTestUtils.create(model);
            long ts = TimestampFormatUtils.parseTimestamp("2013-03-04T00:00:00.000Z");

            Rnd rnd = new Rnd();
            try (TableWriter writer = new TableWriter(configuration, model.getName(), metrics)) {

                // optional
                writer.warmUp();

                ts = append10KProducts(ts, rnd, writer);

                int columnTypeTag = ColumnType.tagOf(writer.getMetadata().getColumnType("supplier"));

                writer.renameColumn("supplier", "sup");

                try (Path path = new Path()) {
                    path.of(root).concat(model.getName());
                    final int plen = path.length();
                    if (columnTypeTag == ColumnType.SYMBOL) {
                        Assert.assertFalse(FF.exists(path.trimTo(plen).concat("supplier.v").$()));
                        Assert.assertFalse(FF.exists(path.trimTo(plen).concat("supplier.o").$()));
                        Assert.assertFalse(FF.exists(path.trimTo(plen).concat("supplier.c").$()));
                        Assert.assertFalse(FF.exists(path.trimTo(plen).concat("supplier.k").$()));
                        Assert.assertTrue(FF.exists(path.trimTo(plen).concat("sup.v").$()));
                        Assert.assertTrue(FF.exists(path.trimTo(plen).concat("sup.o").$()));
                        Assert.assertTrue(FF.exists(path.trimTo(plen).concat("sup.c").$()));
                        Assert.assertTrue(FF.exists(path.trimTo(plen).concat("sup.k").$()));
                    }
                    path.trimTo(plen);
                    FF.iterateDir(path.$(), (pUtf8NameZ, type) -> {
                        if (Files.isDir(pUtf8NameZ, type)) {
                            Assert.assertFalse(FF.exists(path.trimTo(plen).concat(pUtf8NameZ).concat("supplier.i").$()));
                            Assert.assertFalse(FF.exists(path.trimTo(plen).concat(pUtf8NameZ).concat("supplier.d").$()));
                            Assert.assertFalse(FF.exists(path.trimTo(plen).concat(pUtf8NameZ).concat("supplier.top").$()));
                            Assert.assertTrue(FF.exists(path.trimTo(plen).concat(pUtf8NameZ).concat("sup.d").$()));
                            if (columnTypeTag == ColumnType.BINARY || columnTypeTag == ColumnType.STRING) {
                                Assert.assertTrue(FF.exists(path.trimTo(plen).concat(pUtf8NameZ).concat("sup.i").$()));
                            }
                        }
                    });
                }

                ts = append10KWithNewName(ts, rnd, writer);

                writer.commit();

                Assert.assertEquals(20000, writer.size());
            }

            try (TableWriter writer = new TableWriter(configuration, model.getName(), metrics)) {
                append10KWithNewName(ts, rnd, writer);
                writer.commit();
                Assert.assertEquals(30000, writer.size());
            }
        });
    }

    private void testRenameColumnRecoverableFailure(TestFilesFacade ff) throws Exception {
        TestUtils.assertMemoryLeak(() -> {
            create(FF, PartitionBy.DAY, 10000);
            long ts = TimestampFormatUtils.parseTimestamp("2013-03-04T00:00:00.000Z");
            Rnd rnd = new Rnd();
            try (TableWriter writer = new TableWriter(new DefaultCairoConfiguration(root) {
                @Override
                public FilesFacade getFilesFacade() {
                    return ff;
                }
            }, PRODUCT, metrics)) {
                ts = append10KProducts(ts, rnd, writer);
                writer.commit();

                try {
                    writer.renameColumn("productName", "nameOfProduct");
                    Assert.fail();
                } catch (CairoException ignore) {
                }

                Assert.assertTrue(ff.wasCalled());

                ts = append10KProducts(ts, rnd, writer);
                writer.commit();
            }

            try (TableWriter writer = new TableWriter(configuration, PRODUCT, metrics)) {
                append10KProducts(ts, rnd, writer);
                writer.commit();
                Assert.assertEquals(30000, writer.size());
            }
        });
    }

    private void testRollback(int N) throws NumericException {
        long ts = TimestampFormatUtils.parseTimestamp("2013-03-04T00:00:00.000Z");
        Rnd rnd = new Rnd();
        final long increment = 60000L * 1000L;
        try (TableWriter writer = new TableWriter(configuration, PRODUCT, metrics)) {
            ts = populateProducts(writer, rnd, ts, N / 2, increment);
            writer.commit();

            populateProducts(writer, rnd, ts, N / 2, increment);

            Assert.assertEquals(N, writer.size());
            writer.rollback();
            Assert.assertEquals(N / 2, writer.size());
            writer.rollback();
            Assert.assertEquals(N / 2, writer.size());

            // make sure row rollback works after rollback
            writer.newRow(ts).cancel();

            // we should be able to repeat timestamps
            populateProducts(writer, rnd, ts, N / 2, increment);
            writer.commit();

            Assert.assertEquals(N, writer.size());
        }
    }

    private void testSetAppendPositionFailure() throws Exception {
        TestUtils.assertMemoryLeak(() -> {
            CairoTestUtils.createAllTable(configuration, PartitionBy.NONE);

            class X extends FilesFacadeImpl {
                long fd = -1;

                @Override
                public long openRW(LPSZ name) {
                    if (Chars.endsWith(name, "bin.i")) {
                        return fd = super.openRW(name);
                    }
                    return super.openRW(name);
                }

                @Override
                public boolean allocate(long fd, long size) {
                    if (fd == this.fd) {
                        return false;
                    }
                    return super.allocate(fd, size);
                }
            }
            final X ff = new X();
            testAppendNulls(new Rnd(), TimestampFormatUtils.parseTimestamp("2013-03-04T00:00:00.000Z"));
            try {
                new TableWriter(new DefaultCairoConfiguration(root) {
                    @Override
                    public FilesFacade getFilesFacade() {
                        return ff;
                    }
                }, "all", metrics);
                Assert.fail();
            } catch (CairoException ignore) {
            }
        });
    }

    private void testSymbolCacheFlag(boolean cacheFlag) {
        try (TableModel model = new TableModel(configuration, "x", PartitionBy.NONE)
                .col("a", ColumnType.SYMBOL).cached(cacheFlag)
                .col("b", ColumnType.STRING)
                .col("c", ColumnType.SYMBOL).cached(!cacheFlag)
                .timestamp()) {
            CairoTestUtils.create(model);
        }

        int N = 1000;
        Rnd rnd = new Rnd();
        try (TableWriter writer = new TableWriter(configuration, "x", metrics)) {
            Assert.assertEquals(cacheFlag, writer.isSymbolMapWriterCached(0));
            Assert.assertNotEquals(cacheFlag, writer.isSymbolMapWriterCached(2));
            for (int i = 0; i < N; i++) {
                TableWriter.Row r = writer.newRow();
                r.putSym(0, rnd.nextChars(5));
                r.putStr(1, rnd.nextChars(10));
                r.append();
            }
            writer.commit();
        }

        try (TableReader reader = new TableReader(configuration, "x")) {
            rnd.reset();
            int count = 0;
            Assert.assertEquals(cacheFlag, reader.isColumnCached(0));
            Assert.assertNotEquals(cacheFlag, reader.isColumnCached(2));
            RecordCursor cursor = reader.getCursor();
            final Record record = cursor.getRecord();
            while (cursor.hasNext()) {
                TestUtils.assertEquals(rnd.nextChars(5), record.getSym(0));
                TestUtils.assertEquals(rnd.nextChars(10), record.getStr(1));
                count++;
            }

            Assert.assertEquals(N, count);
        }
    }

    private void testTruncate(TruncateModifier modifier) throws NumericException {
        int partitionBy = PartitionBy.DAY;
        int N = 1000;
        try (TableModel model = new TableModel(configuration, "test", partitionBy)) {
            model.col("sym1", ColumnType.SYMBOL);
            model.col("sym2", ColumnType.SYMBOL);
            model.col("sym3", ColumnType.SYMBOL);
            model.timestamp();

            CairoTestUtils.create(model);
        }

        // insert data
        final Rnd rnd = new Rnd();
        long t = TimestampFormatUtils.parseTimestamp("2019-03-22T00:00:00.000000Z");
        long increment = 2_000_000;
        try (TableWriter w = engine.getWriter(AllowAllCairoSecurityContext.INSTANCE, "test", "test reason")) {
            testIndexIsAddedToTableAppendData(N, rnd, t, increment, w);
            w.commit();

            long t1 = t;
            for (int i = 0; i < N / 2; i++) {
                TableWriter.Row r = w.newRow(t1);
                r.putSym(0, rnd.nextString(5));
                r.putSym(1, rnd.nextString(5));
                r.putSym(2, rnd.nextString(5));
                t1 += increment;
                r.append();
            }

            // modifier enters TableWriter in different states from which
            // truncate() call must be able to recover
            modifier.modify(w, rnd, t1, increment);

            // truncate writer mid-row-append
            w.truncate();

            // add a couple of indexes
            w.addIndex("sym1", 1024);
            w.addIndex("sym2", 1024);

            Assert.assertTrue(w.getMetadata().isColumnIndexed(0));
            Assert.assertTrue(w.getMetadata().isColumnIndexed(1));
            Assert.assertFalse(w.getMetadata().isColumnIndexed(2));

            // here we reset random to ensure we re-insert the same values
            rnd.reset();

            testIndexIsAddedToTableAppendData(N, rnd, t, increment, w);
            w.commit();

            Assert.assertEquals(1, w.getPartitionCount());

            // ensure indexes can be read
            try (TableReader reader = engine.getReader(AllowAllCairoSecurityContext.INSTANCE, "test")) {
                final TableReaderRecord record = (TableReaderRecord) reader.getCursor().getRecord();
                assertIndex(reader, record, 0);
                assertIndex(reader, record, 1);

                // check if we can still truncate the writer
                w.truncate();
                Assert.assertEquals(0, w.size());
                Assert.assertTrue(reader.reload());
                Assert.assertEquals(0, reader.size());
            }

            // truncate again with indexers present
            w.truncate();

            // add the same data again and check indexes
            rnd.reset();

            testIndexIsAddedToTableAppendData(N, rnd, t, increment, w);
            w.commit();

            Assert.assertEquals(1, w.getPartitionCount());

            // ensure indexes can be read
            try (TableReader reader = engine.getReader(AllowAllCairoSecurityContext.INSTANCE, "test")) {
                final TableReaderRecord record = (TableReaderRecord) reader.getCursor().getRecord();
                assertIndex(reader, record, 0);
                assertIndex(reader, record, 1);

                // check if we can still truncate the writer
                w.truncate();
                Assert.assertEquals(0, w.size());
                Assert.assertTrue(reader.reload());
                Assert.assertEquals(0, reader.size());
            }
        }
    }

    private void testTruncate(CountingFilesFacade ff) throws Exception {
        TestUtils.assertMemoryLeak(() -> {
            int N = 200;
            create(ff, PartitionBy.DAY, N);
            Rnd rnd = new Rnd();
            final long increment = 60 * 60000 * 1000L;
            CairoConfiguration configuration = new DefaultCairoConfiguration(root) {
                @Override
                public FilesFacade getFilesFacade() {
                    return ff;
                }

                @Override
                public long getMiscAppendPageSize() {
                    return 1024 * 1024;
                }
            };
            try (TableWriter writer = new TableWriter(configuration, PRODUCT, metrics)) {

                long ts = TimestampFormatUtils.parseTimestamp("2013-03-04T00:00:00.000Z");

                for (int k = 0; k < 3; k++) {
                    ts = populateProducts(writer, rnd, ts, N, increment);
                    writer.commit();
                    Assert.assertEquals(N, writer.size());

                    // this truncate will fail quite early and will leave
                    // table in inconsistent state to recover from which
                    // truncate has to be repeated
                    try {
                        ff.count = 6;
                        writer.truncate();
                        Assert.fail();
                    } catch (CairoException e) {
                        LOG.info().$((Sinkable) e).$();
                    }

                    writer.truncate();
                }
            }

            try (TableWriter writer = new TableWriter(configuration, PRODUCT, metrics)) {
                long ts = TimestampFormatUtils.parseTimestamp("2014-03-04T00:00:00.000Z");
                Assert.assertEquals(0, writer.size());
                populateProducts(writer, rnd, ts, 1000, increment);
                writer.commit();
                Assert.assertEquals(1000, writer.size());
            }

            // open writer one more time and just assert the size
            try (TableWriter writer = new TableWriter(configuration, PRODUCT, metrics)) {
                Assert.assertEquals(1000, writer.size());
            }
        });
    }

    private void testTruncateOnClose(TestFilesFacade ff, int N) throws Exception {
        TestUtils.assertMemoryLeak(() -> {
            try (TableWriter writer = new TableWriter(new DefaultCairoConfiguration(root) {
                @Override
                public FilesFacade getFilesFacade() {
                    return ff;
                }
            }, PRODUCT, metrics)) {
                long ts = TimestampFormatUtils.parseTimestamp("2013-03-04T00:00:00.000Z");
                Rnd rnd = new Rnd();
                populateProducts(writer, rnd, ts, N, 60 * 60000L * 1000L);
                writer.commit();
                Assert.assertEquals(N, writer.size());
            }
            Assert.assertTrue(ff.wasCalled());
        });
    }

    private void testUnrecoverableAddColumn(FilesFacade ff) throws Exception {
        TestUtils.assertMemoryLeak(() -> {
            long ts = populateTable();
            Rnd rnd = new Rnd();
            try (TableWriter writer = new TableWriter(new DefaultCairoConfiguration(root) {
                @Override
                public FilesFacade getFilesFacade() {
                    return ff;
                }
            }, PRODUCT, metrics)) {
                ts = populateProducts(writer, rnd, ts, 10000, 60000 * 1000L);
                writer.commit();

                Assert.assertEquals(20, writer.columns.size());

                try {
                    writer.addColumn("abc", ColumnType.STRING);
                    Assert.fail();
                } catch (CairoError ignore) {
                }
            }
            appendAndAssert10K(ts, rnd);
        });
    }

    private void testUnrecoverableRemoveColumn(FilesFacade ff) throws Exception {
        TestUtils.assertMemoryLeak(() -> {
            CairoConfiguration configuration = new DefaultCairoConfiguration(root) {
                @Override
                public FilesFacade getFilesFacade() {
                    return ff;
                }
            };
            final int N = 20000;
            create(FF, PartitionBy.DAY, N);
            long ts = TimestampFormatUtils.parseTimestamp("2013-03-04T00:00:00.000Z");
            Rnd rnd = new Rnd();
            try (TableWriter writer = new TableWriter(configuration, PRODUCT, metrics)) {
                ts = append10KProducts(ts, rnd, writer);
                writer.commit();

                try {
                    writer.removeColumn("supplier");
                    Assert.fail();
                } catch (CairoError ignore) {
                }
            }

            try (TableWriter writer = new TableWriter(configuration, PRODUCT, metrics)) {
                append10KProducts(ts, rnd, writer);
                writer.commit();
                Assert.assertEquals(N, writer.size());
            }
        });
    }

    private void testUnrecoverableRenameColumn(FilesFacade ff) throws Exception {
        TestUtils.assertMemoryLeak(() -> {
            CairoConfiguration configuration = new DefaultCairoConfiguration(root) {
                @Override
                public FilesFacade getFilesFacade() {
                    return ff;
                }
            };
            final int N = 20000;
            create(FF, PartitionBy.DAY, N);
            long ts = TimestampFormatUtils.parseTimestamp("2013-03-04T00:00:00.000Z");
            Rnd rnd = new Rnd();
            try (TableWriter writer = new TableWriter(configuration, PRODUCT, metrics)) {
                ts = append10KProducts(ts, rnd, writer);
                writer.commit();

                try {
                    writer.renameColumn("supplier", "sup");
                    Assert.fail();
                } catch (CairoError ignore) {
                }
            }

            try (TableWriter writer = new TableWriter(configuration, PRODUCT, metrics)) {
                append10KProducts(ts, rnd, writer);
                writer.commit();
                Assert.assertEquals(N, writer.size());
            }
        });
    }

    void verifyTimestampPartitions(MemoryARW vmem) {
        int i;
        TimestampFormatCompiler compiler = new TimestampFormatCompiler();
        DateFormat fmt = compiler.compile("yyyy-MM-dd");
        DateLocale enGb = DateLocaleFactory.INSTANCE.getLocale("en-gb");

        try (Path vp = new Path()) {
            for (i = 0; i < 10000; i++) {
                vp.of(root).concat(PRODUCT).slash();
                fmt.format(vmem.getLong(i * 8L), enGb, "UTC", vp);
                if (!FF.exists(vp.$())) {
                    Assert.fail();
                }
            }
        }
    }

    @FunctionalInterface
    private interface TruncateModifier {
        void modify(TableWriter w, Rnd rnd, long timestamp, long increment);
    }

    private static class SwapMetaRenameDenyingFacade extends TestFilesFacade {
        boolean hit = false;

        @Override
        public boolean rename(LPSZ from, LPSZ to) {
            if (Chars.endsWith(from, TableUtils.META_SWAP_FILE_NAME)) {
                hit = true;
                return false;
            }
            return super.rename(from, to);
        }

        @Override
        public boolean wasCalled() {
            return hit;
        }
    }

    private static class MetaRenameDenyingFacade extends TestFilesFacade {
        boolean hit = false;

        @Override
        public boolean rename(LPSZ from, LPSZ to) {
            if (Chars.contains(to, TableUtils.META_PREV_FILE_NAME)) {
                hit = true;
                return false;
            }
            return super.rename(from, to);
        }

        @Override
        public boolean wasCalled() {
            return hit;
        }
    }

    static class CountingFilesFacade extends FilesFacadeImpl {
        long count = Long.MAX_VALUE;
    }
}<|MERGE_RESOLUTION|>--- conflicted
+++ resolved
@@ -2954,12 +2954,8 @@
     }
 
     private void appendAndAssert10K(long ts, Rnd rnd) {
-<<<<<<< HEAD
         configOverrideCommitMode = CommitMode.SYNC;
-        try (TableWriter writer = new TableWriter(configuration, PRODUCT)) {
-=======
         try (TableWriter writer = new TableWriter(configuration, PRODUCT, metrics)) {
->>>>>>> d735e472
             Assert.assertEquals(20, writer.columns.size());
             populateProducts(writer, rnd, ts, 10000, 60000L * 1000L);
             writer.commit();
