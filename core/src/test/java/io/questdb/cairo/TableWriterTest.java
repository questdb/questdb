--- conflicted
+++ resolved
@@ -2845,17 +2845,13 @@
                 path.of(configuration.getRoot()).concat(PRODUCT_FS).concat("0001-01-01.123").slash$();
                 Assert.assertEquals(0, ff.mkdirs(path, configuration.getMkDirMode()));
 
-<<<<<<< HEAD
-                newTableWriter(configuration, PRODUCT, metrics).close();
-=======
                 path.of(configuration.getRoot()).concat(PRODUCT).concat(WalUtils.SEQ_DIR).slash$();
                 Assert.assertEquals(0, ff.mkdirs(path, configuration.getMkDirMode()));
 
                 path.of(configuration.getRoot()).concat(PRODUCT).concat(WalUtils.SEQ_DIR_DEPRECATED).slash$();
                 Assert.assertEquals(0, ff.mkdirs(path, configuration.getMkDirMode()));
 
-                new TableWriter(configuration, PRODUCT, metrics).close();
->>>>>>> ade8cb38
+                newTableWriter(configuration, PRODUCT, metrics).close();
 
                 path.of(configuration.getRoot()).concat(PRODUCT_FS).concat("default").slash$();
                 Assert.assertTrue(ff.exists(path));
@@ -2893,17 +2889,13 @@
                 path.of(configuration.getRoot()).concat(PRODUCT).concat("0001-01-01.123").slash$();
                 Assert.assertEquals(0, ff.mkdirs(path, configuration.getMkDirMode()));
 
-<<<<<<< HEAD
-                newTableWriter(configuration, PRODUCT, metrics).close();
-=======
                 path.of(configuration.getRoot()).concat(PRODUCT).concat(WalUtils.SEQ_DIR).slash$();
                 Assert.assertEquals(0, ff.mkdirs(path, configuration.getMkDirMode()));
 
                 path.of(configuration.getRoot()).concat(PRODUCT).concat(WalUtils.SEQ_DIR_DEPRECATED).slash$();
                 Assert.assertEquals(0, ff.mkdirs(path, configuration.getMkDirMode()));
 
-                new TableWriter(configuration, PRODUCT, metrics).close();
->>>>>>> ade8cb38
+                newTableWriter(configuration, PRODUCT, metrics).close();
 
                 path.of(configuration.getRoot()).concat(PRODUCT).concat("default").slash$();
                 Assert.assertTrue(ff.exists(path));
