--- conflicted
+++ resolved
@@ -113,13 +113,8 @@
 
             Thread addColumnsThread = new Thread(() -> {
                 try {
-<<<<<<< HEAD
-                    start.await();
+                    TestUtils.await(barrier);
                     AlterOperationBuilder alterOperationBuilder = new AlterOperationBuilder();
-=======
-                    TestUtils.await(barrier);
-                    AlterStatementBuilder alterStatementBuilder = new AlterStatementBuilder();
->>>>>>> e6ab8678
                     for (int i = 0; i < totalColAddCount; i++) {
                         alterOperationBuilder.clear();
                         String columnName = "col" + i;
