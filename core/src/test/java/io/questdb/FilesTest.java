/*******************************************************************************
 *     ___                  _   ____  ____
 *    / _ \ _   _  ___  ___| |_|  _ \| __ )
 *   | | | | | | |/ _ \/ __| __| | | |  _ \
 *   | |_| | |_| |  __/\__ \ |_| |_| | |_) |
 *    \__\_\\__,_|\___||___/\__|____/|____/
 *
 *  Copyright (c) 2014-2019 Appsicle
 *  Copyright (c) 2019-2022 QuestDB
 *
 *  Licensed under the Apache License, Version 2.0 (the "License");
 *  you may not use this file except in compliance with the License.
 *  You may obtain a copy of the License at
 *
 *  http://www.apache.org/licenses/LICENSE-2.0
 *
 *  Unless required by applicable law or agreed to in writing, software
 *  distributed under the License is distributed on an "AS IS" BASIS,
 *  WITHOUT WARRANTIES OR CONDITIONS OF ANY KIND, either express or implied.
 *  See the License for the specific language governing permissions and
 *  limitations under the License.
 *
 ******************************************************************************/

package io.questdb;

import io.questdb.log.Log;
import io.questdb.log.LogError;
import io.questdb.log.LogFactory;
import io.questdb.std.*;
import io.questdb.std.datetime.millitime.DateFormatUtils;
import io.questdb.std.str.Path;
import io.questdb.std.str.StringSink;
import io.questdb.test.tools.TestUtils;
import org.hamcrest.MatcherAssert;
import org.junit.Assert;
import org.junit.Assume;
import org.junit.Rule;
import org.junit.Test;
import org.junit.rules.TemporaryFolder;

import java.io.File;
import java.io.FileOutputStream;
import java.io.IOException;
import java.util.Arrays;
import java.util.List;
import java.util.concurrent.CountDownLatch;
import java.util.concurrent.CyclicBarrier;
import java.util.concurrent.atomic.AtomicInteger;

import static io.questdb.test.tools.TestUtils.assertMemoryLeak;
import static org.hamcrest.CoreMatchers.is;
import static org.hamcrest.Matchers.greaterThanOrEqualTo;
import static org.hamcrest.Matchers.lessThan;

public class FilesTest {
    private static final String EOL = System.lineSeparator();
    @Rule
    public final TemporaryFolder temporaryFolder = new TemporaryFolder();

    @Test
    public void testAllocate() throws Exception {
        assertMemoryLeak(() -> {
            File temp = temporaryFolder.newFile();
            TestUtils.writeStringToFile(temp, "abcde");
            try (Path path = new Path().of(temp.getAbsolutePath()).$()) {
                Assert.assertTrue(Files.exists(path));
                Assert.assertEquals(5, Files.length(path));

                long fd = Files.openRW(path);
                try {
                    Files.allocate(fd, 10);
                    Assert.assertEquals(10, Files.length(path));
                    Files.allocate(fd, 120);
                    Assert.assertEquals(120, Files.length(path));
                } finally {
                    Files.close(fd);
                }
            }
        });
    }

    @Test
    public void testAllocateLoop() throws Exception {
        assertMemoryLeak(() -> {
            File temp = temporaryFolder.newFile();
            TestUtils.writeStringToFile(temp, "abcde");
            try (Path path = new Path().of(temp.getAbsolutePath()).$()) {
                Assert.assertTrue(Files.exists(path));
                Assert.assertEquals(5, Files.length(path));
                long fd = Files.openRW(path);

                long M50 = 100 * 1024L * 1024L;
                try {
                    // If allocate tries to allocate by the given size
                    // instead of to the size this will allocate 2TB and suppose to fail
                    for (int i = 0; i < 20000; i++) {
                        Files.allocate(fd, M50 + i);
                        Assert.assertEquals(M50 + i, Files.length(path));
                    }
                } finally {
                    Files.close(fd);
                }
            }
        });
    }

    @Test
    public void testCopy() throws Exception {
        assertMemoryLeak(() -> {
            File temp = temporaryFolder.newFile();
            TestUtils.writeStringToFile(temp, "abcde");
            try (Path path = new Path().of(temp.getAbsolutePath()).$()) {
                Assert.assertTrue(Files.exists(path));
                try (Path copyPath = new Path().of(temp.getAbsolutePath()).put("-copy").$()) {
                    Files.copy(path, copyPath);

                    Assert.assertEquals(5, Files.length(copyPath));
                    TestUtils.assertFileContentsEquals(path, copyPath);
                }
            }
        });
    }

    @Test
    public void testCopyBigFile() throws Exception {
        assertMemoryLeak(() -> {
            File temp = temporaryFolder.newFile();
            int fileSize = 2 * 1024 * 1024; // in MB
            byte[] page = new byte[1024 * 64];
            Rnd rnd = new Rnd();

            for (int i = 0; i < page.length; i++) {
                page[i] = rnd.nextByte();
            }

            try (FileOutputStream fos = new FileOutputStream(temp)) {
                for (int i = 0; i < fileSize / page.length; i++) {
                    fos.write(page);
                }
            }

            try (Path path = new Path().of(temp.getAbsolutePath()).$()) {
                Assert.assertTrue(Files.exists(path));
                try (Path copyPath = new Path().of(temp.getAbsolutePath()).put("-copy").$()) {
                    Files.copy(path, copyPath);

                    Assert.assertEquals(fileSize, Files.length(copyPath));
                    TestUtils.assertFileContentsEquals(path, copyPath);
                }
            }
        });
    }

    @Test
    public void testCopyRecursive() throws Exception {
        assertMemoryLeak(() -> {
            int mkdirMode = 509;
            try (Path src = new Path().of(temporaryFolder.getRoot().getAbsolutePath())) {
                File f1 = new File(Chars.toString(src.concat("file")));
                TestUtils.writeStringToFile(f1, "abcde");

                src.parent();
                src.concat("subdir");
                Assert.assertEquals(0, Files.mkdir(src.$(), mkdirMode));
                src.chop$();

                File f2 = new File(Chars.toString(src.concat("file2")));
                TestUtils.writeStringToFile(f2, "efgh");

                src.of(temporaryFolder.getRoot().getAbsolutePath());
                try (
                        Path dst = new Path().of(temporaryFolder.getRoot().getPath()).put("copy").$();
                        Path p2 = new Path().of(dst).slash$()
                ) {
                    try {
                        Assert.assertEquals(0, FilesFacadeImpl.INSTANCE.copyRecursive(src, dst, mkdirMode));
                        dst.concat("file");
                        src.concat("file");
                        TestUtils.assertFileContentsEquals(src, dst);
                        dst.parent();
                        src.parent();

                        src.concat("subdir").concat("file2");
                        dst.concat("subdir").concat("file2");
                        TestUtils.assertFileContentsEquals(src, dst);
                    } finally {
                        Files.rmdir(p2);
                    }
                }
            }
        });
    }

    @Test
    public void testDeleteDir2() throws Exception {
        assertMemoryLeak(() -> {
            File r = temporaryFolder.newFolder("to_delete");
            Assert.assertTrue(new File(r, "a/b/c").mkdirs());
            Assert.assertTrue(new File(r, "d/e/f").mkdirs());
            touch(new File(r, "d/1.txt"));
            touch(new File(r, "a/b/2.txt"));
            try (Path path = new Path().of(r.getAbsolutePath()).$()) {
                Assert.assertEquals(0, Files.rmdir(path));
                Assert.assertFalse(r.exists());
            }
        });
    }

    @Test
    public void testDeleteOpenFile() throws Exception {
        assertMemoryLeak(() -> {
            try (Path path = new Path()) {
                File f = temporaryFolder.newFile();
                long fd = Files.openRW(path.of(f.getAbsolutePath()).$());
                Assert.assertTrue(Files.exists(fd));
                Assert.assertTrue(Files.remove(path));
                Assert.assertFalse(Files.exists(fd));
                Files.close(fd);
            }
        });
    }

    @Test
    public void testFailsToAllocateWhenNotEnoughSpace() throws Exception {
        assertMemoryLeak(() -> {
            File temp = temporaryFolder.newFile();
            TestUtils.writeStringToFile(temp, "abcde");
            try (Path path = new Path().of(temp.getAbsolutePath()).$()) {
                Assert.assertTrue(Files.exists(path));
                long fd = Files.openRW(path);
                Assert.assertEquals(5, Files.length(path));

                try {
                    long tb10 = 1024L * 1024L * 1024L * 1024L * 10; // 10TB
                    boolean success = Files.allocate(fd, tb10);
                    Assert.assertFalse("Allocation should fail on reasonable hard disk size", success);
                } finally {
                    Files.close(fd);
                }
            }
        });
    }

    @Test
    public void testHardLinkAsciiName() throws Exception {
        assertHardLinkPreservesFileContent("some_column.d");
    }

    @Test
    public void testHardLinkFailuresSrcDoesNotExist() throws Exception {
        assertMemoryLeak(() -> {
            File dbRoot = temporaryFolder.newFolder("dbRoot");
            Path srcFilePath = null;
            Path hardLinkFilePath = null;
            try {
                srcFilePath = new Path().of(dbRoot.getAbsolutePath()).concat("some_column.d").$();
                hardLinkFilePath = new Path().of(srcFilePath).put(".1").$();
                Assert.assertEquals(-1, Files.hardLink(srcFilePath, hardLinkFilePath));
            } finally {
                Misc.free(srcFilePath);
                Misc.free(hardLinkFilePath);
            }
        });
    }

    @Test
    public void testHardLinkNonAsciiName() throws Exception {
        assertHardLinkPreservesFileContent("いくつかの列.d");
    }

    @Test
    public void testHardLinkRecursive() throws Exception {
        assertMemoryLeak(() -> {
            int mkdirMode = 509;
            try (Path src = new Path().of(temporaryFolder.getRoot().getAbsolutePath())) {
                File f1 = new File(Chars.toString(src.concat("file")));
                TestUtils.writeStringToFile(f1, "abcde");

                src.parent();
                src.concat("subdir");
                Assert.assertEquals(0, Files.mkdir(src.$(), mkdirMode));
                src.chop$();

                File f2 = new File(Chars.toString(src.concat("file2")));
                TestUtils.writeStringToFile(f2, "efgh");

                src.of(temporaryFolder.getRoot().getAbsolutePath());
                try (
                        Path dst = new Path().of(temporaryFolder.getRoot().getPath()).put("copy").$();
                        Path p2 = new Path().of(dst).slash$()
                ) {
                    try {
                        Assert.assertEquals(0, FilesFacadeImpl.INSTANCE.hardLinkDirRecursive(src, dst, mkdirMode));

                        dst.concat("file");
                        src.concat("file");
                        TestUtils.assertFileContentsEquals(src, dst);
                        dst.parent();
                        src.parent();

                        src.concat("subdir").concat("file2");
                        dst.concat("subdir").concat("file2");
                        TestUtils.assertFileContentsEquals(src, dst);
                    } finally {
                        Files.rmdir(p2);
                    }
                }
            }
        });
    }

    @Test
    public void testLastModified() throws Exception {
        Log ignore = LogFactory.getLog(FilesTest.class); // so that it is not accounted in assertMemoryLeak
        assertMemoryLeak(() -> {
            try (Path path = new Path()) {
                assertLastModified(path, DateFormatUtils.parseUTCDate("2015-10-17T10:00:00.000Z"));
                assertLastModified(path, 122222212222L);
            }
        });
    }

    @Test
    public void testListDir() throws Exception {
        assertMemoryLeak(() -> {
            String temp = temporaryFolder.getRoot().getAbsolutePath();
            ObjList<String> names = new ObjList<>();
            try (Path path = new Path().of(temp).$()) {
                try (Path cp = new Path()) {
                    Assert.assertTrue(Files.touch(cp.of(temp).concat("a.txt").$()));
                    StringSink nameSink = new StringSink();
                    long pFind = Files.findFirst(path);
                    Assert.assertTrue(pFind != 0);
                    try {
                        do {
                            nameSink.clear();
                            Chars.utf8DecodeZ(Files.findName(pFind), nameSink);
                            names.add(nameSink.toString());
                        } while (Files.findNext(pFind) > 0);
                    } finally {
                        Files.findClose(pFind);
                    }
                }
            }

            names.sort(Chars::compare);

            Assert.assertEquals("[.,..,a.txt]", names.toString());
        });
    }

    @Test
    public void testListNonExistingDir() throws Exception {
        assertMemoryLeak(() -> {
            String temp = temporaryFolder.getRoot().getAbsolutePath();
            try (Path path = new Path().of(temp).concat("xyz").$()) {
                long pFind = Files.findFirst(path);
                Assert.assertEquals("failed os=" + Os.errno(), 0, pFind);
            }
        });
    }

    @Test
    public void testMkdirs() throws Exception {
        assertMemoryLeak(() -> {
            File r = temporaryFolder.newFolder("to_delete");
            try (Path path = new Path().of(r.getAbsolutePath())) {
                path.concat("a").concat("b").concat("c").concat("f.text").$();
                Assert.assertEquals(0, Files.mkdirs(path, 509));
            }

            try (Path path = new Path().of(r.getAbsolutePath())) {
                path.concat("a").concat("b").concat("c").$();
                Assert.assertTrue(Files.exists(path));
            }
        });
    }

    @Test
    public void testOpenCleanRWAllocatesToSize() throws Exception {
        assertMemoryLeak(() -> {
            File temp = temporaryFolder.getRoot();
            try (Path path = new Path().of(temp.getAbsolutePath()).concat("openCleanRWParallel").$()) {
                long fd = Files.openCleanRW(path, 1024);
                Assert.assertTrue(Files.exists(path));
                Assert.assertEquals(1024, Files.length(path));

                long fd2 = Files.openCleanRW(path, 2048);
                Assert.assertEquals(2048, Files.length(path));

                Files.close(fd);
                Files.close(fd2);
            }
        });
    }

    @Test
    public void testOpenCleanRWParallel() throws Exception {
        assertMemoryLeak(() -> {
            File temp = temporaryFolder.getRoot();
            int threadCount = 15;
            int iteration = 10;
            int fileSize = 1024;

            try (Path path = new Path().of(temp.getAbsolutePath()).concat("openCleanRWParallel").$()) {
                Assert.assertFalse(Files.exists(path));

                final CyclicBarrier barrier = new CyclicBarrier(threadCount);
                final CountDownLatch halt = new CountDownLatch(threadCount);
                final AtomicInteger errors = new AtomicInteger();

                for (int k = 0; k < threadCount; k++) {
                    new Thread(() -> {
                        try {
                            barrier.await();
                            for (int i = 0; i < iteration; i++) {
                                long fd = Files.openCleanRW(path, fileSize);
                                if (fd < 0) {
                                    errors.incrementAndGet();
                                }
                                int error = Files.close(fd);
                                if (error != 0) {
                                    errors.incrementAndGet();
                                }
                            }
                        } catch (Exception e) {
                            e.printStackTrace();
                            errors.incrementAndGet();
                        } finally {
                            halt.countDown();
                        }
                    }).start();
                }

                halt.await();
                Assert.assertEquals(0, errors.get());
                Assert.assertTrue(Files.exists(path));
                Assert.assertEquals(fileSize, Files.length(path));
            }
        });
    }

    @Test
    public void testReadFails() throws Exception {
        assertMemoryLeak(() -> {
            File temp = temporaryFolder.newFile();

            try (Path path = new Path().of(temp.getAbsolutePath())) {
                long fd1 = Files.openRW(path.$());
                long fileSize = 4096;
                long mem = Unsafe.malloc(fileSize, MemoryTag.NATIVE_DEFAULT);

                long testValue = 0x1234567890ABCDEFL;
                Unsafe.getUnsafe().putLong(mem, testValue);

                try {
                    Files.truncate(fd1, fileSize);

                    MatcherAssert.assertThat(Files.read(fd1, mem, 8L, 0), is(8L));
                    MatcherAssert.assertThat(Files.read(fd1, mem, fileSize, -1), lessThan(0L));
                    MatcherAssert.assertThat(Files.read(fd1, mem, fileSize, fileSize), is(0L));
                    MatcherAssert.assertThat(Files.read(fd1, mem, fileSize + 8, fileSize), is(0L));

                } finally {
                    // Release mem, fd
                    Files.close(fd1);
                    Unsafe.free(mem, fileSize, MemoryTag.NATIVE_DEFAULT);

                    // Delete files
                    Files.remove(path);
                }
            }
        });
    }

    @Test
    public void testReadOver2GB() throws Exception {
        assertMemoryLeak(() -> {
            File temp = temporaryFolder.newFile();

            try (Path path = new Path().of(temp.getAbsolutePath())) {
                long fd1 = Files.openRW(path.$());
                long size2Gb = (2L << 30) + 4096;
                long mem = Unsafe.malloc(size2Gb, MemoryTag.NATIVE_DEFAULT);

                long testValue = 0x1234567890ABCDEFL;
                Unsafe.getUnsafe().putLong(mem, testValue);

                try {
                    Files.truncate(fd1, size2Gb);

                    Files.write(fd1, mem, 8, 0);
                    Files.write(fd1, mem, 8, size2Gb - 8);

                    // Check read call works
                    // Check written data
                    Assert.assertEquals(size2Gb, Files.read(fd1, mem, size2Gb, 0));
                    long long1 = Files.readULong(fd1, 0L);
                    Assert.assertEquals(testValue, long1);
                    long long2 = Files.readULong(fd1, size2Gb - 8);
                    Assert.assertEquals(testValue, long2);

                } finally {
                    // Release mem, fd
                    Files.close(fd1);
                    Unsafe.free(mem, size2Gb, MemoryTag.NATIVE_DEFAULT);

                    // Delete files
                    Files.remove(path);
                }
            }
        });
    }

    @Test
    public void testRemove() throws Exception {
        assertMemoryLeak(() -> {
            try (Path path = new Path().of(temporaryFolder.newFile().getAbsolutePath()).$()) {
                Assert.assertTrue(Files.touch(path));
                Assert.assertTrue(Files.exists(path));
                Assert.assertTrue(Files.remove(path));
                Assert.assertFalse(Files.exists(path));
            }
        });
    }

    @Test
    public void testSendFileOver2GB() throws Exception {
        assertMemoryLeak(() -> {
            File temp = temporaryFolder.newFile();

            try (
                    Path path1 = new Path().of(temp.getAbsolutePath());
                    Path path2 = new Path().of(temp.getAbsolutePath())
            ) {
                long fd1 = Files.openRW(path1.$());
                path2.put(".2").$();
                long fd2 = 0;

                long mem = Unsafe.malloc(8, MemoryTag.NATIVE_DEFAULT);

                long testValue = 0x1234567890ABCDEFL;
                Unsafe.getUnsafe().putLong(mem, testValue);
                long size2Gb = (2L << 30) + 4096;

                try {
                    Files.truncate(fd1, size2Gb);

                    Files.write(fd1, mem, 8, 0);
                    Files.write(fd1, mem, 8, size2Gb - 8);

                    // Check copy call works
                    int result = Files.copy(path1, path2);

                    // Check written data
                    // Windows return 1 but Linux and others return 0 on success
                    // All return negative in case of error.
                    MatcherAssert.assertThat(result, greaterThanOrEqualTo(0));

                    fd2 = Files.openRO(path2.$());
                    long long1 = Files.readULong(fd2, 0L);
                    Assert.assertEquals(testValue, long1);
                    long long2 = Files.readULong(fd2, size2Gb - 8);
                    Assert.assertEquals(testValue, long2);

                } finally {
                    // Release mem, fd
                    Files.close(fd1);
                    if (fd2 != 0) {
                        Files.close(fd2);
                    }
                    Unsafe.free(mem, 8, MemoryTag.NATIVE_DEFAULT);

                    // Delete files
                    Files.remove(path1);
                    Files.remove(path2);
                }
            }
        });
    }

    @Test
    public void testSendFileOver2GBWithOffset() throws Exception {
        assertMemoryLeak(() -> {
            File temp = temporaryFolder.newFile();

            try (
                    Path path1 = new Path().of(temp.getAbsolutePath());
                    Path path2 = new Path().of(temp.getAbsolutePath())
            ) {
                long fd1 = Files.openRW(path1.$());
                path2.put(".2").$();
                long fd2 = Files.openRW(path2);

                long mem = Unsafe.malloc(8, MemoryTag.NATIVE_DEFAULT);

                long testValue = 0x1234567890ABCDEFL;
                Unsafe.getUnsafe().putLong(mem, testValue);
                long fileSize = (2L << 30) + 2 * 4096;

                try {
                    Files.truncate(fd1, fileSize);

                    Files.write(fd1, mem, 8, 0);
                    Files.write(fd1, mem, 8, fileSize - 8);

                    // Check copy call works
                    int offset = 2058;
                    long copiedLen = Files.copyData(fd1, fd2, offset, -1);

                    MatcherAssert.assertThat("errno: " + Os.errno(), copiedLen, is(fileSize - offset));

                    long long1 = Files.readULong(fd2, fileSize - offset - 8);
                    Assert.assertEquals(testValue, long1);

                    // Copy with set length
                    Files.close(fd2);
                    Files.remove(path2);
                    fd2 = Files.openRW(path2.$());

                    // Check copy call works
                    offset = 3051;
                    copiedLen = Files.copyData(fd1, fd2, offset, fileSize - offset);
                    MatcherAssert.assertThat("errno: " + Os.errno(), copiedLen, is(fileSize - offset));

                    long1 = Files.readULong(fd2, fileSize - offset - 8);
                    Assert.assertEquals(testValue, long1);
                } finally {
                    // Release mem, fd
                    Files.close(fd1);
                    Files.close(fd2);
                    Unsafe.free(mem, 8, MemoryTag.NATIVE_DEFAULT);

                    // Delete files
                    Files.remove(path1);
                    Files.remove(path2);
                }
            }
        });
    }

    @Test
    public void testSoftLinkAsciiName() throws Exception {
<<<<<<< HEAD
=======
        Assume.assumeTrue(Os.type != Os.WINDOWS);
>>>>>>> ecd519c0
        assertSoftLinkDoesNotPreserveFileContent("some_column.d");
    }

    @Test
    public void testSoftLinkDoesNotFailWhenSrcDoesNotExist() throws Exception {
<<<<<<< HEAD
=======
        Assume.assumeTrue(Os.type != Os.WINDOWS);

>>>>>>> ecd519c0
        assertMemoryLeak(() -> {
            File tmpFolder = temporaryFolder.newFolder("soft");
            String fileName = "いくつかの列.d";
            try (
                    Path srcFilePath = new Path().of(tmpFolder.getAbsolutePath()).concat(fileName).$();
<<<<<<< HEAD
                    Path softLinkFilePath = new Path().of(tmpFolder.getAbsolutePath()).concat(fileName).put(".1").$();
=======
                    Path softLinkFilePath = new Path().of(tmpFolder.getAbsolutePath()).concat(fileName).put(".1").$()
>>>>>>> ecd519c0
            ) {
                Assert.assertEquals(0, Files.softLink(srcFilePath, softLinkFilePath));

                // check that when listing it we can actually find it
                File link = new File(softLinkFilePath.toString());
<<<<<<< HEAD
                List<File> files = Arrays.asList(link.getParentFile().listFiles());
=======
                File[] fileArray = link.getParentFile().listFiles();
                Assert.assertNotNull(fileArray);
                List<File> files = Arrays.asList(fileArray);
>>>>>>> ecd519c0
                Assert.assertEquals(fileName + ".1", files.get(0).getName());

                // however
                Assert.assertFalse(link.exists());
                Assert.assertFalse(link.canRead());
                Assert.assertEquals(-1, Files.openRO(softLinkFilePath));
                Assert.assertTrue(Files.remove(softLinkFilePath));
            } finally {
                temporaryFolder.delete();
            }
        });
    }

    @Test
    public void testSoftLinkNonAsciiName() throws Exception {
<<<<<<< HEAD
=======
        Assume.assumeTrue(Os.type != Os.WINDOWS);
>>>>>>> ecd519c0
        assertSoftLinkDoesNotPreserveFileContent("いくつかの列.d");
    }

    @Test
    public void testTruncate() throws Exception {
        assertMemoryLeak(() -> {
            File temp = temporaryFolder.newFile();
            TestUtils.writeStringToFile(temp, "abcde");
            try (Path path = new Path().of(temp.getAbsolutePath()).$()) {
                Assert.assertTrue(Files.exists(path));
                Assert.assertEquals(5, Files.length(path));

                long fd = Files.openRW(path);
                try {
                    Files.truncate(fd, 3);
                    Assert.assertEquals(3, Files.length(path));
                    Files.truncate(fd, 0);
                    Assert.assertEquals(0, Files.length(path));
                } finally {
                    Files.close(fd);
                }
            }
        });
    }

    @Test
    public void testUnlink() throws Exception {
<<<<<<< HEAD
=======
        Assume.assumeTrue(Os.type != Os.WINDOWS);
>>>>>>> ecd519c0
        assertMemoryLeak(() -> {
            File tmpFolder = temporaryFolder.newFolder("unlink");
            final String fileName = "いくつかの列.d";
            final String fileContent = "**unlink** deletes a name from the filesystem." + EOL +
                    "If the name IS a symbolic link, the link is removed." + EOL +
                    "If the name is the last link to the file, and no processes have" + EOL +
                    "the file open, the file is deleted and the space it was using is " + EOL +
                    "made available for reuse. Otherwise, if any process maintains the" + EOL +
                    "file open, it will remain in existence until the last file descriptor" + EOL +
                    "referring to it is closed." + EOL;


            try (
                    Path srcPath = new Path().of(tmpFolder.getAbsolutePath());
                    Path coldRoot = new Path().of(srcPath).concat("S3").slash$(); // does not exist yet
<<<<<<< HEAD
                    Path linkPath = new Path().of(coldRoot).concat(fileName).put(".attachable").$();
=======
                    Path linkPath = new Path().of(coldRoot).concat(fileName).put(".attachable").$()
>>>>>>> ecd519c0
            ) {
                createTempFile(srcPath, fileName, fileContent); // updates srcFilePath

                // create the soft link
                createSoftLink(coldRoot, srcPath, linkPath);

                // check contents are the same
                assertEqualsFileContent(linkPath, fileContent);

                // unlink soft link
                Assert.assertEquals(0, Files.unlink(linkPath));

                // check original file still exists and contents are the same
                assertEqualsFileContent(srcPath, fileContent);

                // however the link no longer exists
                File link = new File(linkPath.toString());
                Assert.assertFalse(link.exists());
                Assert.assertFalse(link.canRead());
                Assert.assertEquals(-1, Files.openRO(linkPath));
            }
        });
    }

    @Test
    public void testWriteFails() throws Exception {
        assertMemoryLeak(() -> {
            File temp = temporaryFolder.newFile();

            try (Path path = new Path().of(temp.getAbsolutePath()).$()) {
                long fd1 = Files.openRW(path.$());
                long mem = Unsafe.malloc(8, MemoryTag.NATIVE_DEFAULT);

                long testValue = 0x1234567890ABCDEFL;
                Unsafe.getUnsafe().putLong(mem, testValue);
                long fileSize = (2L << 30) + 4096;

                try {
                    Files.truncate(fd1, fileSize);

                    MatcherAssert.assertThat(Files.write(fd1, mem, 8, 0), is(8L));
                    MatcherAssert.assertThat(Files.write(fd1, mem, -1, fileSize), is(-1L));
                    MatcherAssert.assertThat(Files.write(-1, mem, 8, fileSize), is(-1L));

                } finally {
                    // Release mem, fd
                    Files.close(fd1);
                    Unsafe.free(mem, 8, MemoryTag.NATIVE_DEFAULT);

                    // Delete files
                    Files.remove(path);
                }
            }
        });
    }

    @Test
    public void testWriteOver2GB() throws Exception {
        assertMemoryLeak(() -> {
            File temp = temporaryFolder.newFile();

            try (Path path = new Path().of(temp.getAbsolutePath()).$()) {
                long fd1 = Files.openRW(path.$());
                long fd2 = Files.openRW(path.chop$().put(".2").$());
                long mem = Unsafe.malloc(8, MemoryTag.NATIVE_DEFAULT);
                long mmap = 0;

                long testValue = 0x1234567890ABCDEFL;
                Unsafe.getUnsafe().putLong(mem, testValue);
                long size2Gb = (2L << 30) + 4096;

                try {
                    Files.truncate(fd1, size2Gb);

                    Files.write(fd1, mem, 8, 0);
                    Files.write(fd1, mem, 8, size2Gb - 8);

                    // Check write call works
                    mmap = Files.mmap(fd1, size2Gb, 0, Files.MAP_RO, MemoryTag.NATIVE_DEFAULT);
                    Files.truncate(fd2, size2Gb);

                    // Check written data
                    Assert.assertEquals(size2Gb, Files.write(fd2, mmap, size2Gb, 0));
                    long long1 = Files.readULong(fd2, 0L);
                    Assert.assertEquals(testValue, long1);

                    long long2 = Files.readULong(fd2, size2Gb - 8);
                    Assert.assertEquals(testValue, long2);

                } finally {
                    // Release mem, fd
                    Files.close(fd1);
                    Files.close(fd2);
                    Files.munmap(mmap, size2Gb, MemoryTag.NATIVE_DEFAULT);
                    Unsafe.free(mem, 8, MemoryTag.NATIVE_DEFAULT);

                    // Delete files
                    Files.remove(path);
                    Files.remove(path.of(temp.getAbsolutePath()).$());
                }
            }
        });
    }

    private static void assertEqualsFileContent(Path path, String fileContent) {
        final int buffSize = 2048;
        final long buffPtr = Unsafe.malloc(buffSize, MemoryTag.NATIVE_DEFAULT);
        long fd = -1L;
        try {
            fd = Files.openRO(path);
            Assert.assertTrue(Files.exists(fd));
            long size = Files.length(fd);
            if (size > buffSize) {
                throw new LogError("File is too big: " + path);
            }
            if (size < 0 || size != Files.read(fd, buffPtr, size, 0)) {
                throw new LogError(String.format(
                        "Cannot read %s [errno=%d, size=%d]",
                        path,
                        Os.errno(),
                        size
                ));
            }
            StringSink sink = Misc.getThreadLocalBuilder();
            Chars.utf8Decode(buffPtr, buffPtr + size, sink);
            TestUtils.assertEquals(fileContent, sink.toString());
        } finally {
            if (fd != -1L) {
                Files.close(fd);
            }
            Unsafe.free(buffPtr, buffSize, MemoryTag.NATIVE_DEFAULT);
        }
    }

    private static void createSoftLink(Path coldRoot, Path srcFilePath, Path softLinkFilePath) {
        Assert.assertEquals(0, Files.mkdirs(coldRoot, 509));
        Assert.assertEquals(0, Files.softLink(srcFilePath, softLinkFilePath));
        Assert.assertTrue(Os.type == Os.WINDOWS || Files.isSoftLink(softLinkFilePath)); // TODO: isSoftLink is not working on windows
    }

    private static void createTempFile(Path path, String fileName, String fileContent) {
        final int buffSize = fileContent.length() * 3;
        final long buffPtr = Unsafe.malloc(buffSize, MemoryTag.NATIVE_DEFAULT);
        final byte[] bytes = fileContent.getBytes(Files.UTF_8);
        long p = buffPtr;
        for (int i = 0, n = bytes.length; i < n; i++) {
            Unsafe.getUnsafe().putByte(p++, bytes[i]);
        }
        Unsafe.getUnsafe().putByte(p, (byte) 0);
        long fd = -1L;
        try {
            fd = Files.openAppend(path.concat(fileName).$());
            if (fd > -1L) {
                Files.truncate(fd, 0);
                Files.append(fd, buffPtr, bytes.length);
                Files.sync();
            }
            Assert.assertTrue(Files.exists(fd));
        } finally {
            if (fd != -1L) {
                Files.close(fd);
            }
            Unsafe.free(buffPtr, buffSize, MemoryTag.NATIVE_DEFAULT);
        }
    }

    private static void touch(File file) throws IOException {
        FileOutputStream fos = new FileOutputStream(file);
        fos.close();
    }

    private void assertHardLinkPreservesFileContent(String fileName) throws Exception {
        assertMemoryLeak(() -> {
            File dbRoot = temporaryFolder.newFolder("dbRoot");
            final String fileContent = "The theoretical tightest upper bound on the information rate of" + EOL +
                    "data that can be communicated at an arbitrarily low error rate using an average" + EOL +
                    "received signal power S through an analog communication channel subject to" + EOL +
                    "additive white Gaussian noise (AWGN) of power N:" + EOL + EOL +
                    "C = B * log_2(1 + S/N)" + EOL + EOL +
                    "where" + EOL + EOL +
                    "C is the channel capacity in bits per second, a theoretical upper bound on the net " + EOL +
                    "  bit rate (information rate, sometimes denoted I) excluding error-correction codes;" + EOL +
                    "B is the bandwidth of the channel in hertz (passband bandwidth in case of a bandpass " + EOL +
                    "signal);" + EOL +
                    "S is the average received signal power over the bandwidth (in case of a carrier-modulated " + EOL +
                    "passband transmission, often denoted C), measured in watts (or volts squared);" + EOL +
                    "N is the average power of the noise and interference over the bandwidth, measured in " + EOL +
                    "watts (or volts squared); and" + EOL +
                    "S/N is the signal-to-noise ratio (SNR) or the carrier-to-noise ratio (CNR) of the " + EOL +
                    "communication signal to the noise and interference at the receiver (expressed as a linear" + EOL +
                    "power ratio, not aslogarithmic decibels)." + EOL;
            try (
                    Path srcFilePath = new Path().of(dbRoot.getAbsolutePath());
                    Path hardLinkFilePath = new Path().of(dbRoot.getAbsolutePath()).concat(fileName).put(".1").$()
            ) {
                createTempFile(srcFilePath, fileName, fileContent);

                // perform the hard link
                Assert.assertEquals(0, Files.hardLink(srcFilePath, hardLinkFilePath));

                // check content are the same
                assertEqualsFileContent(hardLinkFilePath, fileContent);

                // delete source file
                Assert.assertTrue(Files.remove(srcFilePath));

                // check linked file still exists and content are the same
                assertEqualsFileContent(hardLinkFilePath, fileContent);

                Files.remove(srcFilePath);
                Assert.assertTrue(Files.remove(hardLinkFilePath));
            }
        });
    }

    private void assertLastModified(Path path, long t) throws IOException {
        File f = temporaryFolder.newFile();
        Assert.assertTrue(Files.touch(path.of(f.getAbsolutePath()).$()));
        Assert.assertTrue(Files.setLastModified(path, t));
        Assert.assertEquals(t, Files.getLastModified(path));
    }

    private void assertSoftLinkDoesNotPreserveFileContent(String fileName) throws Exception {
        assertMemoryLeak(() -> {
            File tmpFolder = temporaryFolder.newFolder("soft");
            final String fileContent = "A soft link is automatically interpreted and followed by the OS as " + EOL +
                    "a path to another file, or directory, called the 'target'. The soft link is itself a " + EOL +
                    "file that exists independently of its target. If the soft link is deleted, its target " + EOL +
                    "remains unaffected. If a soft link points to a target, and the target is moved, renamed, " + EOL +
                    "or deleted, the soft link is not automatically updated/deleted and continues to point" + EOL +
                    "to the old target, now a non-existing file, or directory." + EOL +
                    "Soft links may point to any file, or directory, irrespective of the volumes on which " + EOL +
                    "both the link and the target reside." + EOL;

            try (
                    Path srcFilePath = new Path().of(tmpFolder.getAbsolutePath());
                    Path coldRoot = new Path().of(srcFilePath).concat("S3").slash$();
                    Path softLinkRenamedFilePath = new Path().of(coldRoot).concat(fileName).$();
                    Path softLinkFilePath = new Path().of(softLinkRenamedFilePath).put(".attachable").$()
            ) {
                createTempFile(srcFilePath, fileName, fileContent); // updates srcFilePath

                // create the soft link
                createSoftLink(coldRoot, srcFilePath, softLinkFilePath);

                // check contents are the same
                assertEqualsFileContent(softLinkFilePath, fileContent);

                // delete soft link
                Assert.assertTrue(Files.remove(softLinkFilePath));

                // check original file still exists and contents are the same
                assertEqualsFileContent(srcFilePath, fileContent);

                // create the soft link again
                createSoftLink(coldRoot, srcFilePath, softLinkFilePath);

                // rename the link
                Assert.assertEquals(0, Files.rename(softLinkFilePath, softLinkRenamedFilePath));

                // check contents are the same
                assertEqualsFileContent(softLinkRenamedFilePath, fileContent);

                // delete original file
                Assert.assertTrue(Files.remove(srcFilePath));

                // check that when listing the folder where the link is, we can actually find it
                File link = new File(softLinkRenamedFilePath.toString());
                File[] fileArray = link.getParentFile().listFiles();
                Assert.assertNotNull(fileArray);
                List<File> files = Arrays.asList(fileArray);
                Assert.assertEquals(fileName, files.get(0).getName());

                // however, OS checks do check the existence of the file pointed to
                Assert.assertFalse(link.exists());
                Assert.assertFalse(link.canRead());
                Assert.assertEquals(-1, Files.openRO(softLinkFilePath));
                Assert.assertTrue(Files.remove(softLinkRenamedFilePath));
            }
        });
    }
}<|MERGE_RESOLUTION|>--- conflicted
+++ resolved
@@ -642,42 +642,28 @@
 
     @Test
     public void testSoftLinkAsciiName() throws Exception {
-<<<<<<< HEAD
-=======
         Assume.assumeTrue(Os.type != Os.WINDOWS);
->>>>>>> ecd519c0
         assertSoftLinkDoesNotPreserveFileContent("some_column.d");
     }
 
     @Test
     public void testSoftLinkDoesNotFailWhenSrcDoesNotExist() throws Exception {
-<<<<<<< HEAD
-=======
         Assume.assumeTrue(Os.type != Os.WINDOWS);
 
->>>>>>> ecd519c0
         assertMemoryLeak(() -> {
             File tmpFolder = temporaryFolder.newFolder("soft");
             String fileName = "いくつかの列.d";
             try (
                     Path srcFilePath = new Path().of(tmpFolder.getAbsolutePath()).concat(fileName).$();
-<<<<<<< HEAD
-                    Path softLinkFilePath = new Path().of(tmpFolder.getAbsolutePath()).concat(fileName).put(".1").$();
-=======
                     Path softLinkFilePath = new Path().of(tmpFolder.getAbsolutePath()).concat(fileName).put(".1").$()
->>>>>>> ecd519c0
             ) {
                 Assert.assertEquals(0, Files.softLink(srcFilePath, softLinkFilePath));
 
                 // check that when listing it we can actually find it
                 File link = new File(softLinkFilePath.toString());
-<<<<<<< HEAD
-                List<File> files = Arrays.asList(link.getParentFile().listFiles());
-=======
                 File[] fileArray = link.getParentFile().listFiles();
                 Assert.assertNotNull(fileArray);
                 List<File> files = Arrays.asList(fileArray);
->>>>>>> ecd519c0
                 Assert.assertEquals(fileName + ".1", files.get(0).getName());
 
                 // however
@@ -693,10 +679,7 @@
 
     @Test
     public void testSoftLinkNonAsciiName() throws Exception {
-<<<<<<< HEAD
-=======
         Assume.assumeTrue(Os.type != Os.WINDOWS);
->>>>>>> ecd519c0
         assertSoftLinkDoesNotPreserveFileContent("いくつかの列.d");
     }
 
@@ -724,10 +707,7 @@
 
     @Test
     public void testUnlink() throws Exception {
-<<<<<<< HEAD
-=======
         Assume.assumeTrue(Os.type != Os.WINDOWS);
->>>>>>> ecd519c0
         assertMemoryLeak(() -> {
             File tmpFolder = temporaryFolder.newFolder("unlink");
             final String fileName = "いくつかの列.d";
@@ -743,11 +723,7 @@
             try (
                     Path srcPath = new Path().of(tmpFolder.getAbsolutePath());
                     Path coldRoot = new Path().of(srcPath).concat("S3").slash$(); // does not exist yet
-<<<<<<< HEAD
-                    Path linkPath = new Path().of(coldRoot).concat(fileName).put(".attachable").$();
-=======
                     Path linkPath = new Path().of(coldRoot).concat(fileName).put(".attachable").$()
->>>>>>> ecd519c0
             ) {
                 createTempFile(srcPath, fileName, fileContent); // updates srcFilePath
 
