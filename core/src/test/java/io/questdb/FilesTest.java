/*******************************************************************************
 *     ___                  _   ____  ____
 *    / _ \ _   _  ___  ___| |_|  _ \| __ )
 *   | | | | | | |/ _ \/ __| __| | | |  _ \
 *   | |_| | |_| |  __/\__ \ |_| |_| | |_) |
 *    \__\_\\__,_|\___||___/\__|____/|____/
 *
 *  Copyright (c) 2014-2019 Appsicle
 *  Copyright (c) 2019-2022 QuestDB
 *
 *  Licensed under the Apache License, Version 2.0 (the "License");
 *  you may not use this file except in compliance with the License.
 *  You may obtain a copy of the License at
 *
 *  http://www.apache.org/licenses/LICENSE-2.0
 *
 *  Unless required by applicable law or agreed to in writing, software
 *  distributed under the License is distributed on an "AS IS" BASIS,
 *  WITHOUT WARRANTIES OR CONDITIONS OF ANY KIND, either express or implied.
 *  See the License for the specific language governing permissions and
 *  limitations under the License.
 *
 ******************************************************************************/

package io.questdb;

import io.questdb.cairo.CairoConfiguration;
import io.questdb.log.LogError;
import io.questdb.log.LogFactory;
import io.questdb.std.*;
import io.questdb.std.datetime.millitime.DateFormatUtils;
import io.questdb.std.str.Path;
import io.questdb.std.str.StringSink;
import io.questdb.test.tools.TestUtils;
import org.hamcrest.MatcherAssert;
import org.junit.Assert;
import org.junit.Assume;
import org.junit.Rule;
import org.junit.Test;
import org.junit.rules.TemporaryFolder;

import java.io.File;
import java.io.FileOutputStream;
import java.io.IOException;
import java.util.Arrays;
import java.util.List;
import java.util.concurrent.CountDownLatch;
import java.util.concurrent.CyclicBarrier;
import java.util.concurrent.atomic.AtomicInteger;

import static io.questdb.test.tools.TestUtils.assertMemoryLeak;
import static org.hamcrest.CoreMatchers.is;
import static org.hamcrest.Matchers.greaterThanOrEqualTo;
import static org.hamcrest.Matchers.lessThan;

public class FilesTest {
    private static final String EOL = System.lineSeparator();
    @Rule
    public final TemporaryFolder temporaryFolder = new TemporaryFolder();

    @Test
    public void testAllocate() throws Exception {
        assertMemoryLeak(() -> {
            File temp = temporaryFolder.newFile();
            TestUtils.writeStringToFile(temp, "abcde");
            try (Path path = new Path().of(temp.getAbsolutePath()).$()) {
                Assert.assertTrue(Files.exists(path));
                Assert.assertEquals(5, Files.length(path));

                int fd = Files.openRW(path);
                try {
                    Files.allocate(fd, 10);
                    Assert.assertEquals(10, Files.length(path));
                    Files.allocate(fd, 120);
                    Assert.assertEquals(120, Files.length(path));
                } finally {
                    Files.close(fd);
                }
            }
        });
    }

    @Test
    public void testAllocateConcurrent() throws IOException, InterruptedException {
        // This test allocates (but doesn't write to) potentially very large files
        // size of which will depend on free disk space of the host OS.
        // I found that on OSX (m1) with large disk allocate() call is painfully slow and
        // for that reason (until we understood the problem better) we won't run this test
        // on OSX
        Assume.assumeTrue(Os.type != Os.OSX_ARM64 && Os.type != Os.OSX_AMD64);
        FilesFacade ff = FilesFacadeImpl.INSTANCE;

        String tmpFolder = temporaryFolder.newFolder("allocate").getAbsolutePath();
        AtomicInteger errors = new AtomicInteger();

        for (int i = 0; i < 10; i++) {
            Thread th1 = new Thread(() -> testAllocateConcurrent0(ff, tmpFolder, 1, errors));
            Thread th2 = new Thread(() -> testAllocateConcurrent0(ff, tmpFolder, 2, errors));
            th1.start();
            th2.start();
            th1.join();
            th2.join();
            Assert.assertEquals(0, errors.get());
        }
    }

    @Test
    public void testAllocateLoop() throws Exception {
        assertMemoryLeak(() -> {
            File temp = temporaryFolder.newFile();
            TestUtils.writeStringToFile(temp, "abcde");
            try (Path path = new Path().of(temp.getAbsolutePath()).$()) {
                Assert.assertTrue(Files.exists(path));
                Assert.assertEquals(5, Files.length(path));
                int fd = Files.openRW(path);

                long M50 = 100 * 1024L * 1024L;
                try {
                    // If allocate tries to allocate by the given size
                    // instead of to the size this will allocate 2TB and suppose to fail
                    for (int i = 0; i < 20000; i++) {
                        Files.allocate(fd, M50 + i);
                        Assert.assertEquals(M50 + i, Files.length(path));
                    }
                } finally {
                    Files.close(fd);
                }
            }
        });
    }

    @Test
    public void testCopy() throws Exception {
        assertMemoryLeak(() -> {
            File temp = temporaryFolder.newFile();
            TestUtils.writeStringToFile(temp, "abcde");
            try (Path path = new Path().of(temp.getAbsolutePath()).$()) {
                Assert.assertTrue(Files.exists(path));
                try (Path copyPath = new Path().of(temp.getAbsolutePath()).put("-copy").$()) {
                    Files.copy(path, copyPath);

                    Assert.assertEquals(5, Files.length(copyPath));
                    TestUtils.assertFileContentsEquals(path, copyPath);
                }
            }
        });
    }

    @Test
    public void testCopyBigFile() throws Exception {
        assertMemoryLeak(() -> {
            File temp = temporaryFolder.newFile();
            int fileSize = 2 * 1024 * 1024; // in MB
            byte[] page = new byte[1024 * 64];
            Rnd rnd = new Rnd();

            for (int i = 0; i < page.length; i++) {
                page[i] = rnd.nextByte();
            }

            try (FileOutputStream fos = new FileOutputStream(temp)) {
                for (int i = 0; i < fileSize / page.length; i++) {
                    fos.write(page);
                }
            }

            try (Path path = new Path().of(temp.getAbsolutePath()).$()) {
                Assert.assertTrue(Files.exists(path));
                try (Path copyPath = new Path().of(temp.getAbsolutePath()).put("-copy").$()) {
                    Files.copy(path, copyPath);

                    Assert.assertEquals(fileSize, Files.length(copyPath));
                    TestUtils.assertFileContentsEquals(path, copyPath);
                }
            }
        });
    }

    @Test
    public void testCopyRecursive() throws Exception {
        assertMemoryLeak(() -> {
            int mkdirMode = 509;
            try (Path src = new Path().of(temporaryFolder.getRoot().getAbsolutePath())) {
                File f1 = new File(Chars.toString(src.concat("file")));
                TestUtils.writeStringToFile(f1, "abcde");

                src.parent();
                src.concat("subdir");
                Assert.assertEquals(0, Files.mkdir(src.$(), mkdirMode));
                src.chop$();

                File f2 = new File(Chars.toString(src.concat("file2")));
                TestUtils.writeStringToFile(f2, "efgh");

                src.of(temporaryFolder.getRoot().getAbsolutePath());
                try (
                        Path dst = new Path().of(temporaryFolder.getRoot().getPath()).put("copy").$();
                        Path p2 = new Path().of(dst).slash$()
                ) {
                    try {
                        Assert.assertEquals(0, FilesFacadeImpl.INSTANCE.copyRecursive(src, dst, mkdirMode));
                        dst.concat("file");
                        src.concat("file");
                        TestUtils.assertFileContentsEquals(src, dst);
                        dst.parent();
                        src.parent();

                        src.concat("subdir").concat("file2");
                        dst.concat("subdir").concat("file2");
                        TestUtils.assertFileContentsEquals(src, dst);
                    } finally {
                        Files.rmdir(p2);
                    }
                }
            }
        });
    }

    @Test
    public void testDeleteDir2() throws Exception {
        assertMemoryLeak(() -> {
            File r = temporaryFolder.newFolder("to_delete");
            Assert.assertTrue(new File(r, "a/b/c").mkdirs());
            Assert.assertTrue(new File(r, "d/e/f").mkdirs());
            touch(new File(r, "d/1.txt"));
            touch(new File(r, "a/b/2.txt"));
            try (Path path = new Path().of(r.getAbsolutePath()).$()) {
                Assert.assertEquals(0, Files.rmdir(path));
                Assert.assertFalse(r.exists());
            }
        });
    }

    @Test
    public void testDeleteOpenFile() throws Exception {
        assertMemoryLeak(() -> {
            try (Path path = new Path()) {
                File f = temporaryFolder.newFile();
                int fd = Files.openRW(path.of(f.getAbsolutePath()).$());
                Assert.assertTrue(Files.exists(fd));
                Assert.assertTrue(Files.remove(path));
                Assert.assertFalse(Files.exists(fd));
                Files.close(fd);
            }
        });
    }

    @Test
    public void testFailsToAllocateWhenNotEnoughSpace() throws Exception {
        assertMemoryLeak(() -> {
            File temp = temporaryFolder.newFile();
            TestUtils.writeStringToFile(temp, "abcde");
            try (Path path = new Path().of(temp.getAbsolutePath()).$()) {
                Assert.assertTrue(Files.exists(path));
                int fd = Files.openRW(path);
                Assert.assertEquals(5, Files.length(path));

                try {
                    long tb10 = 1024L * 1024L * 1024L * 1024L * 10; // 10TB
                    boolean success = Files.allocate(fd, tb10);
                    Assert.assertFalse("Allocation should fail on reasonable hard disk size", success);
                } finally {
                    Files.close(fd);
                }
            }
        });
    }

    @Test
    public void testHardLinkAsciiName() throws Exception {
        assertHardLinkPreservesFileContent("some_column.d");
    }

    @Test
    public void testHardLinkFailuresSrcDoesNotExist() throws Exception {
        assertMemoryLeak(() -> {
            File dbRoot = temporaryFolder.newFolder("dbRoot");
            Path srcFilePath = null;
            Path hardLinkFilePath = null;
            try {
                srcFilePath = new Path().of(dbRoot.getAbsolutePath()).concat("some_column.d").$();
                hardLinkFilePath = new Path().of(srcFilePath).put(".1").$();
                Assert.assertEquals(-1, Files.hardLink(srcFilePath, hardLinkFilePath));
            } finally {
                Misc.free(srcFilePath);
                Misc.free(hardLinkFilePath);
            }
        });
    }

    @Test
    public void testHardLinkNonAsciiName() throws Exception {
        assertHardLinkPreservesFileContent("いくつかの列.d");
    }

    @Test
    public void testHardLinkRecursive() throws Exception {
        assertMemoryLeak(() -> {
            int mkdirMode = 509;
            try (Path src = new Path().of(temporaryFolder.getRoot().getAbsolutePath())) {
                File f1 = new File(Chars.toString(src.concat("file")));
                TestUtils.writeStringToFile(f1, "abcde");

                src.parent();
                src.concat("subdir");
                Assert.assertEquals(0, Files.mkdir(src.$(), mkdirMode));
                src.chop$();

                File f2 = new File(Chars.toString(src.concat("file2")));
                TestUtils.writeStringToFile(f2, "efgh");

                src.of(temporaryFolder.getRoot().getAbsolutePath());
                try (
                        Path dst = new Path().of(temporaryFolder.getRoot().getPath()).put("copy").$();
                        Path p2 = new Path().of(dst).slash$()
                ) {
                    try {
                        Assert.assertEquals(0, FilesFacadeImpl.INSTANCE.hardLinkDirRecursive(src, dst, mkdirMode));

                        dst.concat("file");
                        src.concat("file");
                        TestUtils.assertFileContentsEquals(src, dst);
                        dst.parent();
                        src.parent();

                        src.concat("subdir").concat("file2");
                        dst.concat("subdir").concat("file2");
                        TestUtils.assertFileContentsEquals(src, dst);
                    } finally {
                        Files.rmdir(p2);
                    }
                }
            }
        });
    }

    @Test
    public void testLastModified() throws Exception {
        LogFactory.getLog(FilesTest.class); // so that it is not accounted in assertMemoryLeak
        assertMemoryLeak(() -> {
            try (Path path = new Path()) {
                assertLastModified(path, DateFormatUtils.parseUTCDate("2015-10-17T10:00:00.000Z"));
                assertLastModified(path, 122222212222L);
            }
        });
    }

    @Test
    public void testListDir() throws Exception {
        assertMemoryLeak(() -> {
            String temp = temporaryFolder.getRoot().getAbsolutePath();
            ObjList<String> names = new ObjList<>();
            try (Path path = new Path().of(temp).$()) {
                try (Path cp = new Path()) {
                    Assert.assertTrue(Files.touch(cp.of(temp).concat("a.txt").$()));
                    StringSink nameSink = new StringSink();
                    long pFind = Files.findFirst(path);
                    Assert.assertTrue(pFind != 0);
                    try {
                        do {
                            nameSink.clear();
                            Chars.utf8DecodeZ(Files.findName(pFind), nameSink);
                            names.add(nameSink.toString());
                        } while (Files.findNext(pFind) > 0);
                    } finally {
                        Files.findClose(pFind);
                    }
                }
            }

            names.sort(Chars::compare);

            Assert.assertEquals("[.,..,a.txt]", names.toString());
        });
    }

    @Test
    public void testListNonExistingDir() throws Exception {
        assertMemoryLeak(() -> {
            String temp = temporaryFolder.getRoot().getAbsolutePath();
            try (Path path = new Path().of(temp).concat("xyz").$()) {
                long pFind = Files.findFirst(path);
                Assert.assertEquals("failed os=" + Os.errno(), 0, pFind);
            }
        });
    }

    @Test
    public void testMkdirs() throws Exception {
        assertMemoryLeak(() -> {
            File r = temporaryFolder.newFolder("to_delete");
            try (Path path = new Path().of(r.getAbsolutePath())) {
                path.concat("a").concat("b").concat("c").concat("f.text").$();
                Assert.assertEquals(0, Files.mkdirs(path, 509));
            }

            try (Path path = new Path().of(r.getAbsolutePath())) {
                path.concat("a").concat("b").concat("c").$();
                Assert.assertTrue(Files.exists(path));
            }
        });
    }

    @Test
    public void testOpenCleanRWAllocatesToSize() throws Exception {
        assertMemoryLeak(() -> {
            File temp = temporaryFolder.getRoot();
            try (Path path = new Path().of(temp.getAbsolutePath()).concat("openCleanRWParallel").$()) {
                int fd = Files.openCleanRW(path, 1024);
                Assert.assertTrue(Files.exists(path));
                Assert.assertEquals(1024, Files.length(path));

                int fd2 = Files.openCleanRW(path, 2048);
                Assert.assertEquals(2048, Files.length(path));

                Files.close(fd);
                Files.close(fd2);
            }
        });
    }

    @Test
    public void testOpenCleanRWParallel() throws Exception {
        assertMemoryLeak(() -> {
            File temp = temporaryFolder.getRoot();
            int threadCount = 15;
            int iteration = 10;
            int fileSize = 1024;

            try (Path path = new Path().of(temp.getAbsolutePath()).concat("openCleanRWParallel").$()) {
                Assert.assertFalse(Files.exists(path));

                final CyclicBarrier barrier = new CyclicBarrier(threadCount);
                final CountDownLatch halt = new CountDownLatch(threadCount);
                final AtomicInteger errors = new AtomicInteger();

                for (int k = 0; k < threadCount; k++) {
                    new Thread(() -> {
                        try {
                            barrier.await();
                            for (int i = 0; i < iteration; i++) {
                                int fd = Files.openCleanRW(path, fileSize);
                                if (fd < 0) {
                                    errors.incrementAndGet();
                                }
                                int error = Files.close(fd);
                                if (error != 0) {
                                    errors.incrementAndGet();
                                }
                            }
                        } catch (Exception e) {
                            e.printStackTrace();
                            errors.incrementAndGet();
                        } finally {
                            halt.countDown();
                        }
                    }).start();
                }

                halt.await();
                Assert.assertEquals(0, errors.get());
                Assert.assertTrue(Files.exists(path));
                Assert.assertEquals(fileSize, Files.length(path));
            }
        });
    }

    @Test
    public void testReadFails() throws Exception {
        assertMemoryLeak(() -> {
            File temp = temporaryFolder.newFile();

            try (Path path = new Path().of(temp.getAbsolutePath())) {
                int fd1 = Files.openRW(path.$());
                long fileSize = 4096;
                long mem = Unsafe.malloc(fileSize, MemoryTag.NATIVE_DEFAULT);

                long testValue = 0x1234567890ABCDEFL;
                Unsafe.getUnsafe().putLong(mem, testValue);

                try {
                    Files.truncate(fd1, fileSize);

                    MatcherAssert.assertThat(Files.read(fd1, mem, 8L, 0), is(8L));
                    MatcherAssert.assertThat(Files.read(fd1, mem, fileSize, -1), lessThan(0L));
                    MatcherAssert.assertThat(Files.read(fd1, mem, fileSize, fileSize), is(0L));
                    MatcherAssert.assertThat(Files.read(fd1, mem, fileSize + 8, fileSize), is(0L));

                } finally {
                    // Release mem, fd
                    Files.close(fd1);
                    Unsafe.free(mem, fileSize, MemoryTag.NATIVE_DEFAULT);

                    // Delete files
                    Files.remove(path);
                }
            }
        });
    }

    @Test
    public void testReadOver2GB() throws Exception {
        assertMemoryLeak(() -> {
            File temp = temporaryFolder.newFile();

            try (Path path = new Path().of(temp.getAbsolutePath())) {
                int fd1 = Files.openRW(path.$());
                long size2Gb = (2L << 30) + 4096;
                long mem = Unsafe.malloc(size2Gb, MemoryTag.NATIVE_DEFAULT);

                long testValue = 0x1234567890ABCDEFL;
                Unsafe.getUnsafe().putLong(mem, testValue);

                try {
                    Files.truncate(fd1, size2Gb);

                    Files.write(fd1, mem, 8, 0);
                    Files.write(fd1, mem, 8, size2Gb - 8);

                    // Check read call works
                    // Check written data
                    Assert.assertEquals(size2Gb, Files.read(fd1, mem, size2Gb, 0));
                    byte byte1 = Files.readNonNegativeByte(fd1, 0L);
                    short short1 = Files.readNonNegativeShort(fd1, 0L);
                    int int1 = Files.readNonNegativeInt(fd1, 0L);
                    long long1 = Files.readNonNegativeLong(fd1, 0L);
                    Assert.assertEquals((byte) testValue, byte1);
                    Assert.assertEquals((short) testValue, short1);
                    Assert.assertEquals((int) testValue, int1);
                    Assert.assertEquals(testValue, long1);

                    byte byte2 = Files.readNonNegativeByte(fd1, size2Gb - 8);
                    short short2 = Files.readNonNegativeShort(fd1, size2Gb - 8);
                    int int2 = Files.readNonNegativeInt(fd1, size2Gb - 8);
                    long long2 = Files.readNonNegativeLong(fd1, size2Gb - 8);
                    Assert.assertEquals((byte) testValue, byte2);
                    Assert.assertEquals((short) testValue, short2);
                    Assert.assertEquals((int) testValue, int2);
                    Assert.assertEquals(testValue, long2);

                } finally {
                    // Release mem, fd
                    Files.close(fd1);
                    Unsafe.free(mem, size2Gb, MemoryTag.NATIVE_DEFAULT);

                    // Delete files
                    Files.remove(path);
                }
            }
        });
    }

    @Test
    public void testRemove() throws Exception {
        assertMemoryLeak(() -> {
            try (Path path = new Path().of(temporaryFolder.newFile().getAbsolutePath()).$()) {
                Assert.assertTrue(Files.touch(path));
                Assert.assertTrue(Files.exists(path));
                Assert.assertTrue(Files.remove(path));
                Assert.assertFalse(Files.exists(path));
            }
        });
    }

    @Test
    public void testSendFileOver2GB() throws Exception {
        assertMemoryLeak(() -> {
            File temp = temporaryFolder.newFile();

            try (
                    Path path1 = new Path().of(temp.getAbsolutePath());
                    Path path2 = new Path().of(temp.getAbsolutePath())
            ) {
                int fd1 = Files.openRW(path1.$());
                path2.put(".2").$();
                int fd2 = 0;

                long mem = Unsafe.malloc(8, MemoryTag.NATIVE_DEFAULT);

                long testValue = 0x1234567890ABCDEFL;
                Unsafe.getUnsafe().putLong(mem, testValue);
                long size2Gb = (2L << 30) + 4096;

                try {
                    Files.truncate(fd1, size2Gb);

                    Files.write(fd1, mem, 8, 0);
                    Files.write(fd1, mem, 8, size2Gb - 8);

                    // Check copy call works
                    int result = Files.copy(path1, path2);

                    // Check written data
                    // Windows return 1 but Linux and others return 0 on success
                    // All return negative in case of error.
                    MatcherAssert.assertThat(result, greaterThanOrEqualTo(0));

                    fd2 = Files.openRO(path2.$());
                    long long1 = Files.readNonNegativeLong(fd2, 0L);
                    Assert.assertEquals(testValue, long1);
                    long long2 = Files.readNonNegativeLong(fd2, size2Gb - 8);
                    Assert.assertEquals(testValue, long2);

                } finally {
                    // Release mem, fd
                    Files.close(fd1);
                    if (fd2 != 0) {
                        Files.close(fd2);
                    }
                    Unsafe.free(mem, 8, MemoryTag.NATIVE_DEFAULT);

                    // Delete files
                    Files.remove(path1);
                    Files.remove(path2);
                }
            }
        });
    }

    @Test
    public void testSendFileOver2GBWithOffset() throws Exception {
        assertMemoryLeak(() -> {
            File temp = temporaryFolder.newFile();

            try (
                    Path path1 = new Path().of(temp.getAbsolutePath());
                    Path path2 = new Path().of(temp.getAbsolutePath())
            ) {
                int fd1 = Files.openRW(path1.$());
                path2.put(".2").$();
                int fd2 = Files.openRW(path2);

                long mem = Unsafe.malloc(8, MemoryTag.NATIVE_DEFAULT);

                long testValue = 0x1234567890ABCDEFL;
                Unsafe.getUnsafe().putLong(mem, testValue);
                long fileSize = (2L << 30) + 2 * 4096;

                try {
                    Files.truncate(fd1, fileSize);

                    Files.write(fd1, mem, 8, 0);
                    Files.write(fd1, mem, 8, fileSize - 8);

                    // Check copy call works
                    int offset = 2058;
                    long copiedLen = Files.copyData(fd1, fd2, offset, -1);

                    MatcherAssert.assertThat("errno: " + Os.errno(), copiedLen, is(fileSize - offset));

                    long long1 = Files.readNonNegativeLong(fd2, fileSize - offset - 8);
                    Assert.assertEquals(testValue, long1);

                    // Copy with set length
                    Files.close(fd2);
                    Files.remove(path2);
                    fd2 = Files.openRW(path2.$());

                    // Check copy call works
                    offset = 3051;
                    copiedLen = Files.copyData(fd1, fd2, offset, fileSize - offset);
                    MatcherAssert.assertThat("errno: " + Os.errno(), copiedLen, is(fileSize - offset));

                    long1 = Files.readNonNegativeLong(fd2, fileSize - offset - 8);
                    Assert.assertEquals(testValue, long1);
                } finally {
                    // Release mem, fd
                    Files.close(fd1);
                    Files.close(fd2);
                    Unsafe.free(mem, 8, MemoryTag.NATIVE_DEFAULT);

                    // Delete files
                    Files.remove(path1);
                    Files.remove(path2);
                }
            }
        });
    }

    @Test
    public void testSoftLinkAsciiName() throws Exception {
        Assume.assumeTrue(Os.type != Os.WINDOWS);
        assertSoftLinkDoesNotPreserveFileContent("some_column.d");
    }

    @Test
    public void testSoftLinkDoesNotFailWhenSrcDoesNotExist() throws Exception {
        Assume.assumeTrue(Os.type != Os.WINDOWS);

        assertMemoryLeak(() -> {
            File tmpFolder = temporaryFolder.newFolder("soft");
            String fileName = "いくつかの列.d";
            try (
                    Path srcFilePath = new Path().of(tmpFolder.getAbsolutePath()).concat(fileName).$();
                    Path softLinkFilePath = new Path().of(tmpFolder.getAbsolutePath()).concat(fileName).put(".1").$()
            ) {
                Assert.assertEquals(0, Files.softLink(srcFilePath, softLinkFilePath));

                // check that when listing it we can actually find it
                File link = new File(softLinkFilePath.toString());
                File[] fileArray = link.getParentFile().listFiles();
                Assert.assertNotNull(fileArray);
                List<File> files = Arrays.asList(fileArray);
                Assert.assertEquals(fileName + ".1", files.get(0).getName());

                // however
                Assert.assertFalse(link.exists());
                Assert.assertFalse(link.canRead());
                Assert.assertEquals(-1, Files.openRO(softLinkFilePath));
                Assert.assertTrue(Files.remove(softLinkFilePath));
            } finally {
                temporaryFolder.delete();
            }
        });
    }

    @Test
    public void testSoftLinkNonAsciiName() throws Exception {
        Assume.assumeTrue(Os.type != Os.WINDOWS);
        assertSoftLinkDoesNotPreserveFileContent("いくつかの列.d");
    }

    @Test
    public void testTruncate() throws Exception {
        assertMemoryLeak(() -> {
            File temp = temporaryFolder.newFile();
            TestUtils.writeStringToFile(temp, "abcde");
            try (Path path = new Path().of(temp.getAbsolutePath()).$()) {
                Assert.assertTrue(Files.exists(path));
                Assert.assertEquals(5, Files.length(path));

                int fd = Files.openRW(path);
                try {
                    Files.truncate(fd, 3);
                    Assert.assertEquals(3, Files.length(path));
                    Files.truncate(fd, 0);
                    Assert.assertEquals(0, Files.length(path));
                } finally {
                    Files.close(fd);
                }
            }
        });
    }

    @Test
    public void testUnlink() throws Exception {
        Assume.assumeTrue(Os.type != Os.WINDOWS);
        assertMemoryLeak(() -> {
            File tmpFolder = temporaryFolder.newFolder("unlink");
            final String fileName = "いくつかの列.d";
            final String fileContent = "**unlink** deletes a name from the filesystem." + EOL +
                    "If the name IS a symbolic link, the link is removed." + EOL +
                    "If the name is the last link to the file, and no processes have" + EOL +
                    "the file open, the file is deleted and the space it was using is " + EOL +
                    "made available for reuse. Otherwise, if any process maintains the" + EOL +
                    "file open, it will remain in existence until the last file descriptor" + EOL +
                    "referring to it is closed." + EOL;


            try (
                    Path srcPath = new Path().of(tmpFolder.getAbsolutePath());
                    Path coldRoot = new Path().of(srcPath).concat("S3").slash$(); // does not exist yet
                    Path linkPath = new Path().of(coldRoot).concat(fileName).put(".attachable").$()
            ) {
                createTempFile(srcPath, fileName, fileContent); // updates srcFilePath

                // create the soft link
                createSoftLink(coldRoot, srcPath, linkPath);

                // check contents are the same
                assertEqualsFileContent(linkPath, fileContent);

                // unlink soft link
                Assert.assertEquals(0, Files.unlink(linkPath));

                // check original file still exists and contents are the same
                assertEqualsFileContent(srcPath, fileContent);

                // however the link no longer exists
                File link = new File(linkPath.toString());
                Assert.assertFalse(link.exists());
                Assert.assertFalse(link.canRead());
                Assert.assertEquals(-1, Files.openRO(linkPath));
            }
        });
    }

    @Test
    public void testWriteFails() throws Exception {
        assertMemoryLeak(() -> {
            File temp = temporaryFolder.newFile();

            try (Path path = new Path().of(temp.getAbsolutePath()).$()) {
                int fd1 = Files.openRW(path.$());
                long mem = Unsafe.malloc(8, MemoryTag.NATIVE_DEFAULT);

                long testValue = 0x1234567890ABCDEFL;
                Unsafe.getUnsafe().putLong(mem, testValue);
                long fileSize = (2L << 30) + 4096;

                try {
                    Files.truncate(fd1, fileSize);

                    MatcherAssert.assertThat(Files.write(fd1, mem, 8, 0), is(8L));
                    MatcherAssert.assertThat(Files.write(fd1, mem, -1, fileSize), is(-1L));
                    MatcherAssert.assertThat(Files.write(-1, mem, 8, fileSize), is(-1L));

                } finally {
                    // Release mem, fd
                    Files.close(fd1);
                    Unsafe.free(mem, 8, MemoryTag.NATIVE_DEFAULT);

                    // Delete files
                    Files.remove(path);
                }
            }
        });
    }

    @Test
    public void testWriteOver2GB() throws Exception {
        assertMemoryLeak(() -> {
            File temp = temporaryFolder.newFile();

            try (Path path = new Path().of(temp.getAbsolutePath()).$()) {
                int fd1 = Files.openRW(path.$());
                int fd2 = Files.openRW(path.chop$().put(".2").$());
                long mem = Unsafe.malloc(8, MemoryTag.NATIVE_DEFAULT);
                long mmap = 0;

                long testValue = 0x1234567890ABCDEFL;
                Unsafe.getUnsafe().putLong(mem, testValue);
                long size2Gb = (2L << 30) + 4096;

                try {
                    Files.truncate(fd1, size2Gb);

                    Files.write(fd1, mem, 8, 0);
                    Files.write(fd1, mem, 8, size2Gb - 8);

                    // Check write call works
                    mmap = Files.mmap(fd1, size2Gb, 0, Files.MAP_RO, MemoryTag.NATIVE_DEFAULT);
                    Files.truncate(fd2, size2Gb);

                    // Check written data
                    Assert.assertEquals(size2Gb, Files.write(fd2, mmap, size2Gb, 0));
                    long long1 = Files.readNonNegativeLong(fd2, 0L);
                    Assert.assertEquals(testValue, long1);

                    long long2 = Files.readNonNegativeLong(fd2, size2Gb - 8);
                    Assert.assertEquals(testValue, long2);

                } finally {
                    // Release mem, fd
                    Files.close(fd1);
                    Files.close(fd2);
                    Files.munmap(mmap, size2Gb, MemoryTag.NATIVE_DEFAULT);
                    Unsafe.free(mem, 8, MemoryTag.NATIVE_DEFAULT);

                    // Delete files
                    Files.remove(path);
                    Files.remove(path.of(temp.getAbsolutePath()).$());
                }
            }
        });
    }

    private static void assertEqualsFileContent(Path path, String fileContent) {
        final int buffSize = 2048;
        final long buffPtr = Unsafe.malloc(buffSize, MemoryTag.NATIVE_DEFAULT);
        int fd = -1;
        try {
            fd = Files.openRO(path);
            Assert.assertTrue(Files.exists(fd));
            long size = Files.length(fd);
            if (size > buffSize) {
                throw new LogError("File is too big: " + path);
            }
            if (size < 0 || size != Files.read(fd, buffPtr, size, 0)) {
                throw new LogError(String.format(
                        "Cannot read %s [errno=%d, size=%d]",
                        path,
                        Os.errno(),
                        size
                ));
            }
            StringSink sink = Misc.getThreadLocalBuilder();
            Chars.utf8Decode(buffPtr, buffPtr + size, sink);
            TestUtils.assertEquals(fileContent, sink.toString());
        } finally {
            if (fd != -1) {
                Files.close(fd);
            }
            Unsafe.free(buffPtr, buffSize, MemoryTag.NATIVE_DEFAULT);
        }
    }

    private static void createSoftLink(Path coldRoot, Path srcFilePath, Path softLinkFilePath) {
        Assert.assertEquals(0, Files.mkdirs(coldRoot, 509));
        Assert.assertEquals(0, Files.softLink(srcFilePath, softLinkFilePath));
        Assert.assertTrue(Os.type == Os.WINDOWS || Files.isSoftLink(softLinkFilePath)); // TODO: isSoftLink is not working on windows
    }

    private static void createTempFile(Path path, String fileName, String fileContent) {
        final int buffSize = fileContent.length() * 3;
        final long buffPtr = Unsafe.malloc(buffSize, MemoryTag.NATIVE_DEFAULT);
        final byte[] bytes = fileContent.getBytes(Files.UTF_8);
        long p = buffPtr;
        for (int i = 0, n = bytes.length; i < n; i++) {
            Unsafe.getUnsafe().putByte(p++, bytes[i]);
        }
        Unsafe.getUnsafe().putByte(p, (byte) 0);
        int fd = -1;
        try {
            fd = Files.openAppend(path.concat(fileName).$());
            if (fd > -1) {
                Files.truncate(fd, 0);
                Files.append(fd, buffPtr, bytes.length);
                Files.sync();
            }
            Assert.assertTrue(Files.exists(fd));
        } finally {
            if (fd != -1L) {
                Files.close(fd);
            }
            Unsafe.free(buffPtr, buffSize, MemoryTag.NATIVE_DEFAULT);
        }
    }

    private static void testAllocateConcurrent0(FilesFacade ff, String pathName, int index, AtomicInteger errors) {
        try (
                Path path = new Path().of(pathName).concat("hello.").put(index).put(".txt").$();
                Path p2 = new Path().of(pathName).$()
        ) {
            int fd = -1;
            long mem = -1;
            long diskSize = ff.getDiskSize(p2);
            Assert.assertNotEquals(-1, diskSize);
            long fileSize = diskSize / 3 * 2;
            try {
                fd = ff.openRW(path, CairoConfiguration.O_NONE);
                assert fd != -1;
                if (ff.allocate(fd, fileSize)) {
                    mem = ff.mmap(fd, fileSize, 0, Files.MAP_RW, 0);
                    Unsafe.getUnsafe().putLong(mem, 123455);
                }
            } finally {
                if (mem != -1) {
                    ff.munmap(mem, fileSize, 0);
                }

                if (fd != -1) {
                    ff.close(fd);
                }

                ff.remove(path);
            }
        } catch (Throwable e) {
            e.printStackTrace();
            errors.incrementAndGet();
        }
    }

    private static void touch(File file) throws IOException {
        FileOutputStream fos = new FileOutputStream(file);
        fos.close();
    }

    private void assertHardLinkPreservesFileContent(String fileName) throws Exception {
        assertMemoryLeak(() -> {
            File dbRoot = temporaryFolder.newFolder("dbRoot");
            final String fileContent = "The theoretical tightest upper bound on the information rate of" + EOL +
                    "data that can be communicated at an arbitrarily low error rate using an average" + EOL +
                    "received signal power S through an analog communication channel subject to" + EOL +
                    "additive white Gaussian noise (AWGN) of power N:" + EOL + EOL +
                    "C = B * log_2(1 + S/N)" + EOL + EOL +
                    "where" + EOL + EOL +
                    "C is the channel capacity in bits per second, a theoretical upper bound on the net " + EOL +
                    "  bit rate (information rate, sometimes denoted I) excluding error-correction codes;" + EOL +
                    "B is the bandwidth of the channel in hertz (passband bandwidth in case of a bandpass " + EOL +
                    "signal);" + EOL +
                    "S is the average received signal power over the bandwidth (in case of a carrier-modulated " + EOL +
                    "passband transmission, often denoted C), measured in watts (or volts squared);" + EOL +
                    "N is the average power of the noise and interference over the bandwidth, measured in " + EOL +
                    "watts (or volts squared); and" + EOL +
                    "S/N is the signal-to-noise ratio (SNR) or the carrier-to-noise ratio (CNR) of the " + EOL +
                    "communication signal to the noise and interference at the receiver (expressed as a linear" + EOL +
                    "power ratio, not aslogarithmic decibels)." + EOL;
            try (
                    Path srcFilePath = new Path().of(dbRoot.getAbsolutePath());
                    Path hardLinkFilePath = new Path().of(dbRoot.getAbsolutePath()).concat(fileName).put(".1").$()
            ) {
                createTempFile(srcFilePath, fileName, fileContent);

                // perform the hard link
                Assert.assertEquals(0, Files.hardLink(srcFilePath, hardLinkFilePath));

                // check content are the same
                assertEqualsFileContent(hardLinkFilePath, fileContent);

                // delete source file
                Assert.assertTrue(Files.remove(srcFilePath));

                // check linked file still exists and content are the same
                assertEqualsFileContent(hardLinkFilePath, fileContent);

                Files.remove(srcFilePath);
                Assert.assertTrue(Files.remove(hardLinkFilePath));
            }
        });
    }

    private void assertLastModified(Path path, long t) throws IOException {
        File f = temporaryFolder.newFile();
        Assert.assertTrue(Files.touch(path.of(f.getAbsolutePath()).$()));
        Assert.assertTrue(Files.setLastModified(path, t));
        Assert.assertEquals(t, Files.getLastModified(path));
    }

    private void assertSoftLinkDoesNotPreserveFileContent(String fileName) throws Exception {
        assertMemoryLeak(() -> {
            File tmpFolder = temporaryFolder.newFolder("soft");
            final String fileContent = "A soft link is automatically interpreted and followed by the OS as " + EOL +
                    "a path to another file, or directory, called the 'target'. The soft link is itself a " + EOL +
                    "file that exists independently of its target. If the soft link is deleted, its target " + EOL +
                    "remains unaffected. If a soft link points to a target, and the target is moved, renamed, " + EOL +
                    "or deleted, the soft link is not automatically updated/deleted and continues to point" + EOL +
                    "to the old target, now a non-existing file, or directory." + EOL +
                    "Soft links may point to any file, or directory, irrespective of the volumes on which " + EOL +
                    "both the link and the target reside." + EOL;

            try (
                    Path srcFilePath = new Path().of(tmpFolder.getAbsolutePath());
                    Path coldRoot = new Path().of(srcFilePath).concat("S3").slash$();
                    Path softLinkRenamedFilePath = new Path().of(coldRoot).concat(fileName).$();
                    Path softLinkFilePath = new Path().of(softLinkRenamedFilePath).put(".attachable").$()
            ) {
                createTempFile(srcFilePath, fileName, fileContent); // updates srcFilePath

                // create the soft link
                createSoftLink(coldRoot, srcFilePath, softLinkFilePath);

                // check contents are the same
                assertEqualsFileContent(softLinkFilePath, fileContent);

                // delete soft link
                Assert.assertTrue(Files.remove(softLinkFilePath));

                // check original file still exists and contents are the same
                assertEqualsFileContent(srcFilePath, fileContent);

                // create the soft link again
                createSoftLink(coldRoot, srcFilePath, softLinkFilePath);

                // rename the link
                Assert.assertEquals(0, Files.rename(softLinkFilePath, softLinkRenamedFilePath));

                // check contents are the same
                assertEqualsFileContent(softLinkRenamedFilePath, fileContent);

                // delete original file
                Assert.assertTrue(Files.remove(srcFilePath));

                // check that when listing the folder where the link is, we can actually find it
                File link = new File(softLinkRenamedFilePath.toString());
                File[] fileArray = link.getParentFile().listFiles();
                Assert.assertNotNull(fileArray);
                List<File> files = Arrays.asList(fileArray);
                Assert.assertEquals(fileName, files.get(0).getName());

                // however, OS checks do check the existence of the file pointed to
                Assert.assertFalse(link.exists());
                Assert.assertFalse(link.canRead());
                Assert.assertEquals(-1, Files.openRO(softLinkFilePath));
                Assert.assertTrue(Files.remove(softLinkRenamedFilePath));
            }
        });
    }
<<<<<<< HEAD

    @Test
    public void testAllocateConcurrent() throws IOException, InterruptedException {
        // This test allocates (but doesn't write to) potentially very large files
        // size of which will depend on free disk space of the host OS.
        // I found that on OSX (m1) with large disk allocate() call is painfully slow and
        // for that reason (until we understood the problem better) we won't run this test
        // on OSX
        Assume.assumeTrue(Os.type != Os.OSX_ARM64 && Os.type != Os.OSX_AMD64);
        FilesFacade ff = FilesFacadeImpl.INSTANCE;

        String tmpFolder = temporaryFolder.newFolder("allocate").getAbsolutePath();
        AtomicInteger errors = new AtomicInteger();

        for (int i = 0; i < 10; i++) {
            Thread th1 = new Thread(() -> testAllocateConcurrent0(ff, tmpFolder, 1, errors));
            Thread th2 = new Thread(() -> testAllocateConcurrent0(ff, tmpFolder, 2, errors));
            th1.start();
            th2.start();
            th1.join();
            th2.join();
            Assert.assertEquals(0, errors.get());
        }
    }

    private static void testAllocateConcurrent0(FilesFacade ff, String pathName, int index, AtomicInteger errors) {
        try (
            Path path = new Path().of(pathName).concat("hello.").put(index).put(".txt").$();
            Path p2 = new Path().of(pathName).$()
        ) {
            long fd = -1;
            long mem = -1;
            long diskSize = ff.getDiskSize(p2);
            Assert.assertNotEquals(-1, diskSize);
            long fileSize = diskSize / 3 * 2;
            try {
                fd = ff.openRW(path, CairoConfiguration.O_NONE);
                assert fd != -1;
                if (ff.allocate(fd, fileSize)) {
                    mem = ff.mmap(fd, fileSize, 0, Files.MAP_RW, 0);
                    Unsafe.getUnsafe().putLong(mem, 123455);
                }
            } finally {
                if (mem != -1) {
                    ff.munmap(mem, fileSize, 0);
                }

                ff.closeChecked(fd);

                ff.remove(path);
            }
        } catch (Throwable e) {
            e.printStackTrace();
            errors.incrementAndGet();
        }
    }
=======
>>>>>>> bd8fcffc
}<|MERGE_RESOLUTION|>--- conflicted
+++ resolved
@@ -888,9 +888,7 @@
             Chars.utf8Decode(buffPtr, buffPtr + size, sink);
             TestUtils.assertEquals(fileContent, sink.toString());
         } finally {
-            if (fd != -1) {
-                Files.close(fd);
-            }
+            Files.closeChecked(fd);
             Unsafe.free(buffPtr, buffSize, MemoryTag.NATIVE_DEFAULT);
         }
     }
@@ -920,9 +918,7 @@
             }
             Assert.assertTrue(Files.exists(fd));
         } finally {
-            if (fd != -1L) {
-                Files.close(fd);
-            }
+            Files.closeChecked(fd);
             Unsafe.free(buffPtr, buffSize, MemoryTag.NATIVE_DEFAULT);
         }
     }
@@ -1076,63 +1072,4 @@
             }
         });
     }
-<<<<<<< HEAD
-
-    @Test
-    public void testAllocateConcurrent() throws IOException, InterruptedException {
-        // This test allocates (but doesn't write to) potentially very large files
-        // size of which will depend on free disk space of the host OS.
-        // I found that on OSX (m1) with large disk allocate() call is painfully slow and
-        // for that reason (until we understood the problem better) we won't run this test
-        // on OSX
-        Assume.assumeTrue(Os.type != Os.OSX_ARM64 && Os.type != Os.OSX_AMD64);
-        FilesFacade ff = FilesFacadeImpl.INSTANCE;
-
-        String tmpFolder = temporaryFolder.newFolder("allocate").getAbsolutePath();
-        AtomicInteger errors = new AtomicInteger();
-
-        for (int i = 0; i < 10; i++) {
-            Thread th1 = new Thread(() -> testAllocateConcurrent0(ff, tmpFolder, 1, errors));
-            Thread th2 = new Thread(() -> testAllocateConcurrent0(ff, tmpFolder, 2, errors));
-            th1.start();
-            th2.start();
-            th1.join();
-            th2.join();
-            Assert.assertEquals(0, errors.get());
-        }
-    }
-
-    private static void testAllocateConcurrent0(FilesFacade ff, String pathName, int index, AtomicInteger errors) {
-        try (
-            Path path = new Path().of(pathName).concat("hello.").put(index).put(".txt").$();
-            Path p2 = new Path().of(pathName).$()
-        ) {
-            long fd = -1;
-            long mem = -1;
-            long diskSize = ff.getDiskSize(p2);
-            Assert.assertNotEquals(-1, diskSize);
-            long fileSize = diskSize / 3 * 2;
-            try {
-                fd = ff.openRW(path, CairoConfiguration.O_NONE);
-                assert fd != -1;
-                if (ff.allocate(fd, fileSize)) {
-                    mem = ff.mmap(fd, fileSize, 0, Files.MAP_RW, 0);
-                    Unsafe.getUnsafe().putLong(mem, 123455);
-                }
-            } finally {
-                if (mem != -1) {
-                    ff.munmap(mem, fileSize, 0);
-                }
-
-                ff.closeChecked(fd);
-
-                ff.remove(path);
-            }
-        } catch (Throwable e) {
-            e.printStackTrace();
-            errors.incrementAndGet();
-        }
-    }
-=======
->>>>>>> bd8fcffc
 }