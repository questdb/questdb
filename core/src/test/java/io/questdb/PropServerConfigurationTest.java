/*******************************************************************************
 *     ___                  _   ____  ____
 *    / _ \ _   _  ___  ___| |_|  _ \| __ )
 *   | | | | | | |/ _ \/ __| __| | | |  _ \
 *   | |_| | |_| |  __/\__ \ |_| |_| | |_) |
 *    \__\_\\__,_|\___||___/\__|____/|____/
 *
 *  Copyright (c) 2014-2019 Appsicle
 *  Copyright (c) 2019-2020 QuestDB
 *
 *  Licensed under the Apache License, Version 2.0 (the "License");
 *  you may not use this file except in compliance with the License.
 *  You may obtain a copy of the License at
 *
 *  http://www.apache.org/licenses/LICENSE-2.0
 *
 *  Unless required by applicable law or agreed to in writing, software
 *  distributed under the License is distributed on an "AS IS" BASIS,
 *  WITHOUT WARRANTIES OR CONDITIONS OF ANY KIND, either express or implied.
 *  See the License for the specific language governing permissions and
 *  limitations under the License.
 *
 ******************************************************************************/

package io.questdb;

import io.questdb.cairo.CommitMode;
import io.questdb.cairo.security.AllowAllCairoSecurityContext;
import io.questdb.cutlass.json.JsonException;
import io.questdb.cutlass.line.*;
import io.questdb.network.EpollFacadeImpl;
import io.questdb.network.IOOperation;
import io.questdb.network.NetworkFacadeImpl;
import io.questdb.network.SelectFacadeImpl;
import io.questdb.std.FilesFacadeImpl;
import io.questdb.std.Misc;
import io.questdb.std.microtime.MicrosecondClockImpl;
import io.questdb.std.time.MillisecondClockImpl;
import io.questdb.test.tools.TestUtils;
import org.junit.Assert;
import org.junit.Rule;
import org.junit.Test;
import org.junit.rules.TemporaryFolder;

import java.io.File;
import java.io.IOException;
import java.io.InputStream;
import java.util.Properties;

public class PropServerConfigurationTest {

    @Rule
    public final TemporaryFolder temp = new TemporaryFolder();

    @Test
    public void testAllDefaults() throws ServerConfigurationException, IOException, JsonException {
        Properties properties = new Properties();
        File root = new File(temp.getRoot(), "root");
        TestUtils.copyMimeTypes(root.getAbsolutePath());
        PropServerConfiguration configuration = new PropServerConfiguration(root.getAbsolutePath(), properties);
        Assert.assertEquals(16, configuration.getHttpServerConfiguration().getConnectionPoolInitialCapacity());
        Assert.assertEquals(128, configuration.getHttpServerConfiguration().getConnectionStringPoolCapacity());
        Assert.assertEquals(512, configuration.getHttpServerConfiguration().getMultipartHeaderBufferSize());
        Assert.assertEquals(10_000, configuration.getHttpServerConfiguration().getMultipartIdleSpinCount());
        Assert.assertEquals(1048576, configuration.getHttpServerConfiguration().getRecvBufferSize());
        Assert.assertEquals(64448, configuration.getHttpServerConfiguration().getRequestHeaderBufferSize());
        Assert.assertEquals(32768, configuration.getHttpServerConfiguration().getResponseHeaderBufferSize());
        Assert.assertEquals(0, configuration.getHttpServerConfiguration().getWorkerCount());
        Assert.assertFalse(configuration.getHttpServerConfiguration().haltOnError());
        Assert.assertArrayEquals(new int[]{}, configuration.getHttpServerConfiguration().getWorkerAffinity());
        Assert.assertFalse(configuration.getHttpServerConfiguration().haltOnError());
        Assert.assertEquals(2097152, configuration.getHttpServerConfiguration().getSendBufferSize());
        Assert.assertEquals("index.html", configuration.getHttpServerConfiguration().getStaticContentProcessorConfiguration().getIndexFileName());
        Assert.assertTrue(configuration.getHttpServerConfiguration().isEnabled());
        Assert.assertFalse(configuration.getHttpServerConfiguration().getDumpNetworkTraffic());
        Assert.assertFalse(configuration.getHttpServerConfiguration().allowDeflateBeforeSend());
        Assert.assertEquals(16, configuration.getHttpServerConfiguration().getQueryCacheRows());
        Assert.assertEquals(4, configuration.getHttpServerConfiguration().getQueryCacheBlocks());


        // this is going to need interesting validation logic
        // configuration path is expected to be relative and we need to check if absolute path is good
        Assert.assertEquals(new File(root, "public").getAbsolutePath(),
                configuration.getHttpServerConfiguration().getStaticContentProcessorConfiguration().getPublicDirectory());

        Assert.assertEquals("Keep-Alive: timeout=5, max=10000" + Misc.EOL, configuration.getHttpServerConfiguration().getStaticContentProcessorConfiguration().getKeepAliveHeader());

        Assert.assertEquals(256, configuration.getHttpServerConfiguration().getDispatcherConfiguration().getActiveConnectionLimit());
        Assert.assertEquals(1024, configuration.getHttpServerConfiguration().getDispatcherConfiguration().getEventCapacity());
        Assert.assertEquals(1024, configuration.getHttpServerConfiguration().getDispatcherConfiguration().getIOQueueCapacity());
        Assert.assertEquals(300000, configuration.getHttpServerConfiguration().getDispatcherConfiguration().getIdleConnectionTimeout());
        Assert.assertEquals(1024, configuration.getHttpServerConfiguration().getDispatcherConfiguration().getInterestQueueCapacity());
        Assert.assertEquals(IOOperation.READ, configuration.getHttpServerConfiguration().getDispatcherConfiguration().getInitialBias());
        Assert.assertEquals(256, configuration.getHttpServerConfiguration().getDispatcherConfiguration().getListenBacklog());
        Assert.assertEquals(2097152, configuration.getHttpServerConfiguration().getDispatcherConfiguration().getSndBufSize());
        Assert.assertEquals(2097152, configuration.getHttpServerConfiguration().getDispatcherConfiguration().getRcvBufSize());
        Assert.assertEquals(16, configuration.getCairoConfiguration().getTextConfiguration().getDateAdapterPoolCapacity());
        Assert.assertEquals(16384, configuration.getCairoConfiguration().getTextConfiguration().getJsonCacheLimit());
        Assert.assertEquals(8192, configuration.getCairoConfiguration().getTextConfiguration().getJsonCacheSize());
        Assert.assertEquals(0.1222d, configuration.getCairoConfiguration().getTextConfiguration().getMaxRequiredDelimiterStdDev(), 0.000000001);
        Assert.assertEquals(0.8, configuration.getCairoConfiguration().getTextConfiguration().getMaxRequiredLineLengthStdDev(), 0.000000001);
        Assert.assertEquals(128, configuration.getCairoConfiguration().getTextConfiguration().getMetadataStringPoolCapacity());
        Assert.assertEquals(1024 * 4096, configuration.getCairoConfiguration().getTextConfiguration().getRollBufferLimit());
        Assert.assertEquals(1024, configuration.getCairoConfiguration().getTextConfiguration().getRollBufferSize());
        Assert.assertEquals(1000, configuration.getCairoConfiguration().getTextConfiguration().getTextAnalysisMaxLines());
        Assert.assertEquals(64, configuration.getCairoConfiguration().getTextConfiguration().getTextLexerStringPoolCapacity());
        Assert.assertEquals(64, configuration.getCairoConfiguration().getTextConfiguration().getTimestampAdapterPoolCapacity());
        Assert.assertEquals(4096, configuration.getCairoConfiguration().getTextConfiguration().getUtf8SinkSize());
        Assert.assertEquals(0, configuration.getHttpServerConfiguration().getDispatcherConfiguration().getBindIPv4Address());
        Assert.assertEquals(9000, configuration.getHttpServerConfiguration().getDispatcherConfiguration().getBindPort());

        Assert.assertEquals(1_000_000, configuration.getHttpServerConfiguration().getJsonQueryProcessorConfiguration().getConnectionCheckFrequency());
        Assert.assertEquals(4, configuration.getHttpServerConfiguration().getJsonQueryProcessorConfiguration().getFloatScale());
        Assert.assertEquals(12, configuration.getHttpServerConfiguration().getJsonQueryProcessorConfiguration().getDoubleScale());
        Assert.assertEquals("Keep-Alive: timeout=5, max=10000" + Misc.EOL, configuration.getHttpServerConfiguration().getJsonQueryProcessorConfiguration().getKeepAliveHeader());

        Assert.assertFalse(configuration.getHttpServerConfiguration().readOnlySecurityContext());
        Assert.assertEquals(Long.MAX_VALUE, configuration.getHttpServerConfiguration().getJsonQueryProcessorConfiguration().getMaxQueryResponseRowLimit());
        Assert.assertTrue(configuration.getHttpServerConfiguration().isInterruptOnClosedConnection());
        Assert.assertEquals(2_000_000, configuration.getHttpServerConfiguration().getInterruptorNIterationsPerCheck());
        Assert.assertEquals(64, configuration.getHttpServerConfiguration().getInterruptorBufferSize());

        Assert.assertEquals(CommitMode.NOSYNC, configuration.getCairoConfiguration().getCommitMode());
        Assert.assertEquals(2097152, configuration.getCairoConfiguration().getSqlCopyBufferSize());
        Assert.assertEquals(32, configuration.getCairoConfiguration().getCopyPoolCapacity());
        Assert.assertEquals(5, configuration.getCairoConfiguration().getCreateAsSelectRetryCount());
        Assert.assertEquals("fast", configuration.getCairoConfiguration().getDefaultMapType());
        Assert.assertTrue(configuration.getCairoConfiguration().getDefaultSymbolCacheFlag());
        Assert.assertEquals(256, configuration.getCairoConfiguration().getDefaultSymbolCapacity());
        Assert.assertEquals(30, configuration.getCairoConfiguration().getFileOperationRetryCount());
        Assert.assertEquals(300000, configuration.getCairoConfiguration().getIdleCheckInterval());
        Assert.assertEquals(120_000, configuration.getCairoConfiguration().getInactiveReaderTTL());
        Assert.assertEquals(600_000, configuration.getCairoConfiguration().getInactiveWriterTTL());
        Assert.assertEquals(256, configuration.getCairoConfiguration().getIndexValueBlockSize());
        Assert.assertEquals(30, configuration.getCairoConfiguration().getMaxSwapFileCount());
        Assert.assertEquals(509, configuration.getCairoConfiguration().getMkDirMode());

        Assert.assertEquals(100000, configuration.getCairoConfiguration().getParallelIndexThreshold());
        Assert.assertEquals(5, configuration.getCairoConfiguration().getReaderPoolMaxSegments());
        Assert.assertEquals(1_000_000, configuration.getCairoConfiguration().getSpinLockTimeoutUs());
        Assert.assertEquals(1024, configuration.getCairoConfiguration().getSqlCharacterStoreCapacity());
        Assert.assertEquals(64, configuration.getCairoConfiguration().getSqlCharacterStoreSequencePoolCapacity());
        Assert.assertEquals(4096, configuration.getCairoConfiguration().getSqlColumnPoolCapacity());
        Assert.assertEquals(0.7, configuration.getCairoConfiguration().getSqlCompactMapLoadFactor(), 0.000001);
        Assert.assertEquals(8192, configuration.getCairoConfiguration().getSqlExpressionPoolCapacity());
        Assert.assertEquals(0.5, configuration.getCairoConfiguration().getSqlFastMapLoadFactor(), 0.0000001);
        Assert.assertEquals(64, configuration.getCairoConfiguration().getSqlJoinContextPoolCapacity());
        Assert.assertEquals(2048, configuration.getCairoConfiguration().getSqlLexerPoolCapacity());
        Assert.assertEquals(2097152, configuration.getCairoConfiguration().getSqlMapKeyCapacity());
        Assert.assertEquals(4 * 1024 * 1024, configuration.getCairoConfiguration().getSqlMapPageSize());
        Assert.assertEquals(Integer.MAX_VALUE, configuration.getCairoConfiguration().getSqlMapMaxPages());
        Assert.assertEquals(Integer.MAX_VALUE, configuration.getCairoConfiguration().getSqlMapMaxResizes());
        Assert.assertEquals(1024, configuration.getCairoConfiguration().getSqlModelPoolCapacity());
        Assert.assertEquals(4 * 1024 * 1024, configuration.getCairoConfiguration().getSqlSortKeyPageSize());
        Assert.assertEquals(Integer.MAX_VALUE, configuration.getCairoConfiguration().getSqlSortKeyMaxPages());
        Assert.assertEquals(1024 * 1024, configuration.getCairoConfiguration().getSqlSortLightValuePageSize());
        Assert.assertEquals(Integer.MAX_VALUE, configuration.getCairoConfiguration().getSqlSortLightValueMaxPages());
        Assert.assertEquals(16 * 1024 * 1024, configuration.getCairoConfiguration().getSqlHashJoinValuePageSize());
        Assert.assertEquals(Integer.MAX_VALUE, configuration.getCairoConfiguration().getSqlHashJoinValueMaxPages());
        Assert.assertEquals(1000, configuration.getCairoConfiguration().getSqlLatestByRowCount());
        Assert.assertEquals(1024 * 1024, configuration.getCairoConfiguration().getSqlHashJoinLightValuePageSize());
        Assert.assertEquals(Integer.MAX_VALUE, configuration.getCairoConfiguration().getSqlHashJoinLightValueMaxPages());
        Assert.assertEquals(16 * 1024 * 1024, configuration.getCairoConfiguration().getSqlSortValuePageSize());
        Assert.assertEquals(Integer.MAX_VALUE, configuration.getCairoConfiguration().getSqlSortValueMaxPages());
        Assert.assertEquals(10000, configuration.getCairoConfiguration().getWorkStealTimeoutNanos());
        Assert.assertTrue(configuration.getCairoConfiguration().isParallelIndexingEnabled());
        Assert.assertEquals(16 * 1024, configuration.getCairoConfiguration().getSqlJoinMetadataPageSize());
        Assert.assertEquals(Integer.MAX_VALUE, configuration.getCairoConfiguration().getSqlJoinMetadataMaxResizes());
        Assert.assertEquals(64, configuration.getCairoConfiguration().getAnalyticColumnPoolCapacity());
        Assert.assertEquals(128, configuration.getCairoConfiguration().getWithClauseModelPoolCapacity());
        Assert.assertEquals(16, configuration.getCairoConfiguration().getRenameTableModelPoolCapacity());
        Assert.assertEquals(64, configuration.getCairoConfiguration().getInsertPoolCapacity());
        Assert.assertEquals(16, configuration.getCairoConfiguration().getColumnCastModelPoolCapacity());
        Assert.assertEquals(16, configuration.getCairoConfiguration().getCreateTableModelPoolCapacity());

        Assert.assertEquals(0, configuration.getLineUdpReceiverConfiguration().getBindIPv4Address());
        Assert.assertEquals(9009, configuration.getLineUdpReceiverConfiguration().getPort());
        Assert.assertEquals(-402587133, configuration.getLineUdpReceiverConfiguration().getGroupIPv4Address());

        Assert.assertEquals(1000000, configuration.getLineUdpReceiverConfiguration().getCommitRate());

        Assert.assertEquals(2048, configuration.getLineUdpReceiverConfiguration().getMsgBufferSize());
        Assert.assertEquals(10000, configuration.getLineUdpReceiverConfiguration().getMsgCount());
        Assert.assertEquals(8388608, configuration.getLineUdpReceiverConfiguration().getReceiveBufferSize());
        Assert.assertSame(AllowAllCairoSecurityContext.INSTANCE, configuration.getLineUdpReceiverConfiguration().getCairoSecurityContext());
        Assert.assertTrue(configuration.getLineUdpReceiverConfiguration().isEnabled());
        Assert.assertEquals(-1, configuration.getLineUdpReceiverConfiguration().ownThreadAffinity());
        Assert.assertFalse(configuration.getLineUdpReceiverConfiguration().ownThread());

        // statics
        Assert.assertSame(FilesFacadeImpl.INSTANCE, configuration.getHttpServerConfiguration().getStaticContentProcessorConfiguration().getFilesFacade());
        Assert.assertSame(MillisecondClockImpl.INSTANCE, configuration.getHttpServerConfiguration().getDispatcherConfiguration().getClock());
        Assert.assertSame(MillisecondClockImpl.INSTANCE, configuration.getHttpServerConfiguration().getClock());
        Assert.assertSame(NetworkFacadeImpl.INSTANCE, configuration.getHttpServerConfiguration().getDispatcherConfiguration().getNetworkFacade());
        Assert.assertSame(EpollFacadeImpl.INSTANCE, configuration.getHttpServerConfiguration().getDispatcherConfiguration().getEpollFacade());
        Assert.assertSame(SelectFacadeImpl.INSTANCE, configuration.getHttpServerConfiguration().getDispatcherConfiguration().getSelectFacade());
        Assert.assertSame(FilesFacadeImpl.INSTANCE, configuration.getCairoConfiguration().getFilesFacade());
        Assert.assertSame(MillisecondClockImpl.INSTANCE, configuration.getCairoConfiguration().getMillisecondClock());
        Assert.assertSame(MicrosecondClockImpl.INSTANCE, configuration.getCairoConfiguration().getMicrosecondClock());
        Assert.assertSame(NetworkFacadeImpl.INSTANCE, configuration.getLineUdpReceiverConfiguration().getNetworkFacade());
        Assert.assertEquals("http-server", configuration.getHttpServerConfiguration().getDispatcherConfiguration().getDispatcherLogName());

        TestUtils.assertEquals(new File(root, "db").getAbsolutePath(), configuration.getCairoConfiguration().getRoot());

        // assert mime types
        TestUtils.assertEquals("application/json", configuration.getHttpServerConfiguration().getStaticContentProcessorConfiguration().getMimeTypesCache().get("json"));

        // influxdb line TCP protocol
        Assert.assertEquals(true, configuration.getLineTcpReceiverConfiguration().isEnabled());
        Assert.assertEquals(10, configuration.getLineTcpReceiverConfiguration().getNetDispatcherConfiguration().getActiveConnectionLimit());
        Assert.assertEquals(0, configuration.getLineTcpReceiverConfiguration().getNetDispatcherConfiguration().getBindIPv4Address());
        Assert.assertEquals(9009, configuration.getLineTcpReceiverConfiguration().getNetDispatcherConfiguration().getBindPort());
        Assert.assertEquals(1024, configuration.getLineTcpReceiverConfiguration().getNetDispatcherConfiguration().getEventCapacity());
        Assert.assertEquals(1024, configuration.getLineTcpReceiverConfiguration().getNetDispatcherConfiguration().getIOQueueCapacity());
        Assert.assertEquals(300_000, configuration.getLineTcpReceiverConfiguration().getNetDispatcherConfiguration().getIdleConnectionTimeout());
        Assert.assertEquals(1024, configuration.getLineTcpReceiverConfiguration().getNetDispatcherConfiguration().getInterestQueueCapacity());
        Assert.assertEquals(50_000, configuration.getLineTcpReceiverConfiguration().getNetDispatcherConfiguration().getListenBacklog());
        Assert.assertEquals(-1, configuration.getLineTcpReceiverConfiguration().getNetDispatcherConfiguration().getRcvBufSize());
        Assert.assertEquals(-1, configuration.getLineTcpReceiverConfiguration().getNetDispatcherConfiguration().getSndBufSize());
        Assert.assertEquals(64, configuration.getLineTcpReceiverConfiguration().getConnectionPoolInitialCapacity());
        Assert.assertEquals(LineProtoNanoTimestampAdapter.INSTANCE, configuration.getLineTcpReceiverConfiguration().getTimestampAdapter());
        Assert.assertEquals(2048, configuration.getLineTcpReceiverConfiguration().getNetMsgBufferSize());
        Assert.assertEquals(2048, configuration.getLineTcpReceiverConfiguration().getMaxMeasurementSize());
        Assert.assertEquals(128, configuration.getLineTcpReceiverConfiguration().getWriterQueueSize());
        Assert.assertEquals(0, configuration.getLineTcpReceiverConfiguration().getWorkerPoolConfiguration().getWorkerCount());
        Assert.assertArrayEquals(new int[] {}, configuration.getLineTcpReceiverConfiguration().getWorkerPoolConfiguration().getWorkerAffinity());
        Assert.assertEquals(false, configuration.getLineTcpReceiverConfiguration().getWorkerPoolConfiguration().haltOnError());
        Assert.assertEquals(10_000, configuration.getLineTcpReceiverConfiguration().getnUpdatesPerLoadRebalance());
        Assert.assertEquals(1.9, configuration.getLineTcpReceiverConfiguration().getMaxLoadRatio(), 0.001);
        Assert.assertEquals(1000, configuration.getLineTcpReceiverConfiguration().getMaxUncommittedRows());
        Assert.assertEquals(250, configuration.getLineTcpReceiverConfiguration().getMaintenanceJobHysteresisInMs());
    }

    @Test
    public void testHttpDisabled() throws IOException, ServerConfigurationException, JsonException {
        try (InputStream is = PropServerConfigurationTest.class.getResourceAsStream("/server-http-disabled.conf")) {
            Properties properties = new Properties();
            properties.load(is);

            File root = new File(temp.getRoot(), "data");
            TestUtils.copyMimeTypes(root.getAbsolutePath());

            PropServerConfiguration configuration = new PropServerConfiguration(root.getAbsolutePath(), properties);
            Assert.assertFalse(configuration.getHttpServerConfiguration().isEnabled());
        }
    }

    @Test(expected = ServerConfigurationException.class)
    public void testInvalidBindToAddress() throws ServerConfigurationException, JsonException {
        Properties properties = new Properties();
        properties.setProperty("http.bind.to", "10.5.6:8990");
        new PropServerConfiguration("root", properties);
    }

    @Test(expected = ServerConfigurationException.class)
    public void testInvalidBindToMissingColon() throws ServerConfigurationException, JsonException {
        Properties properties = new Properties();
        properties.setProperty("http.bind.to", "10.5.6.1");
        new PropServerConfiguration("root", properties);
    }

    @Test
    public void testLineUdpTimestamp() throws ServerConfigurationException, JsonException {
        Properties properties = new Properties();
        properties.setProperty("http.enabled", "false");
        properties.setProperty("line.udp.timestamp", "");
        PropServerConfiguration configuration = new PropServerConfiguration("root", properties);
        Assert.assertSame(LineProtoNanoTimestampAdapter.INSTANCE, configuration.getLineUdpReceiverConfiguration().getTimestampAdapter());

        properties.setProperty("line.udp.timestamp", "n");
        configuration = new PropServerConfiguration("root", properties);
        Assert.assertSame(LineProtoNanoTimestampAdapter.INSTANCE, configuration.getLineUdpReceiverConfiguration().getTimestampAdapter());

        properties.setProperty("line.udp.timestamp", "u");
        configuration = new PropServerConfiguration("root", properties);
        Assert.assertSame(LineProtoMicroTimestampAdapter.INSTANCE, configuration.getLineUdpReceiverConfiguration().getTimestampAdapter());

        properties.setProperty("line.udp.timestamp", "ms");
        configuration = new PropServerConfiguration("root", properties);
        Assert.assertSame(LineProtoMilliTimestampAdapter.INSTANCE, configuration.getLineUdpReceiverConfiguration().getTimestampAdapter());

        properties.setProperty("line.udp.timestamp", "s");
        configuration = new PropServerConfiguration("root", properties);
        Assert.assertSame(LineProtoSecondTimestampAdapter.INSTANCE, configuration.getLineUdpReceiverConfiguration().getTimestampAdapter());

        properties.setProperty("line.udp.timestamp", "m");
        configuration = new PropServerConfiguration("root", properties);
        Assert.assertSame(LineProtoMinuteTimestampAdapter.INSTANCE, configuration.getLineUdpReceiverConfiguration().getTimestampAdapter());

        properties.setProperty("line.udp.timestamp", "h");
        configuration = new PropServerConfiguration("root", properties);
        Assert.assertSame(LineProtoHourTimestampAdapter.INSTANCE, configuration.getLineUdpReceiverConfiguration().getTimestampAdapter());
    }

    @Test(expected = ServerConfigurationException.class)
    public void testInvalidBindToPort() throws ServerConfigurationException, JsonException {
        Properties properties = new Properties();
        properties.setProperty("http.bind.to", "10.5.6.1:");
        new PropServerConfiguration("root", properties);
    }

    @Test(expected = ServerConfigurationException.class)
    public void testInvalidDouble() throws ServerConfigurationException, JsonException {
        Properties properties = new Properties();
        properties.setProperty("http.text.max.required.delimiter.stddev", "abc");
        new PropServerConfiguration("root", properties);
    }

    @Test(expected = ServerConfigurationException.class)
    public void testInvalidIPv4Address() throws ServerConfigurationException, IOException, JsonException {
        Properties properties = new Properties();
        properties.setProperty("line.udp.join", "12a.990.00");
        File root = new File(temp.getRoot(), "data");
        TestUtils.copyMimeTypes(root.getAbsolutePath());
        new PropServerConfiguration(root.getAbsolutePath(), properties);
    }

    @Test(expected = ServerConfigurationException.class)
    public void testInvalidInt() throws ServerConfigurationException, JsonException {
        Properties properties = new Properties();
        properties.setProperty("http.connection.string.pool.capacity", "1234a");
        new PropServerConfiguration("root", properties);
    }

    @Test(expected = ServerConfigurationException.class)
    public void testInvalidIntSize() throws ServerConfigurationException, JsonException {
        Properties properties = new Properties();
        properties.setProperty("http.request.header.buffer.size", "22g");
        new PropServerConfiguration("root", properties);
    }

    @Test(expected = ServerConfigurationException.class)
    public void testInvalidLong() throws ServerConfigurationException, IOException, JsonException {
        Properties properties = new Properties();
        properties.setProperty("cairo.idle.check.interval", "1234a");
        File root = new File(temp.getRoot(), "data");
        TestUtils.copyMimeTypes(root.getAbsolutePath());
        new PropServerConfiguration(root.getAbsolutePath(), properties);
    }

    @Test
    public void testSetAllFromFile() throws IOException, ServerConfigurationException, JsonException {
        try (InputStream is = PropServerConfigurationTest.class.getResourceAsStream("/server.conf")) {
            Properties properties = new Properties();
            properties.load(is);

            File root = new File(temp.getRoot(), "data");
            TestUtils.copyMimeTypes(root.getAbsolutePath());

            PropServerConfiguration configuration = new PropServerConfiguration(root.getAbsolutePath(), properties);
            Assert.assertEquals(64, configuration.getHttpServerConfiguration().getConnectionPoolInitialCapacity());
            Assert.assertEquals(512, configuration.getHttpServerConfiguration().getConnectionStringPoolCapacity());
            Assert.assertEquals(256, configuration.getHttpServerConfiguration().getMultipartHeaderBufferSize());
            Assert.assertEquals(100_000, configuration.getHttpServerConfiguration().getMultipartIdleSpinCount());
            Assert.assertEquals(4096, configuration.getHttpServerConfiguration().getRecvBufferSize());
            Assert.assertEquals(2048, configuration.getHttpServerConfiguration().getRequestHeaderBufferSize());
            Assert.assertEquals(9012, configuration.getHttpServerConfiguration().getResponseHeaderBufferSize());
            Assert.assertEquals(6, configuration.getHttpServerConfiguration().getWorkerCount());
            Assert.assertArrayEquals(new int[]{1, 2, 3, 4, 5, 6}, configuration.getHttpServerConfiguration().getWorkerAffinity());
            Assert.assertTrue(configuration.getHttpServerConfiguration().haltOnError());
            Assert.assertEquals(128, configuration.getHttpServerConfiguration().getSendBufferSize());
            Assert.assertEquals("index2.html", configuration.getHttpServerConfiguration().getStaticContentProcessorConfiguration().getIndexFileName());
            Assert.assertEquals(32, configuration.getHttpServerConfiguration().getQueryCacheRows());
            Assert.assertEquals(16, configuration.getHttpServerConfiguration().getQueryCacheBlocks());

            Assert.assertTrue(configuration.getHttpServerConfiguration().readOnlySecurityContext());
            Assert.assertEquals(50000, configuration.getHttpServerConfiguration().getJsonQueryProcessorConfiguration().getMaxQueryResponseRowLimit());
            Assert.assertFalse(configuration.getHttpServerConfiguration().isInterruptOnClosedConnection());
            Assert.assertEquals(500, configuration.getHttpServerConfiguration().getInterruptorNIterationsPerCheck());
            Assert.assertEquals(32, configuration.getHttpServerConfiguration().getInterruptorBufferSize());

            Assert.assertEquals(new File(root, "public_ok").getAbsolutePath(),
                    configuration.getHttpServerConfiguration().getStaticContentProcessorConfiguration().getPublicDirectory());

            Assert.assertEquals("Keep-Alive: timeout=10, max=50000" + Misc.EOL, configuration.getHttpServerConfiguration().getStaticContentProcessorConfiguration().getKeepAliveHeader());
            Assert.assertTrue(configuration.getHttpServerConfiguration().allowDeflateBeforeSend());

            Assert.assertEquals(64, configuration.getHttpServerConfiguration().getDispatcherConfiguration().getActiveConnectionLimit());
            Assert.assertEquals(2048, configuration.getHttpServerConfiguration().getDispatcherConfiguration().getEventCapacity());
            Assert.assertEquals(64, configuration.getHttpServerConfiguration().getDispatcherConfiguration().getIOQueueCapacity());
            Assert.assertEquals(7000000, configuration.getHttpServerConfiguration().getDispatcherConfiguration().getIdleConnectionTimeout());
            Assert.assertEquals(512, configuration.getHttpServerConfiguration().getDispatcherConfiguration().getInterestQueueCapacity());
            Assert.assertEquals(IOOperation.READ, configuration.getHttpServerConfiguration().getDispatcherConfiguration().getInitialBias());
            Assert.assertEquals(64, configuration.getHttpServerConfiguration().getDispatcherConfiguration().getListenBacklog());
            Assert.assertEquals(4194304, configuration.getHttpServerConfiguration().getDispatcherConfiguration().getSndBufSize());
            Assert.assertEquals(8388608, configuration.getHttpServerConfiguration().getDispatcherConfiguration().getRcvBufSize());
            Assert.assertEquals(32, configuration.getCairoConfiguration().getTextConfiguration().getDateAdapterPoolCapacity());
            Assert.assertEquals(65536, configuration.getCairoConfiguration().getTextConfiguration().getJsonCacheLimit());
            Assert.assertEquals(8388608, configuration.getCairoConfiguration().getTextConfiguration().getJsonCacheSize());
            Assert.assertEquals(0.3d, configuration.getCairoConfiguration().getTextConfiguration().getMaxRequiredDelimiterStdDev(), 0.000000001);
            Assert.assertEquals(0.9d, configuration.getCairoConfiguration().getTextConfiguration().getMaxRequiredLineLengthStdDev(), 0.000000001);
            Assert.assertEquals(512, configuration.getCairoConfiguration().getTextConfiguration().getMetadataStringPoolCapacity());
            Assert.assertEquals(6144, configuration.getCairoConfiguration().getTextConfiguration().getRollBufferLimit());
            Assert.assertEquals(3072, configuration.getCairoConfiguration().getTextConfiguration().getRollBufferSize());
            Assert.assertEquals(400, configuration.getCairoConfiguration().getTextConfiguration().getTextAnalysisMaxLines());
            Assert.assertEquals(128, configuration.getCairoConfiguration().getTextConfiguration().getTextLexerStringPoolCapacity());
            Assert.assertEquals(512, configuration.getCairoConfiguration().getTextConfiguration().getTimestampAdapterPoolCapacity());
            Assert.assertEquals(8192, configuration.getCairoConfiguration().getTextConfiguration().getUtf8SinkSize());
            Assert.assertEquals(168101918, configuration.getHttpServerConfiguration().getDispatcherConfiguration().getBindIPv4Address());
            Assert.assertEquals(9900, configuration.getHttpServerConfiguration().getDispatcherConfiguration().getBindPort());
            Assert.assertEquals(2_000, configuration.getHttpServerConfiguration().getJsonQueryProcessorConfiguration().getConnectionCheckFrequency());
            Assert.assertEquals(4, configuration.getHttpServerConfiguration().getJsonQueryProcessorConfiguration().getFloatScale());
            Assert.assertEquals(4194304, configuration.getCairoConfiguration().getSqlCopyBufferSize());
            Assert.assertEquals(64, configuration.getCairoConfiguration().getCopyPoolCapacity());
            Assert.assertSame(FilesFacadeImpl.INSTANCE, configuration.getHttpServerConfiguration().getJsonQueryProcessorConfiguration().getFilesFacade());
            Assert.assertEquals("Keep-Alive: timeout=10, max=50000" + Misc.EOL, configuration.getHttpServerConfiguration().getJsonQueryProcessorConfiguration().getKeepAliveHeader());
            Assert.assertEquals(8, configuration.getCairoConfiguration().getDoubleToStrCastScale());
            Assert.assertEquals(3, configuration.getCairoConfiguration().getFloatToStrCastScale());

            Assert.assertEquals(CommitMode.ASYNC, configuration.getCairoConfiguration().getCommitMode());
            Assert.assertEquals(12, configuration.getCairoConfiguration().getCreateAsSelectRetryCount());
            Assert.assertEquals("compact", configuration.getCairoConfiguration().getDefaultMapType());
            Assert.assertTrue(configuration.getCairoConfiguration().getDefaultSymbolCacheFlag());
            Assert.assertEquals(512, configuration.getCairoConfiguration().getDefaultSymbolCapacity());
            Assert.assertEquals(10, configuration.getCairoConfiguration().getFileOperationRetryCount());
            Assert.assertEquals(20_000, configuration.getCairoConfiguration().getIdleCheckInterval());
            Assert.assertEquals(600_000, configuration.getCairoConfiguration().getInactiveReaderTTL());
            Assert.assertEquals(400_000, configuration.getCairoConfiguration().getInactiveWriterTTL());
            Assert.assertEquals(1024, configuration.getCairoConfiguration().getIndexValueBlockSize());
            Assert.assertEquals(23, configuration.getCairoConfiguration().getMaxSwapFileCount());
            Assert.assertEquals(580, configuration.getCairoConfiguration().getMkDirMode());
            Assert.assertEquals(1000000, configuration.getCairoConfiguration().getParallelIndexThreshold());
            Assert.assertEquals(10, configuration.getCairoConfiguration().getReaderPoolMaxSegments());
            Assert.assertEquals(5_000_000, configuration.getCairoConfiguration().getSpinLockTimeoutUs());
            Assert.assertEquals(2048, configuration.getCairoConfiguration().getSqlCharacterStoreCapacity());
            Assert.assertEquals(128, configuration.getCairoConfiguration().getSqlCharacterStoreSequencePoolCapacity());
            Assert.assertEquals(2048, configuration.getCairoConfiguration().getSqlColumnPoolCapacity());
            Assert.assertEquals(0.8, configuration.getCairoConfiguration().getSqlCompactMapLoadFactor(), 0.000001);
            Assert.assertEquals(1024, configuration.getCairoConfiguration().getSqlExpressionPoolCapacity());
            Assert.assertEquals(0.3, configuration.getCairoConfiguration().getSqlFastMapLoadFactor(), 0.0000001);
            Assert.assertEquals(32, configuration.getCairoConfiguration().getSqlJoinContextPoolCapacity());
            Assert.assertEquals(1024, configuration.getCairoConfiguration().getSqlLexerPoolCapacity());
            Assert.assertEquals(1024, configuration.getCairoConfiguration().getSqlMapKeyCapacity());
            Assert.assertEquals(6 * 1024 * 1024, configuration.getCairoConfiguration().getSqlMapPageSize());
            Assert.assertEquals(1026, configuration.getCairoConfiguration().getSqlMapMaxPages());
            Assert.assertEquals(128, configuration.getCairoConfiguration().getSqlMapMaxResizes());
            Assert.assertEquals(256, configuration.getCairoConfiguration().getSqlModelPoolCapacity());
            Assert.assertEquals(10 * 1024 * 1024, configuration.getCairoConfiguration().getSqlSortKeyPageSize());
            Assert.assertEquals(256, configuration.getCairoConfiguration().getSqlSortKeyMaxPages());
            Assert.assertEquals(3 * 1024 * 1024, configuration.getCairoConfiguration().getSqlSortLightValuePageSize());
            Assert.assertEquals(1027, configuration.getCairoConfiguration().getSqlSortLightValueMaxPages());
            Assert.assertEquals(8 * 1024 * 1024, configuration.getCairoConfiguration().getSqlHashJoinValuePageSize());
            Assert.assertEquals(1024, configuration.getCairoConfiguration().getSqlHashJoinValueMaxPages());
            Assert.assertEquals(10000, configuration.getCairoConfiguration().getSqlLatestByRowCount());
            Assert.assertEquals(2 * 1024 * 1024, configuration.getCairoConfiguration().getSqlHashJoinLightValuePageSize());
            Assert.assertEquals(1025, configuration.getCairoConfiguration().getSqlHashJoinLightValueMaxPages());
            Assert.assertEquals(4 * 1024 * 1024, configuration.getCairoConfiguration().getSqlSortValuePageSize());
            Assert.assertEquals(1028, configuration.getCairoConfiguration().getSqlSortValueMaxPages());
            Assert.assertEquals(1000000, configuration.getCairoConfiguration().getWorkStealTimeoutNanos());
            Assert.assertFalse(configuration.getCairoConfiguration().isParallelIndexingEnabled());
            Assert.assertEquals(8 * 1024, configuration.getCairoConfiguration().getSqlJoinMetadataPageSize());
            Assert.assertEquals(10_000, configuration.getCairoConfiguration().getSqlJoinMetadataMaxResizes());

            Assert.assertEquals(256, configuration.getCairoConfiguration().getAnalyticColumnPoolCapacity());
            Assert.assertEquals(1024, configuration.getCairoConfiguration().getWithClauseModelPoolCapacity());
            Assert.assertEquals(512, configuration.getCairoConfiguration().getRenameTableModelPoolCapacity());
            Assert.assertEquals(128, configuration.getCairoConfiguration().getInsertPoolCapacity());
            Assert.assertEquals(256, configuration.getCairoConfiguration().getColumnCastModelPoolCapacity());
            Assert.assertEquals(64, configuration.getCairoConfiguration().getCreateTableModelPoolCapacity());

            Assert.assertEquals(167903521, configuration.getLineUdpReceiverConfiguration().getBindIPv4Address());
            Assert.assertEquals(9915, configuration.getLineUdpReceiverConfiguration().getPort());
            Assert.assertEquals(-536805119, configuration.getLineUdpReceiverConfiguration().getGroupIPv4Address());
            Assert.assertEquals(100_000, configuration.getLineUdpReceiverConfiguration().getCommitRate());
            Assert.assertEquals(4 * 1024 * 1024, configuration.getLineUdpReceiverConfiguration().getMsgBufferSize());
            Assert.assertEquals(4000, configuration.getLineUdpReceiverConfiguration().getMsgCount());
            Assert.assertEquals(512, configuration.getLineUdpReceiverConfiguration().getReceiveBufferSize());
            Assert.assertFalse(configuration.getLineUdpReceiverConfiguration().isEnabled());
            Assert.assertEquals(2, configuration.getLineUdpReceiverConfiguration().ownThreadAffinity());
            Assert.assertTrue(configuration.getLineUdpReceiverConfiguration().ownThread());

<<<<<<< HEAD
            // influxdb line TCP protocol
            Assert.assertEquals(true, configuration.getLineTcpReceiverConfiguration().isEnabled());
            Assert.assertEquals(11, configuration.getLineTcpReceiverConfiguration().getNetDispatcherConfiguration().getActiveConnectionLimit());
            Assert.assertEquals(167903521, configuration.getLineTcpReceiverConfiguration().getNetDispatcherConfiguration().getBindIPv4Address());
            Assert.assertEquals(9916, configuration.getLineTcpReceiverConfiguration().getNetDispatcherConfiguration().getBindPort());
            Assert.assertEquals(1025, configuration.getLineTcpReceiverConfiguration().getNetDispatcherConfiguration().getEventCapacity());
            Assert.assertEquals(1026, configuration.getLineTcpReceiverConfiguration().getNetDispatcherConfiguration().getIOQueueCapacity());
            Assert.assertEquals(400_000, configuration.getLineTcpReceiverConfiguration().getNetDispatcherConfiguration().getIdleConnectionTimeout());
            Assert.assertEquals(1027, configuration.getLineTcpReceiverConfiguration().getNetDispatcherConfiguration().getInterestQueueCapacity());
            Assert.assertEquals(55555, configuration.getLineTcpReceiverConfiguration().getNetDispatcherConfiguration().getListenBacklog());
            Assert.assertEquals(32768, configuration.getLineTcpReceiverConfiguration().getNetDispatcherConfiguration().getRcvBufSize());
            Assert.assertEquals(32, configuration.getLineTcpReceiverConfiguration().getConnectionPoolInitialCapacity());
            Assert.assertEquals(LineProtoMicroTimestampAdapter.INSTANCE, configuration.getLineTcpReceiverConfiguration().getTimestampAdapter());
            Assert.assertEquals(2049, configuration.getLineTcpReceiverConfiguration().getNetMsgBufferSize());
            Assert.assertEquals(128, configuration.getLineTcpReceiverConfiguration().getMaxMeasurementSize());
            Assert.assertEquals(256, configuration.getLineTcpReceiverConfiguration().getWriterQueueSize());
            Assert.assertEquals(2, configuration.getLineTcpReceiverConfiguration().getWorkerPoolConfiguration().getWorkerCount());
            Assert.assertArrayEquals(new int[] { 1, 2 }, configuration.getLineTcpReceiverConfiguration().getWorkerPoolConfiguration().getWorkerAffinity());
            Assert.assertEquals(true, configuration.getLineTcpReceiverConfiguration().getWorkerPoolConfiguration().haltOnError());
            Assert.assertEquals(100_000, configuration.getLineTcpReceiverConfiguration().getnUpdatesPerLoadRebalance());
            Assert.assertEquals(1.5, configuration.getLineTcpReceiverConfiguration().getMaxLoadRatio(), 0.001);
            Assert.assertEquals(100000, configuration.getLineTcpReceiverConfiguration().getMaxUncommittedRows());
            Assert.assertEquals(1000, configuration.getLineTcpReceiverConfiguration().getMaintenanceJobHysteresisInMs());
=======
            Assert.assertTrue(configuration.getTelemetryConfiguration().getEnabled());
            Assert.assertEquals(512, configuration.getTelemetryConfiguration().getQueueCapacity());
>>>>>>> 0ce45817
        }
    }

    @Test
    public void testSetZeroKeepAlive() throws IOException, ServerConfigurationException, JsonException {
        try (InputStream is = PropServerConfigurationTest.class.getResourceAsStream("/server-keep-alive.conf")) {
            Properties properties = new Properties();
            properties.load(is);

            File root = new File(temp.getRoot(), "data");
            TestUtils.copyMimeTypes(root.getAbsolutePath());

            PropServerConfiguration configuration = new PropServerConfiguration(root.getAbsolutePath(), properties);
            Assert.assertNull(configuration.getHttpServerConfiguration().getStaticContentProcessorConfiguration().getKeepAliveHeader());
        }
    }
}<|MERGE_RESOLUTION|>--- conflicted
+++ resolved
@@ -469,7 +469,6 @@
             Assert.assertEquals(2, configuration.getLineUdpReceiverConfiguration().ownThreadAffinity());
             Assert.assertTrue(configuration.getLineUdpReceiverConfiguration().ownThread());
 
-<<<<<<< HEAD
             // influxdb line TCP protocol
             Assert.assertEquals(true, configuration.getLineTcpReceiverConfiguration().isEnabled());
             Assert.assertEquals(11, configuration.getLineTcpReceiverConfiguration().getNetDispatcherConfiguration().getActiveConnectionLimit());
@@ -493,10 +492,9 @@
             Assert.assertEquals(1.5, configuration.getLineTcpReceiverConfiguration().getMaxLoadRatio(), 0.001);
             Assert.assertEquals(100000, configuration.getLineTcpReceiverConfiguration().getMaxUncommittedRows());
             Assert.assertEquals(1000, configuration.getLineTcpReceiverConfiguration().getMaintenanceJobHysteresisInMs());
-=======
+
             Assert.assertTrue(configuration.getTelemetryConfiguration().getEnabled());
             Assert.assertEquals(512, configuration.getTelemetryConfiguration().getQueueCapacity());
->>>>>>> 0ce45817
         }
     }
 
