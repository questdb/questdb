--- conflicted
+++ resolved
@@ -153,22 +153,6 @@
         }
     }
 
-<<<<<<< HEAD
-    static void dropTable(SqlCompiler compiler, SqlExecutionContext context, TableToken tableToken) throws Exception {
-        compiler.compile("DROP TABLE '" + tableToken.getTableName() + '\'', context);
-    }
-
-    static SqlExecutionContext executionContext(CairoEngine engine) {
-        return new SqlExecutionContextImpl(engine, 1).with(
-                AllowAllCairoSecurityContext.INSTANCE,
-                null,
-                null,
-                -1,
-                null);
-    }
-
-=======
->>>>>>> 16bd5b7a
     static String[] extendArgsWith(String[] args, String... moreArgs) {
         int argsLen = args.length;
         int extLen = moreArgs.length;
@@ -195,17 +179,14 @@
         }
     }
 
-<<<<<<< HEAD
-=======
     static void dropTable(
             SqlCompiler compiler,
             SqlExecutionContext context,
             TableToken tableToken
     ) throws Exception {
-        compiler.compile("DROP TABLE " + tableToken.getTableName(), context);
+        compiler.compile("DROP TABLE \"" + tableToken.getTableName() + '"', context);
     }
 
->>>>>>> 16bd5b7a
     static {
         PG_CONNECTION_PROPERTIES.setProperty("user", "admin");
         PG_CONNECTION_PROPERTIES.setProperty("password", "quest");
