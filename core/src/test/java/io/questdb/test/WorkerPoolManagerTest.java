/*******************************************************************************
 *     ___                  _   ____  ____
 *    / _ \ _   _  ___  ___| |_|  _ \| __ )
 *   | | | | | | |/ _ \/ __| __| | | |  _ \
 *   | |_| | |_| |  __/\__ \ |_| |_| | |_) |
 *    \__\_\\__,_|\___||___/\__|____/|____/
 *
 *  Copyright (c) 2014-2019 Appsicle
 *  Copyright (c) 2019-2024 QuestDB
 *
 *  Licensed under the Apache License, Version 2.0 (the "License");
 *  you may not use this file except in compliance with the License.
 *  You may obtain a copy of the License at
 *
 *  http://www.apache.org/licenses/LICENSE-2.0
 *
 *  Unless required by applicable law or agreed to in writing, software
 *  distributed under the License is distributed on an "AS IS" BASIS,
 *  WITHOUT WARRANTIES OR CONDITIONS OF ANY KIND, either express or implied.
 *  See the License for the specific language governing permissions and
 *  limitations under the License.
 *
 ******************************************************************************/

package io.questdb.test;

import io.questdb.DefaultFactoryProvider;
import io.questdb.FactoryProvider;
import io.questdb.MemoryConfiguration;
import io.questdb.Metrics;
import io.questdb.PublicPassthroughConfiguration;
import io.questdb.ServerConfiguration;
import io.questdb.WorkerPoolManager;
import io.questdb.cairo.CairoConfiguration;
import io.questdb.cutlass.http.HttpFullFatServerConfiguration;
import io.questdb.cutlass.http.HttpServerConfiguration;
import io.questdb.cutlass.line.tcp.LineTcpReceiverConfiguration;
import io.questdb.cutlass.line.udp.LineUdpReceiverConfiguration;
import io.questdb.cutlass.pgwire.PGConfiguration;
import io.questdb.metrics.MetricsConfiguration;
import io.questdb.metrics.WorkerMetrics;
import io.questdb.mp.Job;
import io.questdb.mp.SOCountDownLatch;
import io.questdb.mp.WorkerPool;
import io.questdb.mp.WorkerPoolConfiguration;
import io.questdb.std.str.DirectUtf8Sink;
import io.questdb.test.tools.TestUtils;
import org.junit.Assert;
import org.junit.Before;
import org.junit.Test;

import java.util.concurrent.TimeUnit;
import java.util.concurrent.atomic.AtomicInteger;
import java.util.concurrent.atomic.AtomicReference;
import java.util.function.Consumer;

public class WorkerPoolManagerTest {

    private static final String END_MESSAGE = "run is over";

    @Before
    public void setUp() throws Exception {
        Metrics.ENABLED.clear();
    }

    @Test
    public void testConstructor() {
        final int workerCount = 2;
        final AtomicInteger counter = new AtomicInteger(0);
        final WorkerPoolManager workerPoolManager = createWorkerPoolManager(workerCount, sharedPool -> counter.incrementAndGet());
        Assert.assertEquals(1, counter.get());
        Assert.assertNotNull(workerPoolManager.getSharedPoolNetwork());
        Assert.assertEquals(workerCount, workerPoolManager.getSharedQueryWorkerCount());
    }

    @Test
    public void testGetInstanceDedicatedPool() {
        final int workerCount = 2;
        final String poolName = "pool";
        final WorkerPoolManager workerPoolManager = createWorkerPoolManager(workerCount);
        WorkerPool networkSharedPool = workerPoolManager.getSharedPoolNetwork(new WorkerPoolConfiguration() {
            @Override
            public String getPoolName() {
                return poolName;
            }

            @Override
            public int getWorkerCount() {
                return workerCount;
            }
        }, WorkerPoolManager.Requester.OTHER);
        Assert.assertNotSame(workerPoolManager.getSharedPoolNetwork(), networkSharedPool);
        Assert.assertEquals(workerCount, networkSharedPool.getWorkerCount());
        Assert.assertEquals(poolName, networkSharedPool.getPoolName());
    }

    @Test
    public void testGetInstanceDedicatedPoolGetAgain() {
        final int workerCount = 2;
        final String poolName = "pool";
        final WorkerPoolManager workerPoolManager = createWorkerPoolManager(workerCount);
        final WorkerPoolConfiguration workerPoolConfiguration = new WorkerPoolConfiguration() {
            @Override
            public String getPoolName() {
                return poolName;
            }

            @Override
            public int getWorkerCount() {
                return workerCount;
            }
        };
        WorkerPool networkSharedPool0 = workerPoolManager.getSharedPoolNetwork(workerPoolConfiguration, WorkerPoolManager.Requester.OTHER);
        Assert.assertNotSame(workerPoolManager.getSharedPoolNetwork(), networkSharedPool0);
        WorkerPool networkSharedPool1 = workerPoolManager.getSharedPoolNetwork(workerPoolConfiguration, WorkerPoolManager.Requester.OTHER);
        Assert.assertSame(networkSharedPool0, networkSharedPool1);
        Assert.assertEquals(workerCount, networkSharedPool0.getWorkerCount());
        Assert.assertEquals(poolName, networkSharedPool0.getPoolName());
        Assert.assertEquals(workerCount, networkSharedPool1.getWorkerCount());
        Assert.assertEquals(poolName, networkSharedPool1.getPoolName());
    }

    @Test
    public void testGetInstanceDefaultPool() {
        final int workerCount = 2;
        final WorkerPoolManager workerPoolManager = createWorkerPoolManager(workerCount);
        WorkerPool networkSharedPool = workerPoolManager.getSharedPoolNetwork(new WorkerPoolConfiguration() {
            @Override
            public String getPoolName() {
                return "pool";
            }

            @Override
            public int getWorkerCount() {
                return 0; // No workers, will result in returning the shared pool
            }
        }, WorkerPoolManager.Requester.OTHER);
        Assert.assertSame(workerPoolManager.getSharedPoolNetwork(), networkSharedPool);
        Assert.assertEquals(workerCount, networkSharedPool.getWorkerCount());
        Assert.assertEquals("worker", networkSharedPool.getPoolName());
    }

    @Test
    public void testGetInstanceFailsAsStartAllWasCalled() {
        final WorkerPoolManager workerPoolManager = createWorkerPoolManager(1);
        workerPoolManager.start(null);
        try {
            workerPoolManager.getSharedPoolNetwork(new WorkerPoolConfiguration() {
                @Override
                public String getPoolName() {
                    return null;
                }

                @Override
                public int getWorkerCount() {
                    return 0;
                }
            }, WorkerPoolManager.Requester.OTHER);
            Assert.fail();
        } catch (IllegalStateException e) {
            TestUtils.assertContains(e.getMessage(), "can only get instance before start");
        } finally {
            workerPoolManager.halt();
        }
    }

    @Test
    public void testScrapeWorkerMetrics() {
        int events = 20;
        AtomicInteger count = new AtomicInteger();
        SOCountDownLatch endLatch = new SOCountDownLatch(events);
        AtomicReference<DirectUtf8Sink> sink = new AtomicReference<>(new DirectUtf8Sink(32));

        final ServerConfiguration config = createServerConfig(1); // shared pool
        final WorkerPoolManager workerPoolManager = new WorkerPoolManager(config) {
            @Override
            protected void configureWorkerPools(final WorkerPool sharedPoolR, final WorkerPool sharedPoolW) {
                sharedPoolW.assign(scrapeIntoPrometheusJob(sink));
            }
        };
        WorkerPool p0 = workerPoolManager.getSharedPoolNetwork(
                workerPoolConfiguration("UP", 30L),
                WorkerPoolManager.Requester.OTHER
        );
        WorkerPool p1 = workerPoolManager.getSharedPoolNetwork(
                workerPoolConfiguration("DOWN", 10L),
                WorkerPoolManager.Requester.OTHER
        );
        p0.assign(slowCountUpJob(count));
        p1.assign(fastCountDownJob(endLatch));
        workerPoolManager.start(null);
        if (!endLatch.await(TimeUnit.SECONDS.toNanos(60L))) {
            Assert.fail("timeout");
        }
        workerPoolManager.halt();

        Assert.assertEquals(0, endLatch.getCount());
        WorkerMetrics metrics = Metrics.ENABLED.workerMetrics();
        long min = metrics.getMinElapsedMicros();
        long max = metrics.getMaxElapsedMicros();
        Assert.assertTrue(min > 0L);
        Assert.assertTrue(max > min);
        String metricsAsStr = sink.get().toString();
        TestUtils.assertContains(metricsAsStr, "questdb_workers_job_start_micros_min");
        TestUtils.assertContains(metricsAsStr, "questdb_workers_job_start_micros_max");
    }

    @Test
    public void testStartHaltAreOneOff() {
        final WorkerPoolManager workerPoolManager = createWorkerPoolManager(1);
        workerPoolManager.start(null);
        workerPoolManager.start(null);
        workerPoolManager.halt();
        workerPoolManager.halt();
    }

    private static ServerConfiguration createServerConfig(int workerCount) {
        return new ServerConfiguration() {
            @Override
            public CairoConfiguration getCairoConfiguration() {
                return null;
            }

            @Override
            public WorkerPoolConfiguration getExportPoolConfiguration() {
                return () -> workerCount;
            }

            @Override
            public FactoryProvider getFactoryProvider() {
                return DefaultFactoryProvider.INSTANCE;
            }

            @Override
            public HttpServerConfiguration getHttpMinServerConfiguration() {
                return null;
            }

            @Override
            public HttpFullFatServerConfiguration getHttpServerConfiguration() {
                return null;
            }

            @Override
            public LineTcpReceiverConfiguration getLineTcpReceiverConfiguration() {
                return null;
            }

            @Override
            public LineUdpReceiverConfiguration getLineUdpReceiverConfiguration() {
                return null;
            }

            @Override
            public WorkerPoolConfiguration getMatViewRefreshPoolConfiguration() {
                return null;
            }

            @Override
            public MemoryConfiguration getMemoryConfiguration() {
                return null;
            }

            @Override
            public Metrics getMetrics() {
                return Metrics.ENABLED;
            }

            @Override
            public MetricsConfiguration getMetricsConfiguration() {
                return null;
            }

            @Override
            public PGConfiguration getPGWireConfiguration() {
                return null;
            }

            @Override
            public PublicPassthroughConfiguration getPublicPassthroughConfiguration() {
                return null;
            }

            @Override
<<<<<<< HEAD
            public WorkerPoolConfiguration getViewCompilerPoolConfiguration() {
                return null;
            }

            @Override
            public WorkerPoolConfiguration getWalApplyPoolConfiguration() {
                return null;
            }

            @Override
=======
>>>>>>> 27c807e5
            public WorkerPoolConfiguration getSharedWorkerPoolNetworkConfiguration() {
                return () -> workerCount;
            }

            @Override
            public WorkerPoolConfiguration getSharedWorkerPoolQueryConfiguration() {
                return () -> workerCount;
            }

            @Override
            public WorkerPoolConfiguration getSharedWorkerPoolWriteConfiguration() {
                return () -> workerCount;
            }

            @Override
            public WorkerPoolConfiguration getWalApplyPoolConfiguration() {
                return null;
            }
        };
    }

    private static WorkerPoolManager createWorkerPoolManager(int workerCount, Consumer<WorkerPool> call) {
        return new WorkerPoolManager(createServerConfig(workerCount)) {
            @Override
            protected void configureWorkerPools(final WorkerPool sharedPoolR, final WorkerPool sharedPoolW) {
                if (call != null) {
                    call.accept(sharedPoolR);
                }
            }
        };
    }

    private static WorkerPoolManager createWorkerPoolManager(int workerCount) {
        return createWorkerPoolManager(workerCount, null);
    }

    private static Job fastCountDownJob(SOCountDownLatch endLatch) {
        return (workerId, runStatus) -> {
            endLatch.countDown();
            if (endLatch.getCount() < 1) {
                throw new RuntimeException(END_MESSAGE);
            }
            return false; // not eager
        };
    }

    private static Job scrapeIntoPrometheusJob(AtomicReference<DirectUtf8Sink> sink) {
        return (workerId, runStatus) -> {
            final DirectUtf8Sink s = sink.get();
            s.clear();
            Metrics.ENABLED.scrapeIntoPrometheus(s);
            return false; // not eager
        };
    }

    private static Job slowCountUpJob(AtomicInteger count) {
        return (workerId, runStatus) -> {
            count.incrementAndGet();
            return false; // not eager
        };
    }

    private static WorkerPoolConfiguration workerPoolConfiguration(String poolName, long sleepMillis) {
        return new WorkerPoolConfiguration() {
            @Override
            public String getPoolName() {
                return poolName;
            }

            @Override
            public long getSleepThreshold() {
                return 1L;
            }

            @Override
            public long getSleepTimeout() {
                return sleepMillis;
            }

            @Override
            public int getWorkerCount() {
                return 1;
            }

            @Override
            public boolean haltOnError() {
                return true;
            }
        };
    }
}<|MERGE_RESOLUTION|>--- conflicted
+++ resolved
@@ -282,19 +282,6 @@
             }
 
             @Override
-<<<<<<< HEAD
-            public WorkerPoolConfiguration getViewCompilerPoolConfiguration() {
-                return null;
-            }
-
-            @Override
-            public WorkerPoolConfiguration getWalApplyPoolConfiguration() {
-                return null;
-            }
-
-            @Override
-=======
->>>>>>> 27c807e5
             public WorkerPoolConfiguration getSharedWorkerPoolNetworkConfiguration() {
                 return () -> workerCount;
             }
