--- conflicted
+++ resolved
@@ -1978,11 +1978,7 @@
                 MemoryMARW mem = Vm.getMARWInstance();
                 Path path = new Path()
         ) {
-<<<<<<< HEAD
-            TableUtils.createTable(configuration, mem, path, tableModel, ColumnType.VERSION, tableId, tableToken.getDirName());
-=======
             TableToken token = TestUtils.createTable(engine, mem, path, tableModel, tableId, tableModel.getTableName());
->>>>>>> 1cb35ad7
             for (int i = 0; i < insertIterations; i++) {
                 execute(TestUtils.insertFromSelectPopulateTableStmt(tableModel, totalRowsPerIteration, startDate, partitionCount));
             }
@@ -2013,17 +2009,6 @@
         return TestUtils.newOffPoolWriter(configuration, engine.verifyTableName(tableName), metrics, messageBus, engine);
     }
 
-<<<<<<< HEAD
-    protected TableToken registerTableName(CharSequence tableName) {
-        TableToken token = engine.lockTableName(tableName);
-        if (token != null) {
-            engine.registerTableToken(token);
-        }
-        return token;
-    }
-
-=======
->>>>>>> 1cb35ad7
     protected long update(CharSequence updateSql) throws SqlException {
         return update(updateSql, sqlExecutionContext, null);
     }
