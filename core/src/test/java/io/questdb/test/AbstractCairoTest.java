--- conflicted
+++ resolved
@@ -893,13 +893,9 @@
         assertExceptionNoLeakCheck(sql, executionContext, false);
     }
 
-<<<<<<< HEAD
-    protected static void assertException(CharSequence sql, int errorPos, CharSequence contains, boolean fullFatJoins) throws Exception {
+    protected static void assertExceptionNoLeakCheck(CharSequence sql, int errorPos, CharSequence contains, SqlExecutionContext sqlExecutionContext) throws Exception {
         Assert.assertNotNull(contains);
         Assert.assertTrue(contains.length() > 0);
-=======
-    protected static void assertExceptionNoLeakCheck(CharSequence sql, int errorPos, CharSequence contains, SqlExecutionContext sqlExecutionContext) throws Exception {
->>>>>>> 65f84ec2
         try {
             assertExceptionNoLeakCheck(sql, sqlExecutionContext);
         } catch (Throwable e) {
@@ -1677,21 +1673,16 @@
         }
     }
 
-<<<<<<< HEAD
+    protected void assertQueryNoLeakCheck(SqlCompiler compiler, String expected, String query, String expectedTimestamp, boolean supportsRandomAccess, SqlExecutionContext sqlExecutionContext) throws SqlException {
+        assertQueryNoLeakCheck(compiler, expected, query, expectedTimestamp, sqlExecutionContext, supportsRandomAccess, false);
+    }
+
     protected void assertQuery(String expected, String query, boolean supportsRandomAccess, boolean expectSize) throws SqlException {
         assertQueryFullFat(expected, query, null, supportsRandomAccess, expectSize, false);
     }
 
-    protected void assertQuery(String expected, String query, String expectedTimestamp, boolean supportsRandomAccess, boolean expectSize) throws SqlException {
-        assertQueryFullFat(expected, query, expectedTimestamp, supportsRandomAccess, expectSize, false);
-=======
-    protected void assertQueryNoLeakCheck(SqlCompiler compiler, String expected, String query, String expectedTimestamp, boolean supportsRandomAccess, SqlExecutionContext sqlExecutionContext) throws SqlException {
-        assertQueryNoLeakCheck(compiler, expected, query, expectedTimestamp, sqlExecutionContext, supportsRandomAccess, false);
-    }
-
     protected void assertQueryNoLeakCheck(SqlCompiler compiler, String expected, String query, String expectedTimestamp, boolean supportsRandomAccess, SqlExecutionContext sqlExecutionContext, boolean expectSize) throws SqlException {
         assertQueryNoLeakCheck(compiler, expected, query, expectedTimestamp, sqlExecutionContext, supportsRandomAccess, expectSize);
->>>>>>> 65f84ec2
     }
 
     protected void assertQueryNoLeakCheck(String expected, String query, String expectedTimestamp, boolean supportsRandomAccess, boolean expectSize, boolean sizeCanBeVariable) throws SqlException {
