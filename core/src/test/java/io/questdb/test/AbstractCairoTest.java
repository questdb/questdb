--- conflicted
+++ resolved
@@ -135,10 +135,6 @@
 @SuppressWarnings("ClassEscapesDefinedScope")
 public abstract class AbstractCairoTest extends AbstractTest {
 
-<<<<<<< HEAD
-    public static final Set<QuietCloseable> CLOSEABLES = Collections.newSetFromMap(new ConcurrentHashMap<>());
-=======
->>>>>>> 8118d857
     public static final int DEFAULT_SPIN_LOCK_TIMEOUT = 5000;
     protected static final Log LOG = LogFactory.getLog(AbstractCairoTest.class);
     protected static final PlanSink planSink = new TextPlanSink();
