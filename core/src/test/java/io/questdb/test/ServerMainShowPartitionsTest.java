--- conflicted
+++ resolved
@@ -41,13 +41,10 @@
 import io.questdb.test.cairo.RecordCursorPrinter;
 import io.questdb.test.cairo.TableModel;
 import io.questdb.test.tools.TestUtils;
-<<<<<<< HEAD
 import org.junit.Assert;
 import org.junit.Before;
 import org.junit.Test;
-=======
 import org.junit.*;
->>>>>>> 6ec178ce
 import org.junit.runner.RunWith;
 import org.junit.runners.Parameterized;
 
@@ -66,7 +63,6 @@
 import static io.questdb.test.tools.TestUtils.insertFromSelectPopulateTableStmt;
 
 @RunWith(Parameterized.class)
-@Ignore
 public class ServerMainShowPartitionsTest extends AbstractBootstrapTest {
 
     private static final String EXPECTED = "index\tpartitionBy\tname\tminTimestamp\tmaxTimestamp\tnumRows\tdiskSize\tdiskSizeHuman\treadOnly\tactive\tattached\tdetached\tattachable\n" +
@@ -121,59 +117,20 @@
         assertMemoryLeak(() -> {
             try (
                     ServerMain qdb = new ServerMain(getServerMainArgs());
-                    SqlCompiler defaultCompiler = new SqlCompiler(qdb.getCairoEngine())
+                    SqlCompiler defaultCompiler = new SqlCompiler(qdb.getCairoEngine());
+                    SqlExecutionContext defaultContext = executionContext(qdb.getCairoEngine())
             ) {
-                CairoEngine engine2 = qdb.getCairoEngine();
-                try (SqlExecutionContext defaultContext = TestUtils.createSqlExecutionCtx(engine2)
-                ) {
-                    qdb.start();
-                    CairoEngine engine = qdb.getCairoEngine();
-                    CairoConfiguration cairoConfig = qdb.getConfiguration().getCairoConfiguration();
-
-<<<<<<< HEAD
-                    TableToken tableToken = createPopulateTable(cairoConfig, engine, defaultCompiler, defaultContext, tableName);
-=======
+                qdb.start();
+                CairoEngine engine = qdb.getCairoEngine();
+                CairoConfiguration cairoConfig = qdb.getConfiguration().getCairoConfiguration();
+
                 TableToken tableToken = createPopulateTable(cairoConfig, engine, defaultCompiler, defaultContext, tableName);
                 // wait for the rows to end up in the table
                 waitForData(tableName, defaultCompiler, defaultContext);
->>>>>>> 6ec178ce
-
-                    String finallyExpected = replaceSizeToMatchOS(EXPECTED, dbPath, tableToken.getTableName(), engine);
-                    assertShowPartitions(finallyExpected, tableToken, defaultCompiler, defaultContext);
-
-<<<<<<< HEAD
-                    int numThreads = 5;
-                    SOCountDownLatch completed = new SOCountDownLatch(numThreads);
-                    AtomicReference<List<Throwable>> errors = new AtomicReference<>(new ArrayList<>());
-                    List<SqlCompiler> compilers = new ArrayList<>(numThreads);
-                    List<SqlExecutionContext> contexts = new ArrayList<>(numThreads);
-                    for (int i = 0; i < numThreads; i++) {
-                        SqlCompiler compiler = new SqlCompiler(qdb.getCairoEngine());
-                        CairoEngine engine1 = qdb.getCairoEngine();
-                        SqlExecutionContext context = TestUtils.createSqlExecutionCtx(engine1);
-                        compilers.add(compiler);
-                        contexts.add(context);
-                        new Thread(() -> {
-                            try {
-                                assertShowPartitions(finallyExpected, tableToken, compiler, context);
-                            } catch (Throwable err) {
-                                errors.get().add(err);
-                            } finally {
-                                completed.countDown();
-                            }
-                        }).start();
-                    }
-                    if (!completed.await(TimeUnit.SECONDS.toNanos(3L))) {
-                        TestListener.dumpThreadStacks();
-                    }
-                    dropTable(engine, defaultCompiler, defaultContext, tableToken, isWal, null);
-                    for (int i = 0; i < numThreads; i++) {
-                        compilers.get(i).close();
-                        contexts.get(i).close();
-                    }
-                    compilers.clear();
-                    contexts.clear();
-=======
+
+                String finallyExpected = replaceSizeToMatchOS(EXPECTED, dbPath, tableToken.getTableName(), engine);
+                assertShowPartitions(finallyExpected, tableToken, defaultCompiler, defaultContext);
+
                 int numThreads = 5;
                 SOCountDownLatch completed = new SOCountDownLatch(numThreads);
                 AtomicReference<List<Throwable>> errors = new AtomicReference<>(new ArrayList<>());
@@ -204,78 +161,15 @@
                 }
                 compilers.clear();
                 contexts.clear();
->>>>>>> 6ec178ce
-
-                    // fail on first error found
-                    for (Throwable t : errors.get()) {
-                        Assert.fail(t.getMessage());
-                    }
+
+                // fail on first error found
+                for (Throwable t : errors.get()) {
+                    Assert.fail(t.getMessage());
                 }
             }
         });
     }
 
-<<<<<<< HEAD
-    @Test
-    public void testServerMainShowPartitionsTableGetsDeletedMidCursor() throws Exception {
-        String tableName = testTableName(testName.getMethodName(), tableNameSuffix);
-        assertMemoryLeak(() -> {
-            try (
-                    ServerMain qdb = new ServerMain(getServerMainArgs());
-                    SqlCompiler compiler0 = new SqlCompiler(qdb.getCairoEngine())
-            ) {
-                CairoEngine engine2 = qdb.getCairoEngine();
-                try (SqlExecutionContext context0 = TestUtils.createSqlExecutionCtx(engine2);
-                     SqlCompiler compiler1 = new SqlCompiler(qdb.getCairoEngine())
-                ) {
-                    CairoEngine engine1 = qdb.getCairoEngine();
-                    try (SqlExecutionContext context1 = TestUtils.createSqlExecutionCtx(engine1)
-                    ) {
-                        qdb.start();
-                        CairoEngine engine = qdb.getCairoEngine();
-                        CairoConfiguration cairoConfig = qdb.getConfiguration().getCairoConfiguration();
-
-                        TableToken tableToken = createPopulateTable(cairoConfig, engine, compiler0, context0, tableName);
-                        String finallyExpected = replaceSizeToMatchOS(EXPECTED, dbPath, tableToken.getTableName(), engine);
-                        assertShowPartitions(finallyExpected, tableToken, compiler0, context0);
-
-                        CyclicBarrier start = new CyclicBarrier(2);
-                        SOCountDownLatch completed = new SOCountDownLatch(1);
-                        AtomicReference<Throwable> error = new AtomicReference<>();
-
-                        // show partitions concurrently
-                        new Thread(() -> {
-                            try {
-                                start.await();
-                                assertShowPartitions(finallyExpected, tableToken, compiler1, context1);
-                            } catch (Throwable err) {
-                                // delete won
-                                error.set(err);
-                            } finally {
-                                completed.countDown();
-                            }
-                        }).start();
-
-                        start.await();
-                        try {
-                            dropTable(engine, compiler0, context0, tableToken, false, null);
-                        } catch (CairoException ce) {
-                            Assert.assertFalse(isWal);
-                            TestUtils.assertContains(ce.getFlyweightMessage(), "[reason='busyReader']");
-                        }
-
-                        Assert.assertTrue(completed.await(TimeUnit.SECONDS.toNanos(5L)));
-                        if (error.get() != null) {
-                            String msg = error.get().getMessage();
-                            Assert.assertTrue(msg.contains("table busy") || msg.contains("table does not exist"));
-                        }
-                        try {
-                            dropTable(engine, compiler0, context0, tableToken, isWal, null);
-                        } catch (SqlException e) {
-                            TestUtils.assertContains(e.getFlyweightMessage(), "table does not exist");
-                        }
-                    }
-=======
     private static void waitForData(String tableName, SqlCompiler defaultCompiler, SqlExecutionContext defaultContext) throws SqlException {
         long time = System.currentTimeMillis();
         while (true) {
@@ -286,7 +180,6 @@
             } catch (AssertionError e) {
                 if (System.currentTimeMillis() - time > 5000) {
                     throw e;
->>>>>>> 6ec178ce
                 }
             }
         }
