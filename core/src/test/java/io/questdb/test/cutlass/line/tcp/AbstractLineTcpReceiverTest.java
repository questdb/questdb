/*******************************************************************************
 *     ___                  _   ____  ____
 *    / _ \ _   _  ___  ___| |_|  _ \| __ )
 *   | | | | | | |/ _ \/ __| __| | | |  _ \
 *   | |_| | |_| |  __/\__ \ |_| |_| | |_) |
 *    \__\_\\__,_|\___||___/\__|____/|____/
 *
 *  Copyright (c) 2014-2019 Appsicle
 *  Copyright (c) 2019-2023 QuestDB
 *
 *  Licensed under the Apache License, Version 2.0 (the "License");
 *  you may not use this file except in compliance with the License.
 *  You may obtain a copy of the License at
 *
 *  http://www.apache.org/licenses/LICENSE-2.0
 *
 *  Unless required by applicable law or agreed to in writing, software
 *  distributed under the License is distributed on an "AS IS" BASIS,
 *  WITHOUT WARRANTIES OR CONDITIONS OF ANY KIND, either express or implied.
 *  See the License for the specific language governing permissions and
 *  limitations under the License.
 *
 ******************************************************************************/

package io.questdb.test.cutlass.line.tcp;

import io.questdb.DefaultFactoryProvider;
import io.questdb.FactoryProvider;
import io.questdb.cairo.*;
import io.questdb.cairo.pool.PoolListener;
import io.questdb.cairo.pool.ex.EntryLockedException;
import io.questdb.cutlass.auth.AuthUtils;
<<<<<<< HEAD
import io.questdb.cutlass.auth.AuthenticatorFactory;
import io.questdb.cutlass.auth.EllipticCurveAuthenticatorFactory;
import io.questdb.cutlass.line.tcp.*;
=======
import io.questdb.cutlass.auth.EllipticCurveLineAuthenticatorFactory;
import io.questdb.cutlass.auth.LineAuthenticatorFactory;
import io.questdb.cutlass.line.tcp.DefaultLineTcpReceiverConfiguration;
import io.questdb.cutlass.line.tcp.LineTcpReceiver;
import io.questdb.cutlass.line.tcp.LineTcpReceiverConfiguration;
import io.questdb.cutlass.line.tcp.LineTcpReceiverConfigurationHelper;
>>>>>>> 2d15023c
import io.questdb.log.Log;
import io.questdb.log.LogFactory;
import io.questdb.mp.SOCountDownLatch;
import io.questdb.mp.WorkerPool;
import io.questdb.network.*;
import io.questdb.std.*;
import io.questdb.std.datetime.microtime.MicrosecondClock;
import io.questdb.std.str.Path;
import io.questdb.test.AbstractCairoTest;
import io.questdb.test.mp.TestWorkerPool;
import io.questdb.test.tools.TestUtils;
import org.junit.After;
import org.junit.Assert;

import java.lang.ThreadLocal;
import java.net.URL;
import java.nio.charset.StandardCharsets;
import java.security.PrivateKey;

import static io.questdb.test.tools.TestUtils.assertEventually;
import static org.junit.Assert.assertEquals;
import static org.junit.Assert.fail;

public class AbstractLineTcpReceiverTest extends AbstractCairoTest {
    public static final String AUTH_KEY_ID1 = "testUser1";
    public static final String AUTH_KEY_ID2 = "testUser2";
    public static final String AUTH_TOKEN_KEY1 = "UvuVb1USHGRRT08gEnwN2zGZrvM4MsLQ5brgF6SVkAw=";
    public static final PrivateKey AUTH_PRIVATE_KEY1 = AuthUtils.toPrivateKey(AUTH_TOKEN_KEY1);
    public static final String AUTH_TOKEN_KEY2 = "AIZc78-On-91DLplVNtyLOmKddY0AL9mnT5onl19Vv_g";
    public static final PrivateKey AUTH_PRIVATE_KEY2 = AuthUtils.toPrivateKey(AUTH_TOKEN_KEY2);
    public static final char[] TRUSTSTORE_PASSWORD = "questdb".toCharArray();
    public static final String TRUSTSTORE_PATH = "/keystore/server.keystore";
    protected static final int WAIT_ALTER_TABLE_RELEASE = 0x4;
    protected static final int WAIT_ENGINE_TABLE_RELEASE = 0x1;
    protected static final int WAIT_ILP_TABLE_RELEASE = 0x2;
    protected static final int WAIT_NO_WAIT = 0x0;
    private final static Log LOG = LogFactory.getLog(AbstractLineTcpReceiverTest.class);
    protected final int bindPort = 9002; // Don't clash with other tests since they may run in parallel
    protected final WorkerPool sharedWorkerPool = new TestWorkerPool(getWorkerCount(), metrics);
    private final IODispatcherConfiguration ioDispatcherConfiguration = new DefaultIODispatcherConfiguration() {
        @Override
        public int getBindIPv4Address() {
            return 0;
        }

        @Override
        public int getBindPort() {
            return bindPort;
        }

        @Override
        public long getHeartbeatInterval() {
            return 15;
        }
    };
    private final ThreadLocal<Socket> tlSocket = new ThreadLocal<>();
    protected String authKeyId = null;
    protected boolean autoCreateNewColumns = true;
    protected long commitIntervalDefault = 2000;
    protected double commitIntervalFraction = 0.5;
    protected boolean disconnectOnError = false;
    protected long maintenanceInterval = 25;
    protected int maxMeasurementSize = 256;
    protected long minIdleMsBeforeWriterRelease = 30000;
    protected int msgBufferSize = 256 * 1024;
    protected NetworkFacade nf = NetworkFacadeImpl.INSTANCE;
    private final FactoryProvider factoryProvider = new DefaultFactoryProvider() {
        @Override
        public LineAuthenticatorFactory getLineAuthenticatorFactory() {
            if (authKeyId == null) {
                return super.getLineAuthenticatorFactory();
            }
            URL u = getClass().getResource("authDb.txt");
            assert u != null;
<<<<<<< HEAD
            return new EllipticCurveAuthenticatorFactory(nf, new StaticChallengeResponseMatcher(u.getFile()));
=======
            return new EllipticCurveLineAuthenticatorFactory(nf, u.getFile());
>>>>>>> 2d15023c
        }
    };
    protected int partitionByDefault = PartitionBy.DAY;
    protected boolean symbolAsFieldSupported;
    protected final LineTcpReceiverConfiguration lineConfiguration = new DefaultLineTcpReceiverConfiguration() {
        @Override
        public boolean getAutoCreateNewColumns() {
            return autoCreateNewColumns;
        }

        @Override
        public long getCommitInterval() {
            return LineTcpReceiverConfigurationHelper.calcCommitInterval(
                    configuration.getO3MinLag(),
                    getCommitIntervalFraction(),
                    getCommitIntervalDefault()
            );
        }

        @Override
        public long getCommitIntervalDefault() {
            return commitIntervalDefault;
        }

        @Override
        public double getCommitIntervalFraction() {
            return commitIntervalFraction;
        }

        @Override
        public int getDefaultPartitionBy() {
            return partitionByDefault;
        }

        @Override
        public boolean getDisconnectOnError() {
            return disconnectOnError;
        }

        @Override
        public IODispatcherConfiguration getDispatcherConfiguration() {
            return ioDispatcherConfiguration;
        }

        @Override
        public FactoryProvider getFactoryProvider() {
            return factoryProvider;
        }

        @Override
        public long getMaintenanceInterval() {
            return maintenanceInterval;
        }

        @Override
        public int getMaxMeasurementSize() {
            return maxMeasurementSize;
        }

        @Override
        public MicrosecondClock getMicrosecondClock() {
            return testMicrosClock;
        }

        @Override
        public int getNetMsgBufferSize() {
            return msgBufferSize;
        }

        @Override
        public NetworkFacade getNetworkFacade() {
            return nf;
        }

        @Override
        public long getWriterIdleTimeout() {
            return minIdleMsBeforeWriterRelease;
        }

        @Override
        public int getWriterQueueCapacity() {
            return 4;
        }

        @Override
        public boolean isSymbolAsFieldSupported() {
            return symbolAsFieldSupported;
        }
    };

    public static void assertTableExists(CairoEngine engine, CharSequence tableName) {
        try (Path path = new Path()) {
            assertEquals(TableUtils.TABLE_EXISTS, engine.getTableStatus(path, engine.getTableTokenIfExists(tableName)));
        }
    }

    public static void assertTableExistsEventually(CairoEngine engine, CharSequence tableName) {
        assertEventually(() -> assertTableExists(engine, tableName));
    }

    public static void assertTableSizeEventually(CairoEngine engine, CharSequence tableName, long expectedSize) {
        TestUtils.assertEventually(() -> {
            assertTableExists(engine, tableName);

            try (TableReader reader = getReader(tableName)) {
                long size = reader.getCursor().size();
                assertEquals(expectedSize, size);
            } catch (EntryLockedException e) {
                // if table is busy we want to fail this round and have the assertEventually() to retry later
                fail("table +" + tableName + " is locked");
            }
        });
    }

    public static LineTcpReceiver createLineTcpReceiver(
            LineTcpReceiverConfiguration configuration,
            CairoEngine cairoEngine,
            WorkerPool workerPool
    ) {
        return new LineTcpReceiver(configuration, cairoEngine, workerPool, workerPool);
    }

    @After
    public void cleanup() {
        maxMeasurementSize = 256;
        authKeyId = null;
        msgBufferSize = 256 * 1024;
        minIdleMsBeforeWriterRelease = 30000;
        maintenanceInterval = 25;
        commitIntervalFraction = 0.5;
        commitIntervalDefault = 2000;
        partitionByDefault = PartitionBy.DAY;
        disconnectOnError = false;
        symbolAsFieldSupported = false;
        nf = NetworkFacadeImpl.INSTANCE;
    }

    protected void assertTable(CharSequence expected, CharSequence tableName) {
        try (TableReader reader = getReader(tableName)) {
            assertCursorTwoPass(expected, reader.getCursor(), reader.getMetadata());
        }
    }

    protected Socket getSocket() {
        Socket socket = tlSocket.get();
        if (socket != null) {
            return socket;
        }

        socket = newSocket();

        tlSocket.set(socket);
        return socket;
    }

    protected int getWorkerCount() {
        return 1;
    }

    protected Socket newSocket() {
        final int ipv4address = Net.parseIPv4("127.0.0.1");
        final long sockaddr = Net.sockaddr(ipv4address, bindPort);
        final int fd = Net.socketTcp(true);
        final Socket socket = new Socket(sockaddr, fd);

        if (TestUtils.connect(fd, sockaddr) != 0) {
            throw new RuntimeException("could not connect, errno=" + Os.errno());
        }
        return socket;
    }

    protected void runInContext(LineTcpServerAwareContext r) throws Exception {
        runInContext(r, false, 250);
    }

    protected void runInContext(FilesFacade ff, LineTcpServerAwareContext r, boolean needMaintenanceJob, long minIdleMsBeforeWriterRelease) throws Exception {
        this.minIdleMsBeforeWriterRelease = minIdleMsBeforeWriterRelease;
        assertMemoryLeak(ff, () -> {
            try (LineTcpReceiver receiver = createLineTcpReceiver(lineConfiguration, engine, sharedWorkerPool)) {
                O3Utils.setupWorkerPool(sharedWorkerPool, engine, null, null);
                if (needMaintenanceJob) {
                    sharedWorkerPool.assign(engine.getEngineMaintenanceJob());
                }
                sharedWorkerPool.start(LOG);
                try {
                    r.run(receiver);
                } catch (Throwable err) {
                    LOG.error().$("Stopping ILP worker pool because of an error").$(err).$();
                    throw err;
                } finally {
                    sharedWorkerPool.halt();
                    Path.clearThreadLocals();
                }
            } catch (Throwable err) {
                LOG.error().$("Stopping ILP receiver because of an error").$(err).$();
                throw err;
            }
        });
    }

    protected void runInContext(LineTcpServerAwareContext r, boolean needMaintenanceJob, long minIdleMsBeforeWriterRelease) throws Exception {
        runInContext(AbstractCairoTest.ff, r, needMaintenanceJob, minIdleMsBeforeWriterRelease);
    }

    protected void send(CharSequence tableName, int wait, Runnable sendToSocket) {
        send(wait, sendToSocket, tableName);
    }

    protected void send(int wait, Runnable sendToSocket, CharSequence... tableNames) {

        if (wait == WAIT_NO_WAIT) {
            sendToSocket.run();
            return;
        }

        ConcurrentHashMap<CharSequence> tablesToWaitFor = new ConcurrentHashMap<>();
        for (CharSequence tableName : tableNames) {
            tablesToWaitFor.put(tableName, tableName);
        }
        SOCountDownLatch releaseLatch = new SOCountDownLatch(tablesToWaitFor.size());
        try {
            engine.setPoolListener((factoryType, thread, name, event, segment, position) -> {
                if (PoolListener.isWalOrWriter(factoryType) && event == PoolListener.EV_RETURN) {
                    if (name != null && tablesToWaitFor.remove(name.getTableName()) != null) {
                        releaseLatch.countDown();
                    }
                }
            });
            sendToSocket.run();
            releaseLatch.await();
        } finally {
            engine.setPoolListener(null);
        }
    }

    protected void sendToSocket(Socket socket, String lineData) {
        byte[] lineDataBytes = lineData.getBytes(StandardCharsets.UTF_8);
        long bufaddr = Unsafe.malloc(lineDataBytes.length, MemoryTag.NATIVE_DEFAULT);
        try {
            for (int n = 0; n < lineDataBytes.length; n++) {
                Unsafe.getUnsafe().putByte(bufaddr + n, lineDataBytes[n]);
            }
            int sent = 0;
            while (sent != lineDataBytes.length) {
                int rc = Net.send(socket.fd, bufaddr + sent, lineDataBytes.length - sent);
                if (rc < 0) {
                    LOG.error().$("Data sending failed [rc=").$(rc)
                            .$(", sent=").$(sent)
                            .$(", bufferSize=").$(lineDataBytes.length)
                            .I$();
                    throw new RuntimeException("Data sending failed [rc=" + rc + "]");
                }
                sent += rc;
                if (sent != lineDataBytes.length) {
                    LOG.info().$("Data sending is in progress [rc=").$(rc)
                            .$(", sent=").$(sent)
                            .$(", bufferSize=").$(lineDataBytes.length)
                            .I$();
                }
            }
        } finally {
            Unsafe.free(bufaddr, lineDataBytes.length, MemoryTag.NATIVE_DEFAULT);
        }
    }

    protected void sendToSocket(String lineData) {
        try (Socket socket = getSocket()) {
            sendToSocket(socket, lineData);
        } catch (Exception e) {
            Assert.fail("Data sending failed [e=" + e + "]");
            LOG.error().$(e).$();
        }
    }

    @FunctionalInterface
    public interface LineTcpServerAwareContext {
        void run(LineTcpReceiver receiver) throws Exception;
    }

    protected class Socket implements AutoCloseable {
        private final int fd;
        private final long sockaddr;

        private Socket(long sockaddr, int fd) {
            this.sockaddr = sockaddr;
            this.fd = fd;
        }

        @Override
        public void close() throws Exception {
            tlSocket.set(null);
            Net.close(fd);
            Net.freeSockAddr(sockaddr);
        }
    }
}<|MERGE_RESOLUTION|>--- conflicted
+++ resolved
@@ -30,18 +30,9 @@
 import io.questdb.cairo.pool.PoolListener;
 import io.questdb.cairo.pool.ex.EntryLockedException;
 import io.questdb.cutlass.auth.AuthUtils;
-<<<<<<< HEAD
-import io.questdb.cutlass.auth.AuthenticatorFactory;
+import io.questdb.cutlass.auth.LineAuthenticatorFactory;
+import io.questdb.cutlass.line.tcp.*;
 import io.questdb.cutlass.auth.EllipticCurveAuthenticatorFactory;
-import io.questdb.cutlass.line.tcp.*;
-=======
-import io.questdb.cutlass.auth.EllipticCurveLineAuthenticatorFactory;
-import io.questdb.cutlass.auth.LineAuthenticatorFactory;
-import io.questdb.cutlass.line.tcp.DefaultLineTcpReceiverConfiguration;
-import io.questdb.cutlass.line.tcp.LineTcpReceiver;
-import io.questdb.cutlass.line.tcp.LineTcpReceiverConfiguration;
-import io.questdb.cutlass.line.tcp.LineTcpReceiverConfigurationHelper;
->>>>>>> 2d15023c
 import io.questdb.log.Log;
 import io.questdb.log.LogFactory;
 import io.questdb.mp.SOCountDownLatch;
@@ -116,11 +107,7 @@
             }
             URL u = getClass().getResource("authDb.txt");
             assert u != null;
-<<<<<<< HEAD
             return new EllipticCurveAuthenticatorFactory(nf, new StaticChallengeResponseMatcher(u.getFile()));
-=======
-            return new EllipticCurveLineAuthenticatorFactory(nf, u.getFile());
->>>>>>> 2d15023c
         }
     };
     protected int partitionByDefault = PartitionBy.DAY;
