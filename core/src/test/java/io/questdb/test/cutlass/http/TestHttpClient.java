/*******************************************************************************
 *     ___                  _   ____  ____
 *    / _ \ _   _  ___  ___| |_|  _ \| __ )
 *   | | | | | | |/ _ \/ __| __| | | |  _ \
 *   | |_| | |_| |  __/\__ \ |_| |_| | |_) |
 *    \__\_\\__,_|\___||___/\__|____/|____/
 *
 *  Copyright (c) 2014-2019 Appsicle
 *  Copyright (c) 2019-2024 QuestDB
 *
 *  Licensed under the Apache License, Version 2.0 (the "License");
 *  you may not use this file except in compliance with the License.
 *  You may obtain a copy of the License at
 *
 *  http://www.apache.org/licenses/LICENSE-2.0
 *
 *  Unless required by applicable law or agreed to in writing, software
 *  distributed under the License is distributed on an "AS IS" BASIS,
 *  WITHOUT WARRANTIES OR CONDITIONS OF ANY KIND, either express or implied.
 *  See the License for the specific language governing permissions and
 *  limitations under the License.
 *
 ******************************************************************************/

package io.questdb.test.cutlass.http;

import io.questdb.cutlass.http.client.Fragment;
import io.questdb.cutlass.http.client.HttpClient;
import io.questdb.cutlass.http.client.HttpClientFactory;
import io.questdb.cutlass.http.client.Response;
import io.questdb.log.Log;
import io.questdb.log.LogFactory;
import io.questdb.std.CharSequenceObjHashMap;
import io.questdb.std.Misc;
import io.questdb.std.QuietCloseable;
import io.questdb.std.str.Utf8StringSink;
import io.questdb.std.str.Utf8s;
import io.questdb.test.tools.TestUtils;
import org.jetbrains.annotations.Nullable;
import org.junit.Assert;

import java.util.regex.Pattern;

public class TestHttpClient implements QuietCloseable {
    protected static final CharSequenceObjHashMap<String> PARQUET_GET_PARAM = new CharSequenceObjHashMap<>();
    private static final Log LOG = LogFactory.getLog(TestHttpClient.class);
    protected final Utf8StringSink sink = new Utf8StringSink();
    protected int port = 9001;
    private HttpClient httpClient;
    private boolean keepConnection;

    public TestHttpClient() {
        httpClient = HttpClientFactory.newPlainTextInstance();
    }

    public TestHttpClient(HttpClient httpClient) {
        this.httpClient = httpClient;
    }

    public void assertDelete(
            CharSequence url,
            CharSequence expectedResponse,
            CharSequence expectedStatus

    ) {
        try {
            HttpClient.Request req = httpClient.newRequest("localhost", 9001);
            req.DELETE().url(url);
            reqToSink(req, sink, null, null, null, null, expectedStatus);
            TestUtils.assertEquals(expectedResponse, sink);
        } finally {
            if (!keepConnection) {
                httpClient.disconnect();
            }
        }
    }

    public void assertGet(CharSequence expectedResponse, CharSequence sql) {
        assertGet(expectedResponse, sql, "localhost", 9001, null, null);
    }

    public void assertGet(CharSequence expectedResponse, CharSequence sql, String host, int port) {
        assertGet(expectedResponse, sql, host, port, null, null);
    }

    public void assertGet(String host, int port, CharSequence expectedResponse, CharSequence sql, CharSequenceObjHashMap<String> queryParams) {
        try {
            toSink0(host, port, "/query", sql, sink, null, null, null, queryParams, null);
            TestUtils.assertEquals(expectedResponse, sink);
        } finally {
            if (!keepConnection) {
                httpClient.disconnect();
            }
        }
    }

    public void assertGet(CharSequence expectedResponse, CharSequence sql, CharSequenceObjHashMap<String> queryParams) {
        try {
            toSink0("/query", sql, sink, null, null, null, queryParams, null);
            TestUtils.assertEquals(expectedResponse, sink);
        } finally {
            if (!keepConnection) {
                httpClient.disconnect();
            }
        }
    }

    public void assertGet(
            CharSequence expectedResponse,
            CharSequence sql,
            String host,
            int port,
            @Nullable CharSequence username,
            @Nullable CharSequence password
    ) {
        assertGet("/query", expectedResponse, sql, host, port, username, password, null);
    }

    public void assertGet(
            CharSequence url,
            CharSequence expectedResponse,
            CharSequence sql
    ) {
        assertGet(url, expectedResponse, sql, null, null);
    }

    public void assertGet(
            CharSequence url,
            CharSequence expectedResponse,
            @Nullable CharSequenceObjHashMap<String> queryParams,
            @Nullable CharSequence username,
            @Nullable CharSequence password
    ) {
        assertGet(url, expectedResponse, queryParams, username, password, null);
    }

    public void assertGet(
            CharSequence url,
            CharSequence expectedResponse,
            @Nullable CharSequenceObjHashMap<String> queryParams,
            @Nullable CharSequence username,
            @Nullable CharSequence password,
            @Nullable CharSequence token
    ) {
        try {
            HttpClient.Request req = httpClient.newRequest("localhost", port);
            req.GET().url(url);

            if (queryParams != null) {
                for (int i = 0, n = queryParams.size(); i < n; i++) {
                    CharSequence name = queryParams.keys().getQuick(i);
                    req.query(name, queryParams.get(name));
                }
            }

            reqToSink(req, sink, username, password, token, null);
            TestUtils.assertEquals(expectedResponse, sink);
        } finally {
            if (!keepConnection) {
                httpClient.disconnect();
            }
        }
    }

    public void assertGet(
            CharSequence url,
            CharSequence expectedResponse,
            CharSequence sql,
            @Nullable CharSequence username,
            @Nullable CharSequence password
    ) {
        assertGet(url, expectedResponse, sql, username, password, null);
    }

    public void assertGet(
            CharSequence url,
            CharSequence expectedResponse,
            CharSequence sql,
            @Nullable CharSequence username,
            @Nullable CharSequence password,
            @Nullable CharSequence token
    ) {
        try {
            toSink0(url, sql, sink, username, password, token, null, null);
            TestUtils.assertEquals(expectedResponse, sink);
        } finally {
            if (!keepConnection) {
                httpClient.disconnect();
            }
        }
    }

    public void assertGet(
            CharSequence url,
            CharSequence expectedResponse,
            CharSequence sql,
            String host,
            int port,
            @Nullable CharSequence username,
            @Nullable CharSequence password,
            @Nullable CharSequence token
    ) {
        try {
            toSink0(host, port, url, sql, sink, username, password, token, null, null);
            TestUtils.assertEquals(expectedResponse, sink);
        } finally {
            if (!keepConnection) {
                httpClient.disconnect();
            }
        }
    }

    public void assertGetBinary(
            CharSequence url,
            byte[] expectedResponse,
            CharSequence expectedStatus
    ) {
        try {
            HttpClient.Request req = httpClient.newRequest("localhost", 9001);
            req.GET().url(url);
            reqToSink(req, sink, null, null, null, null, expectedStatus);
            TestUtils.assertEquals(expectedResponse, sink);
        } finally {
            if (!keepConnection) {
                httpClient.disconnect();
            }
        }
    }

    public void assertGetCharSequence(
            CharSequence url,
            CharSequence expectedResponse,
            CharSequence expectedStatus
    ) {
        try {
            HttpClient.Request req = httpClient.newRequest("localhost", 9001);
            req.GET().url(url);
            reqToSink(req, sink, null, null, null, null, expectedStatus);
            TestUtils.assertEquals(expectedResponse, sink);
        } finally {
            if (!keepConnection) {
                httpClient.disconnect();
            }
        }
    }

    public void assertGetContains(
            CharSequence url,
            CharSequence expectedResponse,
            CharSequence sql,
            String host,
            int port,
            @Nullable CharSequence username,
            @Nullable CharSequence password,
            @Nullable CharSequence token
    ) {
        try {
            toSink0(host, port, url, sql, sink, username, password, token, null, null);
            TestUtils.assertContains(sink.asAsciiCharSequence(), expectedResponse);
        } finally {
            if (!keepConnection) {
                httpClient.disconnect();
            }
        }
    }

<<<<<<< HEAD
    public void assertGetRegexp(CharSequence url, String expectedResponse) {
        assertGetRegexp(url, expectedResponse, (CharSequenceObjHashMap<String>) null, null, null, null);
    }

    public void assertGetRegexp(
            CharSequence url,
            String expectedResponse,
            @Nullable CharSequenceObjHashMap<String> queryParams,
            @Nullable CharSequence username,
            @Nullable CharSequence password,
            @Nullable CharSequence token
    ) {
        try {
            HttpClient.Request req = httpClient.newRequest("localhost", 9001);
=======
    public void assertGetContains(
            CharSequence url,
            CharSequence expectedResponse,
            @Nullable CharSequenceObjHashMap<String> queryParams,
            @Nullable CharSequence username,
            @Nullable CharSequence password
    ) {
        try {
            HttpClient.Request req = httpClient.newRequest("localhost", port);
>>>>>>> b56f96f9
            req.GET().url(url);

            if (queryParams != null) {
                for (int i = 0, n = queryParams.size(); i < n; i++) {
                    CharSequence name = queryParams.keys().getQuick(i);
                    req.query(name, queryParams.get(name));
                }
            }

<<<<<<< HEAD
            reqToSink(req, sink, username, password, token, null, null);
            Pattern pattern = Pattern.compile(expectedResponse);
            String message = "Expected response to match regexp " + expectedResponse + " but got " + sink + " which does not match";
            Assert.assertTrue(message, pattern.matcher(sink.toString()).matches());
=======
            reqToSink(req, sink, username, password, null, null);
            TestUtils.assertContains(sink.toString(), expectedResponse);
        } finally {
            if (!keepConnection) {
                httpClient.disconnect();
            }
        }
    }

    public void assertGetParquet(
            CharSequence url,
            CharSequence expectedResponse,
            CharSequence sql
    ) {
        assertGetParquet(url, expectedResponse, sql, null, null);
    }

    public void assertGetParquet(
            int port,
            CharSequence url,
            CharSequence expectedResponseCode,
            int expectedResponseLength,
            CharSequence sql
    ) {
        try {
            this.port = port;
            toSink0(url, sql, sink, null, null, null, PARQUET_GET_PARAM, expectedResponseCode);
            Assert.assertEquals(expectedResponseLength, sink.size());
        } finally {
            if (!keepConnection) {
                httpClient.disconnect();
            }
        }
    }

    public void assertGetParquet(
            CharSequence url,
            int expectedResponseLength,
            CharSequence sql
    ) {
        try {
            toSink0(url, sql, sink, null, null, null, PARQUET_GET_PARAM, null);
            Assert.assertEquals(expectedResponseLength, sink.size());
        } finally {
            if (!keepConnection) {
                httpClient.disconnect();
            }
        }
    }

    public void assertGetParquet(
            CharSequence url,
            int expectedResponseLength,
            CharSequenceObjHashMap<String> param,
            CharSequence sql
    ) {
        try {
            toSink0(url, sql, sink, null, null, null, param, null);
            Assert.assertEquals(expectedResponseLength, sink.size());
        } finally {
            if (!keepConnection) {
                httpClient.disconnect();
            }
        }
    }

    public void assertGetParquet(
            CharSequence url,
            CharSequence expectedResponse,
            CharSequence sql,
            @Nullable CharSequence username,
            @Nullable CharSequence password
    ) {
        assertGetParquet(url, expectedResponse, sql, username, password, null);
    }

    public void assertGetParquet(
            CharSequence url,
            CharSequence expectedResponse,
            CharSequence sql,
            @Nullable CharSequence username,
            @Nullable CharSequence password,
            @Nullable CharSequence token
    ) {
        try {
            toSink0(url, sql, sink, username, password, token, PARQUET_GET_PARAM, null);
            TestUtils.assertEquals(expectedResponse, sink);
>>>>>>> b56f96f9
        } finally {
            if (!keepConnection) {
                httpClient.disconnect();
            }
        }
    }

    public void assertGetRegexp(
            CharSequence url,
            String expectedResponseRegexp,
            CharSequence sql,
            @Nullable CharSequence username,
            @Nullable CharSequence password,
            @Nullable CharSequence token,
            @Nullable CharSequenceObjHashMap<String> queryParams,
            CharSequence expectedStatus
    ) {
        try {
            toSink0(url, sql, sink, username, password, token, queryParams, expectedStatus);
            Pattern pattern = Pattern.compile(expectedResponseRegexp);
            String message = "Expected response to match regexp " + expectedResponseRegexp + " but got " + sink + " which does not match";
            Assert.assertTrue(message, pattern.matcher(sink.toString()).matches());
        } finally {
            if (!keepConnection) {
                httpClient.disconnect();
            }
        }
    }

    public void assertGetRegexp(
            CharSequence url,
            String expectedResponseRegexp,
            CharSequence sql,
            @Nullable CharSequence username,
            @Nullable CharSequence password,
            CharSequence expectedStatus
    ) {
        assertGetRegexp(url, expectedResponseRegexp, sql, username, password, expectedStatus, null, null);
    }

    @Override
    public void close() {
        httpClient = Misc.free(httpClient);
    }

    public HttpClient getHttpClient() {
        return httpClient;
    }

    public Utf8StringSink getSink() {
        return sink;
    }

    public void setKeepConnection(boolean keepConnection) {
        this.keepConnection = keepConnection;
    }

    public void toSink(CharSequence url, CharSequence sql, Utf8StringSink sink) {
        try {
            toSink0(url, sql, sink, null, null, null, null, null);
        } finally {
            if (!keepConnection) {
                httpClient.disconnect();
            }
        }
    }

    protected String reqToSink(
            HttpClient.Request req,
            Utf8StringSink sink,
            @Nullable CharSequence username,
            @Nullable CharSequence password,
            @Nullable CharSequence token,
            CharSequenceObjHashMap<String> queryParams
    ) {
        if (queryParams != null) {
            for (int i = 0, n = queryParams.size(); i < n; i++) {
                CharSequence name = queryParams.keys().getQuick(i);
                req.query(name, queryParams.get(name));
            }
        }

        if (username != null) {
            if (password != null) {
                req.authBasic(username, password);
            } else if (token != null) {
                req.authToken(username, token);
            } else {
                throw new RuntimeException("username specified without pwd or token");
            }
        }

        HttpClient.ResponseHeaders rsp = req.send();
        rsp.await();

        Response chunkedResponse = rsp.getResponse();
        Fragment fragment;

        String statusCode = Utf8s.toString(rsp.getStatusCode());

        sink.clear();
        while ((fragment = chunkedResponse.recv()) != null) {
            Utf8s.strCpy(fragment.lo(), fragment.hi(), sink);
        }

        return statusCode;
    }

    protected void toSink0(
            CharSequence url,
            CharSequence sql,
            Utf8StringSink sink,
            @Nullable CharSequence username,
            @Nullable CharSequence password,
            @Nullable CharSequence token,
            CharSequenceObjHashMap<String> queryParams,
            CharSequence expectedStatus
    ) {
        toSink0(
                "localhost",
                port,
                url,
                sql,
                sink,
                username,
                password,
                token,
                queryParams,
                expectedStatus
        );
    }

    protected void toSink0(
            String host,
            int port,
            CharSequence url,
            CharSequence sql,
            Utf8StringSink sink,
            @Nullable CharSequence username,
            @Nullable CharSequence password,
            @Nullable CharSequence token,
            CharSequenceObjHashMap<String> queryParams,
            CharSequence expectedStatus
    ) {
        HttpClient.Request req = httpClient.newRequest(host, port);
        req.GET().url(url).query("query", sql);
        String respCode = reqToSink(req, sink, username, password, token, queryParams);
        if (expectedStatus != null) {
            if (!expectedStatus.equals(respCode)) {
                LOG.error().$("unexpected status code received, expected ").$(expectedStatus)
                        .$(", but was ").$(respCode).$(". Response: ").$safe(sink).$();
                Assert.fail("expected response code " + expectedStatus + " but got " + respCode);
            }
        }
    }

    static {
        PARQUET_GET_PARAM.put("fmt", "parquet");
    }
}<|MERGE_RESOLUTION|>--- conflicted
+++ resolved
@@ -66,7 +66,8 @@
         try {
             HttpClient.Request req = httpClient.newRequest("localhost", 9001);
             req.DELETE().url(url);
-            reqToSink(req, sink, null, null, null, null, expectedStatus);
+            String repStatus = reqToSink(req, sink, null, null, null, null);
+            TestUtils.assertEquals(expectedStatus, repStatus);
             TestUtils.assertEquals(expectedResponse, sink);
         } finally {
             if (!keepConnection) {
@@ -218,7 +219,8 @@
         try {
             HttpClient.Request req = httpClient.newRequest("localhost", 9001);
             req.GET().url(url);
-            reqToSink(req, sink, null, null, null, null, expectedStatus);
+            String repStatus = reqToSink(req, sink, null, null, null, null);
+            TestUtils.assertEquals(expectedStatus, repStatus);
             TestUtils.assertEquals(expectedResponse, sink);
         } finally {
             if (!keepConnection) {
@@ -235,7 +237,8 @@
         try {
             HttpClient.Request req = httpClient.newRequest("localhost", 9001);
             req.GET().url(url);
-            reqToSink(req, sink, null, null, null, null, expectedStatus);
+            String repStatus = reqToSink(req, sink, null, null, null, null);
+            TestUtils.assertEquals(expectedStatus, repStatus);
             TestUtils.assertEquals(expectedResponse, sink);
         } finally {
             if (!keepConnection) {
@@ -264,32 +267,15 @@
         }
     }
 
-<<<<<<< HEAD
-    public void assertGetRegexp(CharSequence url, String expectedResponse) {
-        assertGetRegexp(url, expectedResponse, (CharSequenceObjHashMap<String>) null, null, null, null);
-    }
-
-    public void assertGetRegexp(
-            CharSequence url,
-            String expectedResponse,
+    public void assertGetContains(
+            CharSequence url,
+            CharSequence expectedResponse,
             @Nullable CharSequenceObjHashMap<String> queryParams,
             @Nullable CharSequence username,
-            @Nullable CharSequence password,
-            @Nullable CharSequence token
-    ) {
-        try {
-            HttpClient.Request req = httpClient.newRequest("localhost", 9001);
-=======
-    public void assertGetContains(
-            CharSequence url,
-            CharSequence expectedResponse,
-            @Nullable CharSequenceObjHashMap<String> queryParams,
-            @Nullable CharSequence username,
             @Nullable CharSequence password
     ) {
         try {
             HttpClient.Request req = httpClient.newRequest("localhost", port);
->>>>>>> b56f96f9
             req.GET().url(url);
 
             if (queryParams != null) {
@@ -299,100 +285,127 @@
                 }
             }
 
-<<<<<<< HEAD
-            reqToSink(req, sink, username, password, token, null, null);
+            reqToSink(req, sink, username, password, null, null);
+            TestUtils.assertContains(sink.toString(), expectedResponse);
+        } finally {
+            if (!keepConnection) {
+                httpClient.disconnect();
+            }
+        }
+    }
+
+    public void assertGetParquet(
+            CharSequence url,
+            CharSequence expectedResponse,
+            CharSequence sql
+    ) {
+        assertGetParquet(url, expectedResponse, sql, null, null);
+    }
+
+    public void assertGetParquet(
+            int port,
+            CharSequence url,
+            CharSequence expectedResponseCode,
+            int expectedResponseLength,
+            CharSequence sql
+    ) {
+        try {
+            this.port = port;
+            toSink0(url, sql, sink, null, null, null, PARQUET_GET_PARAM, expectedResponseCode);
+            Assert.assertEquals(expectedResponseLength, sink.size());
+        } finally {
+            if (!keepConnection) {
+                httpClient.disconnect();
+            }
+        }
+    }
+
+    public void assertGetParquet(
+            CharSequence url,
+            int expectedResponseLength,
+            CharSequence sql
+    ) {
+        try {
+            toSink0(url, sql, sink, null, null, null, PARQUET_GET_PARAM, null);
+            Assert.assertEquals(expectedResponseLength, sink.size());
+        } finally {
+            if (!keepConnection) {
+                httpClient.disconnect();
+            }
+        }
+    }
+
+    public void assertGetParquet(
+            CharSequence url,
+            int expectedResponseLength,
+            CharSequenceObjHashMap<String> param,
+            CharSequence sql
+    ) {
+        try {
+            toSink0(url, sql, sink, null, null, null, param, null);
+            Assert.assertEquals(expectedResponseLength, sink.size());
+        } finally {
+            if (!keepConnection) {
+                httpClient.disconnect();
+            }
+        }
+    }
+
+    public void assertGetParquet(
+            CharSequence url,
+            CharSequence expectedResponse,
+            CharSequence sql,
+            @Nullable CharSequence username,
+            @Nullable CharSequence password
+    ) {
+        assertGetParquet(url, expectedResponse, sql, username, password, null);
+    }
+
+    public void assertGetParquet(
+            CharSequence url,
+            CharSequence expectedResponse,
+            CharSequence sql,
+            @Nullable CharSequence username,
+            @Nullable CharSequence password,
+            @Nullable CharSequence token
+    ) {
+        try {
+            toSink0(url, sql, sink, username, password, token, PARQUET_GET_PARAM, null);
+            TestUtils.assertEquals(expectedResponse, sink);
+        } finally {
+            if (!keepConnection) {
+                httpClient.disconnect();
+            }
+        }
+    }
+
+    public void assertGetRegexp(CharSequence url, String expectedResponse) {
+        assertGetRegexp(url, expectedResponse, (CharSequenceObjHashMap<String>) null, null, null, null);
+    }
+
+    public void assertGetRegexp(
+            CharSequence url,
+            String expectedResponse,
+            @Nullable CharSequenceObjHashMap<String> queryParams,
+            @Nullable CharSequence username,
+            @Nullable CharSequence password,
+            @Nullable CharSequence token
+    ) {
+        try {
+            HttpClient.Request req = httpClient.newRequest("localhost", 9001);
+            req.GET().url(url);
+
+            if (queryParams != null) {
+                for (int i = 0, n = queryParams.size(); i < n; i++) {
+                    CharSequence name = queryParams.keys().getQuick(i);
+                    req.query(name, queryParams.get(name));
+                }
+            }
+
+            reqToSink(req, sink, username, password, token, null);
             Pattern pattern = Pattern.compile(expectedResponse);
             String message = "Expected response to match regexp " + expectedResponse + " but got " + sink + " which does not match";
             Assert.assertTrue(message, pattern.matcher(sink.toString()).matches());
-=======
-            reqToSink(req, sink, username, password, null, null);
-            TestUtils.assertContains(sink.toString(), expectedResponse);
-        } finally {
-            if (!keepConnection) {
-                httpClient.disconnect();
-            }
-        }
-    }
-
-    public void assertGetParquet(
-            CharSequence url,
-            CharSequence expectedResponse,
-            CharSequence sql
-    ) {
-        assertGetParquet(url, expectedResponse, sql, null, null);
-    }
-
-    public void assertGetParquet(
-            int port,
-            CharSequence url,
-            CharSequence expectedResponseCode,
-            int expectedResponseLength,
-            CharSequence sql
-    ) {
-        try {
-            this.port = port;
-            toSink0(url, sql, sink, null, null, null, PARQUET_GET_PARAM, expectedResponseCode);
-            Assert.assertEquals(expectedResponseLength, sink.size());
-        } finally {
-            if (!keepConnection) {
-                httpClient.disconnect();
-            }
-        }
-    }
-
-    public void assertGetParquet(
-            CharSequence url,
-            int expectedResponseLength,
-            CharSequence sql
-    ) {
-        try {
-            toSink0(url, sql, sink, null, null, null, PARQUET_GET_PARAM, null);
-            Assert.assertEquals(expectedResponseLength, sink.size());
-        } finally {
-            if (!keepConnection) {
-                httpClient.disconnect();
-            }
-        }
-    }
-
-    public void assertGetParquet(
-            CharSequence url,
-            int expectedResponseLength,
-            CharSequenceObjHashMap<String> param,
-            CharSequence sql
-    ) {
-        try {
-            toSink0(url, sql, sink, null, null, null, param, null);
-            Assert.assertEquals(expectedResponseLength, sink.size());
-        } finally {
-            if (!keepConnection) {
-                httpClient.disconnect();
-            }
-        }
-    }
-
-    public void assertGetParquet(
-            CharSequence url,
-            CharSequence expectedResponse,
-            CharSequence sql,
-            @Nullable CharSequence username,
-            @Nullable CharSequence password
-    ) {
-        assertGetParquet(url, expectedResponse, sql, username, password, null);
-    }
-
-    public void assertGetParquet(
-            CharSequence url,
-            CharSequence expectedResponse,
-            CharSequence sql,
-            @Nullable CharSequence username,
-            @Nullable CharSequence password,
-            @Nullable CharSequence token
-    ) {
-        try {
-            toSink0(url, sql, sink, username, password, token, PARQUET_GET_PARAM, null);
-            TestUtils.assertEquals(expectedResponse, sink);
->>>>>>> b56f96f9
         } finally {
             if (!keepConnection) {
                 httpClient.disconnect();
