--- conflicted
+++ resolved
@@ -67,7 +67,6 @@
 
     public static void assertResultSet(CharSequence expected, StringSink sink, ResultSet rs) throws SQLException, IOException {
         assertResultSet(null, expected, sink, rs);
-<<<<<<< HEAD
     }
 
     public static void assertResultSet(String message, CharSequence expected, StringSink sink, ResultSet rs) throws SQLException, IOException {
@@ -75,20 +74,8 @@
         TestUtils.assertEquals(message, expected, sink);
     }
 
-    public static PGWireServer createPGWireServer(
-            PGWireConfiguration configuration,
-            CairoEngine cairoEngine,
-            WorkerPool workerPool,
-            PGWireServer.PGConnectionContextFactory contextFactory,
-            CircuitBreakerRegistry registry
-    ) {
-        if (!configuration.isEnabled()) {
-            return null;
-        }
-
-        return new PGWireServer(configuration, cairoEngine, workerPool, contextFactory, registry);
-=======
->>>>>>> 0d33d1f0
+    public static void assertResultSet(CharSequence expected, StringSink sink, ResultSet rs) throws SQLException, IOException {
+        assertResultSet(null, expected, sink, rs);
     }
 
     public static PGWireServer createPGWireServer(
@@ -117,125 +104,6 @@
         );
     }
 
-<<<<<<< HEAD
-    public static long printToSink(StringSink sink, ResultSet rs) throws SQLException, IOException {
-        // dump metadata
-        ResultSetMetaData metaData = rs.getMetaData();
-        final int columnCount = metaData.getColumnCount();
-        for (int i = 0; i < columnCount; i++) {
-            if (i > 0) {
-                sink.put(',');
-            }
-
-            sink.put(metaData.getColumnName(i + 1));
-            sink.put('[').put(JDBCType.valueOf(metaData.getColumnType(i + 1)).name()).put(']');
-        }
-        sink.put('\n');
-
-        long rows = 0;
-        while (rs.next()) {
-            rows++;
-            for (int i = 1; i <= columnCount; i++) {
-                if (i > 1) {
-                    sink.put(',');
-                }
-                switch (JDBCType.valueOf(metaData.getColumnType(i))) {
-                    case VARCHAR:
-                    case NUMERIC:
-                        String stringValue = rs.getString(i);
-                        if (rs.wasNull()) {
-                            sink.put("null");
-                        } else {
-                            sink.put(stringValue);
-                        }
-                        break;
-                    case INTEGER:
-                        int intValue = rs.getInt(i);
-                        if (rs.wasNull()) {
-                            sink.put("null");
-                        } else {
-                            sink.put(intValue);
-                        }
-                        break;
-                    case DOUBLE:
-                        double doubleValue = rs.getDouble(i);
-                        if (rs.wasNull()) {
-                            sink.put("null");
-                        } else {
-                            sink.put(doubleValue);
-                        }
-                        break;
-                    case TIMESTAMP:
-                        Timestamp timestamp = rs.getTimestamp(i);
-                        if (timestamp == null) {
-                            sink.put("null");
-                        } else {
-                            sink.put(timestamp.toString());
-                        }
-                        break;
-                    case REAL:
-                        float floatValue = rs.getFloat(i);
-                        if (rs.wasNull()) {
-                            sink.put("null");
-                        } else {
-                            sink.put(floatValue, 3);
-                        }
-                        break;
-                    case SMALLINT:
-                        sink.put(rs.getShort(i));
-                        break;
-                    case BIGINT:
-                        long longValue = rs.getLong(i);
-                        if (rs.wasNull()) {
-                            sink.put("null");
-                        } else {
-                            sink.put(longValue);
-                        }
-                        break;
-                    case CHAR:
-                        String strValue = rs.getString(i);
-                        if (rs.wasNull()) {
-                            sink.put("null");
-                        } else {
-                            sink.put(strValue.charAt(0));
-                        }
-                        break;
-                    case BIT:
-                        sink.put(rs.getBoolean(i));
-                        break;
-                    case TIME:
-                    case DATE:
-                        timestamp = rs.getTimestamp(i);
-                        if (rs.wasNull()) {
-                            sink.put("null");
-                        } else {
-                            sink.put(timestamp.toString());
-                        }
-                        break;
-                    case BINARY:
-                        InputStream stream = rs.getBinaryStream(i);
-                        if (rs.wasNull()) {
-                            sink.put("null");
-                        } else {
-                            toSink(stream, sink);
-                        }
-                        break;
-                    case OTHER:
-                        Object object = rs.getObject(i);
-                        if (rs.wasNull()) {
-                            sink.put("null");
-                        } else {
-                            sink.put(object.toString());
-                        }
-                        break;
-                    default:
-                        assert false;
-                }
-            }
-            sink.put('\n');
-        }
-        return rows;
-=======
     public static PGWireServer createPGWireServer(
             PGWireConfiguration configuration,
             CairoEngine cairoEngine,
@@ -248,7 +116,125 @@
         }
 
         return new PGWireServer(configuration, cairoEngine, workerPool, contextFactory, registry);
->>>>>>> 0d33d1f0
+    }
+
+    public static long printToSink(StringSink sink, ResultSet rs) throws SQLException, IOException {
+        // dump metadata
+        ResultSetMetaData metaData = rs.getMetaData();
+        final int columnCount = metaData.getColumnCount();
+        for (int i = 0; i < columnCount; i++) {
+            if (i > 0) {
+                sink.put(',');
+            }
+
+            sink.put(metaData.getColumnName(i + 1));
+            sink.put('[').put(JDBCType.valueOf(metaData.getColumnType(i + 1)).name()).put(']');
+        }
+        sink.put('\n');
+
+        long rows = 0;
+        while (rs.next()) {
+            rows++;
+            for (int i = 1; i <= columnCount; i++) {
+                if (i > 1) {
+                    sink.put(',');
+                }
+                switch (JDBCType.valueOf(metaData.getColumnType(i))) {
+                    case VARCHAR:
+                    case NUMERIC:
+                        String stringValue = rs.getString(i);
+                        if (rs.wasNull()) {
+                            sink.put("null");
+                        } else {
+                            sink.put(stringValue);
+                        }
+                        break;
+                    case INTEGER:
+                        int intValue = rs.getInt(i);
+                        if (rs.wasNull()) {
+                            sink.put("null");
+                        } else {
+                            sink.put(intValue);
+                        }
+                        break;
+                    case DOUBLE:
+                        double doubleValue = rs.getDouble(i);
+                        if (rs.wasNull()) {
+                            sink.put("null");
+                        } else {
+                            sink.put(doubleValue);
+                        }
+                        break;
+                    case TIMESTAMP:
+                        Timestamp timestamp = rs.getTimestamp(i);
+                        if (timestamp == null) {
+                            sink.put("null");
+                        } else {
+                            sink.put(timestamp.toString());
+                        }
+                        break;
+                    case REAL:
+                        float floatValue = rs.getFloat(i);
+                        if (rs.wasNull()) {
+                            sink.put("null");
+                        } else {
+                            sink.put(floatValue, 3);
+                        }
+                        break;
+                    case SMALLINT:
+                        sink.put(rs.getShort(i));
+                        break;
+                    case BIGINT:
+                        long longValue = rs.getLong(i);
+                        if (rs.wasNull()) {
+                            sink.put("null");
+                        } else {
+                            sink.put(longValue);
+                        }
+                        break;
+                    case CHAR:
+                        String strValue = rs.getString(i);
+                        if (rs.wasNull()) {
+                            sink.put("null");
+                        } else {
+                            sink.put(strValue.charAt(0));
+                        }
+                        break;
+                    case BIT:
+                        sink.put(rs.getBoolean(i));
+                        break;
+                    case TIME:
+                    case DATE:
+                        timestamp = rs.getTimestamp(i);
+                        if (rs.wasNull()) {
+                            sink.put("null");
+                        } else {
+                            sink.put(timestamp.toString());
+                        }
+                        break;
+                    case BINARY:
+                        InputStream stream = rs.getBinaryStream(i);
+                        if (rs.wasNull()) {
+                            sink.put("null");
+                        } else {
+                            toSink(stream, sink);
+                        }
+                        break;
+                    case OTHER:
+                        Object object = rs.getObject(i);
+                        if (rs.wasNull()) {
+                            sink.put("null");
+                        } else {
+                            sink.put(object.toString());
+                        }
+                        break;
+                    default:
+                        assert false;
+                }
+            }
+            sink.put('\n');
+        }
+        return rows;
     }
 
     private static void toSink(InputStream is, CharSink sink) throws IOException {
@@ -291,13 +277,6 @@
         TestUtils.assertEquals(message, expected, sink);
     }
 
-<<<<<<< HEAD
-    protected void assertResultSet(String message, CharSequence expected, StringSink sink, ResultSet rs, @Nullable IntIntHashMap map) throws SQLException, IOException {
-        printToSink(sink, rs, map);
-        TestUtils.assertEquals(message, expected, sink);
-    }
-
-=======
     protected static long printToSink(StringSink sink, ResultSet rs, @Nullable IntIntHashMap map) throws SQLException, IOException {
         // dump metadata
         ResultSetMetaData metaData = rs.getMetaData();
@@ -438,7 +417,6 @@
         TestUtils.assertEquals(message, expected, sink);
     }
 
->>>>>>> 0d33d1f0
     protected PGWireServer createPGServer(PGWireConfiguration configuration) throws SqlException {
         TestWorkerPool workerPool = new TestWorkerPool(configuration.getWorkerCount(), metrics);
         copyRequestJob = new CopyRequestJob(engine, configuration.getWorkerCount());
@@ -636,7 +614,6 @@
         };
     }
 
-<<<<<<< HEAD
     protected long printToSink(StringSink sink, ResultSet rs, @Nullable IntIntHashMap map) throws SQLException, IOException {
         // dump metadata
         ResultSetMetaData metaData = rs.getMetaData();
@@ -769,9 +746,6 @@
     }
 
     public enum Mode {
-=======
-    enum Mode {
->>>>>>> 0d33d1f0
         SIMPLE("simple"),
         EXTENDED("extended"),
         EXTENDED_FOR_PREPARED("extendedForPrepared"),
