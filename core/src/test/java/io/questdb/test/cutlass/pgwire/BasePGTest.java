/*******************************************************************************
 *     ___                  _   ____  ____
 *    / _ \ _   _  ___  ___| |_|  _ \| __ )
 *   | | | | | | |/ _ \/ __| __| | | |  _ \
 *   | |_| | |_| |  __/\__ \ |_| |_| | |_) |
 *    \__\_\\__,_|\___||___/\__|____/|____/
 *
 *  Copyright (c) 2014-2019 Appsicle
 *  Copyright (c) 2019-2023 QuestDB
 *
 *  Licensed under the Apache License, Version 2.0 (the "License");
 *  you may not use this file except in compliance with the License.
 *  You may obtain a copy of the License at
 *
 *  http://www.apache.org/licenses/LICENSE-2.0
 *
 *  Unless required by applicable law or agreed to in writing, software
 *  distributed under the License is distributed on an "AS IS" BASIS,
 *  WITHOUT WARRANTIES OR CONDITIONS OF ANY KIND, either express or implied.
 *  See the License for the specific language governing permissions and
 *  limitations under the License.
 *
 ******************************************************************************/

package io.questdb.test.cutlass.pgwire;

import io.questdb.cairo.CairoEngine;
import io.questdb.cairo.ColumnType;
import io.questdb.cairo.sql.SqlExecutionCircuitBreaker;
import io.questdb.cairo.sql.SqlExecutionCircuitBreakerConfiguration;
import io.questdb.cutlass.pgwire.CircuitBreakerRegistry;
import io.questdb.cutlass.pgwire.DefaultPGWireConfiguration;
import io.questdb.cutlass.pgwire.PGWireConfiguration;
import io.questdb.cutlass.pgwire.PGWireServer;
import io.questdb.cutlass.text.CopyRequestJob;
import io.questdb.griffin.DefaultSqlExecutionCircuitBreakerConfiguration;
import io.questdb.griffin.SqlException;
import io.questdb.griffin.SqlExecutionContextImpl;
import io.questdb.mp.WorkerPool;
import io.questdb.network.DefaultIODispatcherConfiguration;
import io.questdb.network.IODispatcherConfiguration;
import io.questdb.network.NetworkFacade;
import io.questdb.network.NetworkFacadeImpl;
import io.questdb.std.IntIntHashMap;
import io.questdb.std.Numbers;
import io.questdb.std.Rnd;
import io.questdb.std.datetime.millitime.MillisecondClock;
import io.questdb.std.str.CharSink;
import io.questdb.std.str.StringSink;
import io.questdb.test.AbstractCairoTest;
import io.questdb.test.mp.TestWorkerPool;
import io.questdb.test.tools.TestUtils;
import org.jetbrains.annotations.NotNull;
import org.jetbrains.annotations.Nullable;

import java.io.IOException;
import java.io.InputStream;
import java.sql.*;
import java.util.Properties;
import java.util.TimeZone;

import static io.questdb.std.Numbers.hexDigits;

public abstract class BasePGTest extends AbstractCairoTest {

    protected CopyRequestJob copyRequestJob = null;

    public static PGWireServer createPGWireServer(
            PGWireConfiguration configuration,
            CairoEngine cairoEngine,
            WorkerPool workerPool,
            PGWireServer.PGConnectionContextFactory contextFactory,
            CircuitBreakerRegistry registry
    ) {
        if (!configuration.isEnabled()) {
            return null;
        }

        return new PGWireServer(configuration, cairoEngine, workerPool, contextFactory, registry);
    }

    public static PGWireServer createPGWireServer(
            PGWireConfiguration configuration,
            CairoEngine cairoEngine,
            WorkerPool workerPool
    ) {
        if (!configuration.isEnabled()) {
            return null;
        }

        CircuitBreakerRegistry registry = new CircuitBreakerRegistry(configuration, cairoEngine.getConfiguration());


        return new PGWireServer(
                configuration,
                cairoEngine,
                workerPool,
                new PGWireServer.PGConnectionContextFactory(
                        cairoEngine,
                        configuration,
                        registry,
                        () -> new SqlExecutionContextImpl(cairoEngine, workerPool.getWorkerCount(), workerPool.getWorkerCount())
                ),
                registry
        );
    }

<<<<<<< HEAD
    public static long printToSink(StringSink sink, ResultSet rs) throws SQLException, IOException {
        // dump metadata
        ResultSetMetaData metaData = rs.getMetaData();
        final int columnCount = metaData.getColumnCount();
        for (int i = 0; i < columnCount; i++) {
            if (i > 0) {
                sink.put(',');
            }
=======
    private static void toSink(InputStream is, CharSink sink) throws IOException {
        // limit what we print
        byte[] bb = new byte[1];
        int i = 0;
        while (is.read(bb) > 0) {
            byte b = bb[0];
            if (i > 0) {
                if ((i % 16) == 0) {
                    sink.put('\n');
                    Numbers.appendHexPadded(sink, i);
                }
            } else {
                Numbers.appendHexPadded(sink, i);
            }
            sink.put(' ');

            final int v;
            if (b < 0) {
                v = 256 + b;
            } else {
                v = b;
            }

            if (v < 0x10) {
                sink.put('0');
                sink.put(hexDigits[b]);
            } else {
                sink.put(hexDigits[v / 0x10]);
                sink.put(hexDigits[v % 0x10]);
            }

            i++;
        }
    }

    protected void assertResultSet(CharSequence expected, StringSink sink, ResultSet rs, @Nullable IntIntHashMap map) throws SQLException, IOException {
        assertResultSet(null, expected, sink, rs, map);
    }
>>>>>>> 83dacadf

    protected void assertResultSet(CharSequence expected, StringSink sink, ResultSet rs) throws SQLException, IOException {
        assertResultSet(null, expected, sink, rs);
    }

    protected void assertResultSet(String message, CharSequence expected, StringSink sink, ResultSet rs, @Nullable IntIntHashMap map) throws SQLException, IOException {
        printToSink(sink, rs, map);
        TestUtils.assertEquals(message, expected, sink);
    }

    protected void assertResultSet(String message, CharSequence expected, StringSink sink, ResultSet rs) throws SQLException, IOException {
        printToSink(sink, rs, null);
        TestUtils.assertEquals(message, expected, sink);
    }

    private static void toSink(InputStream is, CharSink sink) throws IOException {
        // limit what we print
        byte[] bb = new byte[1];
        int i = 0;
        while (is.read(bb) > 0) {
            byte b = bb[0];
            if (i > 0) {
                if ((i % 16) == 0) {
                    sink.put('\n');
                    Numbers.appendHexPadded(sink, i);
                }
            } else {
                Numbers.appendHexPadded(sink, i);
            }
            sink.put(' ');

            final int v;
            if (b < 0) {
                v = 256 + b;
            } else {
                v = b;
            }

            if (v < 0x10) {
                sink.put('0');
                sink.put(hexDigits[b]);
            } else {
                sink.put(hexDigits[v / 0x10]);
                sink.put(hexDigits[v % 0x10]);
            }

            i++;
        }
    }

    protected PGWireServer createPGServer(PGWireConfiguration configuration) throws SqlException {
        TestWorkerPool workerPool = new TestWorkerPool(configuration.getWorkerCount(), metrics);
        copyRequestJob = new CopyRequestJob(engine, configuration.getWorkerCount());

        workerPool.assign(copyRequestJob);
        workerPool.freeOnExit(copyRequestJob);

        return createPGWireServer(
                configuration,
                engine,
                workerPool
        );
    }

    protected PGWireServer createPGServer(int workerCount) throws SqlException {
        return createPGServer(workerCount, Long.MAX_VALUE);
    }

    protected PGWireServer createPGServer(int workerCount, long maxQueryTime) throws SqlException {
        return createPGServer(workerCount, maxQueryTime, -1);
    }

    protected PGWireServer createPGServer(int workerCount, long maxQueryTime, int connectionLimit) throws SqlException {

        final SqlExecutionCircuitBreakerConfiguration circuitBreakerConfiguration = new DefaultSqlExecutionCircuitBreakerConfiguration() {
            @Override
            public int getCircuitBreakerThrottle() {
                return (maxQueryTime == SqlExecutionCircuitBreaker.TIMEOUT_FAIL_ON_FIRST_CHECK)
                        ? 0 // fail on first check
                        : super.getCircuitBreakerThrottle();
            }

            // should be consistent with clock used in AbstractCairoTest, otherwise timeout tests become unreliable because
            // Os.currentTimeMillis() could be a couple ms in the future compare to System.currentTimeMillis(), at least on Windows 10
            @Override
            public @NotNull MillisecondClock getClock() {
                return () -> testMicrosClock.getTicks() / 1000L;
            }

            @Override
            public long getTimeout() {
                return maxQueryTime;
            }
        };

        final PGWireConfiguration conf = new Port0PGWireConfiguration(connectionLimit) {

            @Override
            public SqlExecutionCircuitBreakerConfiguration getCircuitBreakerConfiguration() {
                return circuitBreakerConfiguration;
            }

            @Override
            public int getWorkerCount() {
                return workerCount;
            }
        };

        return createPGServer(conf);
    }

    protected void execSelectWithParam(PreparedStatement select, int value) throws SQLException {
        sink.clear();
        select.setInt(1, value);
        try (ResultSet resultSet = select.executeQuery()) {
            sink.clear();
            while (resultSet.next()) {
                sink.put(resultSet.getInt(1));
                sink.put('\n');
            }
        }
    }

    protected Connection getConnection(int port, boolean simple, boolean binary) throws SQLException {
        if (simple) {
            return getConnection(Mode.SIMPLE, port, binary, -2);
        } else {
            return getConnection(Mode.EXTENDED, port, binary, -2);
        }
    }

    protected Connection getConnection(int port, boolean simple, boolean binary, long statementTimeoutMs) throws SQLException {
        Properties properties = new Properties();
        properties.setProperty("user", "admin");
        properties.setProperty("password", "quest");
        properties.setProperty("sslmode", "disable");
        properties.setProperty("binaryTransfer", Boolean.toString(binary));
        properties.setProperty("preferQueryMode", simple ? Mode.SIMPLE.value : Mode.EXTENDED.value);
        TimeZone.setDefault(TimeZone.getTimeZone("EDT"));
        properties.setProperty("options", "-c statement_timeout=" + statementTimeoutMs);
        final String url = String.format("jdbc:postgresql://127.0.0.1:%d/qdb", port);
        return DriverManager.getConnection(url, properties);
    }

    protected Connection getConnection(Mode mode, int port, boolean binary, int prepareThreshold) throws SQLException {
        Properties properties = new Properties();
        properties.setProperty("user", "admin");
        properties.setProperty("password", "quest");
        properties.setProperty("sslmode", "disable");
        properties.setProperty("binaryTransfer", Boolean.toString(binary));
        properties.setProperty("preferQueryMode", mode.value);
        if (prepareThreshold > -2) { // -1 has special meaning in pg jdbc ...
            properties.setProperty("prepareThreshold", String.valueOf(prepareThreshold));
        }

        TimeZone.setDefault(TimeZone.getTimeZone("EDT"));
        // use this line to switch to local postgres
        // return DriverManager.getConnection("jdbc:postgresql://127.0.0.1:5432/qdb", properties);
        final String url = String.format("jdbc:postgresql://127.0.0.1:%d/qdb", port);
        return DriverManager.getConnection(url, properties);
    }

    protected Connection getConnectionWitSslInitRequest(Mode mode, int port, boolean binary, int prepareThreshold) throws SQLException {
        Properties properties = new Properties();
        properties.setProperty("user", "admin");
        properties.setProperty("password", "quest");
        properties.setProperty("binaryTransfer", Boolean.toString(binary));
        properties.setProperty("preferQueryMode", mode.value);
        if (prepareThreshold > -2) { // -1 has special meaning in pg jdbc ...
            properties.setProperty("prepareThreshold", String.valueOf(prepareThreshold));
        }

        TimeZone.setDefault(TimeZone.getTimeZone("EDT"));
        // use this line to switch to local postgres
        // return DriverManager.getConnection("jdbc:postgresql://127.0.0.1:5432/qdb", properties);
        final String url = String.format("jdbc:postgresql://127.0.0.1:%d/qdb", port);
        return DriverManager.getConnection(url, properties);
    }

    @NotNull
    protected NetworkFacade getFragmentedSendFacade() {
        return new NetworkFacadeImpl() {
            @Override
            public int send(int fd, long buffer, int bufferLen) {
                int total = 0;
                for (int i = 0; i < bufferLen; i++) {
                    int n = super.send(fd, buffer + i, 1);
                    if (n < 0) {
                        return n;
                    }
                    total += n;
                }
                return total;
            }
        };
    }

    @NotNull
    protected DefaultPGWireConfiguration getHexPgWireConfig() {
        return new DefaultPGWireConfiguration() {
            @Override
            public String getDefaultPassword() {
                return "oh";
            }

            @Override
            public String getDefaultUsername() {
                return "xyz";
            }

            @Override
            public IODispatcherConfiguration getDispatcherConfiguration() {
                return new DefaultIODispatcherConfiguration() {
                    @Override
                    public int getBindPort() {
                        return 0;  // Bind to ANY port.
                    }
                };
            }

            @Override
            public Rnd getRandom() {
                return new Rnd();
            }
        };
    }

    @NotNull
    protected DefaultPGWireConfiguration getStdPgWireConfig() {
        return new DefaultPGWireConfiguration() {
            @Override
            public IODispatcherConfiguration getDispatcherConfiguration() {
                return new DefaultIODispatcherConfiguration() {
                    @Override
                    public int getBindPort() {
                        return 0;  // Bind to ANY port.
                    }
                };
            }

            @Override
            public Rnd getRandom() {
                return new Rnd();
            }
        };
    }

    protected long printToSink(StringSink sink, ResultSet rs, @Nullable IntIntHashMap map) throws SQLException, IOException {
        // dump metadata
        ResultSetMetaData metaData = rs.getMetaData();
        final int columnCount = metaData.getColumnCount();
        for (int i = 0; i < columnCount; i++) {
            if (i > 0) {
                sink.put(',');
            }

            sink.put(metaData.getColumnName(i + 1));
            if (JDBCType.valueOf(metaData.getColumnType(i + 1)) == JDBCType.VARCHAR) {
                if (map != null) {
                    if (map.get(i + 1) == ColumnType.IPv4) {
                        sink.put('[').put("IPv4").put(']');
                    } else {
                        sink.put('[').put(JDBCType.valueOf(metaData.getColumnType(i + 1)).name()).put(']');
                    }
                } else {
                    sink.put('[').put(JDBCType.valueOf(metaData.getColumnType(i + 1)).name()).put(']');
                }
            } else {
                sink.put('[').put(JDBCType.valueOf(metaData.getColumnType(i + 1)).name()).put(']');
            }
        }
        sink.put('\n');

        long rows = 0;
        while (rs.next()) {
            rows++;
            for (int i = 1; i <= columnCount; i++) {
                if (i > 1) {
                    sink.put(',');
                }
                switch (JDBCType.valueOf(metaData.getColumnType(i))) {
                    case VARCHAR:
                    case NUMERIC:
                        String stringValue = rs.getString(i);
                        if (rs.wasNull()) {
                            sink.put("null");
                        } else {
                            sink.put(stringValue);
                        }
                        break;
                    case INTEGER:
                        int intValue = rs.getInt(i);
                        if (rs.wasNull()) {
                            sink.put("null");
                        } else {
                            sink.put(intValue);
                        }
                        break;
                    case DOUBLE:
                        double doubleValue = rs.getDouble(i);
                        if (rs.wasNull()) {
                            sink.put("null");
                        } else {
                            sink.put(doubleValue);
                        }
                        break;
                    case TIMESTAMP:
                        Timestamp timestamp = rs.getTimestamp(i);
                        if (timestamp == null) {
                            sink.put("null");
                        } else {
                            sink.put(timestamp.toString());
                        }
                        break;
                    case REAL:
                        float floatValue = rs.getFloat(i);
                        if (rs.wasNull()) {
                            sink.put("null");
                        } else {
                            sink.put(floatValue, 3);
                        }
                        break;
                    case SMALLINT:
                        sink.put(rs.getShort(i));
                        break;
                    case BIGINT:
                        long longValue = rs.getLong(i);
                        if (rs.wasNull()) {
                            sink.put("null");
                        } else {
                            sink.put(longValue);
                        }
                        break;
                    case CHAR:
                        String strValue = rs.getString(i);
                        if (rs.wasNull()) {
                            sink.put("null");
                        } else {
                            sink.put(strValue.charAt(0));
                        }
                        break;
                    case BIT:
                        sink.put(rs.getBoolean(i));
                        break;
                    case TIME:
                    case DATE:
                        timestamp = rs.getTimestamp(i);
                        if (rs.wasNull()) {
                            sink.put("null");
                        } else {
                            sink.put(timestamp.toString());
                        }
                        break;
                    case BINARY:
                        InputStream stream = rs.getBinaryStream(i);
                        if (rs.wasNull()) {
                            sink.put("null");
                        } else {
                            toSink(stream, sink);
                        }
                        break;
                    case OTHER:
                        Object object = rs.getObject(i);
                        if (rs.wasNull()) {
                            sink.put("null");
                        } else {
                            sink.put(object.toString());
                        }
                        break;
                    default:
                        assert false;
                }
            }
            sink.put('\n');
        }
        return rows;
    }

    enum Mode {
        SIMPLE("simple"),
        EXTENDED("extended"),
        EXTENDED_FOR_PREPARED("extendedForPrepared"),
        EXTENDED_CACHE_EVERYTHING("extendedCacheEverything");

        final String value;

        Mode(String value) {
            this.value = value;
        }
    }
}<|MERGE_RESOLUTION|>--- conflicted
+++ resolved
@@ -65,6 +65,15 @@
 
     protected CopyRequestJob copyRequestJob = null;
 
+    public static void assertResultSet(CharSequence expected, StringSink sink, ResultSet rs) throws SQLException, IOException {
+        assertResultSet(null, expected, sink, rs);
+    }
+
+    public static void assertResultSet(String message, CharSequence expected, StringSink sink, ResultSet rs) throws SQLException, IOException {
+        printToSink(sink, rs);
+        TestUtils.assertEquals(message, expected, sink);
+    }
+
     public static PGWireServer createPGWireServer(
             PGWireConfiguration configuration,
             CairoEngine cairoEngine,
@@ -105,7 +114,6 @@
         );
     }
 
-<<<<<<< HEAD
     public static long printToSink(StringSink sink, ResultSet rs) throws SQLException, IOException {
         // dump metadata
         ResultSetMetaData metaData = rs.getMetaData();
@@ -114,7 +122,135 @@
             if (i > 0) {
                 sink.put(',');
             }
-=======
+
+            sink.put(metaData.getColumnName(i + 1));
+            sink.put('[').put(JDBCType.valueOf(metaData.getColumnType(i + 1)).name()).put(']');
+        }
+        sink.put('\n');
+
+        long rows = 0;
+        while (rs.next()) {
+            rows++;
+            for (int i = 1; i <= columnCount; i++) {
+                if (i > 1) {
+                    sink.put(',');
+                }
+                switch (JDBCType.valueOf(metaData.getColumnType(i))) {
+                    case VARCHAR:
+                    case NUMERIC:
+                        String stringValue = rs.getString(i);
+                        if (rs.wasNull()) {
+                            sink.put("null");
+                        } else {
+                            sink.put(stringValue);
+                        }
+                        break;
+                    case INTEGER:
+                        int intValue = rs.getInt(i);
+                        if (rs.wasNull()) {
+                            sink.put("null");
+                        } else {
+                            sink.put(intValue);
+                        }
+                        break;
+                    case DOUBLE:
+                        double doubleValue = rs.getDouble(i);
+                        if (rs.wasNull()) {
+                            sink.put("null");
+                        } else {
+                            sink.put(doubleValue);
+                        }
+                        break;
+                    case TIMESTAMP:
+                        Timestamp timestamp = rs.getTimestamp(i);
+                        if (timestamp == null) {
+                            sink.put("null");
+                        } else {
+                            sink.put(timestamp.toString());
+                        }
+                        break;
+                    case REAL:
+                        float floatValue = rs.getFloat(i);
+                        if (rs.wasNull()) {
+                            sink.put("null");
+                        } else {
+                            sink.put(floatValue, 3);
+                        }
+                        break;
+                    case SMALLINT:
+                        sink.put(rs.getShort(i));
+                        break;
+                    case BIGINT:
+                        long longValue = rs.getLong(i);
+                        if (rs.wasNull()) {
+                            sink.put("null");
+                        } else {
+                            sink.put(longValue);
+                        }
+                        break;
+                    case CHAR:
+                        String strValue = rs.getString(i);
+                        if (rs.wasNull()) {
+                            sink.put("null");
+                        } else {
+                            sink.put(strValue.charAt(0));
+                        }
+                        break;
+                    case BIT:
+                        sink.put(rs.getBoolean(i));
+                        break;
+                    case TIME:
+                    case DATE:
+                        timestamp = rs.getTimestamp(i);
+                        if (rs.wasNull()) {
+                            sink.put("null");
+                        } else {
+                            sink.put(timestamp.toString());
+                        }
+                        break;
+                    case BINARY:
+                        InputStream stream = rs.getBinaryStream(i);
+                        if (rs.wasNull()) {
+                            sink.put("null");
+                        } else {
+                            toSink(stream, sink);
+                        }
+                        break;
+                    case OTHER:
+                        Object object = rs.getObject(i);
+                        if (rs.wasNull()) {
+                            sink.put("null");
+                        } else {
+                            sink.put(object.toString());
+                        }
+                        break;
+                    default:
+                        assert false;
+                }
+            }
+            sink.put('\n');
+        }
+        return rows;
+    }
+
+    protected void assertResultSet(CharSequence expected, StringSink sink, ResultSet rs, @Nullable IntIntHashMap map) throws SQLException, IOException {
+        assertResultSet(null, expected, sink, rs, map);
+    }
+
+    protected void assertResultSet(CharSequence expected, StringSink sink, ResultSet rs) throws SQLException, IOException {
+        assertResultSet(null, expected, sink, rs);
+    }
+
+    protected void assertResultSet(String message, CharSequence expected, StringSink sink, ResultSet rs, @Nullable IntIntHashMap map) throws SQLException, IOException {
+        printToSink(sink, rs, map);
+        TestUtils.assertEquals(message, expected, sink);
+    }
+
+    protected void assertResultSet(String message, CharSequence expected, StringSink sink, ResultSet rs) throws SQLException, IOException {
+        printToSink(sink, rs, null);
+        TestUtils.assertEquals(message, expected, sink);
+    }
+
     private static void toSink(InputStream is, CharSink sink) throws IOException {
         // limit what we print
         byte[] bb = new byte[1];
@@ -150,60 +286,6 @@
         }
     }
 
-    protected void assertResultSet(CharSequence expected, StringSink sink, ResultSet rs, @Nullable IntIntHashMap map) throws SQLException, IOException {
-        assertResultSet(null, expected, sink, rs, map);
-    }
->>>>>>> 83dacadf
-
-    protected void assertResultSet(CharSequence expected, StringSink sink, ResultSet rs) throws SQLException, IOException {
-        assertResultSet(null, expected, sink, rs);
-    }
-
-    protected void assertResultSet(String message, CharSequence expected, StringSink sink, ResultSet rs, @Nullable IntIntHashMap map) throws SQLException, IOException {
-        printToSink(sink, rs, map);
-        TestUtils.assertEquals(message, expected, sink);
-    }
-
-    protected void assertResultSet(String message, CharSequence expected, StringSink sink, ResultSet rs) throws SQLException, IOException {
-        printToSink(sink, rs, null);
-        TestUtils.assertEquals(message, expected, sink);
-    }
-
-    private static void toSink(InputStream is, CharSink sink) throws IOException {
-        // limit what we print
-        byte[] bb = new byte[1];
-        int i = 0;
-        while (is.read(bb) > 0) {
-            byte b = bb[0];
-            if (i > 0) {
-                if ((i % 16) == 0) {
-                    sink.put('\n');
-                    Numbers.appendHexPadded(sink, i);
-                }
-            } else {
-                Numbers.appendHexPadded(sink, i);
-            }
-            sink.put(' ');
-
-            final int v;
-            if (b < 0) {
-                v = 256 + b;
-            } else {
-                v = b;
-            }
-
-            if (v < 0x10) {
-                sink.put('0');
-                sink.put(hexDigits[b]);
-            } else {
-                sink.put(hexDigits[v / 0x10]);
-                sink.put(hexDigits[v % 0x10]);
-            }
-
-            i++;
-        }
-    }
-
     protected PGWireServer createPGServer(PGWireConfiguration configuration) throws SqlException {
         TestWorkerPool workerPool = new TestWorkerPool(configuration.getWorkerCount(), metrics);
         copyRequestJob = new CopyRequestJob(engine, configuration.getWorkerCount());
@@ -532,13 +614,13 @@
         return rows;
     }
 
-    enum Mode {
+    public enum Mode {
         SIMPLE("simple"),
         EXTENDED("extended"),
         EXTENDED_FOR_PREPARED("extendedForPrepared"),
         EXTENDED_CACHE_EVERYTHING("extendedCacheEverything");
 
-        final String value;
+        public final String value;
 
         Mode(String value) {
             this.value = value;
