--- conflicted
+++ resolved
@@ -60,15 +60,6 @@
 
     protected CopyRequestJob copyRequestJob = null;
 
-    public static void assertResultSet(CharSequence expected, StringSink sink, ResultSet rs) throws SQLException, IOException {
-        assertResultSet(null, expected, sink, rs);
-    }
-
-    public static void assertResultSet(String message, CharSequence expected, StringSink sink, ResultSet rs) throws SQLException, IOException {
-        printToSink(sink, rs);
-        TestUtils.assertEquals(message, expected, sink);
-    }
-
     public static PGWireServer createPGWireServer(
             PGWireConfiguration configuration,
             CairoEngine cairoEngine,
@@ -115,125 +106,6 @@
         );
     }
 
-    public static long printToSink(StringSink sink, ResultSet rs) throws SQLException, IOException {
-        // dump metadata
-        ResultSetMetaData metaData = rs.getMetaData();
-        final int columnCount = metaData.getColumnCount();
-        for (int i = 0; i < columnCount; i++) {
-            if (i > 0) {
-                sink.put(',');
-            }
-
-            sink.put(metaData.getColumnName(i + 1));
-            sink.put('[').put(JDBCType.valueOf(metaData.getColumnType(i + 1)).name()).put(']');
-        }
-        sink.put('\n');
-
-        long rows = 0;
-        while (rs.next()) {
-            rows++;
-            for (int i = 1; i <= columnCount; i++) {
-                if (i > 1) {
-                    sink.put(',');
-                }
-                switch (JDBCType.valueOf(metaData.getColumnType(i))) {
-                    case VARCHAR:
-                    case NUMERIC:
-                        String stringValue = rs.getString(i);
-                        if (rs.wasNull()) {
-                            sink.put("null");
-                        } else {
-                            sink.put(stringValue);
-                        }
-                        break;
-                    case INTEGER:
-                        int intValue = rs.getInt(i);
-                        if (rs.wasNull()) {
-                            sink.put("null");
-                        } else {
-                            sink.put(intValue);
-                        }
-                        break;
-                    case DOUBLE:
-                        double doubleValue = rs.getDouble(i);
-                        if (rs.wasNull()) {
-                            sink.put("null");
-                        } else {
-                            sink.put(doubleValue);
-                        }
-                        break;
-                    case TIMESTAMP:
-                        Timestamp timestamp = rs.getTimestamp(i);
-                        if (timestamp == null) {
-                            sink.put("null");
-                        } else {
-                            sink.put(timestamp.toString());
-                        }
-                        break;
-                    case REAL:
-                        float floatValue = rs.getFloat(i);
-                        if (rs.wasNull()) {
-                            sink.put("null");
-                        } else {
-                            sink.put(floatValue, 3);
-                        }
-                        break;
-                    case SMALLINT:
-                        sink.put(rs.getShort(i));
-                        break;
-                    case BIGINT:
-                        long longValue = rs.getLong(i);
-                        if (rs.wasNull()) {
-                            sink.put("null");
-                        } else {
-                            sink.put(longValue);
-                        }
-                        break;
-                    case CHAR:
-                        String strValue = rs.getString(i);
-                        if (rs.wasNull()) {
-                            sink.put("null");
-                        } else {
-                            sink.put(strValue.charAt(0));
-                        }
-                        break;
-                    case BIT:
-                        sink.put(rs.getBoolean(i));
-                        break;
-                    case TIME:
-                    case DATE:
-                        timestamp = rs.getTimestamp(i);
-                        if (rs.wasNull()) {
-                            sink.put("null");
-                        } else {
-                            sink.put(timestamp.toString());
-                        }
-                        break;
-                    case BINARY:
-                        InputStream stream = rs.getBinaryStream(i);
-                        if (rs.wasNull()) {
-                            sink.put("null");
-                        } else {
-                            toSink(stream, sink);
-                        }
-                        break;
-                    case OTHER:
-                        Object object = rs.getObject(i);
-                        if (rs.wasNull()) {
-                            sink.put("null");
-                        } else {
-                            sink.put(object.toString());
-                        }
-                        break;
-                    default:
-                        assert false;
-                }
-            }
-            sink.put('\n');
-        }
-        return rows;
-    }
-
     private static void toSink(InputStream is, CharSink sink) throws IOException {
         // limit what we print
         byte[] bb = new byte[1];
@@ -269,8 +141,6 @@
         }
     }
 
-<<<<<<< HEAD
-=======
     protected static long printToSink(StringSink sink, ResultSet rs) throws SQLException, IOException {
         // dump metadata
         ResultSetMetaData metaData = rs.getMetaData();
@@ -390,7 +260,6 @@
         return rows;
     }
 
->>>>>>> 30834900
     protected PGWireServer createPGServer(PGWireConfiguration configuration) throws SqlException {
         TestWorkerPool workerPool = new TestWorkerPool(configuration.getWorkerCount(), metrics);
         copyRequestJob = new CopyRequestJob(engine, configuration.getWorkerCount(), compiler.getFunctionFactoryCache());
@@ -595,11 +464,8 @@
         };
     }
 
-<<<<<<< HEAD
+    enum Mode {
     public enum Mode {
-=======
-    enum Mode {
->>>>>>> 30834900
         SIMPLE("simple"),
         EXTENDED("extended"),
         EXTENDED_FOR_PREPARED("extendedForPrepared"),
