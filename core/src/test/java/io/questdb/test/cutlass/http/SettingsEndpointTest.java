--- conflicted
+++ resolved
@@ -75,12 +75,9 @@
             "\"config\":{" +
             "\"release.type\":\"OSS\"," +
             "\"release.version\":\"[DEVELOPMENT]\"," +
-<<<<<<< HEAD
+            "\"http.settings.readonly\":false," +
             "\"line.proto.support.versions\":[1,2]," +
             "\"ilp.proto.transports\":[\"tcp\", \"http\"]," +
-=======
-            "\"http.settings.readonly\":false," +
->>>>>>> 4f3d0852
             "\"posthog.enabled\":false," +
             "\"posthog.api.key\":null," +
             "\"cairo.max.file.name.length\":127" +
@@ -134,8 +131,11 @@
                             "\"release.type\":\"OSS\"," +
                             "\"release.version\":\"[DEVELOPMENT]\"," +
                             "\"http.settings.readonly\":false," +
-                            "\"posthog.enabled\":false," +
-                            "\"posthog.api.key\":null" +
+                            "\"line.proto.support.versions\":[1,2]," +
+                            "\"ilp.proto.transports\":[\"tcp\", \"http\"]," +
+                            "\"posthog.enabled\":false," +
+                            "\"posthog.api.key\":null," +
+                            "\"cairo.max.file.name.length\":127" +
                             "}," +
                             "\"preferences.version\":1," +
                             "\"preferences\":{" +
@@ -152,8 +152,11 @@
                             "\"release.type\":\"OSS\"," +
                             "\"release.version\":\"[DEVELOPMENT]\"," +
                             "\"http.settings.readonly\":false," +
-                            "\"posthog.enabled\":false," +
-                            "\"posthog.api.key\":null" +
+                            "\"line.proto.support.versions\":[1,2]," +
+                            "\"ilp.proto.transports\":[\"tcp\", \"http\"]," +
+                            "\"posthog.enabled\":false," +
+                            "\"posthog.api.key\":null," +
+                            "\"cairo.max.file.name.length\":127" +
                             "}," +
                             "\"preferences.version\":2," +
                             "\"preferences\":{" +
@@ -182,7 +185,7 @@
                     assertPreferencesStore(settingsStore, 1, "\"preferences\":{\"instance_name\":\"instance1\",\"instance_desc\":\"desc1\"}");
 
                     final StringSink sink = new StringSink();
-                    for (int i = 0; i < 5000; i++) {
+                    for (int i = 0; i < 5; i++) {
                         sink.put("\"key").put(i).put("\":\"value").put(i).put("\",");
                     }
                     sink.clear(sink.length() - 1);
@@ -198,16 +201,12 @@
                             "\"config\":{" +
                             "\"release.type\":\"OSS\"," +
                             "\"release.version\":\"[DEVELOPMENT]\"," +
-<<<<<<< HEAD
-                            "\"line.proto.support.versions\":[1,2]," +
-                            "\"ilp.proto.transports\":[\"tcp\", \"http\"]," +
-                            "\"posthog.enabled\":false,\"posthog.api.key\":null," +
-                            "\"cairo.max.file.name.length\":127" +
-=======
-                            "\"http.settings.readonly\":false," +
-                            "\"posthog.enabled\":false," +
-                            "\"posthog.api.key\":null" +
->>>>>>> 4f3d0852
+                            "\"http.settings.readonly\":false," +
+                            "\"line.proto.support.versions\":[1,2]," +
+                            "\"ilp.proto.transports\":[\"tcp\", \"http\"]," +
+                            "\"posthog.enabled\":false," +
+                            "\"posthog.api.key\":null," +
+                            "\"cairo.max.file.name.length\":127" +
                             "}," +
                             "\"preferences.version\":2," +
                             "\"preferences\":{" +
@@ -277,12 +276,9 @@
                             "\"config\":{" +
                             "\"release.type\":\"OSS\"," +
                             "\"release.version\":\"[DEVELOPMENT]\"," +
-<<<<<<< HEAD
-                            "\"line.proto.support.versions\":[1,2]," +
-                            "\"ilp.proto.transports\":[\"tcp\", \"http\"]," +
-=======
-                            "\"http.settings.readonly\":false," +
->>>>>>> 4f3d0852
+                            "\"http.settings.readonly\":false," +
+                            "\"line.proto.support.versions\":[1,2]," +
+                            "\"ilp.proto.transports\":[\"tcp\", \"http\"]," +
                             "\"posthog.enabled\":false," +
                             "\"posthog.api.key\":null," +
                             "\"cairo.max.file.name.length\":127" +
@@ -315,8 +311,11 @@
                             "\"release.type\":\"OSS\"," +
                             "\"release.version\":\"[DEVELOPMENT]\"," +
                             "\"http.settings.readonly\":false," +
-                            "\"posthog.enabled\":false," +
-                            "\"posthog.api.key\":null" +
+                            "\"line.proto.support.versions\":[1,2]," +
+                            "\"ilp.proto.transports\":[\"tcp\", \"http\"]," +
+                            "\"posthog.enabled\":false," +
+                            "\"posthog.api.key\":null," +
+                            "\"cairo.max.file.name.length\":127" +
                             "}," +
                             "\"preferences.version\":1," +
                             "\"preferences\":{" +
@@ -333,8 +332,11 @@
                             "\"release.type\":\"OSS\"," +
                             "\"release.version\":\"[DEVELOPMENT]\"," +
                             "\"http.settings.readonly\":false," +
-                            "\"posthog.enabled\":false," +
-                            "\"posthog.api.key\":null" +
+                            "\"line.proto.support.versions\":[1,2]," +
+                            "\"ilp.proto.transports\":[\"tcp\", \"http\"]," +
+                            "\"posthog.enabled\":false," +
+                            "\"posthog.api.key\":null," +
+                            "\"cairo.max.file.name.length\":127" +
                             "}," +
                             "\"preferences.version\":2," +
                             "\"preferences\":{" +
@@ -374,12 +376,9 @@
                             "\"config\":{" +
                             "\"release.type\":\"OSS\"," +
                             "\"release.version\":\"[DEVELOPMENT]\"," +
-<<<<<<< HEAD
-                            "\"line.proto.support.versions\":[1,2]," +
-                            "\"ilp.proto.transports\":[\"tcp\", \"http\"]," +
-=======
-                            "\"http.settings.readonly\":false," +
->>>>>>> 4f3d0852
+                            "\"http.settings.readonly\":false," +
+                            "\"line.proto.support.versions\":[1,2]," +
+                            "\"ilp.proto.transports\":[\"tcp\", \"http\"]," +
                             "\"posthog.enabled\":false," +
                             "\"posthog.api.key\":null," +
                             "\"cairo.max.file.name.length\":127" +
@@ -414,12 +413,9 @@
                             "\"config\":{" +
                             "\"release.type\":\"OSS\"," +
                             "\"release.version\":\"[DEVELOPMENT]\"," +
-<<<<<<< HEAD
-                            "\"line.proto.support.versions\":[1,2]," +
-                            "\"ilp.proto.transports\":[\"tcp\", \"http\"]," +
-=======
-                            "\"http.settings.readonly\":false," +
->>>>>>> 4f3d0852
+                            "\"http.settings.readonly\":false," +
+                            "\"line.proto.support.versions\":[1,2]," +
+                            "\"ilp.proto.transports\":[\"tcp\", \"http\"]," +
                             "\"posthog.enabled\":false," +
                             "\"posthog.api.key\":null," +
                             "\"cairo.max.file.name.length\":127" +
@@ -452,12 +448,9 @@
                             "\"config\":{" +
                             "\"release.type\":\"OSS\"," +
                             "\"release.version\":\"[DEVELOPMENT]\"," +
-<<<<<<< HEAD
-                            "\"line.proto.support.versions\":[1,2]," +
-                            "\"ilp.proto.transports\":[\"tcp\", \"http\"]," +
-=======
-                            "\"http.settings.readonly\":false," +
->>>>>>> 4f3d0852
+                            "\"http.settings.readonly\":false," +
+                            "\"line.proto.support.versions\":[1,2]," +
+                            "\"ilp.proto.transports\":[\"tcp\", \"http\"]," +
                             "\"posthog.enabled\":false," +
                             "\"posthog.api.key\":null," +
                             "\"cairo.max.file.name.length\":127" +
@@ -488,12 +481,9 @@
                             "\"config\":{" +
                             "\"release.type\":\"OSS\"," +
                             "\"release.version\":\"[DEVELOPMENT]\"," +
-<<<<<<< HEAD
-                            "\"line.proto.support.versions\":[1,2]," +
-                            "\"ilp.proto.transports\":[\"tcp\", \"http\"]," +
-=======
-                            "\"http.settings.readonly\":false," +
->>>>>>> 4f3d0852
+                            "\"http.settings.readonly\":false," +
+                            "\"line.proto.support.versions\":[1,2]," +
+                            "\"ilp.proto.transports\":[\"tcp\", \"http\"]," +
                             "\"posthog.enabled\":false," +
                             "\"posthog.api.key\":null," +
                             "\"cairo.max.file.name.length\":127" +
@@ -545,12 +535,9 @@
                             "\"config\":" +
                             "{\"release.type\":\"OSS\"," +
                             "\"release.version\":\"[DEVELOPMENT]\"," +
-<<<<<<< HEAD
-                            "\"line.proto.support.versions\":[1,2]," +
-                            "\"ilp.proto.transports\":[\"tcp\", \"http\"]," +
-=======
-                            "\"http.settings.readonly\":false," +
->>>>>>> 4f3d0852
+                            "\"http.settings.readonly\":false," +
+                            "\"line.proto.support.versions\":[1,2]," +
+                            "\"ilp.proto.transports\":[\"tcp\", \"http\"]," +
                             "\"posthog.enabled\":false," +
                             "\"posthog.api.key\":null," +
                             "\"cairo.max.file.name.length\":127}," +
@@ -625,12 +612,9 @@
                             "\"config\":{" +
                             "\"release.type\":\"OSS\"," +
                             "\"release.version\":\"[DEVELOPMENT]\"," +
-<<<<<<< HEAD
-                            "\"line.proto.support.versions\":[1,2]," +
-                            "\"ilp.proto.transports\":[\"tcp\", \"http\"]," +
-=======
                             "\"http.settings.readonly\":true," +
->>>>>>> 4f3d0852
+                            "\"line.proto.support.versions\":[1,2]," +
+                            "\"ilp.proto.transports\":[\"tcp\", \"http\"]," +
                             "\"posthog.enabled\":false," +
                             "\"posthog.api.key\":null," +
                             "\"cairo.max.file.name.length\":127" +
@@ -783,15 +767,11 @@
 
         assertSettingsRequest(httpClient, "{" +
                 "\"config\":{" +
-<<<<<<< HEAD
-                "\"release.type\":\"OSS\",\"release.version\":\"[DEVELOPMENT]\"," +
-                "\"line.proto.support.versions\":[1,2]," +
-                "\"ilp.proto.transports\":[\"tcp\", \"http\"]," +
-=======
                 "\"release.type\":\"OSS\"," +
                 "\"release.version\":\"[DEVELOPMENT]\"," +
                 "\"http.settings.readonly\":false," +
->>>>>>> 4f3d0852
+                "\"line.proto.support.versions\":[1,2]," +
+                "\"ilp.proto.transports\":[\"tcp\", \"http\"]," +
                 "\"posthog.enabled\":false," +
                 "\"posthog.api.key\":null," +
                 "\"cairo.max.file.name.length\":127}," +
