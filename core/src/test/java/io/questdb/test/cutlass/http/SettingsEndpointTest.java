/*******************************************************************************
 *     ___                  _   ____  ____
 *    / _ \ _   _  ___  ___| |_|  _ \| __ )
 *   | | | | | | |/ _ \/ __| __| | | |  _ \
 *   | |_| | |_| |  __/\__ \ |_| |_| | |_) |
 *    \__\_\\__,_|\___||___/\__|____/|____/
 *
 *  Copyright (c) 2014-2019 Appsicle
 *  Copyright (c) 2019-2024 QuestDB
 *
 *  Licensed under the Apache License, Version 2.0 (the "License");
 *  you may not use this file except in compliance with the License.
 *  You may obtain a copy of the License at
 *
 *  http://www.apache.org/licenses/LICENSE-2.0
 *
 *  Unless required by applicable law or agreed to in writing, software
 *  distributed under the License is distributed on an "AS IS" BASIS,
 *  WITHOUT WARRANTIES OR CONDITIONS OF ANY KIND, either express or implied.
 *  See the License for the specific language governing permissions and
 *  limitations under the License.
 *
 ******************************************************************************/

package io.questdb.test.cutlass.http;

import io.questdb.Bootstrap;
import io.questdb.DefaultHttpClientConfiguration;
import io.questdb.DefaultPublicPassthroughConfiguration;
import io.questdb.FactoryProviderImpl;
import io.questdb.PropBootstrapConfiguration;
import io.questdb.PropServerConfiguration;
import io.questdb.PropertyKey;
import io.questdb.PublicPassthroughConfiguration;
import io.questdb.ServerConfiguration;
import io.questdb.ServerMain;
import io.questdb.cairo.CairoConfiguration;
import io.questdb.cairo.DefaultCairoConfiguration;
import io.questdb.cutlass.http.client.HttpClient;
import io.questdb.cutlass.http.client.HttpClientFactory;
<<<<<<< HEAD
import io.questdb.cutlass.http.client.Response;
import io.questdb.cutlass.line.http.AbstractLineHttpSender;
import io.questdb.std.CharSequenceObjHashMap;
=======
import io.questdb.preferences.SettingsStore;
>>>>>>> 392b04ed
import io.questdb.std.FilesFacadeImpl;
import io.questdb.std.str.StringSink;
import io.questdb.test.AbstractBootstrapTest;
<<<<<<< HEAD
import io.questdb.test.tools.TestUtils;
=======
>>>>>>> 392b04ed
import org.junit.Assert;
import org.junit.Before;
import org.junit.Test;

import java.util.HashMap;

import static io.questdb.PropServerConfiguration.JsonPropertyValueFormatter.*;
<<<<<<< HEAD
import static io.questdb.client.Sender.PROTOCOL_VERSION_V2;
=======
import static io.questdb.PropertyKey.DEBUG_FORCE_RECV_FRAGMENTATION_CHUNK_SIZE;
import static io.questdb.PropertyKey.DEBUG_FORCE_SEND_FRAGMENTATION_CHUNK_SIZE;
import static io.questdb.preferences.SettingsStore.Mode.MERGE;
import static io.questdb.preferences.SettingsStore.Mode.OVERWRITE;
import static io.questdb.test.tools.TestUtils.*;
import static java.net.HttpURLConnection.*;
>>>>>>> 392b04ed

public class SettingsEndpointTest extends AbstractBootstrapTest {
    private static final String DEFAULT_PAYLOAD = "{" +
            "\"config\":{" +
            "}," +
            "\"preferences.version\":0," +
            "\"preferences\":{" +
            "}" +
            "}";

    private static final String OSS_PAYLOAD = "{" +
            "\"config\":{" +
            "\"release.type\":\"OSS\"," +
            "\"release.version\":\"[DEVELOPMENT]\"," +
<<<<<<< HEAD
            "\"acl.enabled\":false," +
            "\"line.proto.support.versions\":[1,2]," +
            "\"ilp.proto.transports\":[\"tcp\", \"http\"]," +
            "\"cairo.max.file.name.length\":127," +
=======
>>>>>>> 392b04ed
            "\"posthog.enabled\":false," +
            "\"posthog.api.key\":null" +
            "}," +
            "\"preferences.version\":0," +
            "\"preferences\":{" +
            "}" +
            "}";

    private static final String TEST_PAYLOAD = "{" +
            "\"config\":{" +
            "\"cairo.snapshot.instance.id\":\"db\"," +
            "\"cairo.max.file.name.length\":127," +
            "\"cairo.wal.supported\":true," +
            "\"posthog.enabled\":false," +
            "\"posthog.api.key\":null" +
            "}," +
            "\"preferences.version\":0," +
            "\"preferences\":{" +
            "}" +
            "}";

<<<<<<< HEAD
    @Override
=======
    private final StringSink sink = new StringSink();

    public static void assertSettingsRequest(HttpClient httpClient, String expectedHttpResponse) {
        final HttpClient.Request request = httpClient.newRequest("localhost", HTTP_PORT);
        request.GET().url("/settings");
        assertResponse(request, HTTP_OK, expectedHttpResponse);
    }

>>>>>>> 392b04ed
    @Before
    public void setUp() {
        super.setUp();
        unchecked(() -> createDummyConfiguration());
        dbPath.parent().$();
    }

    @Test
<<<<<<< HEAD
    public void testLineProtocolVersionResponse() throws Exception {
        TestUtils.assertMemoryLeak(() -> {
            try (final ServerMain serverMain = new ServerMain(getServerMainArgs())) {
                serverMain.start();

                try (HttpClient httpClient = HttpClientFactory.newPlainTextInstance(new DefaultHttpClientConfiguration())) {
                    final HttpClient.Request request = httpClient.newRequest("localhost", HTTP_PORT);
                    request.GET().url("/settings");
                    try (HttpClient.ResponseHeaders responseHeaders = request.send();
                         AbstractLineHttpSender.JsonSettingsParser parser = new AbstractLineHttpSender.JsonSettingsParser()) {
                        responseHeaders.await();
                        TestUtils.assertEquals(String.valueOf(200), responseHeaders.getStatusCode());
                        parser.parse(responseHeaders.getResponse());
                        Assert.assertEquals(PROTOCOL_VERSION_V2, parser.getDefaultProtocolVersion());
                    }
=======
    public void testFragmentedPreferences() throws Exception {
        assertMemoryLeak(() -> {
            try (final ServerMain serverMain = ServerMain.create(root, new HashMap<>() {{
                put(DEBUG_FORCE_SEND_FRAGMENTATION_CHUNK_SIZE.getEnvVarName(), "19");
                put(DEBUG_FORCE_RECV_FRAGMENTATION_CHUNK_SIZE.getEnvVarName(), "17");
            }})
            ) {
                serverMain.start();

                final SettingsStore settingsStore = serverMain.getEngine().getSettingsStore();
                try (HttpClient httpClient = HttpClientFactory.newPlainTextInstance(new DefaultHttpClientConfiguration())) {
                    savePreferences(httpClient, "{\"instance_name\":\"instance1\",\"instance_desc\":\"desc1\"}", OVERWRITE, 0L);
                    assertPreferencesStore(settingsStore, 1, "\"preferences\":{\"instance_name\":\"instance1\",\"instance_desc\":\"desc1\"}");

                    final StringSink sink = new StringSink();
                    for (int i = 0; i < 5000; i++) {
                        sink.put("\"key").put(i).put("\":\"value").put(i).put("\",");
                    }
                    sink.clear(sink.length() - 1);

                    savePreferences(httpClient, "{" + sink + ",\"instance_desc\":\"desc222\"}", MERGE, 1L);
                    assertPreferencesStore(settingsStore, 2, "\"preferences\":{" +
                            "\"instance_name\":\"instance1\"," +
                            "\"instance_desc\":\"desc222\"," +
                            sink +
                            "}");

                    assertSettingsRequest(httpClient, "{" +
                            "\"config\":{" +
                            "\"release.type\":\"OSS\"," +
                            "\"release.version\":\"[DEVELOPMENT]\"," +
                            "\"posthog.enabled\":false," +
                            "\"posthog.api.key\":null" +
                            "}," +
                            "\"preferences.version\":2," +
                            "\"preferences\":{" +
                            "\"instance_name\":\"instance1\"," +
                            "\"instance_desc\":\"desc222\"," +
                            sink +
                            "}" +
                            "}"
                    );
                }
            }
        });
    }

    @Test
    public void testInvalidPreferencesVersion() throws Exception {
        assertMemoryLeak(() -> {
            try (final ServerMain serverMain = ServerMain.create(root)) {
                serverMain.start();

                final SettingsStore settingsStore = serverMain.getEngine().getSettingsStore();
                try (HttpClient httpClient = HttpClientFactory.newPlainTextInstance(new DefaultHttpClientConfiguration())) {
                    testInvalidPreferencesVersion(httpClient, settingsStore, "v1");
                    testInvalidPreferencesVersion(httpClient, settingsStore, "");
                    testInvalidPreferencesVersion(httpClient, settingsStore, "5xyz");
                }
            }
        });
    }

    @Test
    public void testMergePreferences() throws Exception {
        assertMemoryLeak(() -> {
            try (final ServerMain serverMain = ServerMain.create(root)) {
                serverMain.start();

                final SettingsStore settingsStore = serverMain.getEngine().getSettingsStore();
                try (HttpClient httpClient = HttpClientFactory.newPlainTextInstance(new DefaultHttpClientConfiguration())) {
                    savePreferences(httpClient, "{\"instance_name\":\"instance1\",\"instance_desc\":\"desc1\"}", OVERWRITE, 0L);
                    assertPreferencesStore(settingsStore, 1, "\"preferences\":{\"instance_name\":\"instance1\",\"instance_desc\":\"desc1\"}");

                    savePreferences(httpClient, "{\"key1\":\"value1\",\"instance_desc\":\"desc222\"}", MERGE, 1L);
                    assertPreferencesStore(settingsStore, 2, "\"preferences\":{\"instance_name\":\"instance1\",\"instance_desc\":\"desc222\",\"key1\":\"value1\"}");

                    assertSettingsRequest(httpClient, "{" +
                            "\"config\":{" +
                            "\"release.type\":\"OSS\"," +
                            "\"release.version\":\"[DEVELOPMENT]\"," +
                            "\"posthog.enabled\":false," +
                            "\"posthog.api.key\":null" +
                            "}," +
                            "\"preferences.version\":2," +
                            "\"preferences\":{" +
                            "\"instance_name\":\"instance1\"," +
                            "\"instance_desc\":\"desc222\"," +
                            "\"key1\":\"value1\"" +
                            "}" +
                            "}");
                }
            }
        });
    }

    @Test
    public void testOutOfDatePreferences() throws Exception {
        assertMemoryLeak(() -> {
            try (final ServerMain serverMain = ServerMain.create(root)) {
                serverMain.start();

                final SettingsStore settingsStore = serverMain.getEngine().getSettingsStore();
                try (HttpClient httpClient = HttpClientFactory.newPlainTextInstance(new DefaultHttpClientConfiguration())) {
                    savePreferences(httpClient, "{\"instance_name\":\"instance1\",\"instance_desc\":\"desc1\"}", MERGE, 0L);
                    assertPreferencesStore(settingsStore, 1, "\"preferences\":{\"instance_name\":\"instance1\",\"instance_desc\":\"desc1\"}");

                    savePreferences(httpClient, "{\"key1\":\"value1\",\"instance_desc\":\"desc222\"}", MERGE, 1L);
                    assertPreferencesStore(settingsStore, 2, "\"preferences\":{\"instance_name\":\"instance1\",\"instance_desc\":\"desc222\",\"key1\":\"value1\"}");

                    // out of date version rejected
                    assertPreferencesRequest(httpClient, "{\"key1\":\"value111\",\"instance_desc\":\"desc222\"}", MERGE, 1L,
                            HTTP_CONFLICT, "{\"error\":\"preferences view is out of date [currentVersion=2, expectedVersion=1]\"}\r\n");
                    assertPreferencesStore(settingsStore, 2, "\"preferences\":{\"instance_name\":\"instance1\",\"instance_desc\":\"desc222\",\"key1\":\"value1\"}");

                    // same update based on latest version accepted
                    savePreferences(httpClient, "{\"key1\":\"value111\",\"instance_desc\":\"desc222\"}", MERGE, 2L);
                    assertPreferencesStore(settingsStore, 3, "\"preferences\":{\"instance_name\":\"instance1\",\"instance_desc\":\"desc222\",\"key1\":\"value111\"}");

                    assertSettingsRequest(httpClient, "{" +
                            "\"config\":{" +
                            "\"release.type\":\"OSS\"," +
                            "\"release.version\":\"[DEVELOPMENT]\"," +
                            "\"posthog.enabled\":false," +
                            "\"posthog.api.key\":null" +
                            "}," +
                            "\"preferences.version\":3," +
                            "\"preferences\":{" +
                            "\"instance_name\":\"instance1\"," +
                            "\"instance_desc\":\"desc222\"," +
                            "\"key1\":\"value111\"" +
                            "}" +
                            "}");
                }
            }
        });
    }

    @Test
    public void testOverwritePreferences() throws Exception {
        assertMemoryLeak(() -> {
            try (final ServerMain serverMain = ServerMain.create(root)) {
                serverMain.start();

                final SettingsStore settingsStore = serverMain.getEngine().getSettingsStore();
                try (HttpClient httpClient = HttpClientFactory.newPlainTextInstance(new DefaultHttpClientConfiguration())) {
                    savePreferences(httpClient, "{\"instance_name\":\"instance1\",\"instance_desc\":\"desc1\"}", OVERWRITE, 0L);
                    assertPreferencesStore(settingsStore, 1, "\"preferences\":{\"instance_name\":\"instance1\",\"instance_desc\":\"desc1\"}");

                    savePreferences(httpClient, "{\"key1\":\"value1\",\"instance_desc\":\"desc222\"}", OVERWRITE, 1L);
                    assertPreferencesStore(settingsStore, 2, "\"preferences\":{\"key1\":\"value1\",\"instance_desc\":\"desc222\"}");

                    assertSettingsRequest(httpClient, "{" +
                            "\"config\":{" +
                            "\"release.type\":\"OSS\"," +
                            "\"release.version\":\"[DEVELOPMENT]\"," +
                            "\"posthog.enabled\":false," +
                            "\"posthog.api.key\":null" +
                            "}," +
                            "\"preferences.version\":2," +
                            "\"preferences\":{" +
                            "\"key1\":\"value1\"," +
                            "\"instance_desc\":\"desc222\"" +
                            "}" +
                            "}");
                }
            }
        });
    }

    @Test
    public void testPreferencesBadMethod() throws Exception {
        assertMemoryLeak(() -> {
            try (final ServerMain serverMain = ServerMain.create(root)) {
                serverMain.start();

                final SettingsStore settingsStore = serverMain.getEngine().getSettingsStore();
                try (HttpClient httpClient = HttpClientFactory.newPlainTextInstance(new DefaultHttpClientConfiguration())) {
                    final HttpClient.Request request = httpClient.newRequest("localhost", HTTP_PORT).DELETE()
                            .url("/settings?version=" + 0L).withContent().put("{\"instance_name\":\"instance1\",\"instance_desc\":\"desc1\"}");
                    assertResponse(request, HTTP_BAD_METHOD, "Method DELETE not supported\r\n");
                    assertPreferencesStore(settingsStore, 0, "\"preferences\":{}");

                    assertSettingsRequest(httpClient, "{" +
                            "\"config\":{" +
                            "\"release.type\":\"OSS\"," +
                            "\"release.version\":\"[DEVELOPMENT]\"," +
                            "\"posthog.enabled\":false," +
                            "\"posthog.api.key\":null" +
                            "}," +
                            "\"preferences.version\":0," +
                            "\"preferences\":{" +
                            "}" +
                            "}");
                }
            }
        });
    }

    @Test
    public void testPreferencesMalformedJson() throws Exception {
        assertMemoryLeak(() -> {
            try (final ServerMain serverMain = ServerMain.create(root)) {
                serverMain.start();

                final SettingsStore settingsStore = serverMain.getEngine().getSettingsStore();
                try (HttpClient httpClient = HttpClientFactory.newPlainTextInstance(new DefaultHttpClientConfiguration())) {
                    final String missingQuote = "{\"instance_name:\"instance1\",\"instance_desc\":\"desc1\"}";
                    assertPreferencesRequest(httpClient, missingQuote, MERGE, 0L,
                            HTTP_BAD_REQUEST, "{\"error\":\"Malformed preferences message [error=Unexpected symbol, preferences={\\\"instance_name:\\\"instance1\\\",\\\"instance_desc\\\":\\\"desc1\\\"}]\"}\r\n");
                    assertPreferencesStore(settingsStore, 0, "\"preferences\":{}");

                    assertSettingsRequest(httpClient, "{" +
                            "\"config\":{" +
                            "\"release.type\":\"OSS\"," +
                            "\"release.version\":\"[DEVELOPMENT]\"," +
                            "\"posthog.enabled\":false," +
                            "\"posthog.api.key\":null" +
                            "}," +
                            "\"preferences.version\":0," +
                            "\"preferences\":{" +
                            "}" +
                            "}");
                }
            }
        });
    }

    @Test
    public void testPreferencesPersisted() throws Exception {
        assertMemoryLeak(() -> {
            try (final ServerMain serverMain = ServerMain.create(root)) {
                serverMain.start();

                final SettingsStore settingsStore = serverMain.getEngine().getSettingsStore();
                try (HttpClient httpClient = HttpClientFactory.newPlainTextInstance(new DefaultHttpClientConfiguration())) {
                    savePreferences(httpClient, "{\"instance_name\":\"instance1\",\"instance_desc\":\"desc1\"}", OVERWRITE, 0L);
                    assertPreferencesStore(settingsStore, 1, "\"preferences\":{\"instance_name\":\"instance1\",\"instance_desc\":\"desc1\"}");
                }
            }

            // restart
            try (final ServerMain serverMain = ServerMain.create(root)) {
                serverMain.start();

                final SettingsStore settingsStore = serverMain.getEngine().getSettingsStore();
                try (HttpClient httpClient = HttpClientFactory.newPlainTextInstance(new DefaultHttpClientConfiguration())) {
                    assertPreferencesStore(settingsStore, 1, "\"preferences\":{\"instance_name\":\"instance1\",\"instance_desc\":\"desc1\"}");

                    savePreferences(httpClient, "{\"key1\":\"value1\",\"instance_desc\":\"desc222\"}", MERGE, 1L);
                    assertPreferencesStore(settingsStore, 2, "\"preferences\":{\"instance_name\":\"instance1\",\"instance_desc\":\"desc222\",\"key1\":\"value1\"}");
                }
            }

            // restart again
            try (final ServerMain serverMain = ServerMain.create(root)) {
                serverMain.start();

                final SettingsStore settingsStore = serverMain.getEngine().getSettingsStore();
                try (HttpClient httpClient = HttpClientFactory.newPlainTextInstance(new DefaultHttpClientConfiguration())) {
                    assertPreferencesStore(settingsStore, 2, "\"preferences\":{\"instance_name\":\"instance1\",\"instance_desc\":\"desc222\",\"key1\":\"value1\"}");

                    assertSettingsRequest(httpClient, "{" +
                            "\"config\":{" +
                            "\"release.type\":\"OSS\"," +
                            "\"release.version\":\"[DEVELOPMENT]\"," +
                            "\"posthog.enabled\":false," +
                            "\"posthog.api.key\":null" +
                            "}," +
                            "\"preferences.version\":2," +
                            "\"preferences\":{" +
                            "\"instance_name\":\"instance1\"," +
                            "\"instance_desc\":\"desc222\"," +
                            "\"key1\":\"value1\"" +
                            "}" +
                            "}");
>>>>>>> 392b04ed
                }
            }
        });
    }

    @Test
    public void testSettingsOSS() throws Exception {
        assertMemoryLeak(() -> {
            try (final ServerMain serverMain = new ServerMain(getServerMainArgs())) {
                serverMain.start();

                try (HttpClient httpClient = HttpClientFactory.newPlainTextInstance(new DefaultHttpClientConfiguration())) {
                    assertSettingsRequest(httpClient, OSS_PAYLOAD);
                }
            }
        });
    }

    @Test
    public void testSettingsWithDefaultProps() throws Exception {
        final Bootstrap bootstrap = new Bootstrap(
                new PropBootstrapConfiguration() {
                    @Override
                    public ServerConfiguration getServerConfiguration(Bootstrap bootstrap) throws Exception {
                        return new PropServerConfiguration(
                                bootstrap.getRootDirectory(),
                                bootstrap.loadProperties(),
                                getEnv(),
                                bootstrap.getLog(),
                                bootstrap.getBuildInformation(),
                                new FilesFacadeImpl(),
                                bootstrap.getMicrosecondClock(),
                                (configuration, engine, freeOnExit) -> new FactoryProviderImpl(configuration)
                        ) {
                            @Override
                            public CairoConfiguration getCairoConfiguration() {
                                return new DefaultCairoConfiguration(bootstrap.getRootDirectory());
                            }

                            @Override
                            public PublicPassthroughConfiguration getPublicPassthroughConfiguration() {
                                return new DefaultPublicPassthroughConfiguration();
                            }
                        };
                    }
                },
                getServerMainArgs()
        );

        assertMemoryLeak(() -> {
            try (final ServerMain serverMain = new ServerMain(bootstrap)) {
                serverMain.start();

                try (HttpClient httpClient = HttpClientFactory.newPlainTextInstance(new DefaultHttpClientConfiguration())) {
                    assertSettingsRequest(httpClient, DEFAULT_PAYLOAD);
                }
            }
        });
    }

    @Test
    public void testSettingsWithProps() throws Exception {
        final Bootstrap bootstrap = new Bootstrap(
                new PropBootstrapConfiguration() {
                    @Override
                    public ServerConfiguration getServerConfiguration(Bootstrap bootstrap) throws Exception {
                        return new PropServerConfiguration(
                                bootstrap.getRootDirectory(),
                                bootstrap.loadProperties(),
                                getEnv(),
                                bootstrap.getLog(),
                                bootstrap.getBuildInformation(),
                                new FilesFacadeImpl(),
                                bootstrap.getMicrosecondClock(),
                                (configuration, engine, freeOnExit) -> new FactoryProviderImpl(configuration)
                        ) {
                            @Override
                            public CairoConfiguration getCairoConfiguration() {
                                return new DefaultCairoConfiguration(bootstrap.getRootDirectory()) {
                                    @Override
                                    public boolean exportConfiguration(StringSink sink) {
                                        final CairoConfiguration config = getCairoConfiguration();
                                        str(PropertyKey.CAIRO_LEGACY_SNAPSHOT_INSTANCE_ID.getPropertyPath(), config.getDbDirectory(), sink);
                                        integer(PropertyKey.CAIRO_MAX_FILE_NAME_LENGTH.getPropertyPath(), config.getMaxFileNameLength(), sink);
                                        bool(PropertyKey.CAIRO_WAL_SUPPORTED.getPropertyPath(), config.isWalSupported(), sink);
                                        return true;
                                    }
                                };
                            }

                            @Override
                            public PublicPassthroughConfiguration getPublicPassthroughConfiguration() {
                                return new DefaultPublicPassthroughConfiguration() {
                                    @Override
                                    public boolean exportConfiguration(StringSink sink) {
                                        final PublicPassthroughConfiguration config = getPublicPassthroughConfiguration();
                                        bool(PropertyKey.POSTHOG_ENABLED.getPropertyPath(), config.isPosthogEnabled(), sink);
                                        str(PropertyKey.POSTHOG_API_KEY.getPropertyPath(), config.getPosthogApiKey(), sink);
                                        return true;
                                    }
                                };
                            }
                        };
                    }
                },
                getServerMainArgs()
        );

        assertMemoryLeak(() -> {
            try (final ServerMain serverMain = new ServerMain(bootstrap)) {
                serverMain.start();

                try (HttpClient httpClient = HttpClientFactory.newPlainTextInstance(new DefaultHttpClientConfiguration())) {
                    assertSettingsRequest(httpClient, TEST_PAYLOAD);
                }
            }
        });
    }

    private static void assertPreferencesRequest(HttpClient httpClient, String preferences, SettingsStore.Mode mode, long version, int expectedStatusCode, String expectedHttpResponse) {
        final HttpClient.Request request = httpClient.newRequest("localhost", HTTP_PORT);

        switch (mode) {
            case OVERWRITE:
                request.PUT();
                break;
            case MERGE:
                request.POST();
                break;
            default:
                Assert.fail("Unexpected preferences update mode");
        }

        request.url("/settings?version=" + version).withContent().put(preferences);
        assertResponse(request, expectedStatusCode, expectedHttpResponse);
    }

    private static void savePreferences(HttpClient httpClient, String preferences, SettingsStore.Mode mode, long version) {
        assertPreferencesRequest(httpClient, preferences, mode, version, HTTP_OK, "");
    }

    private void assertPreferencesStore(SettingsStore settingsStore, int expectedVersion, String expectedPreferences) {
        Assert.assertEquals(expectedVersion, settingsStore.getVersion());
        sink.clear();
        settingsStore.exportPreferences(sink);
        assertEquals(expectedPreferences, sink);
    }

    private void testInvalidPreferencesVersion(HttpClient httpClient, SettingsStore settingsStore, String version) {
        final HttpClient.Request request = httpClient.newRequest("localhost", HTTP_PORT).POST();
        request.url("/settings?version=" + version).withContent().put("{\"key1\":\"value111\",\"instance_desc\":\"desc222\"}");
        assertResponse(request, HTTP_BAD_REQUEST, "{\"error\":\"Invalid version, numeric value expected [version='" + version + "']\"}\r\n");

        assertPreferencesStore(settingsStore, 0, "\"preferences\":{}");

        assertSettingsRequest(httpClient, "{" +
                "\"config\":{" +
                "\"release.type\":\"OSS\"," +
                "\"release.version\":\"[DEVELOPMENT]\"," +
                "\"posthog.enabled\":false," +
                "\"posthog.api.key\":null" +
                "}," +
                "\"preferences.version\":0," +
                "\"preferences\":{" +
                "}" +
                "}");
    }
}<|MERGE_RESOLUTION|>--- conflicted
+++ resolved
@@ -38,20 +38,12 @@
 import io.questdb.cairo.DefaultCairoConfiguration;
 import io.questdb.cutlass.http.client.HttpClient;
 import io.questdb.cutlass.http.client.HttpClientFactory;
-<<<<<<< HEAD
 import io.questdb.cutlass.http.client.Response;
-import io.questdb.cutlass.line.http.AbstractLineHttpSender;
 import io.questdb.std.CharSequenceObjHashMap;
-=======
-import io.questdb.preferences.SettingsStore;
->>>>>>> 392b04ed
 import io.questdb.std.FilesFacadeImpl;
 import io.questdb.std.str.StringSink;
 import io.questdb.test.AbstractBootstrapTest;
-<<<<<<< HEAD
-import io.questdb.test.tools.TestUtils;
-=======
->>>>>>> 392b04ed
+import org.junit.Assert;
 import org.junit.Assert;
 import org.junit.Before;
 import org.junit.Test;
@@ -59,16 +51,6 @@
 import java.util.HashMap;
 
 import static io.questdb.PropServerConfiguration.JsonPropertyValueFormatter.*;
-<<<<<<< HEAD
-import static io.questdb.client.Sender.PROTOCOL_VERSION_V2;
-=======
-import static io.questdb.PropertyKey.DEBUG_FORCE_RECV_FRAGMENTATION_CHUNK_SIZE;
-import static io.questdb.PropertyKey.DEBUG_FORCE_SEND_FRAGMENTATION_CHUNK_SIZE;
-import static io.questdb.preferences.SettingsStore.Mode.MERGE;
-import static io.questdb.preferences.SettingsStore.Mode.OVERWRITE;
-import static io.questdb.test.tools.TestUtils.*;
-import static java.net.HttpURLConnection.*;
->>>>>>> 392b04ed
 
 public class SettingsEndpointTest extends AbstractBootstrapTest {
     private static final String DEFAULT_PAYLOAD = "{" +
@@ -83,13 +65,7 @@
             "\"config\":{" +
             "\"release.type\":\"OSS\"," +
             "\"release.version\":\"[DEVELOPMENT]\"," +
-<<<<<<< HEAD
             "\"acl.enabled\":false," +
-            "\"line.proto.support.versions\":[1,2]," +
-            "\"ilp.proto.transports\":[\"tcp\", \"http\"]," +
-            "\"cairo.max.file.name.length\":127," +
-=======
->>>>>>> 392b04ed
             "\"posthog.enabled\":false," +
             "\"posthog.api.key\":null" +
             "}," +
@@ -111,323 +87,11 @@
             "}" +
             "}";
 
-<<<<<<< HEAD
-    @Override
-=======
-    private final StringSink sink = new StringSink();
-
-    public static void assertSettingsRequest(HttpClient httpClient, String expectedHttpResponse) {
-        final HttpClient.Request request = httpClient.newRequest("localhost", HTTP_PORT);
-        request.GET().url("/settings");
-        assertResponse(request, HTTP_OK, expectedHttpResponse);
-    }
-
->>>>>>> 392b04ed
     @Before
     public void setUp() {
         super.setUp();
         unchecked(() -> createDummyConfiguration());
         dbPath.parent().$();
-    }
-
-    @Test
-<<<<<<< HEAD
-    public void testLineProtocolVersionResponse() throws Exception {
-        TestUtils.assertMemoryLeak(() -> {
-            try (final ServerMain serverMain = new ServerMain(getServerMainArgs())) {
-                serverMain.start();
-
-                try (HttpClient httpClient = HttpClientFactory.newPlainTextInstance(new DefaultHttpClientConfiguration())) {
-                    final HttpClient.Request request = httpClient.newRequest("localhost", HTTP_PORT);
-                    request.GET().url("/settings");
-                    try (HttpClient.ResponseHeaders responseHeaders = request.send();
-                         AbstractLineHttpSender.JsonSettingsParser parser = new AbstractLineHttpSender.JsonSettingsParser()) {
-                        responseHeaders.await();
-                        TestUtils.assertEquals(String.valueOf(200), responseHeaders.getStatusCode());
-                        parser.parse(responseHeaders.getResponse());
-                        Assert.assertEquals(PROTOCOL_VERSION_V2, parser.getDefaultProtocolVersion());
-                    }
-=======
-    public void testFragmentedPreferences() throws Exception {
-        assertMemoryLeak(() -> {
-            try (final ServerMain serverMain = ServerMain.create(root, new HashMap<>() {{
-                put(DEBUG_FORCE_SEND_FRAGMENTATION_CHUNK_SIZE.getEnvVarName(), "19");
-                put(DEBUG_FORCE_RECV_FRAGMENTATION_CHUNK_SIZE.getEnvVarName(), "17");
-            }})
-            ) {
-                serverMain.start();
-
-                final SettingsStore settingsStore = serverMain.getEngine().getSettingsStore();
-                try (HttpClient httpClient = HttpClientFactory.newPlainTextInstance(new DefaultHttpClientConfiguration())) {
-                    savePreferences(httpClient, "{\"instance_name\":\"instance1\",\"instance_desc\":\"desc1\"}", OVERWRITE, 0L);
-                    assertPreferencesStore(settingsStore, 1, "\"preferences\":{\"instance_name\":\"instance1\",\"instance_desc\":\"desc1\"}");
-
-                    final StringSink sink = new StringSink();
-                    for (int i = 0; i < 5000; i++) {
-                        sink.put("\"key").put(i).put("\":\"value").put(i).put("\",");
-                    }
-                    sink.clear(sink.length() - 1);
-
-                    savePreferences(httpClient, "{" + sink + ",\"instance_desc\":\"desc222\"}", MERGE, 1L);
-                    assertPreferencesStore(settingsStore, 2, "\"preferences\":{" +
-                            "\"instance_name\":\"instance1\"," +
-                            "\"instance_desc\":\"desc222\"," +
-                            sink +
-                            "}");
-
-                    assertSettingsRequest(httpClient, "{" +
-                            "\"config\":{" +
-                            "\"release.type\":\"OSS\"," +
-                            "\"release.version\":\"[DEVELOPMENT]\"," +
-                            "\"posthog.enabled\":false," +
-                            "\"posthog.api.key\":null" +
-                            "}," +
-                            "\"preferences.version\":2," +
-                            "\"preferences\":{" +
-                            "\"instance_name\":\"instance1\"," +
-                            "\"instance_desc\":\"desc222\"," +
-                            sink +
-                            "}" +
-                            "}"
-                    );
-                }
-            }
-        });
-    }
-
-    @Test
-    public void testInvalidPreferencesVersion() throws Exception {
-        assertMemoryLeak(() -> {
-            try (final ServerMain serverMain = ServerMain.create(root)) {
-                serverMain.start();
-
-                final SettingsStore settingsStore = serverMain.getEngine().getSettingsStore();
-                try (HttpClient httpClient = HttpClientFactory.newPlainTextInstance(new DefaultHttpClientConfiguration())) {
-                    testInvalidPreferencesVersion(httpClient, settingsStore, "v1");
-                    testInvalidPreferencesVersion(httpClient, settingsStore, "");
-                    testInvalidPreferencesVersion(httpClient, settingsStore, "5xyz");
-                }
-            }
-        });
-    }
-
-    @Test
-    public void testMergePreferences() throws Exception {
-        assertMemoryLeak(() -> {
-            try (final ServerMain serverMain = ServerMain.create(root)) {
-                serverMain.start();
-
-                final SettingsStore settingsStore = serverMain.getEngine().getSettingsStore();
-                try (HttpClient httpClient = HttpClientFactory.newPlainTextInstance(new DefaultHttpClientConfiguration())) {
-                    savePreferences(httpClient, "{\"instance_name\":\"instance1\",\"instance_desc\":\"desc1\"}", OVERWRITE, 0L);
-                    assertPreferencesStore(settingsStore, 1, "\"preferences\":{\"instance_name\":\"instance1\",\"instance_desc\":\"desc1\"}");
-
-                    savePreferences(httpClient, "{\"key1\":\"value1\",\"instance_desc\":\"desc222\"}", MERGE, 1L);
-                    assertPreferencesStore(settingsStore, 2, "\"preferences\":{\"instance_name\":\"instance1\",\"instance_desc\":\"desc222\",\"key1\":\"value1\"}");
-
-                    assertSettingsRequest(httpClient, "{" +
-                            "\"config\":{" +
-                            "\"release.type\":\"OSS\"," +
-                            "\"release.version\":\"[DEVELOPMENT]\"," +
-                            "\"posthog.enabled\":false," +
-                            "\"posthog.api.key\":null" +
-                            "}," +
-                            "\"preferences.version\":2," +
-                            "\"preferences\":{" +
-                            "\"instance_name\":\"instance1\"," +
-                            "\"instance_desc\":\"desc222\"," +
-                            "\"key1\":\"value1\"" +
-                            "}" +
-                            "}");
-                }
-            }
-        });
-    }
-
-    @Test
-    public void testOutOfDatePreferences() throws Exception {
-        assertMemoryLeak(() -> {
-            try (final ServerMain serverMain = ServerMain.create(root)) {
-                serverMain.start();
-
-                final SettingsStore settingsStore = serverMain.getEngine().getSettingsStore();
-                try (HttpClient httpClient = HttpClientFactory.newPlainTextInstance(new DefaultHttpClientConfiguration())) {
-                    savePreferences(httpClient, "{\"instance_name\":\"instance1\",\"instance_desc\":\"desc1\"}", MERGE, 0L);
-                    assertPreferencesStore(settingsStore, 1, "\"preferences\":{\"instance_name\":\"instance1\",\"instance_desc\":\"desc1\"}");
-
-                    savePreferences(httpClient, "{\"key1\":\"value1\",\"instance_desc\":\"desc222\"}", MERGE, 1L);
-                    assertPreferencesStore(settingsStore, 2, "\"preferences\":{\"instance_name\":\"instance1\",\"instance_desc\":\"desc222\",\"key1\":\"value1\"}");
-
-                    // out of date version rejected
-                    assertPreferencesRequest(httpClient, "{\"key1\":\"value111\",\"instance_desc\":\"desc222\"}", MERGE, 1L,
-                            HTTP_CONFLICT, "{\"error\":\"preferences view is out of date [currentVersion=2, expectedVersion=1]\"}\r\n");
-                    assertPreferencesStore(settingsStore, 2, "\"preferences\":{\"instance_name\":\"instance1\",\"instance_desc\":\"desc222\",\"key1\":\"value1\"}");
-
-                    // same update based on latest version accepted
-                    savePreferences(httpClient, "{\"key1\":\"value111\",\"instance_desc\":\"desc222\"}", MERGE, 2L);
-                    assertPreferencesStore(settingsStore, 3, "\"preferences\":{\"instance_name\":\"instance1\",\"instance_desc\":\"desc222\",\"key1\":\"value111\"}");
-
-                    assertSettingsRequest(httpClient, "{" +
-                            "\"config\":{" +
-                            "\"release.type\":\"OSS\"," +
-                            "\"release.version\":\"[DEVELOPMENT]\"," +
-                            "\"posthog.enabled\":false," +
-                            "\"posthog.api.key\":null" +
-                            "}," +
-                            "\"preferences.version\":3," +
-                            "\"preferences\":{" +
-                            "\"instance_name\":\"instance1\"," +
-                            "\"instance_desc\":\"desc222\"," +
-                            "\"key1\":\"value111\"" +
-                            "}" +
-                            "}");
-                }
-            }
-        });
-    }
-
-    @Test
-    public void testOverwritePreferences() throws Exception {
-        assertMemoryLeak(() -> {
-            try (final ServerMain serverMain = ServerMain.create(root)) {
-                serverMain.start();
-
-                final SettingsStore settingsStore = serverMain.getEngine().getSettingsStore();
-                try (HttpClient httpClient = HttpClientFactory.newPlainTextInstance(new DefaultHttpClientConfiguration())) {
-                    savePreferences(httpClient, "{\"instance_name\":\"instance1\",\"instance_desc\":\"desc1\"}", OVERWRITE, 0L);
-                    assertPreferencesStore(settingsStore, 1, "\"preferences\":{\"instance_name\":\"instance1\",\"instance_desc\":\"desc1\"}");
-
-                    savePreferences(httpClient, "{\"key1\":\"value1\",\"instance_desc\":\"desc222\"}", OVERWRITE, 1L);
-                    assertPreferencesStore(settingsStore, 2, "\"preferences\":{\"key1\":\"value1\",\"instance_desc\":\"desc222\"}");
-
-                    assertSettingsRequest(httpClient, "{" +
-                            "\"config\":{" +
-                            "\"release.type\":\"OSS\"," +
-                            "\"release.version\":\"[DEVELOPMENT]\"," +
-                            "\"posthog.enabled\":false," +
-                            "\"posthog.api.key\":null" +
-                            "}," +
-                            "\"preferences.version\":2," +
-                            "\"preferences\":{" +
-                            "\"key1\":\"value1\"," +
-                            "\"instance_desc\":\"desc222\"" +
-                            "}" +
-                            "}");
-                }
-            }
-        });
-    }
-
-    @Test
-    public void testPreferencesBadMethod() throws Exception {
-        assertMemoryLeak(() -> {
-            try (final ServerMain serverMain = ServerMain.create(root)) {
-                serverMain.start();
-
-                final SettingsStore settingsStore = serverMain.getEngine().getSettingsStore();
-                try (HttpClient httpClient = HttpClientFactory.newPlainTextInstance(new DefaultHttpClientConfiguration())) {
-                    final HttpClient.Request request = httpClient.newRequest("localhost", HTTP_PORT).DELETE()
-                            .url("/settings?version=" + 0L).withContent().put("{\"instance_name\":\"instance1\",\"instance_desc\":\"desc1\"}");
-                    assertResponse(request, HTTP_BAD_METHOD, "Method DELETE not supported\r\n");
-                    assertPreferencesStore(settingsStore, 0, "\"preferences\":{}");
-
-                    assertSettingsRequest(httpClient, "{" +
-                            "\"config\":{" +
-                            "\"release.type\":\"OSS\"," +
-                            "\"release.version\":\"[DEVELOPMENT]\"," +
-                            "\"posthog.enabled\":false," +
-                            "\"posthog.api.key\":null" +
-                            "}," +
-                            "\"preferences.version\":0," +
-                            "\"preferences\":{" +
-                            "}" +
-                            "}");
-                }
-            }
-        });
-    }
-
-    @Test
-    public void testPreferencesMalformedJson() throws Exception {
-        assertMemoryLeak(() -> {
-            try (final ServerMain serverMain = ServerMain.create(root)) {
-                serverMain.start();
-
-                final SettingsStore settingsStore = serverMain.getEngine().getSettingsStore();
-                try (HttpClient httpClient = HttpClientFactory.newPlainTextInstance(new DefaultHttpClientConfiguration())) {
-                    final String missingQuote = "{\"instance_name:\"instance1\",\"instance_desc\":\"desc1\"}";
-                    assertPreferencesRequest(httpClient, missingQuote, MERGE, 0L,
-                            HTTP_BAD_REQUEST, "{\"error\":\"Malformed preferences message [error=Unexpected symbol, preferences={\\\"instance_name:\\\"instance1\\\",\\\"instance_desc\\\":\\\"desc1\\\"}]\"}\r\n");
-                    assertPreferencesStore(settingsStore, 0, "\"preferences\":{}");
-
-                    assertSettingsRequest(httpClient, "{" +
-                            "\"config\":{" +
-                            "\"release.type\":\"OSS\"," +
-                            "\"release.version\":\"[DEVELOPMENT]\"," +
-                            "\"posthog.enabled\":false," +
-                            "\"posthog.api.key\":null" +
-                            "}," +
-                            "\"preferences.version\":0," +
-                            "\"preferences\":{" +
-                            "}" +
-                            "}");
-                }
-            }
-        });
-    }
-
-    @Test
-    public void testPreferencesPersisted() throws Exception {
-        assertMemoryLeak(() -> {
-            try (final ServerMain serverMain = ServerMain.create(root)) {
-                serverMain.start();
-
-                final SettingsStore settingsStore = serverMain.getEngine().getSettingsStore();
-                try (HttpClient httpClient = HttpClientFactory.newPlainTextInstance(new DefaultHttpClientConfiguration())) {
-                    savePreferences(httpClient, "{\"instance_name\":\"instance1\",\"instance_desc\":\"desc1\"}", OVERWRITE, 0L);
-                    assertPreferencesStore(settingsStore, 1, "\"preferences\":{\"instance_name\":\"instance1\",\"instance_desc\":\"desc1\"}");
-                }
-            }
-
-            // restart
-            try (final ServerMain serverMain = ServerMain.create(root)) {
-                serverMain.start();
-
-                final SettingsStore settingsStore = serverMain.getEngine().getSettingsStore();
-                try (HttpClient httpClient = HttpClientFactory.newPlainTextInstance(new DefaultHttpClientConfiguration())) {
-                    assertPreferencesStore(settingsStore, 1, "\"preferences\":{\"instance_name\":\"instance1\",\"instance_desc\":\"desc1\"}");
-
-                    savePreferences(httpClient, "{\"key1\":\"value1\",\"instance_desc\":\"desc222\"}", MERGE, 1L);
-                    assertPreferencesStore(settingsStore, 2, "\"preferences\":{\"instance_name\":\"instance1\",\"instance_desc\":\"desc222\",\"key1\":\"value1\"}");
-                }
-            }
-
-            // restart again
-            try (final ServerMain serverMain = ServerMain.create(root)) {
-                serverMain.start();
-
-                final SettingsStore settingsStore = serverMain.getEngine().getSettingsStore();
-                try (HttpClient httpClient = HttpClientFactory.newPlainTextInstance(new DefaultHttpClientConfiguration())) {
-                    assertPreferencesStore(settingsStore, 2, "\"preferences\":{\"instance_name\":\"instance1\",\"instance_desc\":\"desc222\",\"key1\":\"value1\"}");
-
-                    assertSettingsRequest(httpClient, "{" +
-                            "\"config\":{" +
-                            "\"release.type\":\"OSS\"," +
-                            "\"release.version\":\"[DEVELOPMENT]\"," +
-                            "\"posthog.enabled\":false," +
-                            "\"posthog.api.key\":null" +
-                            "}," +
-                            "\"preferences.version\":2," +
-                            "\"preferences\":{" +
-                            "\"instance_name\":\"instance1\"," +
-                            "\"instance_desc\":\"desc222\"," +
-                            "\"key1\":\"value1\"" +
-                            "}" +
-                            "}");
->>>>>>> 392b04ed
-                }
-            }
-        });
     }
 
     @Test
