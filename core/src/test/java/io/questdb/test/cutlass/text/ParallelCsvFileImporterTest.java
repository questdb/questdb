/*******************************************************************************
 *     ___                  _   ____  ____
 *    / _ \ _   _  ___  ___| |_|  _ \| __ )
 *   | | | | | | |/ _ \/ __| __| | | |  _ \
 *   | |_| | |_| |  __/\__ \ |_| |_| | |_) |
 *    \__\_\\__,_|\___||___/\__|____/|____/
 *
 *  Copyright (c) 2014-2019 Appsicle
 *  Copyright (c) 2019-2024 QuestDB
 *
 *  Licensed under the Apache License, Version 2.0 (the "License");
 *  you may not use this file except in compliance with the License.
 *  You may obtain a copy of the License at
 *
 *  http://www.apache.org/licenses/LICENSE-2.0
 *
 *  Unless required by applicable law or agreed to in writing, software
 *  distributed under the License is distributed on an "AS IS" BASIS,
 *  WITHOUT WARRANTIES OR CONDITIONS OF ANY KIND, either express or implied.
 *  See the License for the specific language governing permissions and
 *  limitations under the License.
 *
 ******************************************************************************/

package io.questdb.test.cutlass.text;

import io.questdb.PropertyKey;
import io.questdb.cairo.BitmapIndexReader;
import io.questdb.cairo.CairoConfiguration;
import io.questdb.cairo.CairoEngine;
import io.questdb.cairo.ColumnType;
import io.questdb.cairo.PartitionBy;
import io.questdb.cairo.TableReader;
import io.questdb.cairo.TableReaderMetadata;
import io.questdb.cairo.TableToken;
import io.questdb.cairo.TableUtils;
import io.questdb.cairo.security.AllowAllSecurityContext;
import io.questdb.cairo.sql.RecordCursor;
import io.questdb.cairo.sql.RowCursor;
import io.questdb.cairo.sql.StaticSymbolTable;
import io.questdb.cairo.vm.MemoryCMARWImpl;
import io.questdb.cutlass.text.Atomicity;
import io.questdb.cutlass.text.CopyJob;
import io.questdb.cutlass.text.CopyRequestJob;
import io.questdb.cutlass.text.ParallelCsvFileImporter;
import io.questdb.cutlass.text.ParallelCsvFileImporter.PartitionInfo;
import io.questdb.cutlass.text.TextImportException;
import io.questdb.griffin.CompiledQuery;
import io.questdb.griffin.SqlCompiler;
import io.questdb.griffin.SqlException;
import io.questdb.griffin.SqlExecutionContext;
import io.questdb.mp.WorkerPool;
import io.questdb.std.Files;
import io.questdb.std.FilesFacade;
import io.questdb.std.FilesFacadeImpl;
import io.questdb.std.IOURing;
import io.questdb.std.IOURingFacade;
import io.questdb.std.IOURingFacadeImpl;
import io.questdb.std.IOURingImpl;
import io.questdb.std.LongList;
import io.questdb.std.MemoryTag;
import io.questdb.std.ObjList;
import io.questdb.std.Rnd;
import io.questdb.std.str.LPSZ;
import io.questdb.std.str.Path;
import io.questdb.std.str.Utf8s;
import io.questdb.test.AbstractCairoTest;
import io.questdb.test.cairo.DefaultTestCairoConfiguration;
import io.questdb.test.std.TestFilesFacadeImpl;
import io.questdb.test.tools.TestUtils;
import org.jetbrains.annotations.NotNull;
import org.jetbrains.annotations.Nullable;
import org.junit.Assert;
import org.junit.Assume;
import org.junit.Before;
import org.junit.Ignore;
import org.junit.Test;

import java.io.File;
import java.util.ArrayList;
import java.util.Arrays;
import java.util.Comparator;
import java.util.List;
import java.util.Objects;
import java.util.concurrent.atomic.AtomicInteger;

public class ParallelCsvFileImporterTest extends AbstractCairoTest {
    private static final Rnd rnd = new Rnd();
    private static final String stringTypeName = ColumnType.nameOf(ColumnType.VARCHAR);

    @Override
    @Before
    public void setUp() {
        super.setUp();
        rnd.reset();
        inputRoot = TestUtils.getCsvRoot();
        inputWorkRoot = TestUtils.unchecked(() -> temp.newFolder("imports" + System.nanoTime()).getAbsolutePath());
    }

    @Test
    public void testAssignPartitionsToWorkers() {
        ObjList<PartitionInfo> partitions = new ObjList<>();

        partitions.add(new PartitionInfo(1, "A", 10));
        partitions.add(new PartitionInfo(2, "B", 70));
        partitions.add(new PartitionInfo(3, "C", 50));
        partitions.add(new PartitionInfo(4, "D", 100));
        partitions.add(new PartitionInfo(5, "E", 5));

        int tasks = ParallelCsvFileImporter.assignPartitions(partitions, 2);

        TestUtils.assertEquals(
                partitions, new ObjList<>(
                        new PartitionInfo(1, "A", 10, 0),
                        new PartitionInfo(4, "D", 100, 0),
                        new PartitionInfo(5, "E", 5, 0),
                        new PartitionInfo(2, "B", 70, 1),
                        new PartitionInfo(3, "C", 50, 1)
                )
        );
        Assert.assertEquals(2, tasks);
    }

    @Test
    public void testBacklogTableCleanup() throws Exception {
        for (int i = 0; i < 6; i++) {
            testStatusLogCleanup(i);
        }
    }

    @Test
    public void testFindChunkBoundariesForFileWithLongLines() throws Exception {
        executeWithPool(
                3, 8, (CairoEngine engine, SqlCompiler compiler, SqlExecutionContext sqlExecutionContext) ->
                        assertChunkBoundariesFor("test-quotes-small.csv", list(0, 0, 90, 2, 185, 3, 256, 5), 3)
        );
    }

    @Test
    public void testFindChunkBoundariesForFileWithNoQuotes() throws Exception {
        executeWithPool(
                3, 8, (CairoEngine engine, SqlCompiler compiler, SqlExecutionContext sqlExecutionContext) ->
                        assertChunkBoundariesFor("test-import.csv", list(0, 0, 4565, 44, 9087, 87, 13612, 130), 3)
        );
    }

    @Test
    public void testFindChunkBoundariesInFileWithOneLongLine() throws Exception {
        executeWithPool(
                2, 8, (CairoEngine engine, SqlCompiler compiler, SqlExecutionContext sqlExecutionContext) ->
                        assertChunkBoundariesFor("test-quotes-oneline.csv", list(0, 0, 252, 2), 2)
        );
    }

    @Test
    public void testFindChunkBoundariesInFileWithOneLongLineWithManyWorkers() throws Exception {
        executeWithPool(
                7, 8, (CairoEngine engine, SqlCompiler compiler, SqlExecutionContext sqlExecutionContext) ->
                        assertChunkBoundariesFor("test-quotes-oneline.csv", list(0, 0, 252, 2), 7)
        );
    }

    @Test
    public void testFindChunkBoundariesInLargerCsv() throws Exception {
        executeWithPool(
                4, 8, (CairoEngine engine, SqlCompiler compiler, SqlExecutionContext sqlExecutionContext) ->
                        assertChunkBoundariesFor("test-quotes-big.csv", list(0, 0, 16797, 254, 33514, 503, 50216, 752, 66923, 1002), 4)
        );
    }

    @Test
    public void testFindChunkBoundariesWith1WorkerForFileWithLongLines() throws Exception {
        executeWithPool(
                1, 8, (CairoEngine engine, SqlCompiler compiler, SqlExecutionContext sqlExecutionContext) ->
                        assertChunkBoundariesFor("test-quotes-small.csv", list(0, 0, 256, 0), 1)
        );
    }

    @Test
    public void testImportAllTypesIntoExistingTable() throws Exception {
        executeWithPool(4, 8, this::importAllIntoExisting);
    }

    @Test
    public void testImportAllTypesIntoExistingTableBrokenRename() throws Exception {
        AtomicInteger counter = new AtomicInteger(0);
        FilesFacade brokenRename = new TestFilesFacadeImpl() {
            @Override
            public int rename(LPSZ from, LPSZ to) {
                if (counter.incrementAndGet() < 11) {
                    return Files.FILES_RENAME_ERR_EXDEV;
                }
                return super.rename(from, to);
            }
        };
        executeWithPool(4, 8, brokenRename, this::importAllIntoExisting);
    }

    @Test
    public void testImportAllTypesIntoNewTable() throws Exception {
        executeWithPool(4, 8, this::importAllIntoNew);
    }

    @Test
    public void testImportAllTypesWithGaps() throws Exception {
        executeWithPool(
                4, 8, (CairoEngine engine, SqlCompiler compiler, SqlExecutionContext sqlExecutionContext) -> {
                    execute(
                            compiler,
<<<<<<< HEAD
                            "create table alltypes (\n" +
                                    "  bo boolean,\n" +
                                    "  by byte,\n" +
                                    "  sh short,\n" +
                                    "  ch char,\n" +
                                    "  in_ int,\n" +
                                    "  lo long,\n" +
                                    "  dat date, \n" +
                                    "  tstmp timestamp, \n" +
                                    "  ft float,\n" +
                                    "  db double,\n" +
                                    "  str string,\n" +
                                    "  sym symbol,\n" +
                                    "  l256 long256," +
                                    "  ge geohash(20b)," +
                                    "  dec decimal(15, 3)" +
                                    ") timestamp(tstmp) partition by DAY;", sqlExecutionContext
=======
                            """
                                    create table alltypes (
                                      bo boolean,
                                      by byte,
                                      sh short,
                                      ch char,
                                      in_ int,
                                      lo long,
                                      dat date,\s
                                      tstmp timestamp,\s
                                      ft float,
                                      db double,
                                      str string,
                                      sym symbol,
                                      l256 long256,\
                                      ge geohash(20b)\
                                    ) timestamp(tstmp) partition by DAY;""", sqlExecutionContext
>>>>>>> e783f089
                    );
                    try (ParallelCsvFileImporter importer = new ParallelCsvFileImporter(engine, 4)) {
                        importer.of("alltypes", "test-alltypes-with-gaps.csv", 1, PartitionBy.DAY, (byte) ',', "tstmp", "yyyy-MM-ddTHH:mm:ss.SSSUUUZ", true, null);
                        importer.process(AllowAllSecurityContext.INSTANCE);
                    }

                    refreshTablesInBaseEngine();
                    assertQueryNoLeakCheck(
<<<<<<< HEAD
                            "bo\tby\tsh\tch\tin_\tlo\tdat\ttstmp\tft\tdb\tstr\tsym\tl256\tge\tdec\n" +
                                    "false\t106\t22716\tG\t1\t1\t1970-01-02T00:00:00.000Z\t1970-01-02T00:00:00.000000Z\t1.1\t1.2\ts1\tsy1\t0x0adaa43b7700522b82f4e8d8d7b8c41a985127d17ca3926940533c477c927a33\tu33d\t1.000\n" +
                                    "false\t0\t8654\tS\t2\t2\t1970-01-03T00:00:00.000Z\t1970-01-03T00:00:00.000000Z\t2.1\t2.2\ts2\tsy2\t0x593c9b7507c60ec943cd1e308a29ac9e645f3f4104fa76983c50b65784d51e37\tu33d\t2.300\n" +
                                    "false\t104\t0\tT\t3\t3\t1970-01-04T00:00:00.000Z\t1970-01-04T00:00:00.000000Z\t3.1\t3.2\ts3\tsy3\t0x30cb58d11566e857a87063d9dba8961195ddd1458f633b7f285307c11a7072d1\tu33d\t12.340\n" +
                                    "false\t105\t31772\t\t4\t4\t1970-01-05T00:00:00.000Z\t1970-01-05T00:00:00.000000Z\t4.1\t4.2\ts4\tsy4\t0x64ad74a1e1e5e5897c61daeff695e8be6ab8ea52090049faa3306e2d2440176e\tu33d\t123.400\n" +
                                    "false\t123\t8110\tE\tnull\t5\t1970-01-06T00:00:00.000Z\t1970-01-06T00:00:00.000000Z\t5.1\t5.2\ts5\tsy5\t0x5a86aaa24c707fff785191c8901fd7a16ffa1093e392dc537967b0fb8165c161\tu33d\t123.400\n" +
                                    "false\t98\t25729\tM\t6\tnull\t1970-01-07T00:00:00.000Z\t1970-01-07T00:00:00.000000Z\t6.1\t6.2\ts6\tsy6\t0x8fbdd90a38ecfaa89b71e0b7a1d088ada82ff4bad36b72c47056f3fabd4cfeed\tu33d\t123.400\n" +
                                    "false\t44\t-19823\tU\t7\tnull\t1970-01-08T00:00:00.000Z\t1970-01-08T00:00:00.000000Z\t7.1\t7.2\ts7\tsy7\t0xfb87e052526d72b5faf2f76f0f4bd855bc983a6991a2e7c78c671857b35a8755\tu33d\t123.400\n" +
                                    "true\t102\t5672\tS\t8\t8\t\t1970-01-09T00:00:00.000000Z\t8.1\t8.2\ts8\tsy8\t0x6df9f4797b131d69aa4f08d320dde2dc72cb5a65911401598a73264e80123440\tu33d\t123.400\n" +
                                    "false\t73\t-5962\tE\t9\t9\t1970-01-10T00:00:00.000Z\t1970-01-10T00:00:00.000000Z\t9.1\t9.2\t\tsy9\t0xdc33dd2e6ea8cc86a6ef5e562486cceb67886eea99b9dd07ba84e3fba7f66cd6\tu33d\t123.400\n" +
                                    "true\t61\t-17553\tD\t10\t10\t1970-01-11T00:00:00.000Z\t1970-01-11T00:00:00.000000Z\t10.1\t10.2\ts10\t\t0x83e9d33db60120e69ba3fb676e3280ed6a6e16373be3139063343d28d3738449\tu33d\t123.400\n",
=======
                            """
                                    bo\tby\tsh\tch\tin_\tlo\tdat\ttstmp\tft\tdb\tstr\tsym\tl256\tge
                                    false\t106\t22716\tG\t1\t1\t1970-01-02T00:00:00.000Z\t1970-01-02T00:00:00.000000Z\t1.1\t1.2\ts1\tsy1\t0x0adaa43b7700522b82f4e8d8d7b8c41a985127d17ca3926940533c477c927a33\tu33d
                                    false\t0\t8654\tS\t2\t2\t1970-01-03T00:00:00.000Z\t1970-01-03T00:00:00.000000Z\t2.1\t2.2\ts2\tsy2\t0x593c9b7507c60ec943cd1e308a29ac9e645f3f4104fa76983c50b65784d51e37\tu33d
                                    false\t104\t0\tT\t3\t3\t1970-01-04T00:00:00.000Z\t1970-01-04T00:00:00.000000Z\t3.1\t3.2\ts3\tsy3\t0x30cb58d11566e857a87063d9dba8961195ddd1458f633b7f285307c11a7072d1\tu33d
                                    false\t105\t31772\t\t4\t4\t1970-01-05T00:00:00.000Z\t1970-01-05T00:00:00.000000Z\t4.1\t4.2\ts4\tsy4\t0x64ad74a1e1e5e5897c61daeff695e8be6ab8ea52090049faa3306e2d2440176e\tu33d
                                    false\t123\t8110\tE\tnull\t5\t1970-01-06T00:00:00.000Z\t1970-01-06T00:00:00.000000Z\t5.1\t5.2\ts5\tsy5\t0x5a86aaa24c707fff785191c8901fd7a16ffa1093e392dc537967b0fb8165c161\tu33d
                                    false\t98\t25729\tM\t6\tnull\t1970-01-07T00:00:00.000Z\t1970-01-07T00:00:00.000000Z\t6.1\t6.2\ts6\tsy6\t0x8fbdd90a38ecfaa89b71e0b7a1d088ada82ff4bad36b72c47056f3fabd4cfeed\tu33d
                                    false\t44\t-19823\tU\t7\tnull\t1970-01-08T00:00:00.000Z\t1970-01-08T00:00:00.000000Z\t7.1\t7.2\ts7\tsy7\t0xfb87e052526d72b5faf2f76f0f4bd855bc983a6991a2e7c78c671857b35a8755\tu33d
                                    true\t102\t5672\tS\t8\t8\t\t1970-01-09T00:00:00.000000Z\t8.1\t8.2\ts8\tsy8\t0x6df9f4797b131d69aa4f08d320dde2dc72cb5a65911401598a73264e80123440\tu33d
                                    false\t73\t-5962\tE\t9\t9\t1970-01-10T00:00:00.000Z\t1970-01-10T00:00:00.000000Z\t9.1\t9.2\t\tsy9\t0xdc33dd2e6ea8cc86a6ef5e562486cceb67886eea99b9dd07ba84e3fba7f66cd6\tu33d
                                    true\t61\t-17553\tD\t10\t10\t1970-01-11T00:00:00.000Z\t1970-01-11T00:00:00.000000Z\t10.1\t10.2\ts10\t\t0x83e9d33db60120e69ba3fb676e3280ed6a6e16373be3139063343d28d3738449\tu33d
                                    """,
>>>>>>> e783f089
                            "select * from alltypes",
                            "tstmp",
                            true,
                            false,
                            true
                    );
                }
        );
    }

    @Test
    public void testImportAllTypesWithGapsIndexed() throws Exception {
        executeWithPool(
                4, 8, (CairoEngine engine, SqlCompiler compiler, SqlExecutionContext sqlExecutionContext) -> {
                    execute(
                            compiler,
<<<<<<< HEAD
                            "create table alltypes (\n" +
                                    "  bo boolean,\n" +
                                    "  by byte,\n" +
                                    "  sh short,\n" +
                                    "  ch char,\n" +
                                    "  in_ int,\n" +
                                    "  lo long,\n" +
                                    "  dat date, \n" +
                                    "  tstmp timestamp, \n" +
                                    "  ft float,\n" +
                                    "  db double,\n" +
                                    "  str string,\n" +
                                    "  sym symbol index capacity 64,\n" +
                                    "  l256 long256," +
                                    "  ge geohash(20b)," +
                                    "  dec decimal(18, 3)" +
                                    ") timestamp(tstmp) partition by DAY;", sqlExecutionContext
=======
                            """
                                    create table alltypes (
                                      bo boolean,
                                      by byte,
                                      sh short,
                                      ch char,
                                      in_ int,
                                      lo long,
                                      dat date,\s
                                      tstmp timestamp,\s
                                      ft float,
                                      db double,
                                      str string,
                                      sym symbol index capacity 64,
                                      l256 long256,\
                                      ge geohash(20b)\
                                    ) timestamp(tstmp) partition by DAY;""", sqlExecutionContext
>>>>>>> e783f089
                    );
                    try (ParallelCsvFileImporter importer = new ParallelCsvFileImporter(engine, 4)) {
                        importer.of("alltypes", "test-alltypes-with-gaps.csv", 1, PartitionBy.DAY, (byte) ',', "tstmp", "yyyy-MM-ddTHH:mm:ss.SSSUUUZ", true);
                        importer.process(AllowAllSecurityContext.INSTANCE);
                    }

                    refreshTablesInBaseEngine();
                    assertQueryNoLeakCheck(
<<<<<<< HEAD
                            "bo\tby\tsh\tch\tin_\tlo\tdat\ttstmp\tft\tdb\tstr\tsym\tl256\tge\tdec\n" +
                                    "false\t106\t22716\tG\t1\t1\t1970-01-02T00:00:00.000Z\t1970-01-02T00:00:00.000000Z\t1.1\t1.2\ts1\tsy1\t0x0adaa43b7700522b82f4e8d8d7b8c41a985127d17ca3926940533c477c927a33\tu33d\t1.000\n" +
                                    "false\t0\t8654\tS\t2\t2\t1970-01-03T00:00:00.000Z\t1970-01-03T00:00:00.000000Z\t2.1\t2.2\ts2\tsy2\t0x593c9b7507c60ec943cd1e308a29ac9e645f3f4104fa76983c50b65784d51e37\tu33d\t2.300\n" +
                                    "false\t104\t0\tT\t3\t3\t1970-01-04T00:00:00.000Z\t1970-01-04T00:00:00.000000Z\t3.1\t3.2\ts3\tsy3\t0x30cb58d11566e857a87063d9dba8961195ddd1458f633b7f285307c11a7072d1\tu33d\t12.340\n" +
                                    "false\t105\t31772\t\t4\t4\t1970-01-05T00:00:00.000Z\t1970-01-05T00:00:00.000000Z\t4.1\t4.2\ts4\tsy4\t0x64ad74a1e1e5e5897c61daeff695e8be6ab8ea52090049faa3306e2d2440176e\tu33d\t123.400\n" +
                                    "false\t123\t8110\tE\tnull\t5\t1970-01-06T00:00:00.000Z\t1970-01-06T00:00:00.000000Z\t5.1\t5.2\ts5\tsy5\t0x5a86aaa24c707fff785191c8901fd7a16ffa1093e392dc537967b0fb8165c161\tu33d\t123.400\n" +
                                    "false\t98\t25729\tM\t6\tnull\t1970-01-07T00:00:00.000Z\t1970-01-07T00:00:00.000000Z\t6.1\t6.2\ts6\tsy6\t0x8fbdd90a38ecfaa89b71e0b7a1d088ada82ff4bad36b72c47056f3fabd4cfeed\tu33d\t123.400\n" +
                                    "false\t44\t-19823\tU\t7\tnull\t1970-01-08T00:00:00.000Z\t1970-01-08T00:00:00.000000Z\t7.1\t7.2\ts7\tsy7\t0xfb87e052526d72b5faf2f76f0f4bd855bc983a6991a2e7c78c671857b35a8755\tu33d\t123.400\n" +
                                    "true\t102\t5672\tS\t8\t8\t\t1970-01-09T00:00:00.000000Z\t8.1\t8.2\ts8\tsy8\t0x6df9f4797b131d69aa4f08d320dde2dc72cb5a65911401598a73264e80123440\tu33d\t123.400\n" +
                                    "false\t73\t-5962\tE\t9\t9\t1970-01-10T00:00:00.000Z\t1970-01-10T00:00:00.000000Z\t9.1\t9.2\t\tsy9\t0xdc33dd2e6ea8cc86a6ef5e562486cceb67886eea99b9dd07ba84e3fba7f66cd6\tu33d\t123.400\n" +
                                    "true\t61\t-17553\tD\t10\t10\t1970-01-11T00:00:00.000Z\t1970-01-11T00:00:00.000000Z\t10.1\t10.2\ts10\t\t0x83e9d33db60120e69ba3fb676e3280ed6a6e16373be3139063343d28d3738449\tu33d\t123.400\n",
=======
                            """
                                    bo\tby\tsh\tch\tin_\tlo\tdat\ttstmp\tft\tdb\tstr\tsym\tl256\tge
                                    false\t106\t22716\tG\t1\t1\t1970-01-02T00:00:00.000Z\t1970-01-02T00:00:00.000000Z\t1.1\t1.2\ts1\tsy1\t0x0adaa43b7700522b82f4e8d8d7b8c41a985127d17ca3926940533c477c927a33\tu33d
                                    false\t0\t8654\tS\t2\t2\t1970-01-03T00:00:00.000Z\t1970-01-03T00:00:00.000000Z\t2.1\t2.2\ts2\tsy2\t0x593c9b7507c60ec943cd1e308a29ac9e645f3f4104fa76983c50b65784d51e37\tu33d
                                    false\t104\t0\tT\t3\t3\t1970-01-04T00:00:00.000Z\t1970-01-04T00:00:00.000000Z\t3.1\t3.2\ts3\tsy3\t0x30cb58d11566e857a87063d9dba8961195ddd1458f633b7f285307c11a7072d1\tu33d
                                    false\t105\t31772\t\t4\t4\t1970-01-05T00:00:00.000Z\t1970-01-05T00:00:00.000000Z\t4.1\t4.2\ts4\tsy4\t0x64ad74a1e1e5e5897c61daeff695e8be6ab8ea52090049faa3306e2d2440176e\tu33d
                                    false\t123\t8110\tE\tnull\t5\t1970-01-06T00:00:00.000Z\t1970-01-06T00:00:00.000000Z\t5.1\t5.2\ts5\tsy5\t0x5a86aaa24c707fff785191c8901fd7a16ffa1093e392dc537967b0fb8165c161\tu33d
                                    false\t98\t25729\tM\t6\tnull\t1970-01-07T00:00:00.000Z\t1970-01-07T00:00:00.000000Z\t6.1\t6.2\ts6\tsy6\t0x8fbdd90a38ecfaa89b71e0b7a1d088ada82ff4bad36b72c47056f3fabd4cfeed\tu33d
                                    false\t44\t-19823\tU\t7\tnull\t1970-01-08T00:00:00.000Z\t1970-01-08T00:00:00.000000Z\t7.1\t7.2\ts7\tsy7\t0xfb87e052526d72b5faf2f76f0f4bd855bc983a6991a2e7c78c671857b35a8755\tu33d
                                    true\t102\t5672\tS\t8\t8\t\t1970-01-09T00:00:00.000000Z\t8.1\t8.2\ts8\tsy8\t0x6df9f4797b131d69aa4f08d320dde2dc72cb5a65911401598a73264e80123440\tu33d
                                    false\t73\t-5962\tE\t9\t9\t1970-01-10T00:00:00.000Z\t1970-01-10T00:00:00.000000Z\t9.1\t9.2\t\tsy9\t0xdc33dd2e6ea8cc86a6ef5e562486cceb67886eea99b9dd07ba84e3fba7f66cd6\tu33d
                                    true\t61\t-17553\tD\t10\t10\t1970-01-11T00:00:00.000Z\t1970-01-11T00:00:00.000000Z\t10.1\t10.2\ts10\t\t0x83e9d33db60120e69ba3fb676e3280ed6a6e16373be3139063343d28d3738449\tu33d
                                    """,
>>>>>>> e783f089
                            "select * from alltypes", "tstmp", true, false, true
                    );
                }
        );
    }

    @Test
    public void testImportCleansUpAllTemporaryFiles() throws Exception {
        executeWithPool(
                4, 16, (CairoEngine engine, SqlCompiler compiler, SqlExecutionContext sqlExecutionContext) -> {
                    compiler.compile("create table t ( ts timestamp, line string, description string, d double ) timestamp(ts) partition by MONTH;", sqlExecutionContext);

                    try (ParallelCsvFileImporter importer = new ParallelCsvFileImporter(engine, 4)) {
                        importer.setMinChunkSize(10);
                        importer.of("t", "test-quotes-big.csv", 1, PartitionBy.MONTH, (byte) ',', "ts", "yyyy-MM-ddTHH:mm:ss.SSSSSSZ", true);
                        importer.process(AllowAllSecurityContext.INSTANCE);

                        refreshTablesInBaseEngine();
                        assertQueryNoLeakCheck(
                                "count\n1000\n", "select count(*) from t",
                                null, false, false, true
                        );

                        String[] foundFiles = new File(inputWorkRoot).list();
                        Assert.assertTrue(foundFiles == null || foundFiles.length == 0);
                    }
                }
        );
    }

    @Test
    public void testImportCsvFailsOnStructureParsingIO() throws Exception {
        FilesFacade ff = new TestFilesFacadeImpl() {
            @Override
            public long read(long fd, long buf, long len, long offset) {
                return -1L;
            }
        };

        executeWithPool(
                4, 8, ff, (CairoEngine engine, SqlCompiler compiler, SqlExecutionContext sqlExecutionContext) -> {
                    try (ParallelCsvFileImporter importer = new ParallelCsvFileImporter(engine, 4)) {
                        importer.setMinChunkSize(1);
                        importer.of("tab4", "test-quotes-big.csv", 1, PartitionBy.MONTH, (byte) ',', "ts", "yyyy-MM-ddTHH:mm:ss.SSSSSSZ", true);
                        importer.process(AllowAllSecurityContext.INSTANCE);
                        Assert.fail();
                    } catch (TextImportException e) {
                        TestUtils.assertContains(e.getFlyweightMessage(), "could not read from file");
                    }
                }
        );
    }

    @Test
    public void testImportCsvFromFileWithBadColumnNamesInHeaderIntoNewTableFiltersOutBadCharacters() throws Exception {
        executeWithPool(
                4, 16, (CairoEngine engine, SqlCompiler compiler, SqlExecutionContext sqlExecutionContext) -> {
                    try (ParallelCsvFileImporter importer = new ParallelCsvFileImporter(engine, 4)) {
                        importer.setMinChunkSize(10);
                        importer.of("tab24", "test-badheadernames.csv", 1, PartitionBy.MONTH, (byte) ',', "Ts", "yyyy-MM-ddTHH:mm:ss.SSSSSSZ", true);
                        importer.process(AllowAllSecurityContext.INSTANCE);
                    }
                    refreshTablesInBaseEngine();
                    assertQueryNoLeakCheck(
                            """
                                    Line\tTs\tD\tDescRipTION
                                    line1\t1970-01-02T00:00:00.000000Z\t0.490933692472\tdesc 1
                                    line2\t1970-01-03T00:00:00.000000Z\t0.105484410855\tdesc 2
                                    """,
                            "select * from tab24", "ts", true, false, true
                    );
                }
        );
    }

    @Test
    public void testImportCsvIntoExistingTableWithColumnReorder() throws Exception {
        executeWithPool(
                16, 16, (CairoEngine engine, SqlCompiler compiler, SqlExecutionContext sqlExecutionContext) -> {
                    compiler.compile("create table t ( ts timestamp, line string, description string, d double ) timestamp(ts) partition by MONTH;", sqlExecutionContext);

                    try (ParallelCsvFileImporter importer = new ParallelCsvFileImporter(engine, 16)) {
                        importer.setMinChunkSize(10);
                        importer.of("t", "test-quotes-big.csv", 1, PartitionBy.MONTH, (byte) ',', "ts", "yyyy-MM-ddTHH:mm:ss.SSSSSSZ", true, null);
                        importer.process(AllowAllSecurityContext.INSTANCE);
                    }
                    refreshTablesInBaseEngine();
                    assertQueryNoLeakCheck(
                            """
                                    line\tts\td\tdescription
                                    line991\t1972-09-18T00:00:00.000000Z\t0.744582123075\tdesc 991
                                    line992\t1972-09-19T00:00:00.000000Z\t0.107142280151\tdesc 992
                                    line993\t1972-09-20T00:00:00.000000Z\t0.0974353165713\tdesc 993
                                    line994\t1972-09-21T00:00:00.000000Z\t0.81272025622\tdesc 994
                                    line995\t1972-09-22T00:00:00.000000Z\t0.566736320714\tdesc 995
                                    line996\t1972-09-23T00:00:00.000000Z\t0.415739766699\tdesc 996
                                    line997\t1972-09-24T00:00:00.000000Z\t0.378956184893\tdesc 997
                                    line998\t1972-09-25T00:00:00.000000Z\t0.736755687844\tdesc 998
                                    line999\t1972-09-26T00:00:00.000000Z\t0.910141500002\tdesc 999
                                    line1000\t1972-09-27T00:00:00.000000Z\t0.918270255022\tdesc 1000
                                    """,
                            "select line, ts, d, description from t limit -10",
                            "ts", true, false, true
                    );
                }
        );
    }

    @Test
    public void testImportCsvIntoExistingTableWithSymbol() throws Exception {
        executeWithPool(
                8, 4, (CairoEngine engine, SqlCompiler compiler, SqlExecutionContext sqlExecutionContext) -> {
                    compiler.compile("create table tab1 ( line symbol, ts timestamp, d double, description string) timestamp(ts) partition by MONTH;", sqlExecutionContext);

                    try (ParallelCsvFileImporter importer = new ParallelCsvFileImporter(engine, 8)) {
                        importer.setMinChunkSize(10);
                        importer.of("tab1", "test-quotes-big.csv", 1, PartitionBy.MONTH, (byte) ',', "ts", "yyyy-MM-ddTHH:mm:ss.SSSSSSZ", true);
                        importer.process(AllowAllSecurityContext.INSTANCE);
                    }
                    refreshTablesInBaseEngine();
                    assertQueryNoLeakCheck(
                            """
                                    line\tts\td\tdescription
                                    line991\t1972-09-18T00:00:00.000000Z\t0.744582123075\tdesc 991
                                    line992\t1972-09-19T00:00:00.000000Z\t0.107142280151\tdesc 992
                                    line993\t1972-09-20T00:00:00.000000Z\t0.0974353165713\tdesc 993
                                    line994\t1972-09-21T00:00:00.000000Z\t0.81272025622\tdesc 994
                                    line995\t1972-09-22T00:00:00.000000Z\t0.566736320714\tdesc 995
                                    line996\t1972-09-23T00:00:00.000000Z\t0.415739766699\tdesc 996
                                    line997\t1972-09-24T00:00:00.000000Z\t0.378956184893\tdesc 997
                                    line998\t1972-09-25T00:00:00.000000Z\t0.736755687844\tdesc 998
                                    line999\t1972-09-26T00:00:00.000000Z\t0.910141500002\tdesc 999
                                    line1000\t1972-09-27T00:00:00.000000Z\t0.918270255022\tdesc 1000
                                    """,
                            "select line, ts, d, description from tab1 limit -10",
                            "ts", true, false, true
                    );
                }
        );
    }

    @Test
    public void testImportCsvIntoExistingTableWithSymbolsReordered() throws Exception {
        executeWithPool(
                8, 4, (CairoEngine engine, SqlCompiler compiler, SqlExecutionContext sqlExecutionContext) -> {

                    final String tableName = "tableName";
                    compiler.compile("create table " + tableName + " ( ts timestamp, line symbol, d double, description symbol) timestamp(ts) partition by MONTH;", sqlExecutionContext);

                    try (ParallelCsvFileImporter importer = new ParallelCsvFileImporter(engine, 8)) {
                        importer.setMinChunkSize(10);
                        importer.of(tableName, "test-quotes-big.csv", 1, PartitionBy.MONTH, (byte) ',', "ts", "yyyy-MM-ddTHH:mm:ss.SSSSSSZ", true);
                        importer.process(AllowAllSecurityContext.INSTANCE);
                    }
                    refreshTablesInBaseEngine();
                    assertQueryNoLeakCheck(
                            """
                                    line\tts\td\tdescription
                                    line991\t1972-09-18T00:00:00.000000Z\t0.744582123075\tdesc 991
                                    line992\t1972-09-19T00:00:00.000000Z\t0.107142280151\tdesc 992
                                    line993\t1972-09-20T00:00:00.000000Z\t0.0974353165713\tdesc 993
                                    line994\t1972-09-21T00:00:00.000000Z\t0.81272025622\tdesc 994
                                    line995\t1972-09-22T00:00:00.000000Z\t0.566736320714\tdesc 995
                                    line996\t1972-09-23T00:00:00.000000Z\t0.415739766699\tdesc 996
                                    line997\t1972-09-24T00:00:00.000000Z\t0.378956184893\tdesc 997
                                    line998\t1972-09-25T00:00:00.000000Z\t0.736755687844\tdesc 998
                                    line999\t1972-09-26T00:00:00.000000Z\t0.910141500002\tdesc 999
                                    line1000\t1972-09-27T00:00:00.000000Z\t0.918270255022\tdesc 1000
                                    """,
                            "select line, ts, d, description from " + tableName + " limit -10",
                            "ts", true, false, true
                    );
                }
        );
    }

    @Test
    public void testImportCsvIntoNewTable() throws Exception {
        testImportCsvIntoNewTable0("tab25");
    }

    @Test
    public void testImportCsvIntoNewTableVanilla() throws Exception {
        // this does not use io_uring even on Linux
        ioURingFacade = new IOURingFacadeImpl() {
            @Override
            public boolean isAvailable() {
                return false;
            }
        };

        executeWithPool(
                4, 16, (CairoEngine engine, SqlCompiler compiler, SqlExecutionContext sqlExecutionContext) -> {
                    final String tableName = "tab27";
                    try (ParallelCsvFileImporter importer = new ParallelCsvFileImporter(engine, 4)) {
                        importer.setMinChunkSize(10);
                        importer.of(tableName, "test-quotes-big.csv", 1, PartitionBy.MONTH, (byte) ',', "ts", "yyyy-MM-ddTHH:mm:ss.SSSSSSZ", true);
                        importer.process(AllowAllSecurityContext.INSTANCE);
                    }
                    refreshTablesInBaseEngine();
                    assertQuery(
                            """
                                    cnt
                                    1000
                                    """,
                            "select count(*) cnt from " + tableName,
                            null, false, true
                    );
                    assertQueryNoLeakCheck(
                            """
                                    line\tts\td\tdescription
                                    line991\t1972-09-18T00:00:00.000000Z\t0.744582123075\tdesc 991
                                    line992\t1972-09-19T00:00:00.000000Z\t0.107142280151\tdesc 992
                                    line993\t1972-09-20T00:00:00.000000Z\t0.0974353165713\tdesc 993
                                    line994\t1972-09-21T00:00:00.000000Z\t0.81272025622\tdesc 994
                                    line995\t1972-09-22T00:00:00.000000Z\t0.566736320714\tdesc 995
                                    line996\t1972-09-23T00:00:00.000000Z\t0.415739766699\tdesc 996
                                    line997\t1972-09-24T00:00:00.000000Z\t0.378956184893\tdesc 997
                                    line998\t1972-09-25T00:00:00.000000Z\t0.736755687844\tdesc 998
                                    line999\t1972-09-26T00:00:00.000000Z\t0.910141500002\tdesc 999
                                    line1000\t1972-09-27T00:00:00.000000Z\t0.918270255022\tdesc 1000
                                    """,
                            "select * from " + tableName + " limit -10",
                            "ts", true, false, true
                    );
                }
        );
    }

    @Test
    public void testImportCsvSmallerFileBuffer() throws Exception {
        // the buffer is enough to fit only a few lines
        setProperty(PropertyKey.CAIRO_SQL_COPY_BUFFER_SIZE, 256);
        testImportCsvIntoNewTable0("tab26");
    }

    @Test
    public void testImportCsvWithLongTsIntoExistingTable() throws Exception {
        executeWithPool(
                3, 16, (CairoEngine engine, SqlCompiler compiler, SqlExecutionContext sqlExecutionContext) -> {
                    execute(
                            compiler,
                            """
                                    CREATE TABLE reading (
                                      readingTypeId SYMBOL,
                                      value FLOAT,
                                      readingDate TIMESTAMP
                                    ) timestamp (readingDate) PARTITION BY DAY;""", sqlExecutionContext
                    );

                    try (ParallelCsvFileImporter importer = new ParallelCsvFileImporter(engine, 3)) {
                        importer.of("reading", "test-quotes-rawts.csv", 1, -1, (byte) ',', null, null, true, null);
                        importer.process(AllowAllSecurityContext.INSTANCE);
                    }
                    refreshTablesInBaseEngine();
                    assertQueryNoLeakCheck(
                            """
                                    readingTypeId\tvalue\treadingDate
                                    electricity.gbp.saving\t3600.0\t2020-01-01T00:00:00.000001Z
                                    electricity.gbp.saving\t3600.0\t2020-01-01T00:00:00.000002Z
                                    electricity.power.hour\t0.101\t2020-01-01T00:00:00.000003Z
                                    """,
                            "select * from reading",
                            "readingDate", true, false, true
                    );
                }
        );
    }

    // missing symbols column is filled with nulls
    @Test
    public void testImportCsvWithMissingAndReorderedSymbolColumns() throws Exception {
        executeWithPool(
                8, 4, (CairoEngine engine, SqlCompiler compiler, SqlExecutionContext sqlExecutionContext) -> {
                    execute(compiler, "create table tab2 (other symbol, txt symbol, line symbol, ts timestamp, d symbol) timestamp(ts) partition by MONTH;", sqlExecutionContext);

                    try (ParallelCsvFileImporter importer = new ParallelCsvFileImporter(engine, 8)) {
                        importer.setMinChunkSize(1);
                        importer.of("tab2", "test-quotes-small.csv", 1, PartitionBy.MONTH, (byte) ',', "ts", "yyyy-MM-ddTHH:mm:ss.SSSZ", true);
                        importer.process(AllowAllSecurityContext.INSTANCE);
                    }
                    refreshTablesInBaseEngine();
                    assertQueryNoLeakCheck(
                            """
                                    other\ttxt\tline\tts\td
                                    \tsome text\r
                                    spanning two lines\tline1\t2022-05-10T11:52:00.000000Z\t111.11
                                    \tsome text\r
                                    spanning \r
                                    many \r
                                    many \r
                                    many \r
                                    lines\tline2\t2022-05-11T11:52:00.000000Z\t222.22
                                    \tsingle line text without quotes\tline3\t2022-05-11T11:52:00.001000Z\t333.33
                                    """,
                            "select * from tab2 limit -10",
                            "ts", true, false, true
                    );
                }
        );
    }

    // all rows in the file fail on timestamp parsing so indexing phase will return empty result
    @Test
    public void testImportCsvWithTimestampNotMatchingInputFormatFails() throws Exception {
        executeWithPool(
                4, 8, (CairoEngine engine, SqlCompiler compiler, SqlExecutionContext sqlExecutionContext) -> {
                    try (ParallelCsvFileImporter importer = new ParallelCsvFileImporter(engine, 4)) {
                        importer.of("tab3", "test-quotes-big.csv", 1, PartitionBy.MONTH, (byte) ',', "ts", "yyyy-MM-ddTHH:mm:ss", true);
                        importer.process(AllowAllSecurityContext.INSTANCE);
                        Assert.fail();
                    } catch (TextImportException e) {
                        Assert.assertEquals("All rows were skipped. Possible reasons: timestamp format mismatch or rows exceed maximum line length (65k).", e.getMessage());
                    }
                }
        );
    }

    @Test
    public void testImportEmptyCsv() throws Exception {
        executeWithPool(
                4, 16, (CairoEngine engine, SqlCompiler compiler, SqlExecutionContext sqlExecutionContext) -> {
                    try (ParallelCsvFileImporter importer = new ParallelCsvFileImporter(engine, 4)) {
                        importer.setMinChunkSize(10);
                        importer.of(
                                "t",
                                "test-quotes-empty.csv",
                                1,
                                PartitionBy.MONTH,
                                (byte) ',',
                                "ts",
                                "yyyy-MM-ddTHH:mm:ss.SSSSSSZ",
                                true,
                                null
                        );
                        importer.process(AllowAllSecurityContext.INSTANCE);
                        Assert.fail();
                    } catch (TextImportException e) {
                        TestUtils.assertContains(e.getFlyweightMessage(), "ignored empty input file [file='");
                    }
                }
        );
    }

    @Test
    public void testImportFailsOnBoundaryScanningIO() throws Exception {
        FilesFacade brokenFf = new TestFilesFacadeImpl() {
            @Override
            public long read(long fd, long buf, long len, long offset) {
                if (offset > 30000) {
                    return -1L;
                } else {
                    return super.read(fd, buf, len, offset);
                }
            }
        };

        executeWithPool(
                4, 8, brokenFf, (CairoEngine engine, SqlCompiler compiler, SqlExecutionContext sqlExecutionContext) -> {
                    try (ParallelCsvFileImporter importer = new ParallelCsvFileImporter(engine, 4)) {
                        importer.setMinChunkSize(1);
                        importer.of("tab5", "test-quotes-big.csv", 1, PartitionBy.MONTH, (byte) ',', "ts", "yyyy-MM-ddTHH:mm:ss.SSSSSSZ", true);
                        importer.process(AllowAllSecurityContext.INSTANCE);
                        Assert.fail();
                    } catch (Exception e) {
                        TestUtils.assertContains(e.getMessage(), "import failed [phase=boundary_check, msg=`could not read import file");
                    }
                }
        );
    }

    @Test
    public void testImportFailsOnDataImportIO() throws Exception {

        // this is testing vanilla data copy method, ensure that io uring is disabled
        ioURingFacade = new IOURingFacadeImpl() {
            @Override
            public boolean isAvailable() {
                return false;
            }
        };

        FilesFacade brokenFf = new TestFilesFacadeImpl() {
            @Override
            public long read(long fd, long buf, long len, long offset) {
                if (offset == 31 && len == 1940) {
                    return -1;
                }
                return super.read(fd, buf, len, offset);
            }
        };

        executeWithPool(
                4, 8, brokenFf, (CairoEngine engine, SqlCompiler compiler, SqlExecutionContext sqlExecutionContext) -> {
                    try (ParallelCsvFileImporter importer = new ParallelCsvFileImporter(engine, 4)) {
                        importer.setMinChunkSize(1);
                        importer.of("tab7", "test-quotes-big.csv", 1, PartitionBy.MONTH, (byte) ',', "ts", "yyyy-MM-ddTHH:mm:ss.SSSSSSZ", true);
                        importer.process(AllowAllSecurityContext.INSTANCE);
                        Assert.fail();
                    } catch (Exception e) {
                        TestUtils.assertContains(e.getMessage(), "import failed [phase=partition_import, msg=`could not read from file");
                    }
                }
        );
    }

    @Test
    public void testImportFailsOnFileOpenInBoundaryCheckPhase() throws Exception {
        FilesFacade brokenFf = new TestFilesFacadeImpl() {
            int count = 0;

            @Override
            public long openRO(LPSZ name) {
                if (Utf8s.endsWithAscii(name, "test-quotes-big.csv")) {
                    if (count++ > 1) {
                        return -1;
                    }
                }
                return super.openRO(name);
            }
        };

        assertImportFailsInPhase("tab8", brokenFf, "boundary_check");
    }

    @Test
    public void testImportFailsOnFileOpenInBuildSymbolIndexPhase() throws Exception {
        FilesFacade brokenFf = new TestFilesFacadeImpl() {
            @Override
            public long openRW(LPSZ name, int opts) {
                if (Utf8s.endsWithAscii(name, "line.v.1") && stackContains("PhaseBuildSymbolIndex")) {
                    return -1;
                }
                return super.openRW(name, opts);
            }
        };

        assertImportFailsInPhase("tab14", brokenFf, "build_symbol_index");
    }

    @Test
    //"[5] Can't remove import directory path='C:\Users\bolo\AppData\Local\Temp\junit2458364502615821703\imports1181738016629600\tab\1972\2_1' errno=5"
    public void testImportFailsOnFileOpenInDataImportPhase() throws Exception {
        FilesFacade brokenFf = new TestFilesFacadeImpl() {
            @Override
            public long openRO(LPSZ name) {
                if (Utf8s.endsWithAscii(name, "3_1")) {
                    return -1;
                }
                return super.openRO(name);
            }
        };

        assertImportFailsInPhase("tab11", brokenFf, "partition_import");
    }

    @Test
    public void testImportFailsOnFileOpenInIndexingPhase() throws Exception {
        FilesFacade brokenFf = new TestFilesFacadeImpl() {
            @Override
            public long openRO(LPSZ name) {
                if (Utf8s.endsWithAscii(name, "test-quotes-big.csv") && stackContains("CsvFileIndexer")) {
                    return -1;
                }
                return super.openRO(name);
            }
        };

        assertImportFailsInPhase("tab9", brokenFf, "indexing");
    }

    @Test
    public void testImportFailsOnFileOpenInSymbolKeysUpdatePhase() throws Exception {
        FilesFacade brokenFf = new TestFilesFacadeImpl() {
            @Override
            public long openRW(LPSZ name, int opts) {
                if (Utf8s.endsWithAscii(name, "line.r") && stackContains("PhaseUpdateSymbolKeys")) {
                    return -1;
                }
                return super.openRW(name, opts);
            }
        };

        assertImportFailsInPhase("tab13", brokenFf, "update_symbol_keys");
    }

    @Test
    public void testImportFailsOnFileOpenInSymbolMergePhase() throws Exception {
        FilesFacade brokenFf = new TestFilesFacadeImpl() {
            @Override
            public long openRO(LPSZ name) {
                if (Utf8s.endsWithAscii(name, "line.c.1")) {
                    return -1;
                }
                return super.openRO(name);
            }
        };

        assertImportFailsInPhase("tab12", brokenFf, "symbol_table_merge");
    }

    @Test
    public void testImportFailsOnFileSortingInIndexingPhase() throws Exception {
        FilesFacade brokenFf = new TestFilesFacadeImpl() {
            @Override
            public long mmap(long fd, long len, long offset, int flags, int memoryTag) {
                if (Arrays.stream(new Exception().getStackTrace())
                        .anyMatch(ste -> ste.getClassName().endsWith("CsvFileIndexer") && ste.getMethodName().equals("sort"))) {
                    return -1;
                }
                return super.mmap(fd, len, offset, flags, memoryTag);
            }
        };

        assertImportFailsInPhase("tab10", brokenFf, "indexing");
    }

    @Test
    public void testImportFailsOnSourceFileIndexingIO() throws Exception {
        FilesFacade brokenFf = new TestFilesFacadeImpl() {
            @Override
            public long read(long fd, long buf, long len, long offset) {
                if (offset == 0 && len == 16797) {
                    return -1;
                }
                return super.read(fd, buf, len, offset);
            }
        };

        executeWithPool(
                4, 8, brokenFf, (CairoEngine engine, SqlCompiler compiler, SqlExecutionContext sqlExecutionContext) -> {
                    try (ParallelCsvFileImporter importer = new ParallelCsvFileImporter(engine, 4)) {
                        importer.setMinChunkSize(1);
                        importer.of("tab6", "test-quotes-big.csv", 1, PartitionBy.MONTH, (byte) ',', "ts", "yyyy-MM-ddTHH:mm:ss.SSSSSSZ", true);
                        importer.process(AllowAllSecurityContext.INSTANCE);
                        Assert.fail();
                    } catch (Exception e) {
                        TestUtils.assertContains(e.getMessage(), "import failed [phase=indexing, msg=`could not read file");
                    }
                }
        );
    }

    @Test
    public void testImportFileFailsWhenImportingTextIntoBinaryColumn() throws Exception {
        executeWithPool(
                4, 8, (CairoEngine engine, SqlCompiler compiler, SqlExecutionContext sqlExecutionContext) -> {
                    execute(compiler, "create table tab36 ( ts timestamp, line string, d double, description binary ) timestamp(ts) partition by day;", sqlExecutionContext);

                    try (ParallelCsvFileImporter importer = new ParallelCsvFileImporter(engine, 4)) {
                        importer.of("tab36", "test-quotes-big.csv", 1, PartitionBy.DAY, (byte) ',', "ts", null, true);
                        importer.process(AllowAllSecurityContext.INSTANCE);
                        Assert.fail();
                    } catch (Exception e) {
                        TestUtils.assertContains(e.getMessage(), "cannot import text into BINARY column [index=3]");
                    }
                }
        );
    }

    @Test
    public void testImportFileFailsWhenIntermediateFilesCantBeMovedAndTargetDirCantBeCreated() throws Exception {
        String tab41 = "tab41";
        String dirName = tab41 + TableUtils.SYSTEM_TABLE_NAME_SUFFIX;

        FilesFacadeImpl ff = new TestFilesFacadeImpl() {
            @Override
            public int mkdirs(Path path, int mode) {
                if (Utf8s.containsAscii(path, File.separator + dirName + File.separator + "1970-06" + configuration.getAttachPartitionSuffix())) {
                    return -1;
                }
                return super.mkdirs(path, mode);
            }

            @Override
            public int rename(LPSZ from, LPSZ to) {
                return Files.FILES_RENAME_ERR_EXDEV;
            }
        };

        testImportThrowsException(ff, tab41, "test-quotes-big.csv", PartitionBy.MONTH, "ts", null, "could not create partition directory");
    }

    @Test
    public void testImportFileFailsWhenIntermediateFilesCantBeMovedOrCopied() throws Exception {
        FilesFacadeImpl ff = new TestFilesFacadeImpl() {
            @Override
            public int copy(LPSZ from, LPSZ to) {
                if (Utf8s.containsAscii(from, "tab42")) {
                    return -1;
                }
                return super.copy(from, to);
            }

            @Override
            public int rename(LPSZ from, LPSZ to) {
                return Files.FILES_RENAME_ERR_EXDEV;
            }
        };

        testImportThrowsException(ff, "tab42", "test-quotes-big.csv", PartitionBy.MONTH, "ts", null, "could not copy partition file");
    }

    @Test
    public void testImportFileFailsWhenIntermediateFilesCantBeMovedToTargetDirForUnexpectedReason() throws Exception {
        FilesFacadeImpl ff = new TestFilesFacadeImpl() {
            @Override
            public int rename(LPSZ from, LPSZ to) {
                return Files.FILES_RENAME_ERR_OTHER;
            }
        };

        testImportThrowsException(ff, "tab40", "test-quotes-big.csv", PartitionBy.MONTH, "ts", null, "could not copy partition file");
    }

    @Test
    public void testImportFileFailsWhenIntermediateTableDirectoryExistAndCantBeDeleted() throws Exception {
        String tab34 = "tab34";
        String tab34_0 = tab34 + "_0";
        FilesFacade ff = new TestFilesFacadeImpl() {
            @Override
            public boolean exists(LPSZ path) {
                if (Utf8s.endsWithAscii(path, tab34_0)) {
                    return true;
                } else if (Utf8s.endsWithAscii(path, tab34_0 + File.separator + "_txn")) {
                    return true;
                }
                return super.exists(path);
            }

            @Override
            public boolean isDirOrSoftLinkDir(LPSZ path) {
                return exists(path);
            }

            @Override
            public boolean rmdir(Path name, boolean lazy) {
                if (Utf8s.endsWithAscii(name, tab34_0)) {
                    return false;
                }
                return super.rmdir(name, lazy);
            }
        };

        testImportThrowsException(
                ff,
                "tab34",
                "test-quotes-big.csv",
                PartitionBy.MONTH,
                "ts",
                null,
                "could not overwrite [tableName=" + tab34_0 + "]`]"
        );
    }

    @Test
    public void testImportFileFailsWhenIntermediateTableDirectoryIsMangled() throws Exception {
        String tab33 = "tab33";
        CharSequence fakeExists = tab33 + "_0";
        FilesFacade ff = new TestFilesFacadeImpl() {
            @Override
            public boolean exists(LPSZ path) {
                if (Utf8s.endsWithAscii(path, fakeExists)) {
                    return true;
                }
                return super.exists(path);
            }

            @Override
            public boolean isDirOrSoftLinkDir(LPSZ path) {
                return exists(path);
            }
        };

        testImportThrowsException(ff, tab33, "test-quotes-big.csv", PartitionBy.MONTH, "ts", null, "import failed [phase=partition_import, msg=`name is reserved [tableName=" + tab33 + "_0]`]");
    }

    @Test
    public void testImportFileFailsWhenTargetTableDirectoryIsMangled() throws Exception {
        String tabex3 = "tabex3";
        CharSequence dirName = tabex3 + TableUtils.SYSTEM_TABLE_NAME_SUFFIX;
        try (Path p = Path.getThreadLocal(root).concat(dirName).slash()) {
            TestFilesFacadeImpl.INSTANCE.mkdir(p.$(), configuration.getMkDirMode());
        }

        refreshTablesInBaseEngine();
        testImportThrowsException(tabex3, "test-quotes-big.csv", PartitionBy.MONTH, "ts", null, "name is reserved [tableName=" + tabex3 + "]");
    }

    @Test
    public void testImportFileFailsWhenTargetTableNameIsInvalid() throws Exception {
        testImportThrowsException(TestFilesFacadeImpl.INSTANCE, "../t", "test-quotes-big.csv", PartitionBy.MONTH, "ts", null, "invalid table name [table=../t]");
    }

    @Test
    public void testImportFileFailsWhenTimestampColumnIsMissingInInputFile() throws Exception {
        executeWithPool(
                4, 8, (CairoEngine engine, SqlCompiler compiler, SqlExecutionContext sqlExecutionContext) -> {
                    execute(compiler, "create table tab37 ( tstmp timestamp, line string, d double, description string ) timestamp(tstmp) partition by day;", sqlExecutionContext);

                    try (ParallelCsvFileImporter importer = new ParallelCsvFileImporter(engine, 4)) {
                        importer.of("tab37", "test-quotes-big.csv", 1, PartitionBy.DAY, (byte) ',', "ts", null, true);
                        importer.process(AllowAllSecurityContext.INSTANCE);
                        Assert.fail();
                    } catch (Exception e) {
                        TestUtils.assertContains(e.getMessage(), "invalid timestamp column [name='ts']");
                    }
                }
        );
    }

    @Test
    public void testImportFileFailsWhenWorkDirCantBeCreated() throws Exception {
        FilesFacadeImpl ff = new TestFilesFacadeImpl() {
            @Override
            public int mkdir(LPSZ path, int mode) {
                if (Utf8s.containsAscii(path, "tab39")) {
                    return -1;
                }
                return super.mkdir(path, mode);
            }
        };

        testImportThrowsException(ff, "tab39", "test-quotes-big.csv", PartitionBy.MONTH, "ts", null, "could not create temporary import work directory");
    }

    @Test
    public void testImportFileFailsWhenWorkDirectoryDoesNotExistAndCantBeCreated() throws Exception {
        FilesFacade ff = new TestFilesFacadeImpl() {
            final String tempDir = inputWorkRoot + File.separator;

            @Override
            public boolean exists(LPSZ path) {
                if (Utf8s.equalsAscii(tempDir, path)) {
                    return false;
                }
                return super.exists(path);
            }

            @Override
            public boolean rmdir(Path name, boolean lazy) {
                if (Utf8s.equalsAscii(tempDir, name)) {
                    return false;
                }
                return super.rmdir(name, lazy);
            }
        };

        testImportThrowsException(ff, "tab35", "test-quotes-big.csv", PartitionBy.MONTH, "ts", null, "could not create import work root directory");
    }

    @Test
    public void testImportFileFailsWhenWorkDirectoryExistAndCantBeDeleted() throws Exception {
        CharSequence dirName = "tab34";
        String mangledPartDir = dirName + "_0";
        FilesFacade ff = new TestFilesFacadeImpl() {

            @Override
            public boolean exists(LPSZ path) {
                if (Utf8s.endsWithAscii(path, mangledPartDir)) {
                    return true;
                } else if (Utf8s.endsWithAscii(path, mangledPartDir + File.separator + "_txn")) {
                    return true;
                }
                return super.exists(path);
            }

            @Override
            public boolean isDirOrSoftLinkDir(LPSZ path) {
                return exists(path);
            }

            @Override
            public boolean rmdir(Path name, boolean lazy) {
                if (Utf8s.endsWithAscii(name, mangledPartDir)) {
                    return false;
                }
                return super.rmdir(name, lazy);
            }
        };

        refreshTablesInBaseEngine();
        testImportThrowsException(
                ff,
                "tab34",
                "test-quotes-big.csv",
                PartitionBy.MONTH,
                "ts",
                null,
                "could not overwrite [tableName=" + mangledPartDir + "]`]"
        );
    }

    @Test
    public void testImportFileSetsDateColumnToNullIfCsvStructureCheckCantDetectACommonFormat() throws Exception {
        executeWithPool(
                4, 8, (CairoEngine engine, SqlCompiler compiler, SqlExecutionContext sqlExecutionContext) -> {
                    execute(compiler, "create table tab38 ( line string, ts timestamp, d date, txt string ) timestamp(ts) partition by day;", sqlExecutionContext);

                    try (ParallelCsvFileImporter importer = new ParallelCsvFileImporter(engine, 4)) {
                        importer.of("tab38", "test-quotes-small.csv", 1, PartitionBy.DAY, (byte) ',', "ts", null, true);
                        importer.process(AllowAllSecurityContext.INSTANCE);
                    }

                    refreshTablesInBaseEngine();
                    assertQuery(
                            """
                                    line\tts\td\ttxt
                                    line1\t2022-05-10T11:52:00.000000Z\t\tsome text\r
                                    spanning two lines
                                    line2\t2022-05-11T11:52:00.000000Z\t\tsome text\r
                                    spanning \r
                                    many \r
                                    many \r
                                    many \r
                                    lines
                                    line3\t2022-05-11T11:52:00.001000Z\t\tsingle line text without quotes
                                    """,
                            "select * from tab38", "ts", true, true
                    );
                }
        );
    }

    @Test
    public void testImportFileSkipsLinesLongerThan65kChars() throws Exception {
        executeWithPool(
                8, 4, (CairoEngine engine, SqlCompiler compiler, SqlExecutionContext sqlExecutionContext) -> {
                    execute(compiler, "create table tab ( ts timestamp, description string) timestamp(ts) partition by MONTH;", sqlExecutionContext);

                    try (ParallelCsvFileImporter importer = new ParallelCsvFileImporter(engine, 8)) {
                        importer.setMinChunkSize(10);
                        importer.of("tab", "test-row-over-65k.csv", 1, PartitionBy.MONTH, (byte) ',', "ts", "yyyy-MM-ddTHH:mm:ss.SSSZ", true);
                        importer.process(AllowAllSecurityContext.INSTANCE);
                    }
                    refreshTablesInBaseEngine();
                    assertQueryNoLeakCheck(
                            """
                                    ts\tdescription
                                    2022-05-11T11:52:00.000000Z\tb
                                    """,
                            "select * from tab",
                            "ts", true, false, true
                    );
                }
        );
    }

    @Test
    public void testImportFileWhenImportingAfterColumnWasRecreated() throws Exception {
        executeWithPool(
                4, 8, (CairoEngine engine, SqlCompiler compiler, SqlExecutionContext sqlExecutionContext) -> {
                    execute(compiler, "create table tab62 ( line string, ts timestamp, d double, txt string ) timestamp(ts) partition by day;", sqlExecutionContext);
                    execute(compiler, "alter table tab62 drop column line;", sqlExecutionContext);
                    execute(compiler, "alter table tab62 add column line symbol;", sqlExecutionContext);

                    try (ParallelCsvFileImporter importer = new ParallelCsvFileImporter(engine, 4)) {
                        importer.of("tab62", "test-quotes-small.csv", 1, PartitionBy.DAY, (byte) ',', "ts", null, true);
                        importer.process(AllowAllSecurityContext.INSTANCE);
                    }
                    refreshTablesInBaseEngine();
                    assertQueryNoLeakCheck(
                            "count\n3\n",
                            "select count() from tab62", null, false, false, true
                    );
                }
        );
    }

    @Test
    public void testImportFileWhenImportingAfterColumnWasRecreatedNoHeader() throws Exception {
        executeWithPool(
                4, 8, (CairoEngine engine, SqlCompiler compiler, SqlExecutionContext sqlExecutionContext) -> {
                    execute(compiler, "create table tab44 ( line string, ts timestamp, d double, txt string ) timestamp(ts) partition by day;", sqlExecutionContext);
                    execute(compiler, "alter table tab44 drop column txt;", sqlExecutionContext);
                    execute(compiler, "alter table tab44 add column txt symbol;", sqlExecutionContext);

                    try (ParallelCsvFileImporter importer = new ParallelCsvFileImporter(engine, 4)) {
                        importer.of("tab44", "test-noheader.csv", 1, PartitionBy.DAY, (byte) ',', "ts", null, false);
                        importer.process(AllowAllSecurityContext.INSTANCE);
                    }
                    refreshTablesInBaseEngine();
                    assertQueryNoLeakCheck(
                            "count\n3\n",
                            "select count() from tab44", null, false, false, true
                    );
                }
        );
    }

    @Test
    public void testImportFileWithHeaderButDifferentColumnOrderWhenTargetTableDoesExistSuccess() throws Exception {
        executeWithPool(
                4, 8, (CairoEngine engine, SqlCompiler compiler, SqlExecutionContext sqlExecutionContext) -> {
                    compiler.compile("create table tab51 ( ts timestamp, line string, d double, description string ) timestamp(ts) partition by month;", sqlExecutionContext);

                    try (ParallelCsvFileImporter importer = new ParallelCsvFileImporter(engine, 4)) {
                        importer.of("tab51", "test-quotes-big.csv", 1, PartitionBy.MONTH, (byte) ',', "ts", null, true);
                        importer.process(AllowAllSecurityContext.INSTANCE);
                    }

                    refreshTablesInBaseEngine();
                    assertQueryNoLeakCheck(
                            "count\n1000\n",
                            "select count(*) from tab51", null, false, false, true
                    );
                }
        );
    }

    @Test
    public void testImportFileWithHeaderButInputPartitionByNotMatchingTargetTables() throws Exception {
        executeWithPool(
                4, 8, (CairoEngine engine, SqlCompiler compiler, SqlExecutionContext sqlExecutionContext) -> {
                    execute(compiler, "create table tab45 ( ts timestamp, s string, d double, i int ) timestamp(ts) partition by DAY;", sqlExecutionContext);
                    try (ParallelCsvFileImporter importer = new ParallelCsvFileImporter(engine, 4)) {
                        importer.of("tab45", "test-quotes-big.csv", 1, PartitionBy.MONTH, (byte) -1, "ts", "yyyy-MM-ddTHH:mm:ss.SSSUUUZ", true);
                        importer.process(AllowAllSecurityContext.INSTANCE);
                        Assert.fail();
                    } catch (Exception e) {
                        Assert.assertEquals("declared partition by unit doesn't match table's", e.getMessage());
                    }
                }
        );
    }

    @Test
    public void testImportFileWithHeaderButMissingTimestampColumn() throws Exception {
        testImportThrowsException("tabex2", "test-quotes-big.csv", PartitionBy.DAY, "ts1", "yyyy-MM-ddTHH:mm:ss.SSSUUUZ", "timestamp column 'ts1' not found in file header");
    }

    @Test
    public void testImportFileWithHeaderButMissingTimestampColumnName() throws Exception {
        testImportThrowsException("test44", "test-quotes-big.csv", PartitionBy.MONTH, null, "yyyy-MM-ddTHH:mm:ss.SSSUUUZ", "timestamp column must be set when importing to new table");
    }

    @Test
    public void testImportFileWithHeaderButPartitionByNotSpecifiedAndTargetTableDoesntExist() throws Exception {
        executeWithPool(
                4, 8, (CairoEngine engine, SqlCompiler compiler, SqlExecutionContext sqlExecutionContext) -> {
                    try (ParallelCsvFileImporter importer = new ParallelCsvFileImporter(engine, 4)) {
                        importer.of("tab49", "test-quotes-big.csv", 1, -1, (byte) ',', "ts", "yyyy-MM-ddTHH:mm:ss.SSSUUUZ", true);
                        importer.process(AllowAllSecurityContext.INSTANCE);
                        Assert.fail();
                    } catch (Exception e) {
                        Assert.assertEquals("partition by unit must be set when importing to new table", e.getMessage());
                    }
                }
        );
    }

    @Test
    public void testImportFileWithHeaderButPartitionByNotSpecifiedAndTargetTableIsNotPartitioned() throws Exception {
        executeWithPool(
                4, 8, (CairoEngine engine, SqlCompiler compiler, SqlExecutionContext sqlExecutionContext) -> {
                    execute(compiler, "create table tab46 ( ts timestamp, s string, d double, i int ) timestamp(ts);", sqlExecutionContext);
                    try (ParallelCsvFileImporter importer = new ParallelCsvFileImporter(engine, 4)) {
                        importer.of("tab46", "test-quotes-big.csv", 1, -1, (byte) ',', "ts", "yyyy-MM-ddTHH:mm:ss.SSSUUUZ", true);
                        importer.process(AllowAllSecurityContext.INSTANCE);
                        Assert.fail();
                    } catch (Exception e) {
                        Assert.assertEquals("target table is not partitioned", e.getMessage());
                    }
                }
        );
    }

    @Test
    public void testImportFileWithHeaderButPartitionBySetToNone() throws Exception {
        executeWithPool(
                4, 8, (CairoEngine engine, SqlCompiler compiler, SqlExecutionContext sqlExecutionContext) -> {
                    try (ParallelCsvFileImporter importer = new ParallelCsvFileImporter(engine, 4)) {
                        importer.of("tab48", "test-quotes-big.csv", 1, PartitionBy.NONE, (byte) ',', "ts", "yyyy-MM-ddTHH:mm:ss.SSSUUUZ", true);
                        importer.process(AllowAllSecurityContext.INSTANCE);
                        Assert.fail();
                    } catch (Exception e) {
                        TestUtils.assertContains(e.getMessage(), "partition strategy for parallel import cannot be NONE");
                    }
                }
        );
    }

    @Test
    public void testImportFileWithHeaderButTargetTableIsNotPartitioned2() throws Exception {
        executeWithPool(
                4, 8, (CairoEngine engine, SqlCompiler compiler, SqlExecutionContext sqlExecutionContext) -> {
                    execute(compiler, "create table tab47 ( ts timestamp, s string, d double, i int ) timestamp(ts);", sqlExecutionContext);
                    try (ParallelCsvFileImporter importer = new ParallelCsvFileImporter(engine, 4)) {
                        importer.of("tab47", "test-quotes-big.csv", 1, -1, (byte) ',', "ts", "yyyy-MM-ddTHH:mm:ss.SSSUUUZ", true);
                        importer.process(AllowAllSecurityContext.INSTANCE);
                        Assert.fail();
                    } catch (Exception e) {
                        Assert.assertEquals("target table is not partitioned", e.getMessage());
                    }
                }
        );
    }

    @Test
    public void testImportFileWithHeaderButWrongTypeOfTimestampColumn() throws Exception {
        testImportThrowsException("test44", "test-quotes-big.csv", PartitionBy.MONTH, "d", null, "column is not a timestamp [no=2, name='d']");
    }

    @Test
    public void testImportFileWithHeaderIntoExistingTableFailsBecauseInputColumnCountIsLargerThanTables() throws Exception {
        executeWithPool(
                4, 8, (CairoEngine engine, SqlCompiler compiler, SqlExecutionContext sqlExecutionContext) -> {
                    execute(compiler, "create table tab59 ( line string, ts timestamp, d double ) timestamp(ts) partition by MONTH;", sqlExecutionContext);
                    try (ParallelCsvFileImporter importer = new ParallelCsvFileImporter(engine, 4)) {
                        importer.of("tab59", "test-quotes-big.csv", 1, PartitionBy.MONTH, (byte) ',', "ts", "yyyy-MM-ddTHH:mm:ss.SSSUUUZ", true);
                        importer.process(AllowAllSecurityContext.INSTANCE);
                        Assert.fail("exception expected");
                    } catch (Exception e) {
                        Assert.assertEquals("column count mismatch [textColumnCount=4, tableColumnCount=3, table=tab59]", e.getMessage());
                    }
                }
        );
    }

    @Test
    public void testImportFileWithHeaderIntoExistingTableWhenInputColumnCountIsSmallerThanTablesSucceedsAndInsertsNullIntoMissingColumns() throws Exception {
        executeWithPool(
                4, 8, (CairoEngine engine, SqlCompiler compiler, SqlExecutionContext sqlExecutionContext) -> {
                    execute(compiler, "create table tab58 ( line string, ts timestamp, d double, description string, i int, l long ) timestamp(ts) partition by MONTH;", sqlExecutionContext);
                    try (ParallelCsvFileImporter importer = new ParallelCsvFileImporter(engine, 4)) {
                        importer.of("tab58", "test-quotes-big.csv", 1, PartitionBy.MONTH, (byte) ',', "ts", "yyyy-MM-ddTHH:mm:ss.SSSUUUZ", true);
                        importer.process(AllowAllSecurityContext.INSTANCE);
                    }

                    refreshTablesInBaseEngine();
                    assertQueryNoLeakCheck(
                            "count\ticount\tlcount\n1000\t1000\t1000\n",
                            "select count(*), sum( case when i is null then 1 else 0 end) icount, sum( case when l is null then 1 else 0 end) lcount from tab58", null, false, false, true
                    );
                }
        );
    }

    @Test//it fails even though ts column name and format are specified
    public void testImportFileWithHeaderIntoNewTableFailsBecauseTsColCantBeFoundInFileHeader() throws Exception {
        executeWithPool(
                4, 8, (CairoEngine engine, SqlCompiler compiler, SqlExecutionContext sqlExecutionContext) -> {
                    try (ParallelCsvFileImporter importer = new ParallelCsvFileImporter(engine, 4)) {
                        importer.of("tab56", "test-quotes-oneline.csv", 1, PartitionBy.DAY, (byte) ',', "ts2", "yyyy-MM-ddTHH:mm:ss.SSSUUUZ", false);
                        importer.process(AllowAllSecurityContext.INSTANCE);
                        Assert.fail();
                    } catch (TextImportException e) {
                        Assert.assertEquals("timestamp column 'ts2' not found in file header", e.getMessage());
                    }
                }
        );
    }

    @Test
    public void testImportFileWithHeaderWhenTargetTableDoesntExistSuccess() throws Exception {
        executeWithPool(
                4, 8, (CairoEngine engine, SqlCompiler compiler, SqlExecutionContext sqlExecutionContext) -> {
                    try (ParallelCsvFileImporter importer = new ParallelCsvFileImporter(engine, 4)) {
                        importer.of("tab50", "test-quotes-big.csv", 1, PartitionBy.MONTH, (byte) ',', "ts", "yyyy-MM-ddTHH:mm:ss.SSSUUUZ", true);
                        importer.process(AllowAllSecurityContext.INSTANCE);

                        refreshTablesInBaseEngine();
                        assertQueryNoLeakCheck(
                                "count\n1000\n",
                                "select count(*) from tab50", null, false, false, true
                        );
                    }
                }
        );
    }

    @Test
    public void testImportFileWithHeaderWithForceHeaderIntoNewTableFailsBecauseColumnNamesRepeat() throws Exception {
        assertColumnNameException("test-header-dupvalues.csv", true, "duplicate column name found [no=4,name=e]");
    }

    @Test
    public void testImportFileWithHeaderWithForceHeaderIntoNewTableFailsBecauseColumnNamesRepeatWithDifferentCase() throws Exception {
        assertColumnNameException("test-header-dupvalues-differentcase.csv", true, "duplicate column name found [no=4,name=e]");
    }

    @Test
    public void testImportFileWithHeaderWithoutForceHeaderIntoNewTableFailsBecauseColumnNamesRepeat() throws Exception {
        assertColumnNameException("test-header-dupvalues.csv", false, "duplicate column name found [no=4,name=e]");
    }

    @Test
    public void testImportFileWithHeaderWithoutForceHeaderIntoNewTableFailsBecauseColumnNamesRepeatWithDifferentCase() throws Exception {
        assertColumnNameException("test-header-dupvalues-differentcase.csv", false, "duplicate column name found [no=4,name=e]");
    }

    @Test
    public void testImportFileWithIncompleteHeaderWithForceHeaderIntoNewTable() throws Exception {
        executeWithPool(
                4, 8, (CairoEngine engine, SqlCompiler compiler, SqlExecutionContext sqlExecutionContext) -> {
                    try (ParallelCsvFileImporter importer = new ParallelCsvFileImporter(engine, 4)) {
                        importer.of("tab61", "test-header-missing.csv", 1, PartitionBy.DAY, (byte) ',', "ts", null, true);
                        importer.process(AllowAllSecurityContext.INSTANCE);

                        refreshTablesInBaseEngine();
                        assertQueryNoLeakCheck(
                                """
                                        ts\tf3\tf3_\tf3__\tf4
                                        1972-09-28T00:00:00.000000Z\ta1\tb1\ta1\te1
                                        1972-09-28T00:00:00.000000Z\ta2\tb2\ta2\te2
                                        """, "select * from tab61", "ts", true, false, true
                        );
                    }
                }
        );
    }

    @Test
    public void testImportFileWithIncompleteHeaderWithForceHeaderIntoNewTableFailsOnUniqueColumnNameGeneration() throws Exception {
        assertColumnNameException("test-header-missing-long.csv", true, "Failed to generate unique name for column [no=22]");
    }

    @Test
    public void testImportFileWithNoHeaderIntoExistingTableFailsBecauseTsPositionInTableIsDifferentFromFile() throws Exception {
        executeWithPool(
                4, 8, (CairoEngine engine, SqlCompiler compiler, SqlExecutionContext sqlExecutionContext) -> {
                    execute(compiler, "create table tab53 ( ts timestamp, s string, d double, i int ) timestamp(ts) partition by day;", sqlExecutionContext);
                    try (ParallelCsvFileImporter importer = new ParallelCsvFileImporter(engine, 4)) {
                        importer.of("tab53", "test-noheader.csv", 1, PartitionBy.DAY, (byte) ',', null, null, false);
                        importer.process(AllowAllSecurityContext.INSTANCE);
                        Assert.fail();
                    } catch (TextImportException e) {
                        Assert.assertEquals("column is not a timestamp [no=0, name='']", e.getMessage());
                    }
                }
        );
    }

    @Test
    public void testImportFileWithNoHeaderIntoExistingTableSucceedsBecauseTsPositionInTableIsSameAsInFile() throws Exception {
        executeWithPool(
                4, 8, (CairoEngine engine, SqlCompiler compiler, SqlExecutionContext sqlExecutionContext) -> {
                    execute(compiler, "create table tab57 ( s string, ts timestamp, d double, s2 string ) timestamp(ts) partition by day;", sqlExecutionContext);
                    try (ParallelCsvFileImporter importer = new ParallelCsvFileImporter(engine, 4)) {
                        importer.of("tab57", "test-noheader.csv", 1, PartitionBy.DAY, (byte) ',', null, null, false);
                        importer.process(AllowAllSecurityContext.INSTANCE);
                    }
                    refreshTablesInBaseEngine();
                    assertQueryNoLeakCheck("count\n3\n", "select count(*) from tab57", null, false, false, true);
                }
        );
    }

    @Test
    public void testImportFileWithNoHeaderIntoNewTableFailsBecauseTsColCantBeFoundInFileHeader() throws Exception {
        executeWithPool(
                4, 8, (CairoEngine engine, SqlCompiler compiler, SqlExecutionContext sqlExecutionContext) -> {
                    try (ParallelCsvFileImporter importer = new ParallelCsvFileImporter(engine, 4)) {
                        importer.of("tab54", "test-noheader.csv", 1, PartitionBy.DAY, (byte) ',', "ts", "yyyy-MM-ddTHH:mm:ss.SSSUUUZ", false);
                        importer.process(AllowAllSecurityContext.INSTANCE);
                        Assert.fail();
                    } catch (TextImportException e) {
                        Assert.assertEquals("timestamp column 'ts' not found in file header", e.getMessage());
                    }
                }
        );
    }

    @Test
    //when there is no header and header is not forced then target tabel columns get following names : f0, f1, ..., fN
    public void testImportFileWithNoHeaderIntoNewTableSucceedsBecauseSyntheticColumnNameIsUsed() throws Exception {
        executeWithPool(
                4, 8, (CairoEngine engine, SqlCompiler compiler, SqlExecutionContext sqlExecutionContext) -> {
                    try (ParallelCsvFileImporter importer = new ParallelCsvFileImporter(engine, 4)) {
                        importer.of("tab55", "test-noheader.csv", 1, PartitionBy.DAY, (byte) ',', "f1", "yyyy-MM-ddTHH:mm:ss.SSSUUUZ", false);
                        importer.process(AllowAllSecurityContext.INSTANCE);
                    }
                    refreshTablesInBaseEngine();
                    assertQueryNoLeakCheck("count\n3\n", "select count(*) from tab55", null, false, false, true);
                }
        );
    }

    @Test
    public void testImportFileWithoutHeader() throws Exception {
        testImportThrowsException("tabex1", "test-quotes-oneline.csv", PartitionBy.MONTH, "ts", null, "column is not a timestamp [no=1, name='ts']");
    }

    @Test
    public void testImportFileWithoutHeaderWithForceHeaderIntoNewTableFailsBecauseColumnNamesRepeat() throws Exception {
        assertColumnNameException("test-noheader-dupvalues.csv", true, "duplicate column name found [no=3,name=_100i]");
    }

    @Test
    public void testImportFileWithoutHeaderWithForceHeaderIntoNewTableFailsBecauseColumnNamesRepeatWithDifferentCase() throws Exception {
        assertColumnNameException("test-noheader-dupvalues-differentcase.csv", true, "duplicate column name found [no=3,name=_100i]");
    }

    @Test
    public void testImportFileWithoutHeaderWithoutForceHeaderIntoNewTableFailsBecauseColumnNamesRepeat() throws Exception {
        assertColumnNameException("test-noheader-dupvalues.csv", false, "duplicate column name found [no=3,name=_100i]");
    }

    @Test
    public void testImportFileWithoutHeaderWithoutForceHeaderIntoNewTableFailsBecauseColumnNamesRepeatWithDifferentCase() throws Exception {
        assertColumnNameException("test-noheader-dupvalues-differentcase.csv", false, "duplicate column name found [no=3,name=_100i]");
    }

    @Test
    @Ignore("the cursor returns more rows than expected")
    public void testImportIntoExistingTableWithIndex() throws Exception {
        executeWithPool(
                4, 8, (CairoEngine engine, SqlCompiler compiler, SqlExecutionContext sqlExecutionContext) -> {
                    compiler.compile(
                            """
                                    create table alltypes (
                                      bo boolean,
                                      by byte,
                                      sh short,
                                      ch char,
                                      in_ int,
                                      lo long,
                                      dat date,\s
                                      tstmp timestamp,\s
                                      ft float,
                                      db double,
                                      str string,
                                      sym symbol index,
                                      l256 long256,\
                                      ge geohash(20b)\
                                    ) timestamp(tstmp) partition by DAY;""", sqlExecutionContext
                    );
                    try (ParallelCsvFileImporter importer = new ParallelCsvFileImporter(engine, 4)) {
                        importer.of("alltypes", "test-alltypes.csv", 1, PartitionBy.DAY, (byte) ',', "tstmp", "yyyy-MM-ddTHH:mm:ss.SSSUUUZ", true);
                        importer.process(AllowAllSecurityContext.INSTANCE);
                    }

                    // verify that the index is present
                    try (TableReader reader = getReader("alltypes")) {
                        TableReaderMetadata metadata = reader.getMetadata();
                        int columnIndex = metadata.getColumnIndex("sym");
                        Assert.assertTrue("Column sym must exist", columnIndex >= 0);

                        BitmapIndexReader indexReader = reader.getBitmapIndexReader(0, columnIndex, BitmapIndexReader.DIR_FORWARD);
                        Assert.assertNotNull(indexReader);
                        Assert.assertTrue(indexReader.getKeyCount() > 0);
                        Assert.assertTrue(indexReader.getValueMemorySize() > 0);

                        // expect only the very first row in zero partition to have 'sy1' symbol value
                        StaticSymbolTable symbolTable = reader.getSymbolTable(columnIndex);
                        RowCursor ic = indexReader.getCursor(true, TableUtils.toIndexKey(symbolTable.keyOf("sy1")), 0, 1);
                        Assert.assertTrue(ic.hasNext());
                        Assert.assertEquals(0, ic.next());
                        Assert.assertFalse(ic.hasNext());
                    }

                    // run a query that uses the index
                    assertQueryNoLeakCheck(
                            """
                                    bo\tby\tsh\tch\tin_\tlo\tdat\ttstmp\tft\tdb\tstr\tsym\tl256\tge
                                    false\t106\t22716\tG\t1\t1\t1970-01-02T00:00:00.000Z\t1970-01-02T00:00:00.000000Z\t1.1000\t1.2\ts1\tsy1\t0x0adaa43b7700522b82f4e8d8d7b8c41a985127d17ca3926940533c477c927a33\tu33d
                                    true\t61\t-17553\tD\t10\t10\t1970-01-11T00:00:00.000Z\t1970-01-11T00:00:00.000000Z\t10.1000\t10.2\ts10\tsy10\t0x83e9d33db60120e69ba3fb676e3280ed6a6e16373be3139063343d28d3738449\tu33d
                                    """,
                            "select * from alltypes where sym in ('sy1','sy10')", "tstmp", true, false, true
                    );
                }
        );
    }

    @Test
    public void testImportIntoNonEmptyTableReturnsError() throws Exception {
        executeWithPool(
                4, 8, (CairoEngine engine, SqlCompiler compiler, SqlExecutionContext sqlExecutionContext) -> {
                    execute(compiler, "create table tab52 ( ts timestamp, s string, d double, i int ) timestamp(ts) partition by day;", sqlExecutionContext);
                    execute(compiler, "insert into tab52 select cast(x as timestamp), 'a', x, x from long_sequence(10);", sqlExecutionContext);

                    try (ParallelCsvFileImporter importer = new ParallelCsvFileImporter(engine, 4)) {
                        importer.of("tab52", "test-quotes-big.csv", 1, PartitionBy.DAY, (byte) ',', "ts", null, true);
                        importer.process(AllowAllSecurityContext.INSTANCE);
                        Assert.fail();
                    } catch (TextImportException e) {
                        TestUtils.assertEquals("target table must be empty [table=tab52]", e.getFlyweightMessage());
                    }
                }
        );
    }

    @Test
    public void testImportIsCancelled() throws Exception {
        executeWithPool(
                4, 8, (CairoEngine engine, SqlCompiler compiler1, SqlExecutionContext sqlExecutionContext) -> {
                    try (ParallelCsvFileImporter importer = new ParallelCsvFileImporter(engine, 4)) {
                        importer.of("tab43", "test-quotes-big.csv", 1, PartitionBy.DAY, (byte) ',', "ts", null, true, () -> true);
                        importer.process(AllowAllSecurityContext.INSTANCE);
                        Assert.fail();
                    } catch (Exception e) {
                        TestUtils.assertContains(e.getMessage(), "import cancelled [phase=boundary_check, msg=`Cancelled`]");
                    }
                }
        );
    }

    @Test
    public void testImportNoRowsCsv() throws Exception {
        executeWithPool(
                4, 16, (CairoEngine engine, SqlCompiler compiler, SqlExecutionContext sqlExecutionContext) -> {
                    try (ParallelCsvFileImporter importer = new ParallelCsvFileImporter(engine, 4)) {
                        importer.setMinChunkSize(10);
                        importer.of(
                                "t",
                                "test-quotes-header-only.csv",
                                1,
                                PartitionBy.MONTH,
                                (byte) ',',
                                "ts",
                                "yyyy-MM-ddTHH:mm:ss.SSSSSSZ",
                                true,
                                null
                        );
                        importer.process(AllowAllSecurityContext.INSTANCE);
                        Assert.fail();
                    } catch (TextImportException e) {
                        TestUtils.assertContains(e.getMessage(), "No rows in input file to import.");
                    }
                }
        );
    }

<<<<<<< HEAD
//    @Test
//    public void testImportNoRowsCsv() throws Exception {
//        executeWithPool(
//                4, 16, (CairoEngine engine, SqlCompiler compiler, SqlExecutionContext sqlExecutionContext) -> {
//                    try (ParallelCsvFileImporter importer = new ParallelCsvFileImporter(engine, 4)) {
//                        importer.setMinChunkSize(10);
//                        importer.of(
//                                "t",
//                                "test-quotes-header-only.csv",
//                                1,
//                                PartitionBy.MONTH,
//                                (byte) ',',
//                                "ts",
//                                "yyyy-MM-ddTHH:mm:ss.SSSSSSZ",
//                                true,
//                                null
//                        );
//                        importer.process(AllowAllSecurityContext.INSTANCE);
//                        Assert.fail();
//                    } catch (TextImportException e) {
//                        TestUtils.assertContains(e.getMessage(), "No rows in input file to import.");
//                    }
//                }
//        );
//    }

    @Test
    public void testImportTimestampTypFormatMismatch() {
=======
    @Test
    public void testImportTimestampTypeFormatMismatch() {
>>>>>>> e783f089
        try (ParallelCsvFileImporter importer = new ParallelCsvFileImporter(engine, 4)) {
            importer.of("timestamp_test", "test-timestamps.csv", 1, PartitionBy.DAY, (byte) ',', "ts_ns", "yyyy-MM-ddTHH:mm:ss.SSSUUUZ", true);
            importer.process(AllowAllSecurityContext.INSTANCE);
            Assert.fail();
        } catch (TextImportException e) {
            Assert.assertEquals("All rows were skipped. Possible reasons: timestamp format mismatch or rows exceed maximum line length (65k).", e.getMessage());
        }
    }

    @Test
    public void testImportTimestampTypeToExist1() throws Exception {
        executeWithPool(4, 8, (engine, compiler, sqlExecutionContext) -> testImportTimestampIntoExisting(
                engine, compiler, sqlExecutionContext, "ts"
        ));
    }

    @Test
    public void testImportTimestampTypeToExist2() throws Exception {
        executeWithPool(4, 8, (engine, compiler, sqlExecutionContext) -> testImportTimestampIntoExisting(
                engine, compiler, sqlExecutionContext, "ts_ns"
        ));
    }

    @Test
    public void testImportTimestampTypeToExistWithTypeMismatch1() throws Exception {
        executeWithPool(4, 8, (engine, compiler, sqlExecutionContext) -> testImportTimestampIntoExistingWithTypeMismatch(
                engine, compiler, sqlExecutionContext, "ts"
        ));
    }

    @Test
    public void testImportTimestampTypeToExistWithTypeMismatch2() throws Exception {
        executeWithPool(4, 8, (engine, compiler, sqlExecutionContext) -> testImportTimestampIntoExistingWithTypeMismatch(
                engine, compiler, sqlExecutionContext, "ts_ns"
        ));
    }

    @Test
    public void testImportTimestampTypeToExistWithTypeMismatch3_specifyTimestampFormat() throws Exception {
        execute(
                """
                        CREATE TABLE 'timestamp_test' (\s
                            id INT,
                            ts TIMESTAMP_NS,
                            ts_ns TIMESTAMP
                        ) timestamp(ts_ns) PARTITION BY DAY""",
                sqlExecutionContext
        );
        try (ParallelCsvFileImporter importer = new ParallelCsvFileImporter(engine, 4)) {
            importer.of("timestamp_test", "test-timestamps.csv", 1, PartitionBy.DAY, (byte) ',', "ts_ns", "yyyy-MM-ddTHH:mm:ss.SSSSSSNNNZ", true);
            importer.process(AllowAllSecurityContext.INSTANCE);
        }

        refreshTablesInBaseEngine();
        assertQueryNoLeakCheck(
                """
                        id\tts\tts_ns
                        1\t2025-08-05T00:00:00.000001000Z\t2025-08-05T00:00:00.000000Z
                        2\t2025-08-06T00:00:00.000002000Z\t2025-08-06T00:00:00.000000Z
                        3\t2025-08-07T00:00:00.000003000Z\t2025-08-07T00:00:00.000000Z
                        4\t2025-08-08T00:00:00.000004000Z\t2025-08-08T00:00:00.000000Z
                        5\t2025-08-09T00:00:00.000005000Z\t2025-08-09T00:00:00.000000Z
                        6\t2025-08-10T00:00:00.000006000Z\t2025-08-10T00:00:00.000000Z
                        7\t2025-08-11T00:00:00.000007000Z\t2025-08-11T00:00:00.000000Z
                        8\t2025-08-12T00:00:00.000008000Z\t2025-08-12T00:00:00.000000Z
                        9\t2025-08-13T00:00:00.000009000Z\t2025-08-13T00:00:00.000000Z
                        """,
                "select * from timestamp_test",
                "ts_ns",
                true,
                false,
                true
        );
    }

    @Test
    public void testImportTimestampTypeToNew1() throws Exception {
        executeWithPool(4, 8, (engine, compiler, sqlExecutionContext) -> testImportTimestampTypeToNew(
                engine, compiler, sqlExecutionContext, "ts"
        ));
    }

    @Test
    public void testImportTimestampTypeToNew2() throws Exception {
        executeWithPool(4, 8, (engine, compiler, sqlExecutionContext) -> testImportTimestampTypeToNew(
                engine, compiler, sqlExecutionContext, "ts_ns"
        ));
    }

    @Test
    public void testImportTooSmallFileBufferURing() throws Exception {
        Assume.assumeTrue(configuration.getIOURingFacade().isAvailable());
        testImportTooSmallFileBuffer0("tab32");
    }

    @Test
    public void testImportTooSmallFileBufferVanilla() throws Exception {
        ioURingFacade = new IOURingFacadeImpl() {
            @Override
            public boolean isAvailable() {
                return false;
            }
        };
        testImportTooSmallFileBuffer0("tab31");
    }

    @Test
    public void testImportURingEnqueueFails() throws Exception {
        Assume.assumeTrue(configuration.getIOURingFacade().isAvailable());

        class TestIOURing extends IOURingImpl {
            private final Rnd rnd = new Rnd();

            public TestIOURing(IOURingFacade facade, int capacity) {
                super(facade, capacity);
            }

            @Override
            public long enqueueRead(long fd, long offset, long bufAddr, int len) {
                if (rnd.nextBoolean()) {
                    return super.enqueueRead(fd, offset, bufAddr, len);
                }
                return -1;
            }
        }
        ioURingFacade = new IOURingFacadeImpl() {
            @Override
            public IOURing newInstance(int capacity) {
                return new TestIOURing(this, capacity);
            }
        };

        executeWithPool(
                2, 16, (CairoEngine engine, SqlCompiler compiler, SqlExecutionContext sqlExecutionContext) -> {
                    final String tableName = "tab29";
                    try (ParallelCsvFileImporter importer = new ParallelCsvFileImporter(engine, 2)) {
                        importer.setMinChunkSize(10);
                        importer.of(tableName, "test-quotes-big.csv", 1, PartitionBy.MONTH, (byte) ',', "ts", "yyyy-MM-ddTHH:mm:ss.SSSSSSZ", true);
                        importer.process(AllowAllSecurityContext.INSTANCE);
                        Assert.fail();
                    } catch (TextImportException e) {
                        TestUtils.assertContains(e.getFlyweightMessage(), "io_uring error");
                    }
                }
        );
    }

    @Test
    public void testImportURingReadFails() throws Exception {

        Assume.assumeTrue(configuration.getIOURingFacade().isAvailable());

        class TestIOURing extends IOURingImpl {
            private final Rnd rnd = new Rnd();

            public TestIOURing(IOURingFacade facade, int capacity) {
                super(facade, capacity);
            }

            @Override
            public int getCqeRes() {
                return rnd.nextBoolean() ? super.getCqeRes() : -1;
            }
        }
        ioURingFacade = new IOURingFacadeImpl() {
            @Override
            public IOURing newInstance(int capacity) {
                return new TestIOURing(this, capacity);
            }
        };

        executeWithPool(
                2, 16, (CairoEngine engine, SqlCompiler compiler, SqlExecutionContext sqlExecutionContext) -> {
                    final String tableName = "tab30";
                    try (ParallelCsvFileImporter importer = new ParallelCsvFileImporter(engine, 2)) {
                        importer.setMinChunkSize(10);
                        importer.of(tableName, "test-quotes-big.csv", 1, PartitionBy.MONTH, (byte) ',', "ts", "yyyy-MM-ddTHH:mm:ss.SSSSSSZ", true);
                        importer.process(AllowAllSecurityContext.INSTANCE);
                        Assert.fail();
                    } catch (TextImportException e) {
                        TestUtils.assertContains(e.getFlyweightMessage(), "could not read from file");
                    }
                }
        );
    }

    @Test
    public void testImportURingShuffleCqe() throws Exception {

        Assume.assumeTrue(configuration.getIOURingFacade().isAvailable());

        class TestIOURing extends IOURingImpl {
            private final Rnd rnd = new Rnd();
            private final LongList stuff = new LongList();
            private int stuffIndex = 0;
            private int stuffMax = 0;

            public TestIOURing(IOURingFacade facade, int capacity) {
                super(facade, capacity);
            }

            @Override
            public long getCqeId() {
                int index = stuffIndex;
                return stuff.getQuick(index * 2);
            }

            @Override
            public int getCqeRes() {
                int index = stuffIndex;
                return (int) stuff.getQuick(index * 2 + 1);
            }

            @Override
            public boolean nextCqe() {
                if (++stuffIndex < stuffMax) {
                    return true;
                }

                boolean next = super.nextCqe();
                if (!next) {
                    return false;
                }

                stuff.clear();

                do {
                    stuff.add(super.getCqeId(), super.getCqeRes());
                } while (super.nextCqe());

                stuff.shuffle(rnd, 1);

                stuffIndex = 0;
                stuffMax = stuff.size() / 2;

                return true;
            }
        }
        ioURingFacade = new IOURingFacadeImpl() {
            @Override
            public IOURing newInstance(int capacity) {
                return new TestIOURing(this, capacity);
            }
        };

        executeWithPool(
                2, 16, (CairoEngine engine, SqlCompiler compiler, SqlExecutionContext sqlExecutionContext) -> {
                    final String tableName = "tab28";
                    try (ParallelCsvFileImporter importer = new ParallelCsvFileImporter(engine, 2)) {
                        importer.setMinChunkSize(10);
                        importer.of(tableName, "test-quotes-big-reverseorder.csv", 1, PartitionBy.MONTH, (byte) ',', "ts", "yyyy-MM-ddTHH:mm:ss.SSSSSSZ", true);
                        importer.process(AllowAllSecurityContext.INSTANCE);
                    }
                    refreshTablesInBaseEngine();
                    assertQueryNoLeakCheck(
                            """
                                    line\tts\td\tdescription
                                    line10\t1972-09-18T00:00:00.000000Z\t0.928671996857\tdesc 10
                                    line9\t1972-09-19T00:00:00.000000Z\t0.123847438134\tdesc 9
                                    line8\t1972-09-20T00:00:00.000000Z\t0.450854040396\tdesc 8
                                    line7\t1972-09-21T00:00:00.000000Z\t0.207871778557\tdesc 7
                                    line6\t1972-09-22T00:00:00.000000Z\t0.341597834365\tdesc 6
                                    line5\t1972-09-23T00:00:00.000000Z\t0.5071712972\tdesc 5
                                    line4\t1972-09-24T00:00:00.000000Z\t0.426072974125\tdesc 4
                                    line3\t1972-09-25T00:00:00.000000Z\t0.525414887561\tdesc 3
                                    line2\t1972-09-26T00:00:00.000000Z\t0.105484410855\tdesc 2
                                    line1\t1972-09-27T00:00:00.000000Z\t0.490933692472\tdesc 1
                                    """,
                            "select * from " + tableName + " limit -10",
                            "ts", true, false, true
                    );
                }
        );
    }

    @Test
    public void testImportVarcharDoubleQuotes() throws Exception {
        executeWithPool(
                2,
                8,
                (CairoEngine engine, SqlCompiler compiler, SqlExecutionContext sqlExecutionContext) -> {
                    execute(
                            compiler,
                            """
                                    create table x (
                                      str varchar,
                                      ts timestamp\
                                    ) timestamp(ts) partition by DAY;""", sqlExecutionContext
                    );
                    try (ParallelCsvFileImporter importer = new ParallelCsvFileImporter(engine, 2)) {
                        importer.of("x", "test-varchar-double-quotes.csv", 1, PartitionBy.DAY, (byte) ',', "ts", "yyyy-MM-ddTHH:mm:ss.SSSUUUZ", true);
                        importer.process(AllowAllSecurityContext.INSTANCE);
                    }

                    refreshTablesInBaseEngine();
                    assertQueryNoLeakCheck(
                            """
                                    str\tts
                                    foobar\t1970-01-02T00:00:00.000000Z
                                    foobar foobar foobar foobar\t1970-01-02T00:00:00.000000Z
                                    foobar foobar "foobar" foobar foobar\t1970-01-02T00:00:00.000000Z
                                    "foobar" foobar foobar foobar\t1970-01-02T00:00:00.000000Z
                                    foobar""\t1970-01-02T00:00:00.000000Z
                                    фубар "фубар" фубар\t1970-01-02T00:00:00.000000Z
                                    """,
                            "x",
                            "ts",
                            true,
                            false,
                            true
                    );
                }
        );
    }

    @Test
    public void testImportWithSkipAllAtomicityFailsWhenNonTimestampColumnCantBeParsedAtDataImportPhase() throws Exception {
        executeWithPool(
                4, 8, (CairoEngine engine, SqlCompiler compiler, SqlExecutionContext sqlExecutionContext) -> {
                    execute(compiler, "create table tab ( ts timestamp, line string, description double, d double ) timestamp(ts) partition by MONTH;", sqlExecutionContext);

                    try (ParallelCsvFileImporter importer = new ParallelCsvFileImporter(engine, 4)) {
                        importer.of("tab", "test-quotes-big.csv", 1, PartitionBy.MONTH, (byte) ',', "ts", "yyyy-MM-ddTHH:mm:ss.SSSSSSZ", true, null, Atomicity.SKIP_ALL);
                        importer.process(AllowAllSecurityContext.INSTANCE);
                        Assert.fail();
                    } catch (TextImportException e) {
                        TestUtils.assertContains(e.getMessage(), "import failed [phase=partition_import, msg=`bad syntax");
                    }
                }
        );
    }

    @Test
    public void testImportWithSkipAllAtomicityFailsWhenTimestampCantBeParsedAtIndexingPhase() throws Exception {
        executeWithPool(
                4, 8, (CairoEngine engine, SqlCompiler compiler, SqlExecutionContext sqlExecutionContext) -> {
                    try (ParallelCsvFileImporter importer = new ParallelCsvFileImporter(engine, 4)) {
                        importer.of("tab22", "test-quotes-big.csv", 1, PartitionBy.MONTH, (byte) ',', "ts", "yyyy-MM-ddTHH:mm:ss", true, null, Atomicity.SKIP_ALL);
                        importer.process(AllowAllSecurityContext.INSTANCE);
                        Assert.fail();
                    } catch (TextImportException e) {
                        TestUtils.assertContains(e.getMessage(), "import failed [phase=indexing, msg=`could not parse timestamp [line=0, column=1]`]");
                    }
                }
        );
    }

    @Test
    public void testImportWithSkipColumnAtomicityImportsAllRowsExceptOneFailingOnTimestamp() throws Exception {
        executeWithPool(
                4, 8, (CairoEngine engine, SqlCompiler compiler, SqlExecutionContext sqlExecutionContext) -> {
                    compiler.compile(
                            """
                                    create table alltypes (
                                      bo boolean,
                                      by byte,
                                      sh short,
                                      ch char,
                                      in_ int,
                                      lo long,
                                      dat date,\s
                                      tstmp timestamp,\s
                                      ft float,
                                      db double,
                                      str string,
                                      sym symbol,
                                      l256 long256,\
                                      ge geohash(20b)\
                                    ) timestamp(tstmp) partition by DAY;""", sqlExecutionContext
                    );

                    try (ParallelCsvFileImporter importer = new ParallelCsvFileImporter(engine, 4)) {
                        importer.of("alltypes", "test-errors.csv", 1, PartitionBy.DAY, (byte) ',', "tstmp", "yyyy-MM-ddTHH:mm:ss.SSSSSSZ", true, null, Atomicity.SKIP_COL);
                        importer.process(AllowAllSecurityContext.INSTANCE);
                    }

                    refreshTablesInBaseEngine();
                    assertQueryNoLeakCheck(
                            "cnt\n13\n",
                            "select count(*) cnt from alltypes", null, false, false, true
                    );
                }
        );
    }

    @Test
    public void testImportWithSkipRowAtomicityImportsNoRowsWhenNonTimestampColumnCantBeParsed() throws Exception {
        executeWithPool(
                4, 8, (CairoEngine engine, SqlCompiler compiler, SqlExecutionContext sqlExecutionContext) -> {
                    // the StrSym should be 'symbol' and DoubleCol should be 'double'
                    // we intentionally create these columns with a wrong type so the ParallelCsvFileImporter fails to parse these columns
                    // the subsequent assert checks no row was imported - as the atomicity level is set to SKIP_ROW
                    execute(compiler, "create table tab23 (StrSym int, Int symbol,Int_Col int, DoubleCol int,IsoDate timestamp,Fmt1Date timestamp,Fmt2Date date,Phone string,boolean boolean,long long) timestamp(IsoDate) partition by MONTH;", sqlExecutionContext);

                    try (ParallelCsvFileImporter importer = new ParallelCsvFileImporter(engine, 4)) {
                        importer.of("tab23", "test-import.csv", 1, PartitionBy.MONTH, (byte) ',', "IsoDate", "yyyy-MM-ddTHH:mm:ss.SSSZ", false, null, Atomicity.SKIP_ROW);
                        importer.process(AllowAllSecurityContext.INSTANCE);
                    }

                    refreshTablesInBaseEngine();
                    assertQueryNoLeakCheck("cnt\n0\n", "select count(*) cnt from tab23", null, false, false, true);
                }
        );
    }

    @Test
    public void testImportWithSkipRowAtomicityImportsOnlyRowsWithNoParseErrors() throws Exception {
        executeWithPool(
                4, 8, (CairoEngine engine, SqlCompiler compiler, SqlExecutionContext sqlExecutionContext) -> {
                    execute(
                            compiler,
                            """
                                    create table alltypes (
                                      bo boolean,
                                      by byte,
                                      sh short,
                                      ch char,
                                      in_ int,
                                      lo long,
                                      dat date,\s
                                      tstmp timestamp,\s
                                      ft float,
                                      db double,
                                      str string,
                                      sym symbol,
                                      l256 long256,\
                                      ge geohash(20b)\
                                    ) timestamp(tstmp) partition by DAY;""", sqlExecutionContext
                    );

                    try (ParallelCsvFileImporter importer = new ParallelCsvFileImporter(engine, 4)) {
                        importer.of("alltypes", "test-errors.csv", 1, PartitionBy.DAY, (byte) ',', "tstmp", "yyyy-MM-ddTHH:mm:ss.SSSSSSZ", true, null, Atomicity.SKIP_ROW);
                        importer.process(AllowAllSecurityContext.INSTANCE);
                    }

                    refreshTablesInBaseEngine();
                    assertQueryNoLeakCheck(
                            """
                                    bo\tby\tsh\tch\tin_\tlo\tdat\ttstmp\tft\tdb\tstr\tsym\tl256\tge
                                    false\t106\t22716\tG\t1\t1\t1970-01-01T00:00:00.000Z\t1970-01-02T00:00:00.000000Z\t1.1\t1.2\ts1\tsy1\t0x0adaa43b7700522b82f4e8d8d7b8c41a985127d17ca3926940533c477c927a33\tu33d
                                    false\t29\t8654\tS\t2\t2\t1970-01-02T00:00:00.000Z\t1970-01-03T00:00:00.000000Z\t2.1\t2.2\ts2\tsy2\t0x593c9b7507c60ec943cd1e308a29ac9e645f3f4104fa76983c50b65784d51e37\tu33d
                                    false\t105\t-11072\tC\t4\t4\t1970-01-04T00:00:00.000Z\t1970-01-05T00:00:00.000000Z\t4.1\t4.2\ts4\tsy4\t0x64ad74a1e1e5e5897c61daeff695e8be6ab8ea52090049faa3306e2d2440176e\tu33d
                                    false\t123\t8110\tC\t5\t5\t1970-01-04T00:00:00.000Z\t1970-01-06T00:00:00.000000Z\t5.1\t5.2\ts5\tsy5\t0x5a86aaa24c707fff785191c8901fd7a16ffa1093e392dc537967b0fb8165c161\tu33d
                                    true\t102\t5672\tS\t8\t8\t1970-01-08T00:00:00.000Z\t1970-01-09T00:00:00.000000Z\t8.1\t8.2\ts8\tsy8\t0x6df9f4797b131d69aa4f08d320dde2dc72cb5a65911401598a73264e80123440\tu33d
                                    """, //date format discovery is flawed
                            //"false\t31\t-150\tI\t14\t14\t1970-01-14T00:00:00.000Z\t1970-01-15T00:00:00.000000Z\t14.1000\t14.2\ts13\tsy14\t\tu33d\n",//long256 triggers error for bad values
                            "select * from alltypes", "tstmp", true, false, true
                    );
                }
        );
    }

    @Test
    public void testImportWithZeroLengthQueueReturnsError() throws Exception {
        executeWithPool(
                2, 0, (CairoEngine engine, SqlCompiler compiler, SqlExecutionContext sqlExecutionContext) -> {
                    try (ParallelCsvFileImporter importer = new ParallelCsvFileImporter(engine, 2)) {
                        importer.setMinChunkSize(1);
                        importer.of("tab16", "test-quotes-big.csv", 1, PartitionBy.MONTH, (byte) ',', "ts", "yyyy-MM-ddTHH:mm:ss.SSSSSSZ", true);
                        importer.process(AllowAllSecurityContext.INSTANCE);
                        Assert.fail();
                    } catch (TextImportException e) {
                        TestUtils.assertContains(e.getFlyweightMessage(), "Parallel import queue size cannot be zero");
                    }
                }
        );
    }

    @Test
    public void testImportWithZeroWorkersFails() throws Exception {
        executeWithPool(
                0, 8, (CairoEngine engine, SqlCompiler compiler, SqlExecutionContext sqlExecutionContext) -> {
                    try (ParallelCsvFileImporter importer = new ParallelCsvFileImporter(engine, 0)) {
                        importer.setMinChunkSize(1);
                        importer.of("tab15", "test-quotes-big.csv", 1, PartitionBy.MONTH, (byte) ',', "ts", "yyyy-MM-ddTHH:mm:ss.SSSSSSZ", true);
                        importer.process(AllowAllSecurityContext.INSTANCE);
                        Assert.fail();
                    } catch (TextImportException e) {
                        TestUtils.assertContains(e.getFlyweightMessage(), "Invalid worker count set ");
                    }
                }
        );
    }

    @Test
    public void testIndexChunksInBigCsvByDay() throws Exception { //buffer = 93
        assertIndexChunks(
                4, "yyyy-MM-ddTHH:mm:ss.SSSUUUZ", PartitionBy.DAY, "test-quotes-big.csv",
                chunk("1970-01-02/0_1", 86400000000L, 31), chunk("1970-01-03/0_1", 172800000000L, 94),
                chunk("1970-01-04/0_1", 259200000000L, 157), chunk("1970-01-05/0_1", 345600000000L, 220),
                chunk("1970-01-06/0_1", 432000000000L, 283), chunk("1970-01-07/0_1", 518400000000L, 346),
                chunk("1970-01-08/0_1", 604800000000L, 409), chunk("1970-01-09/0_1", 691200000000L, 472),
                chunk("1970-01-10/0_1", 777600000000L, 535), chunk("1970-01-11/0_1", 864000000000L, 598),
                chunk("1970-01-12/0_1", 950400000000L, 663), chunk("1970-01-13/0_1", 1036800000000L, 728),
                chunk("1970-01-14/0_1", 1123200000000L, 794), chunk("1970-01-15/0_1", 1209600000000L, 859),
                chunk("1970-01-16/0_1", 1296000000000L, 924), chunk("1970-01-17/0_1", 1382400000000L, 989),
                chunk("1970-01-18/0_1", 1468800000000L, 1054), chunk("1970-01-19/0_1", 1555200000000L, 1119),
                chunk("1970-01-20/0_1", 1641600000000L, 1184), chunk("1970-01-21/0_1", 1728000000000L, 1249),
                chunk("1970-01-22/0_1", 1814400000000L, 1315), chunk("1970-01-23/0_1", 1900800000000L, 1380),
                chunk("1970-01-24/0_1", 1987200000000L, 1445), chunk("1970-01-25/0_1", 2073600000000L, 1510),
                chunk("1970-01-26/0_1", 2160000000000L, 1575), chunk("1970-01-27/0_1", 2246400000000L, 1640),
                chunk("1970-01-28/0_1", 2332800000000L, 1705), chunk("1970-01-29/0_1", 2419200000000L, 1771),
                chunk("1970-01-30/0_1", 2505600000000L, 1836), chunk("1970-01-31/0_1", 2592000000000L, 1902),
                chunk("1970-02-01/0_1", 2678400000000L, 1972), chunk("1970-02-02/0_1", 2764800000000L, 2037),
                chunk("1970-02-03/0_1", 2851200000000L, 2102), chunk("1970-02-04/0_1", 2937600000000L, 2168),
                chunk("1970-02-05/0_1", 3024000000000L, 2233), chunk("1970-02-06/0_1", 3110400000000L, 2298),
                chunk("1970-02-07/0_1", 3196800000000L, 2363), chunk("1970-02-08/0_1", 3283200000000L, 2428),
                chunk("1970-02-09/0_1", 3369600000000L, 2493), chunk("1970-02-10/0_1", 3456000000000L, 2558),
                chunk("1970-02-11/0_1", 3542400000000L, 2623), chunk("1970-02-12/0_1", 3628800000000L, 2688),
                chunk("1970-02-13/0_1", 3715200000000L, 2753), chunk("1970-02-14/0_1", 3801600000000L, 2818),
                chunk("1970-02-15/0_1", 3888000000000L, 2883), chunk("1970-02-16/0_1", 3974400000000L, 2948),
                chunk("1970-02-17/0_1", 4060800000000L, 3013), chunk("1970-02-18/0_1", 4147200000000L, 3078),
                chunk("1970-02-19/0_1", 4233600000000L, 3143), chunk("1970-02-20/0_1", 4320000000000L, 3208),
                chunk("1970-02-21/0_1", 4406400000000L, 3274), chunk("1970-02-22/0_1", 4492800000000L, 3339),
                chunk("1970-02-23/0_1", 4579200000000L, 3404), chunk("1970-02-24/0_1", 4665600000000L, 3469),
                chunk("1970-02-25/0_1", 4752000000000L, 3534), chunk("1970-02-26/0_1", 4838400000000L, 3599),
                chunk("1970-02-27/0_1", 4924800000000L, 3664), chunk("1970-02-28/0_1", 5011200000000L, 3729),
                chunk("1970-03-01/0_1", 5097600000000L, 3794), chunk("1970-03-02/0_1", 5184000000000L, 3860),
                chunk("1970-03-03/0_1", 5270400000000L, 3925), chunk("1970-03-04/0_1", 5356800000000L, 3990),
                chunk("1970-03-05/0_1", 5443200000000L, 4055), chunk("1970-03-06/0_1", 5529600000000L, 4120),
                chunk("1970-03-07/0_1", 5616000000000L, 4185), chunk("1970-03-08/0_1", 5702400000000L, 4250),
                chunk("1970-03-09/0_1", 5788800000000L, 4315), chunk("1970-03-10/0_1", 5875200000000L, 4380),
                chunk("1970-03-11/0_1", 5961600000000L, 4445), chunk("1970-03-12/0_1", 6048000000000L, 4510),
                chunk("1970-03-13/0_1", 6134400000000L, 4575), chunk("1970-03-14/0_1", 6220800000000L, 4640),
                chunk("1970-03-15/0_1", 6307200000000L, 4705), chunk("1970-03-16/0_1", 6393600000000L, 4770),
                chunk("1970-03-17/0_1", 6480000000000L, 4835), chunk("1970-03-18/0_1", 6566400000000L, 4900),
                chunk("1970-03-19/0_1", 6652800000000L, 4965), chunk("1970-03-20/0_1", 6739200000000L, 5031),
                chunk("1970-03-21/0_1", 6825600000000L, 5096), chunk("1970-03-22/0_1", 6912000000000L, 5161),
                chunk("1970-03-23/0_1", 6998400000000L, 5226), chunk("1970-03-24/0_1", 7084800000000L, 5291),
                chunk("1970-03-25/0_1", 7171200000000L, 5356), chunk("1970-03-26/0_1", 7257600000000L, 5421),
                chunk("1970-03-27/0_1", 7344000000000L, 5486), chunk("1970-03-28/0_1", 7430400000000L, 5551),
                chunk("1970-03-29/0_1", 7516800000000L, 5616), chunk("1970-03-30/0_1", 7603200000000L, 5681),
                chunk("1970-03-31/0_1", 7689600000000L, 5746), chunk("1970-04-01/0_1", 7776000000000L, 5811),
                chunk("1970-04-02/0_1", 7862400000000L, 5876), chunk("1970-04-03/0_1", 7948800000000L, 5941),
                chunk("1970-04-04/0_1", 8035200000000L, 6006), chunk("1970-04-05/0_1", 8121600000000L, 6071),
                chunk("1970-04-06/0_1", 8208000000000L, 6136), chunk("1970-04-07/0_1", 8294400000000L, 6201),
                chunk("1970-04-08/0_1", 8380800000000L, 6266), chunk("1970-04-09/0_1", 8467200000000L, 6331),
                chunk("1970-04-10/0_1", 8553600000000L, 6396), chunk("1970-04-11/0_1", 8640000000000L, 6461),
                chunk("1970-04-12/0_1", 8726400000000L, 6528), chunk("1970-04-13/0_1", 8812800000000L, 6595),
                chunk("1970-04-14/0_1", 8899200000000L, 6662), chunk("1970-04-15/0_1", 8985600000000L, 6729),
                chunk("1970-04-16/0_1", 9072000000000L, 6796), chunk("1970-04-17/0_1", 9158400000000L, 6863),
                chunk("1970-04-18/0_1", 9244800000000L, 6930), chunk("1970-04-19/0_1", 9331200000000L, 6997),
                chunk("1970-04-20/0_1", 9417600000000L, 7064), chunk("1970-04-21/0_1", 9504000000000L, 7131),
                chunk("1970-04-22/0_1", 9590400000000L, 7198), chunk("1970-04-23/0_1", 9676800000000L, 7265),
                chunk("1970-04-24/0_1", 9763200000000L, 7332), chunk("1970-04-25/0_1", 9849600000000L, 7399),
                chunk("1970-04-26/0_1", 9936000000000L, 7466), chunk("1970-04-27/0_1", 10022400000000L, 7534),
                chunk("1970-04-28/0_1", 10108800000000L, 7601), chunk("1970-04-29/0_1", 10195200000000L, 7668),
                chunk("1970-04-30/0_1", 10281600000000L, 7735), chunk("1970-05-01/0_1", 10368000000000L, 7802),
                chunk("1970-05-02/0_1", 10454400000000L, 7869), chunk("1970-05-03/0_1", 10540800000000L, 7936),
                chunk("1970-05-04/0_1", 10627200000000L, 8003), chunk("1970-05-05/0_1", 10713600000000L, 8070),
                chunk("1970-05-06/0_1", 10800000000000L, 8137), chunk("1970-05-07/0_1", 10886400000000L, 8204),
                chunk("1970-05-08/0_1", 10972800000000L, 8271), chunk("1970-05-09/0_1", 11059200000000L, 8339),
                chunk("1970-05-10/0_1", 11145600000000L, 8406), chunk("1970-05-11/0_1", 11232000000000L, 8473),
                chunk("1970-05-12/0_1", 11318400000000L, 8540), chunk("1970-05-13/0_1", 11404800000000L, 8607),
                chunk("1970-05-14/0_1", 11491200000000L, 8674), chunk("1970-05-15/0_1", 11577600000000L, 8741),
                chunk("1970-05-16/0_1", 11664000000000L, 8808), chunk("1970-05-17/0_1", 11750400000000L, 8875),
                chunk("1970-05-18/0_1", 11836800000000L, 8942), chunk("1970-05-19/0_1", 11923200000000L, 9009),
                chunk("1970-05-20/0_1", 12009600000000L, 9076), chunk("1970-05-21/0_1", 12096000000000L, 9143),
                chunk("1970-05-22/0_1", 12182400000000L, 9210), chunk("1970-05-23/0_1", 12268800000000L, 9278),
                chunk("1970-05-24/0_1", 12355200000000L, 9345), chunk("1970-05-25/0_1", 12441600000000L, 9412),
                chunk("1970-05-26/0_1", 12528000000000L, 9480), chunk("1970-05-27/0_1", 12614400000000L, 9547),
                chunk("1970-05-28/0_1", 12700800000000L, 9614), chunk("1970-05-29/0_1", 12787200000000L, 9681),
                chunk("1970-05-30/0_1", 12873600000000L, 9748), chunk("1970-05-31/0_1", 12960000000000L, 9815),
                chunk("1970-06-01/0_1", 13046400000000L, 9882), chunk("1970-06-02/0_1", 13132800000000L, 9949),
                chunk("1970-06-03/0_1", 13219200000000L, 10017), chunk("1970-06-04/0_1", 13305600000000L, 10084),
                chunk("1970-06-05/0_1", 13392000000000L, 10151), chunk("1970-06-06/0_1", 13478400000000L, 10218),
                chunk("1970-06-07/0_1", 13564800000000L, 10287), chunk("1970-06-08/0_1", 13651200000000L, 10354),
                chunk("1970-06-09/0_1", 13737600000000L, 10421), chunk("1970-06-10/0_1", 13824000000000L, 10488),
                chunk("1970-06-11/0_1", 13910400000000L, 10555), chunk("1970-06-12/0_1", 13996800000000L, 10622),
                chunk("1970-06-13/0_1", 14083200000000L, 10689), chunk("1970-06-14/0_1", 14169600000000L, 10756),
                chunk("1970-06-15/0_1", 14256000000000L, 10823), chunk("1970-06-16/0_1", 14342400000000L, 10890),
                chunk("1970-06-17/0_1", 14428800000000L, 10957), chunk("1970-06-18/0_1", 14515200000000L, 11024),
                chunk("1970-06-19/0_1", 14601600000000L, 11091), chunk("1970-06-20/0_1", 14688000000000L, 11158),
                chunk("1970-06-21/0_1", 14774400000000L, 11226), chunk("1970-06-22/0_1", 14860800000000L, 11293),
                chunk("1970-06-23/0_1", 14947200000000L, 11360), chunk("1970-06-24/0_1", 15033600000000L, 11427),
                chunk("1970-06-25/0_1", 15120000000000L, 11494), chunk("1970-06-26/0_1", 15206400000000L, 11561),
                chunk("1970-06-27/0_1", 15292800000000L, 11628), chunk("1970-06-28/0_1", 15379200000000L, 11695),
                chunk("1970-06-29/0_1", 15465600000000L, 11762), chunk("1970-06-30/0_1", 15552000000000L, 11829),
                chunk("1970-07-01/0_1", 15638400000000L, 11896), chunk("1970-07-02/0_1", 15724800000000L, 11963),
                chunk("1970-07-03/0_1", 15811200000000L, 12030), chunk("1970-07-04/0_1", 15897600000000L, 12097),
                chunk("1970-07-05/0_1", 15984000000000L, 12164), chunk("1970-07-06/0_1", 16070400000000L, 12231),
                chunk("1970-07-07/0_1", 16156800000000L, 12299), chunk("1970-07-08/0_1", 16243200000000L, 12366),
                chunk("1970-07-09/0_1", 16329600000000L, 12434), chunk("1970-07-10/0_1", 16416000000000L, 12501),
                chunk("1970-07-11/0_1", 16502400000000L, 12568), chunk("1970-07-12/0_1", 16588800000000L, 12635),
                chunk("1970-07-13/0_1", 16675200000000L, 12702), chunk("1970-07-14/0_1", 16761600000000L, 12769),
                chunk("1970-07-15/0_1", 16848000000000L, 12836), chunk("1970-07-16/0_1", 16934400000000L, 12903),
                chunk("1970-07-17/0_1", 17020800000000L, 12970), chunk("1970-07-18/0_1", 17107200000000L, 13037),
                chunk("1970-07-19/0_1", 17193600000000L, 13104), chunk("1970-07-20/0_1", 17280000000000L, 13172),
                chunk("1970-07-21/0_1", 17366400000000L, 13240), chunk("1970-07-22/0_1", 17452800000000L, 13307),
                chunk("1970-07-23/0_1", 17539200000000L, 13374), chunk("1970-07-24/0_1", 17625600000000L, 13441),
                chunk("1970-07-25/0_1", 17712000000000L, 13508), chunk("1970-07-26/0_1", 17798400000000L, 13575),
                chunk("1970-07-27/0_1", 17884800000000L, 13642), chunk("1970-07-28/0_1", 17971200000000L, 13710),
                chunk("1970-07-29/0_1", 18057600000000L, 13777), chunk("1970-07-30/0_1", 18144000000000L, 13844),
                chunk("1970-07-31/0_1", 18230400000000L, 13911), chunk("1970-08-01/0_1", 18316800000000L, 13978),
                chunk("1970-08-02/0_1", 18403200000000L, 14045), chunk("1970-08-03/0_1", 18489600000000L, 14112),
                chunk("1970-08-04/0_1", 18576000000000L, 14179), chunk("1970-08-05/0_1", 18662400000000L, 14246),
                chunk("1970-08-06/0_1", 18748800000000L, 14313), chunk("1970-08-07/0_1", 18835200000000L, 14380),
                chunk("1970-08-08/0_1", 18921600000000L, 14447), chunk("1970-08-09/0_1", 19008000000000L, 14514),
                chunk("1970-08-10/0_1", 19094400000000L, 14581), chunk("1970-08-11/0_1", 19180800000000L, 14649),
                chunk("1970-08-12/0_1", 19267200000000L, 14716), chunk("1970-08-13/0_1", 19353600000000L, 14783),
                chunk("1970-08-14/0_1", 19440000000000L, 14851), chunk("1970-08-15/0_1", 19526400000000L, 14918),
                chunk("1970-08-16/0_1", 19612800000000L, 14985), chunk("1970-08-17/0_1", 19699200000000L, 15052),
                chunk("1970-08-18/0_1", 19785600000000L, 15120), chunk("1970-08-19/0_1", 19872000000000L, 15187),
                chunk("1970-08-20/0_1", 19958400000000L, 15254), chunk("1970-08-21/0_1", 20044800000000L, 15321),
                chunk("1970-08-22/0_1", 20131200000000L, 15388), chunk("1970-08-23/0_1", 20217600000000L, 15455),
                chunk("1970-08-24/0_1", 20304000000000L, 15523), chunk("1970-08-25/0_1", 20390400000000L, 15590),
                chunk("1970-08-26/0_1", 20476800000000L, 15657), chunk("1970-08-27/0_1", 20563200000000L, 15725),
                chunk("1970-08-28/0_1", 20649600000000L, 15792), chunk("1970-08-29/0_1", 20736000000000L, 15859),
                chunk("1970-08-30/0_1", 20822400000000L, 15926), chunk("1970-08-31/0_1", 20908800000000L, 15993),
                chunk("1970-09-01/0_1", 20995200000000L, 16060), chunk("1970-09-02/0_1", 21081600000000L, 16127),
                chunk("1970-09-03/0_1", 21168000000000L, 16194), chunk("1970-09-04/0_1", 21254400000000L, 16261),
                chunk("1970-09-05/0_1", 21340800000000L, 16328), chunk("1970-09-06/0_1", 21427200000000L, 16395),
                chunk("1970-09-07/0_1", 21513600000000L, 16462), chunk("1970-09-08/0_1", 21600000000000L, 16529),
                chunk("1970-09-09/0_1", 21686400000000L, 16596), chunk("1970-09-10/0_1", 21772800000000L, 16663),
                chunk("1970-09-11/0_1", 21859200000000L, 16730), chunk("1970-09-12/1_1", 21945600000000L, 16797),
                chunk("1970-09-13/1_1", 22032000000000L, 16864), chunk("1970-09-14/1_1", 22118400000000L, 16931),
                chunk("1970-09-15/1_1", 22204800000000L, 16999), chunk("1970-09-16/1_1", 22291200000000L, 17066),
                chunk("1970-09-17/1_1", 22377600000000L, 17133), chunk("1970-09-18/1_1", 22464000000000L, 17200),
                chunk("1970-09-19/1_1", 22550400000000L, 17267), chunk("1970-09-20/1_1", 22636800000000L, 17334),
                chunk("1970-09-21/1_1", 22723200000000L, 17401), chunk("1970-09-22/1_1", 22809600000000L, 17468),
                chunk("1970-09-23/1_1", 22896000000000L, 17535), chunk("1970-09-24/1_1", 22982400000000L, 17602),
                chunk("1970-09-25/1_1", 23068800000000L, 17669), chunk("1970-09-26/1_1", 23155200000000L, 17736),
                chunk("1970-09-27/1_1", 23241600000000L, 17803), chunk("1970-09-28/1_1", 23328000000000L, 17870),
                chunk("1970-09-29/1_1", 23414400000000L, 17937), chunk("1970-09-30/1_1", 23500800000000L, 18004),
                chunk("1970-10-01/1_1", 23587200000000L, 18071), chunk("1970-10-02/1_1", 23673600000000L, 18138),
                chunk("1970-10-03/1_1", 23760000000000L, 18207), chunk("1970-10-04/1_1", 23846400000000L, 18274),
                chunk("1970-10-05/1_1", 23932800000000L, 18341), chunk("1970-10-06/1_1", 24019200000000L, 18408),
                chunk("1970-10-07/1_1", 24105600000000L, 18475), chunk("1970-10-08/1_1", 24192000000000L, 18542),
                chunk("1970-10-09/1_1", 24278400000000L, 18609), chunk("1970-10-10/1_1", 24364800000000L, 18676),
                chunk("1970-10-11/1_1", 24451200000000L, 18743), chunk("1970-10-12/1_1", 24537600000000L, 18810),
                chunk("1970-10-13/1_1", 24624000000000L, 18878), chunk("1970-10-14/1_1", 24710400000000L, 18945),
                chunk("1970-10-15/1_1", 24796800000000L, 19012), chunk("1970-10-16/1_1", 24883200000000L, 19079),
                chunk("1970-10-17/1_1", 24969600000000L, 19146), chunk("1970-10-18/1_1", 25056000000000L, 19213),
                chunk("1970-10-19/1_1", 25142400000000L, 19280), chunk("1970-10-20/1_1", 25228800000000L, 19347),
                chunk("1970-10-21/1_1", 25315200000000L, 19414), chunk("1970-10-22/1_1", 25401600000000L, 19481),
                chunk("1970-10-23/1_1", 25488000000000L, 19548), chunk("1970-10-24/1_1", 25574400000000L, 19615),
                chunk("1970-10-25/1_1", 25660800000000L, 19682), chunk("1970-10-26/1_1", 25747200000000L, 19749),
                chunk("1970-10-27/1_1", 25833600000000L, 19816), chunk("1970-10-28/1_1", 25920000000000L, 19883),
                chunk("1970-10-29/1_1", 26006400000000L, 19950), chunk("1970-10-30/1_1", 26092800000000L, 20017),
                chunk("1970-10-31/1_1", 26179200000000L, 20084), chunk("1970-11-01/1_1", 26265600000000L, 20151),
                chunk("1970-11-02/1_1", 26352000000000L, 20218), chunk("1970-11-03/1_1", 26438400000000L, 20285),
                chunk("1970-11-04/1_1", 26524800000000L, 20352), chunk("1970-11-05/1_1", 26611200000000L, 20420),
                chunk("1970-11-06/1_1", 26697600000000L, 20487), chunk("1970-11-07/1_1", 26784000000000L, 20554),
                chunk("1970-11-08/1_1", 26870400000000L, 20621), chunk("1970-11-09/1_1", 26956800000000L, 20688),
                chunk("1970-11-10/1_1", 27043200000000L, 20755), chunk("1970-11-11/1_1", 27129600000000L, 20822),
                chunk("1970-11-12/1_1", 27216000000000L, 20889), chunk("1970-11-13/1_1", 27302400000000L, 20956),
                chunk("1970-11-14/1_1", 27388800000000L, 21023), chunk("1970-11-15/1_1", 27475200000000L, 21090),
                chunk("1970-11-16/1_1", 27561600000000L, 21157), chunk("1970-11-17/1_1", 27648000000000L, 21224),
                chunk("1970-11-18/1_1", 27734400000000L, 21291), chunk("1970-11-19/1_1", 27820800000000L, 21358),
                chunk("1970-11-20/1_1", 27907200000000L, 21426), chunk("1970-11-21/1_1", 27993600000000L, 21493),
                chunk("1970-11-22/1_1", 28080000000000L, 21560), chunk("1970-11-23/1_1", 28166400000000L, 21629),
                chunk("1970-11-24/1_1", 28252800000000L, 21696), chunk("1970-11-25/1_1", 28339200000000L, 21763),
                chunk("1970-11-26/1_1", 28425600000000L, 21830), chunk("1970-11-27/1_1", 28512000000000L, 21897),
                chunk("1970-11-28/1_1", 28598400000000L, 21964), chunk("1970-11-29/1_1", 28684800000000L, 22031),
                chunk("1970-11-30/1_1", 28771200000000L, 22100), chunk("1970-12-01/1_1", 28857600000000L, 22167),
                chunk("1970-12-02/1_1", 28944000000000L, 22234), chunk("1970-12-03/1_1", 29030400000000L, 22301),
                chunk("1970-12-04/1_1", 29116800000000L, 22368), chunk("1970-12-05/1_1", 29203200000000L, 22435),
                chunk("1970-12-06/1_1", 29289600000000L, 22502), chunk("1970-12-07/1_1", 29376000000000L, 22569),
                chunk("1970-12-08/1_1", 29462400000000L, 22636), chunk("1970-12-09/1_1", 29548800000000L, 22703),
                chunk("1970-12-10/1_1", 29635200000000L, 22770), chunk("1970-12-11/1_1", 29721600000000L, 22837),
                chunk("1970-12-12/1_1", 29808000000000L, 22904), chunk("1970-12-13/1_1", 29894400000000L, 22971),
                chunk("1970-12-14/1_1", 29980800000000L, 23038), chunk("1970-12-15/1_1", 30067200000000L, 23105),
                chunk("1970-12-16/1_1", 30153600000000L, 23172), chunk("1970-12-17/1_1", 30240000000000L, 23240),
                chunk("1970-12-18/1_1", 30326400000000L, 23307), chunk("1970-12-19/1_1", 30412800000000L, 23374),
                chunk("1970-12-20/1_1", 30499200000000L, 23441), chunk("1970-12-21/1_1", 30585600000000L, 23508),
                chunk("1970-12-22/1_1", 30672000000000L, 23575), chunk("1970-12-23/1_1", 30758400000000L, 23643),
                chunk("1970-12-24/1_1", 30844800000000L, 23711), chunk("1970-12-25/1_1", 30931200000000L, 23778),
                chunk("1970-12-26/1_1", 31017600000000L, 23845), chunk("1970-12-27/1_1", 31104000000000L, 23913),
                chunk("1970-12-28/1_1", 31190400000000L, 23980), chunk("1970-12-29/1_1", 31276800000000L, 24047),
                chunk("1970-12-30/1_1", 31363200000000L, 24115), chunk("1970-12-31/1_1", 31449600000000L, 24182),
                chunk("1971-01-01/1_1", 31536000000000L, 24249), chunk("1971-01-02/1_1", 31622400000000L, 24316),
                chunk("1971-01-03/1_1", 31708800000000L, 24383), chunk("1971-01-04/1_1", 31795200000000L, 24450),
                chunk("1971-01-05/1_1", 31881600000000L, 24517), chunk("1971-01-06/1_1", 31968000000000L, 24584),
                chunk("1971-01-07/1_1", 32054400000000L, 24651), chunk("1971-01-08/1_1", 32140800000000L, 24718),
                chunk("1971-01-09/1_1", 32227200000000L, 24786), chunk("1971-01-10/1_1", 32313600000000L, 24853),
                chunk("1971-01-11/1_1", 32400000000000L, 24920), chunk("1971-01-12/1_1", 32486400000000L, 24987),
                chunk("1971-01-13/1_1", 32572800000000L, 25054), chunk("1971-01-14/1_1", 32659200000000L, 25122),
                chunk("1971-01-15/1_1", 32745600000000L, 25189), chunk("1971-01-16/1_1", 32832000000000L, 25256),
                chunk("1971-01-17/1_1", 32918400000000L, 25323), chunk("1971-01-18/1_1", 33004800000000L, 25390),
                chunk("1971-01-19/1_1", 33091200000000L, 25457), chunk("1971-01-20/1_1", 33177600000000L, 25524),
                chunk("1971-01-21/1_1", 33264000000000L, 25591), chunk("1971-01-22/1_1", 33350400000000L, 25658),
                chunk("1971-01-23/1_1", 33436800000000L, 25725), chunk("1971-01-24/1_1", 33523200000000L, 25792),
                chunk("1971-01-25/1_1", 33609600000000L, 25859), chunk("1971-01-26/1_1", 33696000000000L, 25927),
                chunk("1971-01-27/1_1", 33782400000000L, 25994), chunk("1971-01-28/1_1", 33868800000000L, 26062),
                chunk("1971-01-29/1_1", 33955200000000L, 26129), chunk("1971-01-30/1_1", 34041600000000L, 26196),
                chunk("1971-01-31/1_1", 34128000000000L, 26263), chunk("1971-02-01/1_1", 34214400000000L, 26330),
                chunk("1971-02-02/1_1", 34300800000000L, 26397), chunk("1971-02-03/1_1", 34387200000000L, 26464),
                chunk("1971-02-04/1_1", 34473600000000L, 26531), chunk("1971-02-05/1_1", 34560000000000L, 26598),
                chunk("1971-02-06/1_1", 34646400000000L, 26665), chunk("1971-02-07/1_1", 34732800000000L, 26733),
                chunk("1971-02-08/1_1", 34819200000000L, 26800), chunk("1971-02-09/1_1", 34905600000000L, 26867),
                chunk("1971-02-10/1_1", 34992000000000L, 26934), chunk("1971-02-11/1_1", 35078400000000L, 27001),
                chunk("1971-02-12/1_1", 35164800000000L, 27069), chunk("1971-02-13/1_1", 35251200000000L, 27136),
                chunk("1971-02-14/1_1", 35337600000000L, 27203), chunk("1971-02-15/1_1", 35424000000000L, 27270),
                chunk("1971-02-16/1_1", 35510400000000L, 27337), chunk("1971-02-17/1_1", 35596800000000L, 27405),
                chunk("1971-02-18/1_1", 35683200000000L, 27472), chunk("1971-02-19/1_1", 35769600000000L, 27539),
                chunk("1971-02-20/1_1", 35856000000000L, 27607), chunk("1971-02-21/1_1", 35942400000000L, 27674),
                chunk("1971-02-22/1_1", 36028800000000L, 27741), chunk("1971-02-23/1_1", 36115200000000L, 27808),
                chunk("1971-02-24/1_1", 36201600000000L, 27875), chunk("1971-02-25/1_1", 36288000000000L, 27942),
                chunk("1971-02-26/1_1", 36374400000000L, 28009), chunk("1971-02-27/1_1", 36460800000000L, 28076),
                chunk("1971-02-28/1_1", 36547200000000L, 28143), chunk("1971-03-01/1_1", 36633600000000L, 28210),
                chunk("1971-03-02/1_1", 36720000000000L, 28278), chunk("1971-03-03/1_1", 36806400000000L, 28347),
                chunk("1971-03-04/1_1", 36892800000000L, 28414), chunk("1971-03-05/1_1", 36979200000000L, 28482),
                chunk("1971-03-06/1_1", 37065600000000L, 28549), chunk("1971-03-07/1_1", 37152000000000L, 28616),
                chunk("1971-03-08/1_1", 37238400000000L, 28683), chunk("1971-03-09/1_1", 37324800000000L, 28750),
                chunk("1971-03-10/1_1", 37411200000000L, 28817), chunk("1971-03-11/1_1", 37497600000000L, 28884),
                chunk("1971-03-12/1_1", 37584000000000L, 28951), chunk("1971-03-13/1_1", 37670400000000L, 29018),
                chunk("1971-03-14/1_1", 37756800000000L, 29085), chunk("1971-03-15/1_1", 37843200000000L, 29152),
                chunk("1971-03-16/1_1", 37929600000000L, 29219), chunk("1971-03-17/1_1", 38016000000000L, 29286),
                chunk("1971-03-18/1_1", 38102400000000L, 29353), chunk("1971-03-19/1_1", 38188800000000L, 29421),
                chunk("1971-03-20/1_1", 38275200000000L, 29488), chunk("1971-03-21/1_1", 38361600000000L, 29555),
                chunk("1971-03-22/1_1", 38448000000000L, 29622), chunk("1971-03-23/1_1", 38534400000000L, 29690),
                chunk("1971-03-24/1_1", 38620800000000L, 29758), chunk("1971-03-25/1_1", 38707200000000L, 29825),
                chunk("1971-03-26/1_1", 38793600000000L, 29892), chunk("1971-03-27/1_1", 38880000000000L, 29959),
                chunk("1971-03-28/1_1", 38966400000000L, 30026), chunk("1971-03-29/1_1", 39052800000000L, 30093),
                chunk("1971-03-30/1_1", 39139200000000L, 30160), chunk("1971-03-31/1_1", 39225600000000L, 30229),
                chunk("1971-04-01/1_1", 39312000000000L, 30296), chunk("1971-04-02/1_1", 39398400000000L, 30363),
                chunk("1971-04-03/1_1", 39484800000000L, 30430), chunk("1971-04-04/1_1", 39571200000000L, 30497),
                chunk("1971-04-05/1_1", 39657600000000L, 30564), chunk("1971-04-06/1_1", 39744000000000L, 30631),
                chunk("1971-04-07/1_1", 39830400000000L, 30698), chunk("1971-04-08/1_1", 39916800000000L, 30765),
                chunk("1971-04-09/1_1", 40003200000000L, 30832), chunk("1971-04-10/1_1", 40089600000000L, 30899),
                chunk("1971-04-11/1_1", 40176000000000L, 30966), chunk("1971-04-12/1_1", 40262400000000L, 31033),
                chunk("1971-04-13/1_1", 40348800000000L, 31100), chunk("1971-04-14/1_1", 40435200000000L, 31167),
                chunk("1971-04-15/1_1", 40521600000000L, 31234), chunk("1971-04-16/1_1", 40608000000000L, 31301),
                chunk("1971-04-17/1_1", 40694400000000L, 31368), chunk("1971-04-18/1_1", 40780800000000L, 31435),
                chunk("1971-04-19/1_1", 40867200000000L, 31502), chunk("1971-04-20/1_1", 40953600000000L, 31569),
                chunk("1971-04-21/1_1", 41040000000000L, 31636), chunk("1971-04-22/1_1", 41126400000000L, 31703),
                chunk("1971-04-23/1_1", 41212800000000L, 31770), chunk("1971-04-24/1_1", 41299200000000L, 31838),
                chunk("1971-04-25/1_1", 41385600000000L, 31905), chunk("1971-04-26/1_1", 41472000000000L, 31972),
                chunk("1971-04-27/1_1", 41558400000000L, 32039), chunk("1971-04-28/1_1", 41644800000000L, 32106),
                chunk("1971-04-29/1_1", 41731200000000L, 32173), chunk("1971-04-30/1_1", 41817600000000L, 32240),
                chunk("1971-05-01/1_1", 41904000000000L, 32307), chunk("1971-05-02/1_1", 41990400000000L, 32374),
                chunk("1971-05-03/1_1", 42076800000000L, 32441), chunk("1971-05-04/1_1", 42163200000000L, 32508),
                chunk("1971-05-05/1_1", 42249600000000L, 32575), chunk("1971-05-06/1_1", 42336000000000L, 32643),
                chunk("1971-05-07/1_1", 42422400000000L, 32710), chunk("1971-05-08/1_1", 42508800000000L, 32777),
                chunk("1971-05-09/1_1", 42595200000000L, 32844), chunk("1971-05-10/1_1", 42681600000000L, 32911),
                chunk("1971-05-11/1_1", 42768000000000L, 32978), chunk("1971-05-12/1_1", 42854400000000L, 33045),
                chunk("1971-05-13/1_1", 42940800000000L, 33112), chunk("1971-05-14/1_1", 43027200000000L, 33179),
                chunk("1971-05-15/1_1", 43113600000000L, 33246), chunk("1971-05-16/1_1", 43200000000000L, 33313),
                chunk("1971-05-17/1_1", 43286400000000L, 33380), chunk("1971-05-18/1_1", 43372800000000L, 33447),
                chunk("1971-05-19/2_1", 43459200000000L, 33514), chunk("1971-05-20/2_1", 43545600000000L, 33581),
                chunk("1971-05-21/2_1", 43632000000000L, 33648), chunk("1971-05-22/2_1", 43718400000000L, 33715),
                chunk("1971-05-23/2_1", 43804800000000L, 33782), chunk("1971-05-24/2_1", 43891200000000L, 33849),
                chunk("1971-05-25/2_1", 43977600000000L, 33916), chunk("1971-05-26/2_1", 44064000000000L, 33983),
                chunk("1971-05-27/2_1", 44150400000000L, 34050), chunk("1971-05-28/2_1", 44236800000000L, 34117),
                chunk("1971-05-29/2_1", 44323200000000L, 34184), chunk("1971-05-30/2_1", 44409600000000L, 34251),
                chunk("1971-05-31/2_1", 44496000000000L, 34318), chunk("1971-06-01/2_1", 44582400000000L, 34385),
                chunk("1971-06-02/2_1", 44668800000000L, 34452), chunk("1971-06-03/2_1", 44755200000000L, 34519),
                chunk("1971-06-04/2_1", 44841600000000L, 34586), chunk("1971-06-05/2_1", 44928000000000L, 34653),
                chunk("1971-06-06/2_1", 45014400000000L, 34720), chunk("1971-06-07/2_1", 45100800000000L, 34787),
                chunk("1971-06-08/2_1", 45187200000000L, 34854), chunk("1971-06-09/2_1", 45273600000000L, 34921),
                chunk("1971-06-10/2_1", 45360000000000L, 34989), chunk("1971-06-11/2_1", 45446400000000L, 35056),
                chunk("1971-06-12/2_1", 45532800000000L, 35123), chunk("1971-06-13/2_1", 45619200000000L, 35190),
                chunk("1971-06-14/2_1", 45705600000000L, 35257), chunk("1971-06-15/2_1", 45792000000000L, 35324),
                chunk("1971-06-16/2_1", 45878400000000L, 35391), chunk("1971-06-17/2_1", 45964800000000L, 35458),
                chunk("1971-06-18/2_1", 46051200000000L, 35525), chunk("1971-06-19/2_1", 46137600000000L, 35592),
                chunk("1971-06-20/2_1", 46224000000000L, 35659), chunk("1971-06-21/2_1", 46310400000000L, 35726),
                chunk("1971-06-22/2_1", 46396800000000L, 35793), chunk("1971-06-23/2_1", 46483200000000L, 35860),
                chunk("1971-06-24/2_1", 46569600000000L, 35928), chunk("1971-06-25/2_1", 46656000000000L, 35995),
                chunk("1971-06-26/2_1", 46742400000000L, 36062), chunk("1971-06-27/2_1", 46828800000000L, 36129),
                chunk("1971-06-28/2_1", 46915200000000L, 36196), chunk("1971-06-29/2_1", 47001600000000L, 36263),
                chunk("1971-06-30/2_1", 47088000000000L, 36330), chunk("1971-07-01/2_1", 47174400000000L, 36397),
                chunk("1971-07-02/2_1", 47260800000000L, 36464), chunk("1971-07-03/2_1", 47347200000000L, 36531),
                chunk("1971-07-04/2_1", 47433600000000L, 36599), chunk("1971-07-05/2_1", 47520000000000L, 36666),
                chunk("1971-07-06/2_1", 47606400000000L, 36733), chunk("1971-07-07/2_1", 47692800000000L, 36801),
                chunk("1971-07-08/2_1", 47779200000000L, 36868), chunk("1971-07-09/2_1", 47865600000000L, 36935),
                chunk("1971-07-10/2_1", 47952000000000L, 37002), chunk("1971-07-11/2_1", 48038400000000L, 37069),
                chunk("1971-07-12/2_1", 48124800000000L, 37137), chunk("1971-07-13/2_1", 48211200000000L, 37205),
                chunk("1971-07-14/2_1", 48297600000000L, 37272), chunk("1971-07-15/2_1", 48384000000000L, 37339),
                chunk("1971-07-16/2_1", 48470400000000L, 37406), chunk("1971-07-17/2_1", 48556800000000L, 37473),
                chunk("1971-07-18/2_1", 48643200000000L, 37540), chunk("1971-07-19/2_1", 48729600000000L, 37607),
                chunk("1971-07-20/2_1", 48816000000000L, 37674), chunk("1971-07-21/2_1", 48902400000000L, 37741),
                chunk("1971-07-22/2_1", 48988800000000L, 37808), chunk("1971-07-23/2_1", 49075200000000L, 37875),
                chunk("1971-07-24/2_1", 49161600000000L, 37942), chunk("1971-07-25/2_1", 49248000000000L, 38009),
                chunk("1971-07-26/2_1", 49334400000000L, 38076), chunk("1971-07-27/2_1", 49420800000000L, 38143),
                chunk("1971-07-28/2_1", 49507200000000L, 38210), chunk("1971-07-29/2_1", 49593600000000L, 38277),
                chunk("1971-07-30/2_1", 49680000000000L, 38344), chunk("1971-07-31/2_1", 49766400000000L, 38411),
                chunk("1971-08-01/2_1", 49852800000000L, 38478), chunk("1971-08-02/2_1", 49939200000000L, 38545),
                chunk("1971-08-03/2_1", 50025600000000L, 38613), chunk("1971-08-04/2_1", 50112000000000L, 38680),
                chunk("1971-08-05/2_1", 50198400000000L, 38747), chunk("1971-08-06/2_1", 50284800000000L, 38814),
                chunk("1971-08-07/2_1", 50371200000000L, 38881), chunk("1971-08-08/2_1", 50457600000000L, 38948),
                chunk("1971-08-09/2_1", 50544000000000L, 39016), chunk("1971-08-10/2_1", 50630400000000L, 39083),
                chunk("1971-08-11/2_1", 50716800000000L, 39150), chunk("1971-08-12/2_1", 50803200000000L, 39217),
                chunk("1971-08-13/2_1", 50889600000000L, 39284), chunk("1971-08-14/2_1", 50976000000000L, 39351),
                chunk("1971-08-15/2_1", 51062400000000L, 39418), chunk("1971-08-16/2_1", 51148800000000L, 39485),
                chunk("1971-08-17/2_1", 51235200000000L, 39552), chunk("1971-08-18/2_1", 51321600000000L, 39619),
                chunk("1971-08-19/2_1", 51408000000000L, 39687), chunk("1971-08-20/2_1", 51494400000000L, 39754),
                chunk("1971-08-21/2_1", 51580800000000L, 39821), chunk("1971-08-22/2_1", 51667200000000L, 39888),
                chunk("1971-08-23/2_1", 51753600000000L, 39956), chunk("1971-08-24/2_1", 51840000000000L, 40023),
                chunk("1971-08-25/2_1", 51926400000000L, 40090), chunk("1971-08-26/2_1", 52012800000000L, 40157),
                chunk("1971-08-27/2_1", 52099200000000L, 40224), chunk("1971-08-28/2_1", 52185600000000L, 40291),
                chunk("1971-08-29/2_1", 52272000000000L, 40358), chunk("1971-08-30/2_1", 52358400000000L, 40425),
                chunk("1971-08-31/2_1", 52444800000000L, 40492), chunk("1971-09-01/2_1", 52531200000000L, 40559),
                chunk("1971-09-02/2_1", 52617600000000L, 40626), chunk("1971-09-03/2_1", 52704000000000L, 40693),
                chunk("1971-09-04/2_1", 52790400000000L, 40760), chunk("1971-09-05/2_1", 52876800000000L, 40827),
                chunk("1971-09-06/2_1", 52963200000000L, 40894), chunk("1971-09-07/2_1", 53049600000000L, 40962),
                chunk("1971-09-08/2_1", 53136000000000L, 41029), chunk("1971-09-09/2_1", 53222400000000L, 41096),
                chunk("1971-09-10/2_1", 53308800000000L, 41163), chunk("1971-09-11/2_1", 53395200000000L, 41230),
                chunk("1971-09-12/2_1", 53481600000000L, 41297), chunk("1971-09-13/2_1", 53568000000000L, 41364),
                chunk("1971-09-14/2_1", 53654400000000L, 41431), chunk("1971-09-15/2_1", 53740800000000L, 41498),
                chunk("1971-09-16/2_1", 53827200000000L, 41565), chunk("1971-09-17/2_1", 53913600000000L, 41632),
                chunk("1971-09-18/2_1", 54000000000000L, 41699), chunk("1971-09-19/2_1", 54086400000000L, 41767),
                chunk("1971-09-20/2_1", 54172800000000L, 41834), chunk("1971-09-21/2_1", 54259200000000L, 41901),
                chunk("1971-09-22/2_1", 54345600000000L, 41968), chunk("1971-09-23/2_1", 54432000000000L, 42035),
                chunk("1971-09-24/2_1", 54518400000000L, 42102), chunk("1971-09-25/2_1", 54604800000000L, 42169),
                chunk("1971-09-26/2_1", 54691200000000L, 42236), chunk("1971-09-27/2_1", 54777600000000L, 42303),
                chunk("1971-09-28/2_1", 54864000000000L, 42370), chunk("1971-09-29/2_1", 54950400000000L, 42437),
                chunk("1971-09-30/2_1", 55036800000000L, 42504), chunk("1971-10-01/2_1", 55123200000000L, 42571),
                chunk("1971-10-02/2_1", 55209600000000L, 42638), chunk("1971-10-03/2_1", 55296000000000L, 42705),
                chunk("1971-10-04/2_1", 55382400000000L, 42772), chunk("1971-10-05/2_1", 55468800000000L, 42839),
                chunk("1971-10-06/2_1", 55555200000000L, 42906), chunk("1971-10-07/2_1", 55641600000000L, 42973),
                chunk("1971-10-08/2_1", 55728000000000L, 43040), chunk("1971-10-09/2_1", 55814400000000L, 43107),
                chunk("1971-10-10/2_1", 55900800000000L, 43174), chunk("1971-10-11/2_1", 55987200000000L, 43241),
                chunk("1971-10-12/2_1", 56073600000000L, 43308), chunk("1971-10-13/2_1", 56160000000000L, 43375),
                chunk("1971-10-14/2_1", 56246400000000L, 43442), chunk("1971-10-15/2_1", 56332800000000L, 43509),
                chunk("1971-10-16/2_1", 56419200000000L, 43576), chunk("1971-10-17/2_1", 56505600000000L, 43643),
                chunk("1971-10-18/2_1", 56592000000000L, 43710), chunk("1971-10-19/2_1", 56678400000000L, 43777),
                chunk("1971-10-20/2_1", 56764800000000L, 43844), chunk("1971-10-21/2_1", 56851200000000L, 43911),
                chunk("1971-10-22/2_1", 56937600000000L, 43978), chunk("1971-10-23/2_1", 57024000000000L, 44046),
                chunk("1971-10-24/2_1", 57110400000000L, 44113), chunk("1971-10-25/2_1", 57196800000000L, 44180),
                chunk("1971-10-26/2_1", 57283200000000L, 44247), chunk("1971-10-27/2_1", 57369600000000L, 44314),
                chunk("1971-10-28/2_1", 57456000000000L, 44381), chunk("1971-10-29/2_1", 57542400000000L, 44448),
                chunk("1971-10-30/2_1", 57628800000000L, 44516), chunk("1971-10-31/2_1", 57715200000000L, 44583),
                chunk("1971-11-01/2_1", 57801600000000L, 44650), chunk("1971-11-02/2_1", 57888000000000L, 44717),
                chunk("1971-11-03/2_1", 57974400000000L, 44784), chunk("1971-11-04/2_1", 58060800000000L, 44851),
                chunk("1971-11-05/2_1", 58147200000000L, 44918), chunk("1971-11-06/2_1", 58233600000000L, 44985),
                chunk("1971-11-07/2_1", 58320000000000L, 45052), chunk("1971-11-08/2_1", 58406400000000L, 45119),
                chunk("1971-11-09/2_1", 58492800000000L, 45186), chunk("1971-11-10/2_1", 58579200000000L, 45253),
                chunk("1971-11-11/2_1", 58665600000000L, 45320), chunk("1971-11-12/2_1", 58752000000000L, 45387),
                chunk("1971-11-13/2_1", 58838400000000L, 45454), chunk("1971-11-14/2_1", 58924800000000L, 45521),
                chunk("1971-11-15/2_1", 59011200000000L, 45588), chunk("1971-11-16/2_1", 59097600000000L, 45655),
                chunk("1971-11-17/2_1", 59184000000000L, 45722), chunk("1971-11-18/2_1", 59270400000000L, 45789),
                chunk("1971-11-19/2_1", 59356800000000L, 45856), chunk("1971-11-20/2_1", 59443200000000L, 45923),
                chunk("1971-11-21/2_1", 59529600000000L, 45990), chunk("1971-11-22/2_1", 59616000000000L, 46058),
                chunk("1971-11-23/2_1", 59702400000000L, 46125), chunk("1971-11-24/2_1", 59788800000000L, 46192),
                chunk("1971-11-25/2_1", 59875200000000L, 46259), chunk("1971-11-26/2_1", 59961600000000L, 46326),
                chunk("1971-11-27/2_1", 60048000000000L, 46393), chunk("1971-11-28/2_1", 60134400000000L, 46460),
                chunk("1971-11-29/2_1", 60220800000000L, 46527), chunk("1971-11-30/2_1", 60307200000000L, 46594),
                chunk("1971-12-01/2_1", 60393600000000L, 46661), chunk("1971-12-02/2_1", 60480000000000L, 46728),
                chunk("1971-12-03/2_1", 60566400000000L, 46795), chunk("1971-12-04/2_1", 60652800000000L, 46862),
                chunk("1971-12-05/2_1", 60739200000000L, 46929), chunk("1971-12-06/2_1", 60825600000000L, 46996),
                chunk("1971-12-07/2_1", 60912000000000L, 47063), chunk("1971-12-08/2_1", 60998400000000L, 47130),
                chunk("1971-12-09/2_1", 61084800000000L, 47197), chunk("1971-12-10/2_1", 61171200000000L, 47264),
                chunk("1971-12-11/2_1", 61257600000000L, 47331), chunk("1971-12-12/2_1", 61344000000000L, 47398),
                chunk("1971-12-13/2_1", 61430400000000L, 47465), chunk("1971-12-14/2_1", 61516800000000L, 47532),
                chunk("1971-12-15/2_1", 61603200000000L, 47599), chunk("1971-12-16/2_1", 61689600000000L, 47666),
                chunk("1971-12-17/2_1", 61776000000000L, 47733), chunk("1971-12-18/2_1", 61862400000000L, 47800),
                chunk("1971-12-19/2_1", 61948800000000L, 47867), chunk("1971-12-20/2_1", 62035200000000L, 47934),
                chunk("1971-12-21/2_1", 62121600000000L, 48001), chunk("1971-12-22/2_1", 62208000000000L, 48068),
                chunk("1971-12-23/2_1", 62294400000000L, 48135), chunk("1971-12-24/2_1", 62380800000000L, 48202),
                chunk("1971-12-25/2_1", 62467200000000L, 48269), chunk("1971-12-26/2_1", 62553600000000L, 48336),
                chunk("1971-12-27/2_1", 62640000000000L, 48403), chunk("1971-12-28/2_1", 62726400000000L, 48470),
                chunk("1971-12-29/2_1", 62812800000000L, 48537), chunk("1971-12-30/2_1", 62899200000000L, 48604),
                chunk("1971-12-31/2_1", 62985600000000L, 48671), chunk("1972-01-01/2_1", 63072000000000L, 48738),
                chunk("1972-01-02/2_1", 63158400000000L, 48806), chunk("1972-01-03/2_1", 63244800000000L, 48873),
                chunk("1972-01-04/2_1", 63331200000000L, 48940), chunk("1972-01-05/2_1", 63417600000000L, 49007),
                chunk("1972-01-06/2_1", 63504000000000L, 49074), chunk("1972-01-07/2_1", 63590400000000L, 49142),
                chunk("1972-01-08/2_1", 63676800000000L, 49209), chunk("1972-01-09/2_1", 63763200000000L, 49276),
                chunk("1972-01-10/2_1", 63849600000000L, 49344), chunk("1972-01-11/2_1", 63936000000000L, 49411),
                chunk("1972-01-12/2_1", 64022400000000L, 49478), chunk("1972-01-13/2_1", 64108800000000L, 49545),
                chunk("1972-01-14/2_1", 64195200000000L, 49612), chunk("1972-01-15/2_1", 64281600000000L, 49679),
                chunk("1972-01-16/2_1", 64368000000000L, 49746), chunk("1972-01-17/2_1", 64454400000000L, 49813),
                chunk("1972-01-18/2_1", 64540800000000L, 49881), chunk("1972-01-19/2_1", 64627200000000L, 49948),
                chunk("1972-01-20/2_1", 64713600000000L, 50015), chunk("1972-01-21/2_1", 64800000000000L, 50082),
                chunk("1972-01-22/2_1", 64886400000000L, 50149), chunk("1972-01-23/3_1", 64972800000000L, 50216),
                chunk("1972-01-24/3_1", 65059200000000L, 50283), chunk("1972-01-25/3_1", 65145600000000L, 50350),
                chunk("1972-01-26/3_1", 65232000000000L, 50417), chunk("1972-01-27/3_1", 65318400000000L, 50484),
                chunk("1972-01-28/3_1", 65404800000000L, 50551), chunk("1972-01-29/3_1", 65491200000000L, 50618),
                chunk("1972-01-30/3_1", 65577600000000L, 50685), chunk("1972-01-31/3_1", 65664000000000L, 50752),
                chunk("1972-02-01/3_1", 65750400000000L, 50819), chunk("1972-02-02/3_1", 65836800000000L, 50886),
                chunk("1972-02-03/3_1", 65923200000000L, 50953), chunk("1972-02-04/3_1", 66009600000000L, 51020),
                chunk("1972-02-05/3_1", 66096000000000L, 51087), chunk("1972-02-06/3_1", 66182400000000L, 51154),
                chunk("1972-02-07/3_1", 66268800000000L, 51221), chunk("1972-02-08/3_1", 66355200000000L, 51288),
                chunk("1972-02-09/3_1", 66441600000000L, 51355), chunk("1972-02-10/3_1", 66528000000000L, 51422),
                chunk("1972-02-11/3_1", 66614400000000L, 51489), chunk("1972-02-12/3_1", 66700800000000L, 51556),
                chunk("1972-02-13/3_1", 66787200000000L, 51623), chunk("1972-02-14/3_1", 66873600000000L, 51691),
                chunk("1972-02-15/3_1", 66960000000000L, 51758), chunk("1972-02-16/3_1", 67046400000000L, 51825),
                chunk("1972-02-17/3_1", 67132800000000L, 51892), chunk("1972-02-18/3_1", 67219200000000L, 51959),
                chunk("1972-02-19/3_1", 67305600000000L, 52026), chunk("1972-02-20/3_1", 67392000000000L, 52093),
                chunk("1972-02-21/3_1", 67478400000000L, 52160), chunk("1972-02-22/3_1", 67564800000000L, 52227),
                chunk("1972-02-23/3_1", 67651200000000L, 52294), chunk("1972-02-24/3_1", 67737600000000L, 52361),
                chunk("1972-02-25/3_1", 67824000000000L, 52429), chunk("1972-02-26/3_1", 67910400000000L, 52497),
                chunk("1972-02-27/3_1", 67996800000000L, 52564), chunk("1972-02-28/3_1", 68083200000000L, 52631),
                chunk("1972-02-29/3_1", 68169600000000L, 52698), chunk("1972-03-01/3_1", 68256000000000L, 52765),
                chunk("1972-03-02/3_1", 68342400000000L, 52832), chunk("1972-03-03/3_1", 68428800000000L, 52899),
                chunk("1972-03-04/3_1", 68515200000000L, 52966), chunk("1972-03-05/3_1", 68601600000000L, 53033),
                chunk("1972-03-06/3_1", 68688000000000L, 53100), chunk("1972-03-07/3_1", 68774400000000L, 53167),
                chunk("1972-03-08/3_1", 68860800000000L, 53234), chunk("1972-03-09/3_1", 68947200000000L, 53301),
                chunk("1972-03-10/3_1", 69033600000000L, 53368), chunk("1972-03-11/3_1", 69120000000000L, 53435),
                chunk("1972-03-12/3_1", 69206400000000L, 53502), chunk("1972-03-13/3_1", 69292800000000L, 53569),
                chunk("1972-03-14/3_1", 69379200000000L, 53636), chunk("1972-03-15/3_1", 69465600000000L, 53703),
                chunk("1972-03-16/3_1", 69552000000000L, 53770), chunk("1972-03-17/3_1", 69638400000000L, 53837),
                chunk("1972-03-18/3_1", 69724800000000L, 53904), chunk("1972-03-19/3_1", 69811200000000L, 53972),
                chunk("1972-03-20/3_1", 69897600000000L, 54039), chunk("1972-03-21/3_1", 69984000000000L, 54106),
                chunk("1972-03-22/3_1", 70070400000000L, 54173), chunk("1972-03-23/3_1", 70156800000000L, 54240),
                chunk("1972-03-24/3_1", 70243200000000L, 54307), chunk("1972-03-25/3_1", 70329600000000L, 54374),
                chunk("1972-03-26/3_1", 70416000000000L, 54441), chunk("1972-03-27/3_1", 70502400000000L, 54508),
                chunk("1972-03-28/3_1", 70588800000000L, 54575), chunk("1972-03-29/3_1", 70675200000000L, 54642),
                chunk("1972-03-30/3_1", 70761600000000L, 54709), chunk("1972-03-31/3_1", 70848000000000L, 54776),
                chunk("1972-04-01/3_1", 70934400000000L, 54843), chunk("1972-04-02/3_1", 71020800000000L, 54910),
                chunk("1972-04-03/3_1", 71107200000000L, 54977), chunk("1972-04-04/3_1", 71193600000000L, 55044),
                chunk("1972-04-05/3_1", 71280000000000L, 55111), chunk("1972-04-06/3_1", 71366400000000L, 55178),
                chunk("1972-04-07/3_1", 71452800000000L, 55246), chunk("1972-04-08/3_1", 71539200000000L, 55313),
                chunk("1972-04-09/3_1", 71625600000000L, 55380), chunk("1972-04-10/3_1", 71712000000000L, 55447),
                chunk("1972-04-11/3_1", 71798400000000L, 55514), chunk("1972-04-12/3_1", 71884800000000L, 55581),
                chunk("1972-04-13/3_1", 71971200000000L, 55648), chunk("1972-04-14/3_1", 72057600000000L, 55715),
                chunk("1972-04-15/3_1", 72144000000000L, 55782), chunk("1972-04-16/3_1", 72230400000000L, 55849),
                chunk("1972-04-17/3_1", 72316800000000L, 55916), chunk("1972-04-18/3_1", 72403200000000L, 55983),
                chunk("1972-04-19/3_1", 72489600000000L, 56050), chunk("1972-04-20/3_1", 72576000000000L, 56117),
                chunk("1972-04-21/3_1", 72662400000000L, 56184), chunk("1972-04-22/3_1", 72748800000000L, 56251),
                chunk("1972-04-23/3_1", 72835200000000L, 56318), chunk("1972-04-24/3_1", 72921600000000L, 56385),
                chunk("1972-04-25/3_1", 73008000000000L, 56452), chunk("1972-04-26/3_1", 73094400000000L, 56519),
                chunk("1972-04-27/3_1", 73180800000000L, 56586), chunk("1972-04-28/3_1", 73267200000000L, 56653),
                chunk("1972-04-29/3_1", 73353600000000L, 56720), chunk("1972-04-30/3_1", 73440000000000L, 56787),
                chunk("1972-05-01/3_1", 73526400000000L, 56854), chunk("1972-05-02/3_1", 73612800000000L, 56921),
                chunk("1972-05-03/3_1", 73699200000000L, 56988), chunk("1972-05-04/3_1", 73785600000000L, 57055),
                chunk("1972-05-05/3_1", 73872000000000L, 57122), chunk("1972-05-06/3_1", 73958400000000L, 57189),
                chunk("1972-05-07/3_1", 74044800000000L, 57256), chunk("1972-05-08/3_1", 74131200000000L, 57323),
                chunk("1972-05-09/3_1", 74217600000000L, 57390), chunk("1972-05-10/3_1", 74304000000000L, 57457),
                chunk("1972-05-11/3_1", 74390400000000L, 57524), chunk("1972-05-12/3_1", 74476800000000L, 57591),
                chunk("1972-05-13/3_1", 74563200000000L, 57658), chunk("1972-05-14/3_1", 74649600000000L, 57725),
                chunk("1972-05-15/3_1", 74736000000000L, 57792), chunk("1972-05-16/3_1", 74822400000000L, 57859),
                chunk("1972-05-17/3_1", 74908800000000L, 57926), chunk("1972-05-18/3_1", 74995200000000L, 57993),
                chunk("1972-05-19/3_1", 75081600000000L, 58060), chunk("1972-05-20/3_1", 75168000000000L, 58127),
                chunk("1972-05-21/3_1", 75254400000000L, 58194), chunk("1972-05-22/3_1", 75340800000000L, 58261),
                chunk("1972-05-23/3_1", 75427200000000L, 58328), chunk("1972-05-24/3_1", 75513600000000L, 58395),
                chunk("1972-05-25/3_1", 75600000000000L, 58462), chunk("1972-05-26/3_1", 75686400000000L, 58529),
                chunk("1972-05-27/3_1", 75772800000000L, 58596), chunk("1972-05-28/3_1", 75859200000000L, 58663),
                chunk("1972-05-29/3_1", 75945600000000L, 58731), chunk("1972-05-30/3_1", 76032000000000L, 58798),
                chunk("1972-05-31/3_1", 76118400000000L, 58865), chunk("1972-06-01/3_1", 76204800000000L, 58933),
                chunk("1972-06-02/3_1", 76291200000000L, 59000), chunk("1972-06-03/3_1", 76377600000000L, 59068),
                chunk("1972-06-04/3_1", 76464000000000L, 59135), chunk("1972-06-05/3_1", 76550400000000L, 59202),
                chunk("1972-06-06/3_1", 76636800000000L, 59269), chunk("1972-06-07/3_1", 76723200000000L, 59336),
                chunk("1972-06-08/3_1", 76809600000000L, 59403), chunk("1972-06-09/3_1", 76896000000000L, 59470),
                chunk("1972-06-10/3_1", 76982400000000L, 59537), chunk("1972-06-11/3_1", 77068800000000L, 59604),
                chunk("1972-06-12/3_1", 77155200000000L, 59671), chunk("1972-06-13/3_1", 77241600000000L, 59738),
                chunk("1972-06-14/3_1", 77328000000000L, 59805), chunk("1972-06-15/3_1", 77414400000000L, 59872),
                chunk("1972-06-16/3_1", 77500800000000L, 59939), chunk("1972-06-17/3_1", 77587200000000L, 60007),
                chunk("1972-06-18/3_1", 77673600000000L, 60074), chunk("1972-06-19/3_1", 77760000000000L, 60142),
                chunk("1972-06-20/3_1", 77846400000000L, 60209), chunk("1972-06-21/3_1", 77932800000000L, 60276),
                chunk("1972-06-22/3_1", 78019200000000L, 60343), chunk("1972-06-23/3_1", 78105600000000L, 60410),
                chunk("1972-06-24/3_1", 78192000000000L, 60477), chunk("1972-06-25/3_1", 78278400000000L, 60544),
                chunk("1972-06-26/3_1", 78364800000000L, 60611), chunk("1972-06-27/3_1", 78451200000000L, 60678),
                chunk("1972-06-28/3_1", 78537600000000L, 60745), chunk("1972-06-29/3_1", 78624000000000L, 60812),
                chunk("1972-06-30/3_1", 78710400000000L, 60879), chunk("1972-07-01/3_1", 78796800000000L, 60946),
                chunk("1972-07-02/3_1", 78883200000000L, 61013), chunk("1972-07-03/3_1", 78969600000000L, 61080),
                chunk("1972-07-04/3_1", 79056000000000L, 61147), chunk("1972-07-05/3_1", 79142400000000L, 61215),
                chunk("1972-07-06/3_1", 79228800000000L, 61282), chunk("1972-07-07/3_1", 79315200000000L, 61349),
                chunk("1972-07-08/3_1", 79401600000000L, 61416), chunk("1972-07-09/3_1", 79488000000000L, 61483),
                chunk("1972-07-10/3_1", 79574400000000L, 61550), chunk("1972-07-11/3_1", 79660800000000L, 61617),
                chunk("1972-07-12/3_1", 79747200000000L, 61684), chunk("1972-07-13/3_1", 79833600000000L, 61751),
                chunk("1972-07-14/3_1", 79920000000000L, 61818), chunk("1972-07-15/3_1", 80006400000000L, 61885),
                chunk("1972-07-16/3_1", 80092800000000L, 61952), chunk("1972-07-17/3_1", 80179200000000L, 62019),
                chunk("1972-07-18/3_1", 80265600000000L, 62086), chunk("1972-07-19/3_1", 80352000000000L, 62153),
                chunk("1972-07-20/3_1", 80438400000000L, 62220), chunk("1972-07-21/3_1", 80524800000000L, 62287),
                chunk("1972-07-22/3_1", 80611200000000L, 62354), chunk("1972-07-23/3_1", 80697600000000L, 62421),
                chunk("1972-07-24/3_1", 80784000000000L, 62489), chunk("1972-07-25/3_1", 80870400000000L, 62556),
                chunk("1972-07-26/3_1", 80956800000000L, 62625), chunk("1972-07-27/3_1", 81043200000000L, 62692),
                chunk("1972-07-28/3_1", 81129600000000L, 62759), chunk("1972-07-29/3_1", 81216000000000L, 62826),
                chunk("1972-07-30/3_1", 81302400000000L, 62893), chunk("1972-07-31/3_1", 81388800000000L, 62960),
                chunk("1972-08-01/3_1", 81475200000000L, 63027), chunk("1972-08-02/3_1", 81561600000000L, 63094),
                chunk("1972-08-03/3_1", 81648000000000L, 63161), chunk("1972-08-04/3_1", 81734400000000L, 63228),
                chunk("1972-08-05/3_1", 81820800000000L, 63295), chunk("1972-08-06/3_1", 81907200000000L, 63362),
                chunk("1972-08-07/3_1", 81993600000000L, 63429), chunk("1972-08-08/3_1", 82080000000000L, 63496),
                chunk("1972-08-09/3_1", 82166400000000L, 63563), chunk("1972-08-10/3_1", 82252800000000L, 63630),
                chunk("1972-08-11/3_1", 82339200000000L, 63699), chunk("1972-08-12/3_1", 82425600000000L, 63766),
                chunk("1972-08-13/3_1", 82512000000000L, 63833), chunk("1972-08-14/3_1", 82598400000000L, 63900),
                chunk("1972-08-15/3_1", 82684800000000L, 63967), chunk("1972-08-16/3_1", 82771200000000L, 64034),
                chunk("1972-08-17/3_1", 82857600000000L, 64101), chunk("1972-08-18/3_1", 82944000000000L, 64168),
                chunk("1972-08-19/3_1", 83030400000000L, 64236), chunk("1972-08-20/3_1", 83116800000000L, 64303),
                chunk("1972-08-21/3_1", 83203200000000L, 64371), chunk("1972-08-22/3_1", 83289600000000L, 64438),
                chunk("1972-08-23/3_1", 83376000000000L, 64505), chunk("1972-08-24/3_1", 83462400000000L, 64572),
                chunk("1972-08-25/3_1", 83548800000000L, 64639), chunk("1972-08-26/3_1", 83635200000000L, 64706),
                chunk("1972-08-27/3_1", 83721600000000L, 64774), chunk("1972-08-28/3_1", 83808000000000L, 64841),
                chunk("1972-08-29/3_1", 83894400000000L, 64908), chunk("1972-08-30/3_1", 83980800000000L, 64975),
                chunk("1972-08-31/3_1", 84067200000000L, 65042), chunk("1972-09-01/3_1", 84153600000000L, 65109),
                chunk("1972-09-02/3_1", 84240000000000L, 65176), chunk("1972-09-03/3_1", 84326400000000L, 65244),
                chunk("1972-09-04/3_1", 84412800000000L, 65311), chunk("1972-09-05/3_1", 84499200000000L, 65378),
                chunk("1972-09-06/3_1", 84585600000000L, 65445), chunk("1972-09-07/3_1", 84672000000000L, 65512),
                chunk("1972-09-08/3_1", 84758400000000L, 65579), chunk("1972-09-09/3_1", 84844800000000L, 65646),
                chunk("1972-09-10/3_1", 84931200000000L, 65714), chunk("1972-09-11/3_1", 85017600000000L, 65781),
                chunk("1972-09-12/3_1", 85104000000000L, 65848), chunk("1972-09-13/3_1", 85190400000000L, 65915),
                chunk("1972-09-14/3_1", 85276800000000L, 65982), chunk("1972-09-15/3_1", 85363200000000L, 66049),
                chunk("1972-09-16/3_1", 85449600000000L, 66116), chunk("1972-09-17/3_1", 85536000000000L, 66183),
                chunk("1972-09-18/3_1", 85622400000000L, 66250), chunk("1972-09-19/3_1", 85708800000000L, 66317),
                chunk("1972-09-20/3_1", 85795200000000L, 66384), chunk("1972-09-21/3_1", 85881600000000L, 66452),
                chunk("1972-09-22/3_1", 85968000000000L, 66519), chunk("1972-09-23/3_1", 86054400000000L, 66586),
                chunk("1972-09-24/3_1", 86140800000000L, 66653), chunk("1972-09-25/3_1", 86227200000000L, 66720),
                chunk("1972-09-26/3_1", 86313600000000L, 66787), chunk("1972-09-27/3_1", 86400000000000L, 66854)
        );
    }

    @Test
    public void testIndexChunksInBigCsvByYear() throws Exception { //buffer = 93
        assertIndexChunks(
                4, "yyyy-MM-ddTHH:mm:ss.SSSUUUZ", PartitionBy.YEAR, "test-quotes-big.csv",
                chunk(
                        "1970/0_1", 86400000000L, 31L, 172800000000L, 94L, 259200000000L, 157L, 345600000000L, 220L, 432000000000L, 283L, 518400000000L, 346L, 604800000000L, 409L, 691200000000L, 472L, 777600000000L, 535L, 864000000000L, 598L, 950400000000L, 663L, 1036800000000L, 728L, 1123200000000L, 794L, 1209600000000L, 859L, 1296000000000L, 924L, 1382400000000L, 989L, 1468800000000L, 1054L, 1555200000000L, 1119L, 1641600000000L, 1184L, 1728000000000L, 1249L, 1814400000000L, 1315L, 1900800000000L, 1380L, 1987200000000L, 1445L, 2073600000000L, 1510L, 2160000000000L, 1575L, 2246400000000L, 1640L, 2332800000000L, 1705L, 2419200000000L, 1771L, 2505600000000L, 1836L, 2592000000000L, 1902L, 2678400000000L, 1972L, 2764800000000L, 2037L, 2851200000000L, 2102L, 2937600000000L, 2168L, 3024000000000L, 2233L, 3110400000000L, 2298L, 3196800000000L, 2363L, 3283200000000L, 2428L, 3369600000000L, 2493L, 3456000000000L, 2558L, 3542400000000L, 2623L, 3628800000000L, 2688L, 3715200000000L, 2753L, 3801600000000L, 2818L, 3888000000000L, 2883L, 3974400000000L, 2948L, 4060800000000L, 3013L, 4147200000000L, 3078L, 4233600000000L, 3143L, 4320000000000L, 3208L, 4406400000000L, 3274L, 4492800000000L, 3339L, 4579200000000L, 3404L, 4665600000000L, 3469L, 4752000000000L, 3534L, 4838400000000L, 3599L, 4924800000000L, 3664L, 5011200000000L, 3729L, 5097600000000L, 3794L, 5184000000000L, 3860L, 5270400000000L, 3925L, 5356800000000L, 3990L, 5443200000000L, 4055L, 5529600000000L, 4120L, 5616000000000L, 4185L, 5702400000000L, 4250L, 5788800000000L, 4315L, 5875200000000L, 4380L, 5961600000000L, 4445L, 6048000000000L, 4510L, 6134400000000L, 4575L, 6220800000000L, 4640L, 6307200000000L, 4705L, 6393600000000L, 4770L, 6480000000000L, 4835L, 6566400000000L, 4900L, 6652800000000L, 4965L, 6739200000000L, 5031L, 6825600000000L, 5096L, 6912000000000L, 5161L, 6998400000000L, 5226L, 7084800000000L, 5291L, 7171200000000L, 5356L, 7257600000000L, 5421L, 7344000000000L, 5486L, 7430400000000L, 5551L, 7516800000000L, 5616L, 7603200000000L, 5681L, 7689600000000L, 5746L, 7776000000000L, 5811L, 7862400000000L, 5876L, 7948800000000L, 5941L, 8035200000000L, 6006L, 8121600000000L, 6071L, 8208000000000L, 6136L, 8294400000000L, 6201L, 8380800000000L, 6266L, 8467200000000L, 6331L, 8553600000000L, 6396L, 8640000000000L, 6461L, 8726400000000L, 6528L, 8812800000000L, 6595L, 8899200000000L, 6662L, 8985600000000L, 6729L, 9072000000000L, 6796L, 9158400000000L, 6863L, 9244800000000L, 6930L, 9331200000000L, 6997L, 9417600000000L, 7064L, 9504000000000L, 7131L, 9590400000000L, 7198L, 9676800000000L, 7265L, 9763200000000L, 7332L, 9849600000000L, 7399L, 9936000000000L, 7466L, 10022400000000L, 7534L, 10108800000000L, 7601L, 10195200000000L, 7668L, 10281600000000L, 7735L, 10368000000000L, 7802L, 10454400000000L, 7869L, 10540800000000L, 7936L, 10627200000000L, 8003L, 10713600000000L, 8070L, 10800000000000L, 8137L, 10886400000000L, 8204L, 10972800000000L, 8271L, 11059200000000L, 8339L, 11145600000000L, 8406L, 11232000000000L, 8473L, 11318400000000L, 8540L, 11404800000000L, 8607L, 11491200000000L, 8674L, 11577600000000L, 8741L, 11664000000000L, 8808L, 11750400000000L, 8875L, 11836800000000L, 8942L, 11923200000000L, 9009L, 12009600000000L, 9076L, 12096000000000L, 9143L, 12182400000000L, 9210L, 12268800000000L, 9278L, 12355200000000L, 9345L, 12441600000000L, 9412L, 12528000000000L, 9480L, 12614400000000L, 9547L, 12700800000000L, 9614L, 12787200000000L, 9681L, 12873600000000L, 9748L, 12960000000000L, 9815L, 13046400000000L, 9882L, 13132800000000L, 9949L, 13219200000000L, 10017L, 13305600000000L, 10084L, 13392000000000L, 10151L, 13478400000000L, 10218L, 13564800000000L, 10287L, 13651200000000L, 10354L, 13737600000000L, 10421L, 13824000000000L, 10488L, 13910400000000L, 10555L, 13996800000000L, 10622L, 14083200000000L, 10689L, 14169600000000L, 10756L, 14256000000000L, 10823L, 14342400000000L, 10890L, 14428800000000L, 10957L, 14515200000000L, 11024L, 14601600000000L, 11091L, 14688000000000L, 11158L, 14774400000000L, 11226L, 14860800000000L, 11293L, 14947200000000L, 11360L, 15033600000000L, 11427L, 15120000000000L, 11494L, 15206400000000L, 11561L, 15292800000000L, 11628L, 15379200000000L, 11695L, 15465600000000L, 11762L, 15552000000000L, 11829L, 15638400000000L, 11896L, 15724800000000L, 11963L, 15811200000000L, 12030L, 15897600000000L, 12097L, 15984000000000L, 12164L, 16070400000000L, 12231L, 16156800000000L, 12299L, 16243200000000L, 12366L, 16329600000000L, 12434L, 16416000000000L, 12501L, 16502400000000L, 12568L, 16588800000000L, 12635L, 16675200000000L, 12702L, 16761600000000L, 12769L, 16848000000000L, 12836L, 16934400000000L, 12903L, 17020800000000L, 12970L, 17107200000000L, 13037L, 17193600000000L, 13104L, 17280000000000L, 13172L, 17366400000000L, 13240L, 17452800000000L, 13307L, 17539200000000L, 13374L, 17625600000000L, 13441L, 17712000000000L, 13508L, 17798400000000L, 13575L, 17884800000000L, 13642L, 17971200000000L, 13710L, 18057600000000L, 13777L, 18144000000000L, 13844L, 18230400000000L, 13911L, 18316800000000L, 13978L, 18403200000000L, 14045L, 18489600000000L, 14112L, 18576000000000L, 14179L, 18662400000000L, 14246L, 18748800000000L, 14313L, 18835200000000L, 14380L, 18921600000000L, 14447L, 19008000000000L, 14514L, 19094400000000L, 14581L, 19180800000000L, 14649L, 19267200000000L, 14716L, 19353600000000L, 14783L, 19440000000000L, 14851L, 19526400000000L, 14918L, 19612800000000L, 14985L, 19699200000000L, 15052L, 19785600000000L, 15120L, 19872000000000L, 15187L, 19958400000000L, 15254L, 20044800000000L, 15321L, 20131200000000L, 15388L, 20217600000000L, 15455L, 20304000000000L, 15523L, 20390400000000L, 15590L, 20476800000000L, 15657L, 20563200000000L, 15725L, 20649600000000L, 15792L, 20736000000000L, 15859L, 20822400000000L, 15926L, 20908800000000L, 15993L, 20995200000000L, 16060L, 21081600000000L, 16127L, 21168000000000L, 16194L, 21254400000000L, 16261L, 21340800000000L, 16328L, 21427200000000L, 16395L, 21513600000000L, 16462L, 21600000000000L, 16529L, 21686400000000L, 16596L, 21772800000000L, 16663L, 21859200000000L, 16730
                ),
                chunk(
                        "1970/1_1", 21945600000000L, 16797L, 22032000000000L, 16864L, 22118400000000L, 16931L, 22204800000000L, 16999L, 22291200000000L, 17066L, 22377600000000L, 17133L, 22464000000000L, 17200L, 22550400000000L, 17267L, 22636800000000L, 17334L, 22723200000000L, 17401L, 22809600000000L, 17468L, 22896000000000L, 17535L, 22982400000000L, 17602L, 23068800000000L, 17669L, 23155200000000L, 17736L, 23241600000000L, 17803L, 23328000000000L, 17870L, 23414400000000L, 17937L, 23500800000000L, 18004L, 23587200000000L, 18071L, 23673600000000L, 18138L, 23760000000000L, 18207L, 23846400000000L, 18274L, 23932800000000L, 18341L, 24019200000000L, 18408L, 24105600000000L, 18475L, 24192000000000L, 18542L, 24278400000000L, 18609L, 24364800000000L, 18676L, 24451200000000L, 18743L, 24537600000000L, 18810L, 24624000000000L, 18878L, 24710400000000L, 18945L, 24796800000000L, 19012L, 24883200000000L, 19079L, 24969600000000L, 19146L, 25056000000000L, 19213L, 25142400000000L, 19280L, 25228800000000L, 19347L, 25315200000000L, 19414L, 25401600000000L, 19481L, 25488000000000L, 19548L, 25574400000000L, 19615L, 25660800000000L, 19682L, 25747200000000L, 19749L, 25833600000000L, 19816L, 25920000000000L, 19883L, 26006400000000L, 19950L, 26092800000000L, 20017L, 26179200000000L, 20084L, 26265600000000L, 20151L, 26352000000000L, 20218L, 26438400000000L, 20285L, 26524800000000L, 20352L, 26611200000000L, 20420L, 26697600000000L, 20487L, 26784000000000L, 20554L, 26870400000000L, 20621L, 26956800000000L, 20688L, 27043200000000L, 20755L, 27129600000000L, 20822L, 27216000000000L, 20889L, 27302400000000L, 20956L, 27388800000000L, 21023L, 27475200000000L, 21090L, 27561600000000L, 21157L, 27648000000000L, 21224L, 27734400000000L, 21291L, 27820800000000L, 21358L, 27907200000000L, 21426L, 27993600000000L, 21493L, 28080000000000L, 21560L, 28166400000000L, 21629L, 28252800000000L, 21696L, 28339200000000L, 21763L, 28425600000000L, 21830L, 28512000000000L, 21897L, 28598400000000L, 21964L, 28684800000000L, 22031L, 28771200000000L, 22100L, 28857600000000L, 22167L, 28944000000000L, 22234L, 29030400000000L, 22301L, 29116800000000L, 22368L, 29203200000000L, 22435L, 29289600000000L, 22502L, 29376000000000L, 22569L, 29462400000000L, 22636L, 29548800000000L, 22703L, 29635200000000L, 22770L, 29721600000000L, 22837L, 29808000000000L, 22904L, 29894400000000L, 22971L, 29980800000000L, 23038L, 30067200000000L, 23105L, 30153600000000L, 23172L, 30240000000000L, 23240L, 30326400000000L, 23307L, 30412800000000L, 23374L, 30499200000000L, 23441L, 30585600000000L, 23508L, 30672000000000L, 23575L, 30758400000000L, 23643L, 30844800000000L, 23711L, 30931200000000L, 23778L, 31017600000000L, 23845L, 31104000000000L, 23913L, 31190400000000L, 23980L, 31276800000000L, 24047L, 31363200000000L, 24115L, 31449600000000L, 24182
                ),
                chunk(
                        "1971/1_1", 31536000000000L, 24249L, 31622400000000L, 24316L, 31708800000000L, 24383L, 31795200000000L, 24450L, 31881600000000L, 24517L, 31968000000000L, 24584L, 32054400000000L, 24651L, 32140800000000L, 24718L, 32227200000000L, 24786L, 32313600000000L, 24853L, 32400000000000L, 24920L, 32486400000000L, 24987L, 32572800000000L, 25054L, 32659200000000L, 25122L, 32745600000000L, 25189L, 32832000000000L, 25256L, 32918400000000L, 25323L, 33004800000000L, 25390L, 33091200000000L, 25457L, 33177600000000L, 25524L, 33264000000000L, 25591L, 33350400000000L, 25658L, 33436800000000L, 25725L, 33523200000000L, 25792L, 33609600000000L, 25859L, 33696000000000L, 25927L, 33782400000000L, 25994L, 33868800000000L, 26062L, 33955200000000L, 26129L, 34041600000000L, 26196L, 34128000000000L, 26263L, 34214400000000L, 26330L, 34300800000000L, 26397L, 34387200000000L, 26464L, 34473600000000L, 26531L, 34560000000000L, 26598L, 34646400000000L, 26665L, 34732800000000L, 26733L, 34819200000000L, 26800L, 34905600000000L, 26867L, 34992000000000L, 26934L, 35078400000000L, 27001L, 35164800000000L, 27069L, 35251200000000L, 27136L, 35337600000000L, 27203L, 35424000000000L, 27270L, 35510400000000L, 27337L, 35596800000000L, 27405L, 35683200000000L, 27472L, 35769600000000L, 27539L, 35856000000000L, 27607L, 35942400000000L, 27674L, 36028800000000L, 27741L, 36115200000000L, 27808L, 36201600000000L, 27875L, 36288000000000L, 27942L, 36374400000000L, 28009L, 36460800000000L, 28076L, 36547200000000L, 28143L, 36633600000000L, 28210L, 36720000000000L, 28278L, 36806400000000L, 28347L, 36892800000000L, 28414L, 36979200000000L, 28482L, 37065600000000L, 28549L, 37152000000000L, 28616L, 37238400000000L, 28683L, 37324800000000L, 28750L, 37411200000000L, 28817L, 37497600000000L, 28884L, 37584000000000L, 28951L, 37670400000000L, 29018L, 37756800000000L, 29085L, 37843200000000L, 29152L, 37929600000000L, 29219L, 38016000000000L, 29286L, 38102400000000L, 29353L, 38188800000000L, 29421L, 38275200000000L, 29488L, 38361600000000L, 29555L, 38448000000000L, 29622L, 38534400000000L, 29690L, 38620800000000L, 29758L, 38707200000000L, 29825L, 38793600000000L, 29892L, 38880000000000L, 29959L, 38966400000000L, 30026L, 39052800000000L, 30093L, 39139200000000L, 30160L, 39225600000000L, 30229L, 39312000000000L, 30296L, 39398400000000L, 30363L, 39484800000000L, 30430L, 39571200000000L, 30497L, 39657600000000L, 30564L, 39744000000000L, 30631L, 39830400000000L, 30698L, 39916800000000L, 30765L, 40003200000000L, 30832L, 40089600000000L, 30899L, 40176000000000L, 30966L, 40262400000000L, 31033L, 40348800000000L, 31100L, 40435200000000L, 31167L, 40521600000000L, 31234L, 40608000000000L, 31301L, 40694400000000L, 31368L, 40780800000000L, 31435L, 40867200000000L, 31502L, 40953600000000L, 31569L, 41040000000000L, 31636L, 41126400000000L, 31703L, 41212800000000L, 31770L, 41299200000000L, 31838L, 41385600000000L, 31905L, 41472000000000L, 31972L, 41558400000000L, 32039L, 41644800000000L, 32106L, 41731200000000L, 32173L, 41817600000000L, 32240L, 41904000000000L, 32307L, 41990400000000L, 32374L, 42076800000000L, 32441L, 42163200000000L, 32508L, 42249600000000L, 32575L, 42336000000000L, 32643L, 42422400000000L, 32710L, 42508800000000L, 32777L, 42595200000000L, 32844L, 42681600000000L, 32911L, 42768000000000L, 32978L, 42854400000000L, 33045L, 42940800000000L, 33112L, 43027200000000L, 33179L, 43113600000000L, 33246L, 43200000000000L, 33313L, 43286400000000L, 33380L, 43372800000000L, 33447
                ),
                chunk(
                        "1971/2_1", 43459200000000L, 33514L, 43545600000000L, 33581L, 43632000000000L, 33648L, 43718400000000L, 33715L, 43804800000000L, 33782L, 43891200000000L, 33849L, 43977600000000L, 33916L, 44064000000000L, 33983L, 44150400000000L, 34050L, 44236800000000L, 34117L, 44323200000000L, 34184L, 44409600000000L, 34251L, 44496000000000L, 34318L, 44582400000000L, 34385L, 44668800000000L, 34452L, 44755200000000L, 34519L, 44841600000000L, 34586L, 44928000000000L, 34653L, 45014400000000L, 34720L, 45100800000000L, 34787L, 45187200000000L, 34854L, 45273600000000L, 34921L, 45360000000000L, 34989L, 45446400000000L, 35056L, 45532800000000L, 35123L, 45619200000000L, 35190L, 45705600000000L, 35257L, 45792000000000L, 35324L, 45878400000000L, 35391L, 45964800000000L, 35458L, 46051200000000L, 35525L, 46137600000000L, 35592L, 46224000000000L, 35659L, 46310400000000L, 35726L, 46396800000000L, 35793L, 46483200000000L, 35860L, 46569600000000L, 35928L, 46656000000000L, 35995L, 46742400000000L, 36062L, 46828800000000L, 36129L, 46915200000000L, 36196L, 47001600000000L, 36263L, 47088000000000L, 36330L, 47174400000000L, 36397L, 47260800000000L, 36464L, 47347200000000L, 36531L, 47433600000000L, 36599L, 47520000000000L, 36666L, 47606400000000L, 36733L, 47692800000000L, 36801L, 47779200000000L, 36868L, 47865600000000L, 36935L, 47952000000000L, 37002L, 48038400000000L, 37069L, 48124800000000L, 37137L, 48211200000000L, 37205L, 48297600000000L, 37272L, 48384000000000L, 37339L, 48470400000000L, 37406L, 48556800000000L, 37473L, 48643200000000L, 37540L, 48729600000000L, 37607L, 48816000000000L, 37674L, 48902400000000L, 37741L, 48988800000000L, 37808L, 49075200000000L, 37875L, 49161600000000L, 37942L, 49248000000000L, 38009L, 49334400000000L, 38076L, 49420800000000L, 38143L, 49507200000000L, 38210L, 49593600000000L, 38277L, 49680000000000L, 38344L, 49766400000000L, 38411L, 49852800000000L, 38478L, 49939200000000L, 38545L, 50025600000000L, 38613L, 50112000000000L, 38680L, 50198400000000L, 38747L, 50284800000000L, 38814L, 50371200000000L, 38881L, 50457600000000L, 38948L, 50544000000000L, 39016L, 50630400000000L, 39083L, 50716800000000L, 39150L, 50803200000000L, 39217L, 50889600000000L, 39284L, 50976000000000L, 39351L, 51062400000000L, 39418L, 51148800000000L, 39485L, 51235200000000L, 39552L, 51321600000000L, 39619L, 51408000000000L, 39687L, 51494400000000L, 39754L, 51580800000000L, 39821L, 51667200000000L, 39888L, 51753600000000L, 39956L, 51840000000000L, 40023L, 51926400000000L, 40090L, 52012800000000L, 40157L, 52099200000000L, 40224L, 52185600000000L, 40291L, 52272000000000L, 40358L, 52358400000000L, 40425L, 52444800000000L, 40492L, 52531200000000L, 40559L, 52617600000000L, 40626L, 52704000000000L, 40693L, 52790400000000L, 40760L, 52876800000000L, 40827L, 52963200000000L, 40894L, 53049600000000L, 40962L, 53136000000000L, 41029L, 53222400000000L, 41096L, 53308800000000L, 41163L, 53395200000000L, 41230L, 53481600000000L, 41297L, 53568000000000L, 41364L, 53654400000000L, 41431L, 53740800000000L, 41498L, 53827200000000L, 41565L, 53913600000000L, 41632L, 54000000000000L, 41699L, 54086400000000L, 41767L, 54172800000000L, 41834L, 54259200000000L, 41901L, 54345600000000L, 41968L, 54432000000000L, 42035L, 54518400000000L, 42102L, 54604800000000L, 42169L, 54691200000000L, 42236L, 54777600000000L, 42303L, 54864000000000L, 42370L, 54950400000000L, 42437L, 55036800000000L, 42504L, 55123200000000L, 42571L, 55209600000000L, 42638L, 55296000000000L, 42705L, 55382400000000L, 42772L, 55468800000000L, 42839L, 55555200000000L, 42906L, 55641600000000L, 42973L, 55728000000000L, 43040L, 55814400000000L, 43107L, 55900800000000L, 43174L, 55987200000000L, 43241L, 56073600000000L, 43308L, 56160000000000L, 43375L, 56246400000000L, 43442L, 56332800000000L, 43509L, 56419200000000L, 43576L, 56505600000000L, 43643L, 56592000000000L, 43710L, 56678400000000L, 43777L, 56764800000000L, 43844L, 56851200000000L, 43911L, 56937600000000L, 43978L, 57024000000000L, 44046L, 57110400000000L, 44113L, 57196800000000L, 44180L, 57283200000000L, 44247L, 57369600000000L, 44314L, 57456000000000L, 44381L, 57542400000000L, 44448L, 57628800000000L, 44516L, 57715200000000L, 44583L, 57801600000000L, 44650L, 57888000000000L, 44717L, 57974400000000L, 44784L, 58060800000000L, 44851L, 58147200000000L, 44918L, 58233600000000L, 44985L, 58320000000000L, 45052L, 58406400000000L, 45119L, 58492800000000L, 45186L, 58579200000000L, 45253L, 58665600000000L, 45320L, 58752000000000L, 45387L, 58838400000000L, 45454L, 58924800000000L, 45521L, 59011200000000L, 45588L, 59097600000000L, 45655L, 59184000000000L, 45722L, 59270400000000L, 45789L, 59356800000000L, 45856L, 59443200000000L, 45923L, 59529600000000L, 45990L, 59616000000000L, 46058L, 59702400000000L, 46125L, 59788800000000L, 46192L, 59875200000000L, 46259L, 59961600000000L, 46326L, 60048000000000L, 46393L, 60134400000000L, 46460L, 60220800000000L, 46527L, 60307200000000L, 46594L, 60393600000000L, 46661L, 60480000000000L, 46728L, 60566400000000L, 46795L, 60652800000000L, 46862L, 60739200000000L, 46929L, 60825600000000L, 46996L, 60912000000000L, 47063L, 60998400000000L, 47130L, 61084800000000L, 47197L, 61171200000000L, 47264L, 61257600000000L, 47331L, 61344000000000L, 47398L, 61430400000000L, 47465L, 61516800000000L, 47532L, 61603200000000L, 47599L, 61689600000000L, 47666L, 61776000000000L, 47733L, 61862400000000L, 47800L, 61948800000000L, 47867L, 62035200000000L, 47934L, 62121600000000L, 48001L, 62208000000000L, 48068L, 62294400000000L, 48135L, 62380800000000L, 48202L, 62467200000000L, 48269L, 62553600000000L, 48336L, 62640000000000L, 48403L, 62726400000000L, 48470L, 62812800000000L, 48537L, 62899200000000L, 48604L, 62985600000000L, 48671
                ),
                chunk("1972/2_1", 63072000000000L, 48738L, 63158400000000L, 48806L, 63244800000000L, 48873L, 63331200000000L, 48940L, 63417600000000L, 49007L, 63504000000000L, 49074L, 63590400000000L, 49142L, 63676800000000L, 49209L, 63763200000000L, 49276L, 63849600000000L, 49344L, 63936000000000L, 49411L, 64022400000000L, 49478L, 64108800000000L, 49545L, 64195200000000L, 49612L, 64281600000000L, 49679L, 64368000000000L, 49746L, 64454400000000L, 49813L, 64540800000000L, 49881L, 64627200000000L, 49948L, 64713600000000L, 50015L, 64800000000000L, 50082L, 64886400000000L, 50149),
                chunk(
                        "1972/3_1", 64972800000000L, 50216L, 65059200000000L, 50283L, 65145600000000L, 50350L, 65232000000000L, 50417L, 65318400000000L, 50484L, 65404800000000L, 50551L, 65491200000000L, 50618L, 65577600000000L, 50685L, 65664000000000L, 50752L, 65750400000000L, 50819L, 65836800000000L, 50886L, 65923200000000L, 50953L, 66009600000000L, 51020L, 66096000000000L, 51087L, 66182400000000L, 51154L, 66268800000000L, 51221L, 66355200000000L, 51288L, 66441600000000L, 51355L, 66528000000000L, 51422L, 66614400000000L, 51489L, 66700800000000L, 51556L, 66787200000000L, 51623L, 66873600000000L, 51691L, 66960000000000L, 51758L, 67046400000000L, 51825L, 67132800000000L, 51892L, 67219200000000L, 51959L, 67305600000000L, 52026L, 67392000000000L, 52093L, 67478400000000L, 52160L, 67564800000000L, 52227L, 67651200000000L, 52294L, 67737600000000L, 52361L, 67824000000000L, 52429L, 67910400000000L, 52497L, 67996800000000L, 52564L, 68083200000000L, 52631L, 68169600000000L, 52698L, 68256000000000L, 52765L, 68342400000000L, 52832L, 68428800000000L, 52899L, 68515200000000L, 52966L, 68601600000000L, 53033L, 68688000000000L, 53100L, 68774400000000L, 53167L, 68860800000000L, 53234L, 68947200000000L, 53301L, 69033600000000L, 53368L, 69120000000000L, 53435L, 69206400000000L, 53502L, 69292800000000L, 53569L, 69379200000000L, 53636L, 69465600000000L, 53703L, 69552000000000L, 53770L, 69638400000000L, 53837L, 69724800000000L, 53904L, 69811200000000L, 53972L, 69897600000000L, 54039L, 69984000000000L, 54106L, 70070400000000L, 54173L, 70156800000000L, 54240L, 70243200000000L, 54307L, 70329600000000L, 54374L, 70416000000000L, 54441L, 70502400000000L, 54508L, 70588800000000L, 54575L, 70675200000000L, 54642L, 70761600000000L, 54709L, 70848000000000L, 54776L, 70934400000000L, 54843L, 71020800000000L, 54910L, 71107200000000L, 54977L, 71193600000000L, 55044L, 71280000000000L, 55111L, 71366400000000L, 55178L, 71452800000000L, 55246L, 71539200000000L, 55313L, 71625600000000L, 55380L, 71712000000000L, 55447L, 71798400000000L, 55514L, 71884800000000L, 55581L, 71971200000000L, 55648L, 72057600000000L, 55715L, 72144000000000L, 55782L, 72230400000000L, 55849L, 72316800000000L, 55916L, 72403200000000L, 55983L, 72489600000000L, 56050L, 72576000000000L, 56117L, 72662400000000L, 56184L, 72748800000000L, 56251L, 72835200000000L, 56318L, 72921600000000L, 56385L, 73008000000000L, 56452L, 73094400000000L, 56519L, 73180800000000L, 56586L, 73267200000000L, 56653L, 73353600000000L, 56720L, 73440000000000L, 56787L, 73526400000000L, 56854L, 73612800000000L, 56921L, 73699200000000L, 56988L, 73785600000000L, 57055L, 73872000000000L, 57122L, 73958400000000L, 57189L, 74044800000000L, 57256L, 74131200000000L, 57323L, 74217600000000L, 57390L, 74304000000000L, 57457L, 74390400000000L, 57524L, 74476800000000L, 57591L, 74563200000000L, 57658L, 74649600000000L, 57725L, 74736000000000L, 57792L, 74822400000000L, 57859L, 74908800000000L, 57926L, 74995200000000L, 57993L, 75081600000000L, 58060L, 75168000000000L, 58127L, 75254400000000L, 58194L, 75340800000000L, 58261L, 75427200000000L, 58328L, 75513600000000L, 58395L, 75600000000000L, 58462L, 75686400000000L, 58529L, 75772800000000L, 58596L, 75859200000000L, 58663L, 75945600000000L, 58731L, 76032000000000L, 58798L, 76118400000000L, 58865L, 76204800000000L, 58933L, 76291200000000L, 59000L, 76377600000000L, 59068L, 76464000000000L, 59135L, 76550400000000L, 59202L, 76636800000000L, 59269L, 76723200000000L, 59336L, 76809600000000L, 59403L, 76896000000000L, 59470L, 76982400000000L, 59537L, 77068800000000L, 59604L, 77155200000000L, 59671L, 77241600000000L, 59738L, 77328000000000L, 59805L, 77414400000000L, 59872L, 77500800000000L, 59939L, 77587200000000L, 60007L, 77673600000000L, 60074L, 77760000000000L, 60142L, 77846400000000L, 60209L, 77932800000000L, 60276L, 78019200000000L, 60343L, 78105600000000L, 60410L, 78192000000000L, 60477L, 78278400000000L, 60544L, 78364800000000L, 60611L, 78451200000000L, 60678L, 78537600000000L, 60745L, 78624000000000L, 60812L, 78710400000000L, 60879L, 78796800000000L, 60946L, 78883200000000L, 61013L, 78969600000000L, 61080L, 79056000000000L, 61147L, 79142400000000L, 61215L, 79228800000000L, 61282L, 79315200000000L, 61349L, 79401600000000L, 61416L, 79488000000000L, 61483L, 79574400000000L, 61550L, 79660800000000L, 61617L, 79747200000000L, 61684L, 79833600000000L, 61751L, 79920000000000L, 61818L, 80006400000000L, 61885L, 80092800000000L, 61952L, 80179200000000L, 62019L, 80265600000000L, 62086L, 80352000000000L, 62153L, 80438400000000L, 62220L, 80524800000000L, 62287L, 80611200000000L, 62354L, 80697600000000L, 62421L, 80784000000000L, 62489L, 80870400000000L, 62556L, 80956800000000L, 62625L, 81043200000000L, 62692L, 81129600000000L, 62759L, 81216000000000L, 62826L, 81302400000000L, 62893L, 81388800000000L, 62960L, 81475200000000L, 63027L, 81561600000000L, 63094L, 81648000000000L, 63161L, 81734400000000L, 63228L, 81820800000000L, 63295L, 81907200000000L, 63362L, 81993600000000L, 63429L, 82080000000000L, 63496L, 82166400000000L, 63563L, 82252800000000L, 63630L, 82339200000000L, 63699L, 82425600000000L, 63766L, 82512000000000L, 63833L, 82598400000000L, 63900L, 82684800000000L, 63967L, 82771200000000L, 64034L, 82857600000000L, 64101L, 82944000000000L, 64168L, 83030400000000L, 64236L, 83116800000000L, 64303L, 83203200000000L, 64371L, 83289600000000L, 64438L, 83376000000000L, 64505L, 83462400000000L, 64572L, 83548800000000L, 64639L, 83635200000000L, 64706L, 83721600000000L, 64774L, 83808000000000L, 64841L, 83894400000000L, 64908L, 83980800000000L, 64975L, 84067200000000L, 65042L, 84153600000000L, 65109L, 84240000000000L, 65176L, 84326400000000L, 65244L, 84412800000000L, 65311L, 84499200000000L, 65378L, 84585600000000L, 65445L, 84672000000000L, 65512L, 84758400000000L, 65579L, 84844800000000L, 65646L, 84931200000000L, 65714L, 85017600000000L, 65781L, 85104000000000L, 65848L, 85190400000000L, 65915L, 85276800000000L, 65982L, 85363200000000L, 66049L, 85449600000000L, 66116L, 85536000000000L, 66183L, 85622400000000L, 66250L, 85708800000000L, 66317L, 85795200000000L, 66384L, 85881600000000L, 66452L, 85968000000000L, 66519L, 86054400000000L, 66586L, 86140800000000L, 66653L, 86227200000000L, 66720L, 86313600000000L, 66787L, 86400000000000L, 66854
                )
        );
    }

    @Test
    public void testIndexChunksInReverseOrderBigCsvByYear() throws Exception {
        assertIndexChunks(
                4, "yyyy-MM-ddTHH:mm:ss.SSSUUUZ", PartitionBy.YEAR, "test-quotes-big-reverseorder.csv",
                chunk(
                        "1970/2_1", 21600000000000L, 50149, 21686400000000L, 50082, 21772800000000L, 50015, 21859200000000L, 49948, 21945600000000L, 49881, 22032000000000L, 49813, 22118400000000L, 49746, 22204800000000L, 49679, 22291200000000L, 49612, 22377600000000L, 49545, 22464000000000L, 49478, 22550400000000L, 49411, 22636800000000L, 49344, 22723200000000L, 49276, 22809600000000L, 49209, 22896000000000L, 49142, 22982400000000L, 49074, 23068800000000L, 49007, 23155200000000L, 48940, 23241600000000L, 48873, 23328000000000L, 48806, 23414400000000L, 48738, 23500800000000L, 48671, 23587200000000L, 48604, 23673600000000L, 48537, 23760000000000L, 48470, 23846400000000L, 48403, 23932800000000L, 48336, 24019200000000L, 48269, 24105600000000L, 48202, 24192000000000L, 48135, 24278400000000L, 48068, 24364800000000L, 48001, 24451200000000L, 47934, 24537600000000L, 47867, 24624000000000L, 47800, 24710400000000L, 47733, 24796800000000L, 47666, 24883200000000L, 47599, 24969600000000L, 47532, 25056000000000L, 47465, 25142400000000L, 47398, 25228800000000L, 47331, 25315200000000L, 47264, 25401600000000L, 47197, 25488000000000L, 47130, 25574400000000L, 47063, 25660800000000L, 46996, 25747200000000L, 46929, 25833600000000L, 46862, 25920000000000L, 46795, 26006400000000L, 46728, 26092800000000L, 46661, 26179200000000L, 46594, 26265600000000L, 46527, 26352000000000L, 46460, 26438400000000L, 46393, 26524800000000L, 46326, 26611200000000L, 46259, 26697600000000L, 46192, 26784000000000L, 46125, 26870400000000L, 46058, 26956800000000L, 45990, 27043200000000L, 45923, 27129600000000L, 45856, 27216000000000L, 45789, 27302400000000L, 45722, 27388800000000L, 45655, 27475200000000L, 45588, 27561600000000L, 45521, 27648000000000L, 45454, 27734400000000L, 45387, 27820800000000L, 45320, 27907200000000L, 45253, 27993600000000L, 45186, 28080000000000L, 45119, 28166400000000L, 45052, 28252800000000L, 44985, 28339200000000L, 44918, 28425600000000L, 44851, 28512000000000L, 44784, 28598400000000L, 44717, 28684800000000L, 44650, 28771200000000L, 44583, 28857600000000L, 44516, 28944000000000L, 44448, 29030400000000L, 44381, 29116800000000L, 44314, 29203200000000L, 44247, 29289600000000L, 44180, 29376000000000L, 44113, 29462400000000L, 44046, 29548800000000L, 43978, 29635200000000L, 43911, 29721600000000L, 43844, 29808000000000L, 43777, 29894400000000L, 43710, 29980800000000L, 43643, 30067200000000L, 43576, 30153600000000L, 43509, 30240000000000L, 43442, 30326400000000L, 43375, 30412800000000L, 43308, 30499200000000L, 43241, 30585600000000L, 43174, 30672000000000L, 43107, 30758400000000L, 43040, 30844800000000L, 42973, 30931200000000L, 42906, 31017600000000L, 42839, 31104000000000L, 42772, 31190400000000L, 42705, 31276800000000L, 42638, 31363200000000L, 42571, 31449600000000L, 42504
                ),
                chunk(
                        "1970/3_1", 86400000000L, 66854, 172800000000L, 66787, 259200000000L, 66720, 345600000000L, 66653, 432000000000L, 66586, 518400000000L, 66519, 604800000000L, 66452, 691200000000L, 66384, 777600000000L, 66317, 864000000000L, 66250, 950400000000L, 66183, 1036800000000L, 66116, 1123200000000L, 66049, 1209600000000L, 65982, 1296000000000L, 65915, 1382400000000L, 65848, 1468800000000L, 65781, 1555200000000L, 65714, 1641600000000L, 65646, 1728000000000L, 65579, 1814400000000L, 65512, 1900800000000L, 65445, 1987200000000L, 65378, 2073600000000L, 65311, 2160000000000L, 65244, 2246400000000L, 65176, 2332800000000L, 65109, 2419200000000L, 65042, 2505600000000L, 64975, 2592000000000L, 64908, 2678400000000L, 64841, 2764800000000L, 64774, 2851200000000L, 64706, 2937600000000L, 64639, 3024000000000L, 64572, 3110400000000L, 64505, 3196800000000L, 64438, 3283200000000L, 64371, 3369600000000L, 64303, 3456000000000L, 64236, 3542400000000L, 64168, 3628800000000L, 64101, 3715200000000L, 64034, 3801600000000L, 63967, 3888000000000L, 63900, 3974400000000L, 63833, 4060800000000L, 63766, 4147200000000L, 63699, 4233600000000L, 63630, 4320000000000L, 63563, 4406400000000L, 63496, 4492800000000L, 63429, 4579200000000L, 63362, 4665600000000L, 63295, 4752000000000L, 63228, 4838400000000L, 63161, 4924800000000L, 63094, 5011200000000L, 63027, 5097600000000L, 62960, 5184000000000L, 62893, 5270400000000L, 62826, 5356800000000L, 62759, 5443200000000L, 62692, 5529600000000L, 62625, 5616000000000L, 62556, 5702400000000L, 62489, 5788800000000L, 62421, 5875200000000L, 62354, 5961600000000L, 62287, 6048000000000L, 62220, 6134400000000L, 62153, 6220800000000L, 62086, 6307200000000L, 62019, 6393600000000L, 61952, 6480000000000L, 61885, 6566400000000L, 61818, 6652800000000L, 61751, 6739200000000L, 61684, 6825600000000L, 61617, 6912000000000L, 61550, 6998400000000L, 61483, 7084800000000L, 61416, 7171200000000L, 61349, 7257600000000L, 61282, 7344000000000L, 61215, 7430400000000L, 61147, 7516800000000L, 61080, 7603200000000L, 61013, 7689600000000L, 60946, 7776000000000L, 60879, 7862400000000L, 60812, 7948800000000L, 60745, 8035200000000L, 60678, 8121600000000L, 60611, 8208000000000L, 60544, 8294400000000L, 60477, 8380800000000L, 60410, 8467200000000L, 60343, 8553600000000L, 60276, 8640000000000L, 60209, 8726400000000L, 60142, 8812800000000L, 60074, 8899200000000L, 60007, 8985600000000L, 59939, 9072000000000L, 59872, 9158400000000L, 59805, 9244800000000L, 59738, 9331200000000L, 59671, 9417600000000L, 59604, 9504000000000L, 59537, 9590400000000L, 59470, 9676800000000L, 59403, 9763200000000L, 59336, 9849600000000L, 59269, 9936000000000L, 59202, 10022400000000L, 59135, 10108800000000L, 59068, 10195200000000L, 59000L, 10281600000000L, 58933, 10368000000000L, 58865, 10454400000000L, 58798, 10540800000000L, 58731, 10627200000000L, 58663, 10713600000000L, 58596, 10800000000000L, 58529, 10886400000000L, 58462, 10972800000000L, 58395, 11059200000000L, 58328, 11145600000000L, 58261, 11232000000000L, 58194, 11318400000000L, 58127, 11404800000000L, 58060, 11491200000000L, 57993, 11577600000000L, 57926, 11664000000000L, 57859, 11750400000000L, 57792, 11836800000000L, 57725, 11923200000000L, 57658, 12009600000000L, 57591, 12096000000000L, 57524, 12182400000000L, 57457, 12268800000000L, 57390, 12355200000000L, 57323, 12441600000000L, 57256, 12528000000000L, 57189, 12614400000000L, 57122, 12700800000000L, 57055, 12787200000000L, 56988, 12873600000000L, 56921, 12960000000000L, 56854, 13046400000000L, 56787, 13132800000000L, 56720, 13219200000000L, 56653, 13305600000000L, 56586, 13392000000000L, 56519, 13478400000000L, 56452, 13564800000000L, 56385, 13651200000000L, 56318, 13737600000000L, 56251, 13824000000000L, 56184, 13910400000000L, 56117, 13996800000000L, 56050, 14083200000000L, 55983, 14169600000000L, 55916, 14256000000000L, 55849, 14342400000000L, 55782, 14428800000000L, 55715, 14515200000000L, 55648, 14601600000000L, 55581, 14688000000000L, 55514, 14774400000000L, 55447, 14860800000000L, 55380, 14947200000000L, 55313, 15033600000000L, 55246, 15120000000000L, 55178, 15206400000000L, 55111, 15292800000000L, 55044, 15379200000000L, 54977, 15465600000000L, 54910, 15552000000000L, 54843, 15638400000000L, 54776, 15724800000000L, 54709, 15811200000000L, 54642, 15897600000000L, 54575, 15984000000000L, 54508, 16070400000000L, 54441, 16156800000000L, 54374, 16243200000000L, 54307, 16329600000000L, 54240, 16416000000000L, 54173, 16502400000000L, 54106, 16588800000000L, 54039, 16675200000000L, 53972, 16761600000000L, 53904, 16848000000000L, 53837, 16934400000000L, 53770, 17020800000000L, 53703, 17107200000000L, 53636, 17193600000000L, 53569, 17280000000000L, 53502, 17366400000000L, 53435, 17452800000000L, 53368, 17539200000000L, 53301, 17625600000000L, 53234, 17712000000000L, 53167, 17798400000000L, 53100, 17884800000000L, 53033, 17971200000000L, 52966, 18057600000000L, 52899, 18144000000000L, 52832, 18230400000000L, 52765, 18316800000000L, 52698, 18403200000000L, 52631, 18489600000000L, 52564, 18576000000000L, 52497, 18662400000000L, 52429, 18748800000000L, 52361, 18835200000000L, 52294, 18921600000000L, 52227, 19008000000000L, 52160, 19094400000000L, 52093, 19180800000000L, 52026, 19267200000000L, 51959, 19353600000000L, 51892, 19440000000000L, 51825, 19526400000000L, 51758, 19612800000000L, 51691, 19699200000000L, 51623, 19785600000000L, 51556, 19872000000000L, 51489, 19958400000000L, 51422, 20044800000000L, 51355, 20131200000000L, 51288, 20217600000000L, 51221, 20304000000000L, 51154, 20390400000000L, 51087, 20476800000000L, 51020, 20563200000000L, 50953, 20649600000000L, 50886, 20736000000000L, 50819, 20822400000000L, 50752, 20908800000000L, 50685, 20995200000000L, 50618, 21081600000000L, 50551, 21168000000000L, 50484, 21254400000000L, 50417, 21340800000000L, 50350, 21427200000000L, 50283, 21513600000000L, 50216
                ),
                chunk(
                        "1971/1_1", 43113600000000L, 33447, 43200000000000L, 33380, 43286400000000L, 33313, 43372800000000L, 33246, 43459200000000L, 33179, 43545600000000L, 33112, 43632000000000L, 33045, 43718400000000L, 32978, 43804800000000L, 32911, 43891200000000L, 32844, 43977600000000L, 32777, 44064000000000L, 32710, 44150400000000L, 32643, 44236800000000L, 32575, 44323200000000L, 32508, 44409600000000L, 32441, 44496000000000L, 32374, 44582400000000L, 32307, 44668800000000L, 32240, 44755200000000L, 32173, 44841600000000L, 32106, 44928000000000L, 32039, 45014400000000L, 31972, 45100800000000L, 31905, 45187200000000L, 31838, 45273600000000L, 31770, 45360000000000L, 31703, 45446400000000L, 31636, 45532800000000L, 31569, 45619200000000L, 31502, 45705600000000L, 31435, 45792000000000L, 31368, 45878400000000L, 31301, 45964800000000L, 31234, 46051200000000L, 31167, 46137600000000L, 31100, 46224000000000L, 31033, 46310400000000L, 30966, 46396800000000L, 30899, 46483200000000L, 30832, 46569600000000L, 30765, 46656000000000L, 30698, 46742400000000L, 30631, 46828800000000L, 30564, 46915200000000L, 30497, 47001600000000L, 30430, 47088000000000L, 30363, 47174400000000L, 30296, 47260800000000L, 30229, 47347200000000L, 30160, 47433600000000L, 30093, 47520000000000L, 30026, 47606400000000L, 29959, 47692800000000L, 29892, 47779200000000L, 29825, 47865600000000L, 29758, 47952000000000L, 29690, 48038400000000L, 29622, 48124800000000L, 29555, 48211200000000L, 29488, 48297600000000L, 29421, 48384000000000L, 29353, 48470400000000L, 29286, 48556800000000L, 29219, 48643200000000L, 29152, 48729600000000L, 29085, 48816000000000L, 29018, 48902400000000L, 28951, 48988800000000L, 28884, 49075200000000L, 28817, 49161600000000L, 28750, 49248000000000L, 28683, 49334400000000L, 28616, 49420800000000L, 28549, 49507200000000L, 28482, 49593600000000L, 28414, 49680000000000L, 28347, 49766400000000L, 28278, 49852800000000L, 28210, 49939200000000L, 28143, 50025600000000L, 28076, 50112000000000L, 28009, 50198400000000L, 27942, 50284800000000L, 27875, 50371200000000L, 27808, 50457600000000L, 27741, 50544000000000L, 27674, 50630400000000L, 27607, 50716800000000L, 27539, 50803200000000L, 27472, 50889600000000L, 27405, 50976000000000L, 27337, 51062400000000L, 27270, 51148800000000L, 27203, 51235200000000L, 27136, 51321600000000L, 27069, 51408000000000L, 27001, 51494400000000L, 26934, 51580800000000L, 26867, 51667200000000L, 26800, 51753600000000L, 26733, 51840000000000L, 26665, 51926400000000L, 26598, 52012800000000L, 26531, 52099200000000L, 26464, 52185600000000L, 26397, 52272000000000L, 26330, 52358400000000L, 26263, 52444800000000L, 26196, 52531200000000L, 26129, 52617600000000L, 26062, 52704000000000L, 25994, 52790400000000L, 25927, 52876800000000L, 25859, 52963200000000L, 25792, 53049600000000L, 25725, 53136000000000L, 25658, 53222400000000L, 25591, 53308800000000L, 25524, 53395200000000L, 25457, 53481600000000L, 25390, 53568000000000L, 25323, 53654400000000L, 25256, 53740800000000L, 25189, 53827200000000L, 25122, 53913600000000L, 25054, 54000000000000L, 24987, 54086400000000L, 24920, 54172800000000L, 24853, 54259200000000L, 24786, 54345600000000L, 24718, 54432000000000L, 24651, 54518400000000L, 24584, 54604800000000L, 24517, 54691200000000L, 24450, 54777600000000L, 24383, 54864000000000L, 24316, 54950400000000L, 24249, 55036800000000L, 24182, 55123200000000L, 24115, 55209600000000L, 24047, 55296000000000L, 23980, 55382400000000L, 23913, 55468800000000L, 23845, 55555200000000L, 23778, 55641600000000L, 23711, 55728000000000L, 23643, 55814400000000L, 23575, 55900800000000L, 23508, 55987200000000L, 23441, 56073600000000L, 23374, 56160000000000L, 23307, 56246400000000L, 23240, 56332800000000L, 23172, 56419200000000L, 23105, 56505600000000L, 23038, 56592000000000L, 22971, 56678400000000L, 22904, 56764800000000L, 22837, 56851200000000L, 22770, 56937600000000L, 22703, 57024000000000L, 22636, 57110400000000L, 22569, 57196800000000L, 22502, 57283200000000L, 22435, 57369600000000L, 22368, 57456000000000L, 22301, 57542400000000L, 22234, 57628800000000L, 22167, 57715200000000L, 22100, 57801600000000L, 22031, 57888000000000L, 21964, 57974400000000L, 21897, 58060800000000L, 21830, 58147200000000L, 21763, 58233600000000L, 21696, 58320000000000L, 21629, 58406400000000L, 21560, 58492800000000L, 21493, 58579200000000L, 21426, 58665600000000L, 21358, 58752000000000L, 21291, 58838400000000L, 21224, 58924800000000L, 21157, 59011200000000L, 21090, 59097600000000L, 21023, 59184000000000L, 20956, 59270400000000L, 20889, 59356800000000L, 20822, 59443200000000L, 20755, 59529600000000L, 20688, 59616000000000L, 20621, 59702400000000L, 20554, 59788800000000L, 20487, 59875200000000L, 20420, 59961600000000L, 20352, 60048000000000L, 20285, 60134400000000L, 20218, 60220800000000L, 20151, 60307200000000L, 20084, 60393600000000L, 20017, 60480000000000L, 19950, 60566400000000L, 19883, 60652800000000L, 19816, 60739200000000L, 19749, 60825600000000L, 19682, 60912000000000L, 19615, 60998400000000L, 19548, 61084800000000L, 19481, 61171200000000L, 19414, 61257600000000L, 19347, 61344000000000L, 19280, 61430400000000L, 19213, 61516800000000L, 19146, 61603200000000L, 19079, 61689600000000L, 19012, 61776000000000L, 18945, 61862400000000L, 18878, 61948800000000L, 18810, 62035200000000L, 18743, 62121600000000L, 18676, 62208000000000L, 18609, 62294400000000L, 18542, 62380800000000L, 18475, 62467200000000L, 18408, 62553600000000L, 18341, 62640000000000L, 18274, 62726400000000L, 18207, 62812800000000L, 18138, 62899200000000L, 18071, 62985600000000L, 18004
                ),
                chunk(
                        "1971/2_1", 31536000000000L, 42437, 31622400000000L, 42370, 31708800000000L, 42303, 31795200000000L, 42236, 31881600000000L, 42169, 31968000000000L, 42102, 32054400000000L, 42035, 32140800000000L, 41968, 32227200000000L, 41901, 32313600000000L, 41834, 32400000000000L, 41767, 32486400000000L, 41699, 32572800000000L, 41632, 32659200000000L, 41565, 32745600000000L, 41498, 32832000000000L, 41431, 32918400000000L, 41364, 33004800000000L, 41297, 33091200000000L, 41230, 33177600000000L, 41163, 33264000000000L, 41096, 33350400000000L, 41029, 33436800000000L, 40962, 33523200000000L, 40894, 33609600000000L, 40827, 33696000000000L, 40760, 33782400000000L, 40693, 33868800000000L, 40626, 33955200000000L, 40559, 34041600000000L, 40492, 34128000000000L, 40425, 34214400000000L, 40358, 34300800000000L, 40291, 34387200000000L, 40224, 34473600000000L, 40157, 34560000000000L, 40090, 34646400000000L, 40023, 34732800000000L, 39956, 34819200000000L, 39888, 34905600000000L, 39821, 34992000000000L, 39754, 35078400000000L, 39687, 35164800000000L, 39619, 35251200000000L, 39552, 35337600000000L, 39485, 35424000000000L, 39418, 35510400000000L, 39351, 35596800000000L, 39284, 35683200000000L, 39217, 35769600000000L, 39150, 35856000000000L, 39083, 35942400000000L, 39016, 36028800000000L, 38948, 36115200000000L, 38881, 36201600000000L, 38814, 36288000000000L, 38747, 36374400000000L, 38680, 36460800000000L, 38613, 36547200000000L, 38545, 36633600000000L, 38478, 36720000000000L, 38411, 36806400000000L, 38344, 36892800000000L, 38277, 36979200000000L, 38210, 37065600000000L, 38143, 37152000000000L, 38076, 37238400000000L, 38009, 37324800000000L, 37942, 37411200000000L, 37875, 37497600000000L, 37808, 37584000000000L, 37741, 37670400000000L, 37674, 37756800000000L, 37607, 37843200000000L, 37540, 37929600000000L, 37473, 38016000000000L, 37406, 38102400000000L, 37339, 38188800000000L, 37272, 38275200000000L, 37205, 38361600000000L, 37137, 38448000000000L, 37069, 38534400000000L, 37002, 38620800000000L, 36935, 38707200000000L, 36868, 38793600000000L, 36801, 38880000000000L, 36733, 38966400000000L, 36666, 39052800000000L, 36599, 39139200000000L, 36531, 39225600000000L, 36464, 39312000000000L, 36397, 39398400000000L, 36330, 39484800000000L, 36263, 39571200000000L, 36196, 39657600000000L, 36129, 39744000000000L, 36062, 39830400000000L, 35995, 39916800000000L, 35928, 40003200000000L, 35860, 40089600000000L, 35793, 40176000000000L, 35726, 40262400000000L, 35659, 40348800000000L, 35592, 40435200000000L, 35525, 40521600000000L, 35458, 40608000000000L, 35391, 40694400000000L, 35324, 40780800000000L, 35257, 40867200000000L, 35190, 40953600000000L, 35123, 41040000000000L, 35056, 41126400000000L, 34989, 41212800000000L, 34921, 41299200000000L, 34854, 41385600000000L, 34787, 41472000000000L, 34720, 41558400000000L, 34653, 41644800000000L, 34586, 41731200000000L, 34519, 41817600000000L, 34452, 41904000000000L, 34385, 41990400000000L, 34318, 42076800000000L, 34251, 42163200000000L, 34184, 42249600000000L, 34117, 42336000000000L, 34050, 42422400000000L, 33983, 42508800000000L, 33916, 42595200000000L, 33849, 42681600000000L, 33782, 42768000000000L, 33715, 42854400000000L, 33648, 42940800000000L, 33581, 43027200000000L, 33514
                ),
                chunk(
                        "1972/0_1", 64627200000000L, 16730, 64713600000000L, 16663, 64800000000000L, 16596, 64886400000000L, 16529, 64972800000000L, 16462, 65059200000000L, 16395, 65145600000000L, 16328, 65232000000000L, 16261, 65318400000000L, 16194, 65404800000000L, 16127, 65491200000000L, 16060, 65577600000000L, 15993, 65664000000000L, 15926, 65750400000000L, 15859, 65836800000000L, 15792, 65923200000000L, 15725, 66009600000000L, 15657, 66096000000000L, 15590, 66182400000000L, 15523, 66268800000000L, 15455, 66355200000000L, 15388, 66441600000000L, 15321, 66528000000000L, 15254, 66614400000000L, 15187, 66700800000000L, 15120, 66787200000000L, 15052, 66873600000000L, 14985, 66960000000000L, 14918, 67046400000000L, 14851, 67132800000000L, 14783, 67219200000000L, 14716, 67305600000000L, 14649, 67392000000000L, 14581, 67478400000000L, 14514, 67564800000000L, 14447, 67651200000000L, 14380, 67737600000000L, 14313, 67824000000000L, 14246, 67910400000000L, 14179, 67996800000000L, 14112, 68083200000000L, 14045, 68169600000000L, 13978, 68256000000000L, 13911, 68342400000000L, 13844, 68428800000000L, 13777, 68515200000000L, 13710, 68601600000000L, 13642, 68688000000000L, 13575, 68774400000000L, 13508, 68860800000000L, 13441, 68947200000000L, 13374, 69033600000000L, 13307, 69120000000000L, 13240, 69206400000000L, 13172, 69292800000000L, 13104, 69379200000000L, 13037, 69465600000000L, 12970, 69552000000000L, 12903, 69638400000000L, 12836, 69724800000000L, 12769, 69811200000000L, 12702, 69897600000000L, 12635, 69984000000000L, 12568, 70070400000000L, 12501, 70156800000000L, 12434, 70243200000000L, 12366, 70329600000000L, 12299, 70416000000000L, 12231, 70502400000000L, 12164, 70588800000000L, 12097, 70675200000000L, 12030, 70761600000000L, 11963, 70848000000000L, 11896, 70934400000000L, 11829, 71020800000000L, 11762, 71107200000000L, 11695, 71193600000000L, 11628, 71280000000000L, 11561, 71366400000000L, 11494, 71452800000000L, 11427, 71539200000000L, 11360, 71625600000000L, 11293, 71712000000000L, 11226, 71798400000000L, 11158, 71884800000000L, 11091, 71971200000000L, 11024, 72057600000000L, 10957, 72144000000000L, 10890, 72230400000000L, 10823, 72316800000000L, 10756, 72403200000000L, 10689, 72489600000000L, 10622, 72576000000000L, 10555, 72662400000000L, 10488, 72748800000000L, 10421, 72835200000000L, 10354, 72921600000000L, 10287, 73008000000000L, 10218, 73094400000000L, 10151, 73180800000000L, 10084, 73267200000000L, 10017, 73353600000000L, 9949, 73440000000000L, 9882, 73526400000000L, 9815, 73612800000000L, 9748, 73699200000000L, 9681, 73785600000000L, 9614, 73872000000000L, 9547, 73958400000000L, 9480, 74044800000000L, 9412, 74131200000000L, 9345, 74217600000000L, 9278, 74304000000000L, 9210, 74390400000000L, 9143, 74476800000000L, 9076, 74563200000000L, 9009, 74649600000000L, 8942, 74736000000000L, 8875, 74822400000000L, 8808, 74908800000000L, 8741, 74995200000000L, 8674, 75081600000000L, 8607, 75168000000000L, 8540, 75254400000000L, 8473, 75340800000000L, 8406, 75427200000000L, 8339, 75513600000000L, 8271, 75600000000000L, 8204, 75686400000000L, 8137, 75772800000000L, 8070, 75859200000000L, 8003, 75945600000000L, 7936, 76032000000000L, 7869, 76118400000000L, 7802, 76204800000000L, 7735, 76291200000000L, 7668, 76377600000000L, 7601, 76464000000000L, 7534, 76550400000000L, 7466, 76636800000000L, 7399, 76723200000000L, 7332, 76809600000000L, 7265, 76896000000000L, 7198, 76982400000000L, 7131, 77068800000000L, 7064, 77155200000000L, 6997, 77241600000000L, 6930, 77328000000000L, 6863, 77414400000000L, 6796, 77500800000000L, 6729, 77587200000000L, 6662, 77673600000000L, 6595, 77760000000000L, 6528, 77846400000000L, 6461, 77932800000000L, 6396, 78019200000000L, 6331, 78105600000000L, 6266, 78192000000000L, 6201, 78278400000000L, 6136, 78364800000000L, 6071, 78451200000000L, 6006, 78537600000000L, 5941, 78624000000000L, 5876, 78710400000000L, 5811, 78796800000000L, 5746, 78883200000000L, 5681, 78969600000000L, 5616, 79056000000000L, 5551, 79142400000000L, 5486, 79228800000000L, 5421, 79315200000000L, 5356, 79401600000000L, 5291, 79488000000000L, 5226, 79574400000000L, 5161, 79660800000000L, 5096, 79747200000000L, 5031, 79833600000000L, 4965, 79920000000000L, 4900, 80006400000000L, 4835, 80092800000000L, 4770, 80179200000000L, 4705, 80265600000000L, 4640, 80352000000000L, 4575, 80438400000000L, 4510, 80524800000000L, 4445, 80611200000000L, 4380, 80697600000000L, 4315, 80784000000000L, 4250, 80870400000000L, 4185, 80956800000000L, 4120, 81043200000000L, 4055, 81129600000000L, 3990, 81216000000000L, 3925, 81302400000000L, 3860, 81388800000000L, 3794, 81475200000000L, 3729, 81561600000000L, 3664, 81648000000000L, 3599, 81734400000000L, 3534, 81820800000000L, 3469, 81907200000000L, 3404, 81993600000000L, 3339, 82080000000000L, 3274, 82166400000000L, 3208, 82252800000000L, 3143, 82339200000000L, 3078, 82425600000000L, 3013, 82512000000000L, 2948, 82598400000000L, 2883, 82684800000000L, 2818, 82771200000000L, 2753, 82857600000000L, 2688, 82944000000000L, 2623, 83030400000000L, 2558, 83116800000000L, 2493, 83203200000000L, 2428, 83289600000000L, 2363, 83376000000000L, 2298, 83462400000000L, 2233, 83548800000000L, 2168, 83635200000000L, 2102, 83721600000000L, 2037, 83808000000000L, 1972, 83894400000000L, 1902, 83980800000000L, 1836, 84067200000000L, 1771, 84153600000000L, 1705, 84240000000000L, 1640, 84326400000000L, 1575, 84412800000000L, 1510, 84499200000000L, 1445, 84585600000000L, 1380, 84672000000000L, 1315, 84758400000000L, 1249, 84844800000000L, 1184, 84931200000000L, 1119, 85017600000000L, 1054, 85104000000000L, 989, 85190400000000L, 924, 85276800000000L, 859, 85363200000000L, 794, 85449600000000L, 728, 85536000000000L, 663, 85622400000000L, 598, 85708800000000L, 535, 85795200000000L, 472, 85881600000000L, 409, 85968000000000L, 346, 86054400000000L, 283, 86140800000000L, 220, 86227200000000L, 157, 86313600000000L, 94, 86400000000000L, 31
                ),
                chunk("1972/1_1", 63072000000000L, 17937, 63158400000000L, 17870, 63244800000000L, 17803, 63331200000000L, 17736, 63417600000000L, 17669, 63504000000000L, 17602, 63590400000000L, 17535, 63676800000000L, 17468, 63763200000000L, 17401, 63849600000000L, 17334, 63936000000000L, 17267, 64022400000000L, 17200, 64108800000000L, 17133, 64195200000000L, 17066, 64281600000000L, 16999, 64368000000000L, 16931, 64454400000000L, 16864, 64540800000000L, 16797)
        );
    }

    @Test
    public void testIndexChunksInSingleLineCsvWithPool() throws Exception {
        assertIndexChunks(
                4, "test-quotes-oneline.csv",
                chunk("2022-05-14/0_1", 1652529121000000L, 18L)
        );
    }

    @Test
    public void testIndexChunksInSmallCsvWith1Worker() throws Exception {
        assertIndexChunks(
                1, "test-quotes-small.csv",
                chunk("2022-05-10/0_1", 1652183520000000L, 15L),
                chunk("2022-05-11/0_1", 1652269920000000L, 90L, 1652269920001000L, 185L)
        );
    }

    @Test
    public void testIndexChunksInSmallCsvWith2Workers() throws Exception {
        assertIndexChunks(
                2, "test-quotes-small.csv",
                chunk("2022-05-10/0_1", 1652183520000000L, 15L),
                chunk("2022-05-11/0_1", 1652269920000000L, 90L),
                chunk("2022-05-11/1_1", 1652269920001000L, 185L)
        );
    }

    @Test
    public void testIndexChunksInSmallCsvWith3Workers() throws Exception {
        assertIndexChunks(
                3, "test-quotes-small.csv",
                chunk("2022-05-10/0_1", 1652183520000000L, 15L),
                chunk("2022-05-11/1_1", 1652269920000000L, 90L),
                chunk("2022-05-11/2_1", 1652269920001000L, 185L)
        );
    }

    @Test
    public void testIndexChunksInSmallCsvWith4Workers() throws Exception {
        assertIndexChunks(
                4, "test-quotes-small.csv",
                chunk("2022-05-10/0_1", 1652183520000000L, 15L),
                chunk("2022-05-11/1_1", 1652269920000000L, 90L),
                chunk("2022-05-11/2_1", 1652269920001000L, 185L)
        );
    }

    @Test
    public void testParallelCopyProcessingQueueCapacityZero() throws Exception {
        executeWithPool(
                1, 0, TestFilesFacadeImpl.INSTANCE, (CairoEngine engine, SqlCompiler compiler, SqlExecutionContext sqlExecutionContext) -> {
                    try {
                        executeCopy(compiler, sqlExecutionContext);
                        engine.getCopyContext().clear();
                        executeCopy(compiler, sqlExecutionContext);
                        Assert.fail();
                    } catch (Exception e) {
                        TestUtils.assertContains(e.getMessage(), "Unable to process the import request. Another import request may be in progress.");
                    }
                }
        );
    }

    @Test
    public void testRunManyImportsSequentially() throws Exception {
        int run = 0;

        for (int workers = 2; workers < 3; workers++) {
            for (int queueSize = 1; queueSize < 9; queueSize <<= 1) {
                LOG.info().$("run [no=").$(run++).$(",workers=").$(workers).$(",queueSize=").$(queueSize).I$();

                int workerCount = workers;
                executeWithPool(
                        workers, queueSize, (CairoEngine engine, SqlCompiler compiler, SqlExecutionContext context) -> {
                            try (ParallelCsvFileImporter importer = new ParallelCsvFileImporter(engine, workerCount)) {
                                importer.setMinChunkSize(1);

                                importAndCleanupTable(
                                        importer,
                                        context,
                                        compiler,
                                        "tab17",
                                        "test-quotes-big.csv",
                                        PartitionBy.YEAR,
                                        "ts",
                                        "yyyy-MM-ddTHH:mm:ss.SSSSSSZ",
                                        true,
                                        1000
                                );

                                importAndCleanupTable(
                                        importer,
                                        context,
                                        compiler,
                                        "alltypes",
                                        "test-alltypes-with-gaps.csv",
                                        PartitionBy.MONTH,
                                        "tstmp",
                                        "yyyy-MM-ddTHH:mm:ss.SSSUUUZ",
                                        true,
                                        10
                                );

                                importAndCleanupTable(
                                        importer,
                                        context,
                                        compiler,
                                        "alltypes_errors",
                                        "test-errors.csv",
                                        PartitionBy.HOUR,
                                        "tstmp",
                                        "yyyy-MM-ddTHH:mm:ss.SSSSSSZ",
                                        true,
                                        13
                                );

                                compiler.compile("create table testimport (StrSym symbol index,Int symbol,Int_Col int,DoubleCol double,IsoDate timestamp,Fmt1Date timestamp,Fmt2Date date,Phone string,boolean boolean,long long) timestamp(IsoDate) partition by DAY;", sqlExecutionContext);

                                importAndCleanupTable(
                                        importer,
                                        context,
                                        compiler,
                                        "testimport",
                                        "test-import.csv",
                                        PartitionBy.DAY,
                                        "IsoDate",
                                        "yyyy-MM-ddTHH:mm:ss.SSSZ",
                                        false,
                                        128
                                );
                            }
                        }
                );
            }
        }
    }

    @Test
    public void testWhenImportFailsWhenAttachingPartitionsThenPreExistingTableIsStillEmpty() throws Exception {
        FilesFacade brokenFf = new TestFilesFacadeImpl() {
            @Override
            public long openRO(LPSZ path) {
                if (Utf8s.endsWithAscii(path, "1972-09" + configuration.getAttachPartitionSuffix() + File.separator + "ts.d")) {
                    return -1;
                }
                return super.openRO(path);
            }
        };

        executeWithPool(
                4, 8, brokenFf, (CairoEngine engine, SqlCompiler compiler, SqlExecutionContext sqlExecutionContext) -> {
                    execute(compiler, "create table tab21 ( line symbol, ts timestamp, d double, description string) timestamp(ts) partition by MONTH;", sqlExecutionContext);

                    try (ParallelCsvFileImporter importer = new ParallelCsvFileImporter(engine, 4)) {
                        importer.setMinChunkSize(1);
                        importer.of("tab21", "test-quotes-big.csv", 1, PartitionBy.MONTH, (byte) ',', "ts", "yyyy-MM-ddTHH:mm:ss.SSSSSSZ", true);
                        importer.process(AllowAllSecurityContext.INSTANCE);
                        Assert.fail();
                    } catch (Exception e) {
                        TestUtils.assertContains(e.getMessage(), "could not attach [partition='1972-09'");
                    }

                    refreshTablesInBaseEngine();
                    assertQueryNoLeakCheck("cnt\n0\n", "select count(*) cnt from tab21", null, false, false, true);
                }
        );
    }

    @Test
    public void testWhenImportFailsWhenMovingPartitionsThenPreExistingTableIsStillEmpty() throws Exception {
        FilesFacade brokenFf = new TestFilesFacadeImpl() {
            @Override
            public int rename(LPSZ from, LPSZ to) {
                if (Utf8s.endsWithAscii(from, "1972-09" + File.separator)) {
                    return Files.FILES_RENAME_ERR_OTHER;
                }
                return super.rename(from, to);
            }
        };

        final int workerCount = 4;
        final int queueCapacity = 8;
        executeWithPool(
                workerCount, queueCapacity, brokenFf, (CairoEngine engine, SqlCompiler compiler, SqlExecutionContext sqlExecutionContext) -> {
                    execute(compiler, "create table tab20 ( line symbol, ts timestamp, d double, description string) timestamp(ts) partition by MONTH;", sqlExecutionContext);

                    try (ParallelCsvFileImporter importer = new ParallelCsvFileImporter(engine, workerCount)) {
                        importer.setMinChunkSize(1);
                        importer.of("tab20", "test-quotes-big.csv", 1, PartitionBy.MONTH, (byte) ',', "ts", "yyyy-MM-ddTHH:mm:ss.SSSSSSZ", true);
                        importer.process(AllowAllSecurityContext.INSTANCE);
                        Assert.fail();
                    } catch (Exception e) {
                        TestUtils.assertContains(e.getMessage(), "could not copy partition file");
                    }

                    refreshTablesInBaseEngine();
                    assertQueryNoLeakCheck("cnt\n0\n", "select count(*) cnt from tab20", null, false, false, true);
                }
        );
    }

    @Test
    public void testWhenImportFailsWhileAttachingPartitionThenNewlyCreatedTableIsRemoved() throws Exception {
        FilesFacade brokenFf = new TestFilesFacadeImpl() {
            @Override
            public long openRO(LPSZ path) {
                if (Utf8s.endsWithAscii(path, "1972-09" + configuration.getAttachPartitionSuffix() + File.separator + "ts.d")) {
                    return -1;
                }
                return super.openRO(path);
            }
        };

        assertImportFailsWith("tab19", brokenFf, "could not attach [partition='1972-09'");
    }

    @Test
    public void testWhenImportFailsWhileMovingPartitionThenNewlyCreatedTableIsRemoved() throws Exception {
        FilesFacade brokenFf = new TestFilesFacadeImpl() {
            @Override
            public int copy(LPSZ from, LPSZ to) {
                return -1;
            }

            @Override
            public int rename(LPSZ from, LPSZ to) {
                if (Utf8s.endsWithAscii(from, "1972-09" + File.separator)) {
                    return Files.FILES_RENAME_ERR_OTHER;
                }
                return super.rename(from, to);
            }
        };

        assertImportFailsWith("tab18", brokenFf, "could not copy partition fil");
    }

    @Test
    public void testWhenRenameBreaksBecauseTempFilesAreOnDifferentFSThanDbDirThenImportStillWorks() throws Exception {
        AtomicInteger counter = new AtomicInteger(0);
        FilesFacade brokenRename = new TestFilesFacadeImpl() {
            @Override
            public int rename(LPSZ from, LPSZ to) {
                if (counter.incrementAndGet() < 11) {
                    return Files.FILES_RENAME_ERR_EXDEV;
                }
                return super.rename(from, to);
            }
        };
        executeWithPool(4, 8, brokenRename, this::importAllIntoNew);
    }

    private static boolean stackContains(String klass) {
        return Arrays.stream(new Exception().getStackTrace())
                .anyMatch(stackTraceElement -> stackTraceElement.getClassName().endsWith(klass));
    }

    private void assertChunkBoundariesFor(String fileName, LongList expectedBoundaries, int workerCount) throws TextImportException {
        FilesFacade ff = engine.getConfiguration().getFilesFacade();
        try (Path path = new Path().of(inputRoot).slash().concat(fileName);
             ParallelCsvFileImporter importer = new ParallelCsvFileImporter(engine, workerCount)) {
            importer.setMinChunkSize(1);
            importer.of("table", fileName, 1, PartitionBy.DAY, (byte) ',', "unknown", null, false);

            long fd = ff.openRO(path.$());
            long length = ff.length(fd);
            Assert.assertTrue(fd > -1);

            try {
                LongList actualBoundaries = importer.phaseBoundaryCheck(length);
                Assert.assertEquals(expectedBoundaries, actualBoundaries);
            } finally {
                ff.close(fd);
            }
        }
    }

    private void assertColumnNameException(String fileName, boolean forceHeader, String message) throws Exception {
        executeWithPool(
                4, 8, (CairoEngine engine, SqlCompiler compiler, SqlExecutionContext sqlExecutionContext) -> {
                    try (ParallelCsvFileImporter importer = new ParallelCsvFileImporter(engine, 4)) {
                        importer.of("tab60", fileName, 1, PartitionBy.DAY, (byte) ',', "ts", null, forceHeader);
                        importer.process(AllowAllSecurityContext.INSTANCE);
                        Assert.fail();
                    } catch (TextImportException e) {
                        TestUtils.assertContains(e.getFlyweightMessage(), message);
                    }
                }
        );
    }

    private void assertImportFailsInPhase(String tableName, FilesFacade brokenFf, String phase) throws Exception {
        executeWithPool(
                4, 8, brokenFf, (CairoEngine engine, SqlCompiler compiler, SqlExecutionContext sqlExecutionContext) -> {
                    execute(compiler, "create table " + tableName + " ( line symbol index, ts timestamp, d double, description string) timestamp(ts) partition by YEAR;", sqlExecutionContext);
                    try (ParallelCsvFileImporter importer = new ParallelCsvFileImporter(engine, 4)) {
                        importer.setMinChunkSize(1);
                        importer.of(tableName, "test-quotes-big.csv", 1, PartitionBy.YEAR, (byte) ',', "ts", "yyyy-MM-ddTHH:mm:ss.SSSSSSZ", true);
                        importer.process(AllowAllSecurityContext.INSTANCE);
                        Assert.fail();
                    } catch (Exception e) {
                        TestUtils.assertContains(e.getMessage(), "import failed [phase=" + phase);
                    }
                }
        );
    }

    private void assertImportFailsWith(String tableName, FilesFacade brokenFf, String expectedError) throws Exception {
        executeWithPool(
                4, 8, brokenFf, (CairoEngine engine, SqlCompiler compiler, SqlExecutionContext sqlExecutionContext) -> {
                    try (ParallelCsvFileImporter importer = new ParallelCsvFileImporter(engine, 4)) {
                        importer.setMinChunkSize(1);
                        importer.of(tableName, "test-quotes-big.csv", 1, PartitionBy.MONTH, (byte) ',', "ts", "yyyy-MM-ddTHH:mm:ss.SSSSSSZ", true);
                        importer.process(AllowAllSecurityContext.INSTANCE);
                        Assert.fail();
                    } catch (Exception e) {
                        TestUtils.assertContains(e.getMessage(), expectedError);
                    }

                    try {
                        compiler.compile("select count(*) from " + tableName + ";", sqlExecutionContext);
                        Assert.fail();
                    } catch (SqlException e) {
                        TestUtils.assertContains(e.getMessage(), "table does not exist");
                    }
                }
        );
    }

    private void assertIndexChunks(int workerCount, String fileName, IndexChunk... expectedChunks) throws Exception {
        assertIndexChunks(workerCount, "yyyy-MM-ddTHH:mm:ss.SSSZ", PartitionBy.DAY, fileName, expectedChunks);
    }

    private void assertIndexChunks(int workerCount, String dateFormat, int partitionBy, String fileName, IndexChunk... expectedChunks) throws Exception {
        executeWithPool(
                workerCount, 8,
                (CairoEngine engine, SqlCompiler compiler, SqlExecutionContext sqlExecutionContext) ->
                        assertIndexChunksFor(sqlExecutionContext, workerCount, dateFormat, partitionBy, fileName, expectedChunks)
        );
    }

    private void assertIndexChunksFor(
            SqlExecutionContext sqlExecutionContext, int workerCount, String format, int partitionBy,
            String fileName, IndexChunk... expectedChunks
    ) {
        FilesFacade ff = engine.getConfiguration().getFilesFacade();
        inputRoot = TestUtils.getCsvRoot();

        try (
                Path path = new Path().of(inputRoot).concat(fileName);
                ParallelCsvFileImporter importer = new ParallelCsvFileImporter(engine, workerCount)
        ) {
            importer.setMinChunkSize(1);
            importer.of("tableName", fileName, 1, partitionBy, (byte) ',', "ts", format, false);

            long fd = TableUtils.openRO(ff, path.$(), LOG);
            try {
                importer.parseStructure(fd, sqlExecutionContext.getSecurityContext());
                long length = ff.length(fd);
                importer.phaseBoundaryCheck(length);
                importer.phaseIndexing();
            } finally {
                ff.close(fd);
            }
        }

        TableToken tableToken = engine.verifyTableName("tableName");
        ObjList<IndexChunk> actualChunks = readIndexChunks(new File(inputWorkRoot, tableToken.getDirName()));
        Assert.assertEquals(list(expectedChunks), actualChunks);
    }

    private void executeCopy(SqlCompiler compiler, SqlExecutionContext sqlExecutionContext) throws SqlException {
        CompiledQuery cq = compiler.compile(
                "copy xy from 'test-quotes-big.csv' with header true timestamp 'ts' delimiter ',' format 'yyyy-MM-ddTHH:mm:ss.SSSUUUZ' partition by MONTH on error ABORT; ",
                sqlExecutionContext
        );
        try (RecordCursor cursor = cq.getRecordCursorFactory().getCursor(sqlExecutionContext)) {
            Assert.assertTrue(cursor.hasNext());
        }
    }

    private void importAllIntoExisting(CairoEngine engine, SqlCompiler compiler, SqlExecutionContext sqlExecutionContext) throws SqlException, TextImportException {
        execute(
                compiler,
<<<<<<< HEAD
                "create table alltypes (\n" +
                        "  bo boolean,\n" +
                        "  by byte,\n" +
                        "  sh short,\n" +
                        "  ch char,\n" +
                        "  in_ int,\n" +
                        "  lo long,\n" +
                        "  dat date, \n" +
                        "  tstmp timestamp, \n" +
                        "  ft float,\n" +
                        "  db double,\n" +
                        "  str string,\n" +
                        "  sym symbol,\n" +
                        "  l256 long256," +
                        "  ge geohash(20b)," +
                        "  uid uuid," +
                        "  dec decimal(18, 3)" +
                        ") timestamp(tstmp) partition by DAY;", sqlExecutionContext
=======
                """
                        create table alltypes (
                          bo boolean,
                          by byte,
                          sh short,
                          ch char,
                          in_ int,
                          lo long,
                          dat date,\s
                          tstmp timestamp,\s
                          ft float,
                          db double,
                          str string,
                          sym symbol,
                          l256 long256,\
                          ge geohash(20b),\
                          uid uuid\
                        ) timestamp(tstmp) partition by DAY;""", sqlExecutionContext
>>>>>>> e783f089
        );
        try (ParallelCsvFileImporter importer = new ParallelCsvFileImporter(engine, 4)) {
            importer.of("alltypes", "test-alltypes.csv", 1, PartitionBy.DAY, (byte) ',', "tstmp", "yyyy-MM-ddTHH:mm:ss.SSSUUUZ", true);
            importer.process(AllowAllSecurityContext.INSTANCE);
        }

        refreshTablesInBaseEngine();
        assertQueryNoLeakCheck(
<<<<<<< HEAD
                "bo\tby\tsh\tch\tin_\tlo\tdat\ttstmp\tft\tdb\tstr\tsym\tl256\tge\tuid\tdec\n" +
                        "false\t106\t22716\tG\t1\t1\t1970-01-02T00:00:00.000Z\t1970-01-02T00:00:00.000000Z\t1.1\t1.2\ts1\tsy1\t0x0adaa43b7700522b82f4e8d8d7b8c41a985127d17ca3926940533c477c927a33\tu33d\t11111111-1111-1111-1111-111111111111\t1.230\n" +
                        "false\t29\t8654\tS\t2\t2\t1970-01-03T00:00:00.000Z\t1970-01-03T00:00:00.000000Z\t2.1\t2.2\ts2\tsy2\t0x593c9b7507c60ec943cd1e308a29ac9e645f3f4104fa76983c50b65784d51e37\tu33d\t11111111-1111-1111-2222-111111111111\t1.000\n" +
                        "false\t104\t11600\tT\t3\t3\t1970-01-04T00:00:00.000Z\t1970-01-04T00:00:00.000000Z\t3.1\t3.2\ts3\tsy3\t0x30cb58d11566e857a87063d9dba8961195ddd1458f633b7f285307c11a7072d1\tu33d\t11111111-1111-1111-3333-111111111111\t123.000\n" +
                        "false\t105\t31772\tC\t4\t4\t1970-01-05T00:00:00.000Z\t1970-01-05T00:00:00.000000Z\t4.1\t4.2\ts4\tsy4\t0x64ad74a1e1e5e5897c61daeff695e8be6ab8ea52090049faa3306e2d2440176e\tu33d\t11111111-1111-1111-4444-111111111111\t123.450\n" +
                        "false\t123\t8110\tE\t5\t5\t1970-01-06T00:00:00.000Z\t1970-01-06T00:00:00.000000Z\t5.1\t5.2\ts5\tsy5\t0x5a86aaa24c707fff785191c8901fd7a16ffa1093e392dc537967b0fb8165c161\tu33d\t11111111-1111-1111-5555-111111111111\t123.456\n" +
                        "false\t98\t25729\tM\t6\t6\t1970-01-07T00:00:00.000Z\t1970-01-07T00:00:00.000000Z\t6.1\t6.2\ts6\tsy6\t0x8fbdd90a38ecfaa89b71e0b7a1d088ada82ff4bad36b72c47056f3fabd4cfeed\tu33d\t11111111-1111-1111-6666-111111111111\t222.220\n" +
                        "false\t44\t-19823\tU\t7\t7\t1970-01-08T00:00:00.000Z\t1970-01-08T00:00:00.000000Z\t7.1\t7.2\ts7\tsy7\t0xfb87e052526d72b5faf2f76f0f4bd855bc983a6991a2e7c78c671857b35a8755\tu33d\t11111111-1111-1111-7777-111111111111\t333.330\n" +
                        "true\t102\t5672\tS\t8\t8\t1970-01-09T00:00:00.000Z\t1970-01-09T00:00:00.000000Z\t8.1\t8.2\ts8\tsy8\t0x6df9f4797b131d69aa4f08d320dde2dc72cb5a65911401598a73264e80123440\tu33d\t11111111-1111-1111-8888-111111111111\t444.440\n" +
                        "false\t73\t-5962\tE\t9\t9\t1970-01-10T00:00:00.000Z\t1970-01-10T00:00:00.000000Z\t9.1\t9.2\ts9\tsy9\t0xdc33dd2e6ea8cc86a6ef5e562486cceb67886eea99b9dd07ba84e3fba7f66cd6\tu33d\t11111111-1111-1111-9999-111111111111\t555.550\n" +
                        "true\t61\t-17553\tD\t10\t10\t1970-01-11T00:00:00.000Z\t1970-01-11T00:00:00.000000Z\t10.1\t10.2\ts10\tsy10\t0x83e9d33db60120e69ba3fb676e3280ed6a6e16373be3139063343d28d3738449\tu33d\t11111111-1111-1111-0000-111111111111\t666.660\n",
=======
                """
                        bo\tby\tsh\tch\tin_\tlo\tdat\ttstmp\tft\tdb\tstr\tsym\tl256\tge\tuid
                        false\t106\t22716\tG\t1\t1\t1970-01-02T00:00:00.000Z\t1970-01-02T00:00:00.000000Z\t1.1\t1.2\ts1\tsy1\t0x0adaa43b7700522b82f4e8d8d7b8c41a985127d17ca3926940533c477c927a33\tu33d\t11111111-1111-1111-1111-111111111111
                        false\t29\t8654\tS\t2\t2\t1970-01-03T00:00:00.000Z\t1970-01-03T00:00:00.000000Z\t2.1\t2.2\ts2\tsy2\t0x593c9b7507c60ec943cd1e308a29ac9e645f3f4104fa76983c50b65784d51e37\tu33d\t11111111-1111-1111-2222-111111111111
                        false\t104\t11600\tT\t3\t3\t1970-01-04T00:00:00.000Z\t1970-01-04T00:00:00.000000Z\t3.1\t3.2\ts3\tsy3\t0x30cb58d11566e857a87063d9dba8961195ddd1458f633b7f285307c11a7072d1\tu33d\t11111111-1111-1111-3333-111111111111
                        false\t105\t31772\tC\t4\t4\t1970-01-05T00:00:00.000Z\t1970-01-05T00:00:00.000000Z\t4.1\t4.2\ts4\tsy4\t0x64ad74a1e1e5e5897c61daeff695e8be6ab8ea52090049faa3306e2d2440176e\tu33d\t11111111-1111-1111-4444-111111111111
                        false\t123\t8110\tE\t5\t5\t1970-01-06T00:00:00.000Z\t1970-01-06T00:00:00.000000Z\t5.1\t5.2\ts5\tsy5\t0x5a86aaa24c707fff785191c8901fd7a16ffa1093e392dc537967b0fb8165c161\tu33d\t11111111-1111-1111-5555-111111111111
                        false\t98\t25729\tM\t6\t6\t1970-01-07T00:00:00.000Z\t1970-01-07T00:00:00.000000Z\t6.1\t6.2\ts6\tsy6\t0x8fbdd90a38ecfaa89b71e0b7a1d088ada82ff4bad36b72c47056f3fabd4cfeed\tu33d\t11111111-1111-1111-6666-111111111111
                        false\t44\t-19823\tU\t7\t7\t1970-01-08T00:00:00.000Z\t1970-01-08T00:00:00.000000Z\t7.1\t7.2\ts7\tsy7\t0xfb87e052526d72b5faf2f76f0f4bd855bc983a6991a2e7c78c671857b35a8755\tu33d\t11111111-1111-1111-7777-111111111111
                        true\t102\t5672\tS\t8\t8\t1970-01-09T00:00:00.000Z\t1970-01-09T00:00:00.000000Z\t8.1\t8.2\ts8\tsy8\t0x6df9f4797b131d69aa4f08d320dde2dc72cb5a65911401598a73264e80123440\tu33d\t11111111-1111-1111-8888-111111111111
                        false\t73\t-5962\tE\t9\t9\t1970-01-10T00:00:00.000Z\t1970-01-10T00:00:00.000000Z\t9.1\t9.2\ts9\tsy9\t0xdc33dd2e6ea8cc86a6ef5e562486cceb67886eea99b9dd07ba84e3fba7f66cd6\tu33d\t11111111-1111-1111-9999-111111111111
                        true\t61\t-17553\tD\t10\t10\t1970-01-11T00:00:00.000Z\t1970-01-11T00:00:00.000000Z\t10.1\t10.2\ts10\tsy10\t0x83e9d33db60120e69ba3fb676e3280ed6a6e16373be3139063343d28d3738449\tu33d\t11111111-1111-1111-0000-111111111111
                        """,
>>>>>>> e783f089
                "select * from alltypes", "tstmp", true, false, true
        );
    }

    private void importAllIntoNew(CairoEngine engine, SqlCompiler compiler, SqlExecutionContext sqlExecutionContext) throws Exception {
        try (ParallelCsvFileImporter importer = new ParallelCsvFileImporter(engine, 1)) {
            importer.of("alltypes", "test-alltypes.csv", 1, PartitionBy.DAY, (byte) ',', "tstmp", "yyyy-MM-ddTHH:mm:ss.SSSUUUZ", true);
            importer.process(AllowAllSecurityContext.INSTANCE);
        }

        refreshTablesInBaseEngine();

        assertQuery(
<<<<<<< HEAD
                "bo\tby\tsh\tch\tin_\tlo\tdat\ttstmp\tft\tdb\tstr\tsym\tl256\tge\tuid\tdec\n" +
                        "false\t106\t22716\tG\t1\t1\t1970-01-02T00:00:00.000Z\t1970-01-02T00:00:00.000000Z\t1.1\t1.2\ts1\tsy1\t0x0adaa43b7700522b82f4e8d8d7b8c41a985127d17ca3926940533c477c927a33\tu33d\t11111111-1111-1111-1111-111111111111\t1.230\n" +
                        "false\t29\t8654\tS\t2\t2\t1970-01-03T00:00:00.000Z\t1970-01-03T00:00:00.000000Z\t2.1\t2.2\ts2\tsy2\t0x593c9b7507c60ec943cd1e308a29ac9e645f3f4104fa76983c50b65784d51e37\tu33d\t11111111-1111-1111-2222-111111111111\t1.000\n" +
                        "false\t104\t11600\tT\t3\t3\t1970-01-04T00:00:00.000Z\t1970-01-04T00:00:00.000000Z\t3.1\t3.2\ts3\tsy3\t0x30cb58d11566e857a87063d9dba8961195ddd1458f633b7f285307c11a7072d1\tu33d\t11111111-1111-1111-3333-111111111111\t123.000\n" +
                        "false\t105\t31772\tC\t4\t4\t1970-01-05T00:00:00.000Z\t1970-01-05T00:00:00.000000Z\t4.1\t4.2\ts4\tsy4\t0x64ad74a1e1e5e5897c61daeff695e8be6ab8ea52090049faa3306e2d2440176e\tu33d\t11111111-1111-1111-4444-111111111111\t123.450\n" +
                        "false\t123\t8110\tE\t5\t5\t1970-01-06T00:00:00.000Z\t1970-01-06T00:00:00.000000Z\t5.1\t5.2\ts5\tsy5\t0x5a86aaa24c707fff785191c8901fd7a16ffa1093e392dc537967b0fb8165c161\tu33d\t11111111-1111-1111-5555-111111111111\t123.456\n" +
                        "false\t98\t25729\tM\t6\t6\t1970-01-07T00:00:00.000Z\t1970-01-07T00:00:00.000000Z\t6.1\t6.2\ts6\tsy6\t0x8fbdd90a38ecfaa89b71e0b7a1d088ada82ff4bad36b72c47056f3fabd4cfeed\tu33d\t11111111-1111-1111-6666-111111111111\t222.220\n" +
                        "false\t44\t-19823\tU\t7\t7\t1970-01-08T00:00:00.000Z\t1970-01-08T00:00:00.000000Z\t7.1\t7.2\ts7\tsy7\t0xfb87e052526d72b5faf2f76f0f4bd855bc983a6991a2e7c78c671857b35a8755\tu33d\t11111111-1111-1111-7777-111111111111\t333.330\n" +
                        "true\t102\t5672\tS\t8\t8\t1970-01-09T00:00:00.000Z\t1970-01-09T00:00:00.000000Z\t8.1\t8.2\ts8\tsy8\t0x6df9f4797b131d69aa4f08d320dde2dc72cb5a65911401598a73264e80123440\tu33d\t11111111-1111-1111-8888-111111111111\t444.440\n" +
                        "false\t73\t-5962\tE\t9\t9\t1970-01-10T00:00:00.000Z\t1970-01-10T00:00:00.000000Z\t9.1\t9.2\ts9\tsy9\t0xdc33dd2e6ea8cc86a6ef5e562486cceb67886eea99b9dd07ba84e3fba7f66cd6\tu33d\t11111111-1111-1111-9999-111111111111\t555.550\n" +
                        "true\t61\t-17553\tD\t10\t10\t1970-01-11T00:00:00.000Z\t1970-01-11T00:00:00.000000Z\t10.1\t10.2\ts10\tsy10\t0x83e9d33db60120e69ba3fb676e3280ed6a6e16373be3139063343d28d3738449\tu33d\t11111111-1111-1111-0000-111111111111\t666.660\n",
=======
                """
                        bo\tby\tsh\tch\tin_\tlo\tdat\ttstmp\tft\tdb\tstr\tsym\tl256\tge\tuid
                        false\t106\t22716\tG\t1\t1\t1970-01-02T00:00:00.000Z\t1970-01-02T00:00:00.000000Z\t1.1\t1.2\ts1\tsy1\t0x0adaa43b7700522b82f4e8d8d7b8c41a985127d17ca3926940533c477c927a33\tu33d\t11111111-1111-1111-1111-111111111111
                        false\t29\t8654\tS\t2\t2\t1970-01-03T00:00:00.000Z\t1970-01-03T00:00:00.000000Z\t2.1\t2.2\ts2\tsy2\t0x593c9b7507c60ec943cd1e308a29ac9e645f3f4104fa76983c50b65784d51e37\tu33d\t11111111-1111-1111-2222-111111111111
                        false\t104\t11600\tT\t3\t3\t1970-01-04T00:00:00.000Z\t1970-01-04T00:00:00.000000Z\t3.1\t3.2\ts3\tsy3\t0x30cb58d11566e857a87063d9dba8961195ddd1458f633b7f285307c11a7072d1\tu33d\t11111111-1111-1111-3333-111111111111
                        false\t105\t31772\tC\t4\t4\t1970-01-05T00:00:00.000Z\t1970-01-05T00:00:00.000000Z\t4.1\t4.2\ts4\tsy4\t0x64ad74a1e1e5e5897c61daeff695e8be6ab8ea52090049faa3306e2d2440176e\tu33d\t11111111-1111-1111-4444-111111111111
                        false\t123\t8110\tE\t5\t5\t1970-01-06T00:00:00.000Z\t1970-01-06T00:00:00.000000Z\t5.1\t5.2\ts5\tsy5\t0x5a86aaa24c707fff785191c8901fd7a16ffa1093e392dc537967b0fb8165c161\tu33d\t11111111-1111-1111-5555-111111111111
                        false\t98\t25729\tM\t6\t6\t1970-01-07T00:00:00.000Z\t1970-01-07T00:00:00.000000Z\t6.1\t6.2\ts6\tsy6\t0x8fbdd90a38ecfaa89b71e0b7a1d088ada82ff4bad36b72c47056f3fabd4cfeed\tu33d\t11111111-1111-1111-6666-111111111111
                        false\t44\t-19823\tU\t7\t7\t1970-01-08T00:00:00.000Z\t1970-01-08T00:00:00.000000Z\t7.1\t7.2\ts7\tsy7\t0xfb87e052526d72b5faf2f76f0f4bd855bc983a6991a2e7c78c671857b35a8755\tu33d\t11111111-1111-1111-7777-111111111111
                        true\t102\t5672\tS\t8\t8\t1970-01-09T00:00:00.000Z\t1970-01-09T00:00:00.000000Z\t8.1\t8.2\ts8\tsy8\t0x6df9f4797b131d69aa4f08d320dde2dc72cb5a65911401598a73264e80123440\tu33d\t11111111-1111-1111-8888-111111111111
                        false\t73\t-5962\tE\t9\t9\t1970-01-10T00:00:00.000Z\t1970-01-10T00:00:00.000000Z\t9.1\t9.2\ts9\tsy9\t0xdc33dd2e6ea8cc86a6ef5e562486cceb67886eea99b9dd07ba84e3fba7f66cd6\tu33d\t11111111-1111-1111-9999-111111111111
                        true\t61\t-17553\tD\t10\t10\t1970-01-11T00:00:00.000Z\t1970-01-11T00:00:00.000000Z\t10.1\t10.2\ts10\tsy10\t0x83e9d33db60120e69ba3fb676e3280ed6a6e16373be3139063343d28d3738449\tu33d\t11111111-1111-1111-0000-111111111111
                        """,
>>>>>>> e783f089
                "select * from alltypes",
                "tstmp",
                true,
                true
        );

        assertQueryNoLeakCheck(
                compiler,
                "column\ttype\tindexed\tindexBlockCapacity\tsymbolCached\tsymbolCapacity\tsymbolTableSize\tdesignated\tupsertKey\n" +
                        "bo\tBOOLEAN\tfalse\t256\tfalse\t0\t0\tfalse\tfalse\n" +
                        "by\tINT\tfalse\t256\tfalse\t0\t0\tfalse\tfalse\n" +
                        "sh\tINT\tfalse\t256\tfalse\t0\t0\tfalse\tfalse\n" +
                        "ch\tCHAR\tfalse\t256\tfalse\t0\t0\tfalse\tfalse\n" +
                        "in_\tINT\tfalse\t256\tfalse\t0\t0\tfalse\tfalse\n" +
                        "lo\tINT\tfalse\t256\tfalse\t0\t0\tfalse\tfalse\n" +
                        "dat\tDATE\tfalse\t256\tfalse\t0\t0\tfalse\tfalse\n" +
                        "tstmp\tTIMESTAMP\tfalse\t256\tfalse\t0\t0\ttrue\tfalse\n" +
                        "ft\tDOUBLE\tfalse\t256\tfalse\t0\t0\tfalse\tfalse\n" +
                        "db\tDOUBLE\tfalse\t256\tfalse\t0\t0\tfalse\tfalse\n" +
                        "str\t" + stringTypeName + "\tfalse\t256\tfalse\t0\t0\tfalse\tfalse\n" +
                        "sym\t" + stringTypeName + "\tfalse\t256\tfalse\t0\t0\tfalse\tfalse\n" +
                        "l256\tLONG256\tfalse\t256\tfalse\t0\t0\tfalse\tfalse\n" +
                        "ge\t" + stringTypeName + "\tfalse\t256\tfalse\t0\t0\tfalse\tfalse\n" +
                        "uid\tUUID\tfalse\t256\tfalse\t0\t0\tfalse\tfalse\n" +
                        "dec\tDECIMAL(18,3)\tfalse\t256\tfalse\t0\t0\tfalse\tfalse\n",
                "show columns from alltypes",
                null,
                sqlExecutionContext,
                false,
                false
        );
    }

    private void importAndCleanupTable(
            ParallelCsvFileImporter importer,
            SqlExecutionContext context,
            SqlCompiler compiler,
            String tableName,
            String inputFileName,
            int partitionBy,
            String timestampColumn,
            String timestampFormat,
            boolean forceHeader,
            int expectedCount
    ) throws Exception {
        importer.of(
                tableName,
                inputFileName,
                1,
                partitionBy,
                (byte) ',',
                timestampColumn,
                timestampFormat,
                forceHeader,
                null,
                Atomicity.SKIP_COL
        );
        importer.process(AllowAllSecurityContext.INSTANCE);
        importer.clear();
        assertQueryNoLeakCheck(
                compiler,
                "cnt\n" + expectedCount + "\n",
                "select count(*) cnt from " + tableName,
                null,
                false,
                context,
                true
        );
        CairoEngine cairoEngine = context.getCairoEngine();
        cairoEngine.execute("drop table " + tableName, context);
    }

    private LongList list(long... values) {
        LongList result = new LongList();
        for (long l : values) {
            result.add(l);
        }
        return result;
    }

    private void testImportCsvIntoNewTable0(String tableName) throws Exception {
        executeWithPool(
                16, 16, (CairoEngine engine, SqlCompiler compiler, SqlExecutionContext sqlExecutionContext) -> {
                    try (ParallelCsvFileImporter importer = new ParallelCsvFileImporter(engine, 16)) {
                        importer.setMinChunkSize(10);
                        importer.of(tableName, "test-quotes-big.csv", 1, PartitionBy.MONTH, (byte) ',', "ts", "yyyy-MM-ddTHH:mm:ss.SSSSSSZ", true);
                        importer.process(AllowAllSecurityContext.INSTANCE);
                    }

                    refreshTablesInBaseEngine();
                    assertQuery(
                            """
                                    cnt
                                    1000
                                    """,
                            "select count(*) cnt from " + tableName,
                            null, false, true
                    );
                    assertQueryNoLeakCheck(
                            """
                                    line\tts\td\tdescription
                                    line991\t1972-09-18T00:00:00.000000Z\t0.744582123075\tdesc 991
                                    line992\t1972-09-19T00:00:00.000000Z\t0.107142280151\tdesc 992
                                    line993\t1972-09-20T00:00:00.000000Z\t0.0974353165713\tdesc 993
                                    line994\t1972-09-21T00:00:00.000000Z\t0.81272025622\tdesc 994
                                    line995\t1972-09-22T00:00:00.000000Z\t0.566736320714\tdesc 995
                                    line996\t1972-09-23T00:00:00.000000Z\t0.415739766699\tdesc 996
                                    line997\t1972-09-24T00:00:00.000000Z\t0.378956184893\tdesc 997
                                    line998\t1972-09-25T00:00:00.000000Z\t0.736755687844\tdesc 998
                                    line999\t1972-09-26T00:00:00.000000Z\t0.910141500002\tdesc 999
                                    line1000\t1972-09-27T00:00:00.000000Z\t0.918270255022\tdesc 1000
                                    """,
                            "select * from " + tableName + " limit -10",
                            "ts", true, false, true
                    );
                }
        );
    }

    private void testImportThrowsException(String tableName, String fileName, int partitionBy, String tsCol, String tsFormat, String expectedError) throws Exception {
        testImportThrowsException(TestFilesFacadeImpl.INSTANCE, tableName, fileName, partitionBy, tsCol, tsFormat, expectedError);
    }

    private void testImportThrowsException(FilesFacade ff, String tableName, String fileName, int partitionBy, String tsCol, String tsFormat, String expectedError) throws Exception {
        executeWithPool(
                4, 8, ff, (CairoEngine engine1, SqlCompiler compiler1, SqlExecutionContext sqlExecutionContext1) -> {
                    try (ParallelCsvFileImporter importer = new ParallelCsvFileImporter(engine1, 4)) {
                        importer.of(tableName, fileName, 1, partitionBy, (byte) ',', tsCol, tsFormat, true);
                        importer.process(AllowAllSecurityContext.INSTANCE);
                        Assert.fail("exception expected");
                    } catch (Exception e) {
                        TestUtils.assertContains(e.getMessage(), expectedError);
                    }
                }
        );
    }

    private void testImportTimestampIntoExisting(CairoEngine engine, SqlCompiler compiler, SqlExecutionContext sqlExecutionContext, String timestampColumn) throws SqlException {
        execute(
                compiler,
                "CREATE TABLE 'timestamp_test' ( \n" +
                        "    id INT,\n" +
                        "    ts TIMESTAMP,\n" +
                        "    ts_ns TIMESTAMP_NS\n" +
                        ") timestamp(" + timestampColumn + ") PARTITION BY DAY",
                sqlExecutionContext
        );
        try (ParallelCsvFileImporter importer = new ParallelCsvFileImporter(engine, 4)) {
            importer.of("timestamp_test", "test-timestamps.csv", 1, PartitionBy.DAY, (byte) ',', timestampColumn, null, true);
            importer.process(AllowAllSecurityContext.INSTANCE);
        }

        refreshTablesInBaseEngine();
        assertQueryNoLeakCheck(
                """
                        id\tts\tts_ns
                        1\t2025-08-05T00:00:00.000001Z\t2025-08-05T00:00:00.000000001Z
                        2\t2025-08-06T00:00:00.000002Z\t2025-08-06T00:00:00.000000002Z
                        3\t2025-08-07T00:00:00.000003Z\t2025-08-07T00:00:00.000000003Z
                        4\t2025-08-08T00:00:00.000004Z\t2025-08-08T00:00:00.000000004Z
                        5\t2025-08-09T00:00:00.000005Z\t2025-08-09T00:00:00.000000005Z
                        6\t2025-08-10T00:00:00.000006Z\t2025-08-10T00:00:00.000000006Z
                        7\t2025-08-11T00:00:00.000007Z\t2025-08-11T00:00:00.000000007Z
                        8\t2025-08-12T00:00:00.000008Z\t2025-08-12T00:00:00.000000008Z
                        9\t2025-08-13T00:00:00.000009Z\t2025-08-13T00:00:00.000000009Z
                        """,
                "select * from timestamp_test",
                timestampColumn,
                true,
                false,
                true
        );
    }

    private void testImportTimestampIntoExistingWithTypeMismatch(CairoEngine engine, SqlCompiler compiler, SqlExecutionContext sqlExecutionContext, String timestampColumn) throws SqlException {
        execute(
                compiler,
                "CREATE TABLE 'timestamp_test' ( \n" +
                        "    id INT,\n" +
                        "    ts TIMESTAMP_NS,\n" +
                        "    ts_ns TIMESTAMP\n" +
                        ") timestamp(" + timestampColumn + ") PARTITION BY DAY",
                sqlExecutionContext
        );
        try (ParallelCsvFileImporter importer = new ParallelCsvFileImporter(engine, 4)) {
            importer.of("timestamp_test", "test-timestamps.csv", 1, PartitionBy.DAY, (byte) ',', timestampColumn, null, true);
            importer.process(AllowAllSecurityContext.INSTANCE);
        }

        refreshTablesInBaseEngine();
        assertQueryNoLeakCheck(
                """
                        id\tts\tts_ns
                        1\t2025-08-05T00:00:00.000001000Z\t2025-08-05T00:00:00.000000Z
                        2\t2025-08-06T00:00:00.000002000Z\t2025-08-06T00:00:00.000000Z
                        3\t2025-08-07T00:00:00.000003000Z\t2025-08-07T00:00:00.000000Z
                        4\t2025-08-08T00:00:00.000004000Z\t2025-08-08T00:00:00.000000Z
                        5\t2025-08-09T00:00:00.000005000Z\t2025-08-09T00:00:00.000000Z
                        6\t2025-08-10T00:00:00.000006000Z\t2025-08-10T00:00:00.000000Z
                        7\t2025-08-11T00:00:00.000007000Z\t2025-08-11T00:00:00.000000Z
                        8\t2025-08-12T00:00:00.000008000Z\t2025-08-12T00:00:00.000000Z
                        9\t2025-08-13T00:00:00.000009000Z\t2025-08-13T00:00:00.000000Z
                        """,
                "select * from timestamp_test",
                timestampColumn,
                true,
                false,
                true
        );
    }

    private void testImportTimestampTypeToNew(CairoEngine engine, SqlCompiler compiler, SqlExecutionContext sqlExecutionContext, String timestampColumn) throws Exception {
        try (ParallelCsvFileImporter importer = new ParallelCsvFileImporter(engine, 1)) {
            importer.of("timestamp_test", "test-timestamps.csv", 1, PartitionBy.DAY, (byte) ',', timestampColumn, null, true);
            importer.process(AllowAllSecurityContext.INSTANCE);
        }

        refreshTablesInBaseEngine();

        assertQuery(
                """
                        id\tts\tts_ns
                        1\t2025-08-05T00:00:00.000001Z\t2025-08-05T00:00:00.000000001Z
                        2\t2025-08-06T00:00:00.000002Z\t2025-08-06T00:00:00.000000002Z
                        3\t2025-08-07T00:00:00.000003Z\t2025-08-07T00:00:00.000000003Z
                        4\t2025-08-08T00:00:00.000004Z\t2025-08-08T00:00:00.000000004Z
                        5\t2025-08-09T00:00:00.000005Z\t2025-08-09T00:00:00.000000005Z
                        6\t2025-08-10T00:00:00.000006Z\t2025-08-10T00:00:00.000000006Z
                        7\t2025-08-11T00:00:00.000007Z\t2025-08-11T00:00:00.000000007Z
                        8\t2025-08-12T00:00:00.000008Z\t2025-08-12T00:00:00.000000008Z
                        9\t2025-08-13T00:00:00.000009Z\t2025-08-13T00:00:00.000000009Z
                        """,
                "select * from timestamp_test",
                timestampColumn,
                true,
                true
        );

        assertQueryNoLeakCheck(
                compiler,
                "column\ttype\tindexed\tindexBlockCapacity\tsymbolCached\tsymbolCapacity\tsymbolTableSize\tdesignated\tupsertKey\n" +
                        "id\tINT\tfalse\t256\tfalse\t0\t0\tfalse\tfalse\n" +
                        "ts\tTIMESTAMP\tfalse\t256\tfalse\t0\t0\t" + (timestampColumn.equals("ts") ? "true" : "false") + "\tfalse\n" +
                        "ts_ns\tTIMESTAMP_NS\tfalse\t256\tfalse\t0\t0\t" + (timestampColumn.equals("ts_ns") ? "true" : "false") + "\tfalse\n",
                "show columns from timestamp_test",
                null,
                sqlExecutionContext,
                false,
                false
        );
    }

    private void testImportTooSmallFileBuffer0(String tableName) throws Exception {
        setProperty(PropertyKey.CAIRO_SQL_COPY_BUFFER_SIZE, 50);
        executeWithPool(
                2,
                2,
                (CairoEngine engine, SqlCompiler compiler, SqlExecutionContext sqlExecutionContext) -> {
                    try (ParallelCsvFileImporter importer = new ParallelCsvFileImporter(engine, 4)) {
                        importer.setMinChunkSize(10);
                        importer.of(tableName, "test-quotes-big.csv", 1, PartitionBy.MONTH, (byte) ',', "ts", "yyyy-MM-ddTHH:mm:ss.SSSSSSZ", true);
                        importer.process(AllowAllSecurityContext.INSTANCE);
                        Assert.fail();
                    } catch (TextImportException e) {
                        TestUtils.assertContains(e.getMessage(), "buffer overflow");
                    }
                }
        );
    }

    private void testStatusLogCleanup(int daysToKeep) throws Exception {
        try (SqlCompiler compiler = engine.getSqlCompiler()) {
            String backlogTableName = configuration.getSystemTableNamePrefix() + "text_import_log";
            execute(
                    compiler, "create table \"" + backlogTableName + "\" as " +
                            "(" +
                            "select" +
                            " timestamp_sequence(0, 100000000000) ts," +
                            " rnd_symbol(5,4,4,3) table_name," +
                            " rnd_symbol(5,4,4,3) file," +
                            " rnd_symbol(5,4,4,3) phase," +
                            " rnd_symbol(5,4,4,3) status," +
                            " rnd_str(5,4,4,3) message," +
                            " rnd_long() rows_handled," +
                            " rnd_long() rows_imported," +
                            " rnd_long() errors" +
                            " from" +
                            " long_sequence(5)" +
                            ") timestamp(ts) partition by DAY", sqlExecutionContext
            );

            node1.setProperty(PropertyKey.CAIRO_SQL_COPY_LOG_RETENTION_DAYS, daysToKeep);
            new CopyRequestJob(engine, 1).close();
            assertQuery(
                    "count\n" + daysToKeep + "\n",
                    "select count() from " + backlogTableName,
                    null,
                    false,
                    true
            );
            engine.execute("drop table \"" + backlogTableName + "\"", sqlExecutionContext);
        }
    }

    static IndexChunk chunk(String path, long... data) {
        return new IndexChunk(path, data);
    }

    protected static void execute(
            @Nullable WorkerPool pool,
            TextImportRunnable runnable,
            CairoConfiguration configuration
    ) throws Exception {
        final int workerCount = pool == null ? 1 : pool.getWorkerCount();
        try (
                final CairoEngine engine = new CairoEngine(configuration);
                final SqlCompiler compiler = engine.getSqlCompiler()
        ) {

            try (final SqlExecutionContext sqlExecutionContext = TestUtils.createSqlExecutionCtx(engine, workerCount)) {
                try {
                    if (pool != null) {
                        CopyJob.assignToPool(engine.getMessageBus(), pool);
                        pool.start(LOG);
                    }

                    runnable.run(engine, compiler, sqlExecutionContext);
                    Assert.assertEquals("busy writer", 0, engine.getBusyWriterCount());
                    Assert.assertEquals("busy reader", 0, engine.getBusyReaderCount());
                } finally {
                    if (pool != null) {
                        pool.halt();
                    }
                }
            }
        }
    }

    static List<File> findAllFilesIn(File root) {
        List<File> result = new ArrayList<>();
        File[] files = root.listFiles();
        if (files == null) {
            return result;
        }
        for (File f : files) {
            if (f.isDirectory()) {
                result.addAll(findAllFilesIn(f));
            } else if (f.isFile()) {
                result.add(f);
            }
        }

        return result;
    }

    static ObjList<IndexChunk> list(IndexChunk... chunks) {
        ObjList<IndexChunk> result = new ObjList<>(chunks.length);
        for (IndexChunk chunk : chunks) {
            result.add(chunk);
        }
        return result;
    }

    static ObjList<IndexChunk> readIndexChunks(File root) {
        List<File> indexChunks = findAllFilesIn(root);
        indexChunks.sort(Comparator.comparing(File::getAbsolutePath));

        Path p = new Path();
        MemoryCMARWImpl memory = new MemoryCMARWImpl();
        ObjList<IndexChunk> result = new ObjList<>();

        try {
            long MASK = ~((255L) << 56 | (255L) << 48);

            for (File chunk : indexChunks) {
                p.of(chunk.getAbsolutePath()).$();
                memory.smallFile(engine.getConfiguration().getFilesFacade(), p.$(), MemoryTag.NATIVE_DEFAULT);
                long[] data = new long[(int) chunk.length() / Long.BYTES];

                for (int i = 0; i < data.length; i++) {
                    long val = memory.getLong(i * Long.BYTES);
                    if ((i & 1) == 1) {
                        val = val & MASK; // ignore length packed in offset for time being
                    }
                    data[i] = val;
                }

                // we use '/' as the path separator on all OSes to simply test code
                result.add(new IndexChunk(chunk.getParentFile().getName() + "/" + chunk.getName(), data));
            }
        } finally {
            p.close();
            memory.close(false);
        }

        return result;
    }

    protected void executeWithPool(
            int workerCount,
            int queueCapacity,
            TextImportRunnable runnable
    ) throws Exception {
        executeWithPool(workerCount, queueCapacity, TestFilesFacadeImpl.INSTANCE, runnable);
    }

    protected void executeWithPool(
            int workerCount,
            int queueCapacity,
            FilesFacade ff,
            TextImportRunnable runnable
    ) throws Exception {
        // we need to create entire engine
        assertMemoryLeak(() -> {
            if (workerCount > 0) {
                final CairoConfiguration configuration1 = new DefaultTestCairoConfiguration(root) {
                    @Override
                    public @NotNull FilesFacade getFilesFacade() {
                        return ff;
                    }

                    @Override
                    public @NotNull IOURingFacade getIOURingFacade() {
                        return ioURingFacade;
                    }

                    @Override
                    public int getSqlCopyBufferSize() {
                        return configuration.getSqlCopyBufferSize();
                    }

                    @Override
                    public CharSequence getSqlCopyInputRoot() {
                        return ParallelCsvFileImporterTest.inputRoot;
                    }

                    @Override
                    public CharSequence getSqlCopyInputWorkRoot() {
                        return ParallelCsvFileImporterTest.inputWorkRoot;
                    }

                    @Override
                    public int getSqlCopyQueueCapacity() {
                        return queueCapacity;
                    }
                };
                WorkerPool pool = new WorkerPool(() -> workerCount);
                execute(pool, runnable, configuration1);
            } else {
                // we need to create entire engine
                final CairoConfiguration configuration1 = new DefaultTestCairoConfiguration(root) {
                    @Override
                    public @NotNull FilesFacade getFilesFacade() {
                        return ff;
                    }

                    @Override
                    public @NotNull IOURingFacade getIOURingFacade() {
                        return ioURingFacade;
                    }

                    @Override
                    public int getSqlCopyBufferSize() {
                        return configuration.getSqlCopyBufferSize();
                    }

                    @Override
                    public int getSqlCopyQueueCapacity() {
                        return queueCapacity;
                    }
                };
                execute(null, runnable, configuration1);
            }
        });
    }

    @FunctionalInterface
    interface TextImportRunnable {
        void run(CairoEngine engine, SqlCompiler compiler, SqlExecutionContext sqlExecutionContext) throws Exception;
    }

    static class IndexChunk {
        long[] data; // timestamp+offset pairs
        String path;

        IndexChunk(String path, long... data) {
            this.path = path;
            this.data = data;
        }

        @Override
        public boolean equals(Object o) {
            if (this == o) return true;
            if (o == null || getClass() != o.getClass()) return false;
            IndexChunk that = (IndexChunk) o;
            return path.equals(that.path) && Arrays.equals(data, that.data);
        }

        @Override
        public int hashCode() {
            int result = Objects.hash(path);
            result = 31 * result + Arrays.hashCode(data);
            return result;
        }

        @Override
        public String toString() {
            return "{" +
                    "path='" + path + '\'' +
                    ", data=" + Arrays.toString(data) +
                    '}';
        }
    }
}<|MERGE_RESOLUTION|>--- conflicted
+++ resolved
@@ -207,25 +207,6 @@
                 4, 8, (CairoEngine engine, SqlCompiler compiler, SqlExecutionContext sqlExecutionContext) -> {
                     execute(
                             compiler,
-<<<<<<< HEAD
-                            "create table alltypes (\n" +
-                                    "  bo boolean,\n" +
-                                    "  by byte,\n" +
-                                    "  sh short,\n" +
-                                    "  ch char,\n" +
-                                    "  in_ int,\n" +
-                                    "  lo long,\n" +
-                                    "  dat date, \n" +
-                                    "  tstmp timestamp, \n" +
-                                    "  ft float,\n" +
-                                    "  db double,\n" +
-                                    "  str string,\n" +
-                                    "  sym symbol,\n" +
-                                    "  l256 long256," +
-                                    "  ge geohash(20b)," +
-                                    "  dec decimal(15, 3)" +
-                                    ") timestamp(tstmp) partition by DAY;", sqlExecutionContext
-=======
                             """
                                     create table alltypes (
                                       bo boolean,
@@ -240,10 +221,10 @@
                                       db double,
                                       str string,
                                       sym symbol,
-                                      l256 long256,\
-                                      ge geohash(20b)\
+                                      l256 long256,
+                                      ge geohash(20b),
+                                      dec decimal(15, 3)
                                     ) timestamp(tstmp) partition by DAY;""", sqlExecutionContext
->>>>>>> e783f089
                     );
                     try (ParallelCsvFileImporter importer = new ParallelCsvFileImporter(engine, 4)) {
                         importer.of("alltypes", "test-alltypes-with-gaps.csv", 1, PartitionBy.DAY, (byte) ',', "tstmp", "yyyy-MM-ddTHH:mm:ss.SSSUUUZ", true, null);
@@ -252,7 +233,6 @@
 
                     refreshTablesInBaseEngine();
                     assertQueryNoLeakCheck(
-<<<<<<< HEAD
                             "bo\tby\tsh\tch\tin_\tlo\tdat\ttstmp\tft\tdb\tstr\tsym\tl256\tge\tdec\n" +
                                     "false\t106\t22716\tG\t1\t1\t1970-01-02T00:00:00.000Z\t1970-01-02T00:00:00.000000Z\t1.1\t1.2\ts1\tsy1\t0x0adaa43b7700522b82f4e8d8d7b8c41a985127d17ca3926940533c477c927a33\tu33d\t1.000\n" +
                                     "false\t0\t8654\tS\t2\t2\t1970-01-03T00:00:00.000Z\t1970-01-03T00:00:00.000000Z\t2.1\t2.2\ts2\tsy2\t0x593c9b7507c60ec943cd1e308a29ac9e645f3f4104fa76983c50b65784d51e37\tu33d\t2.300\n" +
@@ -264,21 +244,6 @@
                                     "true\t102\t5672\tS\t8\t8\t\t1970-01-09T00:00:00.000000Z\t8.1\t8.2\ts8\tsy8\t0x6df9f4797b131d69aa4f08d320dde2dc72cb5a65911401598a73264e80123440\tu33d\t123.400\n" +
                                     "false\t73\t-5962\tE\t9\t9\t1970-01-10T00:00:00.000Z\t1970-01-10T00:00:00.000000Z\t9.1\t9.2\t\tsy9\t0xdc33dd2e6ea8cc86a6ef5e562486cceb67886eea99b9dd07ba84e3fba7f66cd6\tu33d\t123.400\n" +
                                     "true\t61\t-17553\tD\t10\t10\t1970-01-11T00:00:00.000Z\t1970-01-11T00:00:00.000000Z\t10.1\t10.2\ts10\t\t0x83e9d33db60120e69ba3fb676e3280ed6a6e16373be3139063343d28d3738449\tu33d\t123.400\n",
-=======
-                            """
-                                    bo\tby\tsh\tch\tin_\tlo\tdat\ttstmp\tft\tdb\tstr\tsym\tl256\tge
-                                    false\t106\t22716\tG\t1\t1\t1970-01-02T00:00:00.000Z\t1970-01-02T00:00:00.000000Z\t1.1\t1.2\ts1\tsy1\t0x0adaa43b7700522b82f4e8d8d7b8c41a985127d17ca3926940533c477c927a33\tu33d
-                                    false\t0\t8654\tS\t2\t2\t1970-01-03T00:00:00.000Z\t1970-01-03T00:00:00.000000Z\t2.1\t2.2\ts2\tsy2\t0x593c9b7507c60ec943cd1e308a29ac9e645f3f4104fa76983c50b65784d51e37\tu33d
-                                    false\t104\t0\tT\t3\t3\t1970-01-04T00:00:00.000Z\t1970-01-04T00:00:00.000000Z\t3.1\t3.2\ts3\tsy3\t0x30cb58d11566e857a87063d9dba8961195ddd1458f633b7f285307c11a7072d1\tu33d
-                                    false\t105\t31772\t\t4\t4\t1970-01-05T00:00:00.000Z\t1970-01-05T00:00:00.000000Z\t4.1\t4.2\ts4\tsy4\t0x64ad74a1e1e5e5897c61daeff695e8be6ab8ea52090049faa3306e2d2440176e\tu33d
-                                    false\t123\t8110\tE\tnull\t5\t1970-01-06T00:00:00.000Z\t1970-01-06T00:00:00.000000Z\t5.1\t5.2\ts5\tsy5\t0x5a86aaa24c707fff785191c8901fd7a16ffa1093e392dc537967b0fb8165c161\tu33d
-                                    false\t98\t25729\tM\t6\tnull\t1970-01-07T00:00:00.000Z\t1970-01-07T00:00:00.000000Z\t6.1\t6.2\ts6\tsy6\t0x8fbdd90a38ecfaa89b71e0b7a1d088ada82ff4bad36b72c47056f3fabd4cfeed\tu33d
-                                    false\t44\t-19823\tU\t7\tnull\t1970-01-08T00:00:00.000Z\t1970-01-08T00:00:00.000000Z\t7.1\t7.2\ts7\tsy7\t0xfb87e052526d72b5faf2f76f0f4bd855bc983a6991a2e7c78c671857b35a8755\tu33d
-                                    true\t102\t5672\tS\t8\t8\t\t1970-01-09T00:00:00.000000Z\t8.1\t8.2\ts8\tsy8\t0x6df9f4797b131d69aa4f08d320dde2dc72cb5a65911401598a73264e80123440\tu33d
-                                    false\t73\t-5962\tE\t9\t9\t1970-01-10T00:00:00.000Z\t1970-01-10T00:00:00.000000Z\t9.1\t9.2\t\tsy9\t0xdc33dd2e6ea8cc86a6ef5e562486cceb67886eea99b9dd07ba84e3fba7f66cd6\tu33d
-                                    true\t61\t-17553\tD\t10\t10\t1970-01-11T00:00:00.000Z\t1970-01-11T00:00:00.000000Z\t10.1\t10.2\ts10\t\t0x83e9d33db60120e69ba3fb676e3280ed6a6e16373be3139063343d28d3738449\tu33d
-                                    """,
->>>>>>> e783f089
                             "select * from alltypes",
                             "tstmp",
                             true,
@@ -295,25 +260,6 @@
                 4, 8, (CairoEngine engine, SqlCompiler compiler, SqlExecutionContext sqlExecutionContext) -> {
                     execute(
                             compiler,
-<<<<<<< HEAD
-                            "create table alltypes (\n" +
-                                    "  bo boolean,\n" +
-                                    "  by byte,\n" +
-                                    "  sh short,\n" +
-                                    "  ch char,\n" +
-                                    "  in_ int,\n" +
-                                    "  lo long,\n" +
-                                    "  dat date, \n" +
-                                    "  tstmp timestamp, \n" +
-                                    "  ft float,\n" +
-                                    "  db double,\n" +
-                                    "  str string,\n" +
-                                    "  sym symbol index capacity 64,\n" +
-                                    "  l256 long256," +
-                                    "  ge geohash(20b)," +
-                                    "  dec decimal(18, 3)" +
-                                    ") timestamp(tstmp) partition by DAY;", sqlExecutionContext
-=======
                             """
                                     create table alltypes (
                                       bo boolean,
@@ -328,10 +274,10 @@
                                       db double,
                                       str string,
                                       sym symbol index capacity 64,
-                                      l256 long256,\
-                                      ge geohash(20b)\
+                                      l256 long256,
+                                      ge geohash(20b),
+                                      dec decimal(15, 3)
                                     ) timestamp(tstmp) partition by DAY;""", sqlExecutionContext
->>>>>>> e783f089
                     );
                     try (ParallelCsvFileImporter importer = new ParallelCsvFileImporter(engine, 4)) {
                         importer.of("alltypes", "test-alltypes-with-gaps.csv", 1, PartitionBy.DAY, (byte) ',', "tstmp", "yyyy-MM-ddTHH:mm:ss.SSSUUUZ", true);
@@ -340,7 +286,6 @@
 
                     refreshTablesInBaseEngine();
                     assertQueryNoLeakCheck(
-<<<<<<< HEAD
                             "bo\tby\tsh\tch\tin_\tlo\tdat\ttstmp\tft\tdb\tstr\tsym\tl256\tge\tdec\n" +
                                     "false\t106\t22716\tG\t1\t1\t1970-01-02T00:00:00.000Z\t1970-01-02T00:00:00.000000Z\t1.1\t1.2\ts1\tsy1\t0x0adaa43b7700522b82f4e8d8d7b8c41a985127d17ca3926940533c477c927a33\tu33d\t1.000\n" +
                                     "false\t0\t8654\tS\t2\t2\t1970-01-03T00:00:00.000Z\t1970-01-03T00:00:00.000000Z\t2.1\t2.2\ts2\tsy2\t0x593c9b7507c60ec943cd1e308a29ac9e645f3f4104fa76983c50b65784d51e37\tu33d\t2.300\n" +
@@ -352,21 +297,6 @@
                                     "true\t102\t5672\tS\t8\t8\t\t1970-01-09T00:00:00.000000Z\t8.1\t8.2\ts8\tsy8\t0x6df9f4797b131d69aa4f08d320dde2dc72cb5a65911401598a73264e80123440\tu33d\t123.400\n" +
                                     "false\t73\t-5962\tE\t9\t9\t1970-01-10T00:00:00.000Z\t1970-01-10T00:00:00.000000Z\t9.1\t9.2\t\tsy9\t0xdc33dd2e6ea8cc86a6ef5e562486cceb67886eea99b9dd07ba84e3fba7f66cd6\tu33d\t123.400\n" +
                                     "true\t61\t-17553\tD\t10\t10\t1970-01-11T00:00:00.000Z\t1970-01-11T00:00:00.000000Z\t10.1\t10.2\ts10\t\t0x83e9d33db60120e69ba3fb676e3280ed6a6e16373be3139063343d28d3738449\tu33d\t123.400\n",
-=======
-                            """
-                                    bo\tby\tsh\tch\tin_\tlo\tdat\ttstmp\tft\tdb\tstr\tsym\tl256\tge
-                                    false\t106\t22716\tG\t1\t1\t1970-01-02T00:00:00.000Z\t1970-01-02T00:00:00.000000Z\t1.1\t1.2\ts1\tsy1\t0x0adaa43b7700522b82f4e8d8d7b8c41a985127d17ca3926940533c477c927a33\tu33d
-                                    false\t0\t8654\tS\t2\t2\t1970-01-03T00:00:00.000Z\t1970-01-03T00:00:00.000000Z\t2.1\t2.2\ts2\tsy2\t0x593c9b7507c60ec943cd1e308a29ac9e645f3f4104fa76983c50b65784d51e37\tu33d
-                                    false\t104\t0\tT\t3\t3\t1970-01-04T00:00:00.000Z\t1970-01-04T00:00:00.000000Z\t3.1\t3.2\ts3\tsy3\t0x30cb58d11566e857a87063d9dba8961195ddd1458f633b7f285307c11a7072d1\tu33d
-                                    false\t105\t31772\t\t4\t4\t1970-01-05T00:00:00.000Z\t1970-01-05T00:00:00.000000Z\t4.1\t4.2\ts4\tsy4\t0x64ad74a1e1e5e5897c61daeff695e8be6ab8ea52090049faa3306e2d2440176e\tu33d
-                                    false\t123\t8110\tE\tnull\t5\t1970-01-06T00:00:00.000Z\t1970-01-06T00:00:00.000000Z\t5.1\t5.2\ts5\tsy5\t0x5a86aaa24c707fff785191c8901fd7a16ffa1093e392dc537967b0fb8165c161\tu33d
-                                    false\t98\t25729\tM\t6\tnull\t1970-01-07T00:00:00.000Z\t1970-01-07T00:00:00.000000Z\t6.1\t6.2\ts6\tsy6\t0x8fbdd90a38ecfaa89b71e0b7a1d088ada82ff4bad36b72c47056f3fabd4cfeed\tu33d
-                                    false\t44\t-19823\tU\t7\tnull\t1970-01-08T00:00:00.000Z\t1970-01-08T00:00:00.000000Z\t7.1\t7.2\ts7\tsy7\t0xfb87e052526d72b5faf2f76f0f4bd855bc983a6991a2e7c78c671857b35a8755\tu33d
-                                    true\t102\t5672\tS\t8\t8\t\t1970-01-09T00:00:00.000000Z\t8.1\t8.2\ts8\tsy8\t0x6df9f4797b131d69aa4f08d320dde2dc72cb5a65911401598a73264e80123440\tu33d
-                                    false\t73\t-5962\tE\t9\t9\t1970-01-10T00:00:00.000Z\t1970-01-10T00:00:00.000000Z\t9.1\t9.2\t\tsy9\t0xdc33dd2e6ea8cc86a6ef5e562486cceb67886eea99b9dd07ba84e3fba7f66cd6\tu33d
-                                    true\t61\t-17553\tD\t10\t10\t1970-01-11T00:00:00.000Z\t1970-01-11T00:00:00.000000Z\t10.1\t10.2\ts10\t\t0x83e9d33db60120e69ba3fb676e3280ed6a6e16373be3139063343d28d3738449\tu33d
-                                    """,
->>>>>>> e783f089
                             "select * from alltypes", "tstmp", true, false, true
                     );
                 }
@@ -1690,7 +1620,6 @@
         );
     }
 
-<<<<<<< HEAD
 //    @Test
 //    public void testImportNoRowsCsv() throws Exception {
 //        executeWithPool(
@@ -1718,11 +1647,7 @@
 //    }
 
     @Test
-    public void testImportTimestampTypFormatMismatch() {
-=======
-    @Test
     public void testImportTimestampTypeFormatMismatch() {
->>>>>>> e783f089
         try (ParallelCsvFileImporter importer = new ParallelCsvFileImporter(engine, 4)) {
             importer.of("timestamp_test", "test-timestamps.csv", 1, PartitionBy.DAY, (byte) ',', "ts_ns", "yyyy-MM-ddTHH:mm:ss.SSSUUUZ", true);
             importer.process(AllowAllSecurityContext.INSTANCE);
@@ -3143,26 +3068,6 @@
     private void importAllIntoExisting(CairoEngine engine, SqlCompiler compiler, SqlExecutionContext sqlExecutionContext) throws SqlException, TextImportException {
         execute(
                 compiler,
-<<<<<<< HEAD
-                "create table alltypes (\n" +
-                        "  bo boolean,\n" +
-                        "  by byte,\n" +
-                        "  sh short,\n" +
-                        "  ch char,\n" +
-                        "  in_ int,\n" +
-                        "  lo long,\n" +
-                        "  dat date, \n" +
-                        "  tstmp timestamp, \n" +
-                        "  ft float,\n" +
-                        "  db double,\n" +
-                        "  str string,\n" +
-                        "  sym symbol,\n" +
-                        "  l256 long256," +
-                        "  ge geohash(20b)," +
-                        "  uid uuid," +
-                        "  dec decimal(18, 3)" +
-                        ") timestamp(tstmp) partition by DAY;", sqlExecutionContext
-=======
                 """
                         create table alltypes (
                           bo boolean,
@@ -3177,11 +3082,11 @@
                           db double,
                           str string,
                           sym symbol,
-                          l256 long256,\
-                          ge geohash(20b),\
-                          uid uuid\
+                          l256 long256,
+                          ge geohash(20b),
+                          uid uuid,
+                          dec decimal(15, 3)
                         ) timestamp(tstmp) partition by DAY;""", sqlExecutionContext
->>>>>>> e783f089
         );
         try (ParallelCsvFileImporter importer = new ParallelCsvFileImporter(engine, 4)) {
             importer.of("alltypes", "test-alltypes.csv", 1, PartitionBy.DAY, (byte) ',', "tstmp", "yyyy-MM-ddTHH:mm:ss.SSSUUUZ", true);
@@ -3190,7 +3095,6 @@
 
         refreshTablesInBaseEngine();
         assertQueryNoLeakCheck(
-<<<<<<< HEAD
                 "bo\tby\tsh\tch\tin_\tlo\tdat\ttstmp\tft\tdb\tstr\tsym\tl256\tge\tuid\tdec\n" +
                         "false\t106\t22716\tG\t1\t1\t1970-01-02T00:00:00.000Z\t1970-01-02T00:00:00.000000Z\t1.1\t1.2\ts1\tsy1\t0x0adaa43b7700522b82f4e8d8d7b8c41a985127d17ca3926940533c477c927a33\tu33d\t11111111-1111-1111-1111-111111111111\t1.230\n" +
                         "false\t29\t8654\tS\t2\t2\t1970-01-03T00:00:00.000Z\t1970-01-03T00:00:00.000000Z\t2.1\t2.2\ts2\tsy2\t0x593c9b7507c60ec943cd1e308a29ac9e645f3f4104fa76983c50b65784d51e37\tu33d\t11111111-1111-1111-2222-111111111111\t1.000\n" +
@@ -3202,21 +3106,6 @@
                         "true\t102\t5672\tS\t8\t8\t1970-01-09T00:00:00.000Z\t1970-01-09T00:00:00.000000Z\t8.1\t8.2\ts8\tsy8\t0x6df9f4797b131d69aa4f08d320dde2dc72cb5a65911401598a73264e80123440\tu33d\t11111111-1111-1111-8888-111111111111\t444.440\n" +
                         "false\t73\t-5962\tE\t9\t9\t1970-01-10T00:00:00.000Z\t1970-01-10T00:00:00.000000Z\t9.1\t9.2\ts9\tsy9\t0xdc33dd2e6ea8cc86a6ef5e562486cceb67886eea99b9dd07ba84e3fba7f66cd6\tu33d\t11111111-1111-1111-9999-111111111111\t555.550\n" +
                         "true\t61\t-17553\tD\t10\t10\t1970-01-11T00:00:00.000Z\t1970-01-11T00:00:00.000000Z\t10.1\t10.2\ts10\tsy10\t0x83e9d33db60120e69ba3fb676e3280ed6a6e16373be3139063343d28d3738449\tu33d\t11111111-1111-1111-0000-111111111111\t666.660\n",
-=======
-                """
-                        bo\tby\tsh\tch\tin_\tlo\tdat\ttstmp\tft\tdb\tstr\tsym\tl256\tge\tuid
-                        false\t106\t22716\tG\t1\t1\t1970-01-02T00:00:00.000Z\t1970-01-02T00:00:00.000000Z\t1.1\t1.2\ts1\tsy1\t0x0adaa43b7700522b82f4e8d8d7b8c41a985127d17ca3926940533c477c927a33\tu33d\t11111111-1111-1111-1111-111111111111
-                        false\t29\t8654\tS\t2\t2\t1970-01-03T00:00:00.000Z\t1970-01-03T00:00:00.000000Z\t2.1\t2.2\ts2\tsy2\t0x593c9b7507c60ec943cd1e308a29ac9e645f3f4104fa76983c50b65784d51e37\tu33d\t11111111-1111-1111-2222-111111111111
-                        false\t104\t11600\tT\t3\t3\t1970-01-04T00:00:00.000Z\t1970-01-04T00:00:00.000000Z\t3.1\t3.2\ts3\tsy3\t0x30cb58d11566e857a87063d9dba8961195ddd1458f633b7f285307c11a7072d1\tu33d\t11111111-1111-1111-3333-111111111111
-                        false\t105\t31772\tC\t4\t4\t1970-01-05T00:00:00.000Z\t1970-01-05T00:00:00.000000Z\t4.1\t4.2\ts4\tsy4\t0x64ad74a1e1e5e5897c61daeff695e8be6ab8ea52090049faa3306e2d2440176e\tu33d\t11111111-1111-1111-4444-111111111111
-                        false\t123\t8110\tE\t5\t5\t1970-01-06T00:00:00.000Z\t1970-01-06T00:00:00.000000Z\t5.1\t5.2\ts5\tsy5\t0x5a86aaa24c707fff785191c8901fd7a16ffa1093e392dc537967b0fb8165c161\tu33d\t11111111-1111-1111-5555-111111111111
-                        false\t98\t25729\tM\t6\t6\t1970-01-07T00:00:00.000Z\t1970-01-07T00:00:00.000000Z\t6.1\t6.2\ts6\tsy6\t0x8fbdd90a38ecfaa89b71e0b7a1d088ada82ff4bad36b72c47056f3fabd4cfeed\tu33d\t11111111-1111-1111-6666-111111111111
-                        false\t44\t-19823\tU\t7\t7\t1970-01-08T00:00:00.000Z\t1970-01-08T00:00:00.000000Z\t7.1\t7.2\ts7\tsy7\t0xfb87e052526d72b5faf2f76f0f4bd855bc983a6991a2e7c78c671857b35a8755\tu33d\t11111111-1111-1111-7777-111111111111
-                        true\t102\t5672\tS\t8\t8\t1970-01-09T00:00:00.000Z\t1970-01-09T00:00:00.000000Z\t8.1\t8.2\ts8\tsy8\t0x6df9f4797b131d69aa4f08d320dde2dc72cb5a65911401598a73264e80123440\tu33d\t11111111-1111-1111-8888-111111111111
-                        false\t73\t-5962\tE\t9\t9\t1970-01-10T00:00:00.000Z\t1970-01-10T00:00:00.000000Z\t9.1\t9.2\ts9\tsy9\t0xdc33dd2e6ea8cc86a6ef5e562486cceb67886eea99b9dd07ba84e3fba7f66cd6\tu33d\t11111111-1111-1111-9999-111111111111
-                        true\t61\t-17553\tD\t10\t10\t1970-01-11T00:00:00.000Z\t1970-01-11T00:00:00.000000Z\t10.1\t10.2\ts10\tsy10\t0x83e9d33db60120e69ba3fb676e3280ed6a6e16373be3139063343d28d3738449\tu33d\t11111111-1111-1111-0000-111111111111
-                        """,
->>>>>>> e783f089
                 "select * from alltypes", "tstmp", true, false, true
         );
     }
@@ -3230,7 +3119,6 @@
         refreshTablesInBaseEngine();
 
         assertQuery(
-<<<<<<< HEAD
                 "bo\tby\tsh\tch\tin_\tlo\tdat\ttstmp\tft\tdb\tstr\tsym\tl256\tge\tuid\tdec\n" +
                         "false\t106\t22716\tG\t1\t1\t1970-01-02T00:00:00.000Z\t1970-01-02T00:00:00.000000Z\t1.1\t1.2\ts1\tsy1\t0x0adaa43b7700522b82f4e8d8d7b8c41a985127d17ca3926940533c477c927a33\tu33d\t11111111-1111-1111-1111-111111111111\t1.230\n" +
                         "false\t29\t8654\tS\t2\t2\t1970-01-03T00:00:00.000Z\t1970-01-03T00:00:00.000000Z\t2.1\t2.2\ts2\tsy2\t0x593c9b7507c60ec943cd1e308a29ac9e645f3f4104fa76983c50b65784d51e37\tu33d\t11111111-1111-1111-2222-111111111111\t1.000\n" +
@@ -3242,21 +3130,6 @@
                         "true\t102\t5672\tS\t8\t8\t1970-01-09T00:00:00.000Z\t1970-01-09T00:00:00.000000Z\t8.1\t8.2\ts8\tsy8\t0x6df9f4797b131d69aa4f08d320dde2dc72cb5a65911401598a73264e80123440\tu33d\t11111111-1111-1111-8888-111111111111\t444.440\n" +
                         "false\t73\t-5962\tE\t9\t9\t1970-01-10T00:00:00.000Z\t1970-01-10T00:00:00.000000Z\t9.1\t9.2\ts9\tsy9\t0xdc33dd2e6ea8cc86a6ef5e562486cceb67886eea99b9dd07ba84e3fba7f66cd6\tu33d\t11111111-1111-1111-9999-111111111111\t555.550\n" +
                         "true\t61\t-17553\tD\t10\t10\t1970-01-11T00:00:00.000Z\t1970-01-11T00:00:00.000000Z\t10.1\t10.2\ts10\tsy10\t0x83e9d33db60120e69ba3fb676e3280ed6a6e16373be3139063343d28d3738449\tu33d\t11111111-1111-1111-0000-111111111111\t666.660\n",
-=======
-                """
-                        bo\tby\tsh\tch\tin_\tlo\tdat\ttstmp\tft\tdb\tstr\tsym\tl256\tge\tuid
-                        false\t106\t22716\tG\t1\t1\t1970-01-02T00:00:00.000Z\t1970-01-02T00:00:00.000000Z\t1.1\t1.2\ts1\tsy1\t0x0adaa43b7700522b82f4e8d8d7b8c41a985127d17ca3926940533c477c927a33\tu33d\t11111111-1111-1111-1111-111111111111
-                        false\t29\t8654\tS\t2\t2\t1970-01-03T00:00:00.000Z\t1970-01-03T00:00:00.000000Z\t2.1\t2.2\ts2\tsy2\t0x593c9b7507c60ec943cd1e308a29ac9e645f3f4104fa76983c50b65784d51e37\tu33d\t11111111-1111-1111-2222-111111111111
-                        false\t104\t11600\tT\t3\t3\t1970-01-04T00:00:00.000Z\t1970-01-04T00:00:00.000000Z\t3.1\t3.2\ts3\tsy3\t0x30cb58d11566e857a87063d9dba8961195ddd1458f633b7f285307c11a7072d1\tu33d\t11111111-1111-1111-3333-111111111111
-                        false\t105\t31772\tC\t4\t4\t1970-01-05T00:00:00.000Z\t1970-01-05T00:00:00.000000Z\t4.1\t4.2\ts4\tsy4\t0x64ad74a1e1e5e5897c61daeff695e8be6ab8ea52090049faa3306e2d2440176e\tu33d\t11111111-1111-1111-4444-111111111111
-                        false\t123\t8110\tE\t5\t5\t1970-01-06T00:00:00.000Z\t1970-01-06T00:00:00.000000Z\t5.1\t5.2\ts5\tsy5\t0x5a86aaa24c707fff785191c8901fd7a16ffa1093e392dc537967b0fb8165c161\tu33d\t11111111-1111-1111-5555-111111111111
-                        false\t98\t25729\tM\t6\t6\t1970-01-07T00:00:00.000Z\t1970-01-07T00:00:00.000000Z\t6.1\t6.2\ts6\tsy6\t0x8fbdd90a38ecfaa89b71e0b7a1d088ada82ff4bad36b72c47056f3fabd4cfeed\tu33d\t11111111-1111-1111-6666-111111111111
-                        false\t44\t-19823\tU\t7\t7\t1970-01-08T00:00:00.000Z\t1970-01-08T00:00:00.000000Z\t7.1\t7.2\ts7\tsy7\t0xfb87e052526d72b5faf2f76f0f4bd855bc983a6991a2e7c78c671857b35a8755\tu33d\t11111111-1111-1111-7777-111111111111
-                        true\t102\t5672\tS\t8\t8\t1970-01-09T00:00:00.000Z\t1970-01-09T00:00:00.000000Z\t8.1\t8.2\ts8\tsy8\t0x6df9f4797b131d69aa4f08d320dde2dc72cb5a65911401598a73264e80123440\tu33d\t11111111-1111-1111-8888-111111111111
-                        false\t73\t-5962\tE\t9\t9\t1970-01-10T00:00:00.000Z\t1970-01-10T00:00:00.000000Z\t9.1\t9.2\ts9\tsy9\t0xdc33dd2e6ea8cc86a6ef5e562486cceb67886eea99b9dd07ba84e3fba7f66cd6\tu33d\t11111111-1111-1111-9999-111111111111
-                        true\t61\t-17553\tD\t10\t10\t1970-01-11T00:00:00.000Z\t1970-01-11T00:00:00.000000Z\t10.1\t10.2\ts10\tsy10\t0x83e9d33db60120e69ba3fb676e3280ed6a6e16373be3139063343d28d3738449\tu33d\t11111111-1111-1111-0000-111111111111
-                        """,
->>>>>>> e783f089
                 "select * from alltypes",
                 "tstmp",
                 true,
