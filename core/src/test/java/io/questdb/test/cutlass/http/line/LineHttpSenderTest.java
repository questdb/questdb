/*******************************************************************************
 *     ___                  _   ____  ____
 *    / _ \ _   _  ___  ___| |_|  _ \| __ )
 *   | | | | | | |/ _ \/ __| __| | | |  _ \
 *   | |_| | |_| |  __/\__ \ |_| |_| | |_) |
 *    \__\_\\__,_|\___||___/\__|____/|____/
 *
 *  Copyright (c) 2014-2019 Appsicle
 *  Copyright (c) 2019-2024 QuestDB
 *
 *  Licensed under the Apache License, Version 2.0 (the "License");
 *  you may not use this file except in compliance with the License.
 *  You may obtain a copy of the License at
 *
 *  http://www.apache.org/licenses/LICENSE-2.0
 *
 *  Unless required by applicable law or agreed to in writing, software
 *  distributed under the License is distributed on an "AS IS" BASIS,
 *  WITHOUT WARRANTIES OR CONDITIONS OF ANY KIND, either express or implied.
 *  See the License for the specific language governing permissions and
 *  limitations under the License.
 *
 ******************************************************************************/

package io.questdb.test.cutlass.http.line;

import io.questdb.DefaultHttpClientConfiguration;
import io.questdb.PropertyKey;
import io.questdb.ServerMain;
import io.questdb.cairo.CairoEngine;
import io.questdb.client.Sender;
import io.questdb.cutlass.line.LineSenderException;
import io.questdb.cutlass.line.array.DoubleArray;
import io.questdb.cutlass.line.array.LongArray;
import io.questdb.cutlass.line.http.AbstractLineHttpSender;
import io.questdb.cutlass.line.http.LineHttpSenderV2;
import io.questdb.griffin.SqlException;
import io.questdb.griffin.model.IntervalUtils;
import io.questdb.std.Chars;
import io.questdb.std.Misc;
import io.questdb.std.NumericException;
import io.questdb.std.Os;
import io.questdb.std.Rnd;
import io.questdb.std.datetime.DateFormat;
import io.questdb.std.datetime.microtime.TimestampFormatCompiler;
import io.questdb.std.datetime.millitime.DateFormatUtils;
import io.questdb.std.str.StringSink;
import io.questdb.test.AbstractBootstrapTest;
import io.questdb.test.TestServerMain;
import io.questdb.test.tools.TestUtils;
import org.junit.Assert;
import org.junit.Before;
import org.junit.Ignore;
import org.junit.Test;

import java.lang.reflect.Array;
import java.time.Instant;
import java.time.temporal.ChronoUnit;

import static io.questdb.PropertyKey.DEBUG_FORCE_RECV_FRAGMENTATION_CHUNK_SIZE;
import static io.questdb.PropertyKey.LINE_HTTP_ENABLED;
import static io.questdb.client.Sender.PROTOCOL_VERSION_V2;

public class LineHttpSenderTest extends AbstractBootstrapTest {

    public static <T> T createDoubleArray(int... shape) {
        int[] indices = new int[shape.length];
        return buildNestedArray(ArrayDataType.DOUBLE, shape, 0, indices);
    }

    public static <T> T createLongArray(int... shape) {
        int[] indices = new int[shape.length];
        return buildNestedArray(ArrayDataType.LONG, shape, 0, indices);
    }

    public void assertSql(CairoEngine engine, CharSequence sql, CharSequence expectedResult) throws SqlException {
        StringSink sink = Misc.getThreadLocalSink();
        engine.print(sql, sink);
        if (!Chars.equals(sink, expectedResult)) {
            Assert.assertEquals(expectedResult, sink);
        }
    }

    @Override
    @Before
    public void setUp() {
        super.setUp();
        TestUtils.unchecked(() -> createDummyConfiguration());
        dbPath.parent().$();
    }

    @Test
    public void testAppendErrors() throws Exception {
        TestUtils.assertMemoryLeak(() -> {
            try (final TestServerMain serverMain = startWithEnvVariables(
                    PropertyKey.HTTP_RECEIVE_BUFFER_SIZE.getEnvVarName(), "2048"
            )) {
                serverMain.ddl("create table ex_tbl(b byte, s short, f float, d double, str string, sym symbol, u uuid, tss timestamp, " +
                        "i int, l long, ip ipv4, g geohash(4c), ts timestamp) timestamp(ts) partition by DAY WAL");

                int port = serverMain.getHttpServerPort();
                try (Sender sender = Sender.builder(Sender.Transport.HTTP)
                        .address("localhost:" + port)
                        .build()
                ) {
                    sender.table("ex_tbl")
                            .stringColumn("u", "foo")
                            .at(1233456, ChronoUnit.NANOS);
                    flushAndAssertError(
                            sender,
                            "Could not flush buffer",
                            "http-status=400",
                            "error in line 1: table: ex_tbl, column: u; cast error from protocol type: STRING to column type: UUID"
                    );

                    sender.table("ex_tbl")
                            .doubleColumn("b", 1234)
                            .at(1233456, ChronoUnit.NANOS);
                    flushAndAssertError(
                            sender,
                            "Could not flush buffer",
                            "http-status=400",
                            "error in line 1: table: ex_tbl, column: b; cast error from protocol type: FLOAT to column type: BYTE"
                    );

                    sender.table("ex_tbl")
                            .longColumn("b", 1024)
                            .at(1233456, ChronoUnit.NANOS);
                    flushAndAssertError(
                            sender,
                            "Could not flush buffer",
                            "http-status=400",
                            "error in line 1: table: ex_tbl, column: b; line protocol value: 1024 is out bounds of column type: BYTE"
                    );

                    sender.table("ex_tbl")
                            .doubleColumn("i", 1024.2)
                            .at(1233456, ChronoUnit.NANOS);
                    flushAndAssertError(
                            sender,
                            "Could not flush buffer",
                            "http-status=400",
                            "error in line 1: table: ex_tbl, column: i; cast error from protocol type: FLOAT to column type: INT"
                    );

                    sender.table("ex_tbl")
                            .doubleColumn("str", 1024.2)
                            .at(1233456, ChronoUnit.NANOS);
                    flushAndAssertError(
                            sender,
                            "Could not flush buffer",
                            "http-status=400",
                            "error in line 1: table: ex_tbl, column: str; cast error from protocol type: FLOAT to column type: STRING"
                    );
                }
            }
        });
    }

    @Test
    public void testAutoCreationArrayType() throws Exception {
        TestUtils.assertMemoryLeak(() -> {
            try (final TestServerMain serverMain = startWithEnvVariables(
                    PropertyKey.HTTP_RECEIVE_BUFFER_SIZE.getEnvVarName(), "2048"
            )) {
                String tableName = "arr_auto_creation_test";
                int port = serverMain.getHttpServerPort();
                try (Sender sender = Sender.builder(Sender.Transport.HTTP)
                        .address("localhost:" + port)
                        .autoFlushRows(Integer.MAX_VALUE) // we'll flush manually
                        .retryTimeoutMillis(0)
                        .build()
                ) {
                    double[] arr = createDoubleArray(1);
                    sender.table(tableName)
                            .doubleArray("arr", arr)
                            .at(100000000000L, ChronoUnit.MICROS);
                    sender.flush();
                    serverMain.awaitTxn(tableName, 1);
                    serverMain.assertSql(
                            "show create table " + tableName,
                            "ddl\n" +
                                    "CREATE TABLE 'arr_auto_creation_test' ( \n" +
                                    "\tarr DOUBLE[],\n" +
                                    "\ttimestamp TIMESTAMP\n" +
                                    ") timestamp(timestamp) PARTITION BY DAY WAL\n" +
                                    "WITH maxUncommittedRows=500000, o3MaxLag=600000000us;\n");
                }
            }
        });
    }

    @Test
    public void testAutoDetectMaxNameLen() throws Exception {
        TestUtils.assertMemoryLeak(() -> {
            try (final TestServerMain serverMain = startWithEnvVariables(
                    PropertyKey.HTTP_RECEIVE_BUFFER_SIZE.getEnvVarName(), "2048"
            )) {
                int port = serverMain.getHttpServerPort();
                try (Sender sender = Sender.builder(Sender.Transport.HTTP)
                        .address("localhost:" + port)
                        .maxNameLength(20)
                        .build()
                ) {
                    sender.table("table_with_long________________________________name")
                            .longColumn("column_with_long________________________________name", 1)
                            .at(100000, ChronoUnit.MICROS);
                }
                serverMain.awaitTable("table_with_long________________________________name");
                serverMain.assertSql("select * from 'table_with_long________________________________name'",
                        "column_with_long________________________________name\ttimestamp\n" +
                                "1\t1970-01-01T00:00:00.100000Z\n");
            }
        });
    }

    @Test
    public void testAutoFlush() throws Exception {
        Rnd rnd = TestUtils.generateRandom(LOG);
        TestUtils.assertMemoryLeak(() -> {
            int fragmentation = 300 + rnd.nextInt(100);
            LOG.info().$("=== fragmentation=").$(fragmentation).$();
            try (final TestServerMain serverMain = startWithEnvVariables(
                    DEBUG_FORCE_RECV_FRAGMENTATION_CHUNK_SIZE.getEnvVarName(), String.valueOf(fragmentation)
            )) {
                int httpPort = serverMain.getHttpServerPort();

                int totalCount = 50_000;
                int autoFlushRows = 1000;
                try (AbstractLineHttpSender sender = new LineHttpSenderV2("localhost", httpPort, DefaultHttpClientConfiguration.INSTANCE, null, autoFlushRows, null, null, null, 127, 0, 0, Long.MAX_VALUE)) {
                    for (int i = 0; i < totalCount; i++) {
                        if (i != 0 && i % autoFlushRows == 0) {
                            serverMain.awaitTable("table with space");
                            serverMain.assertSql("select count() from 'table with space'", "count\n" +
                                    i + "\n");
                        }
                        sender.table("table with space")
                                .symbol("tag1", "value" + i % 10)
                                .timestampColumn("tcol4", 10, ChronoUnit.HOURS)
                                .atNow();
                    }
                    serverMain.awaitTable("table with space");
                    serverMain.assertSql("select count() from 'table with space'", "count\n" +
                            totalCount + "\n");
                }
            }
        });
    }

    @Test
    public void testCanSendLong256ViaString() throws Exception {
        TestUtils.assertMemoryLeak(() -> {
            try (final TestServerMain serverMain = startWithEnvVariables(
                    PropertyKey.HTTP_RECEIVE_BUFFER_SIZE.getEnvVarName(), "2048"
            )) {
                serverMain.start();
                serverMain.ddl("create table foo (ts TIMESTAMP, d LONG256) timestamp(ts) partition by day wal;");

                int port = serverMain.getHttpServerPort();
                try (Sender sender = Sender.builder(Sender.Transport.HTTP)
                        .address("localhost:" + port)
                        .build()
                ) {
                    sender.table("foo")
                            .stringColumn("d", "0xAB")
                            .at(1233456, ChronoUnit.NANOS);
                    sender.flush();

                    serverMain.awaitTxn("foo", 1);
                    serverMain.assertSql("foo;",
                            "ts\td\n" +
                                    "1970-01-01T00:00:00.001233Z\t0xab\n");

                    sender.table("foo")
                            .stringColumn("d", "0xABC")
                            .at(1233456, ChronoUnit.NANOS);

                    flushAndAssertError(
                            sender,
                            "Could not flush buffer",
                            "http-status=400",
                            "error in line 1: table: foo, column: d; cast error from protocol type: STRING to column type: LONG256"
                    );
                }
            }
        });
    }

    @Test
    public void testCancelRow() throws Exception {
        TestUtils.assertMemoryLeak(() -> {
            try (final TestServerMain serverMain = startWithEnvVariables(
                    PropertyKey.HTTP_RECEIVE_BUFFER_SIZE.getEnvVarName(), "2048"
            )) {
                String tableName = "h2o_feet";
                int port = serverMain.getHttpServerPort();
                try (Sender sender = Sender.builder(Sender.Transport.HTTP)
                        .address("localhost:" + port)
                        .autoFlushRows(Integer.MAX_VALUE) // we want to flush manually
                        .autoFlushIntervalMillis(Integer.MAX_VALUE) // flush manually...
                        .build()) {

                    sender.cancelRow(); // this should be no-op

                    // this row should be inserted
                    sender.table(tableName)
                            .symbol("async", "true")
                            .doubleColumn("water_level", 3)
                            .at(Instant.parse("2024-09-09T14:38:26.361110Z"));

                    // this one is cancelled
                    sender.table(tableName)
                            .symbol("async", "true")
                            .doubleColumn("water_level", 1);
                    sender.cancelRow();

                    // and this one should be inserted again
                    sender.table(tableName)
                            .symbol("async", "true")
                            .doubleColumn("water_level", 2)
                            .at(Instant.parse("2024-09-09T14:28:26.361110Z"));

                    sender.flush();
                }

                serverMain.awaitTxn(tableName, 1);
                serverMain.assertSql("SELECT * FROM h2o_feet",
                        "async\twater_level\ttimestamp\n" +
                                "true\t2.0\t2024-09-09T14:28:26.361110Z\n" +
                                "true\t3.0\t2024-09-09T14:38:26.361110Z\n");
            }
        });
    }

    @Test
    public void testFlushAfterTimeout() throws Exception {
        // this is a regression test
        // there was a bug that flushes due to interval did not increase row count
        // bug scenario:
        // 1. flush to empty the local buffer
        // 2. period of inactivity
        // 3. insert a new row. this should trigger a flush due to interval flush. but it did not increase the row count so it stayed 0
        // 4. the flush() saw rowCount = 0 so it acted as noop
        // 5. every subsequent insert would trigger a flush due to interval (since the previous flush() was a noop and did not reset the timer)  but rowCount would stay 0
        // 6. nothing would be flushed and rows would keep accumulating in the buffer
        // 6. eventually the HTTP buffer would grow up to the limit and throw an exception

        // this test is to make sure that the scenario above does not happen
        TestUtils.assertMemoryLeak(() -> {
            try (final TestServerMain serverMain = startWithEnvVariables()) {
                int httpPort = serverMain.getHttpServerPort();

                String confString = "http::addr=localhost:" + httpPort + ";auto_flush_rows=1;auto_flush_interval=1;";
                try (Sender sender = Sender.fromConfig(confString)) {

                    // insert a row to trigger row-based flush and reset the interval timer
                    sender.table("table")
                            .symbol("tag1", "value")
                            .timestampColumn("tcol4", 10, ChronoUnit.HOURS)
                            .atNow();

                    // wait a bit so the next insert triggers interval flush
                    Os.sleep(100);

                    // insert more rows
                    for (int i = 0; i < 9; i++) {
                        sender.table("table")
                                .symbol("tag1", "value")
                                .timestampColumn("tcol4", 10, ChronoUnit.HOURS)
                                .atNow();
                    }

                    serverMain.awaitTable("table");
                    serverMain.assertSql("select count() from 'table'", "count\n" +
                            10 + "\n");
                }
            }
        });
    }

    @Test
    public void testHttpWithDrop() throws Exception {
        TestUtils.assertMemoryLeak(() -> {
            try (final TestServerMain serverMain = startWithEnvVariables()) {
                int httpPort = serverMain.getHttpServerPort();

                int totalCount = 100;
                int autoFlushRows = 1000;
                String tableName = "accounts";

                try (AbstractLineHttpSender sender = new LineHttpSenderV2("localhost", httpPort, DefaultHttpClientConfiguration.INSTANCE, null, autoFlushRows, null, null, null, 127, 0, 0, Long.MAX_VALUE)) {
                    for (int i = 0; i < totalCount; i++) {
                        // Add new symbol column with each second row
                        sender.table(tableName)
                                .symbol("balance" + i / 2, String.valueOf(i))
                                .atNow();

                        sender.flush();
                    }
                }

                for (int i = 0; i < 10; i++) {
                    serverMain.ddl("drop table " + tableName);
                    assertSql(serverMain.getEngine(), "SELECT count() from tables() where table_name='" + tableName + "'", "count\n0\n");
                    serverMain.ddl("create table " + tableName + " (" +
                            "balance1 symbol capacity 16, " +
                            "balance10 symbol capacity 16, " +
                            "timestamp timestamp)" +
                            " timestamp(timestamp) partition by DAY WAL " +
                            " dedup upsert keys (balance1, balance10, timestamp)");
                    assertSql(serverMain.getEngine(), "SELECT count() FROM (table_columns('Accounts')) WHERE upsertKey=true AND ( column = 'timestamp' )", "count\n" + 1 + "\n");
                    Os.sleep(10);
                }
            }
        });
    }

    @Test
    public void testIlpWithHttpContextPath() throws Exception {
        TestUtils.assertMemoryLeak(() -> {
            try (final TestServerMain serverMain = startWithEnvVariables(
                    PropertyKey.HTTP_RECEIVE_BUFFER_SIZE.getEnvVarName(), "2048",
                    PropertyKey.HTTP_CONTEXT_WEB_CONSOLE.getEnvVarName(), "context1"
            )) {
                String tableName = "h2o_feet";
                int count = 9250;

                sendIlp(tableName, count, serverMain);

                serverMain.awaitTxn(tableName, 2);
                serverMain.assertSql("SELECT count() FROM h2o_feet", "count\n" + count + "\n");
                serverMain.assertSql("SELECT sum(water_level) FROM h2o_feet", "sum\n" + (count * (count - 1) / 2) + "\n");
            }
        });
    }

    @Test
    public void testInsertDoubleArray() throws Exception {
        TestUtils.assertMemoryLeak(() -> {
            try (final TestServerMain serverMain = startWithEnvVariables(
                    PropertyKey.HTTP_RECEIVE_BUFFER_SIZE.getEnvVarName(), "512"
            )) {
                String tableName = "arr_double_test";
                serverMain.ddl("CREATE TABLE " + tableName + " (x SYMBOL, y SYMBOL, l1 LONG, " +
                        "a1 DOUBLE[][][], a2 DOUBLE[][][], a3 DOUBLE[][][], a4 DOUBLE[][][], " +
                        "b1 DOUBLE[], b2 DOUBLE[][], b3 DOUBLE[][][], " +
                        "ts TIMESTAMP) TIMESTAMP(ts) PARTITION BY DAY WAL");
                serverMain.awaitTxn(tableName, 0);

                int port = serverMain.getHttpServerPort();
                try (Sender sender = Sender.builder(Sender.Transport.HTTP)
                        .address("localhost:" + port)
                        .autoFlushRows(Integer.MAX_VALUE) // we want to flush manually
                        .retryTimeoutMillis(0)
                        .build();
                     DoubleArray a1 = new DoubleArray(2, 2, 2);
                     DoubleArray a2 = new DoubleArray(2, 2, 2).set(99.0, 0, 1, 0).set(100.0, 1, 1, 1);
                     DoubleArray a3 = new DoubleArray(2, 2, 2).setAll(101);
                     DoubleArray a4 = new DoubleArray(100_000_000, 100_000_000, 0).setAll(0);
                ) {
                    // array.append() appends in a circular fashion, wrapping around to start from the end.
                    // We deliberately append two more than the length of the array, to test this behavior.
                    // The intended use is to fill it up exactly, then for the next row just continue
                    // filling up with new data.
                    for (int i = 0; i < 10; i++) {
                        a1.append(i);
                    }
                    double[] arr1d = createDoubleArray(5);
                    double[][] arr2d = createDoubleArray(2, 3);
                    double[][][] arr3d = createDoubleArray(1, 2, 3);

                    sender.table(tableName)
                            .symbol("x", "42i")
                            .symbol("y", "[6f1.0,2.5,3.0,4.5,5.0]")  // ensuring no array parsing for symbol
                            .longColumn("l1", 23452345)
                            .doubleArray("a1", a1)
                            .doubleArray("a2", a2)
                            .doubleArray("a3", a3)
                            .doubleArray("a4", a4)
                            .doubleArray("b1", arr1d)
                            .doubleArray("b2", arr2d)
                            .doubleArray("b3", arr3d)
                            .at(100000000000L, ChronoUnit.MICROS);
                    sender.flush();
                }
                serverMain.awaitTxn(tableName, 1);
                serverMain.assertSql("select * from " + tableName, "x\ty\tl1\ta1\ta2\ta3\ta4\tb1\tb2\tb3\tts\n" +
                        "42i\t[6f1.0,2.5,3.0,4.5,5.0]\t23452345\t" +
                        "[[[8.0,9.0],[2.0,3.0]],[[4.0,5.0],[6.0,7.0]]]\t" +
                        "[[[0.0,0.0],[99.0,0.0]],[[0.0,0.0],[0.0,100.0]]]\t" +
                        "[[[101.0,101.0],[101.0,101.0]],[[101.0,101.0],[101.0,101.0]]]\t" +
                        "[]\t" +
                        "[1.0,2.0,3.0,4.0,5.0]\t" +
                        "[[1.0,2.0,3.0],[2.0,4.0,6.0]]\t" +
                        "[[[1.0,2.0,3.0],[2.0,4.0,6.0]]]\t" +
                        "1970-01-02T03:46:40.000000Z\n");
            }
        });
    }

    @Test
    public void testInsertInvalidArrayDims() throws Exception {
        TestUtils.assertMemoryLeak(() -> {
            try (final TestServerMain serverMain = startWithEnvVariables(
                    PropertyKey.HTTP_RECEIVE_BUFFER_SIZE.getEnvVarName(), "2048"
            )) {
                String tableName = "arr_exception_test";
                serverMain.ddl("CREATE TABLE " + tableName + " (x SYMBOL, a1 DOUBLE[], ts TIMESTAMP) TIMESTAMP(ts) PARTITION BY DAY WAL");
                serverMain.awaitTxn(tableName, 0);

                int port = serverMain.getHttpServerPort();
                try (Sender sender = Sender.builder(Sender.Transport.HTTP)
                        .address("localhost:" + port)
                        .protocolVersion(PROTOCOL_VERSION_V2)
                        .autoFlushRows(Integer.MAX_VALUE)
                        .retryTimeoutMillis(0)
                        .build()
                ) {
                    sender.table(tableName)
                            .symbol("x", "42i")
                            .doubleArray("a1", (double[][]) createDoubleArray(2, 2))
                            .at(100000000000L, ChronoUnit.MICROS);
                    flushAndAssertError(
                            sender,
                            "ast error from protocol type: DOUBLE[][] to column type: DOUBLE[]");
                }

            }
        });
    }

    @Test
    public void testInsertLargeArray() throws Exception {
        TestUtils.assertMemoryLeak(() -> {
            try (final TestServerMain serverMain = startWithEnvVariables(
                    PropertyKey.HTTP_RECEIVE_BUFFER_SIZE.getEnvVarName(), "2048"
            )) {
                String tableName = "arr_large_test";
                serverMain.ddl("CREATE TABLE " + tableName + " (ts TIMESTAMP, arr DOUBLE[])" +
                        " TIMESTAMP(ts) PARTITION BY DAY WAL");
                serverMain.awaitTxn(tableName, 0);

                int port = serverMain.getHttpServerPort();
                try (Sender sender = Sender.builder(Sender.Transport.HTTP)
                        .address("localhost:" + port)
                        .autoFlushRows(Integer.MAX_VALUE) // we'll flush manually
                        .retryTimeoutMillis(0)
                        .build()
                ) {
                    double[] arr = createDoubleArray(10_000_000);
                    sender.table(tableName)
                            .doubleArray("arr", arr)
                            .at(100000000000L, ChronoUnit.MICROS);
                    sender.flush();
                }

                serverMain.awaitTxn(tableName, 1);

                serverMain.assertSql(
                        "SELECT ts, arr[1] arr0, arr[10_000] arr4, arr[1_000_000] arr6, arr[10_000_000] arr7" +
                                " FROM " + tableName,
                        "ts\tarr0\tarr4\tarr6\tarr7\n" +
                                "1970-01-02T03:46:40.000000Z\t1.0\t10000.0\t1000000.0\t1.0E7\n");
            }
        });
    }

    @Test
    @Ignore("as of now only double arrays are supported")
    public void testInsertLongArray() throws Exception {
        TestUtils.assertMemoryLeak(() -> {
            try (final TestServerMain serverMain = startWithEnvVariables(
                    PropertyKey.HTTP_RECEIVE_BUFFER_SIZE.getEnvVarName(), "512"
            )) {
                String tableName = "arr_long_test";
                serverMain.ddl("CREATE TABLE " + tableName + " (x SYMBOL, y SYMBOL, l1 LONG, " +
                        "a1 LONG[][][], a2 LONG[][][], a3 LONG[][][], a4 LONG[][][], " +
                        "b1 LONG[], b2 LONG[][], b3 LONG[][][], " +
                        "ts TIMESTAMP) TIMESTAMP(ts) PARTITION BY DAY WAL");
                serverMain.awaitTxn(tableName, 0);

                int port = serverMain.getHttpServerPort();
                try (Sender sender = Sender.builder(Sender.Transport.HTTP)
                        .address("localhost:" + port)
                        .autoFlushRows(Integer.MAX_VALUE) // we want to flush manually
                        .retryTimeoutMillis(0)
                        .build();
                     LongArray a1 = new LongArray(2, 2, 2);
                     LongArray a2 = new LongArray(2, 2, 2).set(99L, 0, 1, 0).set(100L, 1, 1, 1);
                     LongArray a3 = new LongArray(2, 2, 2).setAll(101);
                     LongArray a4 = new LongArray(100_000_000, 100_000_000, 0);
                ) {
                    // array.append() appends in a circular fashion, wrapping around to start from the end.
                    // We deliberately append two more than the length of the array, to test this behavior.
                    // The intended use is to fill it up exactly, then for the next row just continue
                    // filling up with new data.
                    for (int i = 0; i < 10; i++) {
                        a1.append(i);
                    }

                    long[] arr1d = createLongArray(5);
                    long[][] arr2d = createLongArray(2, 3);
                    long[][][] arr3d = createLongArray(1, 2, 3);
                    sender.table(tableName)
                            .symbol("x", "42i")
                            .symbol("y", "[6f1.0,2.5,3.0,4.5,5.0]")  // ensuring no array parsing for symbol
                            .longColumn("l1", 23452345)
                            .longArray("a1", a1)
                            .longArray("a2", a2)
                            .longArray("a3", a3)
                            .longArray("a4", a4)
                            .longArray("b1", arr1d)
                            .longArray("b2", arr2d)
                            .longArray("b3", arr3d)
                            .at(100000000000L, ChronoUnit.MICROS);
                    sender.flush();
                }

                serverMain.awaitTxn(tableName, 1);

                serverMain.assertSql("select * from " + tableName, "x\ty\tl1\ta1\ta2\ta3\ta4\tb1\tb2\tb3\tts\n" +
                        "42i\t[6f1.0,2.5,3.0,4.5,5.0]\t23452345\t" +
                        "[[[8,9],[2,3]],[[4,5],[6,7]]]\t" +
                        "[[[0,0],[99,0]],[[0,0],[0,100]]]\t" +
                        "[[[101,101],[101,101]],[[101,101],[101,101]]]\t" +
                        "[]\t" +
                        "[1,2,3,4,5]\t" +
                        "[[1,2,3],[2,4,6]]\t" +
                        "[[[1,2,3],[2,4,6]]]\t" +
                        "1970-01-02T03:46:40.000000Z\n");
            }
        });
    }

    @Test
    public void testInsertNullArray() throws Exception {
        TestUtils.assertMemoryLeak(() -> {
            try (final TestServerMain serverMain = startWithEnvVariables(
                    PropertyKey.HTTP_RECEIVE_BUFFER_SIZE.getEnvVarName(), "2048"
            )) {
                String tableName = "arr_nullable_test";
                serverMain.ddl("CREATE TABLE " + tableName + " (x SYMBOL, l1 LONG, a1 DOUBLE[], " +
                        "a2 DOUBLE[][], ts TIMESTAMP) TIMESTAMP(ts) PARTITION BY DAY WAL");
                serverMain.awaitTxn(tableName, 0);

                int port = serverMain.getHttpServerPort();
                try (Sender sender = Sender.builder(Sender.Transport.HTTP)
                        .address("localhost:" + port)
                        .protocolVersion(PROTOCOL_VERSION_V2)
                        .autoFlushRows(Integer.MAX_VALUE) // we want to flush manually
                        .retryTimeoutMillis(0)
                        .build()
                ) {
                    sender.table(tableName)
                            .symbol("x", "42i")
                            .longColumn("l1", 123098948)
                            .doubleArray("a1", (double[]) null)
                            .doubleArray("a2", (double[][]) null)
                            .at(100000000000L, ChronoUnit.MICROS);
                    sender.flush();
                }

                serverMain.awaitTxn(tableName, 1);

                serverMain.assertSql("select * from " + tableName,
                        "x\tl1\ta1\ta2\tts\n" +
                                "42i\t123098948\tnull\tnull\t1970-01-02T03:46:40.000000Z\n");
            }
        });
    }

    @Test
    public void testInsertSimpleDouble() throws Exception {
        TestUtils.assertMemoryLeak(() -> {
            try (final TestServerMain serverMain = startWithEnvVariables(
                    PropertyKey.HTTP_RECEIVE_BUFFER_SIZE.getEnvVarName(), "512"
            )) {
                String tableName = "simple_double_test";
                serverMain.ddl("CREATE TABLE " + tableName + " (x SYMBOL, y SYMBOL, l1 LONG, " +
                        "a double, ts TIMESTAMP) TIMESTAMP(ts) PARTITION BY DAY WAL");
                serverMain.awaitTxn(tableName, 0);

                int port = serverMain.getHttpServerPort();
                try (Sender sender = Sender.builder(Sender.Transport.HTTP)
                        .address("localhost:" + port)
                        .autoFlushRows(Integer.MAX_VALUE) // we want to flush manually
                        .retryTimeoutMillis(0)
                        .build();
                ) {
                    sender.table(tableName)
                            .symbol("x", "42i")
                            .symbol("y", "[6f1.0,2.5,3.0,4.5,5.0]")
                            .longColumn("l1", 23452345)
                            .doubleColumn("a", 1.0)
                            .at(100000000000L, ChronoUnit.MICROS);
                    sender.flush();
                }
                serverMain.awaitTxn(tableName, 1);
                serverMain.assertSql("select * from " + tableName, "x\ty\tl1\ta\tts\n" +
                        "42i\t[6f1.0,2.5,3.0,4.5,5.0]\t23452345\t1.0\t1970-01-02T03:46:40.000000Z\n");
            }
        });
    }

    @Test
    public void testInsertWithIlpHttp() throws Exception {
        TestUtils.assertMemoryLeak(() -> {
            try (final TestServerMain serverMain = startWithEnvVariables(
                    PropertyKey.HTTP_RECEIVE_BUFFER_SIZE.getEnvVarName(), "2048"
            )) {
                String tableName = "h2o_feet";
                int count = 9250;

                sendIlp(tableName, count, serverMain);

                serverMain.awaitTxn(tableName, 2);
                serverMain.assertSql("SELECT count() FROM h2o_feet", "count\n" + count + "\n");
                serverMain.assertSql("SELECT sum(water_level) FROM h2o_feet", "sum\n" + (count * (count - 1) / 2) + "\n");
            }
        });
    }

    @Test
    public void testInsertWithIlpHttpServerKeepAliveOff() throws Exception {
        TestUtils.assertMemoryLeak(() -> {
            try (final TestServerMain serverMain = startWithEnvVariables(
                    PropertyKey.HTTP_RECEIVE_BUFFER_SIZE.getEnvVarName(), "2048",
                    PropertyKey.HTTP_SERVER_KEEP_ALIVE.getEnvVarName(), "false"
            )) {
                String tableName = "h2o_feet";
                int count = 9250;

                sendIlp(tableName, count, serverMain);

                serverMain.awaitTxn(tableName, 2);
                serverMain.assertSql("SELECT count() FROM h2o_feet", "count\n" + count + "\n");
                serverMain.assertSql("SELECT sum(water_level) FROM h2o_feet", "sum\n" + (count * (count - 1) / 2) + "\n");
            }
        });
    }

    @Test
    public void testInsertWithIlpHttp_varcharColumn() throws Exception {
        TestUtils.assertMemoryLeak(() -> {
            try (final TestServerMain serverMain = startWithEnvVariables(
                    PropertyKey.HTTP_RECEIVE_BUFFER_SIZE.getEnvVarName(), "2048"
            )) {
                String tableName = "h2o_feet";
                serverMain.ddl("create table " + tableName + " (async symbol, location symbol, level varchar, water_level long, ts timestamp) timestamp(ts) partition by DAY WAL");

                int count = 10;

                String fullString = "abcdefghijklmnopqrstuvwxyzABCDEFGHIJKLMNOPQRSTUVWXYZ0123456789";
                int port = serverMain.getHttpServerPort();
                try (Sender sender = Sender.builder(Sender.Transport.HTTP)
                        .address("localhost:" + port)
                        .autoFlushRows(Integer.MAX_VALUE) // we want to flush manually
                        .build()
                ) {
                    for (int i = 0; i < count; i++) {
                        sender.table(tableName)
                                .symbol("async", "true")
                                .symbol("location", "santa_monica")
                                .stringColumn("level", fullString.substring(0, i % 10 + 10))
                                .longColumn("water_level", i)
                                .atNow();
                    }
                    sender.flush();
                }
                StringBuilder expectedString = new StringBuilder("level\n");
                for (int i = 0; i < count; i++) {
                    expectedString.append(fullString, 0, i % 10 + 10).append('\n');
                }

                serverMain.awaitTxn(tableName, 1);
                serverMain.assertSql("SELECT level FROM h2o_feet", expectedString.toString());
            }
        });
    }

    @Test
    public void testLineHttpDisabled() throws Exception {
        TestUtils.assertMemoryLeak(() -> {
            try (final TestServerMain serverMain = startWithEnvVariables(
                    LINE_HTTP_ENABLED.getEnvVarName(), "false"
            )) {
                int httpPort = serverMain.getHttpServerPort();

                int totalCount = 1_000;
                try (AbstractLineHttpSender sender = new LineHttpSenderV2("localhost", httpPort, DefaultHttpClientConfiguration.INSTANCE, null, 100_000, null, null, null, 127, 0, 0, Long.MAX_VALUE)) {
                    for (int i = 0; i < totalCount; i++) {
                        sender.table("table")
                                .longColumn("lcol1", i)
                                .atNow();
                    }
                    try {
                        sender.flush();
                        Assert.fail("Expected exception");
                    } catch (LineSenderException e) {
                        TestUtils.assertContains(e.getMessage(), "http-status=405");
                        TestUtils.assertContains(e.getMessage(), "Could not flush buffer: HTTP endpoint does not support ILP.");
                    }
                }
            }
        });
    }

    @Test
    public void testNegativeDesignatedTimestampDoesNotRetry() throws Exception {
        TestUtils.assertMemoryLeak(() -> {
            try (final TestServerMain serverMain = startWithEnvVariables(
                    PropertyKey.HTTP_RECEIVE_BUFFER_SIZE.getEnvVarName(), "2048"
            )) {
                int port = serverMain.getHttpServerPort();
                try (Sender sender = Sender.builder(Sender.Transport.HTTP)
                        .address("localhost:" + port)
                        .retryTimeoutMillis(Integer.MAX_VALUE) // high-enoung value so the test times out if retry is attempted
                        .build()
                ) {
                    sender.table("tab")
                            .longColumn("l", 1) // filler
                            .at(-1, ChronoUnit.MICROS);
                    flushAndAssertError(
                            sender,
                            "Could not flush buffer",
                            "error in line 1: table: tab, timestamp: -1; designated timestamp before 1970-01-01 is not allowed"
                    );
                }
            }
        });
    }

    @Test
    public void testRestrictedCreateColumnsError() throws Exception {
        TestUtils.assertMemoryLeak(() -> {
            try (final TestServerMain serverMain = startWithEnvVariables(
                    PropertyKey.HTTP_RECEIVE_BUFFER_SIZE.getEnvVarName(), "2048",
                    PropertyKey.LINE_AUTO_CREATE_NEW_COLUMNS.getEnvVarName(), "false"
            )) {
                serverMain.ddl("create table ex_tbl(b byte, s short, f float, d double, str string, sym symbol, tss timestamp, " +
                        "i int, l long, ip ipv4, g geohash(4c), ts timestamp) timestamp(ts) partition by DAY WAL");

                int port = serverMain.getHttpServerPort();
                try (Sender sender = Sender.builder(Sender.Transport.HTTP)
                        .address("localhost:" + port)
                        .build()
                ) {
                    sender.table("ex_tbl")
                            .symbol("a3", "3")
                            .at(1222233456, ChronoUnit.NANOS);
                    flushAndAssertError(
                            sender,
                            "Could not flush buffer",
                            "http-status=400",
                            "error in line 1: table: ex_tbl, column: a3 does not exist, creating new columns is disabled"
                    );

                    sender.table("ex_tbl2")
                            .doubleColumn("d", 2)
                            .at(1222233456, ChronoUnit.NANOS);
                    flushAndAssertError(
                            sender,
                            "Could not flush buffer",
                            "http-status=400",
                            "error in line 1: table: ex_tbl2; table does not exist, cannot create table, creating new columns is disabled"
                    );
                }
            }
        });
    }

    @Test
    public void testRestrictedCreateTableError() throws Exception {
        TestUtils.assertMemoryLeak(() -> {
            try (final TestServerMain serverMain = startWithEnvVariables(
                    PropertyKey.HTTP_RECEIVE_BUFFER_SIZE.getEnvVarName(), "2048",
                    PropertyKey.LINE_AUTO_CREATE_NEW_COLUMNS.getEnvVarName(), "false",
                    PropertyKey.LINE_AUTO_CREATE_NEW_TABLES.getEnvVarName(), "false"
            )) {
                serverMain.ddl("create table ex_tbl(b byte, s short, f float, d double, str string, sym symbol, tss timestamp, " +
                        "i int, l long, ip ipv4, g geohash(4c), ts timestamp) timestamp(ts) partition by DAY WAL");

                int port = serverMain.getHttpServerPort();
                try (Sender sender = Sender.builder(Sender.Transport.HTTP)
                        .address("localhost:" + port)
                        .build()
                ) {
                    sender.table("ex_tbl")
                            .symbol("a3", "2")
                            .at(1222233456, ChronoUnit.NANOS);
                    flushAndAssertError(
                            sender,
                            "Could not flush buffer",
                            "http-status=400",
                            "error in line 1: table: ex_tbl, column: a3 does not exist, creating new columns is disabled"
                    );

                    sender.table("ex_tbl2")
                            .doubleColumn("d", 2)
                            .at(1222233456, ChronoUnit.NANOS);
                    flushAndAssertError(
                            sender,
                            "Could not flush buffer",
                            "http-status=400",
                            "error in line 1: table: ex_tbl2; table does not exist, creating new tables is disabled"
                    );
                }
            }
        });
    }

    @Test
    public void testSmallMaxNameLen() throws Exception {
        TestUtils.assertMemoryLeak(() -> {
            try (Sender sender = Sender.builder(Sender.Transport.HTTP)
                    .address("localhost:1123")
                    .retryTimeoutMillis(Integer.MAX_VALUE)
                    .maxNameLength(20)
                    .protocolVersion(PROTOCOL_VERSION_V2)
                    .build()
            ) {
                try {
                    sender.table("table_with_long______________________name");
                    Assert.fail("Expected exception");
                } catch (LineSenderException e) {
                    TestUtils.assertContains(e.getMessage(), "table name is too long: [name = table_with_long______________________name, maxNameLength=20]");
                }

                try {
                    sender.table("table")
                            .doubleColumn("column_with_long______________________name", 1.0);
                    Assert.fail("Expected exception");
                } catch (LineSenderException e) {
                    TestUtils.assertContains(e.getMessage(), "column name is too long: [name = column_with_long______________________name, maxNameLength=20]");
                }
            }
        });
    }

    @Test
    public void testSmoke() throws Exception {
        Rnd rnd = TestUtils.generateRandom(LOG);
        TestUtils.assertMemoryLeak(() -> {
            int fragmentation = 300 + rnd.nextInt(100);
            LOG.info().$("=== fragmentation=").$(fragmentation).$();
            try (final TestServerMain serverMain = startWithEnvVariables(
                    DEBUG_FORCE_RECV_FRAGMENTATION_CHUNK_SIZE.getEnvVarName(), String.valueOf(fragmentation)
            )) {
                int httpPort = serverMain.getHttpServerPort();

<<<<<<< HEAD
                int totalCount = 1_000_000;
                try (AbstractLineHttpSender sender = new LineHttpSenderV2("localhost", httpPort, DefaultHttpClientConfiguration.INSTANCE, null, 100_000, null, null, null, 127, 0, 0, Long.MAX_VALUE)) {
=======
                int totalCount = 100_000;
                try (LineHttpSender sender = new LineHttpSender("localhost", httpPort, DefaultHttpClientConfiguration.INSTANCE, null, 100_000, null, null, null, 0, 0, Long.MAX_VALUE)) {
>>>>>>> 392b04ed
                    for (int i = 0; i < totalCount; i++) {
                        sender.table("table with space")
                                .symbol("tag1", "value" + i % 10)
                                .symbol("tag2", "value " + i % 10)
                                .stringColumn("scol1", "value" + i)
                                .stringColumn("scol2", "value" + i)
                                .longColumn("lcol 1", i)
                                .longColumn("lcol2", i)
                                .doubleColumn("dcol1", i)
                                .doubleColumn("dcol2", i)
                                .boolColumn("bcol1", i % 2 == 0)
                                .boolColumn("bcol2", i % 2 == 0)
                                .timestampColumn("tcol1", Instant.now())
                                .timestampColumn("tcol2", Instant.now())
                                .timestampColumn("tcol3", 1, ChronoUnit.HOURS)
                                .timestampColumn("tcol4", 10, ChronoUnit.HOURS)
                                .atNow();
                    }
                    sender.flush();
                }
                serverMain.awaitTable("table with space");
                serverMain.assertSql("select count() from 'table with space'", "count\n" +
                        totalCount + "\n");
            }
        });
    }

    @Test
    public void testTimestampUpperBounds() throws Exception {
        TestUtils.assertMemoryLeak(() -> {
            TimestampFormatCompiler timestampFormatCompiler = new TimestampFormatCompiler();

            try (final TestServerMain serverMain = startWithEnvVariables(
                    PropertyKey.HTTP_RECEIVE_BUFFER_SIZE.getEnvVarName(), "2048"
            )) {
                serverMain.ddl("create table tab (ts timestamp, ts2 timestamp) timestamp(ts) partition by DAY WAL");

                int port = serverMain.getHttpServerPort();
                try (Sender sender = Sender.builder(Sender.Transport.HTTP)
                        .address("localhost:" + port)
                        .build()
                ) {

                    DateFormat format = timestampFormatCompiler.compile("yyyy-MM-dd HH:mm:ss.SSSUUU");
                    // technically, we the storage layer supports dates up to 294247-01-10T04:00:54.775807Z
                    // but DateFormat does reliably support only 4 digit years. thus we use 9999-12-31T23:59:59.999Z
                    // is the maximum date that can be reliably worked with.
                    long nonDsTs = format.parse("9999-12-31 23:59:59.999999", DateFormatUtils.EN_LOCALE);
                    long dsTs = format.parse("9999-12-31 23:59:59.999999", DateFormatUtils.EN_LOCALE);

                    // first try with ChronoUnit
                    sender.table("tab")
                            .timestampColumn("ts2", nonDsTs, ChronoUnit.MICROS)
                            .at(dsTs, ChronoUnit.MICROS);
                    sender.flush();
                    serverMain.awaitTable("tab");
                    serverMain.assertSql("SELECT * FROM tab", "ts\tts2\n" +
                            "9999-12-31T23:59:59.999999Z\t9999-12-31T23:59:59.999999Z\n");


                    // now try with the Instant overloads of `at()` and `timestampColumn()`
                    Instant nonDsInstant = Instant.ofEpochSecond(nonDsTs / 1_000_000, (nonDsTs % 1_000_000) * 1_000);
                    Instant dsInstant = Instant.ofEpochSecond(dsTs / 1_000_000, (nonDsTs % 1_000_000) * 1_000);
                    sender.table("tab")
                            .timestampColumn("ts2", nonDsInstant)
                            .at(dsInstant);
                    sender.flush();

                    serverMain.awaitTable("tab");
                    serverMain.assertSql("SELECT * FROM tab", "ts\tts2\n" +
                            "9999-12-31T23:59:59.999999Z\t9999-12-31T23:59:59.999999Z\n" +
                            "9999-12-31T23:59:59.999999Z\t9999-12-31T23:59:59.999999Z\n");
                }
            }
        });
    }

    private static <T> T buildNestedArray(ArrayDataType dataType, int[] shape, int currentDim, int[] indices) {
        if (currentDim == shape.length - 1) {
            Object arr = dataType.createArray(shape[currentDim]);
            for (int i = 0; i < Array.getLength(arr); i++) {
                indices[currentDim] = i;
                dataType.setElement(arr, i, indices);
            }
            return (T) arr;
        } else {
            Class<?> componentType = dataType.getComponentType(shape.length - currentDim - 1);
            Object arr = Array.newInstance(componentType, shape[currentDim]);
            for (int i = 0; i < shape[currentDim]; i++) {
                indices[currentDim] = i;
                Object subArr = buildNestedArray(dataType, shape, currentDim + 1, indices);
                Array.set(arr, i, subArr);
            }
            return (T) arr;
        }
    }

    private static void flushAndAssertError(Sender sender, String... errors) {
        try {
            sender.flush();
            Assert.fail("Expected exception");
        } catch (LineSenderException e) {
            for (String error : errors) {
                TestUtils.assertContains(e.getMessage(), error);
            }
        }
    }

    private static void sendIlp(String tableName, int count, ServerMain serverMain) throws NumericException {
        long timestamp = IntervalUtils.parseFloorPartialTimestamp("2023-11-27T18:53:24.834Z");
        int i = 0;

        int port = serverMain.getHttpServerPort();
        try (Sender sender = Sender.builder(Sender.Transport.HTTP)
                .address("localhost:" + port)
                .autoFlushRows(Integer.MAX_VALUE) // we want to flush manually
                .autoFlushIntervalMillis(Integer.MAX_VALUE) // flush manually...
                .build()
        ) {
            if (count / 2 > 0) {
                String tableNameUpper = tableName.toUpperCase();
                for (; i < count / 2; i++) {
                    String tn = i % 2 == 0 ? tableName : tableNameUpper;
                    sender.table(tn)
                            .symbol("async", "true")
                            .symbol("location", "santa_monica")
                            .stringColumn("level", "below 3 feet asd fasd fasfd asdf asdf asdfasdf asdf asdfasdfas dfads".substring(0, i % 68))
                            .longColumn("water_level", i)
                            .at(timestamp, ChronoUnit.MICROS);
                }
                sender.flush();
            }

            for (; i < count; i++) {
                String tableNameUpper = tableName.toUpperCase();
                String tn = i % 2 == 0 ? tableName : tableNameUpper;
                sender.table(tn)
                        .symbol("async", "true")
                        .symbol("location", "santa_monica")
                        .stringColumn("level", "below 3 feet asd fasd fasfd asdf asdf asdfasdf asdf asdfasdfas dfads".substring(0, i % 68))
                        .longColumn("water_level", i)
                        .at(timestamp, ChronoUnit.MICROS);
            }
            sender.flush();
        }
    }

    private enum ArrayDataType {
        DOUBLE(double.class) {
            @Override
            public Object createArray(int length) {
                return new double[length];
            }

            @Override
            public void setElement(Object array, int index, int[] indices) {
                double[] arr = (double[]) array;
                double product = 1.0;
                for (int idx : indices) {
                    product *= (idx + 1);
                }
                arr[index] = product;
            }
        },
        LONG(long.class) {
            @Override
            public Object createArray(int length) {
                return new long[length];
            }

            @Override
            public void setElement(Object array, int index, int[] indices) {
                long[] arr = (long[]) array;
                long product = 1L;
                for (int idx : indices) {
                    product *= (idx + 1);
                }
                arr[index] = product;
            }
        };

        private final Class<?> baseType;
        private final Class<?>[] componentTypes = new Class<?>[17]; // 支持最多16维

        ArrayDataType(Class<?> baseType) {
            this.baseType = baseType;
            initComponentTypes();
        }

        public abstract Object createArray(int length);

        public Class<?> getComponentType(int dimsRemaining) {
            if (dimsRemaining < 0 || dimsRemaining > 16) {
                throw new RuntimeException("Array dimension too large");
            }
            return componentTypes[dimsRemaining];
        }

        public abstract void setElement(Object array, int index, int[] indices);

        private void initComponentTypes() {
            componentTypes[0] = baseType;
            for (int dim = 1; dim <= 16; dim++) {
                componentTypes[dim] = Array.newInstance(componentTypes[dim - 1], 0).getClass();
            }
        }
    }
}<|MERGE_RESOLUTION|>--- conflicted
+++ resolved
@@ -948,13 +948,8 @@
             )) {
                 int httpPort = serverMain.getHttpServerPort();
 
-<<<<<<< HEAD
-                int totalCount = 1_000_000;
+                int totalCount = 100_000;
                 try (AbstractLineHttpSender sender = new LineHttpSenderV2("localhost", httpPort, DefaultHttpClientConfiguration.INSTANCE, null, 100_000, null, null, null, 127, 0, 0, Long.MAX_VALUE)) {
-=======
-                int totalCount = 100_000;
-                try (LineHttpSender sender = new LineHttpSender("localhost", httpPort, DefaultHttpClientConfiguration.INSTANCE, null, 100_000, null, null, null, 0, 0, Long.MAX_VALUE)) {
->>>>>>> 392b04ed
                     for (int i = 0; i < totalCount; i++) {
                         sender.table("table with space")
                                 .symbol("tag1", "value" + i % 10)
