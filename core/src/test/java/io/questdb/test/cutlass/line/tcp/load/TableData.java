--- conflicted
+++ resolved
@@ -130,14 +130,6 @@
             case DOUBLE:
             case FLOAT:
                 return "null";
-<<<<<<< HEAD
-            case STRING:
-            case SYMBOL:
-            case VARCHAR:
-            case TIMESTAMP:
-                return "";
-=======
->>>>>>> 22d29843
             default:
                 return "";
         }
