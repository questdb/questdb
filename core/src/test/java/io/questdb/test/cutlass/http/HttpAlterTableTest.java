/*******************************************************************************
 *     ___                  _   ____  ____
 *    / _ \ _   _  ___  ___| |_|  _ \| __ )
 *   | | | | | | |/ _ \/ __| __| | | |  _ \
 *   | |_| | |_| |  __/\__ \ |_| |_| | |_) |
 *    \__\_\\__,_|\___||___/\__|____/|____/
 *
 *  Copyright (c) 2014-2019 Appsicle
 *  Copyright (c) 2019-2023 QuestDB
 *
 *  Licensed under the Apache License, Version 2.0 (the "License");
 *  you may not use this file except in compliance with the License.
 *  You may obtain a copy of the License at
 *
 *  http://www.apache.org/licenses/LICENSE-2.0
 *
 *  Unless required by applicable law or agreed to in writing, software
 *  distributed under the License is distributed on an "AS IS" BASIS,
 *  WITHOUT WARRANTIES OR CONDITIONS OF ANY KIND, either express or implied.
 *  See the License for the specific language governing permissions and
 *  limitations under the License.
 *
 ******************************************************************************/

package io.questdb.test.cutlass.http;

import io.questdb.Metrics;
import io.questdb.cairo.CairoConfiguration;
import io.questdb.cairo.CairoEngine;
import io.questdb.cairo.wal.ApplyWal2TableJob;
import io.questdb.cairo.wal.CheckWalTransactionsJob;
import io.questdb.network.NetworkFacadeImpl;
import io.questdb.test.AbstractTest;
import io.questdb.test.cairo.DefaultTestCairoConfiguration;
import org.junit.Rule;
import org.junit.Test;
import org.junit.rules.Timeout;

import java.util.concurrent.TimeUnit;

public class HttpAlterTableTest extends AbstractTest {

    private static final String JSON_DDL_RESPONSE = "0c\r\n" +
            "{\"ddl\":\"OK\"}\r\n" +
            "00\r\n" +
            "\r\n";
    @Rule
    public Timeout timeout = Timeout.builder()
            .withTimeout(10 * 60 * 1000, TimeUnit.MILLISECONDS)
            .withLookingForStuckThread(true)
            .build();

    @Test
    public void testAlterTableResume() throws Exception {
        Metrics metrics = Metrics.enabled();
        testJsonQuery(metrics, engine -> {
            // create table
            sendAndReceiveDdl("CREATE TABLE test\n" +
                    "AS(\n" +
                    "    SELECT\n" +
                    "        x id,\n" +
                    "        timestamp_sequence(0L, 100000L) ts\n" +
                    "    FROM long_sequence(1000) x)\n" +
                    "TIMESTAMP(ts)\n" +
                    "PARTITION BY DAY WAL");
            drainWalQueue(engine);

            // execute a SELECT query
            String sql = "SELECT *\n" +
                    "FROM test t1 JOIN test t2 \n" +
                    "ON t1.id = t2.id\n" +
                    "LIMIT 1";
            sendAndReceiveBasicSelect(sql);

            // RESUME
            sendAndReceiveDdl("ALTER TABLE test RESUME WAL");
        });
    }

    @Test
    public void testAlterTableSetType() throws Exception {
        Metrics metrics = Metrics.enabled();
        testJsonQuery(metrics, engine -> {
            // create table
            sendAndReceiveDdl("CREATE TABLE test\n" +
                    "AS(\n" +
                    "    SELECT\n" +
                    "        x id,\n" +
                    "        timestamp_sequence(0L, 100000L) ts\n" +
                    "    FROM long_sequence(1000) x)\n" +
                    "TIMESTAMP(ts)\n" +
                    "PARTITION BY DAY");

            // execute a SELECT query
            String sql = "SELECT *\n" +
                    "FROM test t1 JOIN test t2 \n" +
                    "ON t1.id = t2.id\n" +
                    "LIMIT 1";
<<<<<<< HEAD
            sendAndReceiveBasicSelect(sql);
=======
            sendAndReceiveBasicSelect(sql, "\r\n" +
                    "0139\r\n" +
                    "{\"query\":\"SELECT *\\nFROM test t1 JOIN test t2 \\nON t1.id = t2.id\\nLIMIT 1\",\"columns\":[{\"name\":\"id\",\"type\":\"LONG\"},{\"name\":\"ts\",\"type\":\"TIMESTAMP\"},{\"name\":\"id1\",\"type\":\"LONG\"},{\"name\":\"ts1\",\"type\":\"TIMESTAMP\"}],\"dataset\":[[1,\"1970-01-01T00:00:00.000000Z\",1,\"1970-01-01T00:00:00.000000Z\"]],\"timestamp\":1,\"count\":1}\r\n" +
                    "00\r\n" +
                    "\r\n");
>>>>>>> 83dacadf

            // convert table to WAL
            sendAndReceiveDdl("ALTER TABLE test SET TYPE WAL");
        });
    }

    @Test
    public void testAlterTableSquashPartition() throws Exception {
        Metrics metrics = Metrics.enabled();
        testJsonQuery(metrics, engine -> {
            // create table
            sendAndReceiveDdl("CREATE TABLE test\n" +
                    "AS(\n" +
                    "    SELECT\n" +
                    "        x id,\n" +
                    "        timestamp_sequence(0L, 100000L) ts\n" +
                    "    FROM long_sequence(1000) x)\n" +
                    "TIMESTAMP(ts)\n" +
                    "PARTITION BY DAY");

            sendAndReceiveDdl("ALTER TABLE test SQUASH PARTITIONS");
        });
    }

    private static void drainWalQueue(CairoEngine engine) {
        try (final ApplyWal2TableJob walApplyJob = new ApplyWal2TableJob(engine, 1, 1)) {
            walApplyJob.drain(0);
            new CheckWalTransactionsJob(engine).run(0);
            // run once again as there might be notifications to handle now
            walApplyJob.drain(0);
        }
    }

    private static void sendAndReceive(String request, CharSequence response) {
        new SendAndReceiveRequestBuilder()
                .withNetworkFacade(NetworkFacadeImpl.INSTANCE)
                .execute(request, response);
    }

    private static void sendAndReceiveBasicSelect(String rawSelect) {
        sendAndReceive(
                "GET /query?query=" + HttpUtils.urlEncodeQuery(rawSelect) + "&count=true HTTP/1.1\r\n" +
                        "Host: localhost:9000\r\n" +
                        "Connection: keep-alive\r\n" +
                        "Accept: */*\r\n" +
                        "X-Requested-With: XMLHttpRequest\r\n" +
                        "User-Agent: Mozilla/5.0 (Windows NT 10.0; Win64; x64) AppleWebKit/537.36 (KHTML, like Gecko) Chrome/78.0.3904.87 Safari/537.36\r\n" +
                        "Sec-Fetch-Site: same-origin\r\n" +
                        "Sec-Fetch-Mode: cors\r\n" +
                        "Referer: http://localhost:9000/index.html\r\n" +
                        "Accept-Encoding: gzip, deflate, br\r\n" +
                        "Accept-Language: en-GB,en-US;q=0.9,en;q=0.8\r\n" +
                        "\r\n",
                "HTTP/1.1 200 OK\r\n" +
                        "Server: questDB/1.0\r\n" +
                        "Date: Thu, 1 Jan 1970 00:00:00 GMT\r\n" +
                        "Transfer-Encoding: chunked\r\n" +
                        "Content-Type: application/json; charset=utf-8\r\n" +
                        "Keep-Alive: timeout=5, max=10000\r\n" +
                        "\r\n" +
                        "0139\r\n" +
                        "{\"query\":\"SELECT *\\nFROM test t1 JOIN test t2 \\nON t1.id = t2.id\\nLIMIT 1\",\"columns\":[{\"name\":\"id\",\"type\":\"LONG\"},{\"name\":\"ts\",\"type\":\"TIMESTAMP\"},{\"name\":\"id1\",\"type\":\"LONG\"},{\"name\":\"ts1\",\"type\":\"TIMESTAMP\"}],\"timestamp\":1,\"dataset\":[[1,\"1970-01-01T00:00:00.000000Z\",1,\"1970-01-01T00:00:00.000000Z\"]],\"count\":1}\r\n" +
                        "00\r\n" +
                        "\r\n"
        );
    }

    private static void sendAndReceiveDdl(String rawDdl) {
        sendAndReceive(
                "GET /query?query=" + HttpUtils.urlEncodeQuery(rawDdl) + "&count=true HTTP/1.1\r\n" +
                        "Host: localhost:9000\r\n" +
                        "Connection: keep-alive\r\n" +
                        "Accept: */*\r\n" +
                        "X-Requested-With: XMLHttpRequest\r\n" +
                        "User-Agent: Mozilla/5.0 (Windows NT 10.0; Win64; x64) AppleWebKit/537.36 (KHTML, like Gecko) Chrome/78.0.3904.87 Safari/537.36\r\n" +
                        "Sec-Fetch-Site: same-origin\r\n" +
                        "Sec-Fetch-Mode: cors\r\n" +
                        "Referer: http://localhost:9000/index.html\r\n" +
                        "Accept-Encoding: gzip, deflate, br\r\n" +
                        "Accept-Language: en-GB,en-US;q=0.9,en;q=0.8\r\n" +
                        "\r\n",
                "HTTP/1.1 200 OK\r\n" +
                        "Server: questDB/1.0\r\n" +
                        "Date: Thu, 1 Jan 1970 00:00:00 GMT\r\n" +
                        "Transfer-Encoding: chunked\r\n" +
                        "Content-Type: application/json; charset=utf-8\r\n" +
                        "Keep-Alive: timeout=5, max=10000\r\n" +
                        "\r\n" +
                        JSON_DDL_RESPONSE
        );
    }

    private void testJsonQuery(Metrics metrics, HttpQueryTestBuilder.HttpClientCode code) throws Exception {
        final String baseDir = root;
        CairoConfiguration configuration = new DefaultTestCairoConfiguration(baseDir) {
            @Override
            public int getQueryCacheEventQueueCapacity() {
                return 1;
            }
        };
        new HttpQueryTestBuilder()
                .withWorkerCount(2)
                .withTempFolder(root)
                .withHttpServerConfigBuilder(new HttpServerConfigurationBuilder())
                .withMetrics(metrics)
                .run(configuration, code);
    }
}<|MERGE_RESOLUTION|>--- conflicted
+++ resolved
@@ -96,15 +96,7 @@
                     "FROM test t1 JOIN test t2 \n" +
                     "ON t1.id = t2.id\n" +
                     "LIMIT 1";
-<<<<<<< HEAD
             sendAndReceiveBasicSelect(sql);
-=======
-            sendAndReceiveBasicSelect(sql, "\r\n" +
-                    "0139\r\n" +
-                    "{\"query\":\"SELECT *\\nFROM test t1 JOIN test t2 \\nON t1.id = t2.id\\nLIMIT 1\",\"columns\":[{\"name\":\"id\",\"type\":\"LONG\"},{\"name\":\"ts\",\"type\":\"TIMESTAMP\"},{\"name\":\"id1\",\"type\":\"LONG\"},{\"name\":\"ts1\",\"type\":\"TIMESTAMP\"}],\"dataset\":[[1,\"1970-01-01T00:00:00.000000Z\",1,\"1970-01-01T00:00:00.000000Z\"]],\"timestamp\":1,\"count\":1}\r\n" +
-                    "00\r\n" +
-                    "\r\n");
->>>>>>> 83dacadf
 
             // convert table to WAL
             sendAndReceiveDdl("ALTER TABLE test SET TYPE WAL");
