/*******************************************************************************
 *     ___                  _   ____  ____
 *    / _ \ _   _  ___  ___| |_|  _ \| __ )
 *   | | | | | | |/ _ \/ __| __| | | |  _ \
 *   | |_| | |_| |  __/\__ \ |_| |_| | |_) |
 *    \__\_\\__,_|\___||___/\__|____/|____/
 *
 *  Copyright (c) 2014-2019 Appsicle
 *  Copyright (c) 2019-2023 QuestDB
 *
 *  Licensed under the Apache License, Version 2.0 (the "License");
 *  you may not use this file except in compliance with the License.
 *  You may obtain a copy of the License at
 *
 *  http://www.apache.org/licenses/LICENSE-2.0
 *
 *  Unless required by applicable law or agreed to in writing, software
 *  distributed under the License is distributed on an "AS IS" BASIS,
 *  WITHOUT WARRANTIES OR CONDITIONS OF ANY KIND, either express or implied.
 *  See the License for the specific language governing permissions and
 *  limitations under the License.
 *
 ******************************************************************************/

package io.questdb.test.cutlass.http.line;

import io.questdb.Bootstrap;
import io.questdb.DefaultBootstrapConfiguration;
import io.questdb.DefaultHttpClientConfiguration;
import io.questdb.cairo.CairoException;
import io.questdb.cairo.TableToken;
import io.questdb.cairo.pool.PoolListener;
import io.questdb.cutlass.http.client.HttpClient;
import io.questdb.cutlass.http.client.HttpClientException;
import io.questdb.cutlass.http.client.HttpClientFactory;
import io.questdb.griffin.model.IntervalUtils;
import io.questdb.mp.SOCountDownLatch;
import io.questdb.std.Files;
import io.questdb.std.FilesFacade;
import io.questdb.std.Os;
import io.questdb.std.Rnd;
import io.questdb.std.str.LPSZ;
import io.questdb.std.str.Utf8s;
import io.questdb.test.AbstractBootstrapTest;
import io.questdb.test.TestServerMain;
import io.questdb.test.std.TestFilesFacadeImpl;
import io.questdb.test.tools.TestUtils;
import org.influxdb.InfluxDB;
import org.jetbrains.annotations.NotNull;
import org.junit.Assert;
import org.junit.Before;
import org.junit.Test;

import java.util.ArrayList;
import java.util.List;
import java.util.concurrent.atomic.AtomicInteger;
import java.util.concurrent.atomic.AtomicReference;

import static io.questdb.PropertyKey.DEBUG_FORCE_SEND_FRAGMENTATION_CHUNK_SIZE;
import static io.questdb.cairo.wal.WalUtils.EVENT_INDEX_FILE_NAME;
import static io.questdb.test.cutlass.http.line.IlpHttpUtils.*;
import static io.questdb.test.tools.TestUtils.assertEventually;

public class LineHttpFailureTests extends AbstractBootstrapTest {
    @Before
    public void setUp() {
        super.setUp();
        TestUtils.unchecked(() -> createDummyConfiguration());
        dbPath.parent().$();
    }

    @Test
    public void testAppendErrors() throws Exception {
        TestUtils.assertMemoryLeak(() -> {
            final FilesFacade filesFacade = new TestFilesFacadeImpl() {
                private final AtomicInteger attempt = new AtomicInteger();

                @Override
                public int openRW(LPSZ name, long opts) {
                    if (Utf8s.endsWithAscii(name, Files.SEPARATOR + "x.d") && attempt.getAndIncrement() == 0) {
                        return -1;
                    }
                    return super.openRW(name, opts);
                }
            };

            final Bootstrap bootstrap = new Bootstrap(new DefaultBootstrapConfiguration() {
                @Override
                public FilesFacade getFilesFacade() {
                    return filesFacade;
                }
            }, TestUtils.getServerMainArgs(root));

            try (final TestServerMain serverMain = new TestServerMain(bootstrap)) {
                serverMain.start();

                final List<String> points = new ArrayList<>();
                try (final InfluxDB influxDB = IlpHttpUtils.getConnection(serverMain)) {
                    assertRequestOk(influxDB, points, "m1,tag1=value1 f1=1i,y=12i");

                    assertRequestErrorContains(influxDB, points, "m1,tag1=value1 f1=1i,x=12i",
                            "errors encountered on line(s):write error: m1, errno: ",
                            ",\"errorId\":",
                            ", error: could not open read-write"
                    );

                    // Retry is ok
                    assertRequestOk(influxDB, points, "m1,tag1=value1 f1=1i,x=12i");
                }
            }
        });
    }

    @Test
    public void testAppendExceptions() throws Exception {
        TestUtils.assertMemoryLeak(() -> {
            final FilesFacade filesFacade = new TestFilesFacadeImpl() {
                private final AtomicInteger attempt = new AtomicInteger();

                @Override
                public int openRW(LPSZ name, long opts) {
                    if (Utf8s.endsWithAscii(name, Files.SEPARATOR + "x.d") && attempt.getAndIncrement() == 0) {
                        throw new OutOfMemoryError();
                    }
                    return super.openRW(name, opts);
                }
            };

            final Bootstrap bootstrap = new Bootstrap(new DefaultBootstrapConfiguration() {
                @Override
                public FilesFacade getFilesFacade() {
                    return filesFacade;
                }
            }, TestUtils.getServerMainArgs(root));

            try (final TestServerMain serverMain = new TestServerMain(bootstrap)) {
                serverMain.start();

                final List<String> points = new ArrayList<>();
                try (final InfluxDB influxDB = IlpHttpUtils.getConnection(serverMain)) {
                    assertRequestOk(influxDB, points, "m1,tag1=value1 f1=1i,y=12i");

                    assertRequestErrorContains(influxDB, points, "m1,tag1=value1 f1=1i,x=12i",
                            "{\"code\":\"internal error\",\"message\":\"failed to parse line protocol:errors encountered on line(s):write error: m1, error: java.lang.OutOfMemoryError\"," +
                                    "\"line\":1,\"errorId\"",
                            ",\"errorId\":"
                    );

                    // Retry is ok
                    assertRequestOk(influxDB, points, "m1,tag1=value1 f1=1i,x=12i");
                }
            }
        });
    }

    @Test
    public void testChunkedDisconnect() throws Exception {
        TestUtils.assertMemoryLeak(() -> {
            try (final TestServerMain serverMain = startWithEnvVariables(
            )) {
                serverMain.start();

                final List<String> points = new ArrayList<>();
                try (HttpClient httpClient = HttpClientFactory.newPlainTextInstance(new DefaultHttpClientConfiguration())) {
                    String line = "line,sym1=123 field1=123i 1234567890000000000\n";

                    for (int i = 0; i < 10; i++) {
                        HttpClient.Request request = httpClient.newRequest();
                        request.POST()
                                .url("/write ")
                                .withChunkedContent()
                                .putAscii("\r\n")
                                .putAscii("\r\n")
                                .putAscii("500\r\n")
                                .putAscii(line)
                                .putAscii(line)
                                .sendPartialContent("localhost", getHttpPort(serverMain), 1000, 5000);
                        Os.sleep(5);
                        httpClient.disconnect();
                    }

                    TableToken tt = serverMain.getEngine().getTableTokenIfExists("line");
                    Assert.assertNull(tt);
                }
            }
        });
    }

    @Test
    public void testChunkedEncodingMalformed() throws Exception {
        TestUtils.assertMemoryLeak(() -> {
            try (final TestServerMain serverMain = startWithEnvVariables()) {
                serverMain.start();
                String line = "line,sym1=123 field1=123i 1234567890000000000\n";

                try (HttpClient httpClient = HttpClientFactory.newPlainTextInstance(new DefaultHttpClientConfiguration())) {
                    HttpClient.Request request = httpClient.newRequest();
                    try (HttpClient.ResponseHeaders resp = request.POST()
                            .url("/write ")
                            .header("Transfer-Encoding", "chunked")
                            .withContent()
                            .putAscii(line)
                            .putAscii(line)
                            .send("localhost", getHttpPort(serverMain))) {

                        try {
                            resp.await();
                            Assert.fail();
                        } catch (HttpClientException e) {
                            TestUtils.assertContains(e.getMessage(), "peer disconnect");
                        }
                    }
                }
            }
        });
    }

    @Test
    public void testChunkedRedundantBytes() throws Exception {
        TestUtils.assertMemoryLeak(() -> {
            try (final TestServerMain serverMain = startWithEnvVariables(
            )) {
                serverMain.start();

                Rnd rnd = TestUtils.generateRandom(LOG);

                try (HttpClient httpClient = HttpClientFactory.newPlainTextInstance(new DefaultHttpClientConfiguration())) {
                    String line = "line,sym1=123 field1=123i 1234567890000000000\n";

                    int count = 1 + rnd.nextInt(100);
                    HttpClient.Request request = httpClient.newRequest();
                    request.POST()
                            .url("/write ")
                            .withChunkedContent();

                    String hexChunkLen = Integer.toHexString(line.length() * count);
                    if (rnd.nextBoolean()) {
                        hexChunkLen = hexChunkLen.toUpperCase();
                    } else {
                        hexChunkLen = hexChunkLen.toLowerCase();
                    }
                    request.putAscii(hexChunkLen).putEOL();

                    for (int i = 0; i < count; i++) {
                        request.putAscii(line);
                    }

                    request.putEOL().putAscii("0").putEOL().putEOL();

                    // This is not allowed
                    request.putEOL();

                    HttpClient.ResponseHeaders resp = request.send("localhost", getHttpPort(serverMain), 5000);

                    try {
                        resp.await();
                        Assert.fail();
                    } catch (HttpClientException e) {
                        TestUtils.assertContains(e.getMessage(), "peer disconnect");
                    }
                }

                serverMain.waitWalTxnApplied("line");
                serverMain.assertSql("select count() from line", "count\n" +
                        "0\n");
            }
        });
    }

    @Test
    public void testClientDisconnectedBeforeCommitted() throws Exception {
        TestUtils.assertMemoryLeak(() -> {
            AtomicReference<HttpClient> httpClientRef = new AtomicReference<>();
            SOCountDownLatch ping = new SOCountDownLatch(1);
            SOCountDownLatch pong = new SOCountDownLatch(1);
            final FilesFacade filesFacade = new TestFilesFacadeImpl() {
                @Override
                public int openRW(LPSZ name, long opts) {
                    if (Utf8s.endsWithAscii(name, "field1.d") && Utf8s.containsAscii(name, "wal")) {
                        ping.await();
                        httpClientRef.get().disconnect();
                        pong.countDown();
                    }
                    return super.openRW(name, opts);
                }
            };

            final Bootstrap bootstrap = new Bootstrap(new DefaultBootstrapConfiguration() {
                @Override
                public FilesFacade getFilesFacade() {
                    return filesFacade;
                }
            }, TestUtils.getServerMainArgs(root));

            try (final TestServerMain serverMain = new TestServerMain(bootstrap)) {
                serverMain.start();
                AtomicInteger walWriterTaken = countWalWriterTakenFromPool(serverMain);

<<<<<<< HEAD
                try (HttpClient httpClient = HttpClientFactory.newPlainTextInstance(new DefaultHttpClientConfiguration())) {
=======
                int count = 10;
                try (HttpClient httpClient = HttpClientFactory.newInstance(new DefaultHttpClientConfiguration())) {
>>>>>>> e399e4b1
                    httpClientRef.set(httpClient);
                    String line = ",sym1=123 field1=123i 1234567890000000000\n";

                    for (int i = 0; i < count; i++) {
                        ping.setCount(1);
                        pong.setCount(1);
                        HttpClient.Request request = httpClient.newRequest();
                        String contentLine = "line" + i + line;
                        request.POST()
                                .url("/write ")
                                .withContent()
                                .putAscii(contentLine)
                                .putAscii(contentLine)
                                .send("localhost", getHttpPort(serverMain));
                        ping.countDown();
                        pong.await();
                    }
                }

                assertEventually(() -> {
                    // Assert no Wal Writers are left in ILP http TUD cache
                    Assert.assertEquals(0, walWriterTaken.get());
                });
            }
        });
    }

    @Test
    public void testClientDisconnectedDuringCommit() throws Exception {
        TestUtils.assertMemoryLeak(() -> {
            AtomicReference<HttpClient> httpClientRef = new AtomicReference<>();
            SOCountDownLatch ping = new SOCountDownLatch(1);
            SOCountDownLatch pong = new SOCountDownLatch(1);
            AtomicInteger counter = new AtomicInteger(2);
            final FilesFacade filesFacade = new TestFilesFacadeImpl() {

                @Override
                public long append(int fd, long buf, int len) {
                    if (fd == this.fd && counter.decrementAndGet() == 0) {
                        ping.await();
                        httpClientRef.get().disconnect();
                        pong.countDown();
                        // The longer is the sleep the more likely
                        // the disconnect happens during sending the response. But it also makes the test slower.
                        Os.sleep(10);
                    }
                    return Files.append(fd, buf, len);
                }

                @Override
                public int openRW(LPSZ name, long opts) {
                    int fd = super.openRW(name, opts);
                    if (Utf8s.endsWithAscii(name, Files.SEPARATOR + EVENT_INDEX_FILE_NAME)
                            && Utf8s.containsAscii(name, "second_table")) {
                        this.fd = fd;
                    }
                    return fd;
                }
            };

            final Bootstrap bootstrap = new Bootstrap(new DefaultBootstrapConfiguration() {
                @Override
                public FilesFacade getFilesFacade() {
                    return filesFacade;
                }
            }, TestUtils.getServerMainArgs(root));

            try (final TestServerMain serverMain = new TestServerMain(bootstrap)) {
                serverMain.start();
                AtomicInteger walWriterTaken = countWalWriterTakenFromPool(serverMain);

                for (int i = 0; i < 10; i++) {
                    counter.set(2);
                    try (HttpClient httpClient = HttpClientFactory.newPlainTextInstance(new DefaultHttpClientConfiguration())) {
                        httpClientRef.set(httpClient);

                        HttpClient.Request request = httpClient.newRequest();
                        request.POST()
                                .url("/write ")
                                .withContent()
                                .putAscii("first_table,ok=true allgood=true\n")
                                .putAscii("second_table,ok=true allgood=true\n")
                                .sendPartialContent("localhost", getHttpPort(serverMain), 5000, 10000);
                        ping.countDown();
                        pong.await();
                    }
                }

                assertEventually(() -> {
                    // Assert no Wal Writers are left in ILP http TUD cache
                    Assert.assertEquals(0, walWriterTaken.get());
                });
            }
        });
    }

    @Test
    public void testClientDisconnectsMidRequest() throws Exception {
        TestUtils.assertMemoryLeak(() -> {
            try (final TestServerMain serverMain = startWithEnvVariables()) {
                serverMain.start();


                try (HttpClient httpClient = HttpClientFactory.newPlainTextInstance(new DefaultHttpClientConfiguration())) {
                    // Bombard server with partial content requests
                    String line = "line,sym1=123 field1=123i 1234567890000000000\n";
                    AtomicInteger walWriterTaken = countWalWriterTakenFromPool(serverMain);

                    for (int i = 0; i < 10; i++) {
                        HttpClient.Request request = httpClient.newRequest();
                        request.POST()
                                .url("/write ")
                                .withContent()
                                .putAscii(line)
                                .putAscii(line)
                                .sendPartialContent("localhost", getHttpPort(serverMain), line.length() + 20, 1000);
                        Os.sleep(5);
                        httpClient.disconnect();
                    }

                    assertEventually(() -> {
                        // Table is create but no line should be committed
                        TableToken tt = serverMain.getEngine().getTableTokenIfExists("line");
                        Assert.assertNotNull(tt);
                        Assert.assertEquals(-1, getSeqTxn(serverMain, tt));

                        // Assert no Wal Writers are left in ILP http TUD cache
                        Assert.assertEquals(0, walWriterTaken.get());
                    });


                    // Send good line, full request
                    try (HttpClient.ResponseHeaders response = httpClient.newRequest().POST()
                            .url("/write ")
                            .withContent()
                            .putAscii(line)
                            .send("localhost", getHttpPort(serverMain))) {

                        response.await();
                        TestUtils.assertEquals("204", response.getStatusCode());
                    }

                    serverMain.waitWalTxnApplied("line", 1);
                    serverMain.assertSql("select * from line", "sym1\tfield1\ttimestamp\n" +
                            "123\t123\t2009-02-13T23:31:30.000000Z\n");
                }
            }
        });
    }

    @Test
    public void testCommitFailed() throws Exception {
        TestUtils.assertMemoryLeak(() -> {
            final FilesFacade filesFacade = new TestFilesFacadeImpl() {
                private final AtomicInteger counter = new AtomicInteger(2);

                @Override
                public long append(int fd, long buf, int len) {
                    if (fd == this.fd && counter.decrementAndGet() == 0) {
                        throw CairoException.critical(24).put("test error");
                    }
                    return Files.append(fd, buf, len);
                }

                @Override
                public int openRW(LPSZ name, long opts) {
                    int fd = super.openRW(name, opts);
                    if (Utf8s.endsWithAscii(name, Files.SEPARATOR + EVENT_INDEX_FILE_NAME)
                            && Utf8s.containsAscii(name, "failed_table")) {
                        this.fd = fd;
                    }
                    return fd;
                }
            };

            final Bootstrap bootstrap = new Bootstrap(new DefaultBootstrapConfiguration() {
                @Override
                public FilesFacade getFilesFacade() {
                    return filesFacade;
                }
            }, TestUtils.getServerMainArgs(root));

            try (final TestServerMain serverMain = new TestServerMain(bootstrap)) {
                serverMain.start();

                final List<String> points = new ArrayList<>();
                try (final InfluxDB influxDB = IlpHttpUtils.getConnection(serverMain)) {
                    points.add("first_table,ok=true allgood=true\n");
                    points.add("second_table,ok=true allgood=true\n");
                    assertRequestErrorContains(influxDB, points, "failed_table,tag1=value1 f1=1i,y=12i",
                            "{\"code\":\"internal error\",\"message\":\"commit error for table: failed_table, errno: 24, error: test error\",\"errorId\":"
                    );

                    // Retry is ok
                    assertRequestOk(influxDB, points, "failed_table,tag1=value1 f1=1i,y=12i,x=12i");
                }
            }
        });
    }

    @Test
    public void testDropTableWhileAppend() throws Exception {
        TestUtils.assertMemoryLeak(() -> {
            AtomicReference<TestServerMain> server = new AtomicReference<>();
            final FilesFacade filesFacade = new TestFilesFacadeImpl() {
                private final AtomicInteger attempt = new AtomicInteger();

                @Override
                public int openRW(LPSZ name, long opts) {
                    if (Utf8s.endsWithAscii(name, Files.SEPARATOR + "x.d") && attempt.getAndIncrement() == 0) {
                        server.get().compile("drop table m1");
                    }
                    return super.openRW(name, opts);
                }
            };

            final Bootstrap bootstrap = new Bootstrap(new DefaultBootstrapConfiguration() {
                @Override
                public FilesFacade getFilesFacade() {
                    return filesFacade;
                }
            }, TestUtils.getServerMainArgs(root));

            try (final TestServerMain serverMain = new TestServerMain(bootstrap)) {
                serverMain.start();
                server.set(serverMain);

                final List<String> points = new ArrayList<>();
                try (final InfluxDB influxDB = IlpHttpUtils.getConnection(serverMain)) {
                    assertRequestOk(influxDB, points, "m1,tag1=value1 f1=1i,y=12i");
                    assertRequestOk(influxDB, points, "m1,tag1=value1 f1=1i,y=12i,x=12i");
                }

                Assert.assertNull(serverMain.getEngine().getTableTokenIfExists("m1"));
            }
        });
    }

    @Test
    public void testDropTableWhileWrite() throws Exception {
        TestUtils.assertMemoryLeak(() -> {
            AtomicReference<TestServerMain> server = new AtomicReference<>();
            final FilesFacade filesFacade = new TestFilesFacadeImpl() {
                private final AtomicInteger attempt = new AtomicInteger();

                @Override
                public int openRW(LPSZ name, long opts) {
                    if (Utf8s.endsWithAscii(name, Files.SEPARATOR + "x.d") && attempt.getAndIncrement() == 0) {
                        server.get().compile("drop table m1");
                    }
                    return super.openRW(name, opts);
                }
            };

            final Bootstrap bootstrap = new Bootstrap(new DefaultBootstrapConfiguration() {
                @Override
                public FilesFacade getFilesFacade() {
                    return filesFacade;
                }
            }, TestUtils.getServerMainArgs(root));

            long timestamp = IntervalUtils.parseFloorPartialTimestamp("2023-11-27T18:53:24.834Z");
            try (final TestServerMain serverMain = new TestServerMain(bootstrap)) {
                serverMain.start();
                server.set(serverMain);

                final List<String> points = new ArrayList<>();
                try (final InfluxDB influxDB = IlpHttpUtils.getConnection(serverMain)) {
                    assertRequestOk(influxDB, points, "m1,tag1=value1 f1=1i,y=12i");

                    points.add("ok_point m1=1i " + timestamp + "000\n");
                    assertRequestOk(influxDB, points, "m1,tag1=value1 f1=1i,y=12i,x=12i");
                }

                Assert.assertNull(serverMain.getEngine().getTableTokenIfExists("m1"));
                Assert.assertNotNull(serverMain.getEngine().getTableTokenIfExists("ok_point"));

                serverMain.waitWalTxnApplied("ok_point", 1);
                serverMain.assertSql("select * from ok_point", "m1\ttimestamp\n" +
                        "1\t2023-11-27T18:53:24.834000Z\n");
            }
        });
    }

    @Test
    public void testGzipNotSupported() throws Exception {
        TestUtils.assertMemoryLeak(() -> {
            try (final TestServerMain serverMain = startWithEnvVariables()) {
                serverMain.start();

                final List<String> points = new ArrayList<>();
                try (final InfluxDB influxDB = IlpHttpUtils.getConnection(serverMain)) {
                    influxDB.setLogLevel(InfluxDB.LogLevel.BASIC);
                    influxDB.enableGzip();
                    assertRequestErrorContains(influxDB, points, "m1,tag1=value1 f1=1i,x=12i",
                            "\"message\":\"gzip encoding is not supported\","
                    );

                    //   Retry is ok
                    influxDB.disableGzip();
                    assertRequestOk(influxDB, points, "m1,tag1=value1 f1=1i,x=12i");
                }
            }
        });
    }

    @Test
    public void testPutAndGetAreNotSupported() throws Exception {
        TestUtils.assertMemoryLeak(() -> {
            try (final TestServerMain serverMain = startWithEnvVariables(
                    DEBUG_FORCE_SEND_FRAGMENTATION_CHUNK_SIZE.getEnvVarName(), "5"
            )) {
                serverMain.start();
                String line = "line,sym1=123 field1=123i 1234567890000000000\n";

                try (HttpClient httpClient = HttpClientFactory.newPlainTextInstance(new DefaultHttpClientConfiguration())) {
                    HttpClient.Request request = httpClient.newRequest();
                    HttpClient.ResponseHeaders resp = request.PUT()
                            .url("/write ")
                            .withContent()
                            .putAscii(line)
                            .putAscii(line)
                            .send("localhost", getHttpPort(serverMain));

                    resp.await();
                    TestUtils.assertEquals("404", resp.getStatusCode());
                }

                try (HttpClient httpClient = HttpClientFactory.newPlainTextInstance(new DefaultHttpClientConfiguration())) {
                    HttpClient.Request request = httpClient.newRequest();
                    HttpClient.ResponseHeaders resp = request.GET()
                            .url("/api/v2/write ")
                            .withContent()
                            .putAscii(line)
                            .putAscii(line)
                            .send("localhost", getHttpPort(serverMain));

                    resp.await();
                    TestUtils.assertEquals("404", resp.getStatusCode());
                }
            }
        });
    }

    @Test
    public void testSlowPeerHeaderErrors() throws Exception {
        TestUtils.assertMemoryLeak(() -> {
            try (final TestServerMain serverMain = startWithEnvVariables(
                    DEBUG_FORCE_SEND_FRAGMENTATION_CHUNK_SIZE.getEnvVarName(), "20"
            )) {
                serverMain.start();
                try (HttpClient httpClient = HttpClientFactory.newPlainTextInstance(new DefaultHttpClientConfiguration())) {
                    HttpClient.Request request = httpClient.newRequest();
                    try (HttpClient.ResponseHeaders resp = request.POST()
                            .url("/write?precision=ml ")
                            .withContent()
                            .putAscii("m1,tag1=value1 f1=1i,x=12i")
                            .send("localhost", getHttpPort(serverMain))) {

                        resp.await();
                        TestUtils.assertEquals("400", resp.getStatusCode());
                    }
                }
            }
        });
    }

    @Test
    public void testTableCommitFailedWhileColumnIsAdded() throws Exception {
        TestUtils.assertMemoryLeak(() -> {
            final FilesFacade filesFacade = new TestFilesFacadeImpl() {
                private final AtomicInteger counter = new AtomicInteger(2);

                @Override
                public long append(int fd, long buf, int len) {
                    if (fd == this.fd && counter.decrementAndGet() == 0) {
                        throw new UnsupportedOperationException();
                    }
                    return Files.append(fd, buf, len);
                }

                @Override
                public int openRW(LPSZ name, long opts) {
                    int fd = super.openRW(name, opts);
                    if (Utf8s.endsWithAscii(name, Files.SEPARATOR + EVENT_INDEX_FILE_NAME)
                            && Utf8s.containsAscii(name, "drop")) {
                        this.fd = fd;
                    }
                    return fd;
                }
            };

            final Bootstrap bootstrap = new Bootstrap(new DefaultBootstrapConfiguration() {
                @Override
                public FilesFacade getFilesFacade() {
                    return filesFacade;
                }
            }, TestUtils.getServerMainArgs(root));

            try (final TestServerMain serverMain = new TestServerMain(bootstrap)) {
                serverMain.start();

                final List<String> points = new ArrayList<>();
                try (final InfluxDB influxDB = IlpHttpUtils.getConnection(serverMain)) {
                    points.add("good,tag1=value1 f1=1i");

                    // This will trigger commit and the commit will fail
                    points.add("drop,tag1=value1 f1=1i,y=12i");
                    assertRequestErrorContains(influxDB, points, "drop,tag1=value1 f1=1i,y=12i,z=45",
                            "{\"code\":\"internal error\",\"message\":\"commit error for table: drop, error: java.lang.UnsupportedOperationException\",\"errorId\":"
                    );


                    // Retry is ok
                    points.add("good,tag1=value1 f1=1i");
                    assertRequestOk(influxDB, points, "drop,tag1=value1 f1=1i,y=12i");
                }

                serverMain.waitWalTxnApplied("good", 1);
                serverMain.assertSql("select count() from good", "count\n" +
                        "1\n");
                serverMain.waitWalTxnApplied("drop", 1);
                serverMain.assertSql("select count() from \"drop\"", "count\n" +
                        "1\n");
            }
        });
    }

    @Test
    public void testTableIsDroppedWhileColumnIsAdded() throws Exception {
        TestUtils.assertMemoryLeak(() -> {
            AtomicReference<TestServerMain> server = new AtomicReference<>();
            final FilesFacade filesFacade = new TestFilesFacadeImpl() {
                private final AtomicInteger attempt = new AtomicInteger();

                @Override
                public int openRW(LPSZ name, long opts) {
                    if (Utf8s.endsWithAscii(name, Files.SEPARATOR + "good_y.d") && attempt.getAndIncrement() == 0) {
                        server.get().compile("drop table \"drop\"");
                    }
                    return super.openRW(name, opts);
                }
            };

            final Bootstrap bootstrap = new Bootstrap(new DefaultBootstrapConfiguration() {
                @Override
                public FilesFacade getFilesFacade() {
                    return filesFacade;
                }
            }, TestUtils.getServerMainArgs(root));

            try (final TestServerMain serverMain = new TestServerMain(bootstrap)) {
                serverMain.start();
                server.set(serverMain);

                final List<String> points = new ArrayList<>();
                try (final InfluxDB influxDB = IlpHttpUtils.getConnection(serverMain)) {
                    points.add("good,tag1=value1 f1=1i");
                    points.add("drop,tag1=value1 f1=1i,y=12i");
                    // This will trigger dropping table "drop"
                    points.add("good,tag1=value1 f1=1i,good_y=12i");
                    // This line append will fail withe error that the table is dropped
                    // but it shouldn't affect the transaction
                    points.add("drop,tag1=value1 f1=1i,y=12i,z=45");

                    points.add("good,tag1=value1 f1=1i,good_y=12i");
                    points.add("drop,tag1=value1 f1=1i,y=12i,z=45");
                    points.add("drop,tag1=value1 f1=1i,y=12i,z=45");

                    assertRequestOk(influxDB, points, "drop,tag1=value1 f1=1i,y=12i,z=45");

                    Assert.assertNull(serverMain.getEngine().getTableTokenIfExists("drop"));
                    Assert.assertNotNull(serverMain.getEngine().getTableTokenIfExists("good"));

                    serverMain.waitWalTxnApplied("good");
                    serverMain.assertSql("select count from good", "count\n" +
                            "3\n");

                    // This should re-create table "drop"
                    points.add("good,tag1=value1 f1=1i");
                    assertRequestOk(influxDB, points, "drop,tag1=value1 f1=1i,y=12i");
                }

            }
        });
    }

    @Test
    public void testUnsupportedPrecision() throws Exception {
        TestUtils.assertMemoryLeak(() -> {
            try (final TestServerMain serverMain = startWithEnvVariables()) {
                serverMain.start();
                String line = "line,sym1=123 field1=123i 1234567890000000000\n";

                try (HttpClient httpClient = HttpClientFactory.newPlainTextInstance(new DefaultHttpClientConfiguration())) {
                    HttpClient.Request request = httpClient.newRequest();
                    try (HttpClient.ResponseHeaders resp = request.POST()
                            .url("/write?precision=ml ")
                            .withContent()
                            .putAscii(line)
                            .putAscii(line)
                            .send("localhost", getHttpPort(serverMain))) {

                        resp.await();
                        TestUtils.assertEquals("400", resp.getStatusCode());
                    }
                }
            }
        });
    }

    @NotNull
    private static AtomicInteger countWalWriterTakenFromPool(TestServerMain serverMain) {
        AtomicInteger walWriterTaken = new AtomicInteger();

        serverMain.getEngine().setPoolListener((factoryType, thread, tableToken, event, segment, position) -> {
            if (factoryType == PoolListener.SRC_WAL_WRITER && tableToken != null && tableToken.getTableName().equals("line")) {
                if (event == PoolListener.EV_GET || event == PoolListener.EV_CREATE) {
                    walWriterTaken.incrementAndGet();
                }
                if (event == PoolListener.EV_RETURN) {
                    walWriterTaken.decrementAndGet();
                }
            }
        });
        return walWriterTaken;
    }

    private long getSeqTxn(TestServerMain serverMain, TableToken tt) {
        return serverMain.getEngine().getTableSequencerAPI().getTxnTracker(tt).getSeqTxn();
    }
}<|MERGE_RESOLUTION|>--- conflicted
+++ resolved
@@ -296,12 +296,8 @@
                 serverMain.start();
                 AtomicInteger walWriterTaken = countWalWriterTakenFromPool(serverMain);
 
-<<<<<<< HEAD
+                int count = 10;
                 try (HttpClient httpClient = HttpClientFactory.newPlainTextInstance(new DefaultHttpClientConfiguration())) {
-=======
-                int count = 10;
-                try (HttpClient httpClient = HttpClientFactory.newInstance(new DefaultHttpClientConfiguration())) {
->>>>>>> e399e4b1
                     httpClientRef.set(httpClient);
                     String line = ",sym1=123 field1=123i 1234567890000000000\n";
 
