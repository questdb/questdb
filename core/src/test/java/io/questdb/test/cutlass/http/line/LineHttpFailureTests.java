--- conflicted
+++ resolved
@@ -193,8 +193,7 @@
                 serverMain.start();
                 String line = "line,sym1=123 field1=123i 1234567890000000000\n";
 
-<<<<<<< HEAD
-                try (HttpClient httpClient = HttpClientFactory.newInstance(new DefaultHttpClientConfiguration())) {
+                try (HttpClient httpClient = HttpClientFactory.newPlainTextInstance(new DefaultHttpClientConfiguration())) {
                     HttpClient.Request request = httpClient.newRequest("localhost", getHttpPort(serverMain));
                     try (
                             HttpClient.ResponseHeaders resp = request.POST()
@@ -205,24 +204,10 @@
                                     .putAscii(line)
                                     .send()
                     ) {
-=======
-                try (HttpClient httpClient = HttpClientFactory.newPlainTextInstance(new DefaultHttpClientConfiguration())) {
-                    HttpClient.Request request = httpClient.newRequest();
-                    try (HttpClient.ResponseHeaders resp = request.POST()
-                            .url("/write ")
-                            .header("Transfer-Encoding", "chunked")
-                            .withContent()
-                            .putAscii(line)
-                            .putAscii(line)
-                            .send("localhost", getHttpPort(serverMain))) {
-
->>>>>>> 4221412e
-                        try {
-                            resp.await();
-                            Assert.fail();
-                        } catch (HttpClientException e) {
-                            TestUtils.assertContains(e.getMessage(), "peer disconnect");
-                        }
+                        resp.await();
+                        Assert.fail();
+                    } catch (HttpClientException e) {
+                        TestUtils.assertContains(e.getMessage(), "peer disconnect");
                     }
                 }
             }
@@ -412,7 +397,6 @@
             try (final TestServerMain serverMain = startWithEnvVariables()) {
                 serverMain.start();
 
-
                 try (HttpClient httpClient = HttpClientFactory.newPlainTextInstance(new DefaultHttpClientConfiguration())) {
                     // Bombard server with partial content requests
                     String line = "line,sym1=123 field1=123i 1234567890000000000\n";
@@ -625,8 +609,7 @@
                 serverMain.start();
                 String line = "line,sym1=123 field1=123i 1234567890000000000\n";
 
-<<<<<<< HEAD
-                try (HttpClient httpClient = HttpClientFactory.newInstance(new DefaultHttpClientConfiguration())) {
+                try (HttpClient httpClient = HttpClientFactory.newPlainTextInstance(new DefaultHttpClientConfiguration())) {
                     HttpClient.Request request = httpClient.newRequest("localhost", getHttpPort(serverMain));
                     try (
                             HttpClient.ResponseHeaders resp = request.PUT()
@@ -641,7 +624,7 @@
                     }
                 }
 
-                try (HttpClient httpClient = HttpClientFactory.newInstance(new DefaultHttpClientConfiguration())) {
+                try (HttpClient httpClient = HttpClientFactory.newPlainTextInstance(new DefaultHttpClientConfiguration())) {
                     HttpClient.Request request = httpClient.newRequest("localhost", getHttpPort(serverMain));
                     try (
                             HttpClient.ResponseHeaders resp = request.GET()
@@ -654,32 +637,6 @@
                         resp.await();
                         TestUtils.assertEquals("404", resp.getStatusCode());
                     }
-=======
-                try (HttpClient httpClient = HttpClientFactory.newPlainTextInstance(new DefaultHttpClientConfiguration())) {
-                    HttpClient.Request request = httpClient.newRequest();
-                    HttpClient.ResponseHeaders resp = request.PUT()
-                            .url("/write ")
-                            .withContent()
-                            .putAscii(line)
-                            .putAscii(line)
-                            .send("localhost", getHttpPort(serverMain));
-
-                    resp.await();
-                    TestUtils.assertEquals("404", resp.getStatusCode());
-                }
-
-                try (HttpClient httpClient = HttpClientFactory.newPlainTextInstance(new DefaultHttpClientConfiguration())) {
-                    HttpClient.Request request = httpClient.newRequest();
-                    HttpClient.ResponseHeaders resp = request.GET()
-                            .url("/api/v2/write ")
-                            .withContent()
-                            .putAscii(line)
-                            .putAscii(line)
-                            .send("localhost", getHttpPort(serverMain));
-
-                    resp.await();
-                    TestUtils.assertEquals("404", resp.getStatusCode());
->>>>>>> 4221412e
                 }
             }
         });
@@ -692,8 +649,7 @@
                     DEBUG_FORCE_SEND_FRAGMENTATION_CHUNK_SIZE.getEnvVarName(), "20"
             )) {
                 serverMain.start();
-<<<<<<< HEAD
-                try (HttpClient httpClient = HttpClientFactory.newInstance(new DefaultHttpClientConfiguration())) {
+                try (HttpClient httpClient = HttpClientFactory.newPlainTextInstance(new DefaultHttpClientConfiguration())) {
                     HttpClient.Request request = httpClient.newRequest("localhost", getHttpPort(serverMain));
                     try (
                             HttpClient.ResponseHeaders resp = request.POST()
@@ -702,16 +658,6 @@
                                     .putAscii("m1,tag1=value1 f1=1i,x=12i")
                                     .send()
                     ) {
-=======
-                try (HttpClient httpClient = HttpClientFactory.newPlainTextInstance(new DefaultHttpClientConfiguration())) {
-                    HttpClient.Request request = httpClient.newRequest();
-                    try (HttpClient.ResponseHeaders resp = request.POST()
-                            .url("/write?precision=ml ")
-                            .withContent()
-                            .putAscii("m1,tag1=value1 f1=1i,x=12i")
-                            .send("localhost", getHttpPort(serverMain))) {
-
->>>>>>> 4221412e
                         resp.await();
                         TestUtils.assertEquals("400", resp.getStatusCode());
                     }
@@ -836,8 +782,7 @@
                 serverMain.start();
                 String line = "line,sym1=123 field1=123i 1234567890000000000\n";
 
-<<<<<<< HEAD
-                try (HttpClient httpClient = HttpClientFactory.newInstance(new DefaultHttpClientConfiguration())) {
+                try (HttpClient httpClient = HttpClientFactory.newPlainTextInstance(new DefaultHttpClientConfiguration())) {
                     HttpClient.Request request = httpClient.newRequest("localhost", getHttpPort(serverMain));
                     try (
                             HttpClient.ResponseHeaders resp = request.POST()
@@ -847,17 +792,6 @@
                                     .putAscii(line)
                                     .send()
                     ) {
-=======
-                try (HttpClient httpClient = HttpClientFactory.newPlainTextInstance(new DefaultHttpClientConfiguration())) {
-                    HttpClient.Request request = httpClient.newRequest();
-                    try (HttpClient.ResponseHeaders resp = request.POST()
-                            .url("/write?precision=ml ")
-                            .withContent()
-                            .putAscii(line)
-                            .putAscii(line)
-                            .send("localhost", getHttpPort(serverMain))) {
-
->>>>>>> 4221412e
                         resp.await();
                         TestUtils.assertEquals("400", resp.getStatusCode());
                     }
