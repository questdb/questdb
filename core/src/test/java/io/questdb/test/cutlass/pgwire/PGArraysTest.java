/*******************************************************************************
 *     ___                  _   ____  ____
 *    / _ \ _   _  ___  ___| |_|  _ \| __ )
 *   | | | | | | |/ _ \/ __| __| | | |  _ \
 *   | |_| | |_| |  __/\__ \ |_| |_| | |_) |
 *    \__\_\\__,_|\___||___/\__|____/|____/
 *
 *  Copyright (c) 2014-2019 Appsicle
 *  Copyright (c) 2019-2024 QuestDB
 *
 *  Licensed under the Apache License, Version 2.0 (the "License");
 *  you may not use this file except in compliance with the License.
 *  You may obtain a copy of the License at
 *
 *  http://www.apache.org/licenses/LICENSE-2.0
 *
 *  Unless required by applicable law or agreed to in writing, software
 *  distributed under the License is distributed on an "AS IS" BASIS,
 *  WITHOUT WARRANTIES OR CONDITIONS OF ANY KIND, either express or implied.
 *  See the License for the specific language governing permissions and
 *  limitations under the License.
 *
 ******************************************************************************/

package io.questdb.test.cutlass.pgwire;

import io.questdb.PropertyKey;
import io.questdb.cairo.ColumnType;
import io.questdb.std.Rnd;
import io.questdb.test.tools.TestUtils;
import org.jetbrains.annotations.NotNull;
import org.junit.Assert;
import org.junit.Assume;
import org.junit.Before;
import org.junit.Ignore;
import org.junit.Test;
import org.postgresql.PGConnection;

import java.sql.Array;
import java.sql.Connection;
import java.sql.PreparedStatement;
import java.sql.ResultSet;
import java.sql.SQLException;
import java.sql.Statement;
import java.sql.Types;
import java.util.Arrays;

import static org.junit.Assert.fail;

public class PGArraysTest extends BasePGTest {

    private final Rnd bufferSizeRnd = TestUtils.generateRandom(LOG);
    private final boolean walEnabled;

    public PGArraysTest() {
        this.walEnabled = TestUtils.isWal(bufferSizeRnd);
    }

    @Before
    public void setUp() {
        super.setUp();
        selectCacheBlockCount = -1;
        sendBufferSize = 512 * (1 + bufferSizeRnd.nextInt(15));
        forceSendFragmentationChunkSize = (int) (10 + bufferSizeRnd.nextInt(Math.min(512, sendBufferSize) - 10) * bufferSizeRnd.nextDouble() * 1.2);

        recvBufferSize = 512 * (1 + bufferSizeRnd.nextInt(15));
        forceRecvFragmentationChunkSize = (int) (10 + bufferSizeRnd.nextInt(Math.min(512, recvBufferSize) - 10) * bufferSizeRnd.nextDouble() * 1.2);

        acceptLoopTimeout = bufferSizeRnd.nextInt(500) + 10;

        LOG.info().$("fragmentation params [sendBufferSize=").$(sendBufferSize)
                .$(", forceSendFragmentationChunkSize=").$(forceSendFragmentationChunkSize)
                .$(", recvBufferSize=").$(recvBufferSize)
                .$(", forceRecvFragmentationChunkSize=").$(forceRecvFragmentationChunkSize)
                .$(", acceptLoopTimeout=").$(acceptLoopTimeout)
                .I$();
        node1.setProperty(PropertyKey.CAIRO_WAL_ENABLED_DEFAULT, walEnabled);
        node1.setProperty(PropertyKey.DEV_MODE_ENABLED, true);
        node1.setProperty(PropertyKey.CAIRO_MAT_VIEW_ENABLED, true);
        inputRoot = TestUtils.getCsvRoot();
    }

    @Test
    public void testArrayBind() throws Exception {
        assertWithPgServer(CONN_AWARE_ALL, (connection, binary, mode, port) -> {
            try (PreparedStatement stmt = connection.prepareStatement(
                    "create table tango (arr double[], ts timestamp) timestamp(ts) partition by hour")
            ) {
                stmt.execute();
            }
            try (PreparedStatement stmt = connection.prepareStatement("insert into tango values (?, ?)")) {
                Array arr = connection.createArrayOf("float8", new Double[]{1d, 2d, 3d, 4d, 5d});
                int pos = 1;
                stmt.setArray(pos++, arr);
                stmt.setTimestamp(pos, new java.sql.Timestamp(0));
                stmt.execute();
            }
            drainWalQueue();
            try (PreparedStatement stmt = connection.prepareStatement("tango")) {
                sink.clear();
                try (ResultSet rs = stmt.executeQuery()) {
                    assertResultSet("""
                                    arr[ARRAY],ts[TIMESTAMP]
                                    {1.0,2.0,3.0,4.0,5.0},1970-01-01 00:00:00.0
                                    """,
                            sink,
                            rs
                    );
                }
            }
            try (PreparedStatement stmt = connection.prepareStatement("update tango set arr = ?")) {
                Array arr = connection.createArrayOf("float8", new Double[]{9d, 8d, 7d, 6d, 5d});
                int pos = 1;
                stmt.setArray(pos, arr);
                stmt.execute();
            }
            drainWalQueue();
            try (PreparedStatement stmt = connection.prepareStatement("tango")) {
                sink.clear();
                try (ResultSet rs = stmt.executeQuery()) {
                    assertResultSet("""
                                    arr[ARRAY],ts[TIMESTAMP]
                                    {9.0,8.0,7.0,6.0,5.0},1970-01-01 00:00:00.0
                                    """,
                            sink,
                            rs
                    );
                }
            }
        });
    }

    @Test
    public void testArrayBindVarEdgeCases() throws Exception {
        skipOnWalRun();
        // we want bind vars, hence extended mode
        assertWithPgServer(CONN_AWARE_EXTENDED, (connection, binary, mode, port) -> {
            assertArrayBindVarQueryFails(
                    connection,
                    "SELECT array[?, array[42.0]] arr;",
                    "array bind variable argument is not supported"
            );
            assertArrayBindVarQueryFails(
                    connection,
                    "SELECT array[array[42.0], ?] arr;",
                    "array bind variable argument is not supported"
            );
            assertArrayBindVarQueryFails(
                    connection,
                    "SELECT dim_length(?, 3) arr;",
                    "array dimension out of bounds"
            );
            assertArrayBindVarQueryFails(
                    connection,
                    "SELECT (array[42.0] + ?)[1];",
                    "array bind variable access is not supported"
            );
            assertArrayBindVarQueryFails(
                    connection,
                    "SELECT dot_product(array[42.0], ?);",
                    "arrays have different number of dimensions"
            );
            assertArrayBindVarQueryFails(
                    connection,
                    "SELECT insertion_point(?, 2.0);",
                    "array is not one-dimensional"
            );
            assertArrayBindVarQueryFails(
                    connection,
                    "SELECT insertion_point(?, 2.0, true);",
                    "array is not one-dimensional"
            );
            assertArrayBindVarQueryFails(
                    connection,
                    "SELECT array_position(?, 2);",
                    "array is not one-dimensional"
            );
        });
    }

    @Test
    public void testArrayBindWithNull() throws Exception {
        skipOnWalRun();

        assertWithPgServer(CONN_AWARE_ALL, (connection, binary, mode, port) -> {
            try (PreparedStatement stmt = connection.prepareStatement("create table x (al double[])")) {
                stmt.execute();
            }

            try (PreparedStatement stmt = connection.prepareStatement("insert into x values (?)")) {
                Array arr = connection.createArrayOf("float8", new Double[]{1d, 2d, 3d, null, 5d});
                stmt.setArray(1, arr);
                stmt.execute();
                Assert.fail("Nulls in arrays are not supported");
            } catch (SQLException e) {
                String msg = e.getMessage();
                // why asserting 2 different messages?
                // in some modes PG JDBC sends array as string and relies on implicit casting. in this case we get a more generic 'inconvertible value' error
                // in other modes PG JDBC sends array as binary array and server does not do implicit casting. in this case we get a more specific 'nulls not supported in arrays' error
                Assert.assertTrue("'" + msg + "' does not contain the expected error", msg.contains("null elements are not supported in arrays") || msg.contains("inconvertible value"));
            }
        });
    }

    @Test
    public void testArrayInsertWrongDimensionCount() throws Exception {
        skipOnWalRun();

        assertWithPgServer(CONN_AWARE_ALL, (connection, binary, mode, port) -> {
            try (PreparedStatement stmt = connection.prepareStatement("create table x (al double[][])")) {
                stmt.execute();
            }

            // fewer dimensions than expected
            try (PreparedStatement stmt = connection.prepareStatement("insert into x values (?)")) {
                Array arr = connection.createArrayOf("float8", new Double[]{1d, 2d, 3d, 4d, 5d});
                stmt.setArray(1, arr);
                stmt.execute();
                Assert.fail("Wrong array dimension count should fail");
            } catch (SQLException ex) {
                TestUtils.assertContainsEither(
                        ex.getMessage(),
                        "inconvertible value: `{\"1.0\",\"2.0\",\"3.0\",\"4.0\",\"5.0\"}` [STRING -> DOUBLE[][]]\n" +
                                "  Position: 1", // text mode: implicit cast from string
                        "array type mismatch [expected=DOUBLE[][], actual=DOUBLE[]]\n" +
                                "  Position: 1" // binary array
                );
            }

            // more dimensions than expected
            try (PreparedStatement stmt = connection.prepareStatement("insert into x values (?)")) {
                Array arr = connection.createArrayOf("float8", new Double[][][]{{{1d, 2d, 3d, 4d, 5d}}});
                stmt.setArray(1, arr);
                stmt.execute();
                Assert.fail("Wrong array dimension count should fail");
            } catch (SQLException ex) {
                TestUtils.assertContainsEither(
                        ex.getMessage(),
                        "inconvertible value: `{{{\"1.0\",\"2.0\",\"3.0\",\"4.0\",\"5.0\"}}}` [STRING -> DOUBLE[][]]\n" +
                                "  Position: 1", // text mode: implicit cast from string
                        "array type mismatch [expected=DOUBLE[][], actual=DOUBLE[][][]]\n" +
                                "  Position: 1" // binary array
                );
            }
        });
    }

    @Test
    public void testArrayMaxDimensions() throws Exception {
        skipOnWalRun();

        assertWithPgServer(CONN_AWARE_ALL, (connection, binary, mode, port) -> {
            int dimCount = ColumnType.ARRAY_NDIMS_LIMIT + 1;
            try (PreparedStatement statement = connection.prepareStatement("select ? as arr from long_sequence(1);")) {
                sink.clear();
                int[] dims = new int[dimCount];
                Arrays.fill(dims, 1);
                final Object arr = java.lang.reflect.Array.newInstance(double.class, dims);

                Object lastArray = arr;
                for (; ; ) {
                    Object element = java.lang.reflect.Array.get(lastArray, 0);
                    if (!element.getClass().isArray()) {
                        break;
                    }
                    lastArray = element;
                }
                java.lang.reflect.Array.set(lastArray, 0, 1.0);


                PGConnection pgConnection = connection.unwrap(PGConnection.class);
                statement.setArray(1, pgConnection.createArrayOf("float8", arr));

                try (ResultSet rs = statement.executeQuery()) {
                    // in some modes PG JDBC sends array as string without any type information
                    // in this case the query execution may succeed.
                    int columnType = rs.getMetaData().getColumnType(1);
                    Assert.assertEquals(Types.VARCHAR, columnType);
                } catch (SQLException e) {
                    Assert.assertTrue(e.getMessage().contains("array dimensions cannot be greater than maximum array dimensions [dimensions=33, max=32]"));
                }
            }
        });
    }

    @Test
    public void testArrayNonFinite() throws Exception {
        skipOnWalRun();

        assertWithPgServer(CONN_AWARE_ALL, (connection, binary, mode, port) -> {

            // we have to explicitly cast to double[] since in the Simple Mode PG JDBC sends array as string:
            // `select ('{"NaN","-Infinity","Infinity","0.0"}') as arr from long_sequence(1)`
            // and the server has no way to tell it should be an array. casting forces server to treat it as an array
            try (PreparedStatement statement = connection.prepareStatement("select ?::double[] as arr from long_sequence(1);")) {
                sink.clear();
                double[] arr = new double[]{Double.NaN, Double.NEGATIVE_INFINITY, Double.POSITIVE_INFINITY, 0.0};
                PGConnection pgConnection = connection.unwrap(PGConnection.class);
                statement.setArray(1, pgConnection.createArrayOf("float8", arr));

                try (ResultSet rs = statement.executeQuery()) {
                    assertResultSet("""
                                    arr[ARRAY]
                                    {null,null,null,0.0}
                                    """,
                            sink, rs);
                }
            }
        });
    }

    @Test
    public void testArrayResultSet() throws Exception {
        skipOnWalRun();

        assertWithPgServer(CONN_AWARE_ALL, (connection, binary, mode, port) -> {
            execute("create table xd as (select rnd_double_array(2, 9) from long_sequence(5))");

            try (PreparedStatement statement = connection.prepareStatement("select * from xd;")) {
                sink.clear();
                try (ResultSet rs = statement.executeQuery()) {
                    assertResultSet(
                            """
                                    rnd_double_array[ARRAY]
                                    {{0.0843832076262595,0.6508594025855301},{0.7905675319675964,0.22452340856088226}}
                                    {{0.4217768841969397,0.0367581207471136,0.6276954028373309,0.6778564558839208,0.8756771741121929,0.8799634725391621,0.5249321062686694,0.7675673070796104,0.21583224269349388},{0.15786635599554755,0.1911234617573182,0.5793466326862211,0.9687423276940171,0.6761934857077543,0.4882051101858693,null,0.7883065830055033,0.7664256753596138},{0.3762501709498378,0.8445258177211064,0.29313719347837397,0.8847591603509142,0.4900510449885239,0.8258367614088108,0.04142812470232493,0.92050039469858,0.5182451971820676},{0.8664158914718532,0.17370570324289436,0.5659429139861241,0.8828228366697741,0.7230015763133606,0.12105630273556178,0.11585982949541473,0.9703060808244087,0.8685154305419587},{0.325403220015421,0.769238189433781,0.6230184956534065,0.42020442539326086,0.5891216483879789,null,0.6752509547112409,null,0.9047642416961028},{0.03167026265669903,0.14830552335848957,0.9441658975532605,0.3456897991538844,0.24008362859107102,0.619291960382302,0.17833722747266334,0.2185865835029681,0.3901731258748704}}
                                    {{0.13006100084163252,null,0.09766834710724581,0.6697969295620055,0.9759534636690222,null,0.22895725920713628,0.9820662735672192,0.5357010561860446,0.8595900073631431,0.6583311519893554},{0.8259739777067459,0.8593131480724349,0.33747075654972813,0.11785316212653119,0.7445998836567925,0.2825582712777682,0.2711532808184136,0.48524046868499715,0.6797562990945702,0.7381752894013154,0.7365115215570027}}
                                    {{0.9457212646911386,0.05024615679069011,0.9946372046359034,0.6940904779678791,0.5391626621794673,0.7668146556860689,0.2065823085842221,0.750281471677565,0.6590829275055244,0.5708643723875381,0.3568111021227658,0.05758228485190853,0.6729405590773638,0.1010501916946902,0.35731092171284307,0.9583687530177664},{null,0.8977236684869918,0.40791879008699594,0.7694744648762927,0.8720995238279701,0.892454783921197,0.09303344348778264,0.5913874468544745,0.08890450062949395,0.1264215196329228,0.7215959171612961,0.4440250924606578,0.6810852005509421,null,null,0.08675950660182763},{0.7292482367451514,0.6107894368996438,0.9303144555389662,0.05514933756198426,0.11951216959925692,0.7404912278395417,0.08909442703907178,0.8439276969435359,null,null,0.08712007604601191,0.8551850405049611,0.18586435581637295,0.5637742551872849,null,0.6213434403332111},{0.2559680920632348,0.23493793601747937,0.5150229280217947,0.18158967304439033,0.8196554745841765,0.9130151105125102,0.7877587105938131,0.4729022357373792,0.7665029914376952,null,0.5090837921075583,0.7530494527849502,0.49153268154777974,0.0024457698760806945,0.29168465906260244,0.3121271759430503},{0.3004874521886858,0.3521084750492214,0.1511578096923386,0.18746631995449403,null,0.5779007672652298,0.5692090442741059,0.7467013668130107,0.5794665369115236,0.13210005359166366,0.5762044047105472,0.988853350870454,0.7202789791127316,0.34257201464152764,null,null},{0.29242748475227853,0.7527907209539796,0.9934423708117267,null,0.848083900630095,0.4698648140712085,0.8911615631017953,null,0.11047315214793696,0.04321289940104611,0.8217652538598936,0.6397125243912908,0.29419791719259025,0.865629565918467,null,0.970570224065161},{0.37286547899075506,0.11624252077059061,0.9205584285421768,0.21498295033639603,0.943246566467627,0.17202485647400034,0.7253202715679453,0.4268921400209912,0.9997797234031688,0.5234892454427748,0.8549061862466252,0.9482880758785679,0.17094358360735395,0.06670023271622016,0.5449970817079417,0.8136066472617021},{0.005327467706811806,0.9753445881385404,0.6479617440673516,0.5900836401674938,0.12217702189166091,0.7717552767944976,0.8387598218385978,0.7620812803991436,0.21458226845142114,null,0.729536610842768,0.3317641556575974,null,0.5501133139397699,0.7134500775259477,null},{0.734728770956117,null,0.8977957942059742,0.18967967822948184,0.48422587819911567,0.2970515836513553,0.959524136522573,0.5160053477987824,0.136546465910663,0.8796413468565342,0.9469700813926907,0.41496612044075665,null,0.36078878996232167,0.600707072503926,0.7397816490927717},{0.743599174001969,0.8353079103853974,0.011099265671968506,0.6671244607804027,0.11947100943679911,0.909668342880534,0.5238700311500556,0.2862717364877081,0.8504099903010793,0.8853675629694284,4.945923013344178E-5,0.7887510806568455,0.3872963821243375,0.9976896430755934,0.12483505553793961,0.024056391028085766},{0.7015411388746491,0.33218666480522674,0.6068039937927096,0.10820602386069589,0.4564667537900823,0.5380626833618448,0.23231935170792306,0.533524384058538,0.6749208267946962,0.2625424312419562,0.9153044839960652,null,0.3397922134720558,0.8376372223926546,0.365427022047211,0.5921457770297527},{0.8486538207666282,0.15121120303896474,0.9370193388878216,0.39201296350741366,0.5700419290086554,0.16064467510169633,0.0846754178136283,0.5765797240495835,null,0.7055404165623212,0.3189857960358504,0.020390884194626757,0.38881940598288367,0.4444125234732249,0.42044603754797416,0.47603861281459736},{0.9815126662068089,null,0.20921704056371593,0.681606585145203,0.11134244333117826,0.08109202364673884,null,0.2103287968720018,0.3242526975448907,0.42558021324800144,0.7903520704337446,null,0.7617663592833062,0.6315327885922489,0.9926343068414145,0.6361737673041902},{0.4523282839107191,0.442095410281938,0.5394562515552983,0.7999403044078355,null,0.5823910118974169,0.05942010834028011,0.9849599785483799,0.8151917094201774,0.39211484750712344,0.16979644136429572,0.28122627418701307,0.2088152045027989,0.3504695674352035,null,null}}
                                    {{0.053286806650773566,0.3448217091983955,null},{0.6884149023727977,0.829011977070579,0.026319297183393875}}
                                    """,
                            sink, rs);
                }
            }
        }, () -> {
            sendBufferSize = 1000 * 1024; // use large enough buffer, otherwise we will get fragmented messages and this currently leads to non-deterministic results of rnd_double_array
        });
    }

    @Test
    public void testArrayStringResult() throws Exception {
        skipOnWalRun();
        assertWithPgServer(CONN_AWARE_ALL, (connection, binary, mode, port) -> {
            try (PreparedStatement stmt = connection.prepareStatement("select current_schemas(true) from long_sequence(1)")) {
                sink.clear();
                try (ResultSet rs = stmt.executeQuery()) {
                    assertResultSet("""
                                    current_schemas[VARCHAR]
                                    {public}
                                    """,
                            sink,
                            rs
                    );
                }
            }
        });

    }

    @Test
    public void testArrayUpdateBind() throws Exception {
        assertWithPgServer(CONN_AWARE_ALL, (connection, binary, mode, port) -> {
            try (PreparedStatement stmt = connection.prepareStatement("create table x (al double[], i int, ts timestamp) timestamp(ts) partition by hour")) {
                stmt.execute();
            }

            try (PreparedStatement stmt = connection.prepareStatement("insert into x values (?, ?, ?)")) {
                stmt.setArray(1, connection.createArrayOf("float8", new Double[]{1d, 2d, 3d, 4d, 5d}));
                stmt.setInt(2, 0);
                stmt.setTimestamp(3, new java.sql.Timestamp(0));
                stmt.execute();

                stmt.setArray(1, connection.createArrayOf("float8", new Double[]{6d, 7d, 8d, 9d, 10d}));
                stmt.setInt(2, 1);
                stmt.setTimestamp(3, new java.sql.Timestamp(1));
                stmt.execute();
            }

            drainWalQueue();

            // sanity check
            try (PreparedStatement stmt = connection.prepareStatement("select * from x")) {
                sink.clear();
                try (ResultSet rs = stmt.executeQuery()) {
                    assertResultSet("""
                                    al[ARRAY],i[INTEGER],ts[TIMESTAMP]
                                    {1.0,2.0,3.0,4.0,5.0},0,1970-01-01 00:00:00.0
                                    {6.0,7.0,8.0,9.0,10.0},1,1970-01-01 00:00:00.001
                                    """,
                            sink,
                            rs
                    );
                }
            }

            try (PreparedStatement stmt = connection.prepareStatement("update x set al = ? where i = ?")) {
                stmt.setArray(1, connection.createArrayOf("float8", new Double[]{11d, 12d, 13d, 14d, 15d}));
                stmt.setInt(2, 1);
                stmt.execute();
            }
            drainWalQueue();

            try (PreparedStatement stmt = connection.prepareStatement("select * from x")) {
                sink.clear();
                try (ResultSet rs = stmt.executeQuery()) {
                    assertResultSet("""
                                    al[ARRAY],i[INTEGER],ts[TIMESTAMP]
                                    {1.0,2.0,3.0,4.0,5.0},0,1970-01-01 00:00:00.0
                                    {11.0,12.0,13.0,14.0,15.0},1,1970-01-01 00:00:00.001
                                    """,
                            sink,
                            rs
                    );
                }
            }
        });
    }

    @Test
    public void testArrayViewWithBindingVars() throws Exception {
        assertWithPgServer(CONN_AWARE_ALL, (connection, binary, mode, port) -> {
            try (Statement stmt = connection.createStatement()) {
                stmt.execute("create table tango (arr double[], ts timestamp) timestamp(ts) partition by hour");
                stmt.execute("insert into tango values ('{1.0, 2.0}', '2000'), ('{3.0, 4.0}', '2001')");
                stmt.execute("create view v_tango as select arr[1] as x, arr[2] as y from tango");
            }

            drainWalQueue();

            try (PreparedStatement stmt = connection.prepareStatement("select x, y from v_tango where x = ?")) {
                stmt.setInt(1, 1);
                sink.clear();
                try (ResultSet rs = stmt.executeQuery()) {
<<<<<<< HEAD
                    assertResultSet("x[DOUBLE],y[DOUBLE]\n" +
                                    "1.0,2.0\n",
=======
                    assertResultSet("""
                                    x[DOUBLE],y[DOUBLE]
                                    1.0,2.0
                                    """,
>>>>>>> 08bdbf76
                            sink,
                            rs
                    );
                }
            }
        }, () -> setProperty(PropertyKey.CAIRO_VIEW_ENABLED, "true"));
    }

    @Test
    public void testExplicitCastInsertStringToArrayColum() throws Exception {
        skipOnWalRun();

        assertWithPgServer(CONN_AWARE_ALL, (connection, binary, mode, port) -> {
            try (PreparedStatement stmt = connection.prepareStatement("create table x (al double[])")) {
                stmt.execute();
            }

            try (PreparedStatement stmt = connection.prepareStatement("insert into x values ('{1,2,3,4,5}'::double[])")) {
                stmt.execute();
            }

            try (PreparedStatement stmt = connection.prepareStatement("select * from x")) {
                sink.clear();
                try (ResultSet rs = stmt.executeQuery()) {
                    assertResultSet("""
                                    al[ARRAY]
                                    {1.0,2.0,3.0,4.0,5.0}
                                    """,
                            sink,
                            rs
                    );
                }
            }
        });
    }

    @Test
    @Ignore("todo: this currently fail with binary encoding since client BIND message includes the number of dimensions: 1, " +
            "but the table is created with 2 dimensions. should we allow implicit casting of empty arrays to any dimension?")
    public void testImplicitCastingOfEmptyArraysToDifferentDimension() throws Exception {
        skipOnWalRun();

        assertWithPgServer(CONN_AWARE_ALL, (connection, binary, mode, port) -> {
            try (PreparedStatement stmt = connection.prepareStatement("create table x (al double[][])")) {
                stmt.execute();
            }

            try (PreparedStatement stmt = connection.prepareStatement("insert into x values (?)")) {
                stmt.setObject(1, new double[0]);
                stmt.execute();

                assertPgWireQuery(connection,
                        "select * from x",
                        """
                                al[ARRAY]
                                {}
                                """);
            }
        });
    }

    @Test
    public void testInsertEmptyArray() throws Exception {
        skipOnWalRun();

        assertWithPgServer(CONN_AWARE_ALL, (connection, binary, mode, port) -> {
            try (PreparedStatement stmt = connection.prepareStatement("create table x (al double[])")) {
                stmt.execute();
            }

            try (PreparedStatement stmt = connection.prepareStatement("insert into x values (?)")) {
                Array arr = connection.createArrayOf("float8", new Double[]{});
                stmt.setArray(1, arr);
                stmt.execute();
            }

            try (PreparedStatement stmt = connection.prepareStatement("select * from x")) {
                sink.clear();
                try (ResultSet rs = stmt.executeQuery()) {
                    assertResultSet("""
                                    al[ARRAY]
                                    {}
                                    """,
                            sink,
                            rs
                    );
                }
            }
        });
    }

    @Test
    public void testInsertJaggedArray() throws Exception {
        skipOnWalRun();

        assertWithPgServer(CONN_AWARE_ALL, (connection, binary, mode, port) -> {
            try (Statement statement = connection.createStatement()) {
                statement.executeQuery("SELECT ARRAY[[1.0, 2], [3.0, 4], [5.0, 6, 7]] arr FROM long_sequence(1)");
                fail("jagged array should not be allowed");
            } catch (SQLException e) {
                TestUtils.assertContains(e.getMessage(), "element counts in sub-arrays don't match");
            }

            // explicit cast of a jagged array produces null
            assertPgWireQuery(connection, "SELECT '{{1.0, 2}, {3, 4}, {5, 6, 7}}'::double[] arr FROM long_sequence(1)",
                    """
                            arr[ARRAY]
                            null
                            """);

            execute("create table tab (arr double[][])");

            // implicit cast should fail
            try (Statement statement = connection.createStatement()) {
                statement.execute("insert into tab values ('{{1.0, 2}, {3, 4}, {5, 6, 7}}')");
                fail("jagged array should not be allowed");
            } catch (SQLException e) {
                TestUtils.assertContains(e.getMessage(), "inconvertible value");
            }

            // explicit cast of a bad array should insert null
            try (Statement statement = connection.createStatement()) {
                statement.execute("insert into tab values ('{{1.0, 2}, {3, 4}, {5, 6, 7}}'::double[][])");
            }
            assertPgWireQuery(connection, "SELECT * from tab",
                    """
                            arr[ARRAY]
                            null
                            """);

            // Issue: PostgreSQL JDBC driver doesn't validate jagged arrays (https://github.com/pgjdbc/pgjdbc/issues/3567)
            // when used as a bind variable in a prepared statement.
            // QuestDB server must validate and reject them instead.
            //
            // Validation approaches:
            // 1. Text-encoded arrays: Simple - casting from string to array always includes jagged array checks
            // 2. Binary protocol: More complex - we can only verify that the received binary array has the expected
            //    number of elements based on the declared array shape.
            //
            // Binary protocol limitation example:
            // For a jagged array like {{1.0, 2.0}, {3.0}, {5.0, 6.0, 7.0}}:
            // - PG JDBC reports: 2D array, first dimension has 3 elements, second dimension has 2 elements
            // - Server expects 6 elements total (3×2), and client message contains 6 elements
            // - Server accepts the message and inserts as {{1.0, 2.0}, {3.0, 4.0}, {5.0, 6.0}}
            // - No way to detect the original jaggedness :(
            // Conclusion: Clients should validate arrays before sending to server
            try (PreparedStatement stmt = connection.prepareStatement("insert into tab values (?)")) {
                Array arr = connection.createArrayOf("float8", new double[][]{{1.0, 2.0}, {3.0}, {3.0}});
                stmt.setArray(1, arr);
                try {
                    stmt.execute();
                    Assert.fail("jagged array should not be allowed");
                } catch (SQLException e) {
                    TestUtils.assertContainsEither(
                            e.getMessage(),
                            "inconvertible value: `{{\"1.0\",\"2.0\"},{\"3.0\"},{\"3.0\"}}` [STRING -> DOUBLE[][]]\n" +
                                    "  Position: 1",
                            "unexpected array size [expected=72, actual=48]\n" +
                                    "  Position: 1"
                    );
                }
            }

            try (PreparedStatement stmt = connection.prepareStatement("insert into tab values (?)")) {
                Array arr = connection.createArrayOf("float8", new double[][]{{1.0}, {2.0, 3.0}, {4.0, 5.0}});
                stmt.setArray(1, arr);
                try {
                    stmt.execute();
                    Assert.fail("jagged array should not be allowed");
                } catch (SQLException e) {
                    TestUtils.assertContainsEither(
                            e.getMessage(),
                            "inconvertible value: `{{\"1.0\"},{\"2.0\",\"3.0\"},{\"4.0\",\"5.0\"}}` [STRING -> DOUBLE[][]]\n" +
                                    "  Position: 1",
                            "unexpected array size [expected=36, actual=60]\n" +
                                    "  Position: 1"
                    );
                }
            }
        });
    }

    @Test
    public void testInsertStringToArrayColum() throws Exception {
        skipOnWalRun();

        assertWithPgServer(CONN_AWARE_ALL, (connection, binary, mode, port) -> {
            try (PreparedStatement stmt = connection.prepareStatement("create table x (al double[][])")) {
                stmt.execute();
            }

            try (PreparedStatement stmt = connection.prepareStatement("insert into x values ('{{1,2},{3,4}}')")) {
                stmt.execute();
            }

            // insert null, this is easy since casting inform the server about the type we are about to insert
            try (PreparedStatement stmt = connection.prepareStatement("insert into x values (null::string)")) {
                stmt.execute();
            }

            try (PreparedStatement stmt = connection.prepareStatement("select * from x")) {
                sink.clear();
                try (ResultSet rs = stmt.executeQuery()) {
                    assertResultSet("""
                                    al[ARRAY]
                                    {{1.0,2.0},{3.0,4.0}}
                                    null
                                    """,
                            sink,
                            rs
                    );
                }
            }

            // a null array can be inserted using setObject - this is harder since the server doesn't know the type
            try (PreparedStatement stmt = connection.prepareStatement("insert into x values (?)")) {
                // force client to send PARSE with an unknown type
                stmt.setObject(1, null);
                stmt.execute();

                assertPgWireQuery(connection,
                        "select * from x",
                        """
                                al[ARRAY]
                                {{1.0,2.0},{3.0,4.0}}
                                null
                                null
                                """); // the null we just inserted
            }

            // now try an empty array explicitly serialized as a string
            try (PreparedStatement stmt = connection.prepareStatement("insert into x values (?)")) {
                stmt.setObject(1, "{}");
                stmt.execute();

                assertPgWireQuery(connection,
                        "select * from x",
                        """
                                al[ARRAY]
                                {{1.0,2.0},{3.0,4.0}}
                                null
                                null
                                {}
                                """); // the empty array we just inserted
            }
        });
    }

    @Test
    public void testInsertStringToArrayColum_negativeScenarios() throws Exception {
        skipOnWalRun();

        assertWithPgServer(CONN_AWARE_ALL, (connection, binary, mode, port) -> {
            try (PreparedStatement stmt = connection.prepareStatement("create table x (al double[][])")) {
                stmt.execute();
            }

            // bad dimension count
            try (PreparedStatement stmt = connection.prepareStatement("insert into x values ('{1,2,3,4}')")) {
                stmt.execute();
                Assert.fail("inserted 1D array into 2D column");
            } catch (SQLException e) {
                TestUtils.assertContains(e.getMessage(), "inconvertible value: `{1,2,3,4}` [STRING -> DOUBLE[][]]");
            }

            // inconsistent row sizes
            try (PreparedStatement stmt = connection.prepareStatement("insert into x values ('{{1,2},{3,4,5}}')")) {
                stmt.execute();
                Assert.fail("inserted 2D array with different row sizes");
            } catch (SQLException e) {
                TestUtils.assertContains(e.getMessage(), "inconvertible value: `{{1,2},{3,4,5}}` [STRING -> DOUBLE[][]]");
            }

            // bad literal
            try (PreparedStatement stmt = connection.prepareStatement("insert into x values ('{{1,2},{3,a}}')")) {
                stmt.execute();
                Assert.fail("inserted bad array literal");
            } catch (SQLException e) {
                TestUtils.assertContains(e.getMessage(), "inconvertible value: `{{1,2},{3,a}}` [STRING -> DOUBLE[][]]");
            }
        });
    }

    @Test
    public void testSendBufferOverflowNonVanilla() throws Exception {
        Assume.assumeTrue(walEnabled);
        int dimLen1 = 10 + bufferSizeRnd.nextInt(90);
        int dimLen2 = 10 + bufferSizeRnd.nextInt(90);
        String literal = buildArrayLiteral2d(dimLen1, dimLen2);
        String result = buildArrayResult2d(dimLen1, dimLen2) + '\n';
        assertWithPgServer(Mode.EXTENDED, true, -1, (conn, binary, mode, port) -> {
            try (Statement stmt = conn.createStatement()) {
                //noinspection SqlSourceToSinkFlow
                stmt.execute("CREATE TABLE tango AS (SELECT x n, " + literal + " arr FROM long_sequence(9))");
            }
            try (PreparedStatement stmt = conn.prepareStatement("SELECT n, arr[2:,2:] arr FROM tango")) {
                sink.clear();
                try (ResultSet rs = stmt.executeQuery()) {
                    assertResultSet("n[BIGINT],arr[ARRAY]\n" +
                                    "1," + result +
                                    "2," + result +
                                    "3," + result +
                                    "4," + result +
                                    "5," + result +
                                    "6," + result +
                                    "7," + result +
                                    "8," + result +
                                    "9," + result,
                            sink, rs);
                }
            }
        }, () -> {
            recvBufferSize = 5 * dimLen1 * dimLen2;
            forceRecvFragmentationChunkSize = Integer.MAX_VALUE;
        });
    }

    @Test
    public void testSendBufferOverflowVanilla() throws Exception {
        Assume.assumeTrue(walEnabled);
        int elemCount = 100 + bufferSizeRnd.nextInt(900);
        String literal = buildArrayLiteral1d(elemCount);
        String result = buildArrayResult1d(elemCount) + '\n';
        assertWithPgServer(Mode.EXTENDED, true, -1, (conn, binary, mode, port) -> {
            //noinspection SqlSourceToSinkFlow
            try (PreparedStatement stmt = conn.prepareStatement("SELECT x n, " + literal + " arr FROM long_sequence(9)")) {
                sink.clear();
                try (ResultSet rs = stmt.executeQuery()) {
                    assertResultSet("n[BIGINT],arr[ARRAY]\n" +
                                    "1," + result +
                                    "2," + result +
                                    "3," + result +
                                    "4," + result +
                                    "5," + result +
                                    "6," + result +
                                    "7," + result +
                                    "8," + result +
                                    "9," + result,
                            sink, rs);
                }
            }
        }, () -> {
            recvBufferSize = 4 * elemCount;
            forceRecvFragmentationChunkSize = Integer.MAX_VALUE;
        });
    }

    @Test
    public void testSliceArray() throws Exception {
        assertWithPgServer(CONN_AWARE_ALL, (connection, binary, mode, port) -> {
            execute("CREATE TABLE tango AS (SELECT ARRAY[[1.0, 2], [3.0, 4], [5.0, 6]] arr FROM long_sequence(1))");
            assertPgWireQuery(connection,
                    "SELECT arr[1:2] slice FROM tango",
                    """
                            slice[ARRAY]
                            {{1.0,2.0}}
                            """);
            assertPgWireQuery(connection,
                    "SELECT arr[2:] slice FROM tango",
                    """
                            slice[ARRAY]
                            {{3.0,4.0},{5.0,6.0}}
                            """);
            assertPgWireQuery(connection,
                    "SELECT arr[3:, 1:2] slice FROM tango",
                    """
                            slice[ARRAY]
                            {{5.0}}
                            """);
            assertPgWireQuery(connection,
                    "SELECT arr[3:, 2] slice FROM tango",
                    """
                            slice[ARRAY]
                            {6.0}
                            """);
            assertPgWireQuery(connection,
                    "SELECT arr[1:3] slice FROM tango",
                    """
                            slice[ARRAY]
                            {{1.0,2.0},{3.0,4.0}}
                            """);
            assertPgWireQuery(connection,
                    "SELECT arr[1:3, 1:2] slice FROM tango",
                    """
                            slice[ARRAY]
                            {{1.0},{3.0}}
                            """);
            assertPgWireQuery(connection,
                    "SELECT arr[2, 2] element FROM tango",
                    """
                            element[DOUBLE]
                            4.0
                            """);
        });
    }

    @Test
    public void testStringToArrayCast() throws Exception {
        skipOnWalRun();

        assertWithPgServer(CONN_AWARE_ALL, (connection, binary, mode, port) -> {
            try (PreparedStatement stmt = connection.prepareStatement("select '{\"1\",\"2\",\"3\",\"4\",\"5\"}'::double[] from long_sequence(1)")) {
                sink.clear();
                try (ResultSet rs = stmt.executeQuery()) {
                    assertResultSet("""
                                    cast[ARRAY]
                                    {1.0,2.0,3.0,4.0,5.0}
                                    """,
                            sink,
                            rs
                    );
                }
            }
        });
    }

    @Test
    public void testTypeRewrites() throws Exception {
        skipOnWalRun();

        assertWithPgServer(CONN_AWARE_ALL, (connection, binary, mode, port) -> {
            assertPgWireQuery(connection,
                    "select '{1}'::double[] as arr from long_sequence(1)",
                    """
                            arr[ARRAY]
                            {1.0}
                            """);

            assertPgWireQuery(connection,
                    "select '{1}'::float[] as arr from long_sequence(1)",
                    """
                            arr[ARRAY]
                            {1.0}
                            """);

            assertPgWireQuery(connection,
                    "select '{1}'::float8[] as arr from long_sequence(1)",
                    """
                            arr[ARRAY]
                            {1.0}
                            """);

            assertPgWireQuery(connection,
                    "select '{1}'::double precision[] as arr from long_sequence(1)",
                    """
                            arr[ARRAY]
                            {1.0}
                            """);

            assertPgWireQuery(connection,
                    "select '{{1},{2}}'::double[][] as arr from long_sequence(1)",
                    """
                            arr[ARRAY]
                            {{1.0},{2.0}}
                            """);

            assertPgWireQuery(connection,
                    "select '{{1},{2}}'::douBLE pREciSioN[][] as arr from long_sequence(1)",
                    """
                            arr[ARRAY]
                            {{1.0},{2.0}}
                            """);

            assertPgWireQuery(connection,
                    "select '{{1},{2}}'::float8[][] as arr from long_sequence(1)",
                    """
                            arr[ARRAY]
                            {{1.0},{2.0}}
                            """);

            assertPgWireQuery(connection,
                    "select '{{1},{2}}'::fLOAt[][] as arr from long_sequence(1)",
                    """
                            arr[ARRAY]
                            {{1.0},{2.0}}
                            """);
        });
    }

    private void assertArrayBindVarQueryFails(Connection connection, String query, String expectedError) {
        try (PreparedStatement stmt = connection.prepareStatement(query)) {
            Array arr = connection.createArrayOf("float8", new Double[][]{{1d, 2d, 3d}});
            stmt.setArray(1, arr);
            stmt.executeQuery();
            Assert.fail();
        } catch (SQLException ex) {
            TestUtils.assertContains(ex.getMessage(), expectedError);
        }
    }

    private void assertPgWireQuery(Connection conn, String query, CharSequence expected) throws Exception {
        try (PreparedStatement stmt = conn.prepareStatement(query)) {
            sink.clear();
            try (ResultSet rs = stmt.executeQuery()) {
                assertResultSet(expected, sink, rs);
            }
        }
    }

    private @NotNull String buildArrayLiteral1d(int elemCount) {
        StringBuilder b = new StringBuilder();
        b.append("ARRAY");
        buildArrayLiteralInner(b, 0, elemCount);
        return b.toString();
    }

    private @NotNull String buildArrayLiteral2d(int dimLen1, int dimLen2) {
        StringBuilder b = new StringBuilder();
        b.append("ARRAY[");
        String comma = "";
        for (int i = 0; i < dimLen1; i++) {
            b.append(comma);
            comma = ",";
            buildArrayLiteralInner(b, i * dimLen2, (i + 1) * dimLen2);
        }
        b.append(']');
        return b.toString();
    }

    private void buildArrayLiteralInner(StringBuilder b, int lowerBound, int upperBound) {
        b.append('[');
        String comma = "";
        for (int i = lowerBound; i < upperBound; i++) {
            b.append(comma);
            comma = ",";
            b.append(i);
        }
        b.append(']');
    }

    private @NotNull String buildArrayResult1d(int elemCount) {
        StringBuilder b = new StringBuilder();
        buildArrayResultInner(0, elemCount, b);
        return b.toString();
    }

    private @NotNull String buildArrayResult2d(int dimLen1, int dimLen2) {
        StringBuilder b = new StringBuilder();
        b.append("{");
        String comma = "";
        for (int i = 1; i < dimLen1; i++) {
            b.append(comma);
            comma = ",";
            buildArrayResultInner(i * dimLen2 + 1, (i + 1) * dimLen2, b);
        }
        b.append("}");
        return b.toString();
    }

    private void buildArrayResultInner(int lowerBound, int upperBound, StringBuilder b) {
        b.append("{");
        String comma = "";
        for (int i = lowerBound; i < upperBound; i++) {
            b.append(comma);
            comma = ",";
            b.append(i).append(".0");
        }
        b.append("}");
    }

    private void skipOnWalRun() {
        Assume.assumeTrue("Test disabled during WAL run.", !walEnabled);
    }


}<|MERGE_RESOLUTION|>--- conflicted
+++ resolved
@@ -430,15 +430,10 @@
                 stmt.setInt(1, 1);
                 sink.clear();
                 try (ResultSet rs = stmt.executeQuery()) {
-<<<<<<< HEAD
-                    assertResultSet("x[DOUBLE],y[DOUBLE]\n" +
-                                    "1.0,2.0\n",
-=======
                     assertResultSet("""
                                     x[DOUBLE],y[DOUBLE]
                                     1.0,2.0
                                     """,
->>>>>>> 08bdbf76
                             sink,
                             rs
                     );
