--- conflicted
+++ resolved
@@ -70,14 +70,11 @@
     }
 
     @Override
-<<<<<<< HEAD
     public SecurityContext getSecurityContext() {
         return engine.getConfiguration().getFactoryProvider().getSecurityContextFactory().getRootContext();
     }
 
     @Override
-=======
->>>>>>> ec61f5d6
     public @NotNull SqlExecutionCircuitBreaker getCircuitBreaker() {
         return SqlExecutionCircuitBreaker.NOOP_CIRCUIT_BREAKER;
     }
