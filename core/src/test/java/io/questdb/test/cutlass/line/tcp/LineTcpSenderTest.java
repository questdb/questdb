/*******************************************************************************
 *     ___                  _   ____  ____
 *    / _ \ _   _  ___  ___| |_|  _ \| __ )
 *   | | | | | | |/ _ \/ __| __| | | |  _ \
 *   | |_| | |_| |  __/\__ \ |_| |_| | |_) |
 *    \__\_\\__,_|\___||___/\__|____/|____/
 *
 *  Copyright (c) 2014-2019 Appsicle
 *  Copyright (c) 2019-2024 QuestDB
 *
 *  Licensed under the Apache License, Version 2.0 (the "License");
 *  you may not use this file except in compliance with the License.
 *  You may obtain a copy of the License at
 *
 *  http://www.apache.org/licenses/LICENSE-2.0
 *
 *  Unless required by applicable law or agreed to in writing, software
 *  distributed under the License is distributed on an "AS IS" BASIS,
 *  WITHOUT WARRANTIES OR CONDITIONS OF ANY KIND, either express or implied.
 *  See the License for the specific language governing permissions and
 *  limitations under the License.
 *
 ******************************************************************************/

package io.questdb.test.cutlass.line.tcp;

import io.questdb.PropertyKey;
import io.questdb.cairo.ColumnType;
import io.questdb.cairo.PartitionBy;
import io.questdb.cairo.TableReader;
import io.questdb.cairo.pool.PoolListener;
import io.questdb.cairo.sql.RecordCursor;
import io.questdb.cairo.sql.RecordCursorFactory;
import io.questdb.client.Sender;
import io.questdb.cutlass.auth.AuthUtils;
import io.questdb.cutlass.line.AbstractLineTcpSender;
import io.questdb.cutlass.line.LineChannel;
import io.questdb.cutlass.line.LineSenderException;
<<<<<<< HEAD
import io.questdb.cutlass.line.LineTcpSender;
import io.questdb.griffin.model.TimestampUtils;
=======
import io.questdb.cutlass.line.LineTcpSenderV2;
import io.questdb.cutlass.line.array.DoubleArray;
import io.questdb.cutlass.line.tcp.PlainTcpLineChannel;
import io.questdb.griffin.model.IntervalUtils;
>>>>>>> 4b46f236
import io.questdb.network.Net;
import io.questdb.network.NetworkFacadeImpl;
import io.questdb.std.Chars;
import io.questdb.std.Os;
import io.questdb.std.datetime.microtime.MicrosecondClockImpl;
import io.questdb.std.datetime.microtime.Timestamps;
import io.questdb.std.str.StringSink;
import io.questdb.test.AbstractCairoTest;
import io.questdb.test.cairo.TableModel;
import io.questdb.test.tools.TestUtils;
import org.junit.Assume;
import org.junit.Before;
import org.junit.Test;
import org.junit.runner.RunWith;
import org.junit.runners.Parameterized;

import java.security.PrivateKey;
import java.time.Instant;
import java.time.temporal.ChronoUnit;
import java.util.Arrays;
import java.util.Collection;
import java.util.concurrent.CountDownLatch;
import java.util.function.Consumer;

import static io.questdb.client.Sender.PROTOCOL_VERSION_V2;
import static io.questdb.test.cutlass.http.line.LineHttpSenderTest.createDoubleArray;
import static io.questdb.test.tools.TestUtils.assertContains;
import static java.util.concurrent.TimeUnit.SECONDS;
import static org.junit.Assert.*;

@RunWith(Parameterized.class)
public class LineTcpSenderTest extends AbstractLineTcpReceiverTest {

    private final static String AUTH_KEY_ID1 = "testUser1";
    private final static String AUTH_KEY_ID2_INVALID = "invalid";
    private final static int HOST = Net.parseIPv4("127.0.0.1");
    private static final Consumer<Sender> SET_TABLE_NAME_ACTION = s -> s.table("mytable");
    private final static String TOKEN = "UvuVb1USHGRRT08gEnwN2zGZrvM4MsLQ5brgF6SVkAw=";
    private final static PrivateKey AUTH_PRIVATE_KEY1 = AuthUtils.toPrivateKey(TOKEN);
    private final boolean walEnabled;

    public LineTcpSenderTest(WalMode walMode) {
        this.walEnabled = (walMode == WalMode.WITH_WAL);
    }

    @Parameterized.Parameters(name = "{0}")
    public static Collection<Object[]> data() {
        return Arrays.asList(new Object[][]{
                {WalMode.WITH_WAL}, {WalMode.NO_WAL}
        });
    }

    @Before
    @Override
    public void setUp() {
        super.setUp();
        node1.setProperty(PropertyKey.CAIRO_WAL_ENABLED_DEFAULT, walEnabled);
    }

    @Test
    public void testArrayAtNow() throws Exception {
        runInContext(r -> {
            try (Sender sender = Sender.builder(Sender.Transport.TCP)
                    .address("127.0.0.1")
                    .port(bindPort)
                    .protocolVersion(PROTOCOL_VERSION_V2)
                    .build();
                 DoubleArray a1 = new DoubleArray(1, 1, 2, 1).setAll(1)
            ) {
                String table = "array_at_now";
                CountDownLatch released = createTableCommitNotifier(table);
                sender.table(table)
                        .symbol("x", "42i")
                        .symbol("y", "[6f1.0,2.5,3.0,4.5,5.0]")  // ensuring no array parsing for symbol
                        .longColumn("l1", 23452345)
                        .doubleArray("a1", a1)
                        .atNow();
                sender.flush();
                waitTableWriterFinish(released);
                assertTableSizeEventually(engine, table, 1);
                // @todo assert table contents, needs getArray support in TestTableReadCursor
            }
        });
    }

    @Test
    public void testArrayDouble() throws Exception {
        runInContext(r -> {
            try (Sender sender = Sender.builder(Sender.Transport.TCP)
                    .address("127.0.0.1")
                    .port(bindPort)
                    .protocolVersion(PROTOCOL_VERSION_V2)
                    .build();
                 DoubleArray a4 = new DoubleArray(1, 1, 2, 1).setAll(4);
                 DoubleArray a5 = new DoubleArray(3, 2, 1, 4, 1).setAll(5);
                 DoubleArray a6 = new DoubleArray(1, 3, 4, 2, 1, 1).setAll(6)
            ) {
                String table = "array_test";
                CountDownLatch released = createTableCommitNotifier(table);
                long ts = IntervalUtils.parseFloorPartialTimestamp("2025-02-22");
                double[] arr1d = createDoubleArray(5);
                double[][] arr2d = createDoubleArray(2, 3);
                double[][][] arr3d = createDoubleArray(1, 2, 3);
                sender.table(table)
                        .symbol("x", "42i")
                        .symbol("y", "[6f1.0,2.5,3.0,4.5,5.0]")  // ensuring no array parsing for symbol
                        .longColumn("l1", 23452345)
                        .doubleArray("a1", arr1d)
                        .doubleArray("a2", arr2d)
                        .doubleArray("a3", arr3d)
                        .doubleArray("a4", a4)
                        .doubleArray("a5", a5)
                        .doubleArray("a6", a6)
                        .at(ts, ChronoUnit.MICROS);
                sender.flush();
                waitTableWriterFinish(released);
                assertTableSizeEventually(engine, table, 1);
                // @todo assert table contents, needs getArray support in TestTableReadCursor
            }
        });
    }

    @Test
    public void testAuthSuccess() throws Exception {
        authKeyId = AUTH_KEY_ID1;
        runInContext(r -> {
            int bufferCapacity = 256 * 1024;

            try (AbstractLineTcpSender sender = LineTcpSenderV2.newSender(HOST, bindPort, bufferCapacity)) {
                sender.authenticate(authKeyId, AUTH_PRIVATE_KEY1);
                sender.metric("mytable").field("my int field", 42).$();
                sender.flush();
            }

            assertTableExistsEventually(engine, "mytable");
        });
    }

    @Test
    public void testAuthWrongKey() throws Exception {
        authKeyId = AUTH_KEY_ID1;
        runInContext(r -> {
            int bufferCapacity = 2048;

            try (AbstractLineTcpSender sender = LineTcpSenderV2.newSender(HOST, bindPort, bufferCapacity)) {
                sender.authenticate(AUTH_KEY_ID2_INVALID, AUTH_PRIVATE_KEY1);
                //30 seconds should be enough even on a slow CI server
                long deadline = Os.currentTimeNanos() + SECONDS.toNanos(30);
                while (Os.currentTimeNanos() < deadline) {
                    sender.metric("mytable").field("my int field", 42).$();
                    sender.flush();
                }
                fail("Client fail to detected qdb server closed a connection due to wrong credentials");
            } catch (LineSenderException expected) {
                // ignored
            }
        });
    }

    @Test
    public void testBuilderAuthSuccess() throws Exception {
        authKeyId = AUTH_KEY_ID1;
        String address = "127.0.0.1:" + bindPort;
        runInContext(r -> {
            try (Sender sender = Sender.builder(Sender.Transport.TCP)
                    .address(address)
                    .enableAuth(AUTH_KEY_ID1).authToken(TOKEN)
                    .protocolVersion(PROTOCOL_VERSION_V2)
                    .build()) {
                sender.table("mytable").longColumn("my int field", 42).atNow();
                sender.flush();
            }
            assertTableExistsEventually(engine, "mytable");
        });
    }

    @Test
    public void testBuilderAuthSuccess_confString() throws Exception {
        authKeyId = AUTH_KEY_ID1;
        String address = "127.0.0.1:" + bindPort;
        runInContext(r -> {
            try (Sender sender = Sender.fromConfig("tcp::addr=" + address + ";user=" + AUTH_KEY_ID1 + ";token=" + TOKEN + ";protocol_version=2;")) {
                sender.table("mytable").longColumn("my int field", 42).atNow();
                sender.flush();
            }
            assertTableExistsEventually(engine, "mytable");
        });
    }

    @Test
    public void testBuilderPlainText_addressWithExplicitIpAndPort() throws Exception {
        runInContext(r -> {
            try (Sender sender = Sender.builder(Sender.Transport.TCP)
                    .address("127.0.0.1")
                    .port(bindPort)
                    .protocolVersion(PROTOCOL_VERSION_V2)
                    .build()) {
                sender.table("mytable").longColumn("my int field", 42).atNow();
                sender.flush();
            }
            assertTableExistsEventually(engine, "mytable");
        });
    }

    @Test
    public void testBuilderPlainText_addressWithHostnameAndPort() throws Exception {
        String address = "localhost:" + bindPort;
        runInContext(r -> {
            try (Sender sender = Sender.builder(Sender.Transport.TCP)
                    .address(address)
                    .protocolVersion(PROTOCOL_VERSION_V2)
                    .build()) {
                sender.table("mytable").longColumn("my int field", 42).atNow();
                sender.flush();
            }
            assertTableExistsEventually(engine, "mytable");
        });
    }

    @Test
    public void testBuilderPlainText_addressWithIpAndPort() throws Exception {
        String address = "127.0.0.1:" + bindPort;
        runInContext(r -> {
            try (Sender sender = Sender.builder(Sender.Transport.TCP)
                    .address(address)
                    .protocolVersion(PROTOCOL_VERSION_V2)
                    .build()) {
                sender.table("mytable").longColumn("my int field", 42).atNow();
                sender.flush();
            }
            assertTableExistsEventually(engine, "mytable");
        });
    }

    @Test
    public void testCannotStartNewRowBeforeClosingTheExistingAfterValidationError() {
        ByteChannel channel = new ByteChannel();
        try (Sender sender = new LineTcpSenderV2(channel, 1000, 127)) {
            sender.table("mytable");
            try {
                sender.boolColumn("col\n", true);
                fail();
            } catch (LineSenderException e) {
                assertContains(e.getMessage(), "name contains an illegal char");
            }
            try {
                sender.table("mytable");
                fail();
            } catch (LineSenderException e) {
                assertContains(e.getMessage(), "duplicated table");
            }
        }
        assertFalse(channel.contain(new byte[]{(byte) '\n'}));
    }

    @Test
    public void testCloseIdempotent() {
        DummyLineChannel channel = new DummyLineChannel();
        AbstractLineTcpSender sender = new LineTcpSenderV2(channel, 1000, 127);
        sender.close();
        sender.close();
        assertEquals(1, channel.closeCounter);
    }

    @Test
    public void testCloseImpliesFlush() throws Exception {
        runInContext(r -> {
            try (Sender sender = Sender.builder(Sender.Transport.TCP)
                    .address("127.0.0.1")
                    .port(bindPort)
                    .protocolVersion(PROTOCOL_VERSION_V2)
                    .build()) {
                sender.table("mytable").longColumn("my int field", 42).atNow();
            }
            assertTableExistsEventually(engine, "mytable");
        });
    }

    @Test
    public void testConfString() throws Exception {
        authKeyId = AUTH_KEY_ID1;
        runInContext(r -> {
            String confString = "tcp::addr=127.0.0.1:" + bindPort + ";user=" + AUTH_KEY_ID1 + ";token=" + TOKEN + ";protocol_version=2;";
            try (Sender sender = Sender.fromConfig(confString)) {
<<<<<<< HEAD
                long tsMicros = TimestampUtils.parseFloorPartialTimestamp("2022-02-25");
=======

                long tsMicros = IntervalUtils.parseFloorPartialTimestamp("2022-02-25");
                CountDownLatch released = createTableCommitNotifier("mytable");
>>>>>>> 4b46f236
                sender.table("mytable")
                        .longColumn("int_field", 42)
                        .boolColumn("bool_field", true)
                        .stringColumn("string_field", "foo")
                        .doubleColumn("double_field", 42.0)
                        .timestampColumn("ts_field", tsMicros, ChronoUnit.MICROS)
                        .at(tsMicros, ChronoUnit.MICROS);
                sender.flush();
                waitTableWriterFinish(released);
            }

            assertTableSizeEventually(engine, "mytable", 1);
            try (TableReader reader = getReader("mytable")) {
                TestUtils.assertReader("int_field\tbool_field\tstring_field\tdouble_field\tts_field\ttimestamp\n" +
                        "42\ttrue\tfoo\t42.0\t2022-02-25T00:00:00.000000Z\t2022-02-25T00:00:00.000000Z\n", reader, new StringSink());
            }
        });
    }

    @Test
    public void testConfString_autoFlushBytes() throws Exception {
        String confString = "tcp::addr=localhost:" + bindPort + ";auto_flush_bytes=1;protocol_version=2;"; // the minimal allowed buffer size
        runInContext(r -> {
            try (Sender sender = Sender.fromConfig(confString)) {
                // just 2 rows must be enough to trigger flush
                // why not 1? the first byte of the 2nd row will flush the last byte of the 1st row
                sender.table("mytable").longColumn("my int field", 42).atNow();
                sender.table("mytable").longColumn("my int field", 42).atNow();

                // make sure to assert before closing the Sender
                // since the Sender will always flush on close
                assertTableExistsEventually(engine, "mytable");
            }
        });
    }

    @Test
    public void testControlCharInColumnName() {
        assertControlCharacterException();
    }

    @Test
    public void testControlCharInTableName() {
        assertControlCharacterException();
    }

    @Test
    public void testDouble_edgeValues() throws Exception {
        runInContext(r -> {
            try (Sender sender = Sender.builder(Sender.Transport.TCP)
                    .address("127.0.0.1")
                    .port(bindPort)
                    .protocolVersion(PROTOCOL_VERSION_V2)
                    .build()) {

<<<<<<< HEAD
                long ts = TimestampUtils.parseFloorPartialTimestamp("2022-02-25");
=======
                CountDownLatch released = createTableCommitNotifier("mytable");
                long ts = IntervalUtils.parseFloorPartialTimestamp("2022-02-25");
>>>>>>> 4b46f236
                sender.table("mytable")
                        .doubleColumn("negative_inf", Double.NEGATIVE_INFINITY)
                        .doubleColumn("positive_inf", Double.POSITIVE_INFINITY)
                        .doubleColumn("nan", Double.NaN)
                        .doubleColumn("max_value", Double.MAX_VALUE)
                        .doubleColumn("min_value", Double.MIN_VALUE)
                        .at(ts, ChronoUnit.MICROS);
                sender.flush();
                waitTableWriterFinish(released);
                assertTableSizeEventually(engine, "mytable", 1);
                try (TableReader reader = getReader("mytable")) {
                    TestUtils.assertReader("negative_inf\tpositive_inf\tnan\tmax_value\tmin_value\ttimestamp\n" +
                            "null\tnull\tnull\t1.7976931348623157E308\t4.9E-324\t2022-02-25T00:00:00.000000Z\n", reader, new StringSink());
                }
            }
        });
    }

    @Test
    public void testExplicitTimestampColumnIndexIsCleared() throws Exception {
        runInContext(r -> {
            try (Sender sender = Sender.builder(Sender.Transport.TCP)
                    .address("127.0.0.1")
                    .port(bindPort)
                    .protocolVersion(PROTOCOL_VERSION_V2)
                    .build()) {

<<<<<<< HEAD
                long ts = TimestampUtils.parseFloorPartialTimestamp("2022-02-25");
=======
                CountDownLatch released = createTableCommitNotifier("poison");
                long ts = IntervalUtils.parseFloorPartialTimestamp("2022-02-25");
>>>>>>> 4b46f236
                // the poison table sets the timestamp column index explicitly
                sender.table("poison")
                        .stringColumn("str_col1", "str_col1")
                        .stringColumn("str_col2", "str_col2")
                        .stringColumn("str_col3", "str_col3")
                        .stringColumn("str_col4", "str_col4")
                        .timestampColumn("timestamp", ts, ChronoUnit.MICROS)
                        .at(ts, ChronoUnit.MICROS);
                sender.flush();
                waitTableWriterFinish(released);
                assertTableSizeEventually(engine, "poison", 1);
                CountDownLatch released2 = createTableCommitNotifier("victim");
                // the victim table does not set the timestamp column index explicitly
                sender.table("victim")
                        .stringColumn("str_col1", "str_col1")
                        .at(ts, ChronoUnit.MICROS);
                sender.flush();
                waitTableWriterFinish(released2);

                assertTableSizeEventually(engine, "victim", 1);
            }
        });
    }

    @Test
    public void testInsertBadStringIntoUuidColumn() throws Exception {
        testValueCannotBeInsertedToUuidColumn("totally not a uuid");
    }

    @Test
    public void testInsertLargeArray() throws Exception {
        Assume.assumeTrue(walEnabled);
        String tableName = "arr_large_test";
        runInContext(r -> {
            try (Sender sender = Sender.builder(Sender.Transport.TCP)
                    .address("127.0.0.1")
                    .port(bindPort)
                    .protocolVersion(PROTOCOL_VERSION_V2)
                    .build()
            ) {
                CountDownLatch released = createTableCommitNotifier(tableName);
                double[] arr = createDoubleArray(100_000_000);
                sender.table(tableName)
                        .doubleArray("arr", arr)
                        .at(100000000000L, ChronoUnit.MICROS);
                sender.flush();
                waitTableWriterFinish(released);
            }
            drainWalQueue();
            assertTableSizeEventually(engine, tableName, 1);
        });
    }

    @Test
    public void testInsertNonAsciiStringAndUuid() throws Exception {
        // this is to check that a non-ASCII string will not prevent
        // parsing a subsequent UUID
        runInContext(r -> {
            TableModel model = new TableModel(configuration, "mytable", PartitionBy.NONE)
                    .col("s", ColumnType.STRING)
                    .col("u", ColumnType.UUID)
                    .timestamp();
            AbstractCairoTest.create(model);
            CountDownLatch released = createTableCommitNotifier("mytable");

            try (Sender sender = Sender.builder(Sender.Transport.TCP)
                    .address("127.0.0.1")
                    .port(bindPort)
                    .protocolVersion(PROTOCOL_VERSION_V2)
                    .build()) {

                long tsMicros = TimestampUtils.parseFloorPartialTimestamp("2022-02-25");
                sender.table("mytable")
                        .stringColumn("s", "non-ascii äöü")
                        .stringColumn("u", "11111111-2222-3333-4444-555555555555")
                        .at(tsMicros, ChronoUnit.MICROS);
                sender.flush();
            }

            waitTableWriterFinish(released);
            assertTableSizeEventually(engine, "mytable", 1);
            try (TableReader reader = getReader("mytable")) {
                TestUtils.assertReader("s\tu\ttimestamp\n" +
                        "non-ascii äöü\t11111111-2222-3333-4444-555555555555\t2022-02-25T00:00:00.000000Z\n", reader, new StringSink());
            }
        });
    }

    @Test
    public void testInsertNonAsciiStringIntoUuidColumn() throws Exception {
        // carefully crafted value so when encoded as UTF-8 it has the same byte length as a proper UUID
        testValueCannotBeInsertedToUuidColumn("11111111-1111-1111-1111-1111111111ü");
    }

    @Test
    public void testInsertStringIntoUuidColumn() throws Exception {
        runInContext(r -> {
            // create table with UUID column
            TableModel model = new TableModel(configuration, "mytable", PartitionBy.NONE)
                    .col("u1", ColumnType.UUID)
                    .col("u2", ColumnType.UUID)
                    .col("u3", ColumnType.UUID)
                    .timestamp();
            AbstractCairoTest.create(model);

            CountDownLatch released = createTableCommitNotifier("mytable");
            try (Sender sender = Sender.builder(Sender.Transport.TCP)
                    .address("127.0.0.1")
                    .port(bindPort)
                    .protocolVersion(PROTOCOL_VERSION_V2)
                    .build()) {

                long tsMicros = TimestampUtils.parseFloorPartialTimestamp("2022-02-25");
                sender.table("mytable")
                        .stringColumn("u1", "11111111-1111-1111-1111-111111111111")
                        // u2 empty -> insert as null
                        .stringColumn("u3", "33333333-3333-3333-3333-333333333333")
                        .at(tsMicros, ChronoUnit.MICROS);
                sender.flush();
            }

            waitTableWriterFinish(released);
            assertTableSizeEventually(engine, "mytable", 1);
            try (TableReader reader = getReader("mytable")) {
                TestUtils.assertReader("u1\tu2\tu3\ttimestamp\n" +
                        "11111111-1111-1111-1111-111111111111\t\t33333333-3333-3333-3333-333333333333\t2022-02-25T00:00:00.000000Z\n", reader, new StringSink());
            }
        });
    }

    @Test
    public void testInsertTimestampAsInstant() throws Exception {
        runInContext(r -> {
            TableModel model = new TableModel(configuration, "mytable", PartitionBy.YEAR)
                    .col("ts_col", ColumnType.TIMESTAMP)
                    .timestamp();
            AbstractCairoTest.create(model);
            CountDownLatch released = createTableCommitNotifier("mytable");
            try (Sender sender = Sender.builder(Sender.Transport.TCP)
                    .address("127.0.0.1")
                    .port(bindPort)
                    .protocolVersion(PROTOCOL_VERSION_V2)
                    .build()) {

                sender.table("mytable")
                        .timestampColumn("ts_col", Instant.parse("2023-02-11T12:30:11.35Z"))
                        .at(Instant.parse("2022-01-10T20:40:22.54Z"));
                sender.flush();
            }

            waitTableWriterFinish(released);
            assertTableSizeEventually(engine, "mytable", 1);
            try (TableReader reader = getReader("mytable")) {
                TestUtils.assertReader("ts_col\ttimestamp\n" +
                        "2023-02-11T12:30:11.350000Z\t2022-01-10T20:40:22.540000Z\n", reader, new StringSink());
            }
        });
    }

    @Test
    public void testInsertTimestampMiscUnits() throws Exception {
        runInContext(r -> {
            TableModel model = new TableModel(configuration, "mytable", PartitionBy.YEAR)
                    .col("unit", ColumnType.STRING)
                    .col("ts", ColumnType.TIMESTAMP)
                    .timestamp();
            AbstractCairoTest.create(model);
            CountDownLatch released = createTableCommitNotifier("mytable");
            try (Sender sender = Sender.builder(Sender.Transport.TCP)
                    .address("127.0.0.1")
                    .port(bindPort)
                    .protocolVersion(PROTOCOL_VERSION_V2)
                    .build()) {

                long tsMicros = TimestampUtils.parseFloorPartialTimestamp("2023-09-18T12:01:01.01Z");
                sender.table("mytable")
                        .stringColumn("unit", "ns")
                        .timestampColumn("ts", tsMicros * 1000, ChronoUnit.NANOS)
                        .at(tsMicros * 1000, ChronoUnit.NANOS);
                sender.table("mytable")
                        .stringColumn("unit", "us")
                        .timestampColumn("ts", tsMicros, ChronoUnit.MICROS)
                        .at(tsMicros, ChronoUnit.MICROS);
                sender.table("mytable")
                        .stringColumn("unit", "ms")
                        .timestampColumn("ts", tsMicros / 1000, ChronoUnit.MILLIS)
                        .at(tsMicros / 1000, ChronoUnit.MILLIS);
                sender.table("mytable")
                        .stringColumn("unit", "s")
                        .timestampColumn("ts", tsMicros / Timestamps.SECOND_MICROS, ChronoUnit.SECONDS)
                        .at(tsMicros / Timestamps.SECOND_MICROS, ChronoUnit.SECONDS);
                sender.table("mytable")
                        .stringColumn("unit", "m")
                        .timestampColumn("ts", tsMicros / Timestamps.MINUTE_MICROS, ChronoUnit.MINUTES)
                        .at(tsMicros / Timestamps.MINUTE_MICROS, ChronoUnit.MINUTES);
                sender.flush();
            }

            waitTableWriterFinish(released);
            assertTableSizeEventually(engine, "mytable", 5);
            try (TableReader reader = getReader("mytable")) {
                TestUtils.assertReader(
                        "unit\tts\ttimestamp\n" +
                                "m\t2023-09-18T12:01:00.000000Z\t2023-09-18T12:01:00.000000Z\n" +
                                "s\t2023-09-18T12:01:01.000000Z\t2023-09-18T12:01:01.000000Z\n" +
                                "ns\t2023-09-18T12:01:01.010000Z\t2023-09-18T12:01:01.010000Z\n" +
                                "us\t2023-09-18T12:01:01.010000Z\t2023-09-18T12:01:01.010000Z\n" +
                                "ms\t2023-09-18T12:01:01.010000Z\t2023-09-18T12:01:01.010000Z\n",
                        reader,
                        new StringSink()
                );
            }
        });
    }

    @Test
    public void testMaxNameLength() throws Exception {
        runInContext(r -> {
            PlainTcpLineChannel channel = new PlainTcpLineChannel(NetworkFacadeImpl.INSTANCE, HOST, bindPort, 1024);
            try (AbstractLineTcpSender sender = new LineTcpSenderV2(channel, 1024, 20)) {
                try {
                    sender.table("table_with_long______________________name");
                    fail();
                } catch (LineSenderException e) {
                    assertContains(e.getMessage(), "table name is too long: [name = table_with_long______________________name, maxNameLength=20]");
                }

                try {
                    sender.table("tab")
                            .doubleColumn("column_with_long______________________name", 1.0);
                    fail();
                } catch (LineSenderException e) {
                    assertContains(e.getMessage(), "column name is too long: [name = column_with_long______________________name, maxNameLength=20]");
                }
            }
        });
    }

    @Test
    public void testMinBufferSizeWhenAuth() throws Exception {
        authKeyId = AUTH_KEY_ID1;
        int tinyCapacity = 42;
        runInContext(r -> {
            try (AbstractLineTcpSender sender = LineTcpSenderV2.newSender(HOST, bindPort, tinyCapacity)) {
                sender.authenticate(AUTH_KEY_ID1, AUTH_PRIVATE_KEY1);
                fail();
            } catch (LineSenderException e) {
                assertContains(e.getMessage(), "challenge did not fit into buffer");
            }
        });
    }

    @Test
    public void testServerIgnoresUnfinishedRows() throws Exception {
        Assume.assumeTrue(!walEnabled);
        String tableName = "myTable";
        runInContext(r -> {
            send(tableName, WAIT_ENGINE_TABLE_RELEASE, () -> {
                try (Sender sender = Sender.builder(Sender.Transport.TCP)
                        .address("127.0.0.1")
                        .port(bindPort)
                        .protocolVersion(PROTOCOL_VERSION_V2)
                        .build()) {
                    // well-formed row first
                    sender.table(tableName).longColumn("field0", 42)
                            .longColumn("field1", 42)
                            .atNow();

                    // failed validation
                    sender.table(tableName)
                            .longColumn("field0", 42)
                            .longColumn("field1\n", 42);
                    fail("validation should have failed");
                } catch (LineSenderException e) {
                    // ignored
                }
            });
            // make sure the 2nd unfinished row was not inserted by the server
            try (
                    RecordCursorFactory factory = engine.select(tableName, sqlExecutionContext);
                    RecordCursor cursor = factory.getCursor(sqlExecutionContext)
            ) {
                assertEquals(1, cursor.size());
            }
        });
    }

    @Test
    public void testSymbolsCannotBeWrittenAfterBool() throws Exception {
        assertSymbolsCannotBeWrittenAfterOtherType(s -> s.boolColumn("columnName", false));
    }

    @Test
    public void testSymbolsCannotBeWrittenAfterDouble() throws Exception {
        assertSymbolsCannotBeWrittenAfterOtherType(s -> s.doubleColumn("columnName", 42.0));
    }

    @Test
    public void testSymbolsCannotBeWrittenAfterLong() throws Exception {
        assertSymbolsCannotBeWrittenAfterOtherType(s -> s.longColumn("columnName", 42));
    }

    @Test
    public void testSymbolsCannotBeWrittenAfterString() throws Exception {
        assertSymbolsCannotBeWrittenAfterOtherType(s -> s.stringColumn("columnName", "42"));
    }

    @Test
    public void testUnfinishedRowDoesNotContainNewLine() {
        ByteChannel channel = new ByteChannel();
        try (Sender sender = new LineTcpSenderV2(channel, 1000, 127)) {
            sender.table("mytable");
            sender.boolColumn("col\n", true);
        } catch (LineSenderException e) {
            assertContains(e.getMessage(), "name contains an illegal char");
        }
        assertFalse(channel.contain(new byte[]{(byte) '\n'}));
    }

    @Test
    public void testUseAfterClose_atMicros() {
        assertExceptionOnClosedSender(s -> {
            s.table("mytable");
            s.longColumn("col", 42);
        }, s -> s.at(MicrosecondClockImpl.INSTANCE.getTicks(), ChronoUnit.MICROS));
    }

    @Test
    public void testUseAfterClose_atNow() {
        assertExceptionOnClosedSender(s -> {
            s.table("mytable");
            s.longColumn("col", 42);
        }, Sender::atNow);
    }

    @Test
    public void testUseAfterClose_boolColumn() {
        assertExceptionOnClosedSender(SET_TABLE_NAME_ACTION, s -> s.boolColumn("col", true));
    }

    @Test
    public void testUseAfterClose_doubleColumn() {
        assertExceptionOnClosedSender(SET_TABLE_NAME_ACTION, s -> s.doubleColumn("col", 42.42));
    }

    @Test
    public void testUseAfterClose_flush() {
        assertExceptionOnClosedSender(SET_TABLE_NAME_ACTION, Sender::flush);
    }

    @Test
    public void testUseAfterClose_longColumn() {
        assertExceptionOnClosedSender(SET_TABLE_NAME_ACTION, s -> s.longColumn("col", 42));
    }

    @Test
    public void testUseAfterClose_stringColumn() {
        assertExceptionOnClosedSender(SET_TABLE_NAME_ACTION, s -> s.stringColumn("col", "val"));
    }

    @Test
    public void testUseAfterClose_symbol() {
        assertExceptionOnClosedSender(SET_TABLE_NAME_ACTION, s -> s.symbol("sym", "val"));
    }

    @Test
    public void testUseAfterClose_table() {
        assertExceptionOnClosedSender();
    }

    @Test
    public void testUseAfterClose_tsColumn() {
        assertExceptionOnClosedSender(SET_TABLE_NAME_ACTION, s -> s.timestampColumn("col", 0, ChronoUnit.MICROS));
    }

    @Test
    public void testUseVarcharAsString() throws Exception {
        useLegacyStringDefault = false;
        runInContext(r -> {
            try (Sender sender = Sender.builder(Sender.Transport.TCP)
                    .address("127.0.0.1")
                    .port(bindPort)
                    .protocolVersion(PROTOCOL_VERSION_V2)
                    .build()
            ) {
                String table = "string_table";
<<<<<<< HEAD
                long tsMicros = TimestampUtils.parseFloorPartialTimestamp("2024-02-27");
=======
                CountDownLatch released = createTableCommitNotifier(table);
                long tsMicros = IntervalUtils.parseFloorPartialTimestamp("2024-02-27");
>>>>>>> 4b46f236
                String expectedValue = "čćžšđçğéíáýůř";
                sender.table(table)
                        .stringColumn("string1", expectedValue)
                        .at(tsMicros, ChronoUnit.MICROS);
                sender.flush();
                waitTableWriterFinish(released);
                assertTableSizeEventually(engine, table, 1);
                try (RecordCursorFactory fac = engine.select(table, sqlExecutionContext);
                     RecordCursor cursor = fac.getCursor(sqlExecutionContext)
                ) {
                    TestUtils.assertCursor(
                            "čćžšđçğéíáýůř:" + ColumnType.nameOf(ColumnType.VARCHAR) + "\t2024-02-27T00:00:00.000000Z:TIMESTAMP\n",
                            cursor, fac.getMetadata(), false, true, sink);
                }
            }
        });
    }

    @Test
    public void testWriteAllTypes() throws Exception {
        runInContext(r -> {
            try (Sender sender = Sender.builder(Sender.Transport.TCP)
                    .address("127.0.0.1")
                    .port(bindPort)
                    .protocolVersion(PROTOCOL_VERSION_V2)
                    .build()) {
<<<<<<< HEAD

                long tsMicros = TimestampUtils.parseFloorPartialTimestamp("2022-02-25");
=======
                CountDownLatch released = createTableCommitNotifier("mytable");
                long tsMicros = IntervalUtils.parseFloorPartialTimestamp("2022-02-25");
>>>>>>> 4b46f236
                sender.table("mytable")
                        .longColumn("int_field", 42)
                        .boolColumn("bool_field", true)
                        .stringColumn("string_field", "foo")
                        .doubleColumn("double_field", 42.0)
                        .timestampColumn("ts_field", tsMicros, ChronoUnit.MICROS)
                        .at(tsMicros, ChronoUnit.MICROS);
                sender.flush();
                waitTableWriterFinish(released);
            }

            assertTableSizeEventually(engine, "mytable", 1);
            try (TableReader reader = getReader("mytable")) {
                TestUtils.assertReader("int_field\tbool_field\tstring_field\tdouble_field\tts_field\ttimestamp\n" +
                        "42\ttrue\tfoo\t42.0\t2022-02-25T00:00:00.000000Z\t2022-02-25T00:00:00.000000Z\n", reader, new StringSink());
            }
        });
    }

    @Test
    public void testWriteLongMinMax() throws Exception {
        runInContext(r -> {
            String table = "table";
            CountDownLatch released = createTableCommitNotifier("table");
            try (Sender sender = Sender.builder(Sender.Transport.TCP)
                    .address("127.0.0.1")
                    .port(bindPort)
                    .protocolVersion(PROTOCOL_VERSION_V2)
                    .build()) {

                long tsMicros = TimestampUtils.parseFloorPartialTimestamp("2023-02-22");
                sender.table(table)
                        .longColumn("max", Long.MAX_VALUE)
                        .longColumn("min", Long.MIN_VALUE)
                        .at(tsMicros, ChronoUnit.MICROS);
                sender.flush();
            }

            waitTableWriterFinish(released);
            assertTableSizeEventually(engine, table, 1);
            try (TableReader reader = getReader(table)) {
                TestUtils.assertReader("max\tmin\ttimestamp\n" +
                        "9223372036854775807\tnull\t2023-02-22T00:00:00.000000Z\n", reader, new StringSink());
            }
        });
    }

    private static void assertControlCharacterException() {
        DummyLineChannel channel = new DummyLineChannel();
        try (Sender sender = new LineTcpSenderV2(channel, 1000, 127)) {
            sender.table("mytable");
            sender.boolColumn("col\u0001", true);
            fail("control character in column or table name must throw exception");
        } catch (LineSenderException e) {
            String m = e.getMessage();
            assertContains(m, "name contains an illegal char");
            assertNoControlCharacter(m);
        }
    }

    private static void assertExceptionOnClosedSender(Consumer<Sender> beforeCloseAction, Consumer<Sender> afterCloseAction) {
        DummyLineChannel channel = new DummyLineChannel();
        Sender sender = new LineTcpSenderV2(channel, 1000, 127);
        beforeCloseAction.accept(sender);
        sender.close();
        try {
            afterCloseAction.accept(sender);
            fail("use-after-close must throw exception");
        } catch (LineSenderException e) {
            assertContains(e.getMessage(), "sender already closed");
        }
    }

    private static void assertExceptionOnClosedSender() {
        assertExceptionOnClosedSender(s -> {
        }, LineTcpSenderTest.SET_TABLE_NAME_ACTION);
    }

    private static void assertNoControlCharacter(CharSequence m) {
        for (int i = 0, n = m.length(); i < n; i++) {
            assertFalse(Character.isISOControl(m.charAt(i)));
        }
    }

    private static CountDownLatch createTableCommitNotifier(String tableName) {
        return createTableCommitNotifier(tableName, 1);
    }

    private static CountDownLatch createTableCommitNotifier(String tableName, int count) {
        CountDownLatch released = new CountDownLatch(count);
        engine.setPoolListener((factoryType, thread, name, event, segment, position) -> {
            if (name != null && Chars.equalsNc(name.getTableName(), tableName)) {
                if (PoolListener.isWalOrWriter(factoryType) && event == PoolListener.EV_RETURN) {
                    released.countDown();
                }
            }
        });
        return released;
    }

    private void assertSymbolsCannotBeWrittenAfterOtherType(Consumer<Sender> otherTypeWriter) throws Exception {
        runInContext(r -> {
            try (Sender sender = Sender.builder(Sender.Transport.TCP)
                    .address("127.0.0.1")
                    .port(bindPort)
                    .protocolVersion(PROTOCOL_VERSION_V2)
                    .build()) {
                sender.table("mytable");
                otherTypeWriter.accept(sender);
                try {
                    sender.symbol("name", "value");
                    fail("symbols cannot be written after any other column type");
                } catch (LineSenderException e) {
                    TestUtils.assertContains(e.getMessage(), "before any other column types");
                    sender.atNow();
                }
            }
        });
    }

    private void testValueCannotBeInsertedToUuidColumn(String value) throws Exception {
        runInContext(r -> {
            // create table with UUID column
            TableModel model = new TableModel(configuration, "mytable", PartitionBy.NONE)
                    .col("u1", ColumnType.UUID)
                    .timestamp();
            AbstractCairoTest.create(model);
            CountDownLatch released = createTableCommitNotifier("mytable", walEnabled ? 2 : 1);

            // this sender fails as the string is not UUID
            try (Sender sender = Sender.builder(Sender.Transport.TCP)
                    .address("127.0.0.1")
                    .port(bindPort)
                    .protocolVersion(PROTOCOL_VERSION_V2)
                    .build()) {

                long tsMicros = TimestampUtils.parseFloorPartialTimestamp("2022-02-25");
                sender.table("mytable")
                        .stringColumn("u1", value)
                        .at(tsMicros, ChronoUnit.MICROS);
                sender.flush();
            }

            // this sender succeeds as the string is in the UUID format
            try (Sender sender = Sender.builder(Sender.Transport.TCP)
                    .address("127.0.0.1")
                    .port(bindPort)
                    .protocolVersion(PROTOCOL_VERSION_V2)
                    .build()) {

                long tsMicros = TimestampUtils.parseFloorPartialTimestamp("2022-02-25");
                sender.table("mytable")
                        .stringColumn("u1", "11111111-1111-1111-1111-111111111111")
                        .at(tsMicros, ChronoUnit.MICROS);
                sender.flush();
            }
            waitTableWriterFinish(released);

            assertTableSizeEventually(engine, "mytable", 1);
            try (TableReader reader = getReader("mytable")) {
                TestUtils.assertReader("u1\ttimestamp\n" +
                        "11111111-1111-1111-1111-111111111111\t2022-02-25T00:00:00.000000Z\n", reader, new StringSink());
            }
        });
    }

    private void waitTableWriterFinish(CountDownLatch latch) throws InterruptedException {
        latch.await();
        if (walEnabled) {
            drainWalQueue();
        }
    }

    private static class DummyLineChannel implements LineChannel {
        private int closeCounter;

        @Override
        public void close() {
            closeCounter++;
        }

        @Override
        public int errno() {
            return 0;
        }

        @Override
        public int receive(long ptr, int len) {
            return 0;
        }

        @Override
        public void send(long ptr, int len) {

        }
    }
}<|MERGE_RESOLUTION|>--- conflicted
+++ resolved
@@ -36,15 +36,10 @@
 import io.questdb.cutlass.line.AbstractLineTcpSender;
 import io.questdb.cutlass.line.LineChannel;
 import io.questdb.cutlass.line.LineSenderException;
-<<<<<<< HEAD
-import io.questdb.cutlass.line.LineTcpSender;
-import io.questdb.griffin.model.TimestampUtils;
-=======
 import io.questdb.cutlass.line.LineTcpSenderV2;
 import io.questdb.cutlass.line.array.DoubleArray;
 import io.questdb.cutlass.line.tcp.PlainTcpLineChannel;
-import io.questdb.griffin.model.IntervalUtils;
->>>>>>> 4b46f236
+import io.questdb.griffin.model.TimestampUtils;
 import io.questdb.network.Net;
 import io.questdb.network.NetworkFacadeImpl;
 import io.questdb.std.Chars;
@@ -329,13 +324,9 @@
         runInContext(r -> {
             String confString = "tcp::addr=127.0.0.1:" + bindPort + ";user=" + AUTH_KEY_ID1 + ";token=" + TOKEN + ";protocol_version=2;";
             try (Sender sender = Sender.fromConfig(confString)) {
-<<<<<<< HEAD
+
                 long tsMicros = TimestampUtils.parseFloorPartialTimestamp("2022-02-25");
-=======
-
-                long tsMicros = IntervalUtils.parseFloorPartialTimestamp("2022-02-25");
                 CountDownLatch released = createTableCommitNotifier("mytable");
->>>>>>> 4b46f236
                 sender.table("mytable")
                         .longColumn("int_field", 42)
                         .boolColumn("bool_field", true)
@@ -391,12 +382,8 @@
                     .protocolVersion(PROTOCOL_VERSION_V2)
                     .build()) {
 
-<<<<<<< HEAD
+                CountDownLatch released = createTableCommitNotifier("mytable");
                 long ts = TimestampUtils.parseFloorPartialTimestamp("2022-02-25");
-=======
-                CountDownLatch released = createTableCommitNotifier("mytable");
-                long ts = IntervalUtils.parseFloorPartialTimestamp("2022-02-25");
->>>>>>> 4b46f236
                 sender.table("mytable")
                         .doubleColumn("negative_inf", Double.NEGATIVE_INFINITY)
                         .doubleColumn("positive_inf", Double.POSITIVE_INFINITY)
@@ -424,12 +411,8 @@
                     .protocolVersion(PROTOCOL_VERSION_V2)
                     .build()) {
 
-<<<<<<< HEAD
+                CountDownLatch released = createTableCommitNotifier("poison");
                 long ts = TimestampUtils.parseFloorPartialTimestamp("2022-02-25");
-=======
-                CountDownLatch released = createTableCommitNotifier("poison");
-                long ts = IntervalUtils.parseFloorPartialTimestamp("2022-02-25");
->>>>>>> 4b46f236
                 // the poison table sets the timestamp column index explicitly
                 sender.table("poison")
                         .stringColumn("str_col1", "str_col1")
@@ -816,12 +799,8 @@
                     .build()
             ) {
                 String table = "string_table";
-<<<<<<< HEAD
+                CountDownLatch released = createTableCommitNotifier(table);
                 long tsMicros = TimestampUtils.parseFloorPartialTimestamp("2024-02-27");
-=======
-                CountDownLatch released = createTableCommitNotifier(table);
-                long tsMicros = IntervalUtils.parseFloorPartialTimestamp("2024-02-27");
->>>>>>> 4b46f236
                 String expectedValue = "čćžšđçğéíáýůř";
                 sender.table(table)
                         .stringColumn("string1", expectedValue)
@@ -848,13 +827,8 @@
                     .port(bindPort)
                     .protocolVersion(PROTOCOL_VERSION_V2)
                     .build()) {
-<<<<<<< HEAD
-
+                CountDownLatch released = createTableCommitNotifier("mytable");
                 long tsMicros = TimestampUtils.parseFloorPartialTimestamp("2022-02-25");
-=======
-                CountDownLatch released = createTableCommitNotifier("mytable");
-                long tsMicros = IntervalUtils.parseFloorPartialTimestamp("2022-02-25");
->>>>>>> 4b46f236
                 sender.table("mytable")
                         .longColumn("int_field", 42)
                         .boolColumn("bool_field", true)
