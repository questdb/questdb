--- conflicted
+++ resolved
@@ -68,13 +68,8 @@
                                 bootstrap.getBuildInformation(),
                                 new FilesFacadeImpl() {
                                     @Override
-<<<<<<< HEAD
-                                    public int openRW(LPSZ name, long opts) {
+                                    public long openRW(LPSZ name, long opts) {
                                         if (counter.incrementAndGet() > 69) {
-=======
-                                    public long openRW(LPSZ name, long opts) {
-                                        if (counter.incrementAndGet() > 28) {
->>>>>>> 9df5489b
                                             throw new RuntimeException("Test error");
                                         }
                                         return super.openRW(name, opts);
