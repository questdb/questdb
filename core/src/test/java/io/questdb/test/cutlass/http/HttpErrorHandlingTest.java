package io.questdb.test.cutlass.http;

import io.questdb.*;
import io.questdb.cairo.SecurityContext;
import io.questdb.cutlass.http.HttpConnectionContext;
import io.questdb.cutlass.http.HttpCookieHandler;
import io.questdb.cutlass.http.HttpResponseHeader;
import io.questdb.cutlass.http.client.*;
import io.questdb.std.FilesFacadeImpl;
import io.questdb.std.str.LPSZ;
import io.questdb.std.str.StringSink;
import io.questdb.std.str.Utf8s;
import io.questdb.test.BootstrapTest;
import io.questdb.test.tools.TestUtils;
import org.jetbrains.annotations.NotNull;
import org.junit.Assert;
import org.junit.Before;
import org.junit.Test;

import java.net.HttpURLConnection;
import java.util.concurrent.atomic.AtomicInteger;

public class HttpErrorHandlingTest extends BootstrapTest {

    @Before
    public void setUp() {
        super.setUp();
        TestUtils.unchecked(() -> createDummyConfiguration());
        dbPath.parent().$();
    }

    @Test
    public void testUnexpectedErrorDuringSQLExecutionHandled() throws Exception {
        final AtomicInteger counter = new AtomicInteger(0);
        final Bootstrap bootstrap = new Bootstrap(
                new PropBootstrapConfiguration() {
                    @Override
                    public ServerConfiguration getServerConfiguration(Bootstrap bootstrap) throws Exception {
                        return new PropServerConfiguration(
                                bootstrap.getRootDirectory(),
                                bootstrap.loadProperties(),
                                getEnv(),
                                bootstrap.getLog(),
                                bootstrap.getBuildInformation(),
                                new FilesFacadeImpl() {
                                    @Override
                                    public int openRW(LPSZ name, long opts) {
                                        if (counter.incrementAndGet() > 28) {
                                            throw new RuntimeException("Test error");
                                        }
                                        return super.openRW(name, opts);
                                    }
                                },
                                bootstrap.getMicrosecondClock(),
                                (configuration, engine, freeOnExit) -> new FactoryProviderImpl(configuration)
                        );
                    }
                },
                getServerMainArgs()
        );

        TestUtils.assertMemoryLeak(() -> {
            try (ServerMain serverMain = new ServerMain(bootstrap)) {
                serverMain.start();

                try (HttpClient httpClient = HttpClientFactory.newPlainTextInstance(new DefaultHttpClientConfiguration())) {
                    assertExecRequest(httpClient, "create table x(y long)", HttpURLConnection.HTTP_INTERNAL_ERROR,
                            "{\"query\":\"create table x(y long)\",\"error\":\"Test error\",\"position\":0}"
                    );
                }
            }
        });
    }

    @Test
    public void testUnexpectedErrorOutsideSQLExecutionResultsInDisconnect() throws Exception {
        final Bootstrap bootstrap = new Bootstrap(
                new PropBootstrapConfiguration() {
                    @Override
                    public ServerConfiguration getServerConfiguration(Bootstrap bootstrap) throws Exception {
                        return new PropServerConfiguration(
                                bootstrap.getRootDirectory(),
                                bootstrap.loadProperties(),
                                getEnv(),
                                bootstrap.getLog(),
                                bootstrap.getBuildInformation(),
                                FilesFacadeImpl.INSTANCE,
                                bootstrap.getMicrosecondClock(),
                                (configuration, engine, freeOnExit) -> new FactoryProviderImpl(configuration) {
                                    @Override
                                    public @NotNull HttpCookieHandler getHttpCookieHandler() {
                                        return new HttpCookieHandler() {
                                            @Override
                                            public boolean processCookies(HttpConnectionContext context, SecurityContext securityContext) {
                                                throw new RuntimeException("Test error");
                                            }

                                            @Override
                                            public void setCookie(HttpResponseHeader header, SecurityContext securityContext) {
                                            }
                                        };
                                    }
                                }
                        );
                    }
                },
                getServerMainArgs()
        );

        TestUtils.assertMemoryLeak(() -> {
            try (ServerMain serverMain = new ServerMain(bootstrap)) {
                serverMain.start();

<<<<<<< HEAD
                try (HttpClient httpClient = HttpClientFactory.newInstance(new DefaultHttpClientConfiguration())) {
                    final HttpClient.Request request = httpClient.newRequest("localhost", HTTP_PORT);
=======
                try (HttpClient httpClient = HttpClientFactory.newPlainTextInstance(new DefaultHttpClientConfiguration())) {
                    final HttpClient.Request request = httpClient.newRequest();
>>>>>>> 4221412e
                    request.GET().url("/exec").query("query", "create table x(y long)");
                    try (HttpClient.ResponseHeaders response = request.send()) {
                        response.await();
                        Assert.fail("Expected exception is missing");
                    } catch (HttpClientException e) {
                        TestUtils.assertContains(e.getMessage(), "peer disconnect");
                    }
                }
            }
        });
    }

    private void assertExecRequest(
            HttpClient httpClient,
            String sql,
            int expectedHttpStatusCode,
            String expectedHttpResponse
    ) {
        final HttpClient.Request request = httpClient.newRequest("localhost", HTTP_PORT);
        request.GET().url("/exec").query("query", sql);
        try (HttpClient.ResponseHeaders response = request.send()) {
            response.await();

            TestUtils.assertEquals(String.valueOf(expectedHttpStatusCode), response.getStatusCode());

            final StringSink sink = new StringSink();

            Chunk chunk;
            final ChunkedResponse chunkedResponse = response.getChunkedResponse();
            while ((chunk = chunkedResponse.recv()) != null) {
                Utf8s.utf8ToUtf16(chunk.lo(), chunk.hi(), sink);
            }

            TestUtils.assertEquals(expectedHttpResponse, sink);
            sink.clear();
        }
    }
}<|MERGE_RESOLUTION|>--- conflicted
+++ resolved
@@ -111,13 +111,8 @@
             try (ServerMain serverMain = new ServerMain(bootstrap)) {
                 serverMain.start();
 
-<<<<<<< HEAD
-                try (HttpClient httpClient = HttpClientFactory.newInstance(new DefaultHttpClientConfiguration())) {
+                try (HttpClient httpClient = HttpClientFactory.newPlainTextInstance(new DefaultHttpClientConfiguration())) {
                     final HttpClient.Request request = httpClient.newRequest("localhost", HTTP_PORT);
-=======
-                try (HttpClient httpClient = HttpClientFactory.newPlainTextInstance(new DefaultHttpClientConfiguration())) {
-                    final HttpClient.Request request = httpClient.newRequest();
->>>>>>> 4221412e
                     request.GET().url("/exec").query("query", "create table x(y long)");
                     try (HttpClient.ResponseHeaders response = request.send()) {
                         response.await();
