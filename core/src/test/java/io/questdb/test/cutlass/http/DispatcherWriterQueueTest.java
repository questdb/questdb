/*******************************************************************************
 *     ___                  _   ____  ____
 *    / _ \ _   _  ___  ___| |_|  _ \| __ )
 *   | | | | | | |/ _ \/ __| __| | | |  _ \
 *   | |_| | |_| |  __/\__ \ |_| |_| | |_) |
 *    \__\_\\__,_|\___||___/\__|____/|____/
 *
 *  Copyright (c) 2014-2019 Appsicle
 *  Copyright (c) 2019-2024 QuestDB
 *
 *  Licensed under the Apache License, Version 2.0 (the "License");
 *  you may not use this file except in compliance with the License.
 *  You may obtain a copy of the License at
 *
 *  http://www.apache.org/licenses/LICENSE-2.0
 *
 *  Unless required by applicable law or agreed to in writing, software
 *  distributed under the License is distributed on an "AS IS" BASIS,
 *  WITHOUT WARRANTIES OR CONDITIONS OF ANY KIND, either express or implied.
 *  See the License for the specific language governing permissions and
 *  limitations under the License.
 *
 ******************************************************************************/

package io.questdb.test.cutlass.http;

import io.questdb.cairo.ColumnType;
import io.questdb.cairo.TableReader;
import io.questdb.cairo.TableToken;
import io.questdb.cairo.TableWriter;
import io.questdb.cairo.sql.InvalidColumnException;
import io.questdb.cairo.sql.OperationFuture;
import io.questdb.cairo.sql.TableRecordMetadata;
import io.questdb.griffin.QueryFutureUpdateListener;
import io.questdb.mp.SOCountDownLatch;
import io.questdb.network.Net;
import io.questdb.std.Os;
import io.questdb.std.datetime.microtime.MicrosecondClock;
import io.questdb.std.str.LPSZ;
import io.questdb.std.str.StringSink;
import io.questdb.std.str.Utf8s;
import io.questdb.test.AbstractCairoTest;
import io.questdb.test.cairo.TestTableReaderRecordCursor;
import io.questdb.test.std.TestFilesFacadeImpl;
import io.questdb.test.tools.TestUtils;
import org.junit.Assert;
import org.junit.Rule;
import org.junit.Test;
import org.junit.rules.Timeout;

import java.net.URLEncoder;
import java.nio.charset.StandardCharsets;
import java.util.concurrent.CyclicBarrier;
import java.util.concurrent.TimeUnit;
import java.util.concurrent.atomic.AtomicInteger;

public class DispatcherWriterQueueTest extends AbstractCairoTest {
    @Rule
    public Timeout timeout = Timeout.builder()
            .withTimeout(10 * 60 * 1000, TimeUnit.MILLISECONDS)
            .withLookingForStuckThread(true)
            .build();
    private Error error = null;

    @Test
    public void testAlterTableAddCacheAlterCache() throws Exception {
        runAlterOnBusyTable(
                (writer, reader) -> {
                    TableRecordMetadata metadata = writer.getMetadata();
                    int columnIndex = metadata.getColumnIndex("s");
                    Assert.assertTrue("Column s must exist", columnIndex >= 0);
                    Assert.assertTrue(reader.getSymbolMapReader(columnIndex).isCached());
                },
                1,
                0,
                "alter+table+<x>+alter+column+s+cache"
        );
    }

    @Test
    public void testAlterTableAddColumn() throws Exception {
        runAlterOnBusyTable(
                (writer, reader) -> {
                    TableRecordMetadata metadata = writer.getMetadata();
                    int columnIndex = metadata.getColumnIndex("y");
                    Assert.assertEquals(2, columnIndex);
                    Assert.assertEquals(ColumnType.INT, metadata.getColumnType(columnIndex));
                },
                1,
                0,
                "alter+table+<x>+add+column+y+int"
        );
    }

    @Test
    public void testAlterTableAddDisconnect() throws Exception {
        SOCountDownLatch alterAckReceived = new SOCountDownLatch(1);
        SOCountDownLatch disconnectLatch = new SOCountDownLatch(1);

        HttpQueryTestBuilder queryTestBuilder = new HttpQueryTestBuilder()
                .withTempFolder(root)
                .withWorkerCount(1)
                .withHttpServerConfigBuilder(
                        new HttpServerConfigurationBuilder().withReceiveBufferSize(50)
                )
                .withQueryFutureUpdateListener(waitUntilCommandStarted(alterAckReceived))
                .withAlterTableStartWaitTimeout(30_000)
                .withAlterTableMaxWaitTimeout(50_000)
                .withFilesFacade(new TestFilesFacadeImpl() {
                    @Override
                    public long openRW(LPSZ name, long opts) {
                        if (Utf8s.endsWithAscii(name, "default/s.v") || Utf8s.endsWithAscii(name, "default\\s.v")) {
                            alterAckReceived.await();
                            disconnectLatch.countDown();
                        }
                        return super.openRW(name, opts);
                    }
                });

        runAlterOnBusyTable(
                (writer, reader) -> {
                    // Wait command execution
                    TableRecordMetadata metadata = writer.getMetadata();
                    int columnIndex = metadata.getColumnIndex("s");
                    for (int i = 0; i < 100 && !writer.getMetadata().isColumnIndexed(columnIndex); i++) {
                        writer.tick(true);
                        Os.sleep(100);
                    }
                    Assert.assertTrue(metadata.isColumnIndexed(columnIndex));
                },
                0,
                queryTestBuilder,
                disconnectLatch,
                "alter+table+<x>+alter+column+s+add+index"
        );
    }

    @Test
    public void testAlterTableAddIndex() throws Exception {
        runAlterOnBusyTable(
                (writer, reader) -> {
                    TableRecordMetadata metadata = writer.getMetadata();
                    int columnIndex = metadata.getColumnIndex("y");
                    Assert.assertEquals(2, columnIndex);
                    Assert.assertEquals(ColumnType.INT, metadata.getColumnType(columnIndex));
                },
                1,
                0,
                "alter+table+<x>+add+column+y+int"
        );
    }

    @Test
    public void testAlterTableAddIndexContinuesAfterStartTimeoutExpired() throws Exception {
        SOCountDownLatch alterAckReceived = new SOCountDownLatch(1);
        HttpQueryTestBuilder queryTestBuilder = new HttpQueryTestBuilder()
                .withTempFolder(root)
                .withWorkerCount(1)
                .withHttpServerConfigBuilder(
                        new HttpServerConfigurationBuilder().withReceiveBufferSize(50)
                )
                .withQueryFutureUpdateListener(waitUntilCommandStarted(alterAckReceived))
                .withAlterTableStartWaitTimeout(30_000)
                .withAlterTableMaxWaitTimeout(50_000)
                .withFilesFacade(new TestFilesFacadeImpl() {
                    @Override
                    public long openRW(LPSZ name, long opts) {
                        if (Utf8s.endsWithAscii(name, "/default/s.v") || Utf8s.endsWithAscii(name, "default\\s.v")) {
                            alterAckReceived.await();
                        }
                        return super.openRW(name, opts);
                    }
                });

        runAlterOnBusyTable(
                (writer, reader) -> {
                    TableRecordMetadata metadata = writer.getMetadata();
                    int columnIndex = metadata.getColumnIndex("s");
                    Assert.assertTrue(metadata.isColumnIndexed(columnIndex));
                },
                0,
                queryTestBuilder,
                null,
                "alter+table+<x>+alter+column+s+add+index"
        );
    }

    @Test
    public void testAlterTableAddIndexContinuesAfterStartTimeoutExpiredAndTimeout() throws Exception {
        SOCountDownLatch alterAckReceived = new SOCountDownLatch(1);

        HttpQueryTestBuilder queryTestBuilder = new HttpQueryTestBuilder()
                .withTempFolder(root)
                .withWorkerCount(1)
                .withHttpServerConfigBuilder(
                        new HttpServerConfigurationBuilder().withReceiveBufferSize(50)
                )
                .withAlterTableStartWaitTimeout(100)
                .withAlterTableMaxWaitTimeout(10)
                .withQueryFutureUpdateListener(waitUntilCommandStarted(alterAckReceived))
                .withFilesFacade(new TestFilesFacadeImpl() {
                    @Override
                    public long openRW(LPSZ name, long opts) {
                        if (Utf8s.endsWithAscii(name, "/default/s.v") || Utf8s.endsWithAscii(name, "\\default\\s.v")) {
                            alterAckReceived.await();
                            Os.sleep(500);
                        }
                        return super.openRW(name, opts);
                    }
                });

        runAlterOnBusyTable(
                (writer, reader) -> {
                    TableRecordMetadata metadata = writer.getMetadata();
                    int columnIndex = metadata.getColumnIndex("s");
                    Assert.assertTrue(metadata.isColumnIndexed(columnIndex));
                },
                1,
                queryTestBuilder,
                null,
                "alter+table+<x>+alter+column+s+add+index"
        );
    }

    @Test
    public void testAlterTableAddNocacheAlterCache() throws Exception {
        runAlterOnBusyTable(
                (writer, reader) -> {
                    TableRecordMetadata metadata = writer.getMetadata();
                    int columnIndex = metadata.getColumnIndex("s");
                    Assert.assertTrue("Column s must exist", columnIndex >= 0);
                    Assert.assertFalse(reader.getSymbolMapReader(columnIndex).isCached());
                },
                1,
                0,
                "alter+table+<x>+alter+column+s+nocache"
        );
    }

    @Test
    public void testAlterTableAddRenameColumn() throws Exception {
        runAlterOnBusyTable(
                (writer, reader) -> {
                    TableRecordMetadata metadata = writer.getMetadata();
                    int columnIndex = metadata.getColumnIndex("y");
                    Assert.assertTrue("Column y must exist", columnIndex > 0);
                    int columnIndex2 = metadata.getColumnIndex("s2");
                    Assert.assertTrue("Column s2 must exist", columnIndex2 > 0);
                    Assert.assertTrue(metadata.isColumnIndexed(columnIndex2));
                    Assert.assertFalse(reader.getSymbolMapReader(columnIndex2).isCached());
                },
                2,
                0,
                "alter+table+<x>+add+column+y+int",
                "alter+table+<x>+add+column+s2+symbol+capacity+512+nocache+index"
        );
    }

    @Test
    public void testAlterTableFailsToUpgradeConcurrently() throws Exception {
        runAlterOnBusyTable(
                (writer, reader) -> {
                    TableRecordMetadata metadata = writer.getMetadata();
                    int columnIndex = metadata.getColumnIndexQuiet("y");
                    int columnIndex2 = metadata.getColumnIndexQuiet("x");

                    Assert.assertTrue(columnIndex > -1 || columnIndex2 > -1);
                    Assert.assertTrue(columnIndex == -1 || columnIndex2 == -1);
                },
                2,
                1,
                "alter+table+<x>+rename+column+s+to+y",
                "alter+table+<x>+rename+column+s+to+x"
        );
    }

    @Test
    public void testCanReuseSameJsonContextForMultipleAlterRuns() throws Exception {
        runAlterOnBusyTable(
                (writer, reader) -> {
                    TableRecordMetadata metadata = writer.getMetadata();
                    int columnIndex = metadata.getColumnIndexQuiet("y");
                    int columnIndex2 = metadata.getColumnIndexQuiet("x");

                    Assert.assertTrue(columnIndex > -1 && columnIndex2 > -1);
                    Assert.assertEquals(-1, metadata.getColumnIndexQuiet("s"));
                },
                1,
                0,
                "alter+table+<x>+add+y+long256,x+timestamp",
                "alter+table+<x>+drop+column+s"
        );
    }

    @Test
    public void testUpdateBusyTable() throws Exception {
        HttpQueryTestBuilder queryTestBuilder = new HttpQueryTestBuilder()
                .withTempFolder(root)
                .withWorkerCount(1)
                .withHttpServerConfigBuilder(
                        new HttpServerConfigurationBuilder().withReceiveBufferSize(50)
                )
                .withAlterTableStartWaitTimeout(30_000);

        runUpdateOnBusyTable(
                (writer, reader) -> TestUtils.assertReader(
                        "s\tx\tts\n" +
                                "b\t10\t1970-01-01T00:00:00.000001Z\n" +
                                "c\t2\t1970-01-01T00:00:00.000002Z\n" +
                                "a\t1\t1970-01-01T00:00:00.000003Z\n" +
                                "b\t10\t1970-01-01T00:00:00.000004Z\n" +
                                "c\t5\t1970-01-01T00:00:00.000005Z\n" +
                                "a\t1\t1970-01-01T00:00:00.000006Z\n" +
                                "b\t10\t1970-01-01T00:00:00.000007Z\n" +
                                "c\t8\t1970-01-01T00:00:00.000008Z\n" +
                                "a\t1\t1970-01-01T00:00:00.000009Z\n",
                        reader,
                        new StringSink()
                ),
                writer -> {
                },
                0,
                queryTestBuilder,
                null,
                null,
                -1L,
                3,
<<<<<<< HEAD
                URLEncoder.encode("update x set x=1 where s = 'a'", StandardCharsets.UTF_8),
                URLEncoder.encode("update x set x=10 where s = 'b'", StandardCharsets.UTF_8)
=======
                URLEncoder.encode("update x set x=1 where s = 'a'", StandardCharsets.UTF_8.toString()),
                URLEncoder.encode("update x set x=10 where s = 'b'", StandardCharsets.UTF_8.toString())
>>>>>>> 208bfa76
        );
    }

    @Test
    public void testUpdateConnectionDropOnColumnRewrite() throws Exception {
        SOCountDownLatch disconnectLatch = new SOCountDownLatch(1);

        HttpQueryTestBuilder queryTestBuilder = new HttpQueryTestBuilder()
                .withTempFolder(root)
                .withWorkerCount(1)
                .withHttpServerConfigBuilder(
                        new HttpServerConfigurationBuilder().withReceiveBufferSize(50)
                )
                .withAlterTableStartWaitTimeout(30_000)
                .withFilesFacade(new TestFilesFacadeImpl() {
                    @Override
                    public long openRW(LPSZ name, long opts) {
                        if (Utf8s.endsWithAscii(name, "x.d.1")) {
                            disconnectLatch.countDown();
                        }
                        return super.openRW(name, opts);
                    }
                });

        runUpdateOnBusyTable(
                (wrt, rdr) -> {
                    // Test no resources leak, update can go through or not, it is not deterministic
                },
                writer -> {
                },
                0,
                queryTestBuilder,
                disconnectLatch,
                null,
                1000,
                0,
<<<<<<< HEAD
                URLEncoder.encode("update x set x=1 from tables()", StandardCharsets.UTF_8)
=======
                URLEncoder.encode("update x set x=1 from tables()", StandardCharsets.UTF_8.toString())
>>>>>>> 208bfa76
        );
    }

    @Test
    public void testUpdateContinuesAfterAfterReaderOutOfDateExceptionWithRetry() throws Exception {
        testUpdateSucceedsAfterReaderOutOfDateException(2, 1L);
    }

    @Test
    public void testUpdateContinuesAfterStartTimeoutExpiredAndFailsAfterReaderOutOfDateException() throws Exception {
        testUpdateFailsAfterReaderOutOfDateException(2, 1_000L);
    }

    @Test
    public void testUpdateContinuesAfterStartTimeoutExpiredAndSucceedsAfterReaderOutOfDateException() throws Exception {
        testUpdateSucceedsAfterReaderOutOfDateException(2, 1_000L);
    }

    @Test
    public void testUpdateFailsAfterReaderOutOfDateException() throws Exception {
        testUpdateFailsAfterReaderOutOfDateException(1, 30_000L);
    }

    @Test
    public void testUpdateSucceedsAfterReaderOutOfDateException() throws Exception {
        testUpdateSucceedsAfterReaderOutOfDateException(1, 30_000L);
    }

    private void runAlterOnBusyTable(
            AlterVerifyAction alterVerifyAction,
            int errorsExpected,
            HttpQueryTestBuilder queryTestBuilder,
            SOCountDownLatch waitToDisconnect,
            final String... httpAlterQueries
    ) throws Exception {
        queryTestBuilder.run((engine) -> {
            TableWriter writer = null;
            try {
                String tableName = "x";
                engine.ddl(
                        "create table IF NOT EXISTS " + tableName + " as (" +
                                " select rnd_symbol('a', 'b', 'c') as s," +
                                " cast(x as timestamp) ts" +
                                " from long_sequence(10)" +
                                " )",
                        sqlExecutionContext
                );
                writer = TestUtils.getWriter(engine, tableName);
                SOCountDownLatch finished = new SOCountDownLatch(httpAlterQueries.length);
                AtomicInteger errors = new AtomicInteger();
                CyclicBarrier barrier = new CyclicBarrier(httpAlterQueries.length);

                for (int i = 0; i < httpAlterQueries.length; i++) {
                    String httpAlterQuery = httpAlterQueries[i].replace("<x>", tableName);
                    Thread thread = new Thread(() -> {
                        try {
                            barrier.await();
                            if (waitToDisconnect != null) {
                                long fd = new SendAndReceiveRequestBuilder()
                                        .connectAndSendRequest(
                                                "GET /query?query=" + httpAlterQuery + " HTTP/1.1\r\n"
                                                        + SendAndReceiveRequestBuilder.RequestHeaders
                                        );
                                waitToDisconnect.await();
                                Net.close(fd);
                            } else {
                                new SendAndReceiveRequestBuilder().executeWithStandardHeaders(
                                        "GET /query?query=" + httpAlterQuery + " HTTP/1.1\r\n",
                                        "0c\r\n" +
                                                "{\"ddl\":\"OK\"}\r\n" +
                                                "00\r\n" +
                                                "\r\n"
                                );
                            }
                        } catch (Error e) {
                            if (errorsExpected == 0) {
                                error = e;
                            }
                            errors.getAndIncrement();
                        } catch (Throwable e) {
                            errors.getAndIncrement();
                        } finally {
                            finished.countDown();
                        }
                    });
                    thread.start();
                }

                MicrosecondClock microsecondClock = engine.getConfiguration().getMicrosecondClock();
                long startTimeMicro = microsecondClock.getTicks();
                // Wait 1 min max for completion
                while (microsecondClock.getTicks() - startTimeMicro < 60_000_000 && finished.getCount() > 0 && errors.get() <= errorsExpected) {
                    writer.tick(true);
                    finished.await(1_000_000);
                }

                if (error != null) {
                    throw error;
                }
                Assert.assertEquals(errorsExpected, errors.get());
                Assert.assertEquals(0, finished.getCount());
                engine.releaseInactive();
                try (TableReader reader = engine.getReader(tableName)) {
                    alterVerifyAction.run(writer, reader);
                }
            } finally {
                if (writer != null) {
                    writer.close();
                }
            }
        });
    }

    private void runAlterOnBusyTable(
            final AlterVerifyAction alterVerifyAction,
            int httpWorkers,
            int errorsExpected,
            final String... httpAlterQueries
    ) throws Exception {
        HttpQueryTestBuilder queryTestBuilder = new HttpQueryTestBuilder()
                .withTempFolder(root)
                .withWorkerCount(httpWorkers)
                .withHttpServerConfigBuilder(
                        new HttpServerConfigurationBuilder().withReceiveBufferSize(50)
                )
                .withAlterTableStartWaitTimeout(30_000);

        runAlterOnBusyTable(alterVerifyAction, errorsExpected, queryTestBuilder, null, httpAlterQueries);
    }

    private void runUpdateOnBusyTable(
            AlterVerifyAction alterVerifyAction,
            OnTickAction onTick,
            int errorsExpected,
            HttpQueryTestBuilder queryTestBuilder,
            SOCountDownLatch waitToDisconnect,
            String errorHeader,
            long statementTimeout,
            int updatedCount,
            final String... httpUpdateQueries
    ) throws Exception {
        queryTestBuilder.run((engine) -> {
            TableWriter writer = null;
            try {
                String tableName = "x";
                engine.ddl("create table IF NOT EXISTS " + tableName + " as (" +
                                " select case when x%3 = 0 then 'a' when x%3 = 1 then 'b' else 'c' end as s," +
                                " x," +
                                " cast(x as timestamp) ts" +
                                " from long_sequence(9)" +
                                " )",
                        sqlExecutionContext
                );
                writer = TestUtils.getWriter(engine, tableName);
                SOCountDownLatch finished = new SOCountDownLatch(httpUpdateQueries.length);
                AtomicInteger errors = new AtomicInteger();
                CyclicBarrier barrier = new CyclicBarrier(httpUpdateQueries.length);

                for (int i = 0; i < httpUpdateQueries.length; i++) {
                    String httpUpdateQuery = httpUpdateQueries[i];
                    Thread thread = new Thread(() -> {
                        try {
                            barrier.await();
                            if (waitToDisconnect != null) {
                                long fd = new SendAndReceiveRequestBuilder()
                                        .withStatementTimeout(statementTimeout)
                                        .connectAndSendRequestWithHeaders(
                                                "GET /query?query=" + httpUpdateQuery + " HTTP/1.1\r\n"
                                        );
                                waitToDisconnect.await();
                                Net.close(fd);
                            } else {
                                if (errorHeader != null) {
                                    new SendAndReceiveRequestBuilder()
                                            .withStatementTimeout(statementTimeout)
                                            .executeWithStandardRequestHeaders(
                                                    "GET /query?query=" + httpUpdateQuery + " HTTP/1.1\r\n",
                                                    errorHeader
                                            );
                                } else {
                                    new SendAndReceiveRequestBuilder()
                                            .withStatementTimeout(statementTimeout)
                                            .executeWithStandardHeaders(
                                                    "GET /query?query=" + httpUpdateQuery + " HTTP/1.1\r\n",
                                                    "18\r\n" +
                                                            "{\"dml\":\"OK\",\"updated\":" + updatedCount + "}\r\n" +
                                                            "00\r\n" +
                                                            "\r\n"
                                            );
                                }
                            }
                        } catch (Error e) {
                            if (errorsExpected == 0) {
                                error = e;
                            }
                            errors.getAndIncrement();
                        } catch (Throwable e) {
                            errors.getAndIncrement();
                        } finally {
                            finished.countDown();
                        }
                    });
                    thread.start();
                }

                MicrosecondClock microsecondClock = engine.getConfiguration().getMicrosecondClock();
                long startTimeMicro = microsecondClock.getTicks();
                // Wait 1 min max for completion
                while (microsecondClock.getTicks() - startTimeMicro < 60_000_000 && finished.getCount() > 0 && errors.get() <= errorsExpected) {
                    onTick.run(writer);
                    writer.tick(true);
                    finished.await(1_000_000);
                }

                if (error != null) {
                    throw error;
                }
                Assert.assertEquals(errorsExpected, errors.get());
                Assert.assertEquals(0, finished.getCount());
                engine.releaseAllReaders();
                try (TableReader reader = engine.getReader(tableName)) {
                    alterVerifyAction.run(writer, reader);
                }
            } finally {
                if (writer != null) {
                    writer.close();
                }
            }
        });
    }

    private void testUpdateAfterReaderOutOfDateException(
            AlterVerifyAction alterVerifyAction,
            OnTickAction onTick,
            SOCountDownLatch updateScheduled,
            long startWaitTimeout,
            String errorHeader,
            long statementTimeout,
            int updatedCount
    ) throws Exception {
        final SOCountDownLatch updateAckReceived = new SOCountDownLatch(1);

        final HttpQueryTestBuilder queryTestBuilder = new HttpQueryTestBuilder()
                .withTempFolder(root)
                .withWorkerCount(1)
                .withHttpServerConfigBuilder(
                        new HttpServerConfigurationBuilder().withReceiveBufferSize(50)
                )
                .withQueryFutureUpdateListener(waitUntilCommandStarted(updateAckReceived, updateScheduled))
                .withAlterTableStartWaitTimeout(startWaitTimeout)
                .withAlterTableMaxWaitTimeout(50_000L)
                .withFilesFacade(new TestFilesFacadeImpl() {
                    @Override
                    public long openRW(LPSZ name, long opts) {
                        if (Utf8s.endsWithAscii(name, "default/ts.d.2") || Utf8s.endsWithAscii(name, "default\\ts.d.2")) {
                            updateAckReceived.await();
                        }
                        return super.openRW(name, opts);
                    }
                });

        runUpdateOnBusyTable(
                alterVerifyAction,
                onTick,
                0,
                queryTestBuilder,
                null,
                errorHeader,
                statementTimeout,
                updatedCount,
                URLEncoder.encode("update x set ts=123", StandardCharsets.UTF_8.toString())
        );
    }

    private void testUpdateFailsAfterReaderOutOfDateException(
            int updateScheduledCount,
            long startWaitTimeout
    ) throws Exception {
        final SOCountDownLatch updateScheduled = new SOCountDownLatch(updateScheduledCount);

        testUpdateAfterReaderOutOfDateException(
                (writer, reader) -> {
                    try {
                        reader.getMetadata().getColumnIndex("ts");
                        Assert.fail("InvalidColumnException is expected");
                    } catch (InvalidColumnException ignored) {
                    } catch (Throwable th) {
                        Assert.fail("InvalidColumnException is expected instead");
                    }
                },
                new OnTickAction() {
                    private boolean first = true;

                    @Override
                    public void run(TableWriter writer) {
                        if (first) {
                            updateScheduled.await();
                            // removing a new column before calling writer.tick() will result in ReaderOutOfDateException
                            // thrown from UpdateOperator as this changes table structure
                            // recompile will fail because the column UPDATE refers to is removed
                            writer.removeColumn("ts");
                            first = false;
                        }
                    }
                },
                updateScheduled,
                startWaitTimeout,
                "HTTP/1.1 400 Bad request\r\n" +
                        "Server: questDB/1.0\r\n" +
                        "Date: Thu, 1 Jan 1970 00:00:00 GMT\r\n" +
                        "Transfer-Encoding: chunked\r\n" +
                        "Content-Type: application/json; charset=utf-8\r\n" +
                        "Keep-Alive: timeout=5, max=10000\r\n" +
                        "\r\n" +
                        "4a\r\n" +
                        "{\"query\":\"update x set ts=123\",\"error\":\"Invalid column: ts\",\"position\":13}\r\n" +
                        "00\r\n" +
                        "\r\n",
                -1L,
                0
        );
    }

    private void testUpdateSucceedsAfterReaderOutOfDateException(
            int updateScheduledCount,
            long startWaitTimeout
    ) throws Exception {
        SOCountDownLatch updateScheduled = new SOCountDownLatch(updateScheduledCount);

        testUpdateAfterReaderOutOfDateException(
                (writer, reader) -> {
                    try (TestTableReaderRecordCursor cursor = new TestTableReaderRecordCursor()) {
                        cursor.of(reader);
                        int colIndex = reader.getMetadata().getColumnIndex("ts");
                        while (cursor.hasNext()) {
                            long value = cursor.getRecord().getLong(colIndex);
                            Assert.assertEquals(123L, value);
                        }
                    }
                },
                new OnTickAction() {
                    private boolean first = true;

                    @Override
                    public void run(TableWriter writer) {
                        if (first) {
                            updateScheduled.await();
                            // adding a new column before calling writer.tick() will result in ReaderOutOfDateException
                            // thrown from UpdateOperator as this changes table structure
                            // recompile should be successful so the UPDATE completes
                            writer.addColumn("newCol", ColumnType.INT);
                            first = false;
                        }
                    }
                },
                updateScheduled,
                startWaitTimeout,
                null,
                120_000_000L,
                9
        );
    }

    private QueryFutureUpdateListener waitUntilCommandStarted(SOCountDownLatch ackReceived) {
        return waitUntilCommandStarted(ackReceived, null);
    }

    private QueryFutureUpdateListener waitUntilCommandStarted(SOCountDownLatch ackReceived, SOCountDownLatch scheduled) {
        return new QueryFutureUpdateListener() {
            @Override
            public void reportBusyWaitExpired(TableToken tableToken, long commandId) {
                if (scheduled != null) {
                    scheduled.countDown();
                }
            }

            @Override
            public void reportProgress(long commandId, int status) {
                if (status == OperationFuture.QUERY_STARTED) {
                    ackReceived.countDown();
                }
            }

            @Override
            public void reportStart(TableToken tableToken, long commandId) {
                if (scheduled != null) {
                    scheduled.countDown();
                }
            }
        };
    }

    @FunctionalInterface
    interface AlterVerifyAction {
        void run(TableWriter writer, TableReader rdr);
    }

    @FunctionalInterface
    interface OnTickAction {
        void run(TableWriter writer);
    }
}<|MERGE_RESOLUTION|>--- conflicted
+++ resolved
@@ -325,13 +325,8 @@
                 null,
                 -1L,
                 3,
-<<<<<<< HEAD
-                URLEncoder.encode("update x set x=1 where s = 'a'", StandardCharsets.UTF_8),
-                URLEncoder.encode("update x set x=10 where s = 'b'", StandardCharsets.UTF_8)
-=======
                 URLEncoder.encode("update x set x=1 where s = 'a'", StandardCharsets.UTF_8.toString()),
                 URLEncoder.encode("update x set x=10 where s = 'b'", StandardCharsets.UTF_8.toString())
->>>>>>> 208bfa76
         );
     }
 
@@ -368,11 +363,7 @@
                 null,
                 1000,
                 0,
-<<<<<<< HEAD
-                URLEncoder.encode("update x set x=1 from tables()", StandardCharsets.UTF_8)
-=======
                 URLEncoder.encode("update x set x=1 from tables()", StandardCharsets.UTF_8.toString())
->>>>>>> 208bfa76
         );
     }
 
