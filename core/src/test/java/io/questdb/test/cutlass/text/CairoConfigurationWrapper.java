--- conflicted
+++ resolved
@@ -47,13 +47,8 @@
     }
 
     @Override
-<<<<<<< HEAD
-    public LongSupplier getImportIDSupplier() {
-        return conf.getImportIDSupplier();
-=======
     public LongSupplier getCopyIDSupplier() {
         return conf.getCopyIDSupplier();
->>>>>>> ea77e900
     }
 
     @Override
