--- conflicted
+++ resolved
@@ -816,44 +816,36 @@
     }
 
     @Override
-<<<<<<< HEAD
-=======
+    public long getWalDataAppendPageSize() {
+        return conf.getWalDataAppendPageSize();
+    }
+
+    @Override
+    public boolean getWalEnabledDefault() {
+        return conf.getWalEnabledDefault();
+    }
+
+    @Override
+    public long getWalPurgeInterval() {
+        return conf.getWalPurgeInterval();
+    }
+
+    @Override
+    public int getWalRecreateDistressedSequencerAttempts() {
+        return conf.getWalRecreateDistressedSequencerAttempts();
+    }
+
+    @Override
+    public long getWalSegmentRolloverRowCount() {
+        return conf.getWalSegmentRolloverRowCount();
+    }
+
+    @Override
     public double getWalSquashUncommittedRowsMultiplier() {
         return conf.getWalSquashUncommittedRowsMultiplier();
     }
 
     @Override
-    public long getWalDataAppendPageSize() {
-        return conf.getWalDataAppendPageSize();
-    }
-
-    @Override
->>>>>>> 47df017b
-    public boolean getWalEnabledDefault() {
-        return conf.getWalEnabledDefault();
-    }
-
-    @Override
-    public long getWalPurgeInterval() {
-        return conf.getWalPurgeInterval();
-    }
-
-    @Override
-    public int getWalRecreateDistressedSequencerAttempts() {
-        return conf.getWalRecreateDistressedSequencerAttempts();
-    }
-
-    @Override
-    public long getWalSegmentRolloverRowCount() {
-        return conf.getWalSegmentRolloverRowCount();
-    }
-
-    @Override
-    public double getWalSquashUncommittedRowsMultiplier() {
-        return conf.getWalSquashUncommittedRowsMultiplier();
-    }
-
-    @Override
     public int getWalTxnNotificationQueueCapacity() {
         return conf.getWalTxnNotificationQueueCapacity();
     }
