--- conflicted
+++ resolved
@@ -27,7 +27,6 @@
 import io.questdb.griffin.engine.functions.catalogue.DumpThreadStacksFunctionFactory;
 import io.questdb.log.Log;
 import io.questdb.log.LogFactory;
-import io.questdb.std.AllocationsTracker;
 import io.questdb.std.Os;
 import org.junit.runner.Description;
 import org.junit.runner.notification.Failure;
@@ -89,31 +88,21 @@
 
     @Override
     public void testFinished(Description description) {
-<<<<<<< HEAD
-        LOG.infoW().$("<<<< ").$(description.getClassName()).$('.').$(description.getMethodName()).$(" duration_ms=").$(getTestDuration()).$();
-        AllocationsTracker.dumpAllocations(LOG, "End of test case");
-=======
         LOG.infoW().$("<<<< ")
                 .$safe(description.getClassName()).$('.')
                 .$safe(description.getMethodName())
                 .$(" duration_ms=").$(getTestDuration()).$();
         System.out.println("<<<<= " + description.getClassName() + '.' + description.getMethodName() + " duration_ms=" + getTestDuration());
->>>>>>> 74547704
     }
 
     @Override
     public void testStarted(Description description) {
         testStartMs = System.currentTimeMillis();
-<<<<<<< HEAD
-        LOG.infoW().$(">>>> ").$(description.getClassName()).$('.').$(description.getMethodName()).$();
-        AllocationsTracker.dumpAllocations(LOG, "Start of test case");
-=======
         LOG.infoW().$(">>>> ")
                 .$safe(description.getClassName()).$('.')
                 .$safe(description.getMethodName())
                 .$();
         System.out.println(">>>>= " + description.getClassName() + '.' + description.getMethodName());
->>>>>>> 74547704
     }
 
     private long getTestDuration() {
@@ -125,7 +114,6 @@
             try {
                 while (true) {
                     dumpThreadStacks();
-                    AllocationsTracker.dumpAllocations(LOG, "Periodic dump");
                     Os.sleep(10 * 60 * 1000);
                 }
             } catch (Throwable t) {
