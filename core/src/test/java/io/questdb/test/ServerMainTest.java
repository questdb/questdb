--- conflicted
+++ resolved
@@ -658,15 +658,10 @@
                                     "http.context.ilp.ping\tQDB_HTTP_CONTEXT_ILP_PING\t\tdefault\tfalse\tfalse\n" +
                                     "http.context.settings\tQDB_HTTP_CONTEXT_SETTINGS\t\tdefault\tfalse\tfalse\n" +
                                     "http.context.warnings\tQDB_HTTP_CONTEXT_WARNINGS\t\tdefault\tfalse\tfalse\n" +
-<<<<<<< HEAD
                                     "telemetry.db.size.estimate.timeout\tQDB_TELEMETRY_DB_SIZE_ESTIMATE_TIMEOUT\t1000\tdefault\tfalse\tfalse\n" +
                                     "cairo.txn.scoreboard.format\tQDB_CAIRO_TXN_SCOREBOARD_FORMAT\t2\tdefault\tfalse\tfalse"
                             )
                                     .split("\n");
-=======
-                                    "telemetry.db.size.estimate.timeout\tQDB_TELEMETRY_DB_SIZE_ESTIMATE_TIMEOUT\t1000\tdefault\tfalse\tfalse\n"
-                    ).split("\n");
->>>>>>> eaddccd8
 
                     final Set<String> missingProps = new HashSet<>();
                     for (String property : expectedProps) {
