/*******************************************************************************
 *     ___                  _   ____  ____
 *    / _ \ _   _  ___  ___| |_|  _ \| __ )
 *   | | | | | | |/ _ \/ __| __| | | |  _ \
 *   | |_| | |_| |  __/\__ \ |_| |_| | |_) |
 *    \__\_\\__,_|\___||___/\__|____/|____/
 *
 *  Copyright (c) 2014-2019 Appsicle
 *  Copyright (c) 2019-2024 QuestDB
 *
 *  Licensed under the Apache License, Version 2.0 (the "License");
 *  you may not use this file except in compliance with the License.
 *  You may obtain a copy of the License at
 *
 *  http://www.apache.org/licenses/LICENSE-2.0
 *
 *  Unless required by applicable law or agreed to in writing, software
 *  distributed under the License is distributed on an "AS IS" BASIS,
 *  WITHOUT WARRANTIES OR CONDITIONS OF ANY KIND, either express or implied.
 *  See the License for the specific language governing permissions and
 *  limitations under the License.
 *
 ******************************************************************************/

package io.questdb.test;

import io.questdb.Bootstrap;
import io.questdb.DefaultBootstrapConfiguration;
import io.questdb.ServerMain;
import io.questdb.griffin.SqlCompiler;
import io.questdb.griffin.SqlExecutionContext;
import io.questdb.griffin.SqlExecutionContextImpl;
import io.questdb.std.Os;
import io.questdb.std.str.StringSink;
import org.junit.Assert;
import org.junit.Before;
import org.junit.Test;

import java.sql.Connection;
import java.sql.DriverManager;
import java.util.HashMap;
import java.util.HashSet;
import java.util.Map;
import java.util.Set;

import static io.questdb.test.tools.TestUtils.*;
import static java.util.Arrays.asList;
import static org.junit.Assert.assertTrue;

public class ServerMainTest extends AbstractBootstrapTest {

    @Before
    public void setUp() {
        super.setUp();
        unchecked(() -> createDummyConfiguration());
        dbPath.parent().$();
    }

    @Test
    public void testServerMainNoRestart() throws Exception {
        assertMemoryLeak(() -> {
            try (final ServerMain serverMain = new ServerMain(getServerMainArgs())) {
                serverMain.start();
                serverMain.start(); // <== no effect
                serverMain.close();
                try {
                    serverMain.getEngine();
                } catch (IllegalStateException ex) {
                    assertContains("close was called", ex.getMessage());
                }
                try {
                    serverMain.getWorkerPoolManager();
                } catch (IllegalStateException ex) {
                    assertContains("close was called", ex.getMessage());
                }
                serverMain.start(); // <== no effect
                serverMain.close(); // <== no effect
                serverMain.start(); // <== no effect
            }
        });
    }

    @Test
    public void testServerMainNoStart() throws Exception {
        assertMemoryLeak(() -> {
            try (final ServerMain ignore = new ServerMain(getServerMainArgs())) {
                Os.pause();
            }
        });
    }

    @Test
    public void testServerMainPgWire() throws Exception {
        try (final ServerMain serverMain = new ServerMain(getServerMainArgs())) {
            serverMain.start();
            try (Connection ignored = DriverManager.getConnection(PG_CONNECTION_URI, PG_CONNECTION_PROPERTIES)) {
                Os.pause();
            }
        }
    }

    @Test
    public void testServerMainStart() throws Exception {
        assertMemoryLeak(() -> {
            try (final ServerMain serverMain = new ServerMain(getServerMainArgs())) {
                Assert.assertNotNull(serverMain.getConfiguration());
                Assert.assertNotNull(serverMain.getEngine());
                Assert.assertNull(serverMain.getWorkerPoolManager());
                Assert.assertFalse(serverMain.hasStarted());
                Assert.assertFalse(serverMain.hasBeenClosed());
                serverMain.start();
                Assert.assertNotNull(serverMain.getWorkerPoolManager());
            }
        });
    }

    @Test
    public void testServerMainStartHttpDisabled() throws Exception {
        assertMemoryLeak(() -> {
            Map<String, String> env = new HashMap<>(System.getenv());
            env.put("QDB_HTTP_ENABLED", "false");
            Bootstrap bootstrap = new Bootstrap(
                    new DefaultBootstrapConfiguration() {
                        @Override
                        public Map<String, String> getEnv() {
                            return env;
                        }
                    },
                    getServerMainArgs()
            );
            try (final ServerMain serverMain = new ServerMain(bootstrap)) {
                Assert.assertFalse(serverMain.getConfiguration().getHttpServerConfiguration().isEnabled());
                serverMain.start();
            }
        });
    }

    @Test
    public void testShowParameters() throws Exception {
        assertMemoryLeak(() -> {
            try (
                    final ServerMain serverMain = new ServerMain(getServerMainArgs());
                    final SqlExecutionContext executionContext = new SqlExecutionContextImpl(serverMain.getEngine(), 1, 1)
            ) {
                serverMain.start();

                try (SqlCompiler compiler = serverMain.getEngine().getSqlCompiler()) {
                    final StringSink actualSink = new StringSink();
                    printSql(compiler, executionContext,
                            "(show parameters) where property_path not in (" +
                                    "'cairo.root', 'cairo.sql.backup.root', 'cairo.sql.copy.root', 'cairo.sql.copy.work.root', " +
                                    "'cairo.writer.misc.append.page.size', 'line.tcp.io.worker.count', 'wal.apply.worker.count'" +
                                    ") order by 1",
                            actualSink
                    );
                    final Set<String> actualProps = new HashSet<>(asList(actualSink.toString().split("\n")));

                    final String[] expectedProps =
                            ("property_path\tenv_var_name\tvalue\tvalue_source\tsensitive\tdynamic\n" +
                                    "binarydata.encoding.maxlength\tQDB_BINARYDATA_ENCODING_MAXLENGTH\t32768\tdefault\tfalse\tfalse\n" +
                                    "cairo.attach.partition.copy\tQDB_CAIRO_ATTACH_PARTITION_COPY\tfalse\tdefault\tfalse\tfalse\n" +
                                    "cairo.attach.partition.suffix\tQDB_CAIRO_ATTACH_PARTITION_SUFFIX\t.attachable\tdefault\tfalse\tfalse\n" +
                                    "cairo.character.store.capacity\tQDB_CAIRO_CHARACTER_STORE_CAPACITY\t1024\tdefault\tfalse\tfalse\n" +
                                    "cairo.character.store.sequence.pool.capacity\tQDB_CAIRO_CHARACTER_STORE_SEQUENCE_POOL_CAPACITY\t64\tdefault\tfalse\tfalse\n" +
                                    "cairo.column.indexer.queue.capacity\tQDB_CAIRO_COLUMN_INDEXER_QUEUE_CAPACITY\t64\tdefault\tfalse\tfalse\n" +
                                    "cairo.column.pool.capacity\tQDB_CAIRO_COLUMN_POOL_CAPACITY\t4096\tdefault\tfalse\tfalse\n" +
                                    "cairo.commit.lag\tQDB_CAIRO_COMMIT_LAG\t600000\tdefault\tfalse\tfalse\n" +
                                    "cairo.commit.mode\tQDB_CAIRO_COMMIT_MODE\tnosync\tdefault\tfalse\tfalse\n" +
                                    "cairo.create.as.select.retry.count\tQDB_CAIRO_CREATE_AS_SELECT_RETRY_COUNT\t5\tdefault\tfalse\tfalse\n" +
                                    "cairo.date.locale\tQDB_CAIRO_DATE_LOCALE\ten\tdefault\tfalse\tfalse\n" +
                                    "cairo.default.symbol.cache.flag\tQDB_CAIRO_DEFAULT_SYMBOL_CACHE_FLAG\ttrue\tdefault\tfalse\tfalse\n" +
                                    "cairo.default.symbol.capacity\tQDB_CAIRO_DEFAULT_SYMBOL_CAPACITY\t256\tdefault\tfalse\tfalse\n" +
                                    "cairo.detached.mkdir.mode\tQDB_CAIRO_DETACHED_MKDIR_MODE\t509\tdefault\tfalse\tfalse\n" +
                                    "cairo.enable.crash.simulation\tQDB_CAIRO_ENABLE_CRASH_SIMULATION\tfalse\tdefault\tfalse\tfalse\n" +
                                    "cairo.expression.pool.capacity\tQDB_CAIRO_EXPRESSION_POOL_CAPACITY\t8192\tdefault\tfalse\tfalse\n" +
                                    "cairo.fast.map.load.factor\tQDB_CAIRO_FAST_MAP_LOAD_FACTOR\t0.7\tdefault\tfalse\tfalse\n" +
                                    "cairo.file.operation.retry.count\tQDB_CAIRO_FILE_OPERATION_RETRY_COUNT\t30\tdefault\tfalse\tfalse\n" +
                                    "cairo.idle.check.interval\tQDB_CAIRO_IDLE_CHECK_INTERVAL\t300000\tdefault\tfalse\tfalse\n" +
                                    "cairo.inactive.reader.max.open.partitions\tQDB_CAIRO_INACTIVE_READER_MAX_OPEN_PARTITIONS\t128\tdefault\tfalse\tfalse\n" +
                                    "cairo.inactive.reader.ttl\tQDB_CAIRO_INACTIVE_READER_TTL\t120000\tdefault\tfalse\tfalse\n" +
                                    "cairo.inactive.writer.ttl\tQDB_CAIRO_INACTIVE_WRITER_TTL\t600000\tdefault\tfalse\tfalse\n" +
                                    "cairo.index.value.block.size\tQDB_CAIRO_INDEX_VALUE_BLOCK_SIZE\t256\tdefault\tfalse\tfalse\n" +
                                    "cairo.iouring.enabled\tQDB_CAIRO_IOURING_ENABLED\ttrue\tdefault\tfalse\tfalse\n" +
                                    "cairo.latestby.queue.capacity\tQDB_CAIRO_LATESTBY_QUEUE_CAPACITY\t32\tdefault\tfalse\tfalse\n" +
                                    "cairo.lexer.pool.capacity\tQDB_CAIRO_LEXER_POOL_CAPACITY\t2048\tdefault\tfalse\tfalse\n" +
                                    "cairo.max.crash.files\tQDB_CAIRO_MAX_CRASH_FILES\t100\tdefault\tfalse\tfalse\n" +
                                    "cairo.max.file.name.length\tQDB_CAIRO_MAX_FILE_NAME_LENGTH\t127\tdefault\tfalse\tfalse\n" +
                                    "cairo.max.swap.file.count\tQDB_CAIRO_MAX_SWAP_FILE_COUNT\t30\tdefault\tfalse\tfalse\n" +
                                    "cairo.max.uncommitted.rows\tQDB_CAIRO_MAX_UNCOMMITTED_ROWS\t500000\tdefault\tfalse\tfalse\n" +
                                    "cairo.mkdir.mode\tQDB_CAIRO_MKDIR_MODE\t509\tdefault\tfalse\tfalse\n" +
                                    "cairo.model.pool.capacity\tQDB_CAIRO_MODEL_POOL_CAPACITY\t1024\tdefault\tfalse\tfalse\n" +
                                    "cairo.o3.callback.queue.capacity\tQDB_CAIRO_O3_CALLBACK_QUEUE_CAPACITY\t128\tdefault\tfalse\tfalse\n" +
                                    "cairo.o3.column.memory.size\tQDB_CAIRO_O3_COLUMN_MEMORY_SIZE\t8388608\tdefault\tfalse\tfalse\n" +
                                    "cairo.o3.copy.queue.capacity\tQDB_CAIRO_O3_COPY_QUEUE_CAPACITY\t128\tdefault\tfalse\tfalse\n" +
                                    "cairo.o3.lag.calculation.windows.size\tQDB_CAIRO_O3_LAG_CALCULATION_WINDOWS_SIZE\t4\tdefault\tfalse\tfalse\n" +
                                    "cairo.o3.last.partition.max.splits\tQDB_CAIRO_O3_LAST_PARTITION_MAX_SPLITS\t20\tdefault\tfalse\tfalse\n" +
                                    "cairo.o3.max.lag\tQDB_CAIRO_O3_MAX_LAG\t600000\tdefault\tfalse\tfalse\n" +
                                    "cairo.o3.min.lag\tQDB_CAIRO_O3_MIN_LAG\t1000\tdefault\tfalse\tfalse\n" +
                                    "cairo.o3.open.column.queue.capacity\tQDB_CAIRO_O3_OPEN_COLUMN_QUEUE_CAPACITY\t128\tdefault\tfalse\tfalse\n" +
                                    "cairo.o3.partition.purge.list.initial.capacity\tQDB_CAIRO_O3_PARTITION_PURGE_LIST_INITIAL_CAPACITY\t1\tdefault\tfalse\tfalse\n" +
                                    "cairo.o3.partition.queue.capacity\tQDB_CAIRO_O3_PARTITION_QUEUE_CAPACITY\t128\tdefault\tfalse\tfalse\n" +
                                    "cairo.o3.partition.split.min.size\tQDB_CAIRO_O3_PARTITION_SPLIT_MIN_SIZE\t52428800\tdefault\tfalse\tfalse\n" +
                                    "cairo.o3.purge.discovery.queue.capacity\tQDB_CAIRO_O3_PURGE_DISCOVERY_QUEUE_CAPACITY\t128\tdefault\tfalse\tfalse\n" +
                                    "cairo.o3.quicksort.enabled\tQDB_CAIRO_O3_QUICKSORT_ENABLED\tfalse\tdefault\tfalse\tfalse\n" +
                                    "cairo.o3.txn.scoreboard.entry.count\tQDB_CAIRO_O3_TXN_SCOREBOARD_ENTRY_COUNT\t16384\tdefault\tfalse\tfalse\n" +
                                    "cairo.page.frame.column.list.capacity\tQDB_CAIRO_PAGE_FRAME_COLUMN_LIST_CAPACITY\t16\tdefault\tfalse\tfalse\n" +
                                    "cairo.page.frame.reduce.queue.capacity\tQDB_CAIRO_PAGE_FRAME_REDUCE_QUEUE_CAPACITY\t4\tdefault\tfalse\tfalse\n" +
                                    "cairo.page.frame.rowid.list.capacity\tQDB_CAIRO_PAGE_FRAME_ROWID_LIST_CAPACITY\t256\tdefault\tfalse\tfalse\n" +
                                    "cairo.page.frame.shard.count\tQDB_CAIRO_PAGE_FRAME_SHARD_COUNT\t2\tdefault\tfalse\tfalse\n" +
                                    "cairo.parallel.index.threshold\tQDB_CAIRO_PARALLEL_INDEX_THRESHOLD\t100000\tdefault\tfalse\tfalse\n" +
                                    "cairo.parallel.indexing.enabled\tQDB_CAIRO_PARALLEL_INDEXING_ENABLED\ttrue\tdefault\tfalse\tfalse\n" +
                                    "cairo.reader.pool.max.segments\tQDB_CAIRO_READER_POOL_MAX_SEGMENTS\t10\tdefault\tfalse\tfalse\n" +
                                    "cairo.repeat.migration.from.version\tQDB_CAIRO_REPEAT_MIGRATION_FROM_VERSION\t426\tdefault\tfalse\tfalse\n" +
                                    "cairo.rnd.memory.max.pages\tQDB_CAIRO_RND_MEMORY_MAX_PAGES\t128\tdefault\tfalse\tfalse\n" +
                                    "cairo.rnd.memory.page.size\tQDB_CAIRO_RND_MEMORY_PAGE_SIZE\t8192\tdefault\tfalse\tfalse\n" +
                                    "cairo.snapshot.instance.id\tQDB_CAIRO_SNAPSHOT_INSTANCE_ID\t\tdefault\tfalse\tfalse\n" +
                                    "cairo.snapshot.recovery.enabled\tQDB_CAIRO_SNAPSHOT_RECOVERY_ENABLED\ttrue\tdefault\tfalse\tfalse\n" +
                                    "cairo.spin.lock.timeout\tQDB_CAIRO_SPIN_LOCK_TIMEOUT\t1000\tdefault\tfalse\tfalse\n" +
                                    "cairo.sql.analytic.column.pool.capacity\tQDB_CAIRO_SQL_ANALYTIC_COLUMN_POOL_CAPACITY\t64\tdefault\tfalse\tfalse\n" +
                                    "cairo.sql.analytic.initial.range.buffer.size\tQDB_CAIRO_SQL_ANALYTIC_INITIAL_RANGE_BUFFER_SIZE\t32\tdefault\tfalse\tfalse\n" +
                                    "cairo.sql.analytic.rowid.max.pages\tQDB_CAIRO_SQL_ANALYTIC_ROWID_MAX_PAGES\t2147483647\tdefault\tfalse\tfalse\n" +
                                    "cairo.sql.analytic.rowid.page.size\tQDB_CAIRO_SQL_ANALYTIC_ROWID_PAGE_SIZE\t524288\tdefault\tfalse\tfalse\n" +
                                    "cairo.sql.analytic.store.max.pages\tQDB_CAIRO_SQL_ANALYTIC_STORE_MAX_PAGES\t2147483647\tdefault\tfalse\tfalse\n" +
                                    "cairo.sql.analytic.store.page.size\tQDB_CAIRO_SQL_ANALYTIC_STORE_PAGE_SIZE\t1048576\tdefault\tfalse\tfalse\n" +
                                    "cairo.sql.analytic.tree.max.pages\tQDB_CAIRO_SQL_ANALYTIC_TREE_MAX_PAGES\t2147483647\tdefault\tfalse\tfalse\n" +
                                    "cairo.sql.analytic.tree.page.size\tQDB_CAIRO_SQL_ANALYTIC_TREE_PAGE_SIZE\t524288\tdefault\tfalse\tfalse\n" +
                                    "cairo.sql.backup.dir.datetime.format\tQDB_CAIRO_SQL_BACKUP_DIR_DATETIME_FORMAT\tyyyy-MM-dd\tdefault\tfalse\tfalse\n" +
                                    "cairo.sql.backup.dir.tmp.name\tQDB_CAIRO_SQL_BACKUP_DIR_TMP_NAME\ttmp\tdefault\tfalse\tfalse\n" +
                                    "cairo.sql.backup.mkdir.mode\tQDB_CAIRO_SQL_BACKUP_MKDIR_MODE\t509\tdefault\tfalse\tfalse\n" +
                                    "cairo.sql.bind.variable.pool.size\tQDB_CAIRO_SQL_BIND_VARIABLE_POOL_SIZE\t8\tdefault\tfalse\tfalse\n" +
                                    "cairo.sql.query.registry.pool.size\tQDB_CAIRO_SQL_QUERY_REGISTRY_POOL_SIZE\t32\tdefault\tfalse\tfalse\n" +
                                    "cairo.sql.column.cast.model.pool.capacity\tQDB_CAIRO_SQL_COLUMN_CAST_MODEL_POOL_CAPACITY\t16\tdefault\tfalse\tfalse\n" +
                                    "cairo.sql.column.purge.queue.capacity\tQDB_CAIRO_SQL_COLUMN_PURGE_QUEUE_CAPACITY\t128\tdefault\tfalse\tfalse\n" +
                                    "cairo.sql.column.purge.retry.delay\tQDB_CAIRO_SQL_COLUMN_PURGE_RETRY_DELAY\t10000\tdefault\tfalse\tfalse\n" +
                                    "cairo.sql.column.purge.retry.delay.limit\tQDB_CAIRO_SQL_COLUMN_PURGE_RETRY_DELAY_LIMIT\t60000000\tdefault\tfalse\tfalse\n" +
                                    "cairo.sql.column.purge.retry.delay.multiplier\tQDB_CAIRO_SQL_COLUMN_PURGE_RETRY_DELAY_MULTIPLIER\t10.0\tdefault\tfalse\tfalse\n" +
                                    "cairo.sql.column.purge.task.pool.capacity\tQDB_CAIRO_SQL_COLUMN_PURGE_TASK_POOL_CAPACITY\t256\tdefault\tfalse\tfalse\n" +
                                    "cairo.sql.copy.buffer.size\tQDB_CAIRO_SQL_COPY_BUFFER_SIZE\t2097152\tdefault\tfalse\tfalse\n" +
                                    "cairo.sql.copy.formats.file\tQDB_CAIRO_SQL_COPY_FORMATS_FILE\t/text_loader.json\tdefault\tfalse\tfalse\n" +
                                    "cairo.sql.copy.id.supplier\tQDB_CAIRO_SQL_COPY_ID_SUPPLIER\trandom\tdefault\tfalse\tfalse\n" +
                                    "cairo.sql.copy.log.retention.days\tQDB_CAIRO_SQL_COPY_LOG_RETENTION_DAYS\t3\tdefault\tfalse\tfalse\n" +
                                    "cairo.sql.copy.max.index.chunk.size\tQDB_CAIRO_SQL_COPY_MAX_INDEX_CHUNK_SIZE\t104857600\tdefault\tfalse\tfalse\n" +
                                    "cairo.sql.copy.model.pool.capacity\tQDB_CAIRO_SQL_COPY_MODEL_POOL_CAPACITY\t32\tdefault\tfalse\tfalse\n" +
                                    "cairo.sql.copy.queue.capacity\tQDB_CAIRO_SQL_COPY_QUEUE_CAPACITY\t32\tdefault\tfalse\tfalse\n" +
                                    "cairo.sql.count.distinct.capacity\tQDB_CAIRO_SQL_COUNT_DISTINCT_CAPACITY\t16\tdefault\tfalse\tfalse\n" +
                                    "cairo.sql.count.distinct.load.factor\tQDB_CAIRO_SQL_COUNT_DISTINCT_LOAD_FACTOR\t0.7\tdefault\tfalse\tfalse\n" +
                                    "cairo.sql.create.table.model.pool.capacity\tQDB_CAIRO_SQL_CREATE_TABLE_MODEL_POOL_CAPACITY\t16\tdefault\tfalse\tfalse\n" +
                                    "cairo.sql.create.table.model.batch.size\tQDB_CAIRO_SQL_CREATE_TABLE_MODEL_BATCH_SIZE\t1000000\tdefault\tfalse\tfalse\n" +
                                    "cairo.sql.distinct.timestamp.key.capacity\tQDB_CAIRO_SQL_DISTINCT_TIMESTAMP_KEY_CAPACITY\t512\tdefault\tfalse\tfalse\n" +
                                    "cairo.sql.distinct.timestamp.load.factor\tQDB_CAIRO_SQL_DISTINCT_TIMESTAMP_LOAD_FACTOR\t0.5\tdefault\tfalse\tfalse\n" +
                                    "cairo.sql.double.cast.scale\tQDB_CAIRO_SQL_DOUBLE_CAST_SCALE\t12\tdefault\tfalse\tfalse\n" +
                                    "cairo.sql.explain.model.pool.capacity\tQDB_CAIRO_SQL_EXPLAIN_MODEL_POOL_CAPACITY\t32\tdefault\tfalse\tfalse\n" +
                                    "cairo.sql.float.cast.scale\tQDB_CAIRO_SQL_FLOAT_CAST_SCALE\t4\tdefault\tfalse\tfalse\n" +
                                    "cairo.sql.groupby.map.capacity\tQDB_CAIRO_SQL_GROUPBY_MAP_CAPACITY\t1024\tdefault\tfalse\tfalse\n" +
                                    "cairo.sql.groupby.pool.capacity\tQDB_CAIRO_SQL_GROUPBY_POOL_CAPACITY\t1024\tdefault\tfalse\tfalse\n" +
                                    "cairo.sql.groupby.allocator.default.chunk.size\tQDB_CAIRO_SQL_GROUPBY_ALLOCATOR_DEFAULT_CHUNK_SIZE\t131072\tdefault\tfalse\tfalse\n" +
                                    "cairo.sql.groupby.allocator.max.chunk.size\tQDB_CAIRO_SQL_GROUPBY_ALLOCATOR_MAX_CHUNK_SIZE\t4294967296\tdefault\tfalse\tfalse\n" +
                                    "cairo.sql.hash.join.light.value.max.pages\tQDB_CAIRO_SQL_HASH_JOIN_LIGHT_VALUE_MAX_PAGES\t2147483647\tdefault\tfalse\tfalse\n" +
                                    "cairo.sql.hash.join.light.value.page.size\tQDB_CAIRO_SQL_HASH_JOIN_LIGHT_VALUE_PAGE_SIZE\t1048576\tdefault\tfalse\tfalse\n" +
                                    "cairo.sql.hash.join.value.max.pages\tQDB_CAIRO_SQL_HASH_JOIN_VALUE_MAX_PAGES\t2147483647\tdefault\tfalse\tfalse\n" +
                                    "cairo.sql.hash.join.value.page.size\tQDB_CAIRO_SQL_HASH_JOIN_VALUE_PAGE_SIZE\t16777216\tdefault\tfalse\tfalse\n" +
                                    "cairo.sql.asof.join.lookahead\tQDB_CAIRO_SQL_ASOF_JOIN_LOOKAHEAD\t100\tdefault\tfalse\tfalse\n" +
                                    "cairo.sql.insert.model.pool.capacity\tQDB_CAIRO_SQL_INSERT_MODEL_POOL_CAPACITY\t64\tdefault\tfalse\tfalse\n" +
                                    "cairo.sql.insert.model.batch.size\tQDB_CAIRO_SQL_INSERT_MODEL_BATCH_SIZE\t1000000\tdefault\tfalse\tfalse\n" +
                                    "cairo.sql.jit.bind.vars.memory.max.pages\tQDB_CAIRO_SQL_JIT_BIND_VARS_MEMORY_MAX_PAGES\t8\tdefault\tfalse\tfalse\n" +
                                    "cairo.sql.jit.bind.vars.memory.page.size\tQDB_CAIRO_SQL_JIT_BIND_VARS_MEMORY_PAGE_SIZE\t4096\tdefault\tfalse\tfalse\n" +
                                    "cairo.sql.jit.debug.enabled\tQDB_CAIRO_SQL_JIT_DEBUG_ENABLED\tfalse\tdefault\tfalse\tfalse\n" +
                                    "cairo.sql.jit.ir.memory.max.pages\tQDB_CAIRO_SQL_JIT_IR_MEMORY_MAX_PAGES\t8\tdefault\tfalse\tfalse\n" +
                                    "cairo.sql.jit.ir.memory.page.size\tQDB_CAIRO_SQL_JIT_IR_MEMORY_PAGE_SIZE\t8192\tdefault\tfalse\tfalse\n" +
                                    "cairo.sql.jit.mode\tQDB_CAIRO_SQL_JIT_MODE\ton\tdefault\tfalse\tfalse\n" +
                                    "cairo.sql.jit.page.address.cache.threshold\tQDB_CAIRO_SQL_JIT_PAGE_ADDRESS_CACHE_THRESHOLD\t1048576\tdefault\tfalse\tfalse\n" +
                                    "cairo.sql.join.context.pool.capacity\tQDB_CAIRO_SQL_JOIN_CONTEXT_POOL_CAPACITY\t64\tdefault\tfalse\tfalse\n" +
                                    "cairo.sql.join.metadata.max.resizes\tQDB_CAIRO_SQL_JOIN_METADATA_MAX_RESIZES\t2147483647\tdefault\tfalse\tfalse\n" +
                                    "cairo.sql.join.metadata.page.size\tQDB_CAIRO_SQL_JOIN_METADATA_PAGE_SIZE\t16384\tdefault\tfalse\tfalse\n" +
                                    "cairo.sql.latest.by.row.count\tQDB_CAIRO_SQL_LATEST_BY_ROW_COUNT\t1000\tdefault\tfalse\tfalse\n" +
                                    "cairo.sql.map.max.pages\tQDB_CAIRO_SQL_MAP_MAX_PAGES\t2147483647\tdefault\tfalse\tfalse\n" +
                                    "cairo.sql.map.max.resizes\tQDB_CAIRO_SQL_MAP_MAX_RESIZES\t2147483647\tdefault\tfalse\tfalse\n" +
                                    "cairo.sql.unordered.map.max.entry.size\tQDB_CAIRO_SQL_UNORDERED_MAP_MAX_ENTRY_SIZE\t32\tdefault\tfalse\tfalse\n" +
                                    "cairo.sql.max.negative.limit\tQDB_CAIRO_SQL_MAX_NEGATIVE_LIMIT\t10000\tdefault\tfalse\tfalse\n" +
                                    "cairo.sql.max.symbol.not.equals.count\tQDB_CAIRO_SQL_MAX_SYMBOL_NOT_EQUALS_COUNT\t100\tdefault\tfalse\tfalse\n" +
                                    "cairo.sql.page.frame.max.rows\tQDB_CAIRO_SQL_PAGE_FRAME_MAX_ROWS\t1000000\tdefault\tfalse\tfalse\n" +
                                    "cairo.sql.page.frame.min.rows\tQDB_CAIRO_SQL_PAGE_FRAME_MIN_ROWS\t100000\tdefault\tfalse\tfalse\n" +
                                    "cairo.sql.parallel.filter.enabled\tQDB_CAIRO_SQL_PARALLEL_FILTER_ENABLED\tfalse\tdefault\tfalse\tfalse\n" +
                                    "cairo.sql.parallel.filter.pretouch.enabled\tQDB_CAIRO_SQL_PARALLEL_FILTER_PRETOUCH_ENABLED\ttrue\tdefault\tfalse\tfalse\n" +
                                    "cairo.sql.parallel.groupby.enabled\tQDB_CAIRO_SQL_PARALLEL_GROUPBY_ENABLED\tfalse\tdefault\tfalse\tfalse\n" +
                                    "cairo.sql.parallel.groupby.merge.shard.queue.capacity\tQDB_CAIRO_SQL_PARALLEL_GROUPBY_MERGE_SHARD_QUEUE_CAPACITY\t4\tdefault\tfalse\tfalse\n" +
                                    "cairo.sql.parallel.groupby.sharding.threshold\tQDB_CAIRO_SQL_PARALLEL_GROUPBY_SHARDING_THRESHOLD\t100000\tdefault\tfalse\tfalse\n" +
                                    "cairo.sql.rename.table.model.pool.capacity\tQDB_CAIRO_SQL_RENAME_TABLE_MODEL_POOL_CAPACITY\t16\tdefault\tfalse\tfalse\n" +
                                    "cairo.sql.sampleby.page.size\tQDB_CAIRO_SQL_SAMPLEBY_PAGE_SIZE\t0\tdefault\tfalse\tfalse\n" +
                                    "cairo.sql.sampleby.default.alignment.calendar\tQDB_CAIRO_SQL_SAMPLEBY_DEFAULT_ALIGNMENT_CALENDAR\ttrue\tdefault\tfalse\tfalse\n" +
                                    "cairo.sql.small.map.key.capacity\tQDB_CAIRO_SQL_SMALL_MAP_KEY_CAPACITY\t32\tdefault\tfalse\tfalse\n" +
                                    "cairo.sql.small.map.page.size\tQDB_CAIRO_SQL_SMALL_MAP_PAGE_SIZE\t32768\tdefault\tfalse\tfalse\n" +
                                    "cairo.sql.sort.key.max.pages\tQDB_CAIRO_SQL_SORT_KEY_MAX_PAGES\t2147483647\tdefault\tfalse\tfalse\n" +
                                    "cairo.sql.sort.key.page.size\tQDB_CAIRO_SQL_SORT_KEY_PAGE_SIZE\t4194304\tdefault\tfalse\tfalse\n" +
                                    "cairo.sql.sort.light.value.max.pages\tQDB_CAIRO_SQL_SORT_LIGHT_VALUE_MAX_PAGES\t2147483647\tdefault\tfalse\tfalse\n" +
                                    "cairo.sql.sort.light.value.page.size\tQDB_CAIRO_SQL_SORT_LIGHT_VALUE_PAGE_SIZE\t8388608\tdefault\tfalse\tfalse\n" +
                                    "cairo.sql.sort.value.max.pages\tQDB_CAIRO_SQL_SORT_VALUE_MAX_PAGES\t2147483647\tdefault\tfalse\tfalse\n" +
                                    "cairo.sql.sort.value.page.size\tQDB_CAIRO_SQL_SORT_VALUE_PAGE_SIZE\t16777216\tdefault\tfalse\tfalse\n" +
                                    "cairo.sql.string.function.buffer.max.size\tQDB_CAIRO_SQL_STRING_FUNCTION_BUFFER_MAX_SIZE\t1048576\tdefault\tfalse\tfalse\n" +
                                    "cairo.sql.window.column.pool.capacity\tQDB_CAIRO_SQL_WINDOW_COLUMN_POOL_CAPACITY\t64\tdefault\tfalse\tfalse\n" +
                                    "cairo.sql.window.max.recursion\tQDB_CAIRO_SQL_WINDOW_MAX_RECURSION\t128\tdefault\tfalse\tfalse\n" +
                                    "cairo.sql.window.rowid.max.pages\tQDB_CAIRO_SQL_WINDOW_ROWID_MAX_PAGES\t2147483647\tdefault\tfalse\tfalse\n" +
                                    "cairo.sql.window.rowid.page.size\tQDB_CAIRO_SQL_WINDOW_ROWID_PAGE_SIZE\t524288\tdefault\tfalse\tfalse\n" +
                                    "cairo.sql.window.store.max.pages\tQDB_CAIRO_SQL_WINDOW_STORE_MAX_PAGES\t2147483647\tdefault\tfalse\tfalse\n" +
                                    "cairo.sql.window.store.page.size\tQDB_CAIRO_SQL_WINDOW_STORE_PAGE_SIZE\t1048576\tdefault\tfalse\tfalse\n" +
                                    "cairo.sql.window.tree.max.pages\tQDB_CAIRO_SQL_WINDOW_TREE_MAX_PAGES\t2147483647\tdefault\tfalse\tfalse\n" +
                                    "cairo.sql.window.tree.page.size\tQDB_CAIRO_SQL_WINDOW_TREE_PAGE_SIZE\t524288\tdefault\tfalse\tfalse\n" +
                                    "cairo.sql.with.clause.model.pool.capacity\tQDB_CAIRO_SQL_WITH_CLAUSE_MODEL_POOL_CAPACITY\t128\tdefault\tfalse\tfalse\n" +
                                    "cairo.system.o3.column.memory.size\tQDB_CAIRO_SYSTEM_O3_COLUMN_MEMORY_SIZE\t262144\tdefault\tfalse\tfalse\n" +
                                    "cairo.system.table.prefix\tQDB_CAIRO_SYSTEM_TABLE_PREFIX\tsys.\tdefault\tfalse\tfalse\n" +
                                    "cairo.system.wal.writer.data.append.page.size\tQDB_CAIRO_SYSTEM_WAL_WRITER_DATA_APPEND_PAGE_SIZE\t262144\tdefault\tfalse\tfalse\n" +
                                    "cairo.system.writer.data.append.page.size\tQDB_CAIRO_SYSTEM_WRITER_DATA_APPEND_PAGE_SIZE\t262144\tdefault\tfalse\tfalse\n" +
                                    "cairo.table.registry.auto.reload.frequency\tQDB_CAIRO_TABLE_REGISTRY_AUTO_RELOAD_FREQUENCY\t500\tdefault\tfalse\tfalse\n" +
                                    "cairo.table.registry.compaction.threshold\tQDB_CAIRO_TABLE_REGISTRY_COMPACTION_THRESHOLD\t30\tdefault\tfalse\tfalse\n" +
                                    "cairo.vector.aggregate.queue.capacity\tQDB_CAIRO_VECTOR_AGGREGATE_QUEUE_CAPACITY\t128\tdefault\tfalse\tfalse\n" +
                                    "cairo.volumes\tQDB_CAIRO_VOLUMES\t\tdefault\tfalse\tfalse\n" +
                                    "cairo.wal.apply.enabled\tQDB_CAIRO_WAL_APPLY_ENABLED\ttrue\tdefault\tfalse\tfalse\n" +
                                    "cairo.wal.apply.look.ahead.txn.count\tQDB_CAIRO_WAL_APPLY_LOOK_AHEAD_TXN_COUNT\t20\tdefault\tfalse\tfalse\n" +
                                    "cairo.wal.apply.table.time.quota\tQDB_CAIRO_WAL_APPLY_TABLE_TIME_QUOTA\t1000\tdefault\tfalse\tfalse\n" +
                                    "cairo.wal.enabled.default\tQDB_CAIRO_WAL_ENABLED_DEFAULT\tfalse\tconf\tfalse\tfalse\n" +
                                    "cairo.wal.inactive.writer.ttl\tQDB_CAIRO_WAL_INACTIVE_WRITER_TTL\t120000\tdefault\tfalse\tfalse\n" +
                                    "cairo.wal.max.lag.txn.count\tQDB_CAIRO_WAL_MAX_LAG_TXN_COUNT\t-1\tdefault\tfalse\tfalse\n" +
                                    "cairo.wal.max.segment.file.descriptors.cache\tQDB_CAIRO_WAL_MAX_SEGMENT_FILE_DESCRIPTORS_CACHE\t30\tdefault\tfalse\tfalse\n" +
                                    "cairo.wal.max.lag.size\tQDB_CAIRO_WAL_MAX_LAG_SIZE\t78643200\tdefault\tfalse\tfalse\n" +
                                    "cairo.wal.purge.interval\tQDB_CAIRO_WAL_PURGE_INTERVAL\t30000\tdefault\tfalse\tfalse\n" +
                                    "cairo.wal.recreate.distressed.sequencer.attempts\tQDB_CAIRO_WAL_RECREATE_DISTRESSED_SEQUENCER_ATTEMPTS\t3\tdefault\tfalse\tfalse\n" +
                                    "cairo.wal.segment.rollover.row.count\tQDB_CAIRO_WAL_SEGMENT_ROLLOVER_ROW_COUNT\t200000\tdefault\tfalse\tfalse\n" +
                                    "cairo.wal.segment.rollover.size\tQDB_CAIRO_WAL_SEGMENT_ROLLOVER_SIZE\t0\tdefault\tfalse\tfalse\n" +
                                    "cairo.wal.squash.uncommitted.rows.multiplier\tQDB_CAIRO_WAL_SQUASH_UNCOMMITTED_ROWS_MULTIPLIER\t20.0\tdefault\tfalse\tfalse\n" +
                                    "cairo.wal.supported\tQDB_CAIRO_WAL_SUPPORTED\ttrue\tdefault\tfalse\tfalse\n" +
                                    "cairo.wal.temp.pending.rename.table.prefix\tQDB_CAIRO_WAL_TEMP_PENDING_RENAME_TABLE_PREFIX\ttemp_5822f658-31f6-11ee-be56-0242ac120002\tdefault\tfalse\tfalse\n" +
                                    "cairo.wal.txn.notification.queue.capacity\tQDB_CAIRO_WAL_TXN_NOTIFICATION_QUEUE_CAPACITY\t4096\tdefault\tfalse\tfalse\n" +
                                    "cairo.wal.writer.data.append.page.size\tQDB_CAIRO_WAL_WRITER_DATA_APPEND_PAGE_SIZE\t1048576\tdefault\tfalse\tfalse\n" +
                                    "cairo.wal.writer.pool.max.segments\tQDB_CAIRO_WAL_WRITER_POOL_MAX_SEGMENTS\t10\tdefault\tfalse\tfalse\n" +
                                    "cairo.work.steal.timeout.nanos\tQDB_CAIRO_WORK_STEAL_TIMEOUT_NANOS\t10000\tdefault\tfalse\tfalse\n" +
                                    "cairo.writer.alter.busy.wait.timeout\tQDB_CAIRO_WRITER_ALTER_BUSY_WAIT_TIMEOUT\t500\tdefault\tfalse\tfalse\n" +
                                    "cairo.writer.alter.max.wait.timeout\tQDB_CAIRO_WRITER_ALTER_MAX_WAIT_TIMEOUT\t30000\tdefault\tfalse\tfalse\n" +
                                    "cairo.writer.command.queue.capacity\tQDB_CAIRO_WRITER_COMMAND_QUEUE_CAPACITY\t32\tdefault\tfalse\tfalse\n" +
                                    "cairo.writer.command.queue.slot.size\tQDB_CAIRO_WRITER_COMMAND_QUEUE_SLOT_SIZE\t2048\tdefault\tfalse\tfalse\n" +
                                    "cairo.writer.data.append.page.size\tQDB_CAIRO_WRITER_DATA_APPEND_PAGE_SIZE\t16777216\tdefault\tfalse\tfalse\n" +
                                    "cairo.writer.data.index.key.append.page.size\tQDB_CAIRO_WRITER_DATA_INDEX_KEY_APPEND_PAGE_SIZE\t524288\tdefault\tfalse\tfalse\n" +
                                    "cairo.writer.data.index.value.append.page.size\tQDB_CAIRO_WRITER_DATA_INDEX_VALUE_APPEND_PAGE_SIZE\t16777216\tdefault\tfalse\tfalse\n" +
                                    "cairo.writer.fo_opts\tQDB_CAIRO_WRITER_FO_OPTS\to_none\tdefault\tfalse\tfalse\n" +
                                    "cairo.writer.memory.limit\tQDB_CAIRO_WRITER_MEMORY_LIMIT\t0\tdefault\tfalse\tfalse\n" +
                                    "cairo.writer.tick.rows.count\tQDB_CAIRO_WRITER_TICK_ROWS_COUNT\t1024\tdefault\tfalse\tfalse\n" +
                                    "circuit.breaker.buffer.size\tQDB_CIRCUIT_BREAKER_BUFFER_SIZE\t64\tdefault\tfalse\tfalse\n" +
                                    "circuit.breaker.throttle\tQDB_CIRCUIT_BREAKER_THROTTLE\t2000000\tdefault\tfalse\tfalse\n" +
                                    "config.validation.strict\tQDB_CONFIG_VALIDATION_STRICT\tfalse\tdefault\tfalse\tfalse\n" +
                                    "http.allow.deflate.before.send\tQDB_HTTP_ALLOW_DEFLATE_BEFORE_SEND\tfalse\tdefault\tfalse\tfalse\n" +
                                    "http.bind.to\tQDB_HTTP_BIND_TO\t0.0.0.0:9010\tconf\tfalse\tfalse\n" +
                                    "http.busy.retry.exponential.wait.multiplier\tQDB_HTTP_BUSY_RETRY_EXPONENTIAL_WAIT_MULTIPLIER\t2.0\tdefault\tfalse\tfalse\n" +
                                    "http.busy.retry.initialWaitQueueSize\tQDB_HTTP_BUSY_RETRY_INITIALWAITQUEUESIZE\t64\tdefault\tfalse\tfalse\n" +
                                    "http.busy.retry.maxProcessingQueueSize\tQDB_HTTP_BUSY_RETRY_MAXPROCESSINGQUEUESIZE\t4096\tdefault\tfalse\tfalse\n" +
                                    "http.busy.retry.maximum.wait.before.retry\tQDB_HTTP_BUSY_RETRY_MAXIMUM_WAIT_BEFORE_RETRY\t1000\tdefault\tfalse\tfalse\n" +
                                    "http.connection.pool.initial.capacity\tQDB_HTTP_CONNECTION_POOL_INITIAL_CAPACITY\t4\tdefault\tfalse\tfalse\n" +
                                    "http.connection.string.pool.capacity\tQDB_HTTP_CONNECTION_STRING_POOL_CAPACITY\t128\tdefault\tfalse\tfalse\n" +
                                    "http.enabled\tQDB_HTTP_ENABLED\ttrue\tconf\tfalse\tfalse\n" +
                                    "http.frozen.clock\tQDB_HTTP_FROZEN_CLOCK\ttrue\tconf\tfalse\tfalse\n" +
                                    "http.health.check.authentication.required\tQDB_HTTP_HEALTH_CHECK_AUTHENTICATION_REQUIRED\ttrue\tdefault\tfalse\tfalse\n" +
                                    "http.json.query.connection.check.frequency\tQDB_HTTP_JSON_QUERY_CONNECTION_CHECK_FREQUENCY\t1000000\tdefault\tfalse\tfalse\n" +
                                    "http.json.query.double.scale\tQDB_HTTP_JSON_QUERY_DOUBLE_SCALE\t12\tdefault\tfalse\tfalse\n" +
                                    "http.json.query.float.scale\tQDB_HTTP_JSON_QUERY_FLOAT_SCALE\t4\tdefault\tfalse\tfalse\n" +
                                    "http.keep-alive.max\tQDB_HTTP_KEEP-ALIVE_MAX\t10000\tdefault\tfalse\tfalse\n" +
                                    "http.keep-alive.timeout\tQDB_HTTP_KEEP-ALIVE_TIMEOUT\t5\tdefault\tfalse\tfalse\n" +
                                    "http.min.bind.to\tQDB_HTTP_MIN_BIND_TO\t0.0.0.0:9003\tdefault\tfalse\tfalse\n" +
                                    "http.min.enabled\tQDB_HTTP_MIN_ENABLED\ttrue\tconf\tfalse\tfalse\n" +
                                    "http.min.net.bind.to\tQDB_HTTP_MIN_NET_BIND_TO\t0.0.0.0:9011\tconf\tfalse\tfalse\n" +
                                    "http.min.net.connection.hint\tQDB_HTTP_MIN_NET_CONNECTION_HINT\tfalse\tdefault\tfalse\tfalse\n" +
                                    "http.min.net.connection.limit\tQDB_HTTP_MIN_NET_CONNECTION_LIMIT\t4\tdefault\tfalse\tfalse\n" +
                                    "http.min.net.connection.queue.timeout\tQDB_HTTP_MIN_NET_CONNECTION_QUEUE_TIMEOUT\t5000\tdefault\tfalse\tfalse\n" +
                                    "http.min.net.connection.rcvbuf\tQDB_HTTP_MIN_NET_CONNECTION_RCVBUF\t1024\tdefault\tfalse\tfalse\n" +
                                    "http.min.net.connection.sndbuf\tQDB_HTTP_MIN_NET_CONNECTION_SNDBUF\t1024\tdefault\tfalse\tfalse\n" +
                                    "http.min.net.connection.timeout\tQDB_HTTP_MIN_NET_CONNECTION_TIMEOUT\t300000\tdefault\tfalse\tfalse\n" +
                                    "http.min.net.idle.connection.timeout\tQDB_HTTP_MIN_NET_IDLE_CONNECTION_TIMEOUT\t300000\tdefault\tfalse\tfalse\n" +
                                    "http.min.net.queued.connection.timeout\tQDB_HTTP_MIN_NET_QUEUED_CONNECTION_TIMEOUT\t5000\tdefault\tfalse\tfalse\n" +
                                    "http.min.net.snd.buf.size\tQDB_HTTP_MIN_NET_SND_BUF_SIZE\t1024\tdefault\tfalse\tfalse\n" +
                                    "http.min.worker.affinity\tQDB_HTTP_MIN_WORKER_AFFINITY\t\tdefault\tfalse\tfalse\n" +
                                    "http.min.worker.count\tQDB_HTTP_MIN_WORKER_COUNT\t1\tconf\tfalse\tfalse\n" +
                                    "http.min.worker.haltOnError\tQDB_HTTP_MIN_WORKER_HALTONERROR\tfalse\tdefault\tfalse\tfalse\n" +
                                    "http.min.worker.sleep.threshold\tQDB_HTTP_MIN_WORKER_SLEEP_THRESHOLD\t100\tdefault\tfalse\tfalse\n" +
                                    "http.min.worker.sleep.timeout\tQDB_HTTP_MIN_WORKER_SLEEP_TIMEOUT\t50\tdefault\tfalse\tfalse\n" +
                                    "http.min.worker.nap.threshold\tQDB_HTTP_MIN_WORKER_NAP_THRESHOLD\t100\tdefault\tfalse\tfalse\n" +
                                    "http.min.worker.yield.threshold\tQDB_HTTP_MIN_WORKER_YIELD_THRESHOLD\t10\tdefault\tfalse\tfalse\n" +
                                    "http.multipart.header.buffer.size\tQDB_HTTP_MULTIPART_HEADER_BUFFER_SIZE\t512\tdefault\tfalse\tfalse\n" +
                                    "http.multipart.idle.spin.count\tQDB_HTTP_MULTIPART_IDLE_SPIN_COUNT\t10000\tdefault\tfalse\tfalse\n" +
                                    "http.net.active.connection.limit\tQDB_HTTP_NET_ACTIVE_CONNECTION_LIMIT\t256\tdefault\tfalse\tfalse\n" +
                                    "http.net.bind.to\tQDB_HTTP_NET_BIND_TO\t0.0.0.0:9010\tdefault\tfalse\tfalse\n" +
                                    "http.net.connection.hint\tQDB_HTTP_NET_CONNECTION_HINT\tfalse\tdefault\tfalse\tfalse\n" +
                                    "http.net.connection.limit\tQDB_HTTP_NET_CONNECTION_LIMIT\t256\tdefault\tfalse\tfalse\n" +
                                    "http.net.connection.queue.timeout\tQDB_HTTP_NET_CONNECTION_QUEUE_TIMEOUT\t5000\tdefault\tfalse\tfalse\n" +
                                    "http.net.connection.rcvbuf\tQDB_HTTP_NET_CONNECTION_RCVBUF\t2097152\tdefault\tfalse\tfalse\n" +
                                    "http.net.connection.sndbuf\tQDB_HTTP_NET_CONNECTION_SNDBUF\t2097152\tdefault\tfalse\tfalse\n" +
                                    "http.net.connection.timeout\tQDB_HTTP_NET_CONNECTION_TIMEOUT\t300000\tdefault\tfalse\tfalse\n" +
                                    "http.net.idle.connection.timeout\tQDB_HTTP_NET_IDLE_CONNECTION_TIMEOUT\t300000\tdefault\tfalse\tfalse\n" +
                                    "http.net.queued.connection.timeout\tQDB_HTTP_NET_QUEUED_CONNECTION_TIMEOUT\t5000\tdefault\tfalse\tfalse\n" +
                                    "http.net.rcv.buf.size\tQDB_HTTP_NET_RCV_BUF_SIZE\t2097152\tdefault\tfalse\tfalse\n" +
                                    "http.net.snd.buf.size\tQDB_HTTP_NET_SND_BUF_SIZE\t2097152\tdefault\tfalse\tfalse\n" +
                                    "http.pessimistic.health.check.enabled\tQDB_HTTP_PESSIMISTIC_HEALTH_CHECK_ENABLED\tfalse\tdefault\tfalse\tfalse\n" +
                                    "http.query.cache.block.count\tQDB_HTTP_QUERY_CACHE_BLOCK_COUNT\t4\tdefault\tfalse\tfalse\n" +
                                    "http.query.cache.enabled\tQDB_HTTP_QUERY_CACHE_ENABLED\tfalse\tconf\tfalse\tfalse\n" +
                                    "http.query.cache.row.count\tQDB_HTTP_QUERY_CACHE_ROW_COUNT\t4\tdefault\tfalse\tfalse\n" +
                                    "http.receive.buffer.size\tQDB_HTTP_RECEIVE_BUFFER_SIZE\t1048576\tdefault\tfalse\tfalse\n" +
                                    "http.request.header.buffer.size\tQDB_HTTP_REQUEST_HEADER_BUFFER_SIZE\t64448\tdefault\tfalse\tfalse\n" +
                                    "http.security.interrupt.on.closed.connection\tQDB_HTTP_SECURITY_INTERRUPT_ON_CLOSED_CONNECTION\ttrue\tdefault\tfalse\tfalse\n" +
                                    "http.security.max.response.rows\tQDB_HTTP_SECURITY_MAX_RESPONSE_ROWS\t9223372036854775807\tdefault\tfalse\tfalse\n" +
                                    "http.security.readonly\tQDB_HTTP_SECURITY_READONLY\tfalse\tdefault\tfalse\tfalse\n" +
                                    "http.send.buffer.size\tQDB_HTTP_SEND_BUFFER_SIZE\t2097152\tdefault\tfalse\tfalse\n" +
                                    "http.server.keep.alive\tQDB_HTTP_SERVER_KEEP_ALIVE\ttrue\tdefault\tfalse\tfalse\n" +
                                    "http.static.index.file.name\tQDB_HTTP_STATIC_INDEX_FILE_NAME\tindex.html\tdefault\tfalse\tfalse\n" +
                                    "http.static.public.directory\tQDB_HTTP_STATIC_PUBLIC_DIRECTORY\tpublic\tdefault\tfalse\tfalse\n" +
                                    "http.text.analysis.max.lines\tQDB_HTTP_TEXT_ANALYSIS_MAX_LINES\t1000\tdefault\tfalse\tfalse\n" +
                                    "http.text.date.adapter.pool.capacity\tQDB_HTTP_TEXT_DATE_ADAPTER_POOL_CAPACITY\t16\tdefault\tfalse\tfalse\n" +
                                    "http.text.json.cache.limit\tQDB_HTTP_TEXT_JSON_CACHE_LIMIT\t16384\tdefault\tfalse\tfalse\n" +
                                    "http.text.json.cache.size\tQDB_HTTP_TEXT_JSON_CACHE_SIZE\t8192\tdefault\tfalse\tfalse\n" +
                                    "http.text.lexer.string.pool.capacity\tQDB_HTTP_TEXT_LEXER_STRING_POOL_CAPACITY\t64\tdefault\tfalse\tfalse\n" +
                                    "http.text.max.required.delimiter.stddev\tQDB_HTTP_TEXT_MAX_REQUIRED_DELIMITER_STDDEV\t0.1222\tdefault\tfalse\tfalse\n" +
                                    "http.text.max.required.line.length.stddev\tQDB_HTTP_TEXT_MAX_REQUIRED_LINE_LENGTH_STDDEV\t0.8\tdefault\tfalse\tfalse\n" +
                                    "http.text.metadata.string.pool.capacity\tQDB_HTTP_TEXT_METADATA_STRING_POOL_CAPACITY\t128\tdefault\tfalse\tfalse\n" +
                                    "http.text.roll.buffer.limit\tQDB_HTTP_TEXT_ROLL_BUFFER_LIMIT\t4194304\tdefault\tfalse\tfalse\n" +
                                    "http.text.roll.buffer.size\tQDB_HTTP_TEXT_ROLL_BUFFER_SIZE\t1024\tdefault\tfalse\tfalse\n" +
                                    "http.text.timestamp.adapter.pool.capacity\tQDB_HTTP_TEXT_TIMESTAMP_ADAPTER_POOL_CAPACITY\t64\tdefault\tfalse\tfalse\n" +
                                    "http.text.utf8.sink.size\tQDB_HTTP_TEXT_UTF8_SINK_SIZE\t4096\tdefault\tfalse\tfalse\n" +
                                    "http.version\tQDB_HTTP_VERSION\tHTTP/1.1\tdefault\tfalse\tfalse\n" +
                                    "http.worker.affinity\tQDB_HTTP_WORKER_AFFINITY\t\tdefault\tfalse\tfalse\n" +
                                    "http.worker.count\tQDB_HTTP_WORKER_COUNT\t1\tconf\tfalse\tfalse\n" +
                                    "http.worker.haltOnError\tQDB_HTTP_WORKER_HALTONERROR\tfalse\tdefault\tfalse\tfalse\n" +
                                    "http.worker.sleep.threshold\tQDB_HTTP_WORKER_SLEEP_THRESHOLD\t10000\tdefault\tfalse\tfalse\n" +
                                    "http.worker.sleep.timeout\tQDB_HTTP_WORKER_SLEEP_TIMEOUT\t10\tdefault\tfalse\tfalse\n" +
                                    "http.worker.nap.threshold\tQDB_HTTP_WORKER_NAP_THRESHOLD\t7000\tdefault\tfalse\tfalse\n" +
                                    "http.worker.yield.threshold\tQDB_HTTP_WORKER_YIELD_THRESHOLD\t10\tdefault\tfalse\tfalse\n" +
                                    "line.auto.create.new.columns\tQDB_LINE_AUTO_CREATE_NEW_COLUMNS\ttrue\tdefault\tfalse\tfalse\n" +
                                    "line.auto.create.new.tables\tQDB_LINE_AUTO_CREATE_NEW_TABLES\ttrue\tdefault\tfalse\tfalse\n" +
                                    "line.default.partition.by\tQDB_LINE_DEFAULT_PARTITION_BY\tDAY\tdefault\tfalse\tfalse\n" +
                                    "line.float.default.column.type\tQDB_LINE_FLOAT_DEFAULT_COLUMN_TYPE\tDOUBLE\tdefault\tfalse\tfalse\n" +
                                    "line.http.enabled\tQDB_LINE_HTTP_ENABLED\ttrue\tdefault\tfalse\tfalse\n" +
                                    "line.http.ping.version\tQDB_LINE_HTTP_PING_VERSION\tv2.7.4\tdefault\tfalse\tfalse\n" +
                                    "line.integer.default.column.type\tQDB_LINE_INTEGER_DEFAULT_COLUMN_TYPE\tLONG\tdefault\tfalse\tfalse\n" +
                                    "line.tcp.auth.db.path\tQDB_LINE_TCP_AUTH_DB_PATH\t\tdefault\tfalse\tfalse\n" +
                                    "line.tcp.commit.interval.default\tQDB_LINE_TCP_COMMIT_INTERVAL_DEFAULT\t2000\tdefault\tfalse\tfalse\n" +
                                    "line.tcp.commit.interval.fraction\tQDB_LINE_TCP_COMMIT_INTERVAL_FRACTION\t0.5\tdefault\tfalse\tfalse\n" +
                                    "line.tcp.connection.pool.capacity\tQDB_LINE_TCP_CONNECTION_POOL_CAPACITY\t8\tdefault\tfalse\tfalse\n" +
                                    "line.tcp.default.partition.by\tQDB_LINE_TCP_DEFAULT_PARTITION_BY\tDAY\tdefault\tfalse\tfalse\n" +
                                    "line.tcp.disconnect.on.error\tQDB_LINE_TCP_DISCONNECT_ON_ERROR\ttrue\tdefault\tfalse\tfalse\n" +
                                    "line.tcp.enabled\tQDB_LINE_TCP_ENABLED\ttrue\tconf\tfalse\tfalse\n" +
                                    "line.tcp.io.halt.on.error\tQDB_LINE_TCP_IO_HALT_ON_ERROR\tfalse\tdefault\tfalse\tfalse\n" +
                                    "line.tcp.io.worker.affinity\tQDB_LINE_TCP_IO_WORKER_AFFINITY\t\tdefault\tfalse\tfalse\n" +
                                    "line.tcp.io.worker.sleep.threshold\tQDB_LINE_TCP_IO_WORKER_SLEEP_THRESHOLD\t10000\tdefault\tfalse\tfalse\n" +
                                    "line.tcp.io.worker.nap.threshold\tQDB_LINE_TCP_IO_WORKER_NAP_THRESHOLD\t7000\tdefault\tfalse\tfalse\n" +
                                    "line.tcp.io.worker.yield.threshold\tQDB_LINE_TCP_IO_WORKER_YIELD_THRESHOLD\t10\tdefault\tfalse\tfalse\n" +
                                    "line.tcp.maintenance.job.interval\tQDB_LINE_TCP_MAINTENANCE_JOB_INTERVAL\t1000\tdefault\tfalse\tfalse\n" +
                                    "line.tcp.max.measurement.size\tQDB_LINE_TCP_MAX_MEASUREMENT_SIZE\t32768\tdefault\tfalse\tfalse\n" +
                                    "line.tcp.min.idle.ms.before.writer.release\tQDB_LINE_TCP_MIN_IDLE_MS_BEFORE_WRITER_RELEASE\t500\tdefault\tfalse\tfalse\n" +
                                    "line.tcp.msg.buffer.size\tQDB_LINE_TCP_MSG_BUFFER_SIZE\t32768\tdefault\tfalse\tfalse\n" +
                                    "line.tcp.net.active.connection.limit\tQDB_LINE_TCP_NET_ACTIVE_CONNECTION_LIMIT\t256\tdefault\tfalse\tfalse\n" +
                                    "line.tcp.net.bind.to\tQDB_LINE_TCP_NET_BIND_TO\t0.0.0.0:9009\tconf\tfalse\tfalse\n" +
                                    "line.tcp.net.connection.heartbeat.interval\tQDB_LINE_TCP_NET_CONNECTION_HEARTBEAT_INTERVAL\t500\tdefault\tfalse\tfalse\n" +
                                    "line.tcp.net.connection.hint\tQDB_LINE_TCP_NET_CONNECTION_HINT\tfalse\tdefault\tfalse\tfalse\n" +
                                    "line.tcp.net.connection.limit\tQDB_LINE_TCP_NET_CONNECTION_LIMIT\t256\tdefault\tfalse\tfalse\n" +
                                    "line.tcp.net.connection.queue.timeout\tQDB_LINE_TCP_NET_CONNECTION_QUEUE_TIMEOUT\t5000\tdefault\tfalse\tfalse\n" +
                                    "line.tcp.net.connection.rcvbuf\tQDB_LINE_TCP_NET_CONNECTION_RCVBUF\t-1\tdefault\tfalse\tfalse\n" +
                                    "line.tcp.net.connection.timeout\tQDB_LINE_TCP_NET_CONNECTION_TIMEOUT\t0\tdefault\tfalse\tfalse\n" +
                                    "line.tcp.net.idle.timeout\tQDB_LINE_TCP_NET_IDLE_TIMEOUT\t0\tdefault\tfalse\tfalse\n" +
                                    "line.tcp.net.queued.timeout\tQDB_LINE_TCP_NET_QUEUED_TIMEOUT\t5000\tdefault\tfalse\tfalse\n" +
                                    "line.tcp.net.recv.buf.size\tQDB_LINE_TCP_NET_RECV_BUF_SIZE\t-1\tdefault\tfalse\tfalse\n" +
                                    "line.tcp.symbol.cache.wait.us.before.reload\tQDB_LINE_TCP_SYMBOL_CACHE_WAIT_US_BEFORE_RELOAD\t500000\tdefault\tfalse\tfalse\n" +
                                    "line.tcp.timestamp\tQDB_LINE_TCP_TIMESTAMP\tn\tdefault\tfalse\tfalse\n" +
                                    "line.tcp.undocumented.string.to.char.cast.allowed\tQDB_LINE_TCP_UNDOCUMENTED_STRING_TO_CHAR_CAST_ALLOWED\tfalse\tdefault\tfalse\tfalse\n" +
                                    "line.tcp.writer.halt.on.error\tQDB_LINE_TCP_WRITER_HALT_ON_ERROR\tfalse\tdefault\tfalse\tfalse\n" +
                                    "line.tcp.writer.queue.capacity\tQDB_LINE_TCP_WRITER_QUEUE_CAPACITY\t128\tdefault\tfalse\tfalse\n" +
                                    "line.tcp.writer.worker.affinity\tQDB_LINE_TCP_WRITER_WORKER_AFFINITY\t\tdefault\tfalse\tfalse\n" +
                                    "line.tcp.writer.worker.count\tQDB_LINE_TCP_WRITER_WORKER_COUNT\t1\tconf\tfalse\tfalse\n" +
                                    "line.tcp.writer.worker.sleep.threshold\tQDB_LINE_TCP_WRITER_WORKER_SLEEP_THRESHOLD\t10000\tdefault\tfalse\tfalse\n" +
                                    "line.tcp.writer.worker.nap.threshold\tQDB_LINE_TCP_WRITER_WORKER_NAP_THRESHOLD\t7000\tdefault\tfalse\tfalse\n" +
                                    "line.tcp.writer.worker.yield.threshold\tQDB_LINE_TCP_WRITER_WORKER_YIELD_THRESHOLD\t10\tdefault\tfalse\tfalse\n" +
                                    "line.udp.bind.to\tQDB_LINE_UDP_BIND_TO\t0.0.0.0:9009\tconf\tfalse\tfalse\n" +
                                    "line.udp.commit.mode\tQDB_LINE_UDP_COMMIT_MODE\tnosync\tdefault\tfalse\tfalse\n" +
                                    "line.udp.commit.rate\tQDB_LINE_UDP_COMMIT_RATE\t1000000\tdefault\tfalse\tfalse\n" +
                                    "line.udp.enabled\tQDB_LINE_UDP_ENABLED\tfalse\tdefault\tfalse\tfalse\n" +
                                    "line.udp.join\tQDB_LINE_UDP_JOIN\t232.1.2.3\tdefault\tfalse\tfalse\n" +
                                    "line.udp.msg.buffer.size\tQDB_LINE_UDP_MSG_BUFFER_SIZE\t2048\tdefault\tfalse\tfalse\n" +
                                    "line.udp.msg.count\tQDB_LINE_UDP_MSG_COUNT\t10000\tdefault\tfalse\tfalse\n" +
                                    "line.udp.own.thread\tQDB_LINE_UDP_OWN_THREAD\tfalse\tdefault\tfalse\tfalse\n" +
                                    "line.udp.own.thread.affinity\tQDB_LINE_UDP_OWN_THREAD_AFFINITY\t-1\tdefault\tfalse\tfalse\n" +
                                    "line.udp.receive.buffer.size\tQDB_LINE_UDP_RECEIVE_BUFFER_SIZE\t4096\tconf\tfalse\tfalse\n" +
                                    "line.udp.timestamp\tQDB_LINE_UDP_TIMESTAMP\tn\tdefault\tfalse\tfalse\n" +
                                    "line.udp.unicast\tQDB_LINE_UDP_UNICAST\tfalse\tdefault\tfalse\tfalse\n" +
                                    "metrics.enabled\tQDB_METRICS_ENABLED\tfalse\tconf\tfalse\tfalse\n" +
                                    "net.test.connection.buffer.size\tQDB_NET_TEST_CONNECTION_BUFFER_SIZE\t64\tdefault\tfalse\tfalse\n" +
                                    "pg.binary.param.count.capacity\tQDB_PG_BINARY_PARAM_COUNT_CAPACITY\t2\tdefault\tfalse\tfalse\n" +
                                    "pg.character.store.capacity\tQDB_PG_CHARACTER_STORE_CAPACITY\t4096\tdefault\tfalse\tfalse\n" +
                                    "pg.character.store.pool.capacity\tQDB_PG_CHARACTER_STORE_POOL_CAPACITY\t64\tdefault\tfalse\tfalse\n" +
                                    "pg.connection.pool.capacity\tQDB_PG_CONNECTION_POOL_CAPACITY\t4\tdefault\tfalse\tfalse\n" +
                                    "pg.daemon.pool\tQDB_PG_DAEMON_POOL\ttrue\tdefault\tfalse\tfalse\n" +
                                    "pg.date.locale\tQDB_PG_DATE_LOCALE\ten\tdefault\tfalse\tfalse\n" +
                                    "pg.enabled\tQDB_PG_ENABLED\ttrue\tconf\tfalse\tfalse\n" +
                                    "pg.halt.on.error\tQDB_PG_HALT_ON_ERROR\tfalse\tdefault\tfalse\tfalse\n" +
                                    "pg.insert.cache.block.count\tQDB_PG_INSERT_CACHE_BLOCK_COUNT\t4\tdefault\tfalse\tfalse\n" +
                                    "pg.insert.cache.enabled\tQDB_PG_INSERT_CACHE_ENABLED\tfalse\tconf\tfalse\tfalse\n" +
                                    "pg.insert.cache.row.count\tQDB_PG_INSERT_CACHE_ROW_COUNT\t4\tdefault\tfalse\tfalse\n" +
                                    "pg.max.blob.size.on.query\tQDB_PG_MAX_BLOB_SIZE_ON_QUERY\t524288\tdefault\tfalse\tfalse\n" +
                                    "pg.named.statement.cache.capacity\tQDB_PG_NAMED_STATEMENT_CACHE_CAPACITY\t32\tdefault\tfalse\tfalse\n" +
                                    "pg.named.statement.pool.capacity\tQDB_PG_NAMED_STATEMENT_POOL_CAPACITY\t32\tdefault\tfalse\tfalse\n" +
                                    "pg.net.active.connection.limit\tQDB_PG_NET_ACTIVE_CONNECTION_LIMIT\t64\tdefault\tfalse\tfalse\n" +
                                    "pg.net.bind.to\tQDB_PG_NET_BIND_TO\t0.0.0.0:8822\tconf\tfalse\tfalse\n" +
                                    "pg.net.connection.hint\tQDB_PG_NET_CONNECTION_HINT\tfalse\tdefault\tfalse\tfalse\n" +
                                    "pg.net.connection.limit\tQDB_PG_NET_CONNECTION_LIMIT\t64\tdefault\tfalse\tfalse\n" +
                                    "pg.net.connection.queue.timeout\tQDB_PG_NET_CONNECTION_QUEUE_TIMEOUT\t300000\tdefault\tfalse\tfalse\n" +
                                    "pg.net.connection.rcvbuf\tQDB_PG_NET_CONNECTION_RCVBUF\t-1\tdefault\tfalse\tfalse\n" +
                                    "pg.net.connection.sndbuf\tQDB_PG_NET_CONNECTION_SNDBUF\t-1\tdefault\tfalse\tfalse\n" +
                                    "pg.net.connection.timeout\tQDB_PG_NET_CONNECTION_TIMEOUT\t300000\tdefault\tfalse\tfalse\n" +
                                    "pg.net.idle.timeout\tQDB_PG_NET_IDLE_TIMEOUT\t300000\tdefault\tfalse\tfalse\n" +
                                    "pg.net.recv.buf.size\tQDB_PG_NET_RECV_BUF_SIZE\t-1\tdefault\tfalse\tfalse\n" +
                                    "pg.net.send.buf.size\tQDB_PG_NET_SEND_BUF_SIZE\t-1\tdefault\tfalse\tfalse\n" +
                                    "pg.password\tQDB_PG_PASSWORD\t****\tdefault\ttrue\tfalse\n" +
                                    "pg.pending.writers.cache.capacity\tQDB_PG_PENDING_WRITERS_CACHE_CAPACITY\t16\tdefault\tfalse\tfalse\n" +
                                    "pg.readonly.password\tQDB_PG_READONLY_PASSWORD\t****\tdefault\ttrue\tfalse\n" +
                                    "pg.readonly.user\tQDB_PG_READONLY_USER\tuser\tdefault\tfalse\tfalse\n" +
                                    "pg.readonly.user.enabled\tQDB_PG_READONLY_USER_ENABLED\tfalse\tdefault\tfalse\tfalse\n" +
                                    "pg.recv.buffer.size\tQDB_PG_RECV_BUFFER_SIZE\t1048576\tdefault\tfalse\tfalse\n" +
                                    "pg.security.readonly\tQDB_PG_SECURITY_READONLY\tfalse\tdefault\tfalse\tfalse\n" +
                                    "pg.select.cache.block.count\tQDB_PG_SELECT_CACHE_BLOCK_COUNT\t4\tdefault\tfalse\tfalse\n" +
                                    "pg.select.cache.enabled\tQDB_PG_SELECT_CACHE_ENABLED\tfalse\tconf\tfalse\tfalse\n" +
                                    "pg.select.cache.row.count\tQDB_PG_SELECT_CACHE_ROW_COUNT\t4\tdefault\tfalse\tfalse\n" +
                                    "pg.send.buffer.size\tQDB_PG_SEND_BUFFER_SIZE\t1048576\tdefault\tfalse\tfalse\n" +
                                    "pg.update.cache.block.count\tQDB_PG_UPDATE_CACHE_BLOCK_COUNT\t4\tdefault\tfalse\tfalse\n" +
                                    "pg.update.cache.enabled\tQDB_PG_UPDATE_CACHE_ENABLED\tfalse\tconf\tfalse\tfalse\n" +
                                    "pg.update.cache.row.count\tQDB_PG_UPDATE_CACHE_ROW_COUNT\t4\tdefault\tfalse\tfalse\n" +
                                    "pg.user\tQDB_PG_USER\tadmin\tdefault\tfalse\tfalse\n" +
                                    "pg.worker.affinity\tQDB_PG_WORKER_AFFINITY\t\tdefault\tfalse\tfalse\n" +
                                    "pg.worker.count\tQDB_PG_WORKER_COUNT\t1\tconf\tfalse\tfalse\n" +
                                    "pg.worker.sleep.threshold\tQDB_PG_WORKER_SLEEP_THRESHOLD\t10000\tdefault\tfalse\tfalse\n" +
                                    "pg.worker.nap.threshold\tQDB_PG_WORKER_NAP_THRESHOLD\t7000\tdefault\tfalse\tfalse\n" +
                                    "pg.worker.yield.threshold\tQDB_PG_WORKER_YIELD_THRESHOLD\t10\tdefault\tfalse\tfalse\n" +
                                    "query.timeout.sec\tQDB_QUERY_TIMEOUT_SEC\t60\tdefault\tfalse\tfalse\n" +
                                    "readonly\tQDB_READONLY\tfalse\tdefault\tfalse\tfalse\n" +
                                    "shared.worker.affinity\tQDB_SHARED_WORKER_AFFINITY\t\tdefault\tfalse\tfalse\n" +
                                    "shared.worker.count\tQDB_SHARED_WORKER_COUNT\t2\tconf\tfalse\tfalse\n" +
                                    "shared.worker.haltOnError\tQDB_SHARED_WORKER_HALTONERROR\tfalse\tdefault\tfalse\tfalse\n" +
                                    "shared.worker.sleep.threshold\tQDB_SHARED_WORKER_SLEEP_THRESHOLD\t10000\tdefault\tfalse\tfalse\n" +
                                    "shared.worker.sleep.timeout\tQDB_SHARED_WORKER_SLEEP_TIMEOUT\t10\tdefault\tfalse\tfalse\n" +
                                    "shared.worker.nap.threshold\tQDB_SHARED_WORKER_NAP_THRESHOLD\t7000\tdefault\tfalse\tfalse\n" +
                                    "shared.worker.yield.threshold\tQDB_SHARED_WORKER_YIELD_THRESHOLD\t10\tdefault\tfalse\tfalse\n" +
                                    "table.type.conversion.enabled\tQDB_TABLE_TYPE_CONVERSION_ENABLED\ttrue\tdefault\tfalse\tfalse\n" +
                                    "telemetry.disable.completely\tQDB_TELEMETRY_DISABLE_COMPLETELY\ttrue\tconf\tfalse\tfalse\n" +
                                    "telemetry.enabled\tQDB_TELEMETRY_ENABLED\tfalse\tconf\tfalse\tfalse\n" +
                                    "telemetry.hide.tables\tQDB_TELEMETRY_HIDE_TABLES\ttrue\tdefault\tfalse\tfalse\n" +
                                    "telemetry.queue.capacity\tQDB_TELEMETRY_QUEUE_CAPACITY\t512\tdefault\tfalse\tfalse\n" +
                                    "wal.apply.worker.affinity\tQDB_WAL_APPLY_WORKER_AFFINITY\t\tdefault\tfalse\tfalse\n" +
                                    "wal.apply.worker.haltOnError\tQDB_WAL_APPLY_WORKER_HALTONERROR\tfalse\tdefault\tfalse\tfalse\n" +
                                    "wal.apply.worker.sleep.threshold\tQDB_WAL_APPLY_WORKER_SLEEP_THRESHOLD\t10000\tdefault\tfalse\tfalse\n" +
                                    "wal.apply.worker.sleep.timeout\tQDB_WAL_APPLY_WORKER_SLEEP_TIMEOUT\t10\tdefault\tfalse\tfalse\n" +
                                    "wal.apply.worker.nap.threshold\tQDB_WAL_APPLY_WORKER_NAP_THRESHOLD\t7000\tdefault\tfalse\tfalse\n" +
                                    "wal.apply.worker.yield.threshold\tQDB_WAL_APPLY_WORKER_YIELD_THRESHOLD\t1000\tdefault\tfalse\tfalse\n" +
                                    "cairo.sql.max.recompile.attempts\tQDB_CAIRO_SQL_MAX_RECOMPILE_ATTEMPTS\t10\tdefault\tfalse\tfalse\n" +
                                    "cairo.system.wal.writer.event.append.page.size\tQDB_CAIRO_SYSTEM_WAL_WRITER_EVENT_APPEND_PAGE_SIZE\t16384\tdefault\tfalse\tfalse\n" +
                                    "cairo.wal.writer.event.append.page.size\tQDB_CAIRO_WAL_WRITER_EVENT_APPEND_PAGE_SIZE\t131072\tdefault\tfalse\tfalse\n" +
                                    "cairo.default.sequencer.part.txn.count\tQDB_CAIRO_DEFAULT_SEQUENCER_PART_TXN_COUNT\t0\tdefault\tfalse\tfalse\n" +
<<<<<<< HEAD
                                    "posthog.enabled\tQDB_POSTHOG_ENABLED\tfalse\tdefault\tfalse\tfalse\n" +
                                    "posthog.api.key\tQDB_POSTHOG_API_KEY\t\tdefault\tfalse\tfalse\n"
=======
                                    "cairo.legacy.string.column.type.default\tQDB_CAIRO_LEGACY_STRING_COLUMN_TYPE_DEFAULT\tfalse\tdefault\tfalse\tfalse\n"
>>>>>>> 6ee3b7a5
                            )
                                    .split("\n");

                    final Set<String> missingProps = new HashSet<>();
                    for (String property : expectedProps) {
                        if (!actualProps.remove(property)) {
                            missingProps.add(property);
                        }
                    }

                    assertTrue(
                            "Missing properties: " + missingProps
                                    + "\n"
                                    + "Extra properties: " + actualProps,
                            missingProps.isEmpty() && actualProps.isEmpty()
                    );
                }
            }
        });
    }
}<|MERGE_RESOLUTION|>--- conflicted
+++ resolved
@@ -555,12 +555,10 @@
                                     "cairo.system.wal.writer.event.append.page.size\tQDB_CAIRO_SYSTEM_WAL_WRITER_EVENT_APPEND_PAGE_SIZE\t16384\tdefault\tfalse\tfalse\n" +
                                     "cairo.wal.writer.event.append.page.size\tQDB_CAIRO_WAL_WRITER_EVENT_APPEND_PAGE_SIZE\t131072\tdefault\tfalse\tfalse\n" +
                                     "cairo.default.sequencer.part.txn.count\tQDB_CAIRO_DEFAULT_SEQUENCER_PART_TXN_COUNT\t0\tdefault\tfalse\tfalse\n" +
-<<<<<<< HEAD
                                     "posthog.enabled\tQDB_POSTHOG_ENABLED\tfalse\tdefault\tfalse\tfalse\n" +
-                                    "posthog.api.key\tQDB_POSTHOG_API_KEY\t\tdefault\tfalse\tfalse\n"
-=======
+                                    "posthog.api.key\tQDB_POSTHOG_API_KEY\t\tdefault\tfalse\tfalse\n"+
+                                    "cairo.default.sequencer.part.txn.count\tQDB_CAIRO_DEFAULT_SEQUENCER_PART_TXN_COUNT\t0\tdefault\tfalse\tfalse\n" +
                                     "cairo.legacy.string.column.type.default\tQDB_CAIRO_LEGACY_STRING_COLUMN_TYPE_DEFAULT\tfalse\tdefault\tfalse\tfalse\n"
->>>>>>> 6ee3b7a5
                             )
                                     .split("\n");
 
