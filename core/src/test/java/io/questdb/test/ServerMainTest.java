/*******************************************************************************
 *     ___                  _   ____  ____
 *    / _ \ _   _  ___  ___| |_|  _ \| __ )
 *   | | | | | | |/ _ \/ __| __| | | |  _ \
 *   | |_| | |_| |  __/\__ \ |_| |_| | |_) |
 *    \__\_\\__,_|\___||___/\__|____/|____/
 *
 *  Copyright (c) 2014-2019 Appsicle
 *  Copyright (c) 2019-2024 QuestDB
 *
 *  Licensed under the Apache License, Version 2.0 (the "License");
 *  you may not use this file except in compliance with the License.
 *  You may obtain a copy of the License at
 *
 *  http://www.apache.org/licenses/LICENSE-2.0
 *
 *  Unless required by applicable law or agreed to in writing, software
 *  distributed under the License is distributed on an "AS IS" BASIS,
 *  WITHOUT WARRANTIES OR CONDITIONS OF ANY KIND, either express or implied.
 *  See the License for the specific language governing permissions and
 *  limitations under the License.
 *
 ******************************************************************************/

package io.questdb.test;

import io.questdb.Bootstrap;
import io.questdb.DefaultBootstrapConfiguration;
import io.questdb.PropertyKey;
import io.questdb.ServerMain;
import io.questdb.cairo.CairoConfiguration;
import io.questdb.cairo.CairoException;
import io.questdb.griffin.SqlCompiler;
import io.questdb.griffin.SqlExecutionContext;
import io.questdb.griffin.SqlExecutionContextImpl;
import io.questdb.std.Os;
import io.questdb.std.str.StringSink;
import io.questdb.test.tools.TestUtils;
import org.junit.Assert;
import org.junit.Before;
import org.junit.Test;

import java.sql.Connection;
import java.sql.DriverManager;
import java.util.HashMap;
import java.util.HashSet;
import java.util.Map;
import java.util.Set;

import static io.questdb.test.tools.TestUtils.*;
import static java.util.Arrays.asList;
import static org.junit.Assert.assertTrue;

public class ServerMainTest extends AbstractBootstrapTest {

    @Override
    @Before
    public void setUp() {
        super.setUp();
        unchecked(() -> createDummyConfiguration());
        dbPath.parent().$();
    }

    @Test
    public void testPgWirePort() throws Exception {
        assertMemoryLeak(() -> {
            try (final ServerMain serverMain = new ServerMain(getServerMainArgs())) {

                try {
                    serverMain.getPgWireServerPort();
                    Assert.fail();
                } catch (CairoException ex) {
                    TestUtils.assertContains(ex.getFlyweightMessage(), "pgwire server is not running");
                }

                serverMain.start();
                int port = serverMain.getPgWireServerPort();
                Assert.assertTrue(port > 0);
            }
        });
    }

    @Test
    public void testServerMainNoRestart() throws Exception {
        assertMemoryLeak(() -> {
            try (final ServerMain serverMain = new ServerMain(getServerMainArgs())) {
                serverMain.start();
                serverMain.start(); // <== no effect
                serverMain.close();
                try {
                    serverMain.getEngine();
                } catch (IllegalStateException ex) {
                    assertContains(ex.getMessage(), "close was called");
                }
                try {
                    serverMain.getWorkerPoolManager();
                } catch (IllegalStateException ex) {
                    assertContains(ex.getMessage(), "close was called");
                }
                serverMain.start(); // <== no effect
                serverMain.close(); // <== no effect
                serverMain.start(); // <== no effect
            }
        });
    }

    @Test
    public void testServerMainNoStart() throws Exception {
        assertMemoryLeak(() -> {
            try (final ServerMain ignore = new ServerMain(getServerMainArgs())) {
                Os.pause();
            }
        });
    }

    @Test
    public void testServerMainPgWire() throws Exception {
        try (final ServerMain serverMain = new ServerMain(getServerMainArgs())) {
            serverMain.start();
            try (Connection ignored = DriverManager.getConnection(PG_CONNECTION_URI, PG_CONNECTION_PROPERTIES)) {
                Os.pause();
            }
        }
    }

    @Test
    public void testServerMainStart() throws Exception {
        assertMemoryLeak(() -> {
            try (final ServerMain serverMain = new ServerMain(getServerMainArgs())) {
                Assert.assertNotNull(serverMain.getConfiguration());
                final CairoConfiguration cairoConf = serverMain.getConfiguration().getCairoConfiguration();
                Assert.assertEquals(cairoConf.getInstallRoot(), root);
                Assert.assertEquals(cairoConf.getDbRoot(), new java.io.File(root, "db").getAbsolutePath());
                Assert.assertNotNull(serverMain.getEngine());
                Assert.assertNull(serverMain.getWorkerPoolManager());
                Assert.assertFalse(serverMain.hasStarted());
                Assert.assertFalse(serverMain.hasBeenClosed());
                serverMain.start();
                Assert.assertNotNull(serverMain.getWorkerPoolManager());
            }
        });
    }

    @Test
    public void testServerMainStartHttpDisabled() throws Exception {
        assertMemoryLeak(() -> {
            Map<String, String> env = new HashMap<>(System.getenv());
            env.put(PropertyKey.HTTP_ENABLED.getEnvVarName(), "false");
            Bootstrap bootstrap = new Bootstrap(
                    new DefaultBootstrapConfiguration() {
                        @Override
                        public Map<String, String> getEnv() {
                            return env;
                        }
                    },
                    getServerMainArgs()
            );
            try (final ServerMain serverMain = new ServerMain(bootstrap)) {
                Assert.assertFalse(serverMain.getConfiguration().getHttpServerConfiguration().isEnabled());
                serverMain.start();
            }
        });
    }

    @Test
    public void testShowParameters() throws Exception {
        assertMemoryLeak(() -> {
            try (
                    final ServerMain serverMain = new ServerMain(getServerMainArgs());
                    final SqlExecutionContext executionContext = new SqlExecutionContextImpl(serverMain.getEngine(), 0)
            ) {
                serverMain.start();

                try (SqlCompiler compiler = serverMain.getEngine().getSqlCompiler()) {
                    final StringSink actualSink = new StringSink();
                    printSql(
                            compiler,
                            executionContext,
                            "(show parameters) where property_path not in (" +
                                    "'cairo.root', 'cairo.sql.backup.root', 'cairo.sql.copy.root', 'cairo.sql.copy.work.root', " +
                                    "'cairo.writer.misc.append.page.size', 'line.tcp.io.worker.count', " +
                                    "'wal.apply.worker.count', 'mat.view.refresh.worker.count'" +
                                    ") order by 1",
                            actualSink
                    );
                    final Set<String> actualProps = new HashSet<>(asList(actualSink.toString().split("\n")));

                    final String[] expectedProps = (
                            "property_path\tenv_var_name\tvalue\tvalue_source\tsensitive\treloadable\n" +
                                    "binarydata.encoding.maxlength\tQDB_BINARYDATA_ENCODING_MAXLENGTH\t32768\tdefault\tfalse\tfalse\n" +
                                    "cairo.attach.partition.copy\tQDB_CAIRO_ATTACH_PARTITION_COPY\tfalse\tdefault\tfalse\tfalse\n" +
                                    "cairo.attach.partition.suffix\tQDB_CAIRO_ATTACH_PARTITION_SUFFIX\t.attachable\tdefault\tfalse\tfalse\n" +
                                    "cairo.character.store.capacity\tQDB_CAIRO_CHARACTER_STORE_CAPACITY\t1024\tdefault\tfalse\tfalse\n" +
                                    "cairo.character.store.sequence.pool.capacity\tQDB_CAIRO_CHARACTER_STORE_SEQUENCE_POOL_CAPACITY\t64\tdefault\tfalse\tfalse\n" +
                                    "cairo.column.indexer.queue.capacity\tQDB_CAIRO_COLUMN_INDEXER_QUEUE_CAPACITY\t64\tdefault\tfalse\tfalse\n" +
                                    "cairo.column.pool.capacity\tQDB_CAIRO_COLUMN_POOL_CAPACITY\t4096\tdefault\tfalse\tfalse\n" +
                                    "cairo.commit.lag\tQDB_CAIRO_COMMIT_LAG\t600000\tdefault\tfalse\tfalse\n" +
                                    "cairo.commit.mode\tQDB_CAIRO_COMMIT_MODE\tnosync\tdefault\tfalse\tfalse\n" +
                                    "cairo.create.as.select.retry.count\tQDB_CAIRO_CREATE_AS_SELECT_RETRY_COUNT\t5\tdefault\tfalse\tfalse\n" +
                                    "cairo.date.locale\tQDB_CAIRO_DATE_LOCALE\ten\tdefault\tfalse\tfalse\n" +
                                    "cairo.default.sequencer.part.txn.count\tQDB_CAIRO_DEFAULT_SEQUENCER_PART_TXN_COUNT\t0\tdefault\tfalse\tfalse\n" +
                                    "cairo.default.symbol.cache.flag\tQDB_CAIRO_DEFAULT_SYMBOL_CACHE_FLAG\ttrue\tdefault\tfalse\tfalse\n" +
                                    "cairo.default.symbol.capacity\tQDB_CAIRO_DEFAULT_SYMBOL_CAPACITY\t256\tdefault\tfalse\tfalse\n" +
                                    "cairo.detached.mkdir.mode\tQDB_CAIRO_DETACHED_MKDIR_MODE\t509\tdefault\tfalse\tfalse\n" +
                                    "dev.mode.enabled\tQDB_DEV_MODE_ENABLED\tfalse\tdefault\tfalse\tfalse\n" +
                                    "cairo.expression.pool.capacity\tQDB_CAIRO_EXPRESSION_POOL_CAPACITY\t8192\tdefault\tfalse\tfalse\n" +
                                    "cairo.fast.map.load.factor\tQDB_CAIRO_FAST_MAP_LOAD_FACTOR\t0.7\tdefault\tfalse\tfalse\n" +
                                    "cairo.file.operation.retry.count\tQDB_CAIRO_FILE_OPERATION_RETRY_COUNT\t30\tdefault\tfalse\tfalse\n" +
                                    "cairo.id.generator.batch.step\tQDB_CAIRO_ID_GENERATOR_BATCH_STEP\t512\tdefault\tfalse\tfalse\n" +
                                    "cairo.idle.check.interval\tQDB_CAIRO_IDLE_CHECK_INTERVAL\t300000\tdefault\tfalse\tfalse\n" +
                                    "cairo.inactive.reader.max.open.partitions\tQDB_CAIRO_INACTIVE_READER_MAX_OPEN_PARTITIONS\t10000\tdefault\tfalse\tfalse\n" +
                                    "cairo.inactive.reader.ttl\tQDB_CAIRO_INACTIVE_READER_TTL\t120000\tdefault\tfalse\tfalse\n" +
                                    "cairo.inactive.writer.ttl\tQDB_CAIRO_INACTIVE_WRITER_TTL\t600000\tdefault\tfalse\tfalse\n" +
                                    "cairo.index.value.block.size\tQDB_CAIRO_INDEX_VALUE_BLOCK_SIZE\t256\tdefault\tfalse\tfalse\n" +
                                    "cairo.iouring.enabled\tQDB_CAIRO_IOURING_ENABLED\ttrue\tdefault\tfalse\tfalse\n" +
                                    "cairo.latestby.queue.capacity\tQDB_CAIRO_LATESTBY_QUEUE_CAPACITY\t32\tdefault\tfalse\tfalse\n" +
                                    "cairo.legacy.string.column.type.default\tQDB_CAIRO_LEGACY_STRING_COLUMN_TYPE_DEFAULT\tfalse\tdefault\tfalse\tfalse\n" +
                                    "cairo.lexer.pool.capacity\tQDB_CAIRO_LEXER_POOL_CAPACITY\t2048\tdefault\tfalse\tfalse\n" +
                                    "cairo.max.crash.files\tQDB_CAIRO_MAX_CRASH_FILES\t100\tdefault\tfalse\tfalse\n" +
                                    "cairo.max.file.name.length\tQDB_CAIRO_MAX_FILE_NAME_LENGTH\t127\tdefault\tfalse\tfalse\n" +
                                    "cairo.max.swap.file.count\tQDB_CAIRO_MAX_SWAP_FILE_COUNT\t30\tdefault\tfalse\tfalse\n" +
                                    "cairo.max.uncommitted.rows\tQDB_CAIRO_MAX_UNCOMMITTED_ROWS\t500000\tdefault\tfalse\tfalse\n" +
                                    "cairo.mkdir.mode\tQDB_CAIRO_MKDIR_MODE\t509\tdefault\tfalse\tfalse\n" +
                                    "cairo.model.pool.capacity\tQDB_CAIRO_MODEL_POOL_CAPACITY\t1024\tdefault\tfalse\tfalse\n" +
                                    "cairo.o3.callback.queue.capacity\tQDB_CAIRO_O3_CALLBACK_QUEUE_CAPACITY\t128\tdefault\tfalse\tfalse\n" +
                                    "cairo.o3.column.memory.size\tQDB_CAIRO_O3_COLUMN_MEMORY_SIZE\t8388608\tdefault\tfalse\tfalse\n" +
                                    "cairo.o3.copy.queue.capacity\tQDB_CAIRO_O3_COPY_QUEUE_CAPACITY\t128\tdefault\tfalse\tfalse\n" +
                                    "cairo.o3.lag.calculation.windows.size\tQDB_CAIRO_O3_LAG_CALCULATION_WINDOWS_SIZE\t4\tdefault\tfalse\tfalse\n" +
                                    "cairo.o3.last.partition.max.splits\tQDB_CAIRO_O3_LAST_PARTITION_MAX_SPLITS\t20\tdefault\tfalse\tfalse\n" +
                                    "cairo.o3.max.lag\tQDB_CAIRO_O3_MAX_LAG\t600000\tdefault\tfalse\tfalse\n" +
                                    "cairo.o3.min.lag\tQDB_CAIRO_O3_MIN_LAG\t1000\tdefault\tfalse\tfalse\n" +
                                    "cairo.o3.open.column.queue.capacity\tQDB_CAIRO_O3_OPEN_COLUMN_QUEUE_CAPACITY\t128\tdefault\tfalse\tfalse\n" +
                                    "cairo.o3.partition.purge.list.initial.capacity\tQDB_CAIRO_O3_PARTITION_PURGE_LIST_INITIAL_CAPACITY\t1\tdefault\tfalse\tfalse\n" +
                                    "cairo.o3.partition.queue.capacity\tQDB_CAIRO_O3_PARTITION_QUEUE_CAPACITY\t128\tdefault\tfalse\tfalse\n" +
                                    "cairo.o3.partition.split.min.size\tQDB_CAIRO_O3_PARTITION_SPLIT_MIN_SIZE\t52428800\tdefault\tfalse\tfalse\n" +
                                    "cairo.o3.purge.discovery.queue.capacity\tQDB_CAIRO_O3_PURGE_DISCOVERY_QUEUE_CAPACITY\t128\tdefault\tfalse\tfalse\n" +
                                    "cairo.o3.quicksort.enabled\tQDB_CAIRO_O3_QUICKSORT_ENABLED\tfalse\tdefault\tfalse\tfalse\n" +
                                    "cairo.o3.txn.scoreboard.entry.count\tQDB_CAIRO_O3_TXN_SCOREBOARD_ENTRY_COUNT\t16384\tdefault\tfalse\tfalse\n" +
                                    "cairo.page.frame.column.list.capacity\tQDB_CAIRO_PAGE_FRAME_COLUMN_LIST_CAPACITY\t16\tdefault\tfalse\tfalse\n" +
                                    "cairo.page.frame.reduce.queue.capacity\tQDB_CAIRO_PAGE_FRAME_REDUCE_QUEUE_CAPACITY\t4\tdefault\tfalse\tfalse\n" +
                                    "cairo.page.frame.rowid.list.capacity\tQDB_CAIRO_PAGE_FRAME_ROWID_LIST_CAPACITY\t256\tdefault\tfalse\tfalse\n" +
                                    "cairo.page.frame.shard.count\tQDB_CAIRO_PAGE_FRAME_SHARD_COUNT\t2\tdefault\tfalse\tfalse\n" +
                                    "cairo.parallel.index.threshold\tQDB_CAIRO_PARALLEL_INDEX_THRESHOLD\t100000\tdefault\tfalse\tfalse\n" +
                                    "cairo.parallel.indexing.enabled\tQDB_CAIRO_PARALLEL_INDEXING_ENABLED\ttrue\tdefault\tfalse\tfalse\n" +
                                    "cairo.query.cache.event.queue.capacity\tQDB_CAIRO_QUERY_CACHE_EVENT_QUEUE_CAPACITY\t4\tdefault\tfalse\tfalse\n" +
                                    "cairo.reader.pool.max.segments\tQDB_CAIRO_READER_POOL_MAX_SEGMENTS\t10\tdefault\tfalse\tfalse\n" +
                                    "cairo.repeat.migration.from.version\tQDB_CAIRO_REPEAT_MIGRATION_FROM_VERSION\t426\tdefault\tfalse\tfalse\n" +
                                    "cairo.rnd.memory.max.pages\tQDB_CAIRO_RND_MEMORY_MAX_PAGES\t128\tdefault\tfalse\tfalse\n" +
                                    "cairo.rnd.memory.page.size\tQDB_CAIRO_RND_MEMORY_PAGE_SIZE\t8192\tdefault\tfalse\tfalse\n" +
                                    "cairo.snapshot.instance.id\tQDB_CAIRO_SNAPSHOT_INSTANCE_ID\t\tdefault\tfalse\tfalse\n" +
                                    "cairo.snapshot.recovery.enabled\tQDB_CAIRO_SNAPSHOT_RECOVERY_ENABLED\ttrue\tdefault\tfalse\tfalse\n" +
                                    "cairo.spin.lock.timeout\tQDB_CAIRO_SPIN_LOCK_TIMEOUT\t1000\tdefault\tfalse\tfalse\n" +
                                    "cairo.sql.analytic.column.pool.capacity\tQDB_CAIRO_SQL_ANALYTIC_COLUMN_POOL_CAPACITY\t64\tdefault\tfalse\tfalse\n" +
                                    "cairo.sql.analytic.initial.range.buffer.size\tQDB_CAIRO_SQL_ANALYTIC_INITIAL_RANGE_BUFFER_SIZE\t32\tdefault\tfalse\tfalse\n" +
                                    "cairo.sql.analytic.rowid.max.pages\tQDB_CAIRO_SQL_ANALYTIC_ROWID_MAX_PAGES\t2147483647\tdefault\tfalse\tfalse\n" +
                                    "cairo.sql.analytic.rowid.page.size\tQDB_CAIRO_SQL_ANALYTIC_ROWID_PAGE_SIZE\t524288\tdefault\tfalse\tfalse\n" +
                                    "cairo.sql.analytic.store.max.pages\tQDB_CAIRO_SQL_ANALYTIC_STORE_MAX_PAGES\t2147483647\tdefault\tfalse\tfalse\n" +
                                    "cairo.sql.analytic.store.page.size\tQDB_CAIRO_SQL_ANALYTIC_STORE_PAGE_SIZE\t1048576\tdefault\tfalse\tfalse\n" +
                                    "cairo.sql.analytic.tree.max.pages\tQDB_CAIRO_SQL_ANALYTIC_TREE_MAX_PAGES\t2147483647\tdefault\tfalse\tfalse\n" +
                                    "cairo.sql.analytic.tree.page.size\tQDB_CAIRO_SQL_ANALYTIC_TREE_PAGE_SIZE\t524288\tdefault\tfalse\tfalse\n" +
                                    "cairo.sql.backup.dir.datetime.format\tQDB_CAIRO_SQL_BACKUP_DIR_DATETIME_FORMAT\tyyyy-MM-dd\tdefault\tfalse\tfalse\n" +
                                    "cairo.sql.backup.dir.tmp.name\tQDB_CAIRO_SQL_BACKUP_DIR_TMP_NAME\ttmp\tdefault\tfalse\tfalse\n" +
                                    "cairo.sql.backup.mkdir.mode\tQDB_CAIRO_SQL_BACKUP_MKDIR_MODE\t509\tdefault\tfalse\tfalse\n" +
                                    "cairo.sql.bind.variable.pool.size\tQDB_CAIRO_SQL_BIND_VARIABLE_POOL_SIZE\t8\tdefault\tfalse\tfalse\n" +
                                    "cairo.sql.query.registry.pool.size\tQDB_CAIRO_SQL_QUERY_REGISTRY_POOL_SIZE\t32\tdefault\tfalse\tfalse\n" +
                                    "cairo.sql.column.purge.queue.capacity\tQDB_CAIRO_SQL_COLUMN_PURGE_QUEUE_CAPACITY\t128\tdefault\tfalse\tfalse\n" +
                                    "cairo.sql.column.purge.retry.delay\tQDB_CAIRO_SQL_COLUMN_PURGE_RETRY_DELAY\t10000\tdefault\tfalse\tfalse\n" +
                                    "cairo.sql.column.purge.retry.delay.limit\tQDB_CAIRO_SQL_COLUMN_PURGE_RETRY_DELAY_LIMIT\t60000000\tdefault\tfalse\tfalse\n" +
                                    "cairo.sql.column.purge.retry.delay.multiplier\tQDB_CAIRO_SQL_COLUMN_PURGE_RETRY_DELAY_MULTIPLIER\t10.0\tdefault\tfalse\tfalse\n" +
                                    "cairo.sql.column.purge.task.pool.capacity\tQDB_CAIRO_SQL_COLUMN_PURGE_TASK_POOL_CAPACITY\t256\tdefault\tfalse\tfalse\n" +
                                    "cairo.sql.copy.buffer.size\tQDB_CAIRO_SQL_COPY_BUFFER_SIZE\t2097152\tdefault\tfalse\tfalse\n" +
                                    "cairo.sql.copy.formats.file\tQDB_CAIRO_SQL_COPY_FORMATS_FILE\t/text_loader.json\tdefault\tfalse\tfalse\n" +
                                    "cairo.sql.copy.id.supplier\tQDB_CAIRO_SQL_COPY_ID_SUPPLIER\trandom\tdefault\tfalse\tfalse\n" +
                                    "cairo.sql.copy.log.retention.days\tQDB_CAIRO_SQL_COPY_LOG_RETENTION_DAYS\t3\tdefault\tfalse\tfalse\n" +
                                    "cairo.sql.copy.max.index.chunk.size\tQDB_CAIRO_SQL_COPY_MAX_INDEX_CHUNK_SIZE\t104857600\tdefault\tfalse\tfalse\n" +
                                    "cairo.sql.copy.model.pool.capacity\tQDB_CAIRO_SQL_COPY_MODEL_POOL_CAPACITY\t32\tdefault\tfalse\tfalse\n" +
                                    "cairo.sql.copy.queue.capacity\tQDB_CAIRO_SQL_COPY_QUEUE_CAPACITY\t32\tdefault\tfalse\tfalse\n" +
                                    "cairo.sql.count.distinct.capacity\tQDB_CAIRO_SQL_COUNT_DISTINCT_CAPACITY\t3\tdefault\tfalse\tfalse\n" +
                                    "cairo.sql.count.distinct.load.factor\tQDB_CAIRO_SQL_COUNT_DISTINCT_LOAD_FACTOR\t0.75\tdefault\tfalse\tfalse\n" +
                                    "cairo.sql.create.table.model.batch.size\tQDB_CAIRO_SQL_CREATE_TABLE_MODEL_BATCH_SIZE\t1000000\tdefault\tfalse\tfalse\n" +
                                    "cairo.sql.distinct.timestamp.key.capacity\tQDB_CAIRO_SQL_DISTINCT_TIMESTAMP_KEY_CAPACITY\t512\tdefault\tfalse\tfalse\n" +
                                    "cairo.sql.distinct.timestamp.load.factor\tQDB_CAIRO_SQL_DISTINCT_TIMESTAMP_LOAD_FACTOR\t0.5\tdefault\tfalse\tfalse\n" +
                                    "cairo.sql.explain.model.pool.capacity\tQDB_CAIRO_SQL_EXPLAIN_MODEL_POOL_CAPACITY\t32\tdefault\tfalse\tfalse\n" +
                                    "cairo.sql.groupby.map.capacity\tQDB_CAIRO_SQL_GROUPBY_MAP_CAPACITY\t1024\tdefault\tfalse\tfalse\n" +
                                    "cairo.sql.groupby.pool.capacity\tQDB_CAIRO_SQL_GROUPBY_POOL_CAPACITY\t1024\tdefault\tfalse\tfalse\n" +
                                    "cairo.sql.groupby.allocator.default.chunk.size\tQDB_CAIRO_SQL_GROUPBY_ALLOCATOR_DEFAULT_CHUNK_SIZE\t131072\tdefault\tfalse\tfalse\n" +
                                    "cairo.sql.groupby.allocator.max.chunk.size\tQDB_CAIRO_SQL_GROUPBY_ALLOCATOR_MAX_CHUNK_SIZE\t4294967296\tdefault\tfalse\tfalse\n" +
                                    "cairo.sql.hash.join.light.value.max.pages\tQDB_CAIRO_SQL_HASH_JOIN_LIGHT_VALUE_MAX_PAGES\t2147483647\tdefault\tfalse\tfalse\n" +
                                    "cairo.sql.hash.join.light.value.page.size\tQDB_CAIRO_SQL_HASH_JOIN_LIGHT_VALUE_PAGE_SIZE\t131072\tdefault\tfalse\tfalse\n" +
                                    "cairo.sql.hash.join.value.max.pages\tQDB_CAIRO_SQL_HASH_JOIN_VALUE_MAX_PAGES\t2147483647\tdefault\tfalse\tfalse\n" +
                                    "cairo.sql.hash.join.value.page.size\tQDB_CAIRO_SQL_HASH_JOIN_VALUE_PAGE_SIZE\t16777216\tdefault\tfalse\tfalse\n" +
                                    "cairo.sql.asof.join.lookahead\tQDB_CAIRO_SQL_ASOF_JOIN_LOOKAHEAD\t100\tdefault\tfalse\tfalse\n" +
                                    "cairo.sql.asof.join.short.circuit.cache.capacity\tQDB_CAIRO_SQL_ASOF_JOIN_SHORT_CIRCUIT_CACHE_CAPACITY\t10000000\tdefault\tfalse\ttrue\n" +
                                    "cairo.sql.asof.join.evacuation.threshold\tQDB_CAIRO_SQL_ASOF_JOIN_EVACUATION_THRESHOLD\t10000000\tdefault\tfalse\ttrue\n" +
                                    "cairo.sql.asof.join.fast\tQDB_CAIRO_SQL_ASOF_JOIN_FAST\ttrue\tdefault\tfalse\tfalse\n" +
                                    "cairo.sql.insert.model.pool.capacity\tQDB_CAIRO_SQL_INSERT_MODEL_POOL_CAPACITY\t64\tdefault\tfalse\tfalse\n" +
                                    "cairo.sql.insert.model.batch.size\tQDB_CAIRO_SQL_INSERT_MODEL_BATCH_SIZE\t1000000\tdefault\tfalse\tfalse\n" +
                                    "cairo.sql.jit.bind.vars.memory.max.pages\tQDB_CAIRO_SQL_JIT_BIND_VARS_MEMORY_MAX_PAGES\t8\tdefault\tfalse\tfalse\n" +
                                    "cairo.sql.jit.bind.vars.memory.page.size\tQDB_CAIRO_SQL_JIT_BIND_VARS_MEMORY_PAGE_SIZE\t4096\tdefault\tfalse\tfalse\n" +
                                    "cairo.sql.jit.debug.enabled\tQDB_CAIRO_SQL_JIT_DEBUG_ENABLED\tfalse\tdefault\tfalse\tfalse\n" +
                                    "cairo.sql.jit.ir.memory.max.pages\tQDB_CAIRO_SQL_JIT_IR_MEMORY_MAX_PAGES\t8\tdefault\tfalse\tfalse\n" +
                                    "cairo.sql.jit.ir.memory.page.size\tQDB_CAIRO_SQL_JIT_IR_MEMORY_PAGE_SIZE\t8192\tdefault\tfalse\tfalse\n" +
                                    "cairo.sql.jit.mode\tQDB_CAIRO_SQL_JIT_MODE\ton\tdefault\tfalse\tfalse\n" +
                                    "cairo.sql.jit.page.address.cache.threshold\tQDB_CAIRO_SQL_JIT_PAGE_ADDRESS_CACHE_THRESHOLD\t1048576\tdefault\tfalse\tfalse\n" +
                                    "cairo.sql.join.context.pool.capacity\tQDB_CAIRO_SQL_JOIN_CONTEXT_POOL_CAPACITY\t64\tdefault\tfalse\tfalse\n" +
                                    "cairo.sql.join.metadata.max.resizes\tQDB_CAIRO_SQL_JOIN_METADATA_MAX_RESIZES\t2147483647\tdefault\tfalse\tfalse\n" +
                                    "cairo.sql.join.metadata.page.size\tQDB_CAIRO_SQL_JOIN_METADATA_PAGE_SIZE\t16384\tdefault\tfalse\tfalse\n" +
                                    "cairo.sql.latest.by.row.count\tQDB_CAIRO_SQL_LATEST_BY_ROW_COUNT\t1000\tdefault\tfalse\tfalse\n" +
                                    "cairo.sql.map.max.pages\tQDB_CAIRO_SQL_MAP_MAX_PAGES\t2147483647\tdefault\tfalse\tfalse\n" +
                                    "cairo.sql.map.max.resizes\tQDB_CAIRO_SQL_MAP_MAX_RESIZES\t2147483647\tdefault\tfalse\tfalse\n" +
                                    "cairo.sql.unordered.map.max.entry.size\tQDB_CAIRO_SQL_UNORDERED_MAP_MAX_ENTRY_SIZE\t32\tdefault\tfalse\tfalse\n" +
                                    "cairo.sql.max.negative.limit\tQDB_CAIRO_SQL_MAX_NEGATIVE_LIMIT\t10000\tdefault\tfalse\tfalse\n" +
                                    "cairo.sql.max.recompile.attempts\tQDB_CAIRO_SQL_MAX_RECOMPILE_ATTEMPTS\t10\tdefault\tfalse\tfalse\n" +
                                    "cairo.sql.max.symbol.not.equals.count\tQDB_CAIRO_SQL_MAX_SYMBOL_NOT_EQUALS_COUNT\t100\tdefault\tfalse\tfalse\n" +
                                    "cairo.sql.page.frame.max.rows\tQDB_CAIRO_SQL_PAGE_FRAME_MAX_ROWS\t1000000\tdefault\tfalse\tfalse\n" +
                                    "cairo.sql.page.frame.min.rows\tQDB_CAIRO_SQL_PAGE_FRAME_MIN_ROWS\t100000\tdefault\tfalse\tfalse\n" +
                                    "cairo.sql.parallel.filter.enabled\tQDB_CAIRO_SQL_PARALLEL_FILTER_ENABLED\ttrue\tdefault\tfalse\tfalse\n" +
                                    "cairo.sql.parallel.filter.pretouch.enabled\tQDB_CAIRO_SQL_PARALLEL_FILTER_PRETOUCH_ENABLED\ttrue\tdefault\tfalse\tfalse\n" +
                                    "cairo.sql.parallel.filter.pretouch.threshold\tQDB_CAIRO_SQL_PARALLEL_FILTER_PRETOUCH_THRESHOLD\t0.05\tdefault\tfalse\tfalse\n" +
                                    "cairo.sql.parallel.topk.enabled\tQDB_CAIRO_SQL_PARALLEL_TOPK_ENABLED\ttrue\tdefault\tfalse\tfalse\n" +
                                    "cairo.sql.parallel.groupby.enabled\tQDB_CAIRO_SQL_PARALLEL_GROUPBY_ENABLED\ttrue\tdefault\tfalse\tfalse\n" +
                                    "cairo.sql.parallel.groupby.merge.shard.queue.capacity\tQDB_CAIRO_SQL_PARALLEL_GROUPBY_MERGE_SHARD_QUEUE_CAPACITY\t4\tdefault\tfalse\tfalse\n" +
                                    "cairo.sql.parallel.groupby.sharding.threshold\tQDB_CAIRO_SQL_PARALLEL_GROUPBY_SHARDING_THRESHOLD\t100000\tdefault\tfalse\tfalse\n" +
                                    "cairo.sql.parallel.groupby.presize.enabled\tQDB_CAIRO_SQL_PARALLEL_GROUPBY_PRESIZE_ENABLED\ttrue\tdefault\tfalse\tfalse\n" +
                                    "cairo.sql.parallel.groupby.presize.max.capacity\tQDB_CAIRO_SQL_PARALLEL_GROUPBY_PRESIZE_MAX_CAPACITY\t100000000\tdefault\tfalse\tfalse\n" +
                                    "cairo.sql.parallel.groupby.presize.max.heap.size\tQDB_CAIRO_SQL_PARALLEL_GROUPBY_PRESIZE_MAX_HEAP_SIZE\t1073741824\tdefault\tfalse\tfalse\n" +
                                    "cairo.sql.parallel.work.stealing.threshold\tQDB_CAIRO_SQL_PARALLEL_WORK_STEALING_THRESHOLD\t16\tdefault\tfalse\tfalse\n" +
                                    "cairo.sql.parallel.read.parquet.enabled\tQDB_CAIRO_SQL_PARALLEL_READ_PARQUET_ENABLED\ttrue\tdefault\tfalse\tfalse\n" +
                                    "cairo.sql.parquet.frame.cache.capacity\tQDB_CAIRO_SQL_PARQUET_FRAME_CACHE_CAPACITY\t3\tdefault\tfalse\tfalse\n" +
                                    "cairo.sql.rename.table.model.pool.capacity\tQDB_CAIRO_SQL_RENAME_TABLE_MODEL_POOL_CAPACITY\t16\tdefault\tfalse\tfalse\n" +
                                    "cairo.sql.sampleby.page.size\tQDB_CAIRO_SQL_SAMPLEBY_PAGE_SIZE\t0\tdefault\tfalse\tfalse\n" +
                                    "cairo.sql.sampleby.default.alignment.calendar\tQDB_CAIRO_SQL_SAMPLEBY_DEFAULT_ALIGNMENT_CALENDAR\ttrue\tdefault\tfalse\tfalse\n" +
                                    "cairo.sql.unsupported.sampleby.validate.fill.type\tQDB_CAIRO_SQL_UNSUPPORTED_SAMPLEBY_VALIDATE_FILL_TYPE\ttrue\tdefault\tfalse\tfalse\n" +
                                    "cairo.sql.small.map.key.capacity\tQDB_CAIRO_SQL_SMALL_MAP_KEY_CAPACITY\t32\tdefault\tfalse\tfalse\n" +
                                    "cairo.sql.small.map.page.size\tQDB_CAIRO_SQL_SMALL_MAP_PAGE_SIZE\t32768\tdefault\tfalse\tfalse\n" +
                                    "cairo.sql.sort.key.max.pages\tQDB_CAIRO_SQL_SORT_KEY_MAX_PAGES\t2147483647\tdefault\tfalse\tfalse\n" +
                                    "cairo.sql.sort.key.page.size\tQDB_CAIRO_SQL_SORT_KEY_PAGE_SIZE\t131072\tdefault\tfalse\tfalse\n" +
                                    "cairo.sql.sort.light.value.max.pages\tQDB_CAIRO_SQL_SORT_LIGHT_VALUE_MAX_PAGES\t2147483647\tdefault\tfalse\tfalse\n" +
                                    "cairo.sql.sort.light.value.page.size\tQDB_CAIRO_SQL_SORT_LIGHT_VALUE_PAGE_SIZE\t131072\tdefault\tfalse\tfalse\n" +
                                    "cairo.sql.sort.value.max.pages\tQDB_CAIRO_SQL_SORT_VALUE_MAX_PAGES\t2147483647\tdefault\tfalse\tfalse\n" +
                                    "cairo.sql.sort.value.page.size\tQDB_CAIRO_SQL_SORT_VALUE_PAGE_SIZE\t16777216\tdefault\tfalse\tfalse\n" +
                                    "cairo.sql.string.function.buffer.max.size\tQDB_CAIRO_SQL_STRING_FUNCTION_BUFFER_MAX_SIZE\t1048576\tdefault\tfalse\tfalse\n" +
                                    "cairo.sql.window.column.pool.capacity\tQDB_CAIRO_SQL_WINDOW_COLUMN_POOL_CAPACITY\t64\tdefault\tfalse\tfalse\n" +
                                    "cairo.sql.window.max.recursion\tQDB_CAIRO_SQL_WINDOW_MAX_RECURSION\t128\tdefault\tfalse\tfalse\n" +
                                    "cairo.sql.window.rowid.max.pages\tQDB_CAIRO_SQL_WINDOW_ROWID_MAX_PAGES\t2147483647\tdefault\tfalse\tfalse\n" +
                                    "cairo.sql.window.rowid.page.size\tQDB_CAIRO_SQL_WINDOW_ROWID_PAGE_SIZE\t524288\tdefault\tfalse\tfalse\n" +
                                    "cairo.sql.window.store.max.pages\tQDB_CAIRO_SQL_WINDOW_STORE_MAX_PAGES\t2147483647\tdefault\tfalse\tfalse\n" +
                                    "cairo.sql.window.store.page.size\tQDB_CAIRO_SQL_WINDOW_STORE_PAGE_SIZE\t1048576\tdefault\tfalse\tfalse\n" +
                                    "cairo.sql.window.tree.max.pages\tQDB_CAIRO_SQL_WINDOW_TREE_MAX_PAGES\t2147483647\tdefault\tfalse\tfalse\n" +
                                    "cairo.sql.legacy.operator.precedence\tQDB_CAIRO_SQL_LEGACY_OPERATOR_PRECEDENCE\tfalse\tdefault\tfalse\tfalse\n" +
                                    "cairo.sql.window.tree.page.size\tQDB_CAIRO_SQL_WINDOW_TREE_PAGE_SIZE\t524288\tdefault\tfalse\tfalse\n" +
                                    "cairo.sql.with.clause.model.pool.capacity\tQDB_CAIRO_SQL_WITH_CLAUSE_MODEL_POOL_CAPACITY\t128\tdefault\tfalse\tfalse\n" +
                                    "cairo.sql.orderby.sort.enabled\tQDB_CAIRO_SQL_ORDERBY_SORT_ENABLED\ttrue\tdefault\tfalse\tfalse\n" +
                                    "cairo.sql.orderby.radix.sort.threshold\tQDB_CAIRO_SQL_ORDERBY_RADIX_SORT_THRESHOLD\t600\tdefault\tfalse\tfalse\n" +
                                    "cairo.system.o3.column.memory.size\tQDB_CAIRO_SYSTEM_O3_COLUMN_MEMORY_SIZE\t262144\tdefault\tfalse\tfalse\n" +
                                    "cairo.system.table.prefix\tQDB_CAIRO_SYSTEM_TABLE_PREFIX\tsys.\tdefault\tfalse\tfalse\n" +
                                    "cairo.system.wal.writer.data.append.page.size\tQDB_CAIRO_SYSTEM_WAL_WRITER_DATA_APPEND_PAGE_SIZE\t262144\tdefault\tfalse\tfalse\n" +
                                    "cairo.system.wal.writer.event.append.page.size\tQDB_CAIRO_SYSTEM_WAL_WRITER_EVENT_APPEND_PAGE_SIZE\t16384\tdefault\tfalse\tfalse\n" +
                                    "cairo.system.writer.data.append.page.size\tQDB_CAIRO_SYSTEM_WRITER_DATA_APPEND_PAGE_SIZE\t262144\tdefault\tfalse\tfalse\n" +
                                    "cairo.symbol.table.append.page.size\tQDB_CAIRO_SYMBOL_TABLE_APPEND_PAGE_SIZE\t262144\tdefault\tfalse\tfalse\n" +
                                    "cairo.table.registry.auto.reload.frequency\tQDB_CAIRO_TABLE_REGISTRY_AUTO_RELOAD_FREQUENCY\t500\tdefault\tfalse\tfalse\n" +
                                    "cairo.table.registry.compaction.threshold\tQDB_CAIRO_TABLE_REGISTRY_COMPACTION_THRESHOLD\t30\tdefault\tfalse\tfalse\n" +
                                    "cairo.vector.aggregate.queue.capacity\tQDB_CAIRO_VECTOR_AGGREGATE_QUEUE_CAPACITY\t128\tdefault\tfalse\tfalse\n" +
                                    "cairo.volumes\tQDB_CAIRO_VOLUMES\t\tdefault\tfalse\tfalse\n" +
                                    "cairo.wal.apply.enabled\tQDB_CAIRO_WAL_APPLY_ENABLED\ttrue\tdefault\tfalse\tfalse\n" +
                                    "cairo.wal.apply.look.ahead.txn.count\tQDB_CAIRO_WAL_APPLY_LOOK_AHEAD_TXN_COUNT\t200\tdefault\tfalse\tfalse\n" +
                                    "cairo.wal.apply.table.time.quota\tQDB_CAIRO_WAL_APPLY_TABLE_TIME_QUOTA\t1000\tdefault\tfalse\tfalse\n" +
                                    "cairo.wal.apply.parallel.sql.enabled\tQDB_CAIRO_WAL_APPLY_PARALLEL_SQL_ENABLED\ttrue\tdefault\tfalse\tfalse\n" +
                                    "cairo.wal.enabled.default\tQDB_CAIRO_WAL_ENABLED_DEFAULT\tfalse\tconf\tfalse\tfalse\n" +
                                    "cairo.wal.inactive.writer.ttl\tQDB_CAIRO_WAL_INACTIVE_WRITER_TTL\t120000\tdefault\tfalse\tfalse\n" +
                                    "cairo.wal.max.lag.txn.count\tQDB_CAIRO_WAL_MAX_LAG_TXN_COUNT\t-1\tdefault\tfalse\tfalse\n" +
                                    "cairo.wal.max.segment.file.descriptors.cache\tQDB_CAIRO_WAL_MAX_SEGMENT_FILE_DESCRIPTORS_CACHE\t30\tdefault\tfalse\tfalse\n" +
                                    "cairo.wal.max.lag.size\tQDB_CAIRO_WAL_MAX_LAG_SIZE\t78643200\tdefault\tfalse\tfalse\n" +
                                    "cairo.wal.purge.interval\tQDB_CAIRO_WAL_PURGE_INTERVAL\t30000\tdefault\tfalse\tfalse\n" +
                                    "cairo.wal.recreate.distressed.sequencer.attempts\tQDB_CAIRO_WAL_RECREATE_DISTRESSED_SEQUENCER_ATTEMPTS\t3\tdefault\tfalse\tfalse\n" +
                                    "cairo.wal.segment.rollover.row.count\tQDB_CAIRO_WAL_SEGMENT_ROLLOVER_ROW_COUNT\t200000\tdefault\tfalse\tfalse\n" +
                                    "cairo.wal.segment.rollover.size\tQDB_CAIRO_WAL_SEGMENT_ROLLOVER_SIZE\t52428800\tdefault\tfalse\tfalse\n" +
                                    "cairo.wal.squash.uncommitted.rows.multiplier\tQDB_CAIRO_WAL_SQUASH_UNCOMMITTED_ROWS_MULTIPLIER\t20.0\tdefault\tfalse\tfalse\n" +
                                    "cairo.wal.supported\tQDB_CAIRO_WAL_SUPPORTED\ttrue\tdefault\tfalse\tfalse\n" +
                                    "cairo.wal.temp.pending.rename.table.prefix\tQDB_CAIRO_WAL_TEMP_PENDING_RENAME_TABLE_PREFIX\ttemp_5822f658-31f6-11ee-be56-0242ac120002\tdefault\tfalse\tfalse\n" +
                                    "cairo.wal.txn.notification.queue.capacity\tQDB_CAIRO_WAL_TXN_NOTIFICATION_QUEUE_CAPACITY\t4096\tdefault\tfalse\tfalse\n" +
                                    "cairo.wal.writer.data.append.page.size\tQDB_CAIRO_WAL_WRITER_DATA_APPEND_PAGE_SIZE\t1048576\tdefault\tfalse\tfalse\n" +
                                    "cairo.wal.writer.pool.max.segments\tQDB_CAIRO_WAL_WRITER_POOL_MAX_SEGMENTS\t10\tdefault\tfalse\tfalse\n" +
                                    "cairo.wal.sequencer.check.interval\tQDB_CAIRO_WAL_SEQUENCER_CHECK_INTERVAL\t10000\tdefault\tfalse\tfalse\n" +
                                    "cairo.wal.writer.event.append.page.size\tQDB_CAIRO_WAL_WRITER_EVENT_APPEND_PAGE_SIZE\t131072\tdefault\tfalse\tfalse\n" +
                                    "cairo.work.steal.timeout.nanos\tQDB_CAIRO_WORK_STEAL_TIMEOUT_NANOS\t10000\tdefault\tfalse\tfalse\n" +
                                    "cairo.writer.alter.busy.wait.timeout\tQDB_CAIRO_WRITER_ALTER_BUSY_WAIT_TIMEOUT\t500\tdefault\tfalse\tfalse\n" +
                                    "cairo.writer.alter.max.wait.timeout\tQDB_CAIRO_WRITER_ALTER_MAX_WAIT_TIMEOUT\t30000\tdefault\tfalse\tfalse\n" +
                                    "cairo.writer.command.queue.capacity\tQDB_CAIRO_WRITER_COMMAND_QUEUE_CAPACITY\t32\tdefault\tfalse\tfalse\n" +
                                    "cairo.writer.command.queue.slot.size\tQDB_CAIRO_WRITER_COMMAND_QUEUE_SLOT_SIZE\t2048\tdefault\tfalse\tfalse\n" +
                                    "cairo.writer.data.append.page.size\tQDB_CAIRO_WRITER_DATA_APPEND_PAGE_SIZE\t16777216\tdefault\tfalse\tfalse\n" +
                                    "cairo.writer.data.index.key.append.page.size\tQDB_CAIRO_WRITER_DATA_INDEX_KEY_APPEND_PAGE_SIZE\t524288\tdefault\tfalse\tfalse\n" +
                                    "cairo.writer.data.index.value.append.page.size\tQDB_CAIRO_WRITER_DATA_INDEX_VALUE_APPEND_PAGE_SIZE\t16777216\tdefault\tfalse\tfalse\n" +
                                    "cairo.writer.fo_opts\tQDB_CAIRO_WRITER_FO_OPTS\to_none\tdefault\tfalse\tfalse\n" +
                                    "cairo.writer.tick.rows.count\tQDB_CAIRO_WRITER_TICK_ROWS_COUNT\t1024\tdefault\tfalse\tfalse\n" +
                                    "cairo.txn.scoreboard.format\tQDB_CAIRO_TXN_SCOREBOARD_FORMAT\t2\tdefault\tfalse\tfalse\n" +
                                    "circuit.breaker.buffer.size\tQDB_CIRCUIT_BREAKER_BUFFER_SIZE\t64\tdefault\tfalse\tfalse\n" +
                                    "circuit.breaker.throttle\tQDB_CIRCUIT_BREAKER_THROTTLE\t2000000\tdefault\tfalse\tfalse\n" +
                                    "config.reload.enabled\tQDB_CONFIG_RELOAD_ENABLED\ttrue\tdefault\tfalse\tfalse\n" +
                                    "config.validation.strict\tQDB_CONFIG_VALIDATION_STRICT\tfalse\tdefault\tfalse\tfalse\n" +
                                    "http.allow.deflate.before.send\tQDB_HTTP_ALLOW_DEFLATE_BEFORE_SEND\tfalse\tdefault\tfalse\tfalse\n" +
                                    "http.bind.to\tQDB_HTTP_BIND_TO\t0.0.0.0:" + HTTP_PORT + "\tconf\tfalse\tfalse\n" +
                                    "http.user\tQDB_HTTP_USER\t\tdefault\tfalse\tfalse\n" +
                                    "http.password\tQDB_HTTP_PASSWORD\t****\tdefault\ttrue\tfalse\n" +
                                    "http.busy.retry.exponential.wait.multiplier\tQDB_HTTP_BUSY_RETRY_EXPONENTIAL_WAIT_MULTIPLIER\t2.0\tdefault\tfalse\tfalse\n" +
                                    "http.busy.retry.initialWaitQueueSize\tQDB_HTTP_BUSY_RETRY_INITIALWAITQUEUESIZE\t64\tdefault\tfalse\tfalse\n" +
                                    "http.busy.retry.maxProcessingQueueSize\tQDB_HTTP_BUSY_RETRY_MAXPROCESSINGQUEUESIZE\t4096\tdefault\tfalse\tfalse\n" +
                                    "http.busy.retry.maximum.wait.before.retry\tQDB_HTTP_BUSY_RETRY_MAXIMUM_WAIT_BEFORE_RETRY\t1000\tdefault\tfalse\tfalse\n" +
                                    "http.connection.pool.initial.capacity\tQDB_HTTP_CONNECTION_POOL_INITIAL_CAPACITY\t4\tdefault\tfalse\tfalse\n" +
                                    "http.connection.string.pool.capacity\tQDB_HTTP_CONNECTION_STRING_POOL_CAPACITY\t128\tdefault\tfalse\tfalse\n" +
                                    "http.net.accept.loop.timeout\tQDB_HTTP_NET_ACCEPT_LOOP_TIMEOUT\t500\tdefault\tfalse\tfalse\n" +
                                    "http.enabled\tQDB_HTTP_ENABLED\ttrue\tconf\tfalse\tfalse\n" +
                                    "http.frozen.clock\tQDB_HTTP_FROZEN_CLOCK\ttrue\tconf\tfalse\tfalse\n" +
                                    "http.health.check.authentication.required\tQDB_HTTP_HEALTH_CHECK_AUTHENTICATION_REQUIRED\ttrue\tdefault\tfalse\tfalse\n" +
                                    "http.json.query.connection.check.frequency\tQDB_HTTP_JSON_QUERY_CONNECTION_CHECK_FREQUENCY\t1000000\tdefault\tfalse\tfalse\n" +
                                    "http.keep-alive.max\tQDB_HTTP_KEEP-ALIVE_MAX\t10000\tdefault\tfalse\tfalse\n" +
                                    "http.keep-alive.timeout\tQDB_HTTP_KEEP-ALIVE_TIMEOUT\t5\tdefault\tfalse\tfalse\n" +
                                    "http.min.bind.to\tQDB_HTTP_MIN_BIND_TO\t0.0.0.0:9003\tdefault\tfalse\tfalse\n" +
                                    "http.min.enabled\tQDB_HTTP_MIN_ENABLED\ttrue\tconf\tfalse\tfalse\n" +
                                    "http.min.net.bind.to\tQDB_HTTP_MIN_NET_BIND_TO\t0.0.0.0:" + HTTP_MIN_PORT + "\tconf\tfalse\tfalse\n" +
                                    "http.min.net.connection.hint\tQDB_HTTP_MIN_NET_CONNECTION_HINT\tfalse\tdefault\tfalse\tfalse\n" +
                                    "http.min.net.connection.limit\tQDB_HTTP_MIN_NET_CONNECTION_LIMIT\t64\tdefault\tfalse\tfalse\n" +
                                    "http.min.net.connection.sndbuf\tQDB_HTTP_MIN_NET_CONNECTION_SNDBUF\t-1\tdefault\tfalse\tfalse\n" +
                                    "http.min.net.snd.buf.size\tQDB_HTTP_MIN_NET_SND_BUF_SIZE\t-1\tdefault\tfalse\tfalse\n" +
                                    "http.min.send.buffer.size\tQDB_HTTP_MIN_SEND_BUFFER_SIZE\t1024\tdefault\tfalse\tfalse\n" +
                                    "http.min.net.connection.rcvbuf\tQDB_HTTP_MIN_NET_CONNECTION_RCVBUF\t-1\tdefault\tfalse\tfalse\n" +
                                    "http.min.receive.buffer.size\tQDB_HTTP_MIN_RECEIVE_BUFFER_SIZE\t1024\tdefault\tfalse\tfalse\n" +
                                    "http.min.recv.buffer.size\tQDB_HTTP_MIN_RECV_BUFFER_SIZE\t1024\tdefault\tfalse\tfalse\n" +
                                    "http.min.net.connection.queue.timeout\tQDB_HTTP_MIN_NET_CONNECTION_QUEUE_TIMEOUT\t5000\tdefault\tfalse\tfalse\n" +
                                    "http.min.net.connection.timeout\tQDB_HTTP_MIN_NET_CONNECTION_TIMEOUT\t300000\tdefault\tfalse\tfalse\n" +
                                    "http.min.net.idle.connection.timeout\tQDB_HTTP_MIN_NET_IDLE_CONNECTION_TIMEOUT\t300000\tdefault\tfalse\tfalse\n" +
                                    "http.min.net.queued.connection.timeout\tQDB_HTTP_MIN_NET_QUEUED_CONNECTION_TIMEOUT\t5000\tdefault\tfalse\tfalse\n" +
                                    "http.min.net.accept.loop.timeout\tQDB_HTTP_MIN_NET_ACCEPT_LOOP_TIMEOUT\t500\tdefault\tfalse\tfalse\n" +
                                    "http.min.worker.affinity\tQDB_HTTP_MIN_WORKER_AFFINITY\t\tdefault\tfalse\tfalse\n" +
                                    "http.min.worker.count\tQDB_HTTP_MIN_WORKER_COUNT\t1\tdefault\tfalse\tfalse\n" +
                                    "http.min.worker.haltOnError\tQDB_HTTP_MIN_WORKER_HALTONERROR\tfalse\tdefault\tfalse\tfalse\n" +
                                    "http.min.worker.sleep.threshold\tQDB_HTTP_MIN_WORKER_SLEEP_THRESHOLD\t100\tdefault\tfalse\tfalse\n" +
                                    "http.min.worker.sleep.timeout\tQDB_HTTP_MIN_WORKER_SLEEP_TIMEOUT\t50\tdefault\tfalse\tfalse\n" +
                                    "http.min.worker.nap.threshold\tQDB_HTTP_MIN_WORKER_NAP_THRESHOLD\t100\tdefault\tfalse\tfalse\n" +
                                    "http.min.worker.yield.threshold\tQDB_HTTP_MIN_WORKER_YIELD_THRESHOLD\t10\tdefault\tfalse\tfalse\n" +
                                    "http.multipart.header.buffer.size\tQDB_HTTP_MULTIPART_HEADER_BUFFER_SIZE\t512\tdefault\tfalse\ttrue\n" +
                                    "http.multipart.idle.spin.count\tQDB_HTTP_MULTIPART_IDLE_SPIN_COUNT\t10000\tdefault\tfalse\tfalse\n" +
                                    "http.net.snd.buf.size\tQDB_HTTP_NET_SND_BUF_SIZE\t-1\tdefault\tfalse\tfalse\n" +
                                    "http.net.connection.sndbuf\tQDB_HTTP_NET_CONNECTION_SNDBUF\t-1\tdefault\tfalse\tfalse\n" +
                                    "http.send.buffer.size\tQDB_HTTP_SEND_BUFFER_SIZE\t2097152\tdefault\tfalse\ttrue\n" +
                                    "http.net.rcv.buf.size\tQDB_HTTP_NET_RCV_BUF_SIZE\t-1\tdefault\tfalse\tfalse\n" +
                                    "http.net.connection.rcvbuf\tQDB_HTTP_NET_CONNECTION_RCVBUF\t-1\tdefault\tfalse\tfalse\n" +
                                    "http.receive.buffer.size\tQDB_HTTP_RECEIVE_BUFFER_SIZE\t2097152\tdefault\tfalse\tfalse\n" +
                                    "http.recv.buffer.size\tQDB_HTTP_RECV_BUFFER_SIZE\t2097152\tdefault\tfalse\ttrue\n" +
                                    "http.net.active.connection.limit\tQDB_HTTP_NET_ACTIVE_CONNECTION_LIMIT\t256\tdefault\tfalse\tfalse\n" +
                                    "http.net.bind.to\tQDB_HTTP_NET_BIND_TO\t0.0.0.0:" + HTTP_PORT + "\tdefault\tfalse\tfalse\n" +
                                    "http.net.connection.hint\tQDB_HTTP_NET_CONNECTION_HINT\tfalse\tdefault\tfalse\tfalse\n" +
                                    "http.net.connection.limit\tQDB_HTTP_NET_CONNECTION_LIMIT\t256\tdefault\tfalse\ttrue\n" +
                                    "http.net.connection.queue.timeout\tQDB_HTTP_NET_CONNECTION_QUEUE_TIMEOUT\t5000\tdefault\tfalse\tfalse\n" +
                                    "http.net.connection.timeout\tQDB_HTTP_NET_CONNECTION_TIMEOUT\t300000\tdefault\tfalse\tfalse\n" +
                                    "http.net.idle.connection.timeout\tQDB_HTTP_NET_IDLE_CONNECTION_TIMEOUT\t300000\tdefault\tfalse\tfalse\n" +
                                    "http.net.queued.connection.timeout\tQDB_HTTP_NET_QUEUED_CONNECTION_TIMEOUT\t5000\tdefault\tfalse\tfalse\n" +
                                    "http.pessimistic.health.check.enabled\tQDB_HTTP_PESSIMISTIC_HEALTH_CHECK_ENABLED\tfalse\tdefault\tfalse\tfalse\n" +
                                    "http.query.cache.block.count\tQDB_HTTP_QUERY_CACHE_BLOCK_COUNT\t32\tdefault\tfalse\tfalse\n" +
                                    "http.query.cache.enabled\tQDB_HTTP_QUERY_CACHE_ENABLED\tfalse\tconf\tfalse\tfalse\n" +
                                    "http.query.cache.row.count\tQDB_HTTP_QUERY_CACHE_ROW_COUNT\t4\tdefault\tfalse\tfalse\n" +
                                    "http.request.header.buffer.size\tQDB_HTTP_REQUEST_HEADER_BUFFER_SIZE\t64448\tdefault\tfalse\ttrue\n" +
                                    "http.security.interrupt.on.closed.connection\tQDB_HTTP_SECURITY_INTERRUPT_ON_CLOSED_CONNECTION\ttrue\tdefault\tfalse\tfalse\n" +
                                    "http.security.max.response.rows\tQDB_HTTP_SECURITY_MAX_RESPONSE_ROWS\t9223372036854775807\tdefault\tfalse\tfalse\n" +
                                    "http.security.readonly\tQDB_HTTP_SECURITY_READONLY\tfalse\tdefault\tfalse\tfalse\n" +
                                    "http.server.keep.alive\tQDB_HTTP_SERVER_KEEP_ALIVE\ttrue\tdefault\tfalse\tfalse\n" +
                                    "http.static.public.directory\tQDB_HTTP_STATIC_PUBLIC_DIRECTORY\tpublic\tdefault\tfalse\tfalse\n" +
                                    "http.text.analysis.max.lines\tQDB_HTTP_TEXT_ANALYSIS_MAX_LINES\t1000\tdefault\tfalse\tfalse\n" +
                                    "http.text.date.adapter.pool.capacity\tQDB_HTTP_TEXT_DATE_ADAPTER_POOL_CAPACITY\t16\tdefault\tfalse\tfalse\n" +
                                    "http.text.json.cache.limit\tQDB_HTTP_TEXT_JSON_CACHE_LIMIT\t16384\tdefault\tfalse\tfalse\n" +
                                    "http.text.json.cache.size\tQDB_HTTP_TEXT_JSON_CACHE_SIZE\t8192\tdefault\tfalse\tfalse\n" +
                                    "http.text.lexer.string.pool.capacity\tQDB_HTTP_TEXT_LEXER_STRING_POOL_CAPACITY\t64\tdefault\tfalse\tfalse\n" +
                                    "http.text.max.required.delimiter.stddev\tQDB_HTTP_TEXT_MAX_REQUIRED_DELIMITER_STDDEV\t0.1222\tdefault\tfalse\tfalse\n" +
                                    "http.text.max.required.line.length.stddev\tQDB_HTTP_TEXT_MAX_REQUIRED_LINE_LENGTH_STDDEV\t0.8\tdefault\tfalse\tfalse\n" +
                                    "http.text.metadata.string.pool.capacity\tQDB_HTTP_TEXT_METADATA_STRING_POOL_CAPACITY\t128\tdefault\tfalse\tfalse\n" +
                                    "http.text.roll.buffer.limit\tQDB_HTTP_TEXT_ROLL_BUFFER_LIMIT\t4194304\tdefault\tfalse\tfalse\n" +
                                    "http.text.roll.buffer.size\tQDB_HTTP_TEXT_ROLL_BUFFER_SIZE\t1024\tdefault\tfalse\tfalse\n" +
                                    "http.text.timestamp.adapter.pool.capacity\tQDB_HTTP_TEXT_TIMESTAMP_ADAPTER_POOL_CAPACITY\t64\tdefault\tfalse\tfalse\n" +
                                    "http.text.utf8.sink.size\tQDB_HTTP_TEXT_UTF8_SINK_SIZE\t4096\tdefault\tfalse\tfalse\n" +
                                    "http.version\tQDB_HTTP_VERSION\tHTTP/1.1\tdefault\tfalse\tfalse\n" +
                                    "http.worker.affinity\tQDB_HTTP_WORKER_AFFINITY\t\tdefault\tfalse\tfalse\n" +
                                    "http.worker.count\tQDB_HTTP_WORKER_COUNT\t0\tdefault\tfalse\tfalse\n" +
                                    "http.worker.haltOnError\tQDB_HTTP_WORKER_HALTONERROR\tfalse\tdefault\tfalse\tfalse\n" +
                                    "http.worker.sleep.threshold\tQDB_HTTP_WORKER_SLEEP_THRESHOLD\t10000\tdefault\tfalse\tfalse\n" +
                                    "http.worker.sleep.timeout\tQDB_HTTP_WORKER_SLEEP_TIMEOUT\t10\tdefault\tfalse\tfalse\n" +
                                    "http.worker.nap.threshold\tQDB_HTTP_WORKER_NAP_THRESHOLD\t7000\tdefault\tfalse\tfalse\n" +
                                    "http.worker.yield.threshold\tQDB_HTTP_WORKER_YIELD_THRESHOLD\t10\tdefault\tfalse\tfalse\n" +
                                    "line.log.message.on.error\tQDB_LINE_LOG_MESSAGE_ON_ERROR\ttrue\tdefault\tfalse\tfalse\n" +
                                    "line.auto.create.new.columns\tQDB_LINE_AUTO_CREATE_NEW_COLUMNS\ttrue\tdefault\tfalse\tfalse\n" +
                                    "line.auto.create.new.tables\tQDB_LINE_AUTO_CREATE_NEW_TABLES\ttrue\tdefault\tfalse\tfalse\n" +
                                    "line.default.partition.by\tQDB_LINE_DEFAULT_PARTITION_BY\tDAY\tdefault\tfalse\tfalse\n" +
                                    "line.float.default.column.type\tQDB_LINE_FLOAT_DEFAULT_COLUMN_TYPE\tDOUBLE\tdefault\tfalse\tfalse\n" +
                                    "line.http.enabled\tQDB_LINE_HTTP_ENABLED\ttrue\tdefault\tfalse\tfalse\n" +
                                    "line.http.max.recv.buffer.size\tQDB_LINE_HTTP_MAX_RECV_BUFFER_SIZE\t1073741824\tdefault\tfalse\ttrue\n" +
                                    "line.http.ping.version\tQDB_LINE_HTTP_PING_VERSION\tv2.7.4\tdefault\tfalse\tfalse\n" +
                                    "line.integer.default.column.type\tQDB_LINE_INTEGER_DEFAULT_COLUMN_TYPE\tLONG\tdefault\tfalse\tfalse\n" +
                                    "line.tcp.auth.db.path\tQDB_LINE_TCP_AUTH_DB_PATH\t\tdefault\tfalse\tfalse\n" +
                                    "line.tcp.commit.interval.default\tQDB_LINE_TCP_COMMIT_INTERVAL_DEFAULT\t2000\tdefault\tfalse\tfalse\n" +
                                    "line.tcp.commit.interval.fraction\tQDB_LINE_TCP_COMMIT_INTERVAL_FRACTION\t0.5\tdefault\tfalse\tfalse\n" +
                                    "line.tcp.connection.pool.capacity\tQDB_LINE_TCP_CONNECTION_POOL_CAPACITY\t8\tdefault\tfalse\tfalse\n" +
                                    "line.tcp.default.partition.by\tQDB_LINE_TCP_DEFAULT_PARTITION_BY\tDAY\tdefault\tfalse\tfalse\n" +
                                    "line.tcp.disconnect.on.error\tQDB_LINE_TCP_DISCONNECT_ON_ERROR\ttrue\tdefault\tfalse\tfalse\n" +
                                    "line.tcp.enabled\tQDB_LINE_TCP_ENABLED\ttrue\tconf\tfalse\tfalse\n" +
                                    "line.tcp.io.halt.on.error\tQDB_LINE_TCP_IO_HALT_ON_ERROR\tfalse\tdefault\tfalse\tfalse\n" +
                                    "line.tcp.io.worker.affinity\tQDB_LINE_TCP_IO_WORKER_AFFINITY\t\tdefault\tfalse\tfalse\n" +
                                    "line.tcp.io.worker.sleep.threshold\tQDB_LINE_TCP_IO_WORKER_SLEEP_THRESHOLD\t10000\tdefault\tfalse\tfalse\n" +
                                    "line.tcp.io.worker.nap.threshold\tQDB_LINE_TCP_IO_WORKER_NAP_THRESHOLD\t7000\tdefault\tfalse\tfalse\n" +
                                    "line.tcp.io.worker.yield.threshold\tQDB_LINE_TCP_IO_WORKER_YIELD_THRESHOLD\t10\tdefault\tfalse\tfalse\n" +
                                    "line.tcp.maintenance.job.interval\tQDB_LINE_TCP_MAINTENANCE_JOB_INTERVAL\t1000\tdefault\tfalse\tfalse\n" +
                                    "line.tcp.max.measurement.size\tQDB_LINE_TCP_MAX_MEASUREMENT_SIZE\t32768\tdefault\tfalse\tfalse\n" +
                                    "line.tcp.min.idle.ms.before.writer.release\tQDB_LINE_TCP_MIN_IDLE_MS_BEFORE_WRITER_RELEASE\t500\tdefault\tfalse\tfalse\n" +
                                    "line.tcp.msg.buffer.size\tQDB_LINE_TCP_MSG_BUFFER_SIZE\t131072\tdefault\tfalse\tfalse\n" +
                                    "line.tcp.recv.buffer.size\tQDB_LINE_TCP_RECV_BUFFER_SIZE\t131072\tdefault\tfalse\tfalse\n" +
                                    "line.tcp.max.recv.buffer.size\tQDB_LINE_TCP_MAX_RECV_BUFFER_SIZE\t1073741824\tdefault\tfalse\tfalse\n" +
                                    "line.tcp.net.recv.buf.size\tQDB_LINE_TCP_NET_RECV_BUF_SIZE\t-1\tdefault\tfalse\tfalse\n" +
                                    "line.tcp.net.connection.rcvbuf\tQDB_LINE_TCP_NET_CONNECTION_RCVBUF\t-1\tdefault\tfalse\tfalse\n" +
                                    "line.tcp.net.active.connection.limit\tQDB_LINE_TCP_NET_ACTIVE_CONNECTION_LIMIT\t256\tdefault\tfalse\tfalse\n" +
                                    "line.tcp.net.bind.to\tQDB_LINE_TCP_NET_BIND_TO\t0.0.0.0:" + ILP_PORT + "\tconf\tfalse\tfalse\n" +
                                    "line.tcp.net.connection.heartbeat.interval\tQDB_LINE_TCP_NET_CONNECTION_HEARTBEAT_INTERVAL\t500\tdefault\tfalse\tfalse\n" +
                                    "line.tcp.net.connection.hint\tQDB_LINE_TCP_NET_CONNECTION_HINT\tfalse\tdefault\tfalse\tfalse\n" +
                                    "line.tcp.net.connection.limit\tQDB_LINE_TCP_NET_CONNECTION_LIMIT\t256\tdefault\tfalse\ttrue\n" +
                                    "line.tcp.net.connection.queue.timeout\tQDB_LINE_TCP_NET_CONNECTION_QUEUE_TIMEOUT\t5000\tdefault\tfalse\tfalse\n" +
                                    "line.tcp.net.connection.timeout\tQDB_LINE_TCP_NET_CONNECTION_TIMEOUT\t0\tdefault\tfalse\tfalse\n" +
                                    "line.tcp.net.idle.timeout\tQDB_LINE_TCP_NET_IDLE_TIMEOUT\t0\tdefault\tfalse\tfalse\n" +
                                    "line.tcp.net.queued.timeout\tQDB_LINE_TCP_NET_QUEUED_TIMEOUT\t5000\tdefault\tfalse\tfalse\n" +
                                    "line.tcp.net.accept.loop.timeout\tQDB_LINE_TCP_NET_ACCEPT_LOOP_TIMEOUT\t500\tdefault\tfalse\tfalse\n" +
                                    "line.tcp.symbol.cache.wait.before.reload\tQDB_LINE_TCP_SYMBOL_CACHE_WAIT_BEFORE_RELOAD\t500000\tdefault\tfalse\tfalse\n" +
                                    "line.tcp.timestamp\tQDB_LINE_TCP_TIMESTAMP\tn\tdefault\tfalse\tfalse\n" +
                                    "line.tcp.undocumented.string.to.char.cast.allowed\tQDB_LINE_TCP_UNDOCUMENTED_STRING_TO_CHAR_CAST_ALLOWED\tfalse\tdefault\tfalse\tfalse\n" +
                                    "line.tcp.writer.halt.on.error\tQDB_LINE_TCP_WRITER_HALT_ON_ERROR\tfalse\tdefault\tfalse\tfalse\n" +
                                    "line.tcp.writer.queue.capacity\tQDB_LINE_TCP_WRITER_QUEUE_CAPACITY\t128\tdefault\tfalse\tfalse\n" +
                                    "line.tcp.writer.worker.affinity\tQDB_LINE_TCP_WRITER_WORKER_AFFINITY\t\tdefault\tfalse\tfalse\n" +
                                    "line.tcp.writer.worker.count\tQDB_LINE_TCP_WRITER_WORKER_COUNT\t0\tdefault\tfalse\tfalse\n" +
                                    "line.tcp.writer.worker.sleep.threshold\tQDB_LINE_TCP_WRITER_WORKER_SLEEP_THRESHOLD\t10000\tdefault\tfalse\tfalse\n" +
                                    "line.tcp.writer.worker.nap.threshold\tQDB_LINE_TCP_WRITER_WORKER_NAP_THRESHOLD\t7000\tdefault\tfalse\tfalse\n" +
                                    "line.tcp.writer.worker.yield.threshold\tQDB_LINE_TCP_WRITER_WORKER_YIELD_THRESHOLD\t10\tdefault\tfalse\tfalse\n" +
                                    "line.udp.bind.to\tQDB_LINE_UDP_BIND_TO\t0.0.0.0:" + ILP_PORT + "\tconf\tfalse\tfalse\n" +
                                    "line.udp.commit.mode\tQDB_LINE_UDP_COMMIT_MODE\tnosync\tdefault\tfalse\tfalse\n" +
                                    "line.udp.commit.rate\tQDB_LINE_UDP_COMMIT_RATE\t1000000\tdefault\tfalse\tfalse\n" +
                                    "line.udp.enabled\tQDB_LINE_UDP_ENABLED\tfalse\tdefault\tfalse\tfalse\n" +
                                    "line.udp.join\tQDB_LINE_UDP_JOIN\t232.1.2.3\tdefault\tfalse\tfalse\n" +
                                    "line.udp.msg.buffer.size\tQDB_LINE_UDP_MSG_BUFFER_SIZE\t2048\tdefault\tfalse\tfalse\n" +
                                    "line.udp.msg.count\tQDB_LINE_UDP_MSG_COUNT\t10000\tdefault\tfalse\tfalse\n" +
                                    "line.udp.own.thread\tQDB_LINE_UDP_OWN_THREAD\tfalse\tdefault\tfalse\tfalse\n" +
                                    "line.udp.own.thread.affinity\tQDB_LINE_UDP_OWN_THREAD_AFFINITY\t-1\tdefault\tfalse\tfalse\n" +
                                    "line.udp.receive.buffer.size\tQDB_LINE_UDP_RECEIVE_BUFFER_SIZE\t4096\tconf\tfalse\tfalse\n" +
                                    "line.udp.timestamp\tQDB_LINE_UDP_TIMESTAMP\tn\tdefault\tfalse\tfalse\n" +
                                    "line.udp.unicast\tQDB_LINE_UDP_UNICAST\tfalse\tdefault\tfalse\tfalse\n" +
                                    "metrics.enabled\tQDB_METRICS_ENABLED\tfalse\tconf\tfalse\tfalse\n" +
                                    "cairo.mat.view.enabled\tQDB_CAIRO_MAT_VIEW_ENABLED\ttrue\tdefault\tfalse\tfalse\n" +
                                    "cairo.mat.view.max.refresh.retries\tQDB_CAIRO_MAT_VIEW_MAX_REFRESH_RETRIES\t10\tdefault\tfalse\ttrue\n" +
                                    "cairo.mat.view.refresh.oom.retry.timeout\tQDB_CAIRO_MAT_VIEW_REFRESH_OOM_RETRY_TIMEOUT\t200\tdefault\tfalse\tfalse\n" +
                                    "cairo.mat.view.insert.as.select.batch.size\tQDB_CAIRO_MAT_VIEW_INSERT_AS_SELECT_BATCH_SIZE\t1000000\tdefault\tfalse\ttrue\n" +
                                    "cairo.mat.view.rows.per.query.estimate\tQDB_CAIRO_MAT_VIEW_ROWS_PER_QUERY_ESTIMATE\t1000000\tdefault\tfalse\ttrue\n" +
                                    "cairo.mat.view.parallel.sql.enabled\tQDB_CAIRO_MAT_VIEW_PARALLEL_SQL_ENABLED\ttrue\tdefault\tfalse\tfalse\n" +
                                    "cairo.mat.view.max.refresh.intervals\tQDB_CAIRO_MAT_VIEW_MAX_REFRESH_INTERVALS\t100\tdefault\tfalse\ttrue\n" +
                                    "cairo.mat.view.refresh.intervals.update.period\tQDB_CAIRO_MAT_VIEW_REFRESH_INTERVALS_UPDATE_PERIOD\t15000\tdefault\tfalse\tfalse\n" +
                                    "mat.view.refresh.worker.nap.threshold\tQDB_MAT_VIEW_REFRESH_WORKER_NAP_THRESHOLD\t7000\tdefault\tfalse\tfalse\n" +
                                    "mat.view.refresh.worker.affinity\tQDB_MAT_VIEW_REFRESH_WORKER_AFFINITY\t\tdefault\tfalse\tfalse\n" +
                                    "mat.view.refresh.worker.sleep.timeout\tQDB_MAT_VIEW_REFRESH_WORKER_SLEEP_TIMEOUT\t10\tdefault\tfalse\tfalse\n" +
                                    "mat.view.refresh.worker.haltOnError\tQDB_MAT_VIEW_REFRESH_WORKER_HALTONERROR\tfalse\tdefault\tfalse\tfalse\n" +
                                    "mat.view.refresh.worker.yield.threshold\tQDB_MAT_VIEW_REFRESH_WORKER_YIELD_THRESHOLD\t1000\tdefault\tfalse\tfalse\n" +
                                    "mat.view.refresh.worker.sleep.threshold\tQDB_MAT_VIEW_REFRESH_WORKER_SLEEP_THRESHOLD\t10000\tdefault\tfalse\tfalse\n" +
                                    "net.test.connection.buffer.size\tQDB_NET_TEST_CONNECTION_BUFFER_SIZE\t64\tdefault\tfalse\tfalse\n" +
                                    "pg.binary.param.count.capacity\tQDB_PG_BINARY_PARAM_COUNT_CAPACITY\t2\tdefault\tfalse\tfalse\n" +
                                    "pg.character.store.capacity\tQDB_PG_CHARACTER_STORE_CAPACITY\t4096\tdefault\tfalse\tfalse\n" +
                                    "pg.character.store.pool.capacity\tQDB_PG_CHARACTER_STORE_POOL_CAPACITY\t64\tdefault\tfalse\tfalse\n" +
                                    "pg.connection.pool.capacity\tQDB_PG_CONNECTION_POOL_CAPACITY\t4\tdefault\tfalse\tfalse\n" +
                                    "pg.daemon.pool\tQDB_PG_DAEMON_POOL\ttrue\tdefault\tfalse\tfalse\n" +
                                    "pg.date.locale\tQDB_PG_DATE_LOCALE\ten\tdefault\tfalse\tfalse\n" +
                                    "pg.enabled\tQDB_PG_ENABLED\ttrue\tconf\tfalse\tfalse\n" +
                                    "pg.halt.on.error\tQDB_PG_HALT_ON_ERROR\tfalse\tdefault\tfalse\tfalse\n" +
                                    "pg.insert.cache.block.count\tQDB_PG_INSERT_CACHE_BLOCK_COUNT\t4\tdefault\tfalse\tfalse\n" +
                                    "pg.insert.cache.enabled\tQDB_PG_INSERT_CACHE_ENABLED\tfalse\tconf\tfalse\tfalse\n" +
                                    "pg.insert.cache.row.count\tQDB_PG_INSERT_CACHE_ROW_COUNT\t4\tdefault\tfalse\tfalse\n" +
                                    "pg.max.blob.size.on.query\tQDB_PG_MAX_BLOB_SIZE_ON_QUERY\t524288\tdefault\tfalse\tfalse\n" +
                                    "pg.named.statement.cache.capacity\tQDB_PG_NAMED_STATEMENT_CACHE_CAPACITY\t32\tdefault\tfalse\tfalse\n" +
                                    "pg.named.statement.pool.capacity\tQDB_PG_NAMED_STATEMENT_POOL_CAPACITY\t32\tdefault\tfalse\tfalse\n" +
                                    "pg.net.active.connection.limit\tQDB_PG_NET_ACTIVE_CONNECTION_LIMIT\t64\tdefault\tfalse\tfalse\n" +
                                    "pg.net.bind.to\tQDB_PG_NET_BIND_TO\t0.0.0.0:" + PG_PORT + "\tconf\tfalse\tfalse\n" +
                                    "pg.net.connection.hint\tQDB_PG_NET_CONNECTION_HINT\tfalse\tdefault\tfalse\tfalse\n" +
                                    "pg.net.connection.limit\tQDB_PG_NET_CONNECTION_LIMIT\t64\tdefault\tfalse\ttrue\n" +
                                    "pg.net.connection.queue.timeout\tQDB_PG_NET_CONNECTION_QUEUE_TIMEOUT\t300000\tdefault\tfalse\tfalse\n" +
                                    "pg.net.connection.timeout\tQDB_PG_NET_CONNECTION_TIMEOUT\t300000\tdefault\tfalse\tfalse\n" +
                                    "pg.net.idle.timeout\tQDB_PG_NET_IDLE_TIMEOUT\t300000\tdefault\tfalse\tfalse\n" +
                                    "pg.net.connection.sndbuf\tQDB_PG_NET_CONNECTION_SNDBUF\t-1\tdefault\tfalse\tfalse\n" +
                                    "pg.net.accept.loop.timeout\tQDB_PG_NET_ACCEPT_LOOP_TIMEOUT\t500\tdefault\tfalse\tfalse\n" +
                                    "pg.net.send.buf.size\tQDB_PG_NET_SEND_BUF_SIZE\t-1\tdefault\tfalse\tfalse\n" +
                                    "pg.net.connection.rcvbuf\tQDB_PG_NET_CONNECTION_RCVBUF\t-1\tdefault\tfalse\tfalse\n" +
                                    "pg.net.recv.buf.size\tQDB_PG_NET_RECV_BUF_SIZE\t-1\tdefault\tfalse\tfalse\n" +
                                    "pg.password\tQDB_PG_PASSWORD\t****\tdefault\ttrue\ttrue\n" +
                                    "pg.pending.writers.cache.capacity\tQDB_PG_PENDING_WRITERS_CACHE_CAPACITY\t16\tdefault\tfalse\tfalse\n" +
                                    "pg.readonly.password\tQDB_PG_READONLY_PASSWORD\t****\tdefault\ttrue\ttrue\n" +
                                    "pg.readonly.user\tQDB_PG_READONLY_USER\tuser\tdefault\tfalse\ttrue\n" +
                                    "pg.readonly.user.enabled\tQDB_PG_READONLY_USER_ENABLED\tfalse\tdefault\tfalse\ttrue\n" +
                                    "pg.recv.buffer.size\tQDB_PG_RECV_BUFFER_SIZE\t1048576\tdefault\tfalse\ttrue\n" +
                                    "pg.security.readonly\tQDB_PG_SECURITY_READONLY\tfalse\tdefault\tfalse\tfalse\n" +
                                    "pg.select.cache.block.count\tQDB_PG_SELECT_CACHE_BLOCK_COUNT\t32\tdefault\tfalse\tfalse\n" +
                                    "pg.select.cache.enabled\tQDB_PG_SELECT_CACHE_ENABLED\tfalse\tconf\tfalse\tfalse\n" +
                                    "pg.select.cache.row.count\tQDB_PG_SELECT_CACHE_ROW_COUNT\t4\tdefault\tfalse\tfalse\n" +
                                    "pg.send.buffer.size\tQDB_PG_SEND_BUFFER_SIZE\t1048576\tdefault\tfalse\ttrue\n" +
                                    "pg.update.cache.block.count\tQDB_PG_UPDATE_CACHE_BLOCK_COUNT\t4\tdefault\tfalse\tfalse\n" +
                                    "pg.update.cache.enabled\tQDB_PG_UPDATE_CACHE_ENABLED\tfalse\tconf\tfalse\tfalse\n" +
                                    "pg.update.cache.row.count\tQDB_PG_UPDATE_CACHE_ROW_COUNT\t4\tdefault\tfalse\tfalse\n" +
                                    "pg.user\tQDB_PG_USER\tadmin\tdefault\tfalse\ttrue\n" +
                                    "pg.worker.affinity\tQDB_PG_WORKER_AFFINITY\t\tdefault\tfalse\tfalse\n" +
                                    "pg.worker.count\tQDB_PG_WORKER_COUNT\t0\tdefault\tfalse\tfalse\n" +
                                    "pg.worker.sleep.threshold\tQDB_PG_WORKER_SLEEP_THRESHOLD\t10000\tdefault\tfalse\tfalse\n" +
                                    "pg.worker.nap.threshold\tQDB_PG_WORKER_NAP_THRESHOLD\t7000\tdefault\tfalse\tfalse\n" +
                                    "pg.worker.yield.threshold\tQDB_PG_WORKER_YIELD_THRESHOLD\t10\tdefault\tfalse\tfalse\n" +
                                    "pg.named.statement.limit\tQDB_PG_NAMED_STATEMENT_LIMIT\t10000\tdefault\tfalse\ttrue\n" +
                                    "posthog.enabled\tQDB_POSTHOG_ENABLED\tfalse\tdefault\tfalse\tfalse\n" +
                                    "posthog.api.key\tQDB_POSTHOG_API_KEY\t\tdefault\tfalse\tfalse\n" +
                                    "query.timeout.sec\tQDB_QUERY_TIMEOUT_SEC\t60\tdefault\tfalse\tfalse\n" +
                                    "ram.usage.limit.bytes\tQDB_RAM_USAGE_LIMIT_BYTES\t0\tdefault\tfalse\tfalse\n" +
                                    "ram.usage.limit.percent\tQDB_RAM_USAGE_LIMIT_PERCENT\t90\tdefault\tfalse\tfalse\n" +
                                    "readonly\tQDB_READONLY\tfalse\tdefault\tfalse\tfalse\n" +
                                    "shared.worker.count\tQDB_SHARED_WORKER_COUNT\t2\tconf\tfalse\tfalse\n" +
                                    "shared.worker.haltOnError\tQDB_SHARED_WORKER_HALTONERROR\tfalse\tdefault\tfalse\tfalse\n" +
                                    "shared.worker.sleep.threshold\tQDB_SHARED_WORKER_SLEEP_THRESHOLD\t10000\tdefault\tfalse\tfalse\n" +
                                    "shared.worker.sleep.timeout\tQDB_SHARED_WORKER_SLEEP_TIMEOUT\t10\tdefault\tfalse\tfalse\n" +
                                    "shared.worker.nap.threshold\tQDB_SHARED_WORKER_NAP_THRESHOLD\t7000\tdefault\tfalse\tfalse\n" +
                                    "shared.worker.yield.threshold\tQDB_SHARED_WORKER_YIELD_THRESHOLD\t10\tdefault\tfalse\tfalse\n" +
                                    "shared.network.worker.affinity\tQDB_SHARED_NETWORK_WORKER_AFFINITY\t\tdefault\tfalse\tfalse\n" +
                                    "shared.network.worker.count\tQDB_SHARED_NETWORK_WORKER_COUNT\t2\tdefault\tfalse\tfalse\n" +
                                    "shared.query.worker.affinity\tQDB_SHARED_QUERY_WORKER_AFFINITY\t\tdefault\tfalse\tfalse\n" +
                                    "shared.query.worker.count\tQDB_SHARED_QUERY_WORKER_COUNT\t2\tdefault\tfalse\tfalse\n" +
                                    "shared.write.worker.affinity\tQDB_SHARED_WRITE_WORKER_AFFINITY\t\tdefault\tfalse\tfalse\n" +
                                    "shared.write.worker.count\tQDB_SHARED_WRITE_WORKER_COUNT\t2\tdefault\tfalse\tfalse\n" +
                                    "table.type.conversion.enabled\tQDB_TABLE_TYPE_CONVERSION_ENABLED\ttrue\tdefault\tfalse\tfalse\n" +
                                    "telemetry.disable.completely\tQDB_TELEMETRY_DISABLE_COMPLETELY\ttrue\tconf\tfalse\tfalse\n" +
                                    "telemetry.enabled\tQDB_TELEMETRY_ENABLED\tfalse\tconf\tfalse\tfalse\n" +
                                    "telemetry.hide.tables\tQDB_TELEMETRY_HIDE_TABLES\ttrue\tdefault\tfalse\tfalse\n" +
                                    "telemetry.queue.capacity\tQDB_TELEMETRY_QUEUE_CAPACITY\t512\tdefault\tfalse\tfalse\n" +
                                    "wal.apply.worker.affinity\tQDB_WAL_APPLY_WORKER_AFFINITY\t\tdefault\tfalse\tfalse\n" +
                                    "wal.apply.worker.haltOnError\tQDB_WAL_APPLY_WORKER_HALTONERROR\tfalse\tdefault\tfalse\tfalse\n" +
                                    "wal.apply.worker.sleep.threshold\tQDB_WAL_APPLY_WORKER_SLEEP_THRESHOLD\t10000\tdefault\tfalse\tfalse\n" +
                                    "wal.apply.worker.sleep.timeout\tQDB_WAL_APPLY_WORKER_SLEEP_TIMEOUT\t10\tdefault\tfalse\tfalse\n" +
                                    "wal.apply.worker.nap.threshold\tQDB_WAL_APPLY_WORKER_NAP_THRESHOLD\t7000\tdefault\tfalse\tfalse\n" +
                                    "wal.apply.worker.yield.threshold\tQDB_WAL_APPLY_WORKER_YIELD_THRESHOLD\t1000\tdefault\tfalse\tfalse\n" +
                                    "cairo.checkpoint.recovery.enabled\tQDB_CAIRO_CHECKPOINT_RECOVERY_ENABLED\ttrue\tdefault\tfalse\tfalse\n" +
                                    "log.sql.query.progress.exe\tQDB_LOG_SQL_QUERY_PROGRESS_EXE\ttrue\tdefault\tfalse\tfalse\n" +
                                    "log.level.verbose\tQDB_LOG_LEVEL_VERBOSE\tfalse\tdefault\tfalse\tfalse\n" +
                                    "cairo.partition.encoder.parquet.statistics.enabled\tQDB_CAIRO_PARTITION_ENCODER_PARQUET_STATISTICS_ENABLED\ttrue\tdefault\tfalse\tfalse\n" +
                                    "cairo.partition.encoder.parquet.raw.array.encoding.enabled\tQDB_CAIRO_PARTITION_ENCODER_PARQUET_RAW_ARRAY_ENCODING_ENABLED\tfalse\tdefault\tfalse\tfalse\n" +
                                    "cairo.partition.encoder.parquet.version\tQDB_CAIRO_PARTITION_ENCODER_PARQUET_VERSION\t1\tdefault\tfalse\tfalse\n" +
                                    "cairo.partition.encoder.parquet.row.group.size\tQDB_CAIRO_PARTITION_ENCODER_PARQUET_ROW_GROUP_SIZE\t100000\tdefault\tfalse\tfalse\n" +
                                    "cairo.partition.encoder.parquet.data.page.size\tQDB_CAIRO_PARTITION_ENCODER_PARQUET_DATA_PAGE_SIZE\t1048576\tdefault\tfalse\tfalse\n" +
                                    "cairo.partition.encoder.parquet.compression.codec\tQDB_CAIRO_PARTITION_ENCODER_PARQUET_COMPRESSION_CODEC\t7\tdefault\tfalse\tfalse\n" +
                                    "cairo.partition.encoder.parquet.compression.level\tQDB_CAIRO_PARTITION_ENCODER_PARQUET_COMPRESSION_LEVEL\t0\tdefault\tfalse\tfalse\n" +
                                    "http.min.request.header.buffer.size\tQDB_HTTP_MIN_REQUEST_HEADER_BUFFER_SIZE\t4096\tdefault\tfalse\tfalse\n" +
                                    "http.min.allow.deflate.before.send\tQDB_HTTP_MIN_ALLOW_DEFLATE_BEFORE_SEND\tfalse\tdefault\tfalse\tfalse\n" +
                                    "http.min.multipart.header.buffer.size\tQDB_HTTP_MIN_MULTIPART_HEADER_BUFFER_SIZE\t512\tdefault\tfalse\tfalse\n" +
                                    "http.min.server.keep.alive\tQDB_HTTP_MIN_SERVER_KEEP_ALIVE\ttrue\tdefault\tfalse\tfalse\n" +
                                    "http.min.connection.string.pool.capacity\tQDB_HTTP_MIN_CONNECTION_STRING_POOL_CAPACITY\t2\tdefault\tfalse\tfalse\n" +
                                    "http.min.connection.pool.initial.capacity\tQDB_HTTP_MIN_CONNECTION_POOL_INITIAL_CAPACITY\t2\tdefault\tfalse\tfalse\n" +
                                    "http.min.multipart.idle.spin.count\tQDB_HTTP_MIN_MULTIPART_IDLE_SPIN_COUNT\t0\tdefault\tfalse\tfalse\n" +
                                    "cairo.o3.partition.overwrite.control.enabled\tQDB_CAIRO_O3_PARTITION_OVERWRITE_CONTROL_ENABLED\tfalse\tdefault\tfalse\tfalse\n" +
                                    "http.min.worker.priority\tQDB_HTTP_MIN_WORKER_PRIORITY\t8\tdefault\tfalse\tfalse\n" +
                                    "cairo.commit.latency\tQDB_CAIRO_COMMIT_LATENCY\t30000000\tdefault\tfalse\tfalse\n" +
                                    "cairo.create.table.column.model.pool.capacity\tQDB_CAIRO_CREATE_TABLE_COLUMN_MODEL_POOL_CAPACITY\t16\tdefault\tfalse\tfalse\n" +
                                    "log.timestamp.format\tQDB_LOG_TIMESTAMP_FORMAT\tyyyy-MM-ddTHH:mm:ss.SSSUUUz\tdefault\tfalse\tfalse\n" +
                                    "log.timestamp.locale\tQDB_LOG_TIMESTAMP_LOCALE\ten\tdefault\tfalse\tfalse\n" +
                                    "log.timestamp.timezone\tQDB_LOG_TIMESTAMP_TIMEZONE\tZ\tdefault\tfalse\tfalse\n" +
                                    "query.tracing.enabled\tQDB_QUERY_TRACING_ENABLED\tfalse\tdefault\tfalse\ttrue\n" +
                                    "http.json.query.connection.limit\tQDB_HTTP_JSON_QUERY_CONNECTION_LIMIT\t-1\tdefault\tfalse\tfalse\n" +
                                    "http.ilp.connection.limit\tQDB_HTTP_ILP_CONNECTION_LIMIT\t-1\tdefault\tfalse\tfalse\n" +
                                    "query.timeout\tQDB_QUERY_TIMEOUT\t60000\tdefault\tfalse\tfalse\n" +
                                    "http.context.table.status\tQDB_HTTP_CONTEXT_TABLE_STATUS\t\tdefault\tfalse\tfalse\n" +
                                    "http.context.execute\tQDB_HTTP_CONTEXT_EXECUTE\t\tdefault\tfalse\tfalse\n" +
                                    "http.context.ilp\tQDB_HTTP_CONTEXT_ILP\t\tdefault\tfalse\tfalse\n" +
                                    "http.redirect.count\tQDB_HTTP_REDIRECT_COUNT\t0\tdefault\tfalse\tfalse\n" +
                                    "http.context.import\tQDB_HTTP_CONTEXT_IMPORT\t\tdefault\tfalse\tfalse\n" +
                                    "http.context.web.console\tQDB_HTTP_CONTEXT_WEB_CONSOLE\t/\tdefault\tfalse\tfalse\n" +
                                    "http.context.export\tQDB_HTTP_CONTEXT_EXPORT\t\tdefault\tfalse\tfalse\n" +
                                    "http.context.ilp.ping\tQDB_HTTP_CONTEXT_ILP_PING\t\tdefault\tfalse\tfalse\n" +
                                    "http.context.settings\tQDB_HTTP_CONTEXT_SETTINGS\t\tdefault\tfalse\tfalse\n" +
                                    "http.context.warnings\tQDB_HTTP_CONTEXT_WARNINGS\t\tdefault\tfalse\tfalse\n" +
                                    "cairo.max.array.element.count\tQDB_CAIRO_MAX_ARRAY_ELEMENT_COUNT\t10000000\tdefault\tfalse\tfalse\n" +
                                    "telemetry.db.size.estimate.timeout\tQDB_TELEMETRY_DB_SIZE_ESTIMATE_TIMEOUT\t1000\tdefault\tfalse\tfalse\n" +
                                    "cairo.write.back.off.timeout.on.mem.pressure\tQDB_CAIRO_WRITE_BACK_OFF_TIMEOUT_ON_MEM_PRESSURE\t4000\tdefault\tfalse\tfalse\n" +
                                    "pg.pipeline.capacity\tQDB_PG_PIPELINE_CAPACITY\t64\tdefault\tfalse\tfalse\n" +
                                    "query.within.latest.by.optimisation.enabled\tQDB_QUERY_WITHIN_LATEST_BY_OPTIMISATION_ENABLED\tfalse\tdefault\tfalse\tfalse\n" +
                                    "cairo.preferences.string.pool.capacity\tQDB_CAIRO_PREFERENCES_STRING_POOL_CAPACITY\t64\tdefault\tfalse\tfalse\n" +
                                    "http.settings.readonly\tQDB_HTTP_SETTINGS_READONLY\tfalse\tdefault\tfalse\tfalse\n" +
                                    "cairo.sql.column.alias.expression.enabled\tQDB_CAIRO_SQL_COLUMN_ALIAS_EXPRESSION_ENABLED\ttrue\tdefault\tfalse\tfalse\n" +
                                    "cairo.sql.column.alias.generated.max.size\tQDB_CAIRO_SQL_COLUMN_ALIAS_GENERATED_MAX_SIZE\t64\tdefault\tfalse\tfalse\n" +
                                    "cairo.file.descriptor.cache.enabled\tQDB_CAIRO_FILE_DESCRIPTOR_CACHE_ENABLED\ttrue\tdefault\tfalse\tfalse\n" +
<<<<<<< HEAD
                                    "cairo.sql.copy.export.root\tQDB_CAIRO_SQL_COPY_EXPORT_ROOT\texport\tdefault\tfalse\tfalse\n"
=======
                                    "cairo.sql.jit.max.in.list.size.threshold\tQDB_CAIRO_SQL_JIT_MAX_IN_LIST_SIZE_THRESHOLD\t10\tdefault\tfalse\ttrue"
>>>>>>> 7eb1a513
                    )
                            .split("\n");

                    final Set<String> missingProps = new HashSet<>();
                    for (String property : expectedProps) {
                        if (!actualProps.remove(property)) {
                            missingProps.add(property);
                        }
                    }
                    assertTrue(
                            String.format("Missing properties: %s\nExtra properties: %s", missingProps, actualProps),
                            missingProps.isEmpty() && actualProps.isEmpty()
                    );
                }
            }
        });
    }
}<|MERGE_RESOLUTION|>--- conflicted
+++ resolved
@@ -686,11 +686,8 @@
                                     "cairo.sql.column.alias.expression.enabled\tQDB_CAIRO_SQL_COLUMN_ALIAS_EXPRESSION_ENABLED\ttrue\tdefault\tfalse\tfalse\n" +
                                     "cairo.sql.column.alias.generated.max.size\tQDB_CAIRO_SQL_COLUMN_ALIAS_GENERATED_MAX_SIZE\t64\tdefault\tfalse\tfalse\n" +
                                     "cairo.file.descriptor.cache.enabled\tQDB_CAIRO_FILE_DESCRIPTOR_CACHE_ENABLED\ttrue\tdefault\tfalse\tfalse\n" +
-<<<<<<< HEAD
-                                    "cairo.sql.copy.export.root\tQDB_CAIRO_SQL_COPY_EXPORT_ROOT\texport\tdefault\tfalse\tfalse\n"
-=======
-                                    "cairo.sql.jit.max.in.list.size.threshold\tQDB_CAIRO_SQL_JIT_MAX_IN_LIST_SIZE_THRESHOLD\t10\tdefault\tfalse\ttrue"
->>>>>>> 7eb1a513
+                                    "cairo.sql.jit.max.in.list.size.threshold\tQDB_CAIRO_SQL_JIT_MAX_IN_LIST_SIZE_THRESHOLD\t10\tdefault\tfalse\ttrue\n" +
+                                    "cairo.sql.copy.export.root\tQDB_CAIRO_SQL_COPY_EXPORT_ROOT\texport\tdefault\tfalse\tfalse"
                     )
                             .split("\n");
 
