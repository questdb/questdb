/*******************************************************************************
 *     ___                  _   ____  ____
 *    / _ \ _   _  ___  ___| |_|  _ \| __ )
 *   | | | | | | |/ _ \/ __| __| | | |  _ \
 *   | |_| | |_| |  __/\__ \ |_| |_| | |_) |
 *    \__\_\\__,_|\___||___/\__|____/|____/
 *
 *  Copyright (c) 2014-2019 Appsicle
 *  Copyright (c) 2019-2023 QuestDB
 *
 *  Licensed under the Apache License, Version 2.0 (the "License");
 *  you may not use this file except in compliance with the License.
 *  You may obtain a copy of the License at
 *
 *  http://www.apache.org/licenses/LICENSE-2.0
 *
 *  Unless required by applicable law or agreed to in writing, software
 *  distributed under the License is distributed on an "AS IS" BASIS,
 *  WITHOUT WARRANTIES OR CONDITIONS OF ANY KIND, either express or implied.
 *  See the License for the specific language governing permissions and
 *  limitations under the License.
 *
 ******************************************************************************/

package io.questdb.test;

import io.questdb.*;
import io.questdb.client.Sender;
import io.questdb.cutlass.line.LineSenderException;
import io.questdb.griffin.SqlCompiler;
import io.questdb.griffin.SqlExecutionContext;
import io.questdb.griffin.SqlExecutionContextImpl;
import io.questdb.std.FilesFacadeImpl;
import io.questdb.std.Os;
import io.questdb.std.str.StringSink;
import org.junit.Assert;
import org.junit.Before;
import org.junit.Test;

import java.sql.Connection;
import java.sql.DriverManager;
import java.util.HashMap;
import java.util.HashSet;
import java.util.Map;
import java.util.Set;
import java.util.concurrent.atomic.AtomicBoolean;

import static io.questdb.test.tools.TestUtils.*;
import static java.util.Arrays.asList;
import static org.junit.Assert.assertTrue;

public class ServerMainTest extends AbstractBootstrapTest {

    @Before
    public void setUp() {
        super.setUp();
        unchecked(() -> createDummyConfiguration());
        dbPath.parent().$();
    }

    @Test
    public void testServerMainILPDisabled() throws Exception {
        assertMemoryLeak(() -> {
            Map<String, String> env = new HashMap<>(System.getenv());
            env.put("QDB_LINE_TCP_NET_BIND_TO", "0.0.0.0:9023");

            // Helps to test some exotic init options to increase test coverage.
            env.put("QDB_CAIRO_SQL_COPY_ROOT", dbPath.toString());
            env.put("QDB_TELEMETRY", dbPath.toString());
            env.put("QDB_TELEMETRY_DISABLE_COMPLETELY", "false");
            env.put("QDB_TELEMETRY_ENABLED", "true");

            // Global enable / disable ILP switch
            AtomicBoolean ilpEnabled = new AtomicBoolean(false);

            Bootstrap bootstrap = new Bootstrap(
                    new DefaultBootstrapConfiguration() {
                        @Override
                        public Map<String, String> getEnv() {
                            return env;
                        }

                        @Override
                        public ServerConfiguration getServerConfiguration(Bootstrap bootstrap) throws Exception {
                            return new PropServerConfiguration(
                                    bootstrap.getRootDirectory(),
                                    bootstrap.loadProperties(),
                                    getEnv(),
                                    bootstrap.getLog(),
                                    bootstrap.getBuildInformation(),
                                    FilesFacadeImpl.INSTANCE,
                                    bootstrap.getMicrosecondClock(),
                                    FactoryProviderFactoryImpl.INSTANCE
                            ) {
                                @Override
                                public boolean isLineTcpEnabled() {
                                    return ilpEnabled.get();
                                }
                            };
                        }
                    },
                    getServerMainArgs()
            ) {
                public ServerConfiguration getConfiguration() {
                    return super.getConfiguration();
                }
            };

            ilpEnabled.set(false);
            // Start with ILP disabled
            try (final ServerMain serverMain = new ServerMain(bootstrap)) {
                serverMain.start();
                try (Sender sender = Sender.builder()
                        .address("localhost")
                        .port(9023)
                        .build()) {
                    sender.table("test").stringColumn("value", "test").atNow();
                    sender.flush();
                    Assert.fail();
                } catch (LineSenderException e) {
                    // expected
                    assertContains(e.getMessage(), "could not connect to host");
                }
            }

            ilpEnabled.set(true);
            // Start with ILP enabled
            try (final ServerMain serverMain = new ServerMain(bootstrap)) {
                serverMain.start();
                try (Sender sender = Sender.builder()
                        .address("localhost")
                        .port(9023)
                        .build()) {
                    sender.table("test").stringColumn("value", "test").atNow();
                    sender.flush();
                }
            }
        });
    }

    @Test
    public void testServerMainNoRestart() throws Exception {
        assertMemoryLeak(() -> {
            try (final ServerMain serverMain = new ServerMain(getServerMainArgs())) {
                serverMain.start();
                serverMain.start(); // <== no effect
                serverMain.close();
                try {
                    serverMain.getEngine();
                } catch (IllegalStateException ex) {
                    assertContains("close was called", ex.getMessage());
                }
                try {
                    serverMain.getWorkerPoolManager();
                } catch (IllegalStateException ex) {
                    assertContains("close was called", ex.getMessage());
                }
                serverMain.start(); // <== no effect
                serverMain.close(); // <== no effect
                serverMain.start(); // <== no effect
            }
        });
    }

    @Test
    public void testServerMainNoStart() throws Exception {
        assertMemoryLeak(() -> {
            try (final ServerMain ignore = new ServerMain(getServerMainArgs())) {
                Os.pause();
            }
        });
    }

    @Test
    public void testServerMainPgWire() throws Exception {
        try (final ServerMain serverMain = new ServerMain(getServerMainArgs())) {
            serverMain.start();
            try (Connection ignored = DriverManager.getConnection(PG_CONNECTION_URI, PG_CONNECTION_PROPERTIES)) {
                Os.pause();
            }
        }
    }

    @Test
    public void testServerMainStart() throws Exception {
        assertMemoryLeak(() -> {
            try (final ServerMain serverMain = new ServerMain(getServerMainArgs())) {
                Assert.assertNotNull(serverMain.getConfiguration());
                Assert.assertNotNull(serverMain.getEngine());
                Assert.assertNull(serverMain.getWorkerPoolManager());
                Assert.assertFalse(serverMain.hasStarted());
                Assert.assertFalse(serverMain.hasBeenClosed());
                serverMain.start();
                Assert.assertNotNull(serverMain.getWorkerPoolManager());
            }
        });
    }

    @Test
    public void testServerMainStartHttpDisabled() throws Exception {
        assertMemoryLeak(() -> {
            Map<String, String> env = new HashMap<>(System.getenv());
            env.put("QDB_HTTP_ENABLED", "false");
            Bootstrap bootstrap = new Bootstrap(
                    new DefaultBootstrapConfiguration() {
                        @Override
                        public Map<String, String> getEnv() {
                            return env;
                        }
                    },
                    getServerMainArgs()
            );
            try (final ServerMain serverMain = new ServerMain(bootstrap)) {
                Assert.assertFalse(serverMain.getConfiguration().getHttpServerConfiguration().isEnabled());
                serverMain.start();
            }
        });
    }

    @Test
    public void testShowParameters() throws Exception {
        assertMemoryLeak(() -> {
            try (
                    final ServerMain serverMain = new ServerMain(getServerMainArgs());
                    final SqlExecutionContext executionContext = new SqlExecutionContextImpl(serverMain.getEngine(), 1, 1)
            ) {
                serverMain.start();

                try (SqlCompiler compiler = serverMain.getEngine().getSqlCompiler()) {
                    final StringSink actualSink = new StringSink();
                    printSql(compiler, executionContext,
                            "(show parameters) where property_path not in (" +
                                    "'cairo.root', 'cairo.sql.backup.root', 'cairo.sql.copy.root', 'cairo.sql.copy.work.root', " +
                                    "'cairo.writer.misc.append.page.size', 'line.tcp.io.worker.count', 'wal.apply.worker.count'" +
                                    ") order by 1",
                            actualSink
                    );
                    final Set<String> actualProps = new HashSet<>(asList(actualSink.toString().split("\n")));

                    final String[] expectedProps =
                            ("property_path\tenv_var_name\tvalue\tvalue_source\tsensitive\tdynamic\n" +
                                    "binarydata.encoding.maxlength\tQDB_BINARYDATA_ENCODING_MAXLENGTH\t32768\tdefault\tfalse\tfalse\n" +
                                    "cairo.attach.partition.copy\tQDB_CAIRO_ATTACH_PARTITION_COPY\tfalse\tdefault\tfalse\tfalse\n" +
                                    "cairo.attach.partition.suffix\tQDB_CAIRO_ATTACH_PARTITION_SUFFIX\t.attachable\tdefault\tfalse\tfalse\n" +
                                    "cairo.character.store.capacity\tQDB_CAIRO_CHARACTER_STORE_CAPACITY\t1024\tdefault\tfalse\tfalse\n" +
                                    "cairo.character.store.sequence.pool.capacity\tQDB_CAIRO_CHARACTER_STORE_SEQUENCE_POOL_CAPACITY\t64\tdefault\tfalse\tfalse\n" +
                                    "cairo.column.indexer.queue.capacity\tQDB_CAIRO_COLUMN_INDEXER_QUEUE_CAPACITY\t64\tdefault\tfalse\tfalse\n" +
                                    "cairo.column.pool.capacity\tQDB_CAIRO_COLUMN_POOL_CAPACITY\t4096\tdefault\tfalse\tfalse\n" +
                                    "cairo.commit.lag\tQDB_CAIRO_COMMIT_LAG\t600000\tdefault\tfalse\tfalse\n" +
                                    "cairo.commit.mode\tQDB_CAIRO_COMMIT_MODE\tnosync\tdefault\tfalse\tfalse\n" +
                                    "cairo.create.as.select.retry.count\tQDB_CAIRO_CREATE_AS_SELECT_RETRY_COUNT\t5\tdefault\tfalse\tfalse\n" +
                                    "cairo.date.locale\tQDB_CAIRO_DATE_LOCALE\ten\tdefault\tfalse\tfalse\n" +
                                    "cairo.default.symbol.cache.flag\tQDB_CAIRO_DEFAULT_SYMBOL_CACHE_FLAG\ttrue\tdefault\tfalse\tfalse\n" +
                                    "cairo.default.symbol.capacity\tQDB_CAIRO_DEFAULT_SYMBOL_CAPACITY\t256\tdefault\tfalse\tfalse\n" +
                                    "cairo.detached.mkdir.mode\tQDB_CAIRO_DETACHED_MKDIR_MODE\t509\tdefault\tfalse\tfalse\n" +
                                    "cairo.enable.crash.simulation\tQDB_CAIRO_ENABLE_CRASH_SIMULATION\tfalse\tdefault\tfalse\tfalse\n" +
                                    "cairo.expression.pool.capacity\tQDB_CAIRO_EXPRESSION_POOL_CAPACITY\t8192\tdefault\tfalse\tfalse\n" +
                                    "cairo.fast.map.load.factor\tQDB_CAIRO_FAST_MAP_LOAD_FACTOR\t0.7\tdefault\tfalse\tfalse\n" +
                                    "cairo.file.operation.retry.count\tQDB_CAIRO_FILE_OPERATION_RETRY_COUNT\t30\tdefault\tfalse\tfalse\n" +
                                    "cairo.idle.check.interval\tQDB_CAIRO_IDLE_CHECK_INTERVAL\t300000\tdefault\tfalse\tfalse\n" +
                                    "cairo.inactive.reader.max.open.partitions\tQDB_CAIRO_INACTIVE_READER_MAX_OPEN_PARTITIONS\t128\tdefault\tfalse\tfalse\n" +
                                    "cairo.inactive.reader.ttl\tQDB_CAIRO_INACTIVE_READER_TTL\t120000\tdefault\tfalse\tfalse\n" +
                                    "cairo.inactive.writer.ttl\tQDB_CAIRO_INACTIVE_WRITER_TTL\t600000\tdefault\tfalse\tfalse\n" +
                                    "cairo.index.value.block.size\tQDB_CAIRO_INDEX_VALUE_BLOCK_SIZE\t256\tdefault\tfalse\tfalse\n" +
                                    "cairo.iouring.enabled\tQDB_CAIRO_IOURING_ENABLED\ttrue\tdefault\tfalse\tfalse\n" +
                                    "cairo.latestby.queue.capacity\tQDB_CAIRO_LATESTBY_QUEUE_CAPACITY\t32\tdefault\tfalse\tfalse\n" +
                                    "cairo.lexer.pool.capacity\tQDB_CAIRO_LEXER_POOL_CAPACITY\t2048\tdefault\tfalse\tfalse\n" +
                                    "cairo.max.crash.files\tQDB_CAIRO_MAX_CRASH_FILES\t100\tdefault\tfalse\tfalse\n" +
                                    "cairo.max.file.name.length\tQDB_CAIRO_MAX_FILE_NAME_LENGTH\t127\tdefault\tfalse\tfalse\n" +
                                    "cairo.max.swap.file.count\tQDB_CAIRO_MAX_SWAP_FILE_COUNT\t30\tdefault\tfalse\tfalse\n" +
                                    "cairo.max.uncommitted.rows\tQDB_CAIRO_MAX_UNCOMMITTED_ROWS\t500000\tdefault\tfalse\tfalse\n" +
                                    "cairo.mkdir.mode\tQDB_CAIRO_MKDIR_MODE\t509\tdefault\tfalse\tfalse\n" +
                                    "cairo.model.pool.capacity\tQDB_CAIRO_MODEL_POOL_CAPACITY\t1024\tdefault\tfalse\tfalse\n" +
                                    "cairo.o3.callback.queue.capacity\tQDB_CAIRO_O3_CALLBACK_QUEUE_CAPACITY\t128\tdefault\tfalse\tfalse\n" +
                                    "cairo.o3.column.memory.size\tQDB_CAIRO_O3_COLUMN_MEMORY_SIZE\t8388608\tdefault\tfalse\tfalse\n" +
                                    "cairo.o3.copy.queue.capacity\tQDB_CAIRO_O3_COPY_QUEUE_CAPACITY\t128\tdefault\tfalse\tfalse\n" +
                                    "cairo.o3.lag.calculation.windows.size\tQDB_CAIRO_O3_LAG_CALCULATION_WINDOWS_SIZE\t4\tdefault\tfalse\tfalse\n" +
                                    "cairo.o3.last.partition.max.splits\tQDB_CAIRO_O3_LAST_PARTITION_MAX_SPLITS\t20\tdefault\tfalse\tfalse\n" +
                                    "cairo.o3.max.lag\tQDB_CAIRO_O3_MAX_LAG\t600000\tdefault\tfalse\tfalse\n" +
                                    "cairo.o3.min.lag\tQDB_CAIRO_O3_MIN_LAG\t1000\tdefault\tfalse\tfalse\n" +
                                    "cairo.o3.open.column.queue.capacity\tQDB_CAIRO_O3_OPEN_COLUMN_QUEUE_CAPACITY\t128\tdefault\tfalse\tfalse\n" +
                                    "cairo.o3.partition.purge.list.initial.capacity\tQDB_CAIRO_O3_PARTITION_PURGE_LIST_INITIAL_CAPACITY\t1\tdefault\tfalse\tfalse\n" +
                                    "cairo.o3.partition.queue.capacity\tQDB_CAIRO_O3_PARTITION_QUEUE_CAPACITY\t128\tdefault\tfalse\tfalse\n" +
                                    "cairo.o3.partition.split.min.size\tQDB_CAIRO_O3_PARTITION_SPLIT_MIN_SIZE\t52428800\tdefault\tfalse\tfalse\n" +
                                    "cairo.o3.purge.discovery.queue.capacity\tQDB_CAIRO_O3_PURGE_DISCOVERY_QUEUE_CAPACITY\t128\tdefault\tfalse\tfalse\n" +
                                    "cairo.o3.quicksort.enabled\tQDB_CAIRO_O3_QUICKSORT_ENABLED\tfalse\tdefault\tfalse\tfalse\n" +
                                    "cairo.o3.txn.scoreboard.entry.count\tQDB_CAIRO_O3_TXN_SCOREBOARD_ENTRY_COUNT\t16384\tdefault\tfalse\tfalse\n" +
                                    "cairo.page.frame.column.list.capacity\tQDB_CAIRO_PAGE_FRAME_COLUMN_LIST_CAPACITY\t16\tdefault\tfalse\tfalse\n" +
                                    "cairo.page.frame.reduce.queue.capacity\tQDB_CAIRO_PAGE_FRAME_REDUCE_QUEUE_CAPACITY\t4\tdefault\tfalse\tfalse\n" +
                                    "cairo.page.frame.rowid.list.capacity\tQDB_CAIRO_PAGE_FRAME_ROWID_LIST_CAPACITY\t256\tdefault\tfalse\tfalse\n" +
                                    "cairo.page.frame.shard.count\tQDB_CAIRO_PAGE_FRAME_SHARD_COUNT\t2\tdefault\tfalse\tfalse\n" +
                                    "cairo.parallel.index.threshold\tQDB_CAIRO_PARALLEL_INDEX_THRESHOLD\t100000\tdefault\tfalse\tfalse\n" +
                                    "cairo.parallel.indexing.enabled\tQDB_CAIRO_PARALLEL_INDEXING_ENABLED\ttrue\tdefault\tfalse\tfalse\n" +
                                    "cairo.reader.pool.max.segments\tQDB_CAIRO_READER_POOL_MAX_SEGMENTS\t10\tdefault\tfalse\tfalse\n" +
                                    "cairo.repeat.migration.from.version\tQDB_CAIRO_REPEAT_MIGRATION_FROM_VERSION\t426\tdefault\tfalse\tfalse\n" +
                                    "cairo.rnd.memory.max.pages\tQDB_CAIRO_RND_MEMORY_MAX_PAGES\t128\tdefault\tfalse\tfalse\n" +
                                    "cairo.rnd.memory.page.size\tQDB_CAIRO_RND_MEMORY_PAGE_SIZE\t8192\tdefault\tfalse\tfalse\n" +
                                    "cairo.snapshot.instance.id\tQDB_CAIRO_SNAPSHOT_INSTANCE_ID\t\tdefault\tfalse\tfalse\n" +
                                    "cairo.snapshot.recovery.enabled\tQDB_CAIRO_SNAPSHOT_RECOVERY_ENABLED\ttrue\tdefault\tfalse\tfalse\n" +
                                    "cairo.spin.lock.timeout\tQDB_CAIRO_SPIN_LOCK_TIMEOUT\t1000\tdefault\tfalse\tfalse\n" +
                                    "cairo.sql.analytic.column.pool.capacity\tQDB_CAIRO_SQL_ANALYTIC_COLUMN_POOL_CAPACITY\t64\tdefault\tfalse\tfalse\n" +
                                    "cairo.sql.analytic.initial.range.buffer.size\tQDB_CAIRO_SQL_ANALYTIC_INITIAL_RANGE_BUFFER_SIZE\t32\tdefault\tfalse\tfalse\n" +
                                    "cairo.sql.analytic.rowid.max.pages\tQDB_CAIRO_SQL_ANALYTIC_ROWID_MAX_PAGES\t2147483647\tdefault\tfalse\tfalse\n" +
                                    "cairo.sql.analytic.rowid.page.size\tQDB_CAIRO_SQL_ANALYTIC_ROWID_PAGE_SIZE\t524288\tdefault\tfalse\tfalse\n" +
                                    "cairo.sql.analytic.store.max.pages\tQDB_CAIRO_SQL_ANALYTIC_STORE_MAX_PAGES\t2147483647\tdefault\tfalse\tfalse\n" +
                                    "cairo.sql.analytic.store.page.size\tQDB_CAIRO_SQL_ANALYTIC_STORE_PAGE_SIZE\t1048576\tdefault\tfalse\tfalse\n" +
                                    "cairo.sql.analytic.tree.max.pages\tQDB_CAIRO_SQL_ANALYTIC_TREE_MAX_PAGES\t2147483647\tdefault\tfalse\tfalse\n" +
                                    "cairo.sql.analytic.tree.page.size\tQDB_CAIRO_SQL_ANALYTIC_TREE_PAGE_SIZE\t524288\tdefault\tfalse\tfalse\n" +
                                    "cairo.sql.backup.dir.datetime.format\tQDB_CAIRO_SQL_BACKUP_DIR_DATETIME_FORMAT\tyyyy-MM-dd\tdefault\tfalse\tfalse\n" +
                                    "cairo.sql.backup.dir.tmp.name\tQDB_CAIRO_SQL_BACKUP_DIR_TMP_NAME\ttmp\tdefault\tfalse\tfalse\n" +
                                    "cairo.sql.backup.mkdir.mode\tQDB_CAIRO_SQL_BACKUP_MKDIR_MODE\t509\tdefault\tfalse\tfalse\n" +
                                    "cairo.sql.bind.variable.pool.size\tQDB_CAIRO_SQL_BIND_VARIABLE_POOL_SIZE\t8\tdefault\tfalse\tfalse\n" +
                                    "cairo.sql.query.registry.pool.size\tQDB_CAIRO_SQL_QUERY_REGISTRY_POOL_SIZE\t32\tdefault\tfalse\tfalse\n" +
                                    "cairo.sql.column.cast.model.pool.capacity\tQDB_CAIRO_SQL_COLUMN_CAST_MODEL_POOL_CAPACITY\t16\tdefault\tfalse\tfalse\n" +
                                    "cairo.sql.column.purge.queue.capacity\tQDB_CAIRO_SQL_COLUMN_PURGE_QUEUE_CAPACITY\t128\tdefault\tfalse\tfalse\n" +
                                    "cairo.sql.column.purge.retry.delay\tQDB_CAIRO_SQL_COLUMN_PURGE_RETRY_DELAY\t10000\tdefault\tfalse\tfalse\n" +
                                    "cairo.sql.column.purge.retry.delay.limit\tQDB_CAIRO_SQL_COLUMN_PURGE_RETRY_DELAY_LIMIT\t60000000\tdefault\tfalse\tfalse\n" +
                                    "cairo.sql.column.purge.retry.delay.multiplier\tQDB_CAIRO_SQL_COLUMN_PURGE_RETRY_DELAY_MULTIPLIER\t10.0\tdefault\tfalse\tfalse\n" +
                                    "cairo.sql.column.purge.task.pool.capacity\tQDB_CAIRO_SQL_COLUMN_PURGE_TASK_POOL_CAPACITY\t256\tdefault\tfalse\tfalse\n" +
                                    "cairo.sql.copy.buffer.size\tQDB_CAIRO_SQL_COPY_BUFFER_SIZE\t2097152\tdefault\tfalse\tfalse\n" +
                                    "cairo.sql.copy.formats.file\tQDB_CAIRO_SQL_COPY_FORMATS_FILE\t/text_loader.json\tdefault\tfalse\tfalse\n" +
                                    "cairo.sql.copy.id.supplier\tQDB_CAIRO_SQL_COPY_ID_SUPPLIER\trandom\tdefault\tfalse\tfalse\n" +
                                    "cairo.sql.copy.log.retention.days\tQDB_CAIRO_SQL_COPY_LOG_RETENTION_DAYS\t3\tdefault\tfalse\tfalse\n" +
                                    "cairo.sql.copy.max.index.chunk.size\tQDB_CAIRO_SQL_COPY_MAX_INDEX_CHUNK_SIZE\t104857600\tdefault\tfalse\tfalse\n" +
                                    "cairo.sql.copy.model.pool.capacity\tQDB_CAIRO_SQL_COPY_MODEL_POOL_CAPACITY\t32\tdefault\tfalse\tfalse\n" +
                                    "cairo.sql.copy.queue.capacity\tQDB_CAIRO_SQL_COPY_QUEUE_CAPACITY\t32\tdefault\tfalse\tfalse\n" +
                                    "cairo.sql.count.distinct.capacity\tQDB_CAIRO_SQL_COUNT_DISTINCT_CAPACITY\t16\tdefault\tfalse\tfalse\n" +
                                    "cairo.sql.count.distinct.load.factor\tQDB_CAIRO_SQL_COUNT_DISTINCT_LOAD_FACTOR\t0.7\tdefault\tfalse\tfalse\n" +
                                    "cairo.sql.create.table.model.pool.capacity\tQDB_CAIRO_SQL_CREATE_TABLE_MODEL_POOL_CAPACITY\t16\tdefault\tfalse\tfalse\n" +
                                    "cairo.sql.distinct.timestamp.key.capacity\tQDB_CAIRO_SQL_DISTINCT_TIMESTAMP_KEY_CAPACITY\t512\tdefault\tfalse\tfalse\n" +
                                    "cairo.sql.distinct.timestamp.load.factor\tQDB_CAIRO_SQL_DISTINCT_TIMESTAMP_LOAD_FACTOR\t0.5\tdefault\tfalse\tfalse\n" +
                                    "cairo.sql.double.cast.scale\tQDB_CAIRO_SQL_DOUBLE_CAST_SCALE\t12\tdefault\tfalse\tfalse\n" +
                                    "cairo.sql.explain.model.pool.capacity\tQDB_CAIRO_SQL_EXPLAIN_MODEL_POOL_CAPACITY\t32\tdefault\tfalse\tfalse\n" +
                                    "cairo.sql.float.cast.scale\tQDB_CAIRO_SQL_FLOAT_CAST_SCALE\t4\tdefault\tfalse\tfalse\n" +
                                    "cairo.sql.groupby.map.capacity\tQDB_CAIRO_SQL_GROUPBY_MAP_CAPACITY\t1024\tdefault\tfalse\tfalse\n" +
                                    "cairo.sql.groupby.pool.capacity\tQDB_CAIRO_SQL_GROUPBY_POOL_CAPACITY\t1024\tdefault\tfalse\tfalse\n" +
                                    "cairo.sql.groupby.allocator.default.chunk.size\tQDB_CAIRO_SQL_GROUPBY_ALLOCATOR_DEFAULT_CHUNK_SIZE\t131072\tdefault\tfalse\tfalse\n" +
                                    "cairo.sql.groupby.allocator.max.chunk.size\tQDB_CAIRO_SQL_GROUPBY_ALLOCATOR_MAX_CHUNK_SIZE\t4294967296\tdefault\tfalse\tfalse\n" +
                                    "cairo.sql.hash.join.light.value.max.pages\tQDB_CAIRO_SQL_HASH_JOIN_LIGHT_VALUE_MAX_PAGES\t2147483647\tdefault\tfalse\tfalse\n" +
                                    "cairo.sql.hash.join.light.value.page.size\tQDB_CAIRO_SQL_HASH_JOIN_LIGHT_VALUE_PAGE_SIZE\t1048576\tdefault\tfalse\tfalse\n" +
                                    "cairo.sql.hash.join.value.max.pages\tQDB_CAIRO_SQL_HASH_JOIN_VALUE_MAX_PAGES\t2147483647\tdefault\tfalse\tfalse\n" +
                                    "cairo.sql.hash.join.value.page.size\tQDB_CAIRO_SQL_HASH_JOIN_VALUE_PAGE_SIZE\t16777216\tdefault\tfalse\tfalse\n" +
                                    "cairo.sql.asof.join.lookahead\tQDB_CAIRO_SQL_ASOF_JOIN_LOOKAHEAD\t100\tdefault\tfalse\tfalse\n" +
                                    "cairo.sql.insert.model.pool.capacity\tQDB_CAIRO_SQL_INSERT_MODEL_POOL_CAPACITY\t64\tdefault\tfalse\tfalse\n" +
                                    "cairo.sql.jit.bind.vars.memory.max.pages\tQDB_CAIRO_SQL_JIT_BIND_VARS_MEMORY_MAX_PAGES\t8\tdefault\tfalse\tfalse\n" +
                                    "cairo.sql.jit.bind.vars.memory.page.size\tQDB_CAIRO_SQL_JIT_BIND_VARS_MEMORY_PAGE_SIZE\t4096\tdefault\tfalse\tfalse\n" +
                                    "cairo.sql.jit.debug.enabled\tQDB_CAIRO_SQL_JIT_DEBUG_ENABLED\tfalse\tdefault\tfalse\tfalse\n" +
                                    "cairo.sql.jit.ir.memory.max.pages\tQDB_CAIRO_SQL_JIT_IR_MEMORY_MAX_PAGES\t8\tdefault\tfalse\tfalse\n" +
                                    "cairo.sql.jit.ir.memory.page.size\tQDB_CAIRO_SQL_JIT_IR_MEMORY_PAGE_SIZE\t8192\tdefault\tfalse\tfalse\n" +
                                    "cairo.sql.jit.mode\tQDB_CAIRO_SQL_JIT_MODE\ton\tdefault\tfalse\tfalse\n" +
                                    "cairo.sql.jit.page.address.cache.threshold\tQDB_CAIRO_SQL_JIT_PAGE_ADDRESS_CACHE_THRESHOLD\t1048576\tdefault\tfalse\tfalse\n" +
                                    "cairo.sql.join.context.pool.capacity\tQDB_CAIRO_SQL_JOIN_CONTEXT_POOL_CAPACITY\t64\tdefault\tfalse\tfalse\n" +
                                    "cairo.sql.join.metadata.max.resizes\tQDB_CAIRO_SQL_JOIN_METADATA_MAX_RESIZES\t2147483647\tdefault\tfalse\tfalse\n" +
                                    "cairo.sql.join.metadata.page.size\tQDB_CAIRO_SQL_JOIN_METADATA_PAGE_SIZE\t16384\tdefault\tfalse\tfalse\n" +
                                    "cairo.sql.latest.by.row.count\tQDB_CAIRO_SQL_LATEST_BY_ROW_COUNT\t1000\tdefault\tfalse\tfalse\n" +
                                    "cairo.sql.map.max.pages\tQDB_CAIRO_SQL_MAP_MAX_PAGES\t2147483647\tdefault\tfalse\tfalse\n" +
                                    "cairo.sql.map.max.resizes\tQDB_CAIRO_SQL_MAP_MAX_RESIZES\t2147483647\tdefault\tfalse\tfalse\n" +
                                    "cairo.sql.unordered.map.max.entry.size\tQDB_CAIRO_SQL_UNORDERED_MAP_MAX_ENTRY_SIZE\t32\tdefault\tfalse\tfalse\n" +
                                    "cairo.sql.max.negative.limit\tQDB_CAIRO_SQL_MAX_NEGATIVE_LIMIT\t10000\tdefault\tfalse\tfalse\n" +
                                    "cairo.sql.max.symbol.not.equals.count\tQDB_CAIRO_SQL_MAX_SYMBOL_NOT_EQUALS_COUNT\t100\tdefault\tfalse\tfalse\n" +
                                    "cairo.sql.page.frame.max.rows\tQDB_CAIRO_SQL_PAGE_FRAME_MAX_ROWS\t1000000\tdefault\tfalse\tfalse\n" +
                                    "cairo.sql.page.frame.min.rows\tQDB_CAIRO_SQL_PAGE_FRAME_MIN_ROWS\t100000\tdefault\tfalse\tfalse\n" +
                                    "cairo.sql.parallel.filter.enabled\tQDB_CAIRO_SQL_PARALLEL_FILTER_ENABLED\tfalse\tdefault\tfalse\tfalse\n" +
                                    "cairo.sql.parallel.filter.pretouch.enabled\tQDB_CAIRO_SQL_PARALLEL_FILTER_PRETOUCH_ENABLED\ttrue\tdefault\tfalse\tfalse\n" +
                                    "cairo.sql.parallel.groupby.enabled\tQDB_CAIRO_SQL_PARALLEL_GROUPBY_ENABLED\tfalse\tdefault\tfalse\tfalse\n" +
                                    "cairo.sql.parallel.groupby.merge.shard.queue.capacity\tQDB_CAIRO_SQL_PARALLEL_GROUPBY_MERGE_SHARD_QUEUE_CAPACITY\t4\tdefault\tfalse\tfalse\n" +
                                    "cairo.sql.parallel.groupby.sharding.threshold\tQDB_CAIRO_SQL_PARALLEL_GROUPBY_SHARDING_THRESHOLD\t100000\tdefault\tfalse\tfalse\n" +
                                    "cairo.sql.rename.table.model.pool.capacity\tQDB_CAIRO_SQL_RENAME_TABLE_MODEL_POOL_CAPACITY\t16\tdefault\tfalse\tfalse\n" +
                                    "cairo.sql.sampleby.page.size\tQDB_CAIRO_SQL_SAMPLEBY_PAGE_SIZE\t0\tdefault\tfalse\tfalse\n" +
                                    "cairo.sql.small.map.key.capacity\tQDB_CAIRO_SQL_SMALL_MAP_KEY_CAPACITY\t32\tdefault\tfalse\tfalse\n" +
                                    "cairo.sql.small.map.page.size\tQDB_CAIRO_SQL_SMALL_MAP_PAGE_SIZE\t32768\tdefault\tfalse\tfalse\n" +
                                    "cairo.sql.sort.key.max.pages\tQDB_CAIRO_SQL_SORT_KEY_MAX_PAGES\t2147483647\tdefault\tfalse\tfalse\n" +
                                    "cairo.sql.sort.key.page.size\tQDB_CAIRO_SQL_SORT_KEY_PAGE_SIZE\t4194304\tdefault\tfalse\tfalse\n" +
                                    "cairo.sql.sort.light.value.max.pages\tQDB_CAIRO_SQL_SORT_LIGHT_VALUE_MAX_PAGES\t2147483647\tdefault\tfalse\tfalse\n" +
                                    "cairo.sql.sort.light.value.page.size\tQDB_CAIRO_SQL_SORT_LIGHT_VALUE_PAGE_SIZE\t8388608\tdefault\tfalse\tfalse\n" +
                                    "cairo.sql.sort.value.max.pages\tQDB_CAIRO_SQL_SORT_VALUE_MAX_PAGES\t2147483647\tdefault\tfalse\tfalse\n" +
                                    "cairo.sql.sort.value.page.size\tQDB_CAIRO_SQL_SORT_VALUE_PAGE_SIZE\t16777216\tdefault\tfalse\tfalse\n" +
                                    "cairo.sql.string.function.buffer.max.size\tQDB_CAIRO_SQL_STRING_FUNCTION_BUFFER_MAX_SIZE\t1048576\tdefault\tfalse\tfalse\n" +
                                    "cairo.sql.window.column.pool.capacity\tQDB_CAIRO_SQL_WINDOW_COLUMN_POOL_CAPACITY\t64\tdefault\tfalse\tfalse\n" +
                                    "cairo.sql.window.max.recursion\tQDB_CAIRO_SQL_WINDOW_MAX_RECURSION\t128\tdefault\tfalse\tfalse\n" +
                                    "cairo.sql.window.rowid.max.pages\tQDB_CAIRO_SQL_WINDOW_ROWID_MAX_PAGES\t2147483647\tdefault\tfalse\tfalse\n" +
                                    "cairo.sql.window.rowid.page.size\tQDB_CAIRO_SQL_WINDOW_ROWID_PAGE_SIZE\t524288\tdefault\tfalse\tfalse\n" +
                                    "cairo.sql.window.store.max.pages\tQDB_CAIRO_SQL_WINDOW_STORE_MAX_PAGES\t2147483647\tdefault\tfalse\tfalse\n" +
                                    "cairo.sql.window.store.page.size\tQDB_CAIRO_SQL_WINDOW_STORE_PAGE_SIZE\t1048576\tdefault\tfalse\tfalse\n" +
                                    "cairo.sql.window.tree.max.pages\tQDB_CAIRO_SQL_WINDOW_TREE_MAX_PAGES\t2147483647\tdefault\tfalse\tfalse\n" +
                                    "cairo.sql.window.tree.page.size\tQDB_CAIRO_SQL_WINDOW_TREE_PAGE_SIZE\t524288\tdefault\tfalse\tfalse\n" +
                                    "cairo.sql.with.clause.model.pool.capacity\tQDB_CAIRO_SQL_WITH_CLAUSE_MODEL_POOL_CAPACITY\t128\tdefault\tfalse\tfalse\n" +
                                    "cairo.system.o3.column.memory.size\tQDB_CAIRO_SYSTEM_O3_COLUMN_MEMORY_SIZE\t262144\tdefault\tfalse\tfalse\n" +
                                    "cairo.system.table.prefix\tQDB_CAIRO_SYSTEM_TABLE_PREFIX\tsys.\tdefault\tfalse\tfalse\n" +
                                    "cairo.system.wal.writer.data.append.page.size\tQDB_CAIRO_SYSTEM_WAL_WRITER_DATA_APPEND_PAGE_SIZE\t262144\tdefault\tfalse\tfalse\n" +
                                    "cairo.system.writer.data.append.page.size\tQDB_CAIRO_SYSTEM_WRITER_DATA_APPEND_PAGE_SIZE\t262144\tdefault\tfalse\tfalse\n" +
                                    "cairo.table.registry.auto.reload.frequency\tQDB_CAIRO_TABLE_REGISTRY_AUTO_RELOAD_FREQUENCY\t500\tdefault\tfalse\tfalse\n" +
                                    "cairo.table.registry.compaction.threshold\tQDB_CAIRO_TABLE_REGISTRY_COMPACTION_THRESHOLD\t30\tdefault\tfalse\tfalse\n" +
                                    "cairo.vector.aggregate.queue.capacity\tQDB_CAIRO_VECTOR_AGGREGATE_QUEUE_CAPACITY\t128\tdefault\tfalse\tfalse\n" +
                                    "cairo.volumes\tQDB_CAIRO_VOLUMES\t\tdefault\tfalse\tfalse\n" +
                                    "cairo.wal.apply.enabled\tQDB_CAIRO_WAL_APPLY_ENABLED\ttrue\tdefault\tfalse\tfalse\n" +
                                    "cairo.wal.apply.look.ahead.txn.count\tQDB_CAIRO_WAL_APPLY_LOOK_AHEAD_TXN_COUNT\t20\tdefault\tfalse\tfalse\n" +
                                    "cairo.wal.apply.table.time.quota\tQDB_CAIRO_WAL_APPLY_TABLE_TIME_QUOTA\t1000\tdefault\tfalse\tfalse\n" +
                                    "cairo.wal.enabled.default\tQDB_CAIRO_WAL_ENABLED_DEFAULT\tfalse\tconf\tfalse\tfalse\n" +
                                    "cairo.wal.inactive.writer.ttl\tQDB_CAIRO_WAL_INACTIVE_WRITER_TTL\t120000\tdefault\tfalse\tfalse\n" +
                                    "cairo.wal.max.lag.txn.count\tQDB_CAIRO_WAL_MAX_LAG_TXN_COUNT\t-1\tdefault\tfalse\tfalse\n" +
                                    "cairo.wal.max.segment.file.descriptors.cache\tQDB_CAIRO_WAL_MAX_SEGMENT_FILE_DESCRIPTORS_CACHE\t30\tdefault\tfalse\tfalse\n" +
                                    "cairo.wal.max.lag.size\tQDB_CAIRO_WAL_MAX_LAG_SIZE\t78643200\tdefault\tfalse\tfalse\n" +
                                    "cairo.wal.purge.interval\tQDB_CAIRO_WAL_PURGE_INTERVAL\t30000\tdefault\tfalse\tfalse\n" +
                                    "cairo.wal.recreate.distressed.sequencer.attempts\tQDB_CAIRO_WAL_RECREATE_DISTRESSED_SEQUENCER_ATTEMPTS\t3\tdefault\tfalse\tfalse\n" +
                                    "cairo.wal.segment.rollover.row.count\tQDB_CAIRO_WAL_SEGMENT_ROLLOVER_ROW_COUNT\t200000\tdefault\tfalse\tfalse\n" +
                                    "cairo.wal.segment.rollover.size\tQDB_CAIRO_WAL_SEGMENT_ROLLOVER_SIZE\t0\tdefault\tfalse\tfalse\n" +
                                    "cairo.wal.squash.uncommitted.rows.multiplier\tQDB_CAIRO_WAL_SQUASH_UNCOMMITTED_ROWS_MULTIPLIER\t20.0\tdefault\tfalse\tfalse\n" +
                                    "cairo.wal.supported\tQDB_CAIRO_WAL_SUPPORTED\ttrue\tdefault\tfalse\tfalse\n" +
                                    "cairo.wal.temp.pending.rename.table.prefix\tQDB_CAIRO_WAL_TEMP_PENDING_RENAME_TABLE_PREFIX\ttemp_5822f658-31f6-11ee-be56-0242ac120002\tdefault\tfalse\tfalse\n" +
                                    "cairo.wal.txn.notification.queue.capacity\tQDB_CAIRO_WAL_TXN_NOTIFICATION_QUEUE_CAPACITY\t4096\tdefault\tfalse\tfalse\n" +
                                    "cairo.wal.writer.data.append.page.size\tQDB_CAIRO_WAL_WRITER_DATA_APPEND_PAGE_SIZE\t1048576\tdefault\tfalse\tfalse\n" +
                                    "cairo.wal.writer.pool.max.segments\tQDB_CAIRO_WAL_WRITER_POOL_MAX_SEGMENTS\t10\tdefault\tfalse\tfalse\n" +
                                    "cairo.work.steal.timeout.nanos\tQDB_CAIRO_WORK_STEAL_TIMEOUT_NANOS\t10000\tdefault\tfalse\tfalse\n" +
                                    "cairo.writer.alter.busy.wait.timeout\tQDB_CAIRO_WRITER_ALTER_BUSY_WAIT_TIMEOUT\t500\tdefault\tfalse\tfalse\n" +
                                    "cairo.writer.alter.max.wait.timeout\tQDB_CAIRO_WRITER_ALTER_MAX_WAIT_TIMEOUT\t30000\tdefault\tfalse\tfalse\n" +
                                    "cairo.writer.command.queue.capacity\tQDB_CAIRO_WRITER_COMMAND_QUEUE_CAPACITY\t32\tdefault\tfalse\tfalse\n" +
                                    "cairo.writer.command.queue.slot.size\tQDB_CAIRO_WRITER_COMMAND_QUEUE_SLOT_SIZE\t2048\tdefault\tfalse\tfalse\n" +
                                    "cairo.writer.data.append.page.size\tQDB_CAIRO_WRITER_DATA_APPEND_PAGE_SIZE\t16777216\tdefault\tfalse\tfalse\n" +
                                    "cairo.writer.data.index.key.append.page.size\tQDB_CAIRO_WRITER_DATA_INDEX_KEY_APPEND_PAGE_SIZE\t524288\tdefault\tfalse\tfalse\n" +
                                    "cairo.writer.data.index.value.append.page.size\tQDB_CAIRO_WRITER_DATA_INDEX_VALUE_APPEND_PAGE_SIZE\t16777216\tdefault\tfalse\tfalse\n" +
                                    "cairo.writer.fo_opts\tQDB_CAIRO_WRITER_FO_OPTS\to_none\tdefault\tfalse\tfalse\n" +
                                    "cairo.writer.memory.limit\tQDB_CAIRO_WRITER_MEMORY_LIMIT\t0\tdefault\tfalse\tfalse\n" +
                                    "cairo.writer.tick.rows.count\tQDB_CAIRO_WRITER_TICK_ROWS_COUNT\t1024\tdefault\tfalse\tfalse\n" +
                                    "circuit.breaker.buffer.size\tQDB_CIRCUIT_BREAKER_BUFFER_SIZE\t64\tdefault\tfalse\tfalse\n" +
                                    "circuit.breaker.throttle\tQDB_CIRCUIT_BREAKER_THROTTLE\t2000000\tdefault\tfalse\tfalse\n" +
                                    "config.validation.strict\tQDB_CONFIG_VALIDATION_STRICT\tfalse\tdefault\tfalse\tfalse\n" +
                                    "http.allow.deflate.before.send\tQDB_HTTP_ALLOW_DEFLATE_BEFORE_SEND\tfalse\tdefault\tfalse\tfalse\n" +
                                    "http.bind.to\tQDB_HTTP_BIND_TO\t0.0.0.0:9010\tconf\tfalse\tfalse\n" +
                                    "http.busy.retry.exponential.wait.multiplier\tQDB_HTTP_BUSY_RETRY_EXPONENTIAL_WAIT_MULTIPLIER\t2.0\tdefault\tfalse\tfalse\n" +
                                    "http.busy.retry.initialWaitQueueSize\tQDB_HTTP_BUSY_RETRY_INITIALWAITQUEUESIZE\t64\tdefault\tfalse\tfalse\n" +
                                    "http.busy.retry.maxProcessingQueueSize\tQDB_HTTP_BUSY_RETRY_MAXPROCESSINGQUEUESIZE\t4096\tdefault\tfalse\tfalse\n" +
                                    "http.busy.retry.maximum.wait.before.retry\tQDB_HTTP_BUSY_RETRY_MAXIMUM_WAIT_BEFORE_RETRY\t1000\tdefault\tfalse\tfalse\n" +
                                    "http.connection.pool.initial.capacity\tQDB_HTTP_CONNECTION_POOL_INITIAL_CAPACITY\t4\tdefault\tfalse\tfalse\n" +
                                    "http.connection.string.pool.capacity\tQDB_HTTP_CONNECTION_STRING_POOL_CAPACITY\t128\tdefault\tfalse\tfalse\n" +
                                    "http.enabled\tQDB_HTTP_ENABLED\ttrue\tconf\tfalse\tfalse\n" +
                                    "http.frozen.clock\tQDB_HTTP_FROZEN_CLOCK\ttrue\tconf\tfalse\tfalse\n" +
                                    "http.health.check.authentication.required\tQDB_HTTP_HEALTH_CHECK_AUTHENTICATION_REQUIRED\ttrue\tdefault\tfalse\tfalse\n" +
                                    "http.json.query.connection.check.frequency\tQDB_HTTP_JSON_QUERY_CONNECTION_CHECK_FREQUENCY\t1000000\tdefault\tfalse\tfalse\n" +
                                    "http.json.query.double.scale\tQDB_HTTP_JSON_QUERY_DOUBLE_SCALE\t12\tdefault\tfalse\tfalse\n" +
                                    "http.json.query.float.scale\tQDB_HTTP_JSON_QUERY_FLOAT_SCALE\t4\tdefault\tfalse\tfalse\n" +
                                    "http.keep-alive.max\tQDB_HTTP_KEEP-ALIVE_MAX\t10000\tdefault\tfalse\tfalse\n" +
                                    "http.keep-alive.timeout\tQDB_HTTP_KEEP-ALIVE_TIMEOUT\t5\tdefault\tfalse\tfalse\n" +
                                    "http.min.bind.to\tQDB_HTTP_MIN_BIND_TO\t0.0.0.0:9003\tdefault\tfalse\tfalse\n" +
                                    "http.min.enabled\tQDB_HTTP_MIN_ENABLED\ttrue\tconf\tfalse\tfalse\n" +
                                    "http.min.net.bind.to\tQDB_HTTP_MIN_NET_BIND_TO\t0.0.0.0:9011\tconf\tfalse\tfalse\n" +
                                    "http.min.net.connection.hint\tQDB_HTTP_MIN_NET_CONNECTION_HINT\tfalse\tdefault\tfalse\tfalse\n" +
                                    "http.min.net.connection.limit\tQDB_HTTP_MIN_NET_CONNECTION_LIMIT\t4\tdefault\tfalse\tfalse\n" +
                                    "http.min.net.connection.queue.timeout\tQDB_HTTP_MIN_NET_CONNECTION_QUEUE_TIMEOUT\t5000\tdefault\tfalse\tfalse\n" +
                                    "http.min.net.connection.rcvbuf\tQDB_HTTP_MIN_NET_CONNECTION_RCVBUF\t1024\tdefault\tfalse\tfalse\n" +
                                    "http.min.net.connection.sndbuf\tQDB_HTTP_MIN_NET_CONNECTION_SNDBUF\t1024\tdefault\tfalse\tfalse\n" +
                                    "http.min.net.connection.timeout\tQDB_HTTP_MIN_NET_CONNECTION_TIMEOUT\t300000\tdefault\tfalse\tfalse\n" +
                                    "http.min.net.idle.connection.timeout\tQDB_HTTP_MIN_NET_IDLE_CONNECTION_TIMEOUT\t300000\tdefault\tfalse\tfalse\n" +
                                    "http.min.net.queued.connection.timeout\tQDB_HTTP_MIN_NET_QUEUED_CONNECTION_TIMEOUT\t5000\tdefault\tfalse\tfalse\n" +
                                    "http.min.net.snd.buf.size\tQDB_HTTP_MIN_NET_SND_BUF_SIZE\t1024\tdefault\tfalse\tfalse\n" +
                                    "http.min.worker.affinity\tQDB_HTTP_MIN_WORKER_AFFINITY\t\tdefault\tfalse\tfalse\n" +
                                    "http.min.worker.count\tQDB_HTTP_MIN_WORKER_COUNT\t1\tconf\tfalse\tfalse\n" +
                                    "http.min.worker.haltOnError\tQDB_HTTP_MIN_WORKER_HALTONERROR\tfalse\tdefault\tfalse\tfalse\n" +
                                    "http.min.worker.sleep.threshold\tQDB_HTTP_MIN_WORKER_SLEEP_THRESHOLD\t100\tdefault\tfalse\tfalse\n" +
                                    "http.min.worker.sleep.timeout\tQDB_HTTP_MIN_WORKER_SLEEP_TIMEOUT\t50\tdefault\tfalse\tfalse\n" +
                                    "http.min.worker.yield.threshold\tQDB_HTTP_MIN_WORKER_YIELD_THRESHOLD\t10\tdefault\tfalse\tfalse\n" +
                                    "http.multipart.header.buffer.size\tQDB_HTTP_MULTIPART_HEADER_BUFFER_SIZE\t512\tdefault\tfalse\tfalse\n" +
                                    "http.multipart.idle.spin.count\tQDB_HTTP_MULTIPART_IDLE_SPIN_COUNT\t10000\tdefault\tfalse\tfalse\n" +
                                    "http.net.active.connection.limit\tQDB_HTTP_NET_ACTIVE_CONNECTION_LIMIT\t64\tdefault\tfalse\tfalse\n" +
                                    "http.net.bind.to\tQDB_HTTP_NET_BIND_TO\t0.0.0.0:9010\tdefault\tfalse\tfalse\n" +
                                    "http.net.connection.hint\tQDB_HTTP_NET_CONNECTION_HINT\tfalse\tdefault\tfalse\tfalse\n" +
                                    "http.net.connection.limit\tQDB_HTTP_NET_CONNECTION_LIMIT\t64\tdefault\tfalse\tfalse\n" +
                                    "http.net.connection.queue.timeout\tQDB_HTTP_NET_CONNECTION_QUEUE_TIMEOUT\t5000\tdefault\tfalse\tfalse\n" +
                                    "http.net.connection.rcvbuf\tQDB_HTTP_NET_CONNECTION_RCVBUF\t2097152\tdefault\tfalse\tfalse\n" +
                                    "http.net.connection.sndbuf\tQDB_HTTP_NET_CONNECTION_SNDBUF\t2097152\tdefault\tfalse\tfalse\n" +
                                    "http.net.connection.timeout\tQDB_HTTP_NET_CONNECTION_TIMEOUT\t300000\tdefault\tfalse\tfalse\n" +
                                    "http.net.idle.connection.timeout\tQDB_HTTP_NET_IDLE_CONNECTION_TIMEOUT\t300000\tdefault\tfalse\tfalse\n" +
                                    "http.net.queued.connection.timeout\tQDB_HTTP_NET_QUEUED_CONNECTION_TIMEOUT\t5000\tdefault\tfalse\tfalse\n" +
                                    "http.net.rcv.buf.size\tQDB_HTTP_NET_RCV_BUF_SIZE\t2097152\tdefault\tfalse\tfalse\n" +
                                    "http.net.snd.buf.size\tQDB_HTTP_NET_SND_BUF_SIZE\t2097152\tdefault\tfalse\tfalse\n" +
                                    "http.pessimistic.health.check.enabled\tQDB_HTTP_PESSIMISTIC_HEALTH_CHECK_ENABLED\tfalse\tdefault\tfalse\tfalse\n" +
                                    "http.query.cache.block.count\tQDB_HTTP_QUERY_CACHE_BLOCK_COUNT\t4\tdefault\tfalse\tfalse\n" +
                                    "http.query.cache.enabled\tQDB_HTTP_QUERY_CACHE_ENABLED\tfalse\tconf\tfalse\tfalse\n" +
                                    "http.query.cache.row.count\tQDB_HTTP_QUERY_CACHE_ROW_COUNT\t4\tdefault\tfalse\tfalse\n" +
                                    "http.receive.buffer.size\tQDB_HTTP_RECEIVE_BUFFER_SIZE\t1048576\tdefault\tfalse\tfalse\n" +
                                    "http.request.header.buffer.size\tQDB_HTTP_REQUEST_HEADER_BUFFER_SIZE\t64448\tdefault\tfalse\tfalse\n" +
                                    "http.security.interrupt.on.closed.connection\tQDB_HTTP_SECURITY_INTERRUPT_ON_CLOSED_CONNECTION\ttrue\tdefault\tfalse\tfalse\n" +
                                    "http.security.max.response.rows\tQDB_HTTP_SECURITY_MAX_RESPONSE_ROWS\t9223372036854775807\tdefault\tfalse\tfalse\n" +
                                    "http.security.readonly\tQDB_HTTP_SECURITY_READONLY\tfalse\tdefault\tfalse\tfalse\n" +
                                    "http.send.buffer.size\tQDB_HTTP_SEND_BUFFER_SIZE\t2097152\tdefault\tfalse\tfalse\n" +
                                    "http.server.keep.alive\tQDB_HTTP_SERVER_KEEP_ALIVE\ttrue\tdefault\tfalse\tfalse\n" +
                                    "http.static.authentication.required\tQDB_HTTP_STATIC_AUTHENTICATION_REQUIRED\ttrue\tdefault\tfalse\tfalse\n" +
                                    "http.static.index.file.name\tQDB_HTTP_STATIC_INDEX_FILE_NAME\tindex.html\tdefault\tfalse\tfalse\n" +
                                    "http.static.public.directory\tQDB_HTTP_STATIC_PUBLIC_DIRECTORY\tpublic\tdefault\tfalse\tfalse\n" +
                                    "http.text.analysis.max.lines\tQDB_HTTP_TEXT_ANALYSIS_MAX_LINES\t1000\tdefault\tfalse\tfalse\n" +
                                    "http.text.date.adapter.pool.capacity\tQDB_HTTP_TEXT_DATE_ADAPTER_POOL_CAPACITY\t16\tdefault\tfalse\tfalse\n" +
                                    "http.text.json.cache.limit\tQDB_HTTP_TEXT_JSON_CACHE_LIMIT\t16384\tdefault\tfalse\tfalse\n" +
                                    "http.text.json.cache.size\tQDB_HTTP_TEXT_JSON_CACHE_SIZE\t8192\tdefault\tfalse\tfalse\n" +
                                    "http.text.lexer.string.pool.capacity\tQDB_HTTP_TEXT_LEXER_STRING_POOL_CAPACITY\t64\tdefault\tfalse\tfalse\n" +
                                    "http.text.max.required.delimiter.stddev\tQDB_HTTP_TEXT_MAX_REQUIRED_DELIMITER_STDDEV\t0.1222\tdefault\tfalse\tfalse\n" +
                                    "http.text.max.required.line.length.stddev\tQDB_HTTP_TEXT_MAX_REQUIRED_LINE_LENGTH_STDDEV\t0.8\tdefault\tfalse\tfalse\n" +
                                    "http.text.metadata.string.pool.capacity\tQDB_HTTP_TEXT_METADATA_STRING_POOL_CAPACITY\t128\tdefault\tfalse\tfalse\n" +
                                    "http.text.roll.buffer.limit\tQDB_HTTP_TEXT_ROLL_BUFFER_LIMIT\t4194304\tdefault\tfalse\tfalse\n" +
                                    "http.text.roll.buffer.size\tQDB_HTTP_TEXT_ROLL_BUFFER_SIZE\t1024\tdefault\tfalse\tfalse\n" +
                                    "http.text.timestamp.adapter.pool.capacity\tQDB_HTTP_TEXT_TIMESTAMP_ADAPTER_POOL_CAPACITY\t64\tdefault\tfalse\tfalse\n" +
                                    "http.text.utf8.sink.size\tQDB_HTTP_TEXT_UTF8_SINK_SIZE\t4096\tdefault\tfalse\tfalse\n" +
                                    "http.version\tQDB_HTTP_VERSION\tHTTP/1.1\tdefault\tfalse\tfalse\n" +
                                    "http.worker.affinity\tQDB_HTTP_WORKER_AFFINITY\t\tdefault\tfalse\tfalse\n" +
                                    "http.worker.count\tQDB_HTTP_WORKER_COUNT\t1\tconf\tfalse\tfalse\n" +
                                    "http.worker.haltOnError\tQDB_HTTP_WORKER_HALTONERROR\tfalse\tdefault\tfalse\tfalse\n" +
                                    "http.worker.sleep.threshold\tQDB_HTTP_WORKER_SLEEP_THRESHOLD\t10000\tdefault\tfalse\tfalse\n" +
                                    "http.worker.sleep.timeout\tQDB_HTTP_WORKER_SLEEP_TIMEOUT\t10\tdefault\tfalse\tfalse\n" +
                                    "http.worker.yield.threshold\tQDB_HTTP_WORKER_YIELD_THRESHOLD\t10\tdefault\tfalse\tfalse\n" +
                                    "line.auto.create.new.columns\tQDB_LINE_AUTO_CREATE_NEW_COLUMNS\ttrue\tdefault\tfalse\tfalse\n" +
                                    "line.auto.create.new.tables\tQDB_LINE_AUTO_CREATE_NEW_TABLES\ttrue\tdefault\tfalse\tfalse\n" +
                                    "line.default.partition.by\tQDB_LINE_DEFAULT_PARTITION_BY\tDAY\tdefault\tfalse\tfalse\n" +
                                    "line.float.default.column.type\tQDB_LINE_FLOAT_DEFAULT_COLUMN_TYPE\tDOUBLE\tdefault\tfalse\tfalse\n" +
                                    "line.http.enabled\tQDB_LINE_HTTP_ENABLED\ttrue\tdefault\tfalse\tfalse\n" +
                                    "line.http.ping.version\tQDB_LINE_HTTP_PING_VERSION\tv2.7.4\tdefault\tfalse\tfalse\n" +
                                    "line.integer.default.column.type\tQDB_LINE_INTEGER_DEFAULT_COLUMN_TYPE\tLONG\tdefault\tfalse\tfalse\n" +
                                    "line.tcp.auth.db.path\tQDB_LINE_TCP_AUTH_DB_PATH\t\tdefault\tfalse\tfalse\n" +
                                    "line.tcp.commit.interval.default\tQDB_LINE_TCP_COMMIT_INTERVAL_DEFAULT\t2000\tdefault\tfalse\tfalse\n" +
                                    "line.tcp.commit.interval.fraction\tQDB_LINE_TCP_COMMIT_INTERVAL_FRACTION\t0.5\tdefault\tfalse\tfalse\n" +
                                    "line.tcp.connection.pool.capacity\tQDB_LINE_TCP_CONNECTION_POOL_CAPACITY\t8\tdefault\tfalse\tfalse\n" +
                                    "line.tcp.default.partition.by\tQDB_LINE_TCP_DEFAULT_PARTITION_BY\tDAY\tdefault\tfalse\tfalse\n" +
                                    "line.tcp.disconnect.on.error\tQDB_LINE_TCP_DISCONNECT_ON_ERROR\ttrue\tdefault\tfalse\tfalse\n" +
                                    "line.tcp.enabled\tQDB_LINE_TCP_ENABLED\ttrue\tconf\tfalse\tfalse\n" +
                                    "line.tcp.io.halt.on.error\tQDB_LINE_TCP_IO_HALT_ON_ERROR\tfalse\tdefault\tfalse\tfalse\n" +
                                    "line.tcp.io.worker.affinity\tQDB_LINE_TCP_IO_WORKER_AFFINITY\t\tdefault\tfalse\tfalse\n" +
                                    "line.tcp.io.worker.sleep.threshold\tQDB_LINE_TCP_IO_WORKER_SLEEP_THRESHOLD\t10000\tdefault\tfalse\tfalse\n" +
                                    "line.tcp.io.worker.yield.threshold\tQDB_LINE_TCP_IO_WORKER_YIELD_THRESHOLD\t10\tdefault\tfalse\tfalse\n" +
                                    "line.tcp.maintenance.job.interval\tQDB_LINE_TCP_MAINTENANCE_JOB_INTERVAL\t1000\tdefault\tfalse\tfalse\n" +
                                    "line.tcp.max.measurement.size\tQDB_LINE_TCP_MAX_MEASUREMENT_SIZE\t32768\tdefault\tfalse\tfalse\n" +
                                    "line.tcp.min.idle.ms.before.writer.release\tQDB_LINE_TCP_MIN_IDLE_MS_BEFORE_WRITER_RELEASE\t500\tdefault\tfalse\tfalse\n" +
                                    "line.tcp.msg.buffer.size\tQDB_LINE_TCP_MSG_BUFFER_SIZE\t32768\tdefault\tfalse\tfalse\n" +
                                    "line.tcp.net.active.connection.limit\tQDB_LINE_TCP_NET_ACTIVE_CONNECTION_LIMIT\t256\tdefault\tfalse\tfalse\n" +
                                    "line.tcp.net.bind.to\tQDB_LINE_TCP_NET_BIND_TO\t0.0.0.0:9009\tconf\tfalse\tfalse\n" +
                                    "line.tcp.net.connection.heartbeat.interval\tQDB_LINE_TCP_NET_CONNECTION_HEARTBEAT_INTERVAL\t500\tdefault\tfalse\tfalse\n" +
                                    "line.tcp.net.connection.hint\tQDB_LINE_TCP_NET_CONNECTION_HINT\tfalse\tdefault\tfalse\tfalse\n" +
                                    "line.tcp.net.connection.limit\tQDB_LINE_TCP_NET_CONNECTION_LIMIT\t256\tdefault\tfalse\tfalse\n" +
                                    "line.tcp.net.connection.queue.timeout\tQDB_LINE_TCP_NET_CONNECTION_QUEUE_TIMEOUT\t5000\tdefault\tfalse\tfalse\n" +
                                    "line.tcp.net.connection.rcvbuf\tQDB_LINE_TCP_NET_CONNECTION_RCVBUF\t-1\tdefault\tfalse\tfalse\n" +
                                    "line.tcp.net.connection.timeout\tQDB_LINE_TCP_NET_CONNECTION_TIMEOUT\t0\tdefault\tfalse\tfalse\n" +
                                    "line.tcp.net.idle.timeout\tQDB_LINE_TCP_NET_IDLE_TIMEOUT\t0\tdefault\tfalse\tfalse\n" +
                                    "line.tcp.net.queued.timeout\tQDB_LINE_TCP_NET_QUEUED_TIMEOUT\t5000\tdefault\tfalse\tfalse\n" +
                                    "line.tcp.net.recv.buf.size\tQDB_LINE_TCP_NET_RECV_BUF_SIZE\t-1\tdefault\tfalse\tfalse\n" +
                                    "line.tcp.symbol.cache.wait.us.before.reload\tQDB_LINE_TCP_SYMBOL_CACHE_WAIT_US_BEFORE_RELOAD\t500000\tdefault\tfalse\tfalse\n" +
                                    "line.tcp.timestamp\tQDB_LINE_TCP_TIMESTAMP\tn\tdefault\tfalse\tfalse\n" +
                                    "line.tcp.undocumented.string.as.tag.supported\tQDB_LINE_TCP_UNDOCUMENTED_STRING_AS_TAG_SUPPORTED\tfalse\tdefault\tfalse\tfalse\n" +
                                    "line.tcp.undocumented.string.to.char.cast.allowed\tQDB_LINE_TCP_UNDOCUMENTED_STRING_TO_CHAR_CAST_ALLOWED\tfalse\tdefault\tfalse\tfalse\n" +
                                    "line.tcp.undocumented.symbol.as.field.supported\tQDB_LINE_TCP_UNDOCUMENTED_SYMBOL_AS_FIELD_SUPPORTED\tfalse\tdefault\tfalse\tfalse\n" +
                                    "line.tcp.writer.halt.on.error\tQDB_LINE_TCP_WRITER_HALT_ON_ERROR\tfalse\tdefault\tfalse\tfalse\n" +
                                    "line.tcp.writer.queue.capacity\tQDB_LINE_TCP_WRITER_QUEUE_CAPACITY\t128\tdefault\tfalse\tfalse\n" +
                                    "line.tcp.writer.worker.affinity\tQDB_LINE_TCP_WRITER_WORKER_AFFINITY\t\tdefault\tfalse\tfalse\n" +
                                    "line.tcp.writer.worker.count\tQDB_LINE_TCP_WRITER_WORKER_COUNT\t1\tconf\tfalse\tfalse\n" +
                                    "line.tcp.writer.worker.sleep.threshold\tQDB_LINE_TCP_WRITER_WORKER_SLEEP_THRESHOLD\t10000\tdefault\tfalse\tfalse\n" +
                                    "line.tcp.writer.worker.yield.threshold\tQDB_LINE_TCP_WRITER_WORKER_YIELD_THRESHOLD\t10\tdefault\tfalse\tfalse\n" +
                                    "line.udp.bind.to\tQDB_LINE_UDP_BIND_TO\t0.0.0.0:9009\tconf\tfalse\tfalse\n" +
                                    "line.udp.commit.mode\tQDB_LINE_UDP_COMMIT_MODE\tnosync\tdefault\tfalse\tfalse\n" +
                                    "line.udp.commit.rate\tQDB_LINE_UDP_COMMIT_RATE\t1000000\tdefault\tfalse\tfalse\n" +
                                    "line.udp.enabled\tQDB_LINE_UDP_ENABLED\tfalse\tdefault\tfalse\tfalse\n" +
                                    "line.udp.join\tQDB_LINE_UDP_JOIN\t232.1.2.3\tdefault\tfalse\tfalse\n" +
                                    "line.udp.msg.buffer.size\tQDB_LINE_UDP_MSG_BUFFER_SIZE\t2048\tdefault\tfalse\tfalse\n" +
                                    "line.udp.msg.count\tQDB_LINE_UDP_MSG_COUNT\t10000\tdefault\tfalse\tfalse\n" +
                                    "line.udp.own.thread\tQDB_LINE_UDP_OWN_THREAD\tfalse\tdefault\tfalse\tfalse\n" +
                                    "line.udp.own.thread.affinity\tQDB_LINE_UDP_OWN_THREAD_AFFINITY\t-1\tdefault\tfalse\tfalse\n" +
                                    "line.udp.receive.buffer.size\tQDB_LINE_UDP_RECEIVE_BUFFER_SIZE\t4096\tconf\tfalse\tfalse\n" +
                                    "line.udp.timestamp\tQDB_LINE_UDP_TIMESTAMP\tn\tdefault\tfalse\tfalse\n" +
                                    "line.udp.unicast\tQDB_LINE_UDP_UNICAST\tfalse\tdefault\tfalse\tfalse\n" +
                                    "metrics.enabled\tQDB_METRICS_ENABLED\tfalse\tconf\tfalse\tfalse\n" +
                                    "net.test.connection.buffer.size\tQDB_NET_TEST_CONNECTION_BUFFER_SIZE\t64\tdefault\tfalse\tfalse\n" +
                                    "pg.binary.param.count.capacity\tQDB_PG_BINARY_PARAM_COUNT_CAPACITY\t2\tdefault\tfalse\tfalse\n" +
                                    "pg.character.store.capacity\tQDB_PG_CHARACTER_STORE_CAPACITY\t4096\tdefault\tfalse\tfalse\n" +
                                    "pg.character.store.pool.capacity\tQDB_PG_CHARACTER_STORE_POOL_CAPACITY\t64\tdefault\tfalse\tfalse\n" +
                                    "pg.connection.pool.capacity\tQDB_PG_CONNECTION_POOL_CAPACITY\t4\tdefault\tfalse\tfalse\n" +
                                    "pg.daemon.pool\tQDB_PG_DAEMON_POOL\ttrue\tdefault\tfalse\tfalse\n" +
                                    "pg.date.locale\tQDB_PG_DATE_LOCALE\ten\tdefault\tfalse\tfalse\n" +
                                    "pg.enabled\tQDB_PG_ENABLED\ttrue\tconf\tfalse\tfalse\n" +
                                    "pg.halt.on.error\tQDB_PG_HALT_ON_ERROR\tfalse\tdefault\tfalse\tfalse\n" +
                                    "pg.insert.cache.block.count\tQDB_PG_INSERT_CACHE_BLOCK_COUNT\t4\tdefault\tfalse\tfalse\n" +
                                    "pg.insert.cache.enabled\tQDB_PG_INSERT_CACHE_ENABLED\tfalse\tconf\tfalse\tfalse\n" +
                                    "pg.insert.cache.row.count\tQDB_PG_INSERT_CACHE_ROW_COUNT\t4\tdefault\tfalse\tfalse\n" +
                                    "pg.max.blob.size.on.query\tQDB_PG_MAX_BLOB_SIZE_ON_QUERY\t524288\tdefault\tfalse\tfalse\n" +
                                    "pg.named.statement.cache.capacity\tQDB_PG_NAMED_STATEMENT_CACHE_CAPACITY\t32\tdefault\tfalse\tfalse\n" +
                                    "pg.named.statement.pool.capacity\tQDB_PG_NAMED_STATEMENT_POOL_CAPACITY\t32\tdefault\tfalse\tfalse\n" +
                                    "pg.net.active.connection.limit\tQDB_PG_NET_ACTIVE_CONNECTION_LIMIT\t64\tdefault\tfalse\tfalse\n" +
                                    "pg.net.bind.to\tQDB_PG_NET_BIND_TO\t0.0.0.0:8822\tconf\tfalse\tfalse\n" +
                                    "pg.net.connection.hint\tQDB_PG_NET_CONNECTION_HINT\tfalse\tdefault\tfalse\tfalse\n" +
                                    "pg.net.connection.limit\tQDB_PG_NET_CONNECTION_LIMIT\t64\tdefault\tfalse\tfalse\n" +
                                    "pg.net.connection.queue.timeout\tQDB_PG_NET_CONNECTION_QUEUE_TIMEOUT\t300000\tdefault\tfalse\tfalse\n" +
                                    "pg.net.connection.rcvbuf\tQDB_PG_NET_CONNECTION_RCVBUF\t-1\tdefault\tfalse\tfalse\n" +
                                    "pg.net.connection.sndbuf\tQDB_PG_NET_CONNECTION_SNDBUF\t-1\tdefault\tfalse\tfalse\n" +
                                    "pg.net.connection.timeout\tQDB_PG_NET_CONNECTION_TIMEOUT\t300000\tdefault\tfalse\tfalse\n" +
                                    "pg.net.idle.timeout\tQDB_PG_NET_IDLE_TIMEOUT\t300000\tdefault\tfalse\tfalse\n" +
                                    "pg.net.recv.buf.size\tQDB_PG_NET_RECV_BUF_SIZE\t-1\tdefault\tfalse\tfalse\n" +
                                    "pg.net.send.buf.size\tQDB_PG_NET_SEND_BUF_SIZE\t-1\tdefault\tfalse\tfalse\n" +
                                    "pg.password\tQDB_PG_PASSWORD\t****\tdefault\ttrue\tfalse\n" +
                                    "pg.pending.writers.cache.capacity\tQDB_PG_PENDING_WRITERS_CACHE_CAPACITY\t16\tdefault\tfalse\tfalse\n" +
                                    "pg.readonly.password\tQDB_PG_READONLY_PASSWORD\t****\tdefault\ttrue\tfalse\n" +
                                    "pg.readonly.user\tQDB_PG_READONLY_USER\tuser\tdefault\tfalse\tfalse\n" +
                                    "pg.readonly.user.enabled\tQDB_PG_READONLY_USER_ENABLED\tfalse\tdefault\tfalse\tfalse\n" +
                                    "pg.recv.buffer.size\tQDB_PG_RECV_BUFFER_SIZE\t1048576\tdefault\tfalse\tfalse\n" +
                                    "pg.security.readonly\tQDB_PG_SECURITY_READONLY\tfalse\tdefault\tfalse\tfalse\n" +
                                    "pg.select.cache.block.count\tQDB_PG_SELECT_CACHE_BLOCK_COUNT\t4\tdefault\tfalse\tfalse\n" +
                                    "pg.select.cache.enabled\tQDB_PG_SELECT_CACHE_ENABLED\tfalse\tconf\tfalse\tfalse\n" +
                                    "pg.select.cache.row.count\tQDB_PG_SELECT_CACHE_ROW_COUNT\t4\tdefault\tfalse\tfalse\n" +
                                    "pg.send.buffer.size\tQDB_PG_SEND_BUFFER_SIZE\t1048576\tdefault\tfalse\tfalse\n" +
                                    "pg.update.cache.block.count\tQDB_PG_UPDATE_CACHE_BLOCK_COUNT\t4\tdefault\tfalse\tfalse\n" +
                                    "pg.update.cache.enabled\tQDB_PG_UPDATE_CACHE_ENABLED\tfalse\tconf\tfalse\tfalse\n" +
                                    "pg.update.cache.row.count\tQDB_PG_UPDATE_CACHE_ROW_COUNT\t4\tdefault\tfalse\tfalse\n" +
                                    "pg.user\tQDB_PG_USER\tadmin\tdefault\tfalse\tfalse\n" +
                                    "pg.worker.affinity\tQDB_PG_WORKER_AFFINITY\t\tdefault\tfalse\tfalse\n" +
                                    "pg.worker.count\tQDB_PG_WORKER_COUNT\t1\tconf\tfalse\tfalse\n" +
                                    "pg.worker.sleep.threshold\tQDB_PG_WORKER_SLEEP_THRESHOLD\t10000\tdefault\tfalse\tfalse\n" +
                                    "pg.worker.yield.threshold\tQDB_PG_WORKER_YIELD_THRESHOLD\t10\tdefault\tfalse\tfalse\n" +
                                    "query.timeout.sec\tQDB_QUERY_TIMEOUT_SEC\t60\tdefault\tfalse\tfalse\n" +
                                    "readonly\tQDB_READONLY\tfalse\tdefault\tfalse\tfalse\n" +
                                    "shared.worker.affinity\tQDB_SHARED_WORKER_AFFINITY\t\tdefault\tfalse\tfalse\n" +
                                    "shared.worker.count\tQDB_SHARED_WORKER_COUNT\t2\tconf\tfalse\tfalse\n" +
                                    "shared.worker.haltOnError\tQDB_SHARED_WORKER_HALTONERROR\tfalse\tdefault\tfalse\tfalse\n" +
                                    "shared.worker.sleep.threshold\tQDB_SHARED_WORKER_SLEEP_THRESHOLD\t10000\tdefault\tfalse\tfalse\n" +
                                    "shared.worker.sleep.timeout\tQDB_SHARED_WORKER_SLEEP_TIMEOUT\t10\tdefault\tfalse\tfalse\n" +
                                    "shared.worker.yield.threshold\tQDB_SHARED_WORKER_YIELD_THRESHOLD\t10\tdefault\tfalse\tfalse\n" +
                                    "table.type.conversion.enabled\tQDB_TABLE_TYPE_CONVERSION_ENABLED\ttrue\tdefault\tfalse\tfalse\n" +
                                    "telemetry.disable.completely\tQDB_TELEMETRY_DISABLE_COMPLETELY\ttrue\tconf\tfalse\tfalse\n" +
                                    "telemetry.enabled\tQDB_TELEMETRY_ENABLED\tfalse\tconf\tfalse\tfalse\n" +
                                    "telemetry.hide.tables\tQDB_TELEMETRY_HIDE_TABLES\ttrue\tdefault\tfalse\tfalse\n" +
                                    "telemetry.queue.capacity\tQDB_TELEMETRY_QUEUE_CAPACITY\t512\tdefault\tfalse\tfalse\n" +
                                    "wal.apply.worker.affinity\tQDB_WAL_APPLY_WORKER_AFFINITY\t\tdefault\tfalse\tfalse\n" +
                                    "wal.apply.worker.haltOnError\tQDB_WAL_APPLY_WORKER_HALTONERROR\tfalse\tdefault\tfalse\tfalse\n" +
                                    "wal.apply.worker.sleep.threshold\tQDB_WAL_APPLY_WORKER_SLEEP_THRESHOLD\t10000\tdefault\tfalse\tfalse\n" +
                                    "wal.apply.worker.sleep.timeout\tQDB_WAL_APPLY_WORKER_SLEEP_TIMEOUT\t10\tdefault\tfalse\tfalse\n" +
                                    "wal.apply.worker.yield.threshold\tQDB_WAL_APPLY_WORKER_YIELD_THRESHOLD\t10\tdefault\tfalse\tfalse\n" +
                                    "cairo.sql.max.recompile.attempts\tQDB_CAIRO_SQL_MAX_RECOMPILE_ATTEMPTS\t10\tdefault\tfalse\tfalse\n" +
<<<<<<< HEAD
                                    "cairo.default.sequencer.part.txn.count\tQDB_CAIRO_DEFAULT_SEQUENCER_PART_TXN_COUNT\t0\tdefault\tfalse\tfalse")
=======
                                    "cairo.system.wal.writer.event.append.page.size\tQDB_CAIRO_SYSTEM_WAL_WRITER_EVENT_APPEND_PAGE_SIZE\t16384\tdefault\tfalse\tfalse\n" +
                                    "cairo.wal.writer.event.append.page.size\tQDB_CAIRO_WAL_WRITER_EVENT_APPEND_PAGE_SIZE\t131072\tdefault\tfalse\tfalse\n"
                            )
>>>>>>> 1dd50b83
                                    .split("\n");

                    final Set<String> missingProps = new HashSet<>();
                    for (String property : expectedProps) {
                        if (!actualProps.remove(property)) {
                            missingProps.add(property);
                        }
                    }

                    assertTrue(
                            "Missing properties: " + missingProps
                                    + "\n"
                                    + "Extra properties: " + actualProps,
                            missingProps.isEmpty() && actualProps.isEmpty()
                    );
                }
            }
        });
    }
}<|MERGE_RESOLUTION|>--- conflicted
+++ resolved
@@ -33,6 +33,7 @@
 import io.questdb.std.FilesFacadeImpl;
 import io.questdb.std.Os;
 import io.questdb.std.str.StringSink;
+import io.questdb.std.str.Utf8s;
 import org.junit.Assert;
 import org.junit.Before;
 import org.junit.Test;
@@ -627,13 +628,10 @@
                                     "wal.apply.worker.sleep.timeout\tQDB_WAL_APPLY_WORKER_SLEEP_TIMEOUT\t10\tdefault\tfalse\tfalse\n" +
                                     "wal.apply.worker.yield.threshold\tQDB_WAL_APPLY_WORKER_YIELD_THRESHOLD\t10\tdefault\tfalse\tfalse\n" +
                                     "cairo.sql.max.recompile.attempts\tQDB_CAIRO_SQL_MAX_RECOMPILE_ATTEMPTS\t10\tdefault\tfalse\tfalse\n" +
-<<<<<<< HEAD
-                                    "cairo.default.sequencer.part.txn.count\tQDB_CAIRO_DEFAULT_SEQUENCER_PART_TXN_COUNT\t0\tdefault\tfalse\tfalse")
-=======
                                     "cairo.system.wal.writer.event.append.page.size\tQDB_CAIRO_SYSTEM_WAL_WRITER_EVENT_APPEND_PAGE_SIZE\t16384\tdefault\tfalse\tfalse\n" +
-                                    "cairo.wal.writer.event.append.page.size\tQDB_CAIRO_WAL_WRITER_EVENT_APPEND_PAGE_SIZE\t131072\tdefault\tfalse\tfalse\n"
+                                    "cairo.wal.writer.event.append.page.size\tQDB_CAIRO_WAL_WRITER_EVENT_APPEND_PAGE_SIZE\t131072\tdefault\tfalse\tfalse\n" +
+                                    "cairo.default.sequencer.part.txn.count\tQDB_CAIRO_DEFAULT_SEQUENCER_PART_TXN_COUNT\t0\tdefault\tfalse\tfalse\n"
                             )
->>>>>>> 1dd50b83
                                     .split("\n");
 
                     final Set<String> missingProps = new HashSet<>();
