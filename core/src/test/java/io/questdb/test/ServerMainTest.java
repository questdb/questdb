--- conflicted
+++ resolved
@@ -603,10 +603,7 @@
                                     "log.timestamp.format\tQDB_LOG_TIMESTAMP_FORMAT\tyyyy-MM-ddTHH:mm:ss.SSSUUUz\tdefault\tfalse\tfalse\n" +
                                     "log.timestamp.locale\tQDB_LOG_TIMESTAMP_LOCALE\ten\tdefault\tfalse\tfalse\n" +
                                     "log.timestamp.timezone\tQDB_LOG_TIMESTAMP_TIMEZONE\tZ\tdefault\tfalse\tfalse\n" +
-<<<<<<< HEAD
-                                    "query.timeout\tQDB_QUERY_TIMEOUT\t60000\tdefault\tfalse\tfalse\n" +
-                                    "query.tracing.enabled\tQDB_QUERY_TRACING_ENABLED\tfalse\tdefault\tfalse\ttrue\n"
-=======
+                                    "query.tracing.enabled\tQDB_QUERY_TRACING_ENABLED\tfalse\tdefault\tfalse\ttrue\n" +
                                     "http.json.query.connection.limit\tQDB_HTTP_JSON_QUERY_CONNECTION_LIMIT\t-1\tdefault\tfalse\tfalse\n" +
                                     "http.ilp.connection.limit\tQDB_HTTP_ILP_CONNECTION_LIMIT\t-1\tdefault\tfalse\tfalse\n" +
                                     "query.timeout\tQDB_QUERY_TIMEOUT\t60000\tdefault\tfalse\tfalse\n" +
@@ -620,7 +617,6 @@
                                     "http.context.ilp.ping\tQDB_HTTP_CONTEXT_ILP_PING\t\tdefault\tfalse\tfalse\n" +
                                     "http.context.settings\tQDB_HTTP_CONTEXT_SETTINGS\t\tdefault\tfalse\tfalse\n" +
                                     "http.context.warnings\tQDB_HTTP_CONTEXT_WARNINGS\t\tdefault\tfalse\tfalse\n"
->>>>>>> c0753ee7
                             )
                                     .split("\n");
 
