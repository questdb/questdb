/*******************************************************************************
 *     ___                  _   ____  ____
 *    / _ \ _   _  ___  ___| |_|  _ \| __ )
 *   | | | | | | |/ _ \/ __| __| | | |  _ \
 *   | |_| | |_| |  __/\__ \ |_| |_| | |_) |
 *    \__\_\\__,_|\___||___/\__|____/|____/
 *
 *  Copyright (c) 2014-2019 Appsicle
 *  Copyright (c) 2019-2026 QuestDB
 *
 *  Licensed under the Apache License, Version 2.0 (the "License");
 *  you may not use this file except in compliance with the License.
 *  You may obtain a copy of the License at
 *
 *  http://www.apache.org/licenses/LICENSE-2.0
 *
 *  Unless required by applicable law or agreed to in writing, software
 *  distributed under the License is distributed on an "AS IS" BASIS,
 *  WITHOUT WARRANTIES OR CONDITIONS OF ANY KIND, either express or implied.
 *  See the License for the specific language governing permissions and
 *  limitations under the License.
 *
 ******************************************************************************/

package io.questdb.test;

import io.questdb.Bootstrap;
import io.questdb.DefaultBootstrapConfiguration;
import io.questdb.PropBootstrapConfiguration;
import io.questdb.PropertyKey;
import io.questdb.ServerMain;
import io.questdb.cairo.CairoConfiguration;
import io.questdb.cairo.CairoException;
import io.questdb.cairo.TableToken;
<<<<<<< HEAD
import io.questdb.cairo.pool.RecentWriteTracker;
import io.questdb.cairo.security.AllowAllSecurityContext;
import io.questdb.griffin.SqlCompiler;
import io.questdb.griffin.SqlExecutionContext;
import io.questdb.griffin.SqlExecutionContextImpl;
import io.questdb.mp.SOCountDownLatch;
import io.questdb.std.Files;
=======
import io.questdb.cairo.wal.WalWriter;
import io.questdb.griffin.SqlCompiler;
import io.questdb.griffin.SqlExecutionContext;
import io.questdb.griffin.SqlExecutionContextImpl;
import io.questdb.std.ConcurrentIntHashMap;
import io.questdb.std.Files;
import io.questdb.std.Misc;
>>>>>>> 44424c86
import io.questdb.std.ObjList;
import io.questdb.std.Os;
import io.questdb.std.Rnd;
import io.questdb.std.str.Path;
import io.questdb.std.str.StringSink;
import io.questdb.test.tools.TestUtils;
import org.jetbrains.annotations.NotNull;
import org.junit.Assert;
import org.junit.Before;
import org.junit.Test;

import java.io.File;
import java.sql.Connection;
import java.sql.DriverManager;
import java.util.HashMap;
import java.util.HashSet;
import java.util.Map;
import java.util.Set;
import java.util.concurrent.atomic.AtomicInteger;

import static io.questdb.test.tools.TestUtils.*;
import static java.util.Arrays.asList;
import static org.junit.Assert.assertTrue;

public class ServerMainTest extends AbstractBootstrapTest {

    @Override
    @Before
    public void setUp() {
        super.setUp();
        unchecked(() -> createDummyConfiguration());
        dbPath.parent().$();
    }

    @Test
    public void testAsyncMunmap() throws Exception {
        assertMemoryLeak(() -> {
            try {
                Map<String, String> env = new HashMap<>(System.getenv());
                env.put(PropertyKey.CAIRO_FILE_ASYNC_MUNMAP_ENABLED.getEnvVarName(), "true");

                Bootstrap bootstrap;
                try {
                    bootstrap = new Bootstrap(
                            new DefaultBootstrapConfiguration() {
                                @Override
                                public Map<String, String> getEnv() {
                                    return env;
                                }
                            },
                            getServerMainArgs()
                    );
                } catch (Bootstrap.BootstrapException ex) {
                    if (!Os.isWindows()) {
                        throw ex;
                    }
                    TestUtils.assertContains(ex.getMessage(), "Async munmap is not supported on Windows");
                    return;
                }

                Assert.assertFalse(Os.isWindows());
                try (final ServerMain serverMain = new ServerMain(bootstrap)) {
                    serverMain.start();
                }
            } finally {
                Files.ASYNC_MUNMAP_ENABLED = false;
            }
        });
    }

    @Test
    public void testConcurrentTableDrop() throws Exception {
        assertMemoryLeak(() -> {
            try (final TestServerMain serverMain = startWithEnvVariables(
                    PropertyKey.DEBUG_CAIRO_POOL_SEGMENT_SIZE.getEnvVarName(), "2",
                    PropertyKey.CAIRO_WAL_WRITER_POOL_MAX_SEGMENTS.getEnvVarName(), "30",
                    PropertyKey.CAIRO_WAL_PURGE_INTERVAL.getEnvVarName(), "1"
            )) {
                serverMain.start();

                int tableCount = 20;
                AtomicInteger errorCount = new AtomicInteger(0);
                ObjList<Thread> threads = new ObjList<>();
                ConcurrentIntHashMap<Boolean> tableMap = new ConcurrentIntHashMap<>();
                var configuration = serverMain.getConfiguration();

                Rnd rnd = TestUtils.generateRandom(LOG);
                for (int i = 0; i < tableCount; i++) {
                    serverMain.getEngine().execute("create table test" + i + " (ts timestamp, x int) timestamp(ts) partition by day WAL");
                    tableMap.put(i, true);
                    int threadId = i;

                    Thread dropThread = new Thread(() -> {
                        Os.sleep(10);
                        try (SqlExecutionContext sqlExecutionContext = new SqlExecutionContextImpl(serverMain.getEngine(), 1)
                                .with(
                                        configuration.getFactoryProvider().getSecurityContextFactory().getRootContext(),
                                        null,
                                        null,
                                        -1,
                                        null
                                )) {
                            serverMain.getEngine().execute("drop table test" + threadId, sqlExecutionContext);
                            tableMap.remove(threadId);
                        } catch (Throwable e) {
                            errorCount.incrementAndGet();
                            LOG.error().$(e).$();
                            throw new RuntimeException(e);
                        } finally {
                            Path.clearThreadLocals();
                        }
                    });

                    Rnd rndForInserts = new Rnd(rnd.nextLong(), rnd.nextLong());
                    for (int t = 0; t < 5; t++) {
                        Thread insertThread = new Thread(() -> {
                            ObjList<WalWriter> writerObjList = new ObjList<>();
                            try {
                                TableToken tableToken = serverMain.getEngine().getTableTokenIfExists("test" + threadId);
                                for (int in = 0; in < 5; in++) {
                                    WalWriter ww = commitRow(serverMain, tableToken, in);
                                    if (rndForInserts.nextBoolean()) {
                                        ww.close();
                                    } else {
                                        writerObjList.add(ww);
                                    }
                                }
                            } catch (CairoException ex) {
                                if (ex.isTableDropped() || ex.isTableDoesNotExist()) {
                                    // expected
                                    return;
                                }
                                errorCount.incrementAndGet();
                                LOG.error().$((Throwable) ex).$();
                            } catch (Throwable e) {
                                errorCount.incrementAndGet();
                                LOG.error().$(e).$();
                                throw new RuntimeException(e);
                            } finally {
                                Misc.freeObjList(writerObjList);
                                Path.clearThreadLocals();
                            }
                        });
                        insertThread.start();
                        threads.add(insertThread);
                    }

                    dropThread.start();
                    threads.add(dropThread);
                }

                for (int i = 0; i < threads.size(); i++) {
                    threads.get(i).join();
                }

                Assert.assertEquals(0, errorCount.get());
            }
        });
    }

    @Test
    public void testPgWirePort() throws Exception {
        assertMemoryLeak(() -> {
            try (final ServerMain serverMain = new ServerMain(getServerMainArgs())) {

                try {
                    serverMain.getPgWireServerPort();
                    Assert.fail();
                } catch (CairoException ex) {
                    TestUtils.assertContains(ex.getFlyweightMessage(), "pgwire server is not running");
                }

                serverMain.start();
                int port = serverMain.getPgWireServerPort();
                Assert.assertTrue(port > 0);
            }
        });
    }

    @Test
    public void testServerMainNoRestart() throws Exception {
        assertMemoryLeak(() -> {
            try (final ServerMain serverMain = new ServerMain(getServerMainArgs())) {
                serverMain.start();
                serverMain.start(); // <== no effect
                serverMain.close();
                try {
                    serverMain.getEngine();
                } catch (IllegalStateException ex) {
                    assertContains(ex.getMessage(), "close was called");
                }
                try {
                    serverMain.getWorkerPoolManager();
                } catch (IllegalStateException ex) {
                    assertContains(ex.getMessage(), "close was called");
                }
                serverMain.start(); // <== no effect
                serverMain.close(); // <== no effect
                serverMain.start(); // <== no effect
            }
        });
    }

    @Test
    public void testServerMainNoStart() throws Exception {
        assertMemoryLeak(() -> {
            try (final ServerMain ignore = new ServerMain(getServerMainArgs())) {
                Os.pause();
            }
        });
    }

    @Test
    public void testServerMainPgWire() throws Exception {
        try (final ServerMain serverMain = new ServerMain(getServerMainArgs())) {
            serverMain.start();
            try (Connection ignored = DriverManager.getConnection(PG_CONNECTION_URI, PG_CONNECTION_PROPERTIES)) {
                Os.pause();
            }
        }
    }

    @Test
    public void testServerMainStart() throws Exception {
        assertMemoryLeak(() -> {
            try (final ServerMain serverMain = new ServerMain(getServerMainArgs())) {
                Assert.assertNotNull(serverMain.getConfiguration());
                final CairoConfiguration cairoConf = serverMain.getConfiguration().getCairoConfiguration();
                Assert.assertEquals(cairoConf.getInstallRoot(), root);
                Assert.assertEquals(cairoConf.getDbRoot(), new java.io.File(root, "db").getAbsolutePath());
                Assert.assertNotNull(serverMain.getEngine());
                Assert.assertNull(serverMain.getWorkerPoolManager());
                Assert.assertFalse(serverMain.hasStarted());
                Assert.assertFalse(serverMain.hasBeenClosed());
                serverMain.start();
                Assert.assertNotNull(serverMain.getWorkerPoolManager());
            }
        });
    }

    @Test
    public void testServerMainStartHttpDisabled() throws Exception {
        assertMemoryLeak(() -> {
            Map<String, String> env = new HashMap<>(System.getenv());
            env.put(PropertyKey.HTTP_ENABLED.getEnvVarName(), "false");
            Bootstrap bootstrap = new Bootstrap(
                    new DefaultBootstrapConfiguration() {
                        @Override
                        public Map<String, String> getEnv() {
                            return env;
                        }
                    },
                    getServerMainArgs()
            );
            try (final ServerMain serverMain = new ServerMain(bootstrap)) {
                Assert.assertFalse(serverMain.getConfiguration().getHttpServerConfiguration().isEnabled());
                serverMain.start();
            }
        });
    }

    @Test
    public void testServerUpgradeDoesNotOverrideWebConsoleConfig() throws Exception {
        assertMemoryLeak(() -> {
            String nonDefaultConfig = """
                    {
                      "ctaBanner": true,
                      "readOnly": true,
                      "savedQueries": []
                    }
                    """;

            File publicDir = new File(root, "public");
            File consoleFile = new File(new File(publicDir, "assets"), "console-configuration.json");
            File versionFile = new File(publicDir, "version.txt");
            File indexFile = new File(publicDir, "index.html");
            try (final ServerMain serverMain = new ServerMain(getServerMainArgs())) {
                serverMain.start();

                // test sanity check: our new config differs from the default one
                Assert.assertNotEquals(nonDefaultConfig, readStringFromFile(consoleFile));
            }

            // mangle the version file -> this is to force web console upgrade on the next server start
            writeStringToFile(versionFile, "0"); // timestamp 0 -> everything is newer than this

            // change console config to a non-default value
            writeStringToFile(consoleFile, nonDefaultConfig);

            // delete index file - after the rest we uses the index file absence or presence
            // to determine if the web console upgrade procedure was triggered
            Assert.assertTrue(indexFile.delete());

            try (final ServerMain serverMain = new ServerMain(getServerMainArgs())) {
                serverMain.start();

                // sanity check: we deleted the index file in a previous step
                // if it exists then it means the web console upgrade procedure was triggered
                Assert.assertTrue(consoleFile.exists());

                // check that our config is still there and was not overridden by the upgrade procedure
                Assert.assertEquals(nonDefaultConfig, readStringFromFile(consoleFile));
            }
        });
    }

    @Test
    public void testShowParameters() throws Exception {
        assertMemoryLeak(() -> {
            try (
                    final ServerMain serverMain = new ServerMain(getServerMainArgs());
                    final SqlExecutionContext executionContext = new SqlExecutionContextImpl(serverMain.getEngine(), 0)
            ) {
                serverMain.start();

                try (SqlCompiler compiler = serverMain.getEngine().getSqlCompiler()) {
                    final StringSink actualSink = new StringSink();
                    printSql(
                            compiler,
                            executionContext,
                            "(show parameters) where property_path not in (" +
                                    "'cairo.root', 'cairo.sql.backup.root', 'cairo.sql.copy.root', 'cairo.sql.copy.work.root', " +
                                    "'cairo.writer.misc.append.page.size', 'line.tcp.io.worker.count', 'cairo.sql.copy.export.root', " +
                                    "'wal.apply.worker.count', 'export.worker.count', 'mat.view.refresh.worker.count'," +
                                    "'http.export.connection.limit'" +
                                    ") order by 1",
                            actualSink
                    );
                    final Set<String> actualProps = new HashSet<>(asList(actualSink.toString().split("\n")));

                    final String[] expectedProps = (
                            "property_path\tenv_var_name\tvalue\tvalue_source\tsensitive\treloadable\n" +
                                    "binarydata.encoding.maxlength\tQDB_BINARYDATA_ENCODING_MAXLENGTH\t32768\tdefault\tfalse\tfalse\n" +
                                    "cairo.attach.partition.copy\tQDB_CAIRO_ATTACH_PARTITION_COPY\tfalse\tdefault\tfalse\tfalse\n" +
                                    "cairo.attach.partition.suffix\tQDB_CAIRO_ATTACH_PARTITION_SUFFIX\t.attachable\tdefault\tfalse\tfalse\n" +
                                    "cairo.character.store.capacity\tQDB_CAIRO_CHARACTER_STORE_CAPACITY\t1024\tdefault\tfalse\tfalse\n" +
                                    "cairo.character.store.sequence.pool.capacity\tQDB_CAIRO_CHARACTER_STORE_SEQUENCE_POOL_CAPACITY\t64\tdefault\tfalse\tfalse\n" +
                                    "cairo.column.indexer.queue.capacity\tQDB_CAIRO_COLUMN_INDEXER_QUEUE_CAPACITY\t64\tdefault\tfalse\tfalse\n" +
                                    "cairo.column.pool.capacity\tQDB_CAIRO_COLUMN_POOL_CAPACITY\t4096\tdefault\tfalse\tfalse\n" +
                                    "cairo.commit.lag\tQDB_CAIRO_COMMIT_LAG\t600000\tdefault\tfalse\tfalse\n" +
                                    "cairo.commit.mode\tQDB_CAIRO_COMMIT_MODE\tnosync\tdefault\tfalse\tfalse\n" +
                                    "cairo.create.as.select.retry.count\tQDB_CAIRO_CREATE_AS_SELECT_RETRY_COUNT\t5\tdefault\tfalse\tfalse\n" +
                                    "cairo.date.locale\tQDB_CAIRO_DATE_LOCALE\ten\tdefault\tfalse\tfalse\n" +
                                    "cairo.default.sequencer.part.txn.count\tQDB_CAIRO_DEFAULT_SEQUENCER_PART_TXN_COUNT\t0\tdefault\tfalse\tfalse\n" +
                                    "cairo.default.symbol.cache.flag\tQDB_CAIRO_DEFAULT_SYMBOL_CACHE_FLAG\ttrue\tdefault\tfalse\tfalse\n" +
                                    "cairo.default.symbol.capacity\tQDB_CAIRO_DEFAULT_SYMBOL_CAPACITY\t256\tdefault\tfalse\tfalse\n" +
                                    "cairo.detached.mkdir.mode\tQDB_CAIRO_DETACHED_MKDIR_MODE\t509\tdefault\tfalse\tfalse\n" +
                                    "dev.mode.enabled\tQDB_DEV_MODE_ENABLED\tfalse\tdefault\tfalse\tfalse\n" +
                                    "cairo.expression.pool.capacity\tQDB_CAIRO_EXPRESSION_POOL_CAPACITY\t8192\tdefault\tfalse\tfalse\n" +
                                    "cairo.fast.map.load.factor\tQDB_CAIRO_FAST_MAP_LOAD_FACTOR\t0.7\tdefault\tfalse\tfalse\n" +
                                    "cairo.file.operation.retry.count\tQDB_CAIRO_FILE_OPERATION_RETRY_COUNT\t30\tdefault\tfalse\tfalse\n" +
                                    "cairo.id.generator.batch.step\tQDB_CAIRO_ID_GENERATOR_BATCH_STEP\t512\tdefault\tfalse\tfalse\n" +
                                    "cairo.idle.check.interval\tQDB_CAIRO_IDLE_CHECK_INTERVAL\t300000\tdefault\tfalse\tfalse\n" +
                                    "cairo.inactive.reader.max.open.partitions\tQDB_CAIRO_INACTIVE_READER_MAX_OPEN_PARTITIONS\t10000\tdefault\tfalse\tfalse\n" +
                                    "cairo.inactive.reader.ttl\tQDB_CAIRO_INACTIVE_READER_TTL\t120000\tdefault\tfalse\tfalse\n" +
                                    "cairo.inactive.writer.ttl\tQDB_CAIRO_INACTIVE_WRITER_TTL\t600000\tdefault\tfalse\tfalse\n" +
                                    "cairo.index.value.block.size\tQDB_CAIRO_INDEX_VALUE_BLOCK_SIZE\t256\tdefault\tfalse\tfalse\n" +
                                    "cairo.iouring.enabled\tQDB_CAIRO_IOURING_ENABLED\ttrue\tdefault\tfalse\tfalse\n" +
                                    "cairo.latestby.queue.capacity\tQDB_CAIRO_LATESTBY_QUEUE_CAPACITY\t32\tdefault\tfalse\tfalse\n" +
                                    "cairo.legacy.string.column.type.default\tQDB_CAIRO_LEGACY_STRING_COLUMN_TYPE_DEFAULT\tfalse\tdefault\tfalse\tfalse\n" +
                                    "cairo.lexer.pool.capacity\tQDB_CAIRO_LEXER_POOL_CAPACITY\t2048\tdefault\tfalse\tfalse\n" +
                                    "cairo.max.crash.files\tQDB_CAIRO_MAX_CRASH_FILES\t100\tdefault\tfalse\tfalse\n" +
                                    "cairo.max.file.name.length\tQDB_CAIRO_MAX_FILE_NAME_LENGTH\t127\tdefault\tfalse\tfalse\n" +
                                    "cairo.max.swap.file.count\tQDB_CAIRO_MAX_SWAP_FILE_COUNT\t30\tdefault\tfalse\tfalse\n" +
                                    "cairo.max.uncommitted.rows\tQDB_CAIRO_MAX_UNCOMMITTED_ROWS\t500000\tdefault\tfalse\tfalse\n" +
                                    "cairo.mkdir.mode\tQDB_CAIRO_MKDIR_MODE\t509\tdefault\tfalse\tfalse\n" +
                                    "cairo.model.pool.capacity\tQDB_CAIRO_MODEL_POOL_CAPACITY\t1024\tdefault\tfalse\tfalse\n" +
                                    "cairo.o3.callback.queue.capacity\tQDB_CAIRO_O3_CALLBACK_QUEUE_CAPACITY\t128\tdefault\tfalse\tfalse\n" +
                                    "cairo.o3.column.memory.size\tQDB_CAIRO_O3_COLUMN_MEMORY_SIZE\t8388608\tdefault\tfalse\tfalse\n" +
                                    "cairo.o3.copy.queue.capacity\tQDB_CAIRO_O3_COPY_QUEUE_CAPACITY\t128\tdefault\tfalse\tfalse\n" +
                                    "cairo.o3.lag.calculation.windows.size\tQDB_CAIRO_O3_LAG_CALCULATION_WINDOWS_SIZE\t4\tdefault\tfalse\tfalse\n" +
                                    "cairo.o3.last.partition.max.splits\tQDB_CAIRO_O3_LAST_PARTITION_MAX_SPLITS\t20\tdefault\tfalse\tfalse\n" +
                                    "cairo.o3.max.lag\tQDB_CAIRO_O3_MAX_LAG\t600000\tdefault\tfalse\tfalse\n" +
                                    "cairo.o3.min.lag\tQDB_CAIRO_O3_MIN_LAG\t1000\tdefault\tfalse\tfalse\n" +
                                    "cairo.o3.open.column.queue.capacity\tQDB_CAIRO_O3_OPEN_COLUMN_QUEUE_CAPACITY\t128\tdefault\tfalse\tfalse\n" +
                                    "cairo.o3.partition.purge.list.initial.capacity\tQDB_CAIRO_O3_PARTITION_PURGE_LIST_INITIAL_CAPACITY\t1\tdefault\tfalse\tfalse\n" +
                                    "cairo.o3.partition.queue.capacity\tQDB_CAIRO_O3_PARTITION_QUEUE_CAPACITY\t128\tdefault\tfalse\tfalse\n" +
                                    "cairo.o3.partition.split.min.size\tQDB_CAIRO_O3_PARTITION_SPLIT_MIN_SIZE\t52428800\tdefault\tfalse\tfalse\n" +
                                    "cairo.o3.purge.discovery.queue.capacity\tQDB_CAIRO_O3_PURGE_DISCOVERY_QUEUE_CAPACITY\t128\tdefault\tfalse\tfalse\n" +
                                    "cairo.o3.quicksort.enabled\tQDB_CAIRO_O3_QUICKSORT_ENABLED\tfalse\tdefault\tfalse\tfalse\n" +
                                    "cairo.o3.txn.scoreboard.entry.count\tQDB_CAIRO_O3_TXN_SCOREBOARD_ENTRY_COUNT\t16384\tdefault\tfalse\tfalse\n" +
                                    "cairo.page.frame.column.list.capacity\tQDB_CAIRO_PAGE_FRAME_COLUMN_LIST_CAPACITY\t16\tdefault\tfalse\tfalse\n" +
                                    "cairo.page.frame.reduce.queue.capacity\tQDB_CAIRO_PAGE_FRAME_REDUCE_QUEUE_CAPACITY\t8\tdefault\tfalse\tfalse\n" +
                                    "cairo.page.frame.rowid.list.capacity\tQDB_CAIRO_PAGE_FRAME_ROWID_LIST_CAPACITY\t256\tdefault\tfalse\tfalse\n" +
                                    "cairo.page.frame.shard.count\tQDB_CAIRO_PAGE_FRAME_SHARD_COUNT\t2\tdefault\tfalse\tfalse\n" +
                                    "cairo.parallel.index.threshold\tQDB_CAIRO_PARALLEL_INDEX_THRESHOLD\t100000\tdefault\tfalse\tfalse\n" +
                                    "cairo.parallel.indexing.enabled\tQDB_CAIRO_PARALLEL_INDEXING_ENABLED\ttrue\tdefault\tfalse\tfalse\n" +
                                    "cairo.query.cache.event.queue.capacity\tQDB_CAIRO_QUERY_CACHE_EVENT_QUEUE_CAPACITY\t4\tdefault\tfalse\tfalse\n" +
                                    "cairo.reader.pool.max.segments\tQDB_CAIRO_READER_POOL_MAX_SEGMENTS\t10\tdefault\tfalse\tfalse\n" +
                                    "cairo.recent.write.tracker.capacity\tQDB_CAIRO_RECENT_WRITE_TRACKER_CAPACITY\t1000\tdefault\tfalse\tfalse\n" +
                                    "cairo.repeat.migration.from.version\tQDB_CAIRO_REPEAT_MIGRATION_FROM_VERSION\t426\tdefault\tfalse\tfalse\n" +
                                    "cairo.rnd.memory.max.pages\tQDB_CAIRO_RND_MEMORY_MAX_PAGES\t128\tdefault\tfalse\tfalse\n" +
                                    "cairo.rnd.memory.page.size\tQDB_CAIRO_RND_MEMORY_PAGE_SIZE\t8192\tdefault\tfalse\tfalse\n" +
                                    "cairo.snapshot.instance.id\tQDB_CAIRO_SNAPSHOT_INSTANCE_ID\t\tdefault\tfalse\tfalse\n" +
                                    "cairo.snapshot.recovery.enabled\tQDB_CAIRO_SNAPSHOT_RECOVERY_ENABLED\ttrue\tdefault\tfalse\tfalse\n" +
                                    "cairo.spin.lock.timeout\tQDB_CAIRO_SPIN_LOCK_TIMEOUT\t1000\tdefault\tfalse\tfalse\n" +
                                    "cairo.sql.analytic.column.pool.capacity\tQDB_CAIRO_SQL_ANALYTIC_COLUMN_POOL_CAPACITY\t64\tdefault\tfalse\tfalse\n" +
                                    "cairo.sql.analytic.initial.range.buffer.size\tQDB_CAIRO_SQL_ANALYTIC_INITIAL_RANGE_BUFFER_SIZE\t32\tdefault\tfalse\tfalse\n" +
                                    "cairo.sql.analytic.rowid.max.pages\tQDB_CAIRO_SQL_ANALYTIC_ROWID_MAX_PAGES\t2147483647\tdefault\tfalse\tfalse\n" +
                                    "cairo.sql.analytic.rowid.page.size\tQDB_CAIRO_SQL_ANALYTIC_ROWID_PAGE_SIZE\t524288\tdefault\tfalse\tfalse\n" +
                                    "cairo.sql.analytic.store.max.pages\tQDB_CAIRO_SQL_ANALYTIC_STORE_MAX_PAGES\t2147483647\tdefault\tfalse\tfalse\n" +
                                    "cairo.sql.analytic.store.page.size\tQDB_CAIRO_SQL_ANALYTIC_STORE_PAGE_SIZE\t1048576\tdefault\tfalse\tfalse\n" +
                                    "cairo.sql.analytic.tree.max.pages\tQDB_CAIRO_SQL_ANALYTIC_TREE_MAX_PAGES\t2147483647\tdefault\tfalse\tfalse\n" +
                                    "cairo.sql.analytic.tree.page.size\tQDB_CAIRO_SQL_ANALYTIC_TREE_PAGE_SIZE\t524288\tdefault\tfalse\tfalse\n" +
                                    "cairo.sql.backup.dir.datetime.format\tQDB_CAIRO_SQL_BACKUP_DIR_DATETIME_FORMAT\tyyyy-MM-dd\tdefault\tfalse\tfalse\n" +
                                    "cairo.sql.backup.dir.tmp.name\tQDB_CAIRO_SQL_BACKUP_DIR_TMP_NAME\ttmp\tdefault\tfalse\tfalse\n" +
                                    "cairo.sql.backup.mkdir.mode\tQDB_CAIRO_SQL_BACKUP_MKDIR_MODE\t509\tdefault\tfalse\tfalse\n" +
                                    "cairo.sql.bind.variable.pool.size\tQDB_CAIRO_SQL_BIND_VARIABLE_POOL_SIZE\t8\tdefault\tfalse\tfalse\n" +
                                    "cairo.sql.query.registry.pool.size\tQDB_CAIRO_SQL_QUERY_REGISTRY_POOL_SIZE\t32\tdefault\tfalse\tfalse\n" +
                                    "cairo.sql.column.purge.queue.capacity\tQDB_CAIRO_SQL_COLUMN_PURGE_QUEUE_CAPACITY\t128\tdefault\tfalse\tfalse\n" +
                                    "cairo.sql.column.purge.retry.delay\tQDB_CAIRO_SQL_COLUMN_PURGE_RETRY_DELAY\t10000\tdefault\tfalse\tfalse\n" +
                                    "cairo.sql.column.purge.retry.delay.limit\tQDB_CAIRO_SQL_COLUMN_PURGE_RETRY_DELAY_LIMIT\t60000000\tdefault\tfalse\tfalse\n" +
                                    "cairo.sql.column.purge.retry.delay.multiplier\tQDB_CAIRO_SQL_COLUMN_PURGE_RETRY_DELAY_MULTIPLIER\t10.0\tdefault\tfalse\tfalse\n" +
                                    "cairo.sql.column.purge.task.pool.capacity\tQDB_CAIRO_SQL_COLUMN_PURGE_TASK_POOL_CAPACITY\t256\tdefault\tfalse\tfalse\n" +
                                    "cairo.sql.copy.buffer.size\tQDB_CAIRO_SQL_COPY_BUFFER_SIZE\t2097152\tdefault\tfalse\tfalse\n" +
                                    "cairo.sql.copy.formats.file\tQDB_CAIRO_SQL_COPY_FORMATS_FILE\t/text_loader.json\tdefault\tfalse\tfalse\n" +
                                    "cairo.sql.copy.id.supplier\tQDB_CAIRO_SQL_COPY_ID_SUPPLIER\trandom\tdefault\tfalse\tfalse\n" +
                                    "cairo.sql.copy.log.retention.days\tQDB_CAIRO_SQL_COPY_LOG_RETENTION_DAYS\t3\tdefault\tfalse\tfalse\n" +
                                    "cairo.sql.copy.max.index.chunk.size\tQDB_CAIRO_SQL_COPY_MAX_INDEX_CHUNK_SIZE\t104857600\tdefault\tfalse\tfalse\n" +
                                    "cairo.sql.copy.model.pool.capacity\tQDB_CAIRO_SQL_COPY_MODEL_POOL_CAPACITY\t32\tdefault\tfalse\tfalse\n" +
                                    "cairo.sql.copy.queue.capacity\tQDB_CAIRO_SQL_COPY_QUEUE_CAPACITY\t32\tdefault\tfalse\tfalse\n" +
                                    "cairo.sql.copy.export.queue.capacity\tQDB_CAIRO_SQL_COPY_EXPORT_QUEUE_CAPACITY\t32\tdefault\tfalse\tfalse\n" +
                                    "cairo.sql.count.distinct.capacity\tQDB_CAIRO_SQL_COUNT_DISTINCT_CAPACITY\t3\tdefault\tfalse\tfalse\n" +
                                    "cairo.sql.count.distinct.load.factor\tQDB_CAIRO_SQL_COUNT_DISTINCT_LOAD_FACTOR\t0.5\tdefault\tfalse\tfalse\n" +
                                    "cairo.sql.create.table.model.batch.size\tQDB_CAIRO_SQL_CREATE_TABLE_MODEL_BATCH_SIZE\t1000000\tdefault\tfalse\tfalse\n" +
                                    "cairo.sql.distinct.timestamp.key.capacity\tQDB_CAIRO_SQL_DISTINCT_TIMESTAMP_KEY_CAPACITY\t512\tdefault\tfalse\tfalse\n" +
                                    "cairo.sql.distinct.timestamp.load.factor\tQDB_CAIRO_SQL_DISTINCT_TIMESTAMP_LOAD_FACTOR\t0.5\tdefault\tfalse\tfalse\n" +
                                    "cairo.sql.explain.model.pool.capacity\tQDB_CAIRO_SQL_EXPLAIN_MODEL_POOL_CAPACITY\t32\tdefault\tfalse\tfalse\n" +
                                    "cairo.sql.groupby.map.capacity\tQDB_CAIRO_SQL_GROUPBY_MAP_CAPACITY\t1024\tdefault\tfalse\tfalse\n" +
                                    "cairo.sql.groupby.pool.capacity\tQDB_CAIRO_SQL_GROUPBY_POOL_CAPACITY\t1024\tdefault\tfalse\tfalse\n" +
                                    "cairo.sql.groupby.allocator.default.chunk.size\tQDB_CAIRO_SQL_GROUPBY_ALLOCATOR_DEFAULT_CHUNK_SIZE\t131072\tdefault\tfalse\tfalse\n" +
                                    "cairo.sql.groupby.allocator.max.chunk.size\tQDB_CAIRO_SQL_GROUPBY_ALLOCATOR_MAX_CHUNK_SIZE\t4294967296\tdefault\tfalse\tfalse\n" +
                                    "cairo.sql.hash.join.light.value.max.pages\tQDB_CAIRO_SQL_HASH_JOIN_LIGHT_VALUE_MAX_PAGES\t2147483647\tdefault\tfalse\tfalse\n" +
                                    "cairo.sql.hash.join.light.value.page.size\tQDB_CAIRO_SQL_HASH_JOIN_LIGHT_VALUE_PAGE_SIZE\t131072\tdefault\tfalse\tfalse\n" +
                                    "cairo.sql.hash.join.value.max.pages\tQDB_CAIRO_SQL_HASH_JOIN_VALUE_MAX_PAGES\t2147483647\tdefault\tfalse\tfalse\n" +
                                    "cairo.sql.hash.join.value.page.size\tQDB_CAIRO_SQL_HASH_JOIN_VALUE_PAGE_SIZE\t16777216\tdefault\tfalse\tfalse\n" +
                                    "cairo.sql.asof.join.lookahead\tQDB_CAIRO_SQL_ASOF_JOIN_LOOKAHEAD\t100\tdefault\tfalse\tfalse\n" +
                                    "cairo.sql.asof.join.short.circuit.cache.capacity\tQDB_CAIRO_SQL_ASOF_JOIN_SHORT_CIRCUIT_CACHE_CAPACITY\t10000000\tdefault\tfalse\ttrue\n" +
                                    "cairo.sql.asof.join.evacuation.threshold\tQDB_CAIRO_SQL_ASOF_JOIN_EVACUATION_THRESHOLD\t10000000\tdefault\tfalse\ttrue\n" +
                                    "cairo.sql.insert.model.pool.capacity\tQDB_CAIRO_SQL_INSERT_MODEL_POOL_CAPACITY\t64\tdefault\tfalse\tfalse\n" +
                                    "cairo.sql.insert.model.batch.size\tQDB_CAIRO_SQL_INSERT_MODEL_BATCH_SIZE\t1000000\tdefault\tfalse\tfalse\n" +
                                    "cairo.sql.jit.bind.vars.memory.max.pages\tQDB_CAIRO_SQL_JIT_BIND_VARS_MEMORY_MAX_PAGES\t8\tdefault\tfalse\tfalse\n" +
                                    "cairo.sql.jit.bind.vars.memory.page.size\tQDB_CAIRO_SQL_JIT_BIND_VARS_MEMORY_PAGE_SIZE\t4096\tdefault\tfalse\tfalse\n" +
                                    "cairo.sql.jit.debug.enabled\tQDB_CAIRO_SQL_JIT_DEBUG_ENABLED\tfalse\tdefault\tfalse\tfalse\n" +
                                    "cairo.sql.jit.ir.memory.max.pages\tQDB_CAIRO_SQL_JIT_IR_MEMORY_MAX_PAGES\t8\tdefault\tfalse\tfalse\n" +
                                    "cairo.sql.jit.ir.memory.page.size\tQDB_CAIRO_SQL_JIT_IR_MEMORY_PAGE_SIZE\t8192\tdefault\tfalse\tfalse\n" +
                                    "cairo.sql.jit.mode\tQDB_CAIRO_SQL_JIT_MODE\ton\tdefault\tfalse\tfalse\n" +
                                    "cairo.sql.jit.page.address.cache.threshold\tQDB_CAIRO_SQL_JIT_PAGE_ADDRESS_CACHE_THRESHOLD\t1048576\tdefault\tfalse\tfalse\n" +
                                    "cairo.sql.join.context.pool.capacity\tQDB_CAIRO_SQL_JOIN_CONTEXT_POOL_CAPACITY\t64\tdefault\tfalse\tfalse\n" +
                                    "cairo.sql.join.metadata.max.resizes\tQDB_CAIRO_SQL_JOIN_METADATA_MAX_RESIZES\t2147483647\tdefault\tfalse\tfalse\n" +
                                    "cairo.sql.join.metadata.page.size\tQDB_CAIRO_SQL_JOIN_METADATA_PAGE_SIZE\t16384\tdefault\tfalse\tfalse\n" +
                                    "cairo.sql.latest.by.row.count\tQDB_CAIRO_SQL_LATEST_BY_ROW_COUNT\t1000\tdefault\tfalse\tfalse\n" +
                                    "cairo.sql.map.max.pages\tQDB_CAIRO_SQL_MAP_MAX_PAGES\t2147483647\tdefault\tfalse\tfalse\n" +
                                    "cairo.sql.map.max.resizes\tQDB_CAIRO_SQL_MAP_MAX_RESIZES\t2147483647\tdefault\tfalse\tfalse\n" +
                                    "cairo.sql.unordered.map.max.entry.size\tQDB_CAIRO_SQL_UNORDERED_MAP_MAX_ENTRY_SIZE\t32\tdefault\tfalse\tfalse\n" +
                                    "cairo.sql.max.negative.limit\tQDB_CAIRO_SQL_MAX_NEGATIVE_LIMIT\t10000\tdefault\tfalse\tfalse\n" +
                                    "cairo.sql.max.recompile.attempts\tQDB_CAIRO_SQL_MAX_RECOMPILE_ATTEMPTS\t10\tdefault\tfalse\tfalse\n" +
                                    "cairo.sql.max.symbol.not.equals.count\tQDB_CAIRO_SQL_MAX_SYMBOL_NOT_EQUALS_COUNT\t100\tdefault\tfalse\tfalse\n" +
                                    "cairo.sql.page.frame.max.rows\tQDB_CAIRO_SQL_PAGE_FRAME_MAX_ROWS\t1000000\tdefault\tfalse\tfalse\n" +
                                    "cairo.sql.page.frame.min.rows\tQDB_CAIRO_SQL_PAGE_FRAME_MIN_ROWS\t100000\tdefault\tfalse\tfalse\n" +
                                    "cairo.sql.small.page.frame.max.rows\tQDB_CAIRO_SQL_SMALL_PAGE_FRAME_MAX_ROWS\t100000\tdefault\tfalse\tfalse\n" +
                                    "cairo.sql.small.page.frame.min.rows\tQDB_CAIRO_SQL_SMALL_PAGE_FRAME_MIN_ROWS\t10000\tdefault\tfalse\tfalse\n" +
                                    "cairo.sql.parallel.filter.enabled\tQDB_CAIRO_SQL_PARALLEL_FILTER_ENABLED\ttrue\tdefault\tfalse\tfalse\n" +
                                    "cairo.sql.parallel.filter.pretouch.threshold\tQDB_CAIRO_SQL_PARALLEL_FILTER_PRETOUCH_THRESHOLD\t0.05\tdefault\tfalse\tfalse\n" +
                                    "cairo.sql.parallel.filter.dispatch.limit\tQDB_CAIRO_SQL_PARALLEL_FILTER_DISPATCH_LIMIT\t2\tdefault\tfalse\tfalse\n" +
                                    "cairo.sql.parallel.topk.enabled\tQDB_CAIRO_SQL_PARALLEL_TOPK_ENABLED\ttrue\tdefault\tfalse\tfalse\n" +
                                    "cairo.sql.parallel.window.join.enabled\tQDB_CAIRO_SQL_PARALLEL_WINDOW_JOIN_ENABLED\ttrue\tdefault\tfalse\tfalse\n" +
                                    "cairo.sql.parallel.groupby.enabled\tQDB_CAIRO_SQL_PARALLEL_GROUPBY_ENABLED\ttrue\tdefault\tfalse\tfalse\n" +
                                    "cairo.sql.parallel.groupby.merge.shard.queue.capacity\tQDB_CAIRO_SQL_PARALLEL_GROUPBY_MERGE_SHARD_QUEUE_CAPACITY\t8\tdefault\tfalse\tfalse\n" +
                                    "cairo.sql.parallel.groupby.sharding.threshold\tQDB_CAIRO_SQL_PARALLEL_GROUPBY_SHARDING_THRESHOLD\t10000\tdefault\tfalse\tfalse\n" +
                                    "cairo.sql.parallel.groupby.presize.enabled\tQDB_CAIRO_SQL_PARALLEL_GROUPBY_PRESIZE_ENABLED\ttrue\tdefault\tfalse\tfalse\n" +
                                    "cairo.sql.parallel.groupby.presize.max.capacity\tQDB_CAIRO_SQL_PARALLEL_GROUPBY_PRESIZE_MAX_CAPACITY\t100000000\tdefault\tfalse\tfalse\n" +
                                    "cairo.sql.parallel.groupby.presize.max.heap.size\tQDB_CAIRO_SQL_PARALLEL_GROUPBY_PRESIZE_MAX_HEAP_SIZE\t1073741824\tdefault\tfalse\tfalse\n" +
                                    "cairo.sql.parallel.work.stealing.threshold\tQDB_CAIRO_SQL_PARALLEL_WORK_STEALING_THRESHOLD\t16\tdefault\tfalse\tfalse\n" +
                                    "cairo.sql.parallel.read.parquet.enabled\tQDB_CAIRO_SQL_PARALLEL_READ_PARQUET_ENABLED\ttrue\tdefault\tfalse\tfalse\n" +
                                    "cairo.sql.parquet.frame.cache.capacity\tQDB_CAIRO_SQL_PARQUET_FRAME_CACHE_CAPACITY\t3\tdefault\tfalse\tfalse\n" +
                                    "cairo.sql.rename.table.model.pool.capacity\tQDB_CAIRO_SQL_RENAME_TABLE_MODEL_POOL_CAPACITY\t16\tdefault\tfalse\tfalse\n" +
                                    "cairo.sql.sampleby.page.size\tQDB_CAIRO_SQL_SAMPLEBY_PAGE_SIZE\t0\tdefault\tfalse\tfalse\n" +
                                    "cairo.sql.sampleby.default.alignment.calendar\tQDB_CAIRO_SQL_SAMPLEBY_DEFAULT_ALIGNMENT_CALENDAR\ttrue\tdefault\tfalse\tfalse\n" +
                                    "cairo.sql.unsupported.sampleby.validate.fill.type\tQDB_CAIRO_SQL_UNSUPPORTED_SAMPLEBY_VALIDATE_FILL_TYPE\ttrue\tdefault\tfalse\tfalse\n" +
                                    "cairo.sql.small.map.key.capacity\tQDB_CAIRO_SQL_SMALL_MAP_KEY_CAPACITY\t32\tdefault\tfalse\tfalse\n" +
                                    "cairo.sql.small.map.page.size\tQDB_CAIRO_SQL_SMALL_MAP_PAGE_SIZE\t32768\tdefault\tfalse\tfalse\n" +
                                    "cairo.sql.sort.key.max.pages\tQDB_CAIRO_SQL_SORT_KEY_MAX_PAGES\t2147483647\tdefault\tfalse\tfalse\n" +
                                    "cairo.sql.sort.key.page.size\tQDB_CAIRO_SQL_SORT_KEY_PAGE_SIZE\t131072\tdefault\tfalse\tfalse\n" +
                                    "cairo.sql.sort.light.value.max.pages\tQDB_CAIRO_SQL_SORT_LIGHT_VALUE_MAX_PAGES\t2147483647\tdefault\tfalse\tfalse\n" +
                                    "cairo.sql.sort.light.value.page.size\tQDB_CAIRO_SQL_SORT_LIGHT_VALUE_PAGE_SIZE\t131072\tdefault\tfalse\tfalse\n" +
                                    "cairo.sql.sort.value.max.pages\tQDB_CAIRO_SQL_SORT_VALUE_MAX_PAGES\t2147483647\tdefault\tfalse\tfalse\n" +
                                    "cairo.sql.sort.value.page.size\tQDB_CAIRO_SQL_SORT_VALUE_PAGE_SIZE\t16777216\tdefault\tfalse\tfalse\n" +
                                    "cairo.sql.string.function.buffer.max.size\tQDB_CAIRO_SQL_STRING_FUNCTION_BUFFER_MAX_SIZE\t1048576\tdefault\tfalse\tfalse\n" +
                                    "cairo.sql.window.column.pool.capacity\tQDB_CAIRO_SQL_WINDOW_COLUMN_POOL_CAPACITY\t64\tdefault\tfalse\tfalse\n" +
                                    "cairo.sql.window.max.recursion\tQDB_CAIRO_SQL_WINDOW_MAX_RECURSION\t128\tdefault\tfalse\tfalse\n" +
                                    "cairo.sql.window.rowid.max.pages\tQDB_CAIRO_SQL_WINDOW_ROWID_MAX_PAGES\t2147483647\tdefault\tfalse\tfalse\n" +
                                    "cairo.sql.window.rowid.page.size\tQDB_CAIRO_SQL_WINDOW_ROWID_PAGE_SIZE\t524288\tdefault\tfalse\tfalse\n" +
                                    "cairo.sql.window.store.max.pages\tQDB_CAIRO_SQL_WINDOW_STORE_MAX_PAGES\t2147483647\tdefault\tfalse\tfalse\n" +
                                    "cairo.sql.window.store.page.size\tQDB_CAIRO_SQL_WINDOW_STORE_PAGE_SIZE\t1048576\tdefault\tfalse\tfalse\n" +
                                    "cairo.sql.window.tree.max.pages\tQDB_CAIRO_SQL_WINDOW_TREE_MAX_PAGES\t2147483647\tdefault\tfalse\tfalse\n" +
                                    "cairo.sql.legacy.operator.precedence\tQDB_CAIRO_SQL_LEGACY_OPERATOR_PRECEDENCE\tfalse\tdefault\tfalse\tfalse\n" +
                                    "cairo.sql.window.tree.page.size\tQDB_CAIRO_SQL_WINDOW_TREE_PAGE_SIZE\t524288\tdefault\tfalse\tfalse\n" +
                                    "cairo.sql.with.clause.model.pool.capacity\tQDB_CAIRO_SQL_WITH_CLAUSE_MODEL_POOL_CAPACITY\t128\tdefault\tfalse\tfalse\n" +
                                    "cairo.sql.orderby.sort.enabled\tQDB_CAIRO_SQL_ORDERBY_SORT_ENABLED\ttrue\tdefault\tfalse\tfalse\n" +
                                    "cairo.sql.orderby.radix.sort.threshold\tQDB_CAIRO_SQL_ORDERBY_RADIX_SORT_THRESHOLD\t600\tdefault\tfalse\tfalse\n" +
                                    "cairo.system.o3.column.memory.size\tQDB_CAIRO_SYSTEM_O3_COLUMN_MEMORY_SIZE\t262144\tdefault\tfalse\tfalse\n" +
                                    "cairo.system.table.prefix\tQDB_CAIRO_SYSTEM_TABLE_PREFIX\tsys.\tdefault\tfalse\tfalse\n" +
                                    "cairo.system.wal.writer.data.append.page.size\tQDB_CAIRO_SYSTEM_WAL_WRITER_DATA_APPEND_PAGE_SIZE\t262144\tdefault\tfalse\tfalse\n" +
                                    "cairo.system.wal.writer.event.append.page.size\tQDB_CAIRO_SYSTEM_WAL_WRITER_EVENT_APPEND_PAGE_SIZE\t16384\tdefault\tfalse\tfalse\n" +
                                    "cairo.system.writer.data.append.page.size\tQDB_CAIRO_SYSTEM_WRITER_DATA_APPEND_PAGE_SIZE\t262144\tdefault\tfalse\tfalse\n" +
                                    "cairo.symbol.table.min.allocation.page.size\tQDB_CAIRO_SYMBOL_TABLE_MIN_ALLOCATION_PAGE_SIZE\t" + Files.PAGE_SIZE + "\tdefault\tfalse\tfalse\n" +
                                    "cairo.symbol.table.max.allocation.page.size\tQDB_CAIRO_SYMBOL_TABLE_MAX_ALLOCATION_PAGE_SIZE\t8388608\tdefault\tfalse\tfalse\n" +
                                    "cairo.table.registry.auto.reload.frequency\tQDB_CAIRO_TABLE_REGISTRY_AUTO_RELOAD_FREQUENCY\t500\tdefault\tfalse\tfalse\n" +
                                    "cairo.table.registry.compaction.threshold\tQDB_CAIRO_TABLE_REGISTRY_COMPACTION_THRESHOLD\t30\tdefault\tfalse\tfalse\n" +
                                    "cairo.ttl.use.wall.clock\tQDB_CAIRO_TTL_USE_WALL_CLOCK\ttrue\tdefault\tfalse\tfalse\n" +
                                    "cairo.vector.aggregate.queue.capacity\tQDB_CAIRO_VECTOR_AGGREGATE_QUEUE_CAPACITY\t8\tdefault\tfalse\tfalse\n" +
                                    "cairo.volumes\tQDB_CAIRO_VOLUMES\t\tdefault\tfalse\tfalse\n" +
                                    "cairo.wal.apply.enabled\tQDB_CAIRO_WAL_APPLY_ENABLED\ttrue\tdefault\tfalse\tfalse\n" +
                                    "cairo.wal.apply.look.ahead.txn.count\tQDB_CAIRO_WAL_APPLY_LOOK_AHEAD_TXN_COUNT\t200\tdefault\tfalse\tfalse\n" +
                                    "cairo.wal.apply.table.time.quota\tQDB_CAIRO_WAL_APPLY_TABLE_TIME_QUOTA\t1000\tdefault\tfalse\tfalse\n" +
                                    "cairo.wal.apply.parallel.sql.enabled\tQDB_CAIRO_WAL_APPLY_PARALLEL_SQL_ENABLED\ttrue\tdefault\tfalse\tfalse\n" +
                                    "cairo.wal.enabled.default\tQDB_CAIRO_WAL_ENABLED_DEFAULT\tfalse\tconf\tfalse\tfalse\n" +
                                    "cairo.wal.inactive.writer.ttl\tQDB_CAIRO_WAL_INACTIVE_WRITER_TTL\t120000\tdefault\tfalse\tfalse\n" +
                                    "cairo.wal.max.lag.txn.count\tQDB_CAIRO_WAL_MAX_LAG_TXN_COUNT\t-1\tdefault\tfalse\tfalse\n" +
                                    "cairo.wal.max.segment.file.descriptors.cache\tQDB_CAIRO_WAL_MAX_SEGMENT_FILE_DESCRIPTORS_CACHE\t30\tdefault\tfalse\tfalse\n" +
                                    "cairo.file.async.munmap.enabled\tQDB_CAIRO_FILE_ASYNC_MUNMAP_ENABLED\tfalse\tdefault\tfalse\tfalse\n" +
                                    "cairo.wal.max.lag.size\tQDB_CAIRO_WAL_MAX_LAG_SIZE\t78643200\tdefault\tfalse\tfalse\n" +
                                    "cairo.wal.purge.interval\tQDB_CAIRO_WAL_PURGE_INTERVAL\t30000\tdefault\tfalse\tfalse\n" +
                                    "cairo.wal.recreate.distressed.sequencer.attempts\tQDB_CAIRO_WAL_RECREATE_DISTRESSED_SEQUENCER_ATTEMPTS\t3\tdefault\tfalse\tfalse\n" +
                                    "cairo.wal.segment.rollover.row.count\tQDB_CAIRO_WAL_SEGMENT_ROLLOVER_ROW_COUNT\t200000\tdefault\tfalse\tfalse\n" +
                                    "cairo.wal.segment.rollover.size\tQDB_CAIRO_WAL_SEGMENT_ROLLOVER_SIZE\t52428800\tdefault\tfalse\tfalse\n" +
                                    "cairo.wal.squash.uncommitted.rows.multiplier\tQDB_CAIRO_WAL_SQUASH_UNCOMMITTED_ROWS_MULTIPLIER\t20.0\tdefault\tfalse\tfalse\n" +
                                    "cairo.wal.supported\tQDB_CAIRO_WAL_SUPPORTED\ttrue\tdefault\tfalse\tfalse\n" +
                                    "cairo.wal.temp.pending.rename.table.prefix\tQDB_CAIRO_WAL_TEMP_PENDING_RENAME_TABLE_PREFIX\ttemp_5822f658-31f6-11ee-be56-0242ac120002\tdefault\tfalse\tfalse\n" +
                                    "cairo.wal.txn.notification.queue.capacity\tQDB_CAIRO_WAL_TXN_NOTIFICATION_QUEUE_CAPACITY\t4096\tdefault\tfalse\tfalse\n" +
                                    "cairo.wal.writer.data.append.page.size\tQDB_CAIRO_WAL_WRITER_DATA_APPEND_PAGE_SIZE\t1048576\tdefault\tfalse\tfalse\n" +
                                    "cairo.wal.writer.pool.max.segments\tQDB_CAIRO_WAL_WRITER_POOL_MAX_SEGMENTS\t10\tdefault\tfalse\tfalse\n" +
                                    "cairo.wal.sequencer.check.interval\tQDB_CAIRO_WAL_SEQUENCER_CHECK_INTERVAL\t10000\tdefault\tfalse\tfalse\n" +
                                    "cairo.wal.writer.event.append.page.size\tQDB_CAIRO_WAL_WRITER_EVENT_APPEND_PAGE_SIZE\t131072\tdefault\tfalse\tfalse\n" +
                                    "cairo.work.steal.timeout.nanos\tQDB_CAIRO_WORK_STEAL_TIMEOUT_NANOS\t10000\tdefault\tfalse\tfalse\n" +
                                    "cairo.writer.alter.busy.wait.timeout\tQDB_CAIRO_WRITER_ALTER_BUSY_WAIT_TIMEOUT\t500\tdefault\tfalse\tfalse\n" +
                                    "cairo.writer.alter.max.wait.timeout\tQDB_CAIRO_WRITER_ALTER_MAX_WAIT_TIMEOUT\t30000\tdefault\tfalse\tfalse\n" +
                                    "cairo.writer.command.queue.capacity\tQDB_CAIRO_WRITER_COMMAND_QUEUE_CAPACITY\t32\tdefault\tfalse\tfalse\n" +
                                    "cairo.writer.command.queue.slot.size\tQDB_CAIRO_WRITER_COMMAND_QUEUE_SLOT_SIZE\t2048\tdefault\tfalse\tfalse\n" +
                                    "cairo.writer.data.append.page.size\tQDB_CAIRO_WRITER_DATA_APPEND_PAGE_SIZE\t16777216\tdefault\tfalse\tfalse\n" +
                                    "cairo.writer.data.index.key.append.page.size\tQDB_CAIRO_WRITER_DATA_INDEX_KEY_APPEND_PAGE_SIZE\t524288\tdefault\tfalse\tfalse\n" +
                                    "cairo.writer.data.index.value.append.page.size\tQDB_CAIRO_WRITER_DATA_INDEX_VALUE_APPEND_PAGE_SIZE\t16777216\tdefault\tfalse\tfalse\n" +
                                    "cairo.writer.fo_opts\tQDB_CAIRO_WRITER_FO_OPTS\to_none\tdefault\tfalse\tfalse\n" +
                                    "cairo.writer.tick.rows.count\tQDB_CAIRO_WRITER_TICK_ROWS_COUNT\t1024\tdefault\tfalse\tfalse\n" +
                                    "circuit.breaker.buffer.size\tQDB_CIRCUIT_BREAKER_BUFFER_SIZE\t64\tdefault\tfalse\tfalse\n" +
                                    "circuit.breaker.throttle\tQDB_CIRCUIT_BREAKER_THROTTLE\t2000000\tdefault\tfalse\tfalse\n" +
                                    "config.reload.enabled\tQDB_CONFIG_RELOAD_ENABLED\ttrue\tdefault\tfalse\tfalse\n" +
                                    "config.validation.strict\tQDB_CONFIG_VALIDATION_STRICT\tfalse\tdefault\tfalse\tfalse\n" +
                                    "http.allow.deflate.before.send\tQDB_HTTP_ALLOW_DEFLATE_BEFORE_SEND\tfalse\tdefault\tfalse\tfalse\n" +
                                    "http.bind.to\tQDB_HTTP_BIND_TO\t0.0.0.0:" + HTTP_PORT + "\tconf\tfalse\tfalse\n" +
                                    "http.user\tQDB_HTTP_USER\t\tdefault\tfalse\tfalse\n" +
                                    "http.password\tQDB_HTTP_PASSWORD\t****\tdefault\ttrue\tfalse\n" +
                                    "http.busy.retry.exponential.wait.multiplier\tQDB_HTTP_BUSY_RETRY_EXPONENTIAL_WAIT_MULTIPLIER\t2.0\tdefault\tfalse\tfalse\n" +
                                    "http.busy.retry.initialWaitQueueSize\tQDB_HTTP_BUSY_RETRY_INITIALWAITQUEUESIZE\t64\tdefault\tfalse\tfalse\n" +
                                    "http.busy.retry.maxProcessingQueueSize\tQDB_HTTP_BUSY_RETRY_MAXPROCESSINGQUEUESIZE\t4096\tdefault\tfalse\tfalse\n" +
                                    "http.busy.retry.maximum.wait.before.retry\tQDB_HTTP_BUSY_RETRY_MAXIMUM_WAIT_BEFORE_RETRY\t1000\tdefault\tfalse\tfalse\n" +
                                    "http.connection.pool.initial.capacity\tQDB_HTTP_CONNECTION_POOL_INITIAL_CAPACITY\t4\tdefault\tfalse\tfalse\n" +
                                    "http.connection.string.pool.capacity\tQDB_HTTP_CONNECTION_STRING_POOL_CAPACITY\t128\tdefault\tfalse\tfalse\n" +
                                    "http.net.accept.loop.timeout\tQDB_HTTP_NET_ACCEPT_LOOP_TIMEOUT\t500\tdefault\tfalse\tfalse\n" +
                                    "http.export.timeout\tQDB_HTTP_EXPORT_TIMEOUT\t300000\tdefault\tfalse\tfalse\n" +
                                    "http.enabled\tQDB_HTTP_ENABLED\ttrue\tconf\tfalse\tfalse\n" +
                                    "http.frozen.clock\tQDB_HTTP_FROZEN_CLOCK\ttrue\tconf\tfalse\tfalse\n" +
                                    "http.health.check.authentication.required\tQDB_HTTP_HEALTH_CHECK_AUTHENTICATION_REQUIRED\ttrue\tdefault\tfalse\tfalse\n" +
                                    "http.json.query.connection.check.frequency\tQDB_HTTP_JSON_QUERY_CONNECTION_CHECK_FREQUENCY\t1000000\tdefault\tfalse\tfalse\n" +
                                    "http.keep-alive.max\tQDB_HTTP_KEEP-ALIVE_MAX\t10000\tdefault\tfalse\tfalse\n" +
                                    "http.keep-alive.timeout\tQDB_HTTP_KEEP-ALIVE_TIMEOUT\t5\tdefault\tfalse\tfalse\n" +
                                    "http.min.bind.to\tQDB_HTTP_MIN_BIND_TO\t0.0.0.0:9003\tdefault\tfalse\tfalse\n" +
                                    "http.min.enabled\tQDB_HTTP_MIN_ENABLED\ttrue\tconf\tfalse\tfalse\n" +
                                    "http.min.net.bind.to\tQDB_HTTP_MIN_NET_BIND_TO\t0.0.0.0:" + HTTP_MIN_PORT + "\tconf\tfalse\tfalse\n" +
                                    "http.min.net.connection.hint\tQDB_HTTP_MIN_NET_CONNECTION_HINT\tfalse\tdefault\tfalse\tfalse\n" +
                                    "http.min.net.connection.limit\tQDB_HTTP_MIN_NET_CONNECTION_LIMIT\t64\tdefault\tfalse\tfalse\n" +
                                    "http.min.net.connection.sndbuf\tQDB_HTTP_MIN_NET_CONNECTION_SNDBUF\t-1\tdefault\tfalse\tfalse\n" +
                                    "http.min.net.snd.buf.size\tQDB_HTTP_MIN_NET_SND_BUF_SIZE\t-1\tdefault\tfalse\tfalse\n" +
                                    "http.min.send.buffer.size\tQDB_HTTP_MIN_SEND_BUFFER_SIZE\t1024\tdefault\tfalse\tfalse\n" +
                                    "http.min.net.connection.rcvbuf\tQDB_HTTP_MIN_NET_CONNECTION_RCVBUF\t-1\tdefault\tfalse\tfalse\n" +
                                    "http.min.receive.buffer.size\tQDB_HTTP_MIN_RECEIVE_BUFFER_SIZE\t1024\tdefault\tfalse\tfalse\n" +
                                    "http.min.recv.buffer.size\tQDB_HTTP_MIN_RECV_BUFFER_SIZE\t1024\tdefault\tfalse\tfalse\n" +
                                    "http.min.net.connection.queue.timeout\tQDB_HTTP_MIN_NET_CONNECTION_QUEUE_TIMEOUT\t5000\tdefault\tfalse\tfalse\n" +
                                    "http.min.net.connection.timeout\tQDB_HTTP_MIN_NET_CONNECTION_TIMEOUT\t300000\tdefault\tfalse\tfalse\n" +
                                    "http.min.net.idle.connection.timeout\tQDB_HTTP_MIN_NET_IDLE_CONNECTION_TIMEOUT\t300000\tdefault\tfalse\tfalse\n" +
                                    "http.min.net.queued.connection.timeout\tQDB_HTTP_MIN_NET_QUEUED_CONNECTION_TIMEOUT\t5000\tdefault\tfalse\tfalse\n" +
                                    "http.min.net.accept.loop.timeout\tQDB_HTTP_MIN_NET_ACCEPT_LOOP_TIMEOUT\t500\tdefault\tfalse\tfalse\n" +
                                    "http.min.worker.affinity\tQDB_HTTP_MIN_WORKER_AFFINITY\t\tdefault\tfalse\tfalse\n" +
                                    "http.min.worker.count\tQDB_HTTP_MIN_WORKER_COUNT\t1\tdefault\tfalse\tfalse\n" +
                                    "http.min.worker.haltOnError\tQDB_HTTP_MIN_WORKER_HALTONERROR\tfalse\tdefault\tfalse\tfalse\n" +
                                    "http.min.worker.sleep.threshold\tQDB_HTTP_MIN_WORKER_SLEEP_THRESHOLD\t100\tdefault\tfalse\tfalse\n" +
                                    "http.min.worker.sleep.timeout\tQDB_HTTP_MIN_WORKER_SLEEP_TIMEOUT\t50\tdefault\tfalse\tfalse\n" +
                                    "http.min.worker.nap.threshold\tQDB_HTTP_MIN_WORKER_NAP_THRESHOLD\t100\tdefault\tfalse\tfalse\n" +
                                    "http.min.worker.yield.threshold\tQDB_HTTP_MIN_WORKER_YIELD_THRESHOLD\t10\tdefault\tfalse\tfalse\n" +
                                    "http.multipart.header.buffer.size\tQDB_HTTP_MULTIPART_HEADER_BUFFER_SIZE\t512\tdefault\tfalse\ttrue\n" +
                                    "http.multipart.idle.spin.count\tQDB_HTTP_MULTIPART_IDLE_SPIN_COUNT\t10000\tdefault\tfalse\tfalse\n" +
                                    "http.net.snd.buf.size\tQDB_HTTP_NET_SND_BUF_SIZE\t-1\tdefault\tfalse\tfalse\n" +
                                    "http.net.connection.sndbuf\tQDB_HTTP_NET_CONNECTION_SNDBUF\t-1\tdefault\tfalse\tfalse\n" +
                                    "http.send.buffer.size\tQDB_HTTP_SEND_BUFFER_SIZE\t2097152\tdefault\tfalse\ttrue\n" +
                                    "http.net.rcv.buf.size\tQDB_HTTP_NET_RCV_BUF_SIZE\t-1\tdefault\tfalse\tfalse\n" +
                                    "http.net.connection.rcvbuf\tQDB_HTTP_NET_CONNECTION_RCVBUF\t-1\tdefault\tfalse\tfalse\n" +
                                    "http.receive.buffer.size\tQDB_HTTP_RECEIVE_BUFFER_SIZE\t2097152\tdefault\tfalse\tfalse\n" +
                                    "http.recv.buffer.size\tQDB_HTTP_RECV_BUFFER_SIZE\t2097152\tdefault\tfalse\ttrue\n" +
                                    "http.net.active.connection.limit\tQDB_HTTP_NET_ACTIVE_CONNECTION_LIMIT\t256\tdefault\tfalse\tfalse\n" +
                                    "http.net.bind.to\tQDB_HTTP_NET_BIND_TO\t0.0.0.0:" + HTTP_PORT + "\tdefault\tfalse\tfalse\n" +
                                    "http.net.connection.hint\tQDB_HTTP_NET_CONNECTION_HINT\tfalse\tdefault\tfalse\tfalse\n" +
                                    "http.net.connection.limit\tQDB_HTTP_NET_CONNECTION_LIMIT\t256\tdefault\tfalse\ttrue\n" +
                                    "http.net.connection.queue.timeout\tQDB_HTTP_NET_CONNECTION_QUEUE_TIMEOUT\t5000\tdefault\tfalse\tfalse\n" +
                                    "http.net.connection.timeout\tQDB_HTTP_NET_CONNECTION_TIMEOUT\t300000\tdefault\tfalse\tfalse\n" +
                                    "http.net.idle.connection.timeout\tQDB_HTTP_NET_IDLE_CONNECTION_TIMEOUT\t300000\tdefault\tfalse\tfalse\n" +
                                    "http.net.queued.connection.timeout\tQDB_HTTP_NET_QUEUED_CONNECTION_TIMEOUT\t5000\tdefault\tfalse\tfalse\n" +
                                    "http.pessimistic.health.check.enabled\tQDB_HTTP_PESSIMISTIC_HEALTH_CHECK_ENABLED\tfalse\tdefault\tfalse\tfalse\n" +
                                    "http.query.cache.block.count\tQDB_HTTP_QUERY_CACHE_BLOCK_COUNT\t32\tdefault\tfalse\tfalse\n" +
                                    "http.query.cache.enabled\tQDB_HTTP_QUERY_CACHE_ENABLED\tfalse\tconf\tfalse\tfalse\n" +
                                    "http.query.cache.row.count\tQDB_HTTP_QUERY_CACHE_ROW_COUNT\t4\tdefault\tfalse\tfalse\n" +
                                    "http.request.header.buffer.size\tQDB_HTTP_REQUEST_HEADER_BUFFER_SIZE\t64448\tdefault\tfalse\ttrue\n" +
                                    "http.security.interrupt.on.closed.connection\tQDB_HTTP_SECURITY_INTERRUPT_ON_CLOSED_CONNECTION\ttrue\tdefault\tfalse\tfalse\n" +
                                    "http.security.max.response.rows\tQDB_HTTP_SECURITY_MAX_RESPONSE_ROWS\t9223372036854775807\tdefault\tfalse\tfalse\n" +
                                    "http.security.readonly\tQDB_HTTP_SECURITY_READONLY\tfalse\tdefault\tfalse\tfalse\n" +
                                    "http.server.keep.alive\tQDB_HTTP_SERVER_KEEP_ALIVE\ttrue\tdefault\tfalse\tfalse\n" +
                                    "http.static.public.directory\tQDB_HTTP_STATIC_PUBLIC_DIRECTORY\tpublic\tdefault\tfalse\tfalse\n" +
                                    "http.text.analysis.max.lines\tQDB_HTTP_TEXT_ANALYSIS_MAX_LINES\t1000\tdefault\tfalse\tfalse\n" +
                                    "http.text.date.adapter.pool.capacity\tQDB_HTTP_TEXT_DATE_ADAPTER_POOL_CAPACITY\t16\tdefault\tfalse\tfalse\n" +
                                    "http.text.json.cache.limit\tQDB_HTTP_TEXT_JSON_CACHE_LIMIT\t16384\tdefault\tfalse\tfalse\n" +
                                    "http.text.json.cache.size\tQDB_HTTP_TEXT_JSON_CACHE_SIZE\t8192\tdefault\tfalse\tfalse\n" +
                                    "http.text.lexer.string.pool.capacity\tQDB_HTTP_TEXT_LEXER_STRING_POOL_CAPACITY\t64\tdefault\tfalse\tfalse\n" +
                                    "http.text.max.required.delimiter.stddev\tQDB_HTTP_TEXT_MAX_REQUIRED_DELIMITER_STDDEV\t0.1222\tdefault\tfalse\tfalse\n" +
                                    "http.text.max.required.line.length.stddev\tQDB_HTTP_TEXT_MAX_REQUIRED_LINE_LENGTH_STDDEV\t0.8\tdefault\tfalse\tfalse\n" +
                                    "http.text.metadata.string.pool.capacity\tQDB_HTTP_TEXT_METADATA_STRING_POOL_CAPACITY\t128\tdefault\tfalse\tfalse\n" +
                                    "http.text.roll.buffer.limit\tQDB_HTTP_TEXT_ROLL_BUFFER_LIMIT\t4194304\tdefault\tfalse\tfalse\n" +
                                    "http.text.roll.buffer.size\tQDB_HTTP_TEXT_ROLL_BUFFER_SIZE\t1024\tdefault\tfalse\tfalse\n" +
                                    "http.text.timestamp.adapter.pool.capacity\tQDB_HTTP_TEXT_TIMESTAMP_ADAPTER_POOL_CAPACITY\t64\tdefault\tfalse\tfalse\n" +
                                    "http.text.decimal.adapter.pool.capacity\tQDB_HTTP_TEXT_DECIMAL_ADAPTER_POOL_CAPACITY\t64\tdefault\tfalse\tfalse\n" +
                                    "http.text.utf8.sink.size\tQDB_HTTP_TEXT_UTF8_SINK_SIZE\t4096\tdefault\tfalse\tfalse\n" +
                                    "http.version\tQDB_HTTP_VERSION\tHTTP/1.1\tdefault\tfalse\tfalse\n" +
                                    "http.worker.affinity\tQDB_HTTP_WORKER_AFFINITY\t\tdefault\tfalse\tfalse\n" +
                                    "http.worker.count\tQDB_HTTP_WORKER_COUNT\t0\tdefault\tfalse\tfalse\n" +
                                    "http.worker.haltOnError\tQDB_HTTP_WORKER_HALTONERROR\tfalse\tdefault\tfalse\tfalse\n" +
                                    "http.worker.sleep.threshold\tQDB_HTTP_WORKER_SLEEP_THRESHOLD\t10000\tdefault\tfalse\tfalse\n" +
                                    "http.worker.sleep.timeout\tQDB_HTTP_WORKER_SLEEP_TIMEOUT\t10\tdefault\tfalse\tfalse\n" +
                                    "http.worker.nap.threshold\tQDB_HTTP_WORKER_NAP_THRESHOLD\t7000\tdefault\tfalse\tfalse\n" +
                                    "http.worker.yield.threshold\tQDB_HTTP_WORKER_YIELD_THRESHOLD\t10\tdefault\tfalse\tfalse\n" +
                                    "line.log.message.on.error\tQDB_LINE_LOG_MESSAGE_ON_ERROR\ttrue\tdefault\tfalse\tfalse\n" +
                                    "line.auto.create.new.columns\tQDB_LINE_AUTO_CREATE_NEW_COLUMNS\ttrue\tdefault\tfalse\tfalse\n" +
                                    "line.auto.create.new.tables\tQDB_LINE_AUTO_CREATE_NEW_TABLES\ttrue\tdefault\tfalse\tfalse\n" +
                                    "line.default.partition.by\tQDB_LINE_DEFAULT_PARTITION_BY\tDAY\tdefault\tfalse\tfalse\n" +
                                    "line.float.default.column.type\tQDB_LINE_FLOAT_DEFAULT_COLUMN_TYPE\tDOUBLE\tdefault\tfalse\tfalse\n" +
                                    "line.http.enabled\tQDB_LINE_HTTP_ENABLED\ttrue\tdefault\tfalse\tfalse\n" +
                                    "line.http.max.recv.buffer.size\tQDB_LINE_HTTP_MAX_RECV_BUFFER_SIZE\t1073741824\tdefault\tfalse\ttrue\n" +
                                    "line.http.ping.version\tQDB_LINE_HTTP_PING_VERSION\tv2.7.4\tdefault\tfalse\tfalse\n" +
                                    "line.integer.default.column.type\tQDB_LINE_INTEGER_DEFAULT_COLUMN_TYPE\tLONG\tdefault\tfalse\tfalse\n" +
                                    "line.timestamp.default.column.type\tQDB_LINE_TIMESTAMP_DEFAULT_COLUMN_TYPE\tTIMESTAMP\tdefault\tfalse\tfalse\n" +
                                    "line.tcp.auth.db.path\tQDB_LINE_TCP_AUTH_DB_PATH\t\tdefault\tfalse\tfalse\n" +
                                    "line.tcp.commit.interval.default\tQDB_LINE_TCP_COMMIT_INTERVAL_DEFAULT\t2000\tdefault\tfalse\tfalse\n" +
                                    "line.tcp.commit.interval.fraction\tQDB_LINE_TCP_COMMIT_INTERVAL_FRACTION\t0.5\tdefault\tfalse\tfalse\n" +
                                    "line.tcp.connection.pool.capacity\tQDB_LINE_TCP_CONNECTION_POOL_CAPACITY\t8\tdefault\tfalse\tfalse\n" +
                                    "line.tcp.default.partition.by\tQDB_LINE_TCP_DEFAULT_PARTITION_BY\tDAY\tdefault\tfalse\tfalse\n" +
                                    "line.tcp.disconnect.on.error\tQDB_LINE_TCP_DISCONNECT_ON_ERROR\ttrue\tdefault\tfalse\tfalse\n" +
                                    "line.tcp.enabled\tQDB_LINE_TCP_ENABLED\ttrue\tconf\tfalse\tfalse\n" +
                                    "line.tcp.io.halt.on.error\tQDB_LINE_TCP_IO_HALT_ON_ERROR\tfalse\tdefault\tfalse\tfalse\n" +
                                    "line.tcp.io.worker.affinity\tQDB_LINE_TCP_IO_WORKER_AFFINITY\t\tdefault\tfalse\tfalse\n" +
                                    "line.tcp.io.worker.sleep.threshold\tQDB_LINE_TCP_IO_WORKER_SLEEP_THRESHOLD\t10000\tdefault\tfalse\tfalse\n" +
                                    "line.tcp.io.worker.nap.threshold\tQDB_LINE_TCP_IO_WORKER_NAP_THRESHOLD\t7000\tdefault\tfalse\tfalse\n" +
                                    "line.tcp.io.worker.yield.threshold\tQDB_LINE_TCP_IO_WORKER_YIELD_THRESHOLD\t10\tdefault\tfalse\tfalse\n" +
                                    "line.tcp.maintenance.job.interval\tQDB_LINE_TCP_MAINTENANCE_JOB_INTERVAL\t1000\tdefault\tfalse\tfalse\n" +
                                    "line.tcp.max.measurement.size\tQDB_LINE_TCP_MAX_MEASUREMENT_SIZE\t32768\tdefault\tfalse\tfalse\n" +
                                    "line.tcp.min.idle.ms.before.writer.release\tQDB_LINE_TCP_MIN_IDLE_MS_BEFORE_WRITER_RELEASE\t500\tdefault\tfalse\tfalse\n" +
                                    "line.tcp.msg.buffer.size\tQDB_LINE_TCP_MSG_BUFFER_SIZE\t131072\tdefault\tfalse\tfalse\n" +
                                    "line.tcp.recv.buffer.size\tQDB_LINE_TCP_RECV_BUFFER_SIZE\t131072\tdefault\tfalse\tfalse\n" +
                                    "line.tcp.max.recv.buffer.size\tQDB_LINE_TCP_MAX_RECV_BUFFER_SIZE\t1073741824\tdefault\tfalse\tfalse\n" +
                                    "line.tcp.net.recv.buf.size\tQDB_LINE_TCP_NET_RECV_BUF_SIZE\t-1\tdefault\tfalse\tfalse\n" +
                                    "line.tcp.net.connection.rcvbuf\tQDB_LINE_TCP_NET_CONNECTION_RCVBUF\t-1\tdefault\tfalse\tfalse\n" +
                                    "line.tcp.net.active.connection.limit\tQDB_LINE_TCP_NET_ACTIVE_CONNECTION_LIMIT\t256\tdefault\tfalse\tfalse\n" +
                                    "line.tcp.net.bind.to\tQDB_LINE_TCP_NET_BIND_TO\t0.0.0.0:" + ILP_PORT + "\tconf\tfalse\tfalse\n" +
                                    "line.tcp.net.connection.heartbeat.interval\tQDB_LINE_TCP_NET_CONNECTION_HEARTBEAT_INTERVAL\t500\tdefault\tfalse\tfalse\n" +
                                    "line.tcp.net.connection.hint\tQDB_LINE_TCP_NET_CONNECTION_HINT\tfalse\tdefault\tfalse\tfalse\n" +
                                    "line.tcp.net.connection.limit\tQDB_LINE_TCP_NET_CONNECTION_LIMIT\t256\tdefault\tfalse\ttrue\n" +
                                    "line.tcp.net.connection.queue.timeout\tQDB_LINE_TCP_NET_CONNECTION_QUEUE_TIMEOUT\t5000\tdefault\tfalse\tfalse\n" +
                                    "line.tcp.net.connection.timeout\tQDB_LINE_TCP_NET_CONNECTION_TIMEOUT\t0\tdefault\tfalse\tfalse\n" +
                                    "line.tcp.net.idle.timeout\tQDB_LINE_TCP_NET_IDLE_TIMEOUT\t0\tdefault\tfalse\tfalse\n" +
                                    "line.tcp.net.queued.timeout\tQDB_LINE_TCP_NET_QUEUED_TIMEOUT\t5000\tdefault\tfalse\tfalse\n" +
                                    "line.tcp.net.accept.loop.timeout\tQDB_LINE_TCP_NET_ACCEPT_LOOP_TIMEOUT\t500\tdefault\tfalse\tfalse\n" +
                                    "line.tcp.symbol.cache.wait.before.reload\tQDB_LINE_TCP_SYMBOL_CACHE_WAIT_BEFORE_RELOAD\t500000\tdefault\tfalse\tfalse\n" +
                                    "line.tcp.timestamp\tQDB_LINE_TCP_TIMESTAMP\tn\tdefault\tfalse\tfalse\n" +
                                    "line.tcp.undocumented.string.to.char.cast.allowed\tQDB_LINE_TCP_UNDOCUMENTED_STRING_TO_CHAR_CAST_ALLOWED\tfalse\tdefault\tfalse\tfalse\n" +
                                    "line.tcp.writer.halt.on.error\tQDB_LINE_TCP_WRITER_HALT_ON_ERROR\tfalse\tdefault\tfalse\tfalse\n" +
                                    "line.tcp.writer.queue.capacity\tQDB_LINE_TCP_WRITER_QUEUE_CAPACITY\t128\tdefault\tfalse\tfalse\n" +
                                    "line.tcp.writer.worker.affinity\tQDB_LINE_TCP_WRITER_WORKER_AFFINITY\t\tdefault\tfalse\tfalse\n" +
                                    "line.tcp.writer.worker.count\tQDB_LINE_TCP_WRITER_WORKER_COUNT\t0\tdefault\tfalse\tfalse\n" +
                                    "line.tcp.writer.worker.sleep.threshold\tQDB_LINE_TCP_WRITER_WORKER_SLEEP_THRESHOLD\t10000\tdefault\tfalse\tfalse\n" +
                                    "line.tcp.writer.worker.nap.threshold\tQDB_LINE_TCP_WRITER_WORKER_NAP_THRESHOLD\t7000\tdefault\tfalse\tfalse\n" +
                                    "line.tcp.writer.worker.yield.threshold\tQDB_LINE_TCP_WRITER_WORKER_YIELD_THRESHOLD\t10\tdefault\tfalse\tfalse\n" +
                                    "line.udp.bind.to\tQDB_LINE_UDP_BIND_TO\t0.0.0.0:" + ILP_PORT + "\tconf\tfalse\tfalse\n" +
                                    "line.udp.commit.mode\tQDB_LINE_UDP_COMMIT_MODE\tnosync\tdefault\tfalse\tfalse\n" +
                                    "line.udp.commit.rate\tQDB_LINE_UDP_COMMIT_RATE\t1000000\tdefault\tfalse\tfalse\n" +
                                    "line.udp.enabled\tQDB_LINE_UDP_ENABLED\tfalse\tdefault\tfalse\tfalse\n" +
                                    "line.udp.join\tQDB_LINE_UDP_JOIN\t232.1.2.3\tdefault\tfalse\tfalse\n" +
                                    "line.udp.msg.buffer.size\tQDB_LINE_UDP_MSG_BUFFER_SIZE\t2048\tdefault\tfalse\tfalse\n" +
                                    "line.udp.msg.count\tQDB_LINE_UDP_MSG_COUNT\t10000\tdefault\tfalse\tfalse\n" +
                                    "line.udp.own.thread\tQDB_LINE_UDP_OWN_THREAD\tfalse\tdefault\tfalse\tfalse\n" +
                                    "line.udp.own.thread.affinity\tQDB_LINE_UDP_OWN_THREAD_AFFINITY\t-1\tdefault\tfalse\tfalse\n" +
                                    "line.udp.receive.buffer.size\tQDB_LINE_UDP_RECEIVE_BUFFER_SIZE\t4096\tconf\tfalse\tfalse\n" +
                                    "line.udp.timestamp\tQDB_LINE_UDP_TIMESTAMP\tn\tdefault\tfalse\tfalse\n" +
                                    "line.udp.unicast\tQDB_LINE_UDP_UNICAST\tfalse\tdefault\tfalse\tfalse\n" +
                                    "metrics.enabled\tQDB_METRICS_ENABLED\tfalse\tconf\tfalse\tfalse\n" +
                                    "cairo.mat.view.enabled\tQDB_CAIRO_MAT_VIEW_ENABLED\ttrue\tdefault\tfalse\tfalse\n" +
                                    "cairo.mat.view.max.refresh.retries\tQDB_CAIRO_MAT_VIEW_MAX_REFRESH_RETRIES\t10\tdefault\tfalse\ttrue\n" +
                                    "cairo.mat.view.refresh.oom.retry.timeout\tQDB_CAIRO_MAT_VIEW_REFRESH_OOM_RETRY_TIMEOUT\t200\tdefault\tfalse\tfalse\n" +
                                    "cairo.mat.view.insert.as.select.batch.size\tQDB_CAIRO_MAT_VIEW_INSERT_AS_SELECT_BATCH_SIZE\t1000000\tdefault\tfalse\ttrue\n" +
                                    "cairo.mat.view.rows.per.query.estimate\tQDB_CAIRO_MAT_VIEW_ROWS_PER_QUERY_ESTIMATE\t1000000\tdefault\tfalse\ttrue\n" +
                                    "cairo.mat.view.parallel.sql.enabled\tQDB_CAIRO_MAT_VIEW_PARALLEL_SQL_ENABLED\ttrue\tdefault\tfalse\tfalse\n" +
                                    "cairo.mat.view.max.refresh.intervals\tQDB_CAIRO_MAT_VIEW_MAX_REFRESH_INTERVALS\t100\tdefault\tfalse\ttrue\n" +
                                    "cairo.mat.view.max.refresh.step\tQDB_CAIRO_MAT_VIEW_MAX_REFRESH_STEP\t31536000000000\tdefault\tfalse\tfalse\n" +
                                    "cairo.mat.view.refresh.intervals.update.period\tQDB_CAIRO_MAT_VIEW_REFRESH_INTERVALS_UPDATE_PERIOD\t15000\tdefault\tfalse\tfalse\n" +
                                    "mat.view.refresh.worker.nap.threshold\tQDB_MAT_VIEW_REFRESH_WORKER_NAP_THRESHOLD\t7000\tdefault\tfalse\tfalse\n" +
                                    "mat.view.refresh.worker.affinity\tQDB_MAT_VIEW_REFRESH_WORKER_AFFINITY\t\tdefault\tfalse\tfalse\n" +
                                    "mat.view.refresh.worker.sleep.timeout\tQDB_MAT_VIEW_REFRESH_WORKER_SLEEP_TIMEOUT\t10\tdefault\tfalse\tfalse\n" +
                                    "mat.view.refresh.worker.haltOnError\tQDB_MAT_VIEW_REFRESH_WORKER_HALTONERROR\tfalse\tdefault\tfalse\tfalse\n" +
                                    "mat.view.refresh.worker.yield.threshold\tQDB_MAT_VIEW_REFRESH_WORKER_YIELD_THRESHOLD\t1000\tdefault\tfalse\tfalse\n" +
                                    "mat.view.refresh.worker.sleep.threshold\tQDB_MAT_VIEW_REFRESH_WORKER_SLEEP_THRESHOLD\t10000\tdefault\tfalse\tfalse\n" +
                                    "export.worker.nap.threshold\tQDB_EXPORT_WORKER_NAP_THRESHOLD\t7000\tdefault\tfalse\tfalse\n" +
                                    "export.worker.affinity\tQDB_EXPORT_WORKER_AFFINITY\t\tdefault\tfalse\tfalse\n" +
                                    "export.worker.sleep.timeout\tQDB_EXPORT_WORKER_SLEEP_TIMEOUT\t10\tdefault\tfalse\tfalse\n" +
                                    "export.worker.haltOnError\tQDB_EXPORT_WORKER_HALTONERROR\tfalse\tdefault\tfalse\tfalse\n" +
                                    "export.worker.yield.threshold\tQDB_EXPORT_WORKER_YIELD_THRESHOLD\t1000\tdefault\tfalse\tfalse\n" +
                                    "export.worker.sleep.threshold\tQDB_EXPORT_WORKER_SLEEP_THRESHOLD\t10000\tdefault\tfalse\tfalse\n" +
                                    "net.test.connection.buffer.size\tQDB_NET_TEST_CONNECTION_BUFFER_SIZE\t64\tdefault\tfalse\tfalse\n" +
                                    "pg.binary.param.count.capacity\tQDB_PG_BINARY_PARAM_COUNT_CAPACITY\t2\tdefault\tfalse\tfalse\n" +
                                    "pg.character.store.capacity\tQDB_PG_CHARACTER_STORE_CAPACITY\t4096\tdefault\tfalse\tfalse\n" +
                                    "pg.character.store.pool.capacity\tQDB_PG_CHARACTER_STORE_POOL_CAPACITY\t64\tdefault\tfalse\tfalse\n" +
                                    "pg.connection.pool.capacity\tQDB_PG_CONNECTION_POOL_CAPACITY\t4\tdefault\tfalse\tfalse\n" +
                                    "pg.daemon.pool\tQDB_PG_DAEMON_POOL\ttrue\tdefault\tfalse\tfalse\n" +
                                    "pg.date.locale\tQDB_PG_DATE_LOCALE\ten\tdefault\tfalse\tfalse\n" +
                                    "pg.enabled\tQDB_PG_ENABLED\ttrue\tconf\tfalse\tfalse\n" +
                                    "pg.halt.on.error\tQDB_PG_HALT_ON_ERROR\tfalse\tdefault\tfalse\tfalse\n" +
                                    "pg.insert.cache.block.count\tQDB_PG_INSERT_CACHE_BLOCK_COUNT\t4\tdefault\tfalse\tfalse\n" +
                                    "pg.insert.cache.enabled\tQDB_PG_INSERT_CACHE_ENABLED\tfalse\tconf\tfalse\tfalse\n" +
                                    "pg.insert.cache.row.count\tQDB_PG_INSERT_CACHE_ROW_COUNT\t4\tdefault\tfalse\tfalse\n" +
                                    "pg.max.blob.size.on.query\tQDB_PG_MAX_BLOB_SIZE_ON_QUERY\t524288\tdefault\tfalse\tfalse\n" +
                                    "pg.named.statement.cache.capacity\tQDB_PG_NAMED_STATEMENT_CACHE_CAPACITY\t32\tdefault\tfalse\tfalse\n" +
                                    "pg.named.statement.pool.capacity\tQDB_PG_NAMED_STATEMENT_POOL_CAPACITY\t32\tdefault\tfalse\tfalse\n" +
                                    "pg.net.active.connection.limit\tQDB_PG_NET_ACTIVE_CONNECTION_LIMIT\t64\tdefault\tfalse\tfalse\n" +
                                    "pg.net.bind.to\tQDB_PG_NET_BIND_TO\t0.0.0.0:" + PG_PORT + "\tconf\tfalse\tfalse\n" +
                                    "pg.net.connection.hint\tQDB_PG_NET_CONNECTION_HINT\tfalse\tdefault\tfalse\tfalse\n" +
                                    "pg.net.connection.limit\tQDB_PG_NET_CONNECTION_LIMIT\t64\tdefault\tfalse\ttrue\n" +
                                    "pg.net.connection.queue.timeout\tQDB_PG_NET_CONNECTION_QUEUE_TIMEOUT\t300000\tdefault\tfalse\tfalse\n" +
                                    "pg.net.connection.timeout\tQDB_PG_NET_CONNECTION_TIMEOUT\t300000\tdefault\tfalse\tfalse\n" +
                                    "pg.net.idle.timeout\tQDB_PG_NET_IDLE_TIMEOUT\t300000\tdefault\tfalse\tfalse\n" +
                                    "pg.net.connection.sndbuf\tQDB_PG_NET_CONNECTION_SNDBUF\t-1\tdefault\tfalse\tfalse\n" +
                                    "pg.net.accept.loop.timeout\tQDB_PG_NET_ACCEPT_LOOP_TIMEOUT\t500\tdefault\tfalse\tfalse\n" +
                                    "pg.net.send.buf.size\tQDB_PG_NET_SEND_BUF_SIZE\t-1\tdefault\tfalse\tfalse\n" +
                                    "pg.net.connection.rcvbuf\tQDB_PG_NET_CONNECTION_RCVBUF\t-1\tdefault\tfalse\tfalse\n" +
                                    "pg.net.recv.buf.size\tQDB_PG_NET_RECV_BUF_SIZE\t-1\tdefault\tfalse\tfalse\n" +
                                    "pg.password\tQDB_PG_PASSWORD\t****\tdefault\ttrue\ttrue\n" +
                                    "pg.pending.writers.cache.capacity\tQDB_PG_PENDING_WRITERS_CACHE_CAPACITY\t16\tdefault\tfalse\tfalse\n" +
                                    "pg.readonly.password\tQDB_PG_READONLY_PASSWORD\t****\tdefault\ttrue\ttrue\n" +
                                    "pg.readonly.user\tQDB_PG_READONLY_USER\tuser\tdefault\tfalse\ttrue\n" +
                                    "pg.readonly.user.enabled\tQDB_PG_READONLY_USER_ENABLED\tfalse\tdefault\tfalse\ttrue\n" +
                                    "pg.recv.buffer.size\tQDB_PG_RECV_BUFFER_SIZE\t1048576\tdefault\tfalse\ttrue\n" +
                                    "pg.security.readonly\tQDB_PG_SECURITY_READONLY\tfalse\tdefault\tfalse\tfalse\n" +
                                    "pg.select.cache.block.count\tQDB_PG_SELECT_CACHE_BLOCK_COUNT\t32\tdefault\tfalse\tfalse\n" +
                                    "pg.select.cache.enabled\tQDB_PG_SELECT_CACHE_ENABLED\tfalse\tconf\tfalse\tfalse\n" +
                                    "pg.select.cache.row.count\tQDB_PG_SELECT_CACHE_ROW_COUNT\t4\tdefault\tfalse\tfalse\n" +
                                    "pg.send.buffer.size\tQDB_PG_SEND_BUFFER_SIZE\t1048576\tdefault\tfalse\ttrue\n" +
                                    "pg.update.cache.block.count\tQDB_PG_UPDATE_CACHE_BLOCK_COUNT\t4\tdefault\tfalse\tfalse\n" +
                                    "pg.update.cache.enabled\tQDB_PG_UPDATE_CACHE_ENABLED\tfalse\tconf\tfalse\tfalse\n" +
                                    "pg.update.cache.row.count\tQDB_PG_UPDATE_CACHE_ROW_COUNT\t4\tdefault\tfalse\tfalse\n" +
                                    "pg.user\tQDB_PG_USER\tadmin\tdefault\tfalse\ttrue\n" +
                                    "pg.worker.affinity\tQDB_PG_WORKER_AFFINITY\t\tdefault\tfalse\tfalse\n" +
                                    "pg.worker.count\tQDB_PG_WORKER_COUNT\t0\tdefault\tfalse\tfalse\n" +
                                    "pg.worker.sleep.threshold\tQDB_PG_WORKER_SLEEP_THRESHOLD\t10000\tdefault\tfalse\tfalse\n" +
                                    "pg.worker.nap.threshold\tQDB_PG_WORKER_NAP_THRESHOLD\t7000\tdefault\tfalse\tfalse\n" +
                                    "pg.worker.yield.threshold\tQDB_PG_WORKER_YIELD_THRESHOLD\t10\tdefault\tfalse\tfalse\n" +
                                    "pg.named.statement.limit\tQDB_PG_NAMED_STATEMENT_LIMIT\t10000\tdefault\tfalse\ttrue\n" +
                                    "posthog.enabled\tQDB_POSTHOG_ENABLED\tfalse\tdefault\tfalse\tfalse\n" +
                                    "posthog.api.key\tQDB_POSTHOG_API_KEY\t\tdefault\tfalse\tfalse\n" +
                                    "query.timeout.sec\tQDB_QUERY_TIMEOUT_SEC\t60\tdefault\tfalse\tfalse\n" +
                                    "ram.usage.limit.bytes\tQDB_RAM_USAGE_LIMIT_BYTES\t0\tdefault\tfalse\tfalse\n" +
                                    "ram.usage.limit.percent\tQDB_RAM_USAGE_LIMIT_PERCENT\t90\tdefault\tfalse\tfalse\n" +
                                    "readonly\tQDB_READONLY\tfalse\tdefault\tfalse\tfalse\n" +
                                    "shared.worker.count\tQDB_SHARED_WORKER_COUNT\t2\tconf\tfalse\tfalse\n" +
                                    "shared.worker.haltOnError\tQDB_SHARED_WORKER_HALTONERROR\tfalse\tdefault\tfalse\tfalse\n" +
                                    "shared.worker.sleep.threshold\tQDB_SHARED_WORKER_SLEEP_THRESHOLD\t10000\tdefault\tfalse\tfalse\n" +
                                    "shared.worker.sleep.timeout\tQDB_SHARED_WORKER_SLEEP_TIMEOUT\t10\tdefault\tfalse\tfalse\n" +
                                    "shared.worker.nap.threshold\tQDB_SHARED_WORKER_NAP_THRESHOLD\t7000\tdefault\tfalse\tfalse\n" +
                                    "shared.worker.yield.threshold\tQDB_SHARED_WORKER_YIELD_THRESHOLD\t10\tdefault\tfalse\tfalse\n" +
                                    "shared.network.worker.affinity\tQDB_SHARED_NETWORK_WORKER_AFFINITY\t\tdefault\tfalse\tfalse\n" +
                                    "shared.network.worker.count\tQDB_SHARED_NETWORK_WORKER_COUNT\t2\tdefault\tfalse\tfalse\n" +
                                    "shared.query.worker.affinity\tQDB_SHARED_QUERY_WORKER_AFFINITY\t\tdefault\tfalse\tfalse\n" +
                                    "shared.query.worker.count\tQDB_SHARED_QUERY_WORKER_COUNT\t2\tdefault\tfalse\tfalse\n" +
                                    "shared.write.worker.affinity\tQDB_SHARED_WRITE_WORKER_AFFINITY\t\tdefault\tfalse\tfalse\n" +
                                    "shared.write.worker.count\tQDB_SHARED_WRITE_WORKER_COUNT\t2\tdefault\tfalse\tfalse\n" +
                                    "table.type.conversion.enabled\tQDB_TABLE_TYPE_CONVERSION_ENABLED\ttrue\tdefault\tfalse\tfalse\n" +
                                    "telemetry.disable.completely\tQDB_TELEMETRY_DISABLE_COMPLETELY\ttrue\tconf\tfalse\tfalse\n" +
                                    "telemetry.enabled\tQDB_TELEMETRY_ENABLED\tfalse\tconf\tfalse\tfalse\n" +
                                    "telemetry.hide.tables\tQDB_TELEMETRY_HIDE_TABLES\ttrue\tdefault\tfalse\tfalse\n" +
                                    "telemetry.queue.capacity\tQDB_TELEMETRY_QUEUE_CAPACITY\t512\tdefault\tfalse\tfalse\n" +
                                    "wal.apply.worker.affinity\tQDB_WAL_APPLY_WORKER_AFFINITY\t\tdefault\tfalse\tfalse\n" +
                                    "wal.apply.worker.haltOnError\tQDB_WAL_APPLY_WORKER_HALTONERROR\tfalse\tdefault\tfalse\tfalse\n" +
                                    "wal.apply.worker.sleep.threshold\tQDB_WAL_APPLY_WORKER_SLEEP_THRESHOLD\t10000\tdefault\tfalse\tfalse\n" +
                                    "wal.apply.worker.sleep.timeout\tQDB_WAL_APPLY_WORKER_SLEEP_TIMEOUT\t10\tdefault\tfalse\tfalse\n" +
                                    "wal.apply.worker.nap.threshold\tQDB_WAL_APPLY_WORKER_NAP_THRESHOLD\t7000\tdefault\tfalse\tfalse\n" +
                                    "wal.apply.worker.yield.threshold\tQDB_WAL_APPLY_WORKER_YIELD_THRESHOLD\t1000\tdefault\tfalse\tfalse\n" +
                                    "cairo.checkpoint.recovery.enabled\tQDB_CAIRO_CHECKPOINT_RECOVERY_ENABLED\ttrue\tdefault\tfalse\tfalse\n" +
                                    "log.sql.query.progress.exe\tQDB_LOG_SQL_QUERY_PROGRESS_EXE\ttrue\tdefault\tfalse\tfalse\n" +
                                    "log.level.verbose\tQDB_LOG_LEVEL_VERBOSE\tfalse\tdefault\tfalse\tfalse\n" +
                                    "cairo.partition.encoder.parquet.statistics.enabled\tQDB_CAIRO_PARTITION_ENCODER_PARQUET_STATISTICS_ENABLED\ttrue\tdefault\tfalse\tfalse\n" +
                                    "cairo.partition.encoder.parquet.raw.array.encoding.enabled\tQDB_CAIRO_PARTITION_ENCODER_PARQUET_RAW_ARRAY_ENCODING_ENABLED\tfalse\tdefault\tfalse\tfalse\n" +
                                    "cairo.partition.encoder.parquet.version\tQDB_CAIRO_PARTITION_ENCODER_PARQUET_VERSION\t1\tdefault\tfalse\tfalse\n" +
                                    "cairo.partition.encoder.parquet.row.group.size\tQDB_CAIRO_PARTITION_ENCODER_PARQUET_ROW_GROUP_SIZE\t100000\tdefault\tfalse\tfalse\n" +
                                    "cairo.partition.encoder.parquet.data.page.size\tQDB_CAIRO_PARTITION_ENCODER_PARQUET_DATA_PAGE_SIZE\t1048576\tdefault\tfalse\tfalse\n" +
                                    "cairo.partition.encoder.parquet.compression.codec\tQDB_CAIRO_PARTITION_ENCODER_PARQUET_COMPRESSION_CODEC\tZSTD\tdefault\tfalse\tfalse\n" +
                                    "cairo.partition.encoder.parquet.compression.level\tQDB_CAIRO_PARTITION_ENCODER_PARQUET_COMPRESSION_LEVEL\t9\tdefault\tfalse\tfalse\n" +
                                    "http.min.request.header.buffer.size\tQDB_HTTP_MIN_REQUEST_HEADER_BUFFER_SIZE\t4096\tdefault\tfalse\tfalse\n" +
                                    "http.min.allow.deflate.before.send\tQDB_HTTP_MIN_ALLOW_DEFLATE_BEFORE_SEND\tfalse\tdefault\tfalse\tfalse\n" +
                                    "http.min.multipart.header.buffer.size\tQDB_HTTP_MIN_MULTIPART_HEADER_BUFFER_SIZE\t512\tdefault\tfalse\tfalse\n" +
                                    "http.min.server.keep.alive\tQDB_HTTP_MIN_SERVER_KEEP_ALIVE\ttrue\tdefault\tfalse\tfalse\n" +
                                    "http.min.connection.string.pool.capacity\tQDB_HTTP_MIN_CONNECTION_STRING_POOL_CAPACITY\t2\tdefault\tfalse\tfalse\n" +
                                    "http.min.connection.pool.initial.capacity\tQDB_HTTP_MIN_CONNECTION_POOL_INITIAL_CAPACITY\t2\tdefault\tfalse\tfalse\n" +
                                    "http.min.multipart.idle.spin.count\tQDB_HTTP_MIN_MULTIPART_IDLE_SPIN_COUNT\t0\tdefault\tfalse\tfalse\n" +
                                    "cairo.o3.partition.overwrite.control.enabled\tQDB_CAIRO_O3_PARTITION_OVERWRITE_CONTROL_ENABLED\tfalse\tdefault\tfalse\tfalse\n" +
                                    "http.min.worker.priority\tQDB_HTTP_MIN_WORKER_PRIORITY\t8\tdefault\tfalse\tfalse\n" +
                                    "cairo.commit.latency\tQDB_CAIRO_COMMIT_LATENCY\t30000000\tdefault\tfalse\tfalse\n" +
                                    "cairo.create.table.column.model.pool.capacity\tQDB_CAIRO_CREATE_TABLE_COLUMN_MODEL_POOL_CAPACITY\t16\tdefault\tfalse\tfalse\n" +
                                    "log.timestamp.format\tQDB_LOG_TIMESTAMP_FORMAT\tyyyy-MM-ddTHH:mm:ss.SSSUUUz\tdefault\tfalse\tfalse\n" +
                                    "log.timestamp.locale\tQDB_LOG_TIMESTAMP_LOCALE\ten\tdefault\tfalse\tfalse\n" +
                                    "log.timestamp.timezone\tQDB_LOG_TIMESTAMP_TIMEZONE\tZ\tdefault\tfalse\tfalse\n" +
                                    "query.tracing.enabled\tQDB_QUERY_TRACING_ENABLED\tfalse\tdefault\tfalse\ttrue\n" +
                                    "http.json.query.connection.limit\tQDB_HTTP_JSON_QUERY_CONNECTION_LIMIT\t-1\tdefault\tfalse\ttrue\n" +
                                    "http.ilp.connection.limit\tQDB_HTTP_ILP_CONNECTION_LIMIT\t-1\tdefault\tfalse\ttrue\n" +
                                    "query.timeout\tQDB_QUERY_TIMEOUT\t60000\tdefault\tfalse\tfalse\n" +
                                    "http.context.table.status\tQDB_HTTP_CONTEXT_TABLE_STATUS\t\tdefault\tfalse\tfalse\n" +
                                    "http.context.execute\tQDB_HTTP_CONTEXT_EXECUTE\t\tdefault\tfalse\tfalse\n" +
                                    "http.context.ilp\tQDB_HTTP_CONTEXT_ILP\t\tdefault\tfalse\tfalse\n" +
                                    "http.redirect.count\tQDB_HTTP_REDIRECT_COUNT\t0\tdefault\tfalse\tfalse\n" +
                                    "http.context.import\tQDB_HTTP_CONTEXT_IMPORT\t\tdefault\tfalse\tfalse\n" +
                                    "http.context.web.console\tQDB_HTTP_CONTEXT_WEB_CONSOLE\t/\tdefault\tfalse\tfalse\n" +
                                    "http.context.export\tQDB_HTTP_CONTEXT_EXPORT\t\tdefault\tfalse\tfalse\n" +
                                    "http.context.ilp.ping\tQDB_HTTP_CONTEXT_ILP_PING\t\tdefault\tfalse\tfalse\n" +
                                    "http.context.settings\tQDB_HTTP_CONTEXT_SETTINGS\t\tdefault\tfalse\tfalse\n" +
                                    "http.context.warnings\tQDB_HTTP_CONTEXT_WARNINGS\t\tdefault\tfalse\tfalse\n" +
                                    "http.server.cookies.enabled\tQDB_HTTP_SERVER_COOKIES_ENABLED\ttrue\tdefault\tfalse\tfalse\n" +
                                    "http.session.timeout\tQDB_HTTP_SESSION_TIMEOUT\t1800000000\tdefault\tfalse\tfalse\n" +
                                    "cairo.max.array.element.count\tQDB_CAIRO_MAX_ARRAY_ELEMENT_COUNT\t10000000\tdefault\tfalse\tfalse\n" +
                                    "telemetry.db.size.estimate.timeout\tQDB_TELEMETRY_DB_SIZE_ESTIMATE_TIMEOUT\t1000\tdefault\tfalse\tfalse\n" +
                                    "cairo.write.back.off.timeout.on.mem.pressure\tQDB_CAIRO_WRITE_BACK_OFF_TIMEOUT_ON_MEM_PRESSURE\t4000\tdefault\tfalse\tfalse\n" +
                                    "pg.pipeline.capacity\tQDB_PG_PIPELINE_CAPACITY\t64\tdefault\tfalse\tfalse\n" +
                                    "query.within.latest.by.optimisation.enabled\tQDB_QUERY_WITHIN_LATEST_BY_OPTIMISATION_ENABLED\tfalse\tdefault\tfalse\tfalse\n" +
                                    "cairo.preferences.string.pool.capacity\tQDB_CAIRO_PREFERENCES_STRING_POOL_CAPACITY\t64\tdefault\tfalse\tfalse\n" +
                                    "http.settings.readonly\tQDB_HTTP_SETTINGS_READONLY\tfalse\tdefault\tfalse\tfalse\n" +
                                    "cairo.sql.column.alias.expression.enabled\tQDB_CAIRO_SQL_COLUMN_ALIAS_EXPRESSION_ENABLED\ttrue\tdefault\tfalse\tfalse\n" +
                                    "cairo.sql.column.alias.generated.max.size\tQDB_CAIRO_SQL_COLUMN_ALIAS_GENERATED_MAX_SIZE\t64\tdefault\tfalse\tfalse\n" +
                                    "cairo.file.descriptor.cache.enabled\tQDB_CAIRO_FILE_DESCRIPTOR_CACHE_ENABLED\ttrue\tdefault\tfalse\tfalse\n" +
                                    "cairo.sql.jit.max.in.list.size.threshold\tQDB_CAIRO_SQL_JIT_MAX_IN_LIST_SIZE_THRESHOLD\t10\tdefault\tfalse\ttrue\n" +
                                    "cairo.auto.scale.symbol.capacity\tQDB_CAIRO_AUTO_SCALE_SYMBOL_CAPACITY\ttrue\tdefault\tfalse\tfalse\n" +
                                    "cairo.auto.scale.symbol.capacity.threshold\tQDB_CAIRO_AUTO_SCALE_SYMBOL_CAPACITY_THRESHOLD\t0.8\tdefault\tfalse\tfalse\n" +
                                    "cairo.parquet.export.table.prefix\tQDB_CAIRO_PARQUET_EXPORT_TABLE_PREFIX\tzzz.copy.\tdefault\tfalse\tfalse\n" +
                                    "cairo.parquet.export.statistics.enabled\tQDB_CAIRO_PARQUET_EXPORT_STATISTICS_ENABLED\ttrue\tdefault\tfalse\tfalse\n" +
                                    "cairo.parquet.export.raw.array.encoding.enabled\tQDB_CAIRO_PARQUET_EXPORT_RAW_ARRAY_ENCODING_ENABLED\tfalse\tdefault\tfalse\tfalse\n" +
                                    "cairo.parquet.export.version\tQDB_CAIRO_PARQUET_EXPORT_VERSION\t1\tdefault\tfalse\tfalse\n" +
                                    "cairo.parquet.export.row.group.size\tQDB_CAIRO_PARQUET_EXPORT_ROW_GROUP_SIZE\t100000\tdefault\tfalse\tfalse\n" +
                                    "cairo.parquet.export.data.page.size\tQDB_CAIRO_PARQUET_EXPORT_DATA_PAGE_SIZE\t1048576\tdefault\tfalse\tfalse\n" +
                                    "cairo.parquet.export.compression.codec\tQDB_CAIRO_PARQUET_EXPORT_COMPRESSION_CODEC\tZSTD\tdefault\tfalse\tfalse\n" +
                                    "cairo.parquet.export.compression.level\tQDB_CAIRO_PARQUET_EXPORT_COMPRESSION_LEVEL\t9\tdefault\tfalse\tfalse\n" +
                                    "cairo.parquet.export.copy.report.frequency.lines\tQDB_CAIRO_PARQUET_EXPORT_COPY_REPORT_FREQUENCY_LINES\t500000\tdefault\tfalse\ttrue\n" +
                                    "cairo.resource.pool.tracing.enabled\tQDB_CAIRO_RESOURCE_POOL_TRACING_ENABLED\tfalse\tdefault\tfalse\tfalse\n" +
                                    "cairo.rmdir.max.depth\tQDB_CAIRO_RMDIR_MAX_DEPTH\t5\tdefault\tfalse\tfalse\n" +
                                    "cairo.sql.copier.chunked\tQDB_CAIRO_SQL_COPIER_CHUNKED\ttrue\tdefault\tfalse\ttrue\n"
                    )
                            .split("\n");

                    final Set<String> missingProps = new HashSet<>();
                    for (String property : expectedProps) {
                        if (!actualProps.remove(property)) {
                            missingProps.add(property);
                        }
                    }
                    assertTrue(
                            String.format("Missing properties: %s\nExtra properties: %s", missingProps, actualProps),
                            missingProps.isEmpty() && actualProps.isEmpty()
                    );
                }
            }
        });
    }

<<<<<<< HEAD
    @Test
    public void testRecentWriteTrackerHydrationOnRestart() throws Exception {
        assertMemoryLeak(() -> {
            // First server: create tables and write data
            try (
                    final ServerMain serverMain = new ServerMain(new Bootstrap(new PropBootstrapConfiguration() {
                        @Override
                        public boolean useSite() {
                            return false;
                        }
                    }, getServerMainArgs()));
                    SqlExecutionContext sqlExecutionContext = new SqlExecutionContextImpl(serverMain.getEngine(), 1).with(AllowAllSecurityContext.INSTANCE)
            ) {
                serverMain.start();

                // Create WAL tables and write data
                serverMain.getEngine().execute("CREATE TABLE tracker_test1 (ts TIMESTAMP, v INT) TIMESTAMP(ts) PARTITION BY DAY WAL", sqlExecutionContext);
                serverMain.getEngine().execute("CREATE TABLE tracker_test2 (ts TIMESTAMP, v INT) TIMESTAMP(ts) PARTITION BY DAY WAL", sqlExecutionContext);

                serverMain.getEngine().execute("INSERT INTO tracker_test1 VALUES ('2024-01-01T00:00:00.000000Z', 1)", sqlExecutionContext);
                serverMain.getEngine().execute("INSERT INTO tracker_test1 VALUES ('2024-01-01T00:00:01.000000Z', 2)", sqlExecutionContext);
                serverMain.getEngine().execute("INSERT INTO tracker_test2 VALUES ('2024-01-01T00:00:02.000000Z', 3)", sqlExecutionContext);

                TestUtils.drainWalQueue(serverMain.getEngine());

                // Wait for WAL transactions to be applied
                StringSink sink = new StringSink();
                TestUtils.assertSql(
                        serverMain.getEngine(),
                        sqlExecutionContext,
                        "select wait_wal_table('tracker_test1')",
                        sink,
                        "wait_wal_table('tracker_test1')\ntrue\n"
                );
                TestUtils.assertSql(
                        serverMain.getEngine(),
                        sqlExecutionContext,
                        "select wait_wal_table('tracker_test2')",
                        sink,
                        "wait_wal_table('tracker_test2')\ntrue\n"
                );
            }

            // Second server: verify tracker is hydrated from existing tables
            try (
                    final ServerMain serverMain = new ServerMain(getServerMainArgs())
            ) {
                // Set up latch to wait for hydration to complete
                SOCountDownLatch hydrationLatch = new SOCountDownLatch(1);
                serverMain.getEngine().setRecentWriteTrackerHydrationCallback(hydrationLatch::countDown);

                serverMain.start();

                // Wait for hydration to complete (deterministic via callback)
                hydrationLatch.await();

                RecentWriteTracker tracker = serverMain.getEngine().getRecentWriteTracker();
                Assert.assertNotNull("Tracker should be available", tracker);

                // Verify tables were hydrated with correct row counts
                TableToken token1 = serverMain.getEngine().verifyTableName("tracker_test1");
                TableToken token2 = serverMain.getEngine().verifyTableName("tracker_test2");

                Assert.assertEquals("tracker_test1 should have 2 rows", 2L, tracker.getRowCount(token1));
                Assert.assertEquals("tracker_test2 should have 1 row", 1L, tracker.getRowCount(token2));

                // Verify timestamps are populated
                Assert.assertTrue("tracker_test1 should have timestamp", tracker.getWriteTimestamp(token1) > 0);
                Assert.assertTrue("tracker_test2 should have timestamp", tracker.getWriteTimestamp(token2) > 0);

                // Verify tables appear in recent list
                ObjList<TableToken> recent = tracker.getRecentlyWrittenTables(10);
                Assert.assertTrue("Should have at least 2 tables", recent.size() >= 2);
            }
        });
=======
    private static @NotNull WalWriter commitRow(TestServerMain serverMain, TableToken tableToken, int in) {
        WalWriter ww = serverMain.getEngine().getWalWriter(tableToken);
        try {
            var row = ww.newRow(1234567890L);
            row.putInt(1, in + 1);
            row.append();
            ww.commit();
            return ww;
        } catch (Throwable e) {
            Misc.free(ww);
            throw e;
        }
>>>>>>> 44424c86
    }
}<|MERGE_RESOLUTION|>--- conflicted
+++ resolved
@@ -32,23 +32,16 @@
 import io.questdb.cairo.CairoConfiguration;
 import io.questdb.cairo.CairoException;
 import io.questdb.cairo.TableToken;
-<<<<<<< HEAD
 import io.questdb.cairo.pool.RecentWriteTracker;
 import io.questdb.cairo.security.AllowAllSecurityContext;
+import io.questdb.cairo.wal.WalWriter;
 import io.questdb.griffin.SqlCompiler;
 import io.questdb.griffin.SqlExecutionContext;
 import io.questdb.griffin.SqlExecutionContextImpl;
 import io.questdb.mp.SOCountDownLatch;
-import io.questdb.std.Files;
-=======
-import io.questdb.cairo.wal.WalWriter;
-import io.questdb.griffin.SqlCompiler;
-import io.questdb.griffin.SqlExecutionContext;
-import io.questdb.griffin.SqlExecutionContextImpl;
 import io.questdb.std.ConcurrentIntHashMap;
 import io.questdb.std.Files;
 import io.questdb.std.Misc;
->>>>>>> 44424c86
 import io.questdb.std.ObjList;
 import io.questdb.std.Os;
 import io.questdb.std.Rnd;
@@ -931,7 +924,6 @@
         });
     }
 
-<<<<<<< HEAD
     @Test
     public void testRecentWriteTrackerHydrationOnRestart() throws Exception {
         assertMemoryLeak(() -> {
@@ -1007,7 +999,8 @@
                 Assert.assertTrue("Should have at least 2 tables", recent.size() >= 2);
             }
         });
-=======
+    }
+
     private static @NotNull WalWriter commitRow(TestServerMain serverMain, TableToken tableToken, int in) {
         WalWriter ww = serverMain.getEngine().getWalWriter(tableToken);
         try {
@@ -1020,6 +1013,5 @@
             Misc.free(ww);
             throw e;
         }
->>>>>>> 44424c86
     }
 }