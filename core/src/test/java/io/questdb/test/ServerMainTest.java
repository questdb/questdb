/*******************************************************************************
 *     ___                  _   ____  ____
 *    / _ \ _   _  ___  ___| |_|  _ \| __ )
 *   | | | | | | |/ _ \/ __| __| | | |  _ \
 *   | |_| | |_| |  __/\__ \ |_| |_| | |_) |
 *    \__\_\\__,_|\___||___/\__|____/|____/
 *
 *  Copyright (c) 2014-2019 Appsicle
 *  Copyright (c) 2019-2024 QuestDB
 *
 *  Licensed under the Apache License, Version 2.0 (the "License");
 *  you may not use this file except in compliance with the License.
 *  You may obtain a copy of the License at
 *
 *  http://www.apache.org/licenses/LICENSE-2.0
 *
 *  Unless required by applicable law or agreed to in writing, software
 *  distributed under the License is distributed on an "AS IS" BASIS,
 *  WITHOUT WARRANTIES OR CONDITIONS OF ANY KIND, either express or implied.
 *  See the License for the specific language governing permissions and
 *  limitations under the License.
 *
 ******************************************************************************/

package io.questdb.test;

import io.questdb.Bootstrap;
import io.questdb.DefaultBootstrapConfiguration;
import io.questdb.PropertyKey;
import io.questdb.ServerMain;
import io.questdb.cairo.CairoConfiguration;
import io.questdb.cairo.CairoException;
import io.questdb.griffin.SqlCompiler;
import io.questdb.griffin.SqlExecutionContext;
import io.questdb.griffin.SqlExecutionContextImpl;
import io.questdb.std.Os;
import io.questdb.std.str.StringSink;
import io.questdb.test.tools.TestUtils;
import org.junit.Assert;
import org.junit.Before;
import org.junit.Test;

import java.sql.Connection;
import java.sql.DriverManager;
import java.util.HashMap;
import java.util.HashSet;
import java.util.Map;
import java.util.Set;

import static io.questdb.test.tools.TestUtils.*;
import static java.util.Arrays.asList;
import static org.junit.Assert.assertTrue;

public class ServerMainTest extends AbstractBootstrapTest {

    @Before
    public void setUp() {
        super.setUp();
        unchecked(() -> createDummyConfiguration());
        dbPath.parent().$();
    }

    @Test
    public void testPgWirePort() throws Exception {
        assertMemoryLeak(() -> {
            try (final ServerMain serverMain = new ServerMain(getServerMainArgs())) {

                try {
                    serverMain.getPgWireServerPort();
                    Assert.fail();
                } catch (CairoException ex) {
                    TestUtils.assertContains(ex.getFlyweightMessage(), "pgwire server is not running");
                }

                serverMain.start();
                int port = serverMain.getPgWireServerPort();
                Assert.assertTrue(port > 0);
            }
        });
    }

    @Test
    public void testServerMainNoRestart() throws Exception {
        assertMemoryLeak(() -> {
            try (final ServerMain serverMain = new ServerMain(getServerMainArgs())) {
                serverMain.start();
                serverMain.start(); // <== no effect
                serverMain.close();
                try {
                    serverMain.getEngine();
                } catch (IllegalStateException ex) {
                    assertContains(ex.getMessage(), "close was called");
                }
                try {
                    serverMain.getWorkerPoolManager();
                } catch (IllegalStateException ex) {
                    assertContains(ex.getMessage(), "close was called");
                }
                serverMain.start(); // <== no effect
                serverMain.close(); // <== no effect
                serverMain.start(); // <== no effect
            }
        });
    }

    @Test
    public void testServerMainNoStart() throws Exception {
        assertMemoryLeak(() -> {
            try (final ServerMain ignore = new ServerMain(getServerMainArgs())) {
                Os.pause();
            }
        });
    }

    @Test
    public void testServerMainPgWire() throws Exception {
        try (final ServerMain serverMain = new ServerMain(getServerMainArgs())) {
            serverMain.start();
            try (Connection ignored = DriverManager.getConnection(PG_CONNECTION_URI, PG_CONNECTION_PROPERTIES)) {
                Os.pause();
            }
        }
    }

    @Test
    public void testServerMainStart() throws Exception {
        assertMemoryLeak(() -> {
            try (final ServerMain serverMain = new ServerMain(getServerMainArgs())) {
                Assert.assertNotNull(serverMain.getConfiguration());
                final CairoConfiguration cairoConf = serverMain.getConfiguration().getCairoConfiguration();
                Assert.assertEquals(cairoConf.getInstallRoot(), root);
                Assert.assertEquals(cairoConf.getDbRoot(), new java.io.File(root, "db").getAbsolutePath());
                Assert.assertNotNull(serverMain.getEngine());
                Assert.assertNull(serverMain.getWorkerPoolManager());
                Assert.assertFalse(serverMain.hasStarted());
                Assert.assertFalse(serverMain.hasBeenClosed());
                serverMain.start();
                Assert.assertNotNull(serverMain.getWorkerPoolManager());
            }
        });
    }

    @Test
    public void testServerMainStartHttpDisabled() throws Exception {
        assertMemoryLeak(() -> {
            Map<String, String> env = new HashMap<>(System.getenv());
            env.put(PropertyKey.HTTP_ENABLED.getEnvVarName(), "false");
            Bootstrap bootstrap = new Bootstrap(
                    new DefaultBootstrapConfiguration() {
                        @Override
                        public Map<String, String> getEnv() {
                            return env;
                        }
                    },
                    getServerMainArgs()
            );
            try (final ServerMain serverMain = new ServerMain(bootstrap)) {
                Assert.assertFalse(serverMain.getConfiguration().getHttpServerConfiguration().isEnabled());
                serverMain.start();
            }
        });
    }

    @Test
    public void testShowParameters() throws Exception {
        assertMemoryLeak(() -> {
            try (
                    final ServerMain serverMain = new ServerMain(getServerMainArgs());
                    final SqlExecutionContext executionContext = new SqlExecutionContextImpl(serverMain.getEngine(), 1, 1)
            ) {
                serverMain.start();

                try (SqlCompiler compiler = serverMain.getEngine().getSqlCompiler()) {
                    final StringSink actualSink = new StringSink();
                    printSql(
                            compiler,
                            executionContext,
                            "(show parameters) where property_path not in (" +
                                    "'cairo.root', 'cairo.sql.backup.root', 'cairo.sql.copy.root', 'cairo.sql.copy.work.root', " +
                                    "'cairo.writer.misc.append.page.size', 'line.tcp.io.worker.count', " +
                                    "'wal.apply.worker.count', 'mat.view.refresh.worker.count'" +
                                    ") order by 1",
                            actualSink
                    );
                    final Set<String> actualProps = new HashSet<>(asList(actualSink.toString().split("\n")));

                    final String[] expectedProps = (
                            "property_path\tenv_var_name\tvalue\tvalue_source\tsensitive\treloadable\n" +
                                    "binarydata.encoding.maxlength\tQDB_BINARYDATA_ENCODING_MAXLENGTH\t32768\tdefault\tfalse\tfalse\n" +
                                    "cairo.attach.partition.copy\tQDB_CAIRO_ATTACH_PARTITION_COPY\tfalse\tdefault\tfalse\tfalse\n" +
                                    "cairo.attach.partition.suffix\tQDB_CAIRO_ATTACH_PARTITION_SUFFIX\t.attachable\tdefault\tfalse\tfalse\n" +
                                    "cairo.character.store.capacity\tQDB_CAIRO_CHARACTER_STORE_CAPACITY\t1024\tdefault\tfalse\tfalse\n" +
                                    "cairo.character.store.sequence.pool.capacity\tQDB_CAIRO_CHARACTER_STORE_SEQUENCE_POOL_CAPACITY\t64\tdefault\tfalse\tfalse\n" +
                                    "cairo.column.indexer.queue.capacity\tQDB_CAIRO_COLUMN_INDEXER_QUEUE_CAPACITY\t64\tdefault\tfalse\tfalse\n" +
                                    "cairo.column.pool.capacity\tQDB_CAIRO_COLUMN_POOL_CAPACITY\t4096\tdefault\tfalse\tfalse\n" +
                                    "cairo.commit.lag\tQDB_CAIRO_COMMIT_LAG\t600000\tdefault\tfalse\tfalse\n" +
                                    "cairo.commit.mode\tQDB_CAIRO_COMMIT_MODE\tnosync\tdefault\tfalse\tfalse\n" +
                                    "cairo.create.as.select.retry.count\tQDB_CAIRO_CREATE_AS_SELECT_RETRY_COUNT\t5\tdefault\tfalse\tfalse\n" +
                                    "cairo.date.locale\tQDB_CAIRO_DATE_LOCALE\ten\tdefault\tfalse\tfalse\n" +
                                    "cairo.default.sequencer.part.txn.count\tQDB_CAIRO_DEFAULT_SEQUENCER_PART_TXN_COUNT\t0\tdefault\tfalse\tfalse\n" +
                                    "cairo.default.symbol.cache.flag\tQDB_CAIRO_DEFAULT_SYMBOL_CACHE_FLAG\ttrue\tdefault\tfalse\tfalse\n" +
                                    "cairo.default.symbol.capacity\tQDB_CAIRO_DEFAULT_SYMBOL_CAPACITY\t256\tdefault\tfalse\tfalse\n" +
                                    "cairo.detached.mkdir.mode\tQDB_CAIRO_DETACHED_MKDIR_MODE\t509\tdefault\tfalse\tfalse\n" +
                                    "dev.mode.enabled\tQDB_DEV_MODE_ENABLED\tfalse\tdefault\tfalse\tfalse\n" +
                                    "cairo.expression.pool.capacity\tQDB_CAIRO_EXPRESSION_POOL_CAPACITY\t8192\tdefault\tfalse\tfalse\n" +
                                    "cairo.fast.map.load.factor\tQDB_CAIRO_FAST_MAP_LOAD_FACTOR\t0.7\tdefault\tfalse\tfalse\n" +
                                    "cairo.file.operation.retry.count\tQDB_CAIRO_FILE_OPERATION_RETRY_COUNT\t30\tdefault\tfalse\tfalse\n" +
                                    "cairo.id.generator.batch.step\tQDB_CAIRO_ID_GENERATOR_BATCH_STEP\t512\tdefault\tfalse\tfalse\n" +
                                    "cairo.idle.check.interval\tQDB_CAIRO_IDLE_CHECK_INTERVAL\t300000\tdefault\tfalse\tfalse\n" +
                                    "cairo.inactive.reader.max.open.partitions\tQDB_CAIRO_INACTIVE_READER_MAX_OPEN_PARTITIONS\t10000\tdefault\tfalse\tfalse\n" +
                                    "cairo.inactive.reader.ttl\tQDB_CAIRO_INACTIVE_READER_TTL\t120000\tdefault\tfalse\tfalse\n" +
                                    "cairo.inactive.writer.ttl\tQDB_CAIRO_INACTIVE_WRITER_TTL\t600000\tdefault\tfalse\tfalse\n" +
                                    "cairo.index.value.block.size\tQDB_CAIRO_INDEX_VALUE_BLOCK_SIZE\t256\tdefault\tfalse\tfalse\n" +
                                    "cairo.iouring.enabled\tQDB_CAIRO_IOURING_ENABLED\ttrue\tdefault\tfalse\tfalse\n" +
                                    "cairo.latestby.queue.capacity\tQDB_CAIRO_LATESTBY_QUEUE_CAPACITY\t32\tdefault\tfalse\tfalse\n" +
                                    "cairo.legacy.string.column.type.default\tQDB_CAIRO_LEGACY_STRING_COLUMN_TYPE_DEFAULT\tfalse\tdefault\tfalse\tfalse\n" +
                                    "cairo.lexer.pool.capacity\tQDB_CAIRO_LEXER_POOL_CAPACITY\t2048\tdefault\tfalse\tfalse\n" +
                                    "cairo.max.crash.files\tQDB_CAIRO_MAX_CRASH_FILES\t100\tdefault\tfalse\tfalse\n" +
                                    "cairo.max.file.name.length\tQDB_CAIRO_MAX_FILE_NAME_LENGTH\t127\tdefault\tfalse\tfalse\n" +
                                    "cairo.max.swap.file.count\tQDB_CAIRO_MAX_SWAP_FILE_COUNT\t30\tdefault\tfalse\tfalse\n" +
                                    "cairo.max.uncommitted.rows\tQDB_CAIRO_MAX_UNCOMMITTED_ROWS\t500000\tdefault\tfalse\tfalse\n" +
                                    "cairo.mkdir.mode\tQDB_CAIRO_MKDIR_MODE\t509\tdefault\tfalse\tfalse\n" +
                                    "cairo.model.pool.capacity\tQDB_CAIRO_MODEL_POOL_CAPACITY\t1024\tdefault\tfalse\tfalse\n" +
                                    "cairo.o3.callback.queue.capacity\tQDB_CAIRO_O3_CALLBACK_QUEUE_CAPACITY\t128\tdefault\tfalse\tfalse\n" +
                                    "cairo.o3.column.memory.size\tQDB_CAIRO_O3_COLUMN_MEMORY_SIZE\t8388608\tdefault\tfalse\tfalse\n" +
                                    "cairo.o3.copy.queue.capacity\tQDB_CAIRO_O3_COPY_QUEUE_CAPACITY\t128\tdefault\tfalse\tfalse\n" +
                                    "cairo.o3.lag.calculation.windows.size\tQDB_CAIRO_O3_LAG_CALCULATION_WINDOWS_SIZE\t4\tdefault\tfalse\tfalse\n" +
                                    "cairo.o3.last.partition.max.splits\tQDB_CAIRO_O3_LAST_PARTITION_MAX_SPLITS\t20\tdefault\tfalse\tfalse\n" +
                                    "cairo.o3.max.lag\tQDB_CAIRO_O3_MAX_LAG\t600000\tdefault\tfalse\tfalse\n" +
                                    "cairo.o3.min.lag\tQDB_CAIRO_O3_MIN_LAG\t1000\tdefault\tfalse\tfalse\n" +
                                    "cairo.o3.open.column.queue.capacity\tQDB_CAIRO_O3_OPEN_COLUMN_QUEUE_CAPACITY\t128\tdefault\tfalse\tfalse\n" +
                                    "cairo.o3.partition.purge.list.initial.capacity\tQDB_CAIRO_O3_PARTITION_PURGE_LIST_INITIAL_CAPACITY\t1\tdefault\tfalse\tfalse\n" +
                                    "cairo.o3.partition.queue.capacity\tQDB_CAIRO_O3_PARTITION_QUEUE_CAPACITY\t128\tdefault\tfalse\tfalse\n" +
                                    "cairo.o3.partition.split.min.size\tQDB_CAIRO_O3_PARTITION_SPLIT_MIN_SIZE\t52428800\tdefault\tfalse\tfalse\n" +
                                    "cairo.o3.purge.discovery.queue.capacity\tQDB_CAIRO_O3_PURGE_DISCOVERY_QUEUE_CAPACITY\t128\tdefault\tfalse\tfalse\n" +
                                    "cairo.o3.quicksort.enabled\tQDB_CAIRO_O3_QUICKSORT_ENABLED\tfalse\tdefault\tfalse\tfalse\n" +
                                    "cairo.o3.txn.scoreboard.entry.count\tQDB_CAIRO_O3_TXN_SCOREBOARD_ENTRY_COUNT\t16384\tdefault\tfalse\tfalse\n" +
                                    "cairo.page.frame.column.list.capacity\tQDB_CAIRO_PAGE_FRAME_COLUMN_LIST_CAPACITY\t16\tdefault\tfalse\tfalse\n" +
                                    "cairo.page.frame.reduce.queue.capacity\tQDB_CAIRO_PAGE_FRAME_REDUCE_QUEUE_CAPACITY\t4\tdefault\tfalse\tfalse\n" +
                                    "cairo.page.frame.rowid.list.capacity\tQDB_CAIRO_PAGE_FRAME_ROWID_LIST_CAPACITY\t256\tdefault\tfalse\tfalse\n" +
                                    "cairo.page.frame.shard.count\tQDB_CAIRO_PAGE_FRAME_SHARD_COUNT\t2\tdefault\tfalse\tfalse\n" +
                                    "cairo.parallel.index.threshold\tQDB_CAIRO_PARALLEL_INDEX_THRESHOLD\t100000\tdefault\tfalse\tfalse\n" +
                                    "cairo.parallel.indexing.enabled\tQDB_CAIRO_PARALLEL_INDEXING_ENABLED\ttrue\tdefault\tfalse\tfalse\n" +
                                    "cairo.query.cache.event.queue.capacity\tQDB_CAIRO_QUERY_CACHE_EVENT_QUEUE_CAPACITY\t4\tdefault\tfalse\tfalse\n" +
                                    "cairo.reader.pool.max.segments\tQDB_CAIRO_READER_POOL_MAX_SEGMENTS\t10\tdefault\tfalse\tfalse\n" +
                                    "cairo.repeat.migration.from.version\tQDB_CAIRO_REPEAT_MIGRATION_FROM_VERSION\t426\tdefault\tfalse\tfalse\n" +
                                    "cairo.rnd.memory.max.pages\tQDB_CAIRO_RND_MEMORY_MAX_PAGES\t128\tdefault\tfalse\tfalse\n" +
                                    "cairo.rnd.memory.page.size\tQDB_CAIRO_RND_MEMORY_PAGE_SIZE\t8192\tdefault\tfalse\tfalse\n" +
                                    "cairo.snapshot.instance.id\tQDB_CAIRO_SNAPSHOT_INSTANCE_ID\t\tdefault\tfalse\tfalse\n" +
                                    "cairo.snapshot.recovery.enabled\tQDB_CAIRO_SNAPSHOT_RECOVERY_ENABLED\ttrue\tdefault\tfalse\tfalse\n" +
                                    "cairo.spin.lock.timeout\tQDB_CAIRO_SPIN_LOCK_TIMEOUT\t1000\tdefault\tfalse\tfalse\n" +
                                    "cairo.sql.analytic.column.pool.capacity\tQDB_CAIRO_SQL_ANALYTIC_COLUMN_POOL_CAPACITY\t64\tdefault\tfalse\tfalse\n" +
                                    "cairo.sql.analytic.initial.range.buffer.size\tQDB_CAIRO_SQL_ANALYTIC_INITIAL_RANGE_BUFFER_SIZE\t32\tdefault\tfalse\tfalse\n" +
                                    "cairo.sql.analytic.rowid.max.pages\tQDB_CAIRO_SQL_ANALYTIC_ROWID_MAX_PAGES\t2147483647\tdefault\tfalse\tfalse\n" +
                                    "cairo.sql.analytic.rowid.page.size\tQDB_CAIRO_SQL_ANALYTIC_ROWID_PAGE_SIZE\t524288\tdefault\tfalse\tfalse\n" +
                                    "cairo.sql.analytic.store.max.pages\tQDB_CAIRO_SQL_ANALYTIC_STORE_MAX_PAGES\t2147483647\tdefault\tfalse\tfalse\n" +
                                    "cairo.sql.analytic.store.page.size\tQDB_CAIRO_SQL_ANALYTIC_STORE_PAGE_SIZE\t1048576\tdefault\tfalse\tfalse\n" +
                                    "cairo.sql.analytic.tree.max.pages\tQDB_CAIRO_SQL_ANALYTIC_TREE_MAX_PAGES\t2147483647\tdefault\tfalse\tfalse\n" +
                                    "cairo.sql.analytic.tree.page.size\tQDB_CAIRO_SQL_ANALYTIC_TREE_PAGE_SIZE\t524288\tdefault\tfalse\tfalse\n" +
                                    "cairo.sql.backup.dir.datetime.format\tQDB_CAIRO_SQL_BACKUP_DIR_DATETIME_FORMAT\tyyyy-MM-dd\tdefault\tfalse\tfalse\n" +
                                    "cairo.sql.backup.dir.tmp.name\tQDB_CAIRO_SQL_BACKUP_DIR_TMP_NAME\ttmp\tdefault\tfalse\tfalse\n" +
                                    "cairo.sql.backup.mkdir.mode\tQDB_CAIRO_SQL_BACKUP_MKDIR_MODE\t509\tdefault\tfalse\tfalse\n" +
                                    "cairo.sql.bind.variable.pool.size\tQDB_CAIRO_SQL_BIND_VARIABLE_POOL_SIZE\t8\tdefault\tfalse\tfalse\n" +
                                    "cairo.sql.query.registry.pool.size\tQDB_CAIRO_SQL_QUERY_REGISTRY_POOL_SIZE\t32\tdefault\tfalse\tfalse\n" +
                                    "cairo.sql.column.purge.queue.capacity\tQDB_CAIRO_SQL_COLUMN_PURGE_QUEUE_CAPACITY\t128\tdefault\tfalse\tfalse\n" +
                                    "cairo.sql.column.purge.retry.delay\tQDB_CAIRO_SQL_COLUMN_PURGE_RETRY_DELAY\t10000\tdefault\tfalse\tfalse\n" +
                                    "cairo.sql.column.purge.retry.delay.limit\tQDB_CAIRO_SQL_COLUMN_PURGE_RETRY_DELAY_LIMIT\t60000000\tdefault\tfalse\tfalse\n" +
                                    "cairo.sql.column.purge.retry.delay.multiplier\tQDB_CAIRO_SQL_COLUMN_PURGE_RETRY_DELAY_MULTIPLIER\t10.0\tdefault\tfalse\tfalse\n" +
                                    "cairo.sql.column.purge.task.pool.capacity\tQDB_CAIRO_SQL_COLUMN_PURGE_TASK_POOL_CAPACITY\t256\tdefault\tfalse\tfalse\n" +
                                    "cairo.sql.copy.buffer.size\tQDB_CAIRO_SQL_COPY_BUFFER_SIZE\t2097152\tdefault\tfalse\tfalse\n" +
                                    "cairo.sql.copy.formats.file\tQDB_CAIRO_SQL_COPY_FORMATS_FILE\t/text_loader.json\tdefault\tfalse\tfalse\n" +
                                    "cairo.sql.copy.id.supplier\tQDB_CAIRO_SQL_COPY_ID_SUPPLIER\trandom\tdefault\tfalse\tfalse\n" +
                                    "cairo.sql.copy.log.retention.days\tQDB_CAIRO_SQL_COPY_LOG_RETENTION_DAYS\t3\tdefault\tfalse\tfalse\n" +
                                    "cairo.sql.copy.max.index.chunk.size\tQDB_CAIRO_SQL_COPY_MAX_INDEX_CHUNK_SIZE\t104857600\tdefault\tfalse\tfalse\n" +
                                    "cairo.sql.copy.model.pool.capacity\tQDB_CAIRO_SQL_COPY_MODEL_POOL_CAPACITY\t32\tdefault\tfalse\tfalse\n" +
                                    "cairo.sql.copy.queue.capacity\tQDB_CAIRO_SQL_COPY_QUEUE_CAPACITY\t32\tdefault\tfalse\tfalse\n" +
                                    "cairo.sql.count.distinct.capacity\tQDB_CAIRO_SQL_COUNT_DISTINCT_CAPACITY\t3\tdefault\tfalse\tfalse\n" +
                                    "cairo.sql.count.distinct.load.factor\tQDB_CAIRO_SQL_COUNT_DISTINCT_LOAD_FACTOR\t0.75\tdefault\tfalse\tfalse\n" +
                                    "cairo.sql.create.table.model.batch.size\tQDB_CAIRO_SQL_CREATE_TABLE_MODEL_BATCH_SIZE\t1000000\tdefault\tfalse\tfalse\n" +
                                    "cairo.sql.distinct.timestamp.key.capacity\tQDB_CAIRO_SQL_DISTINCT_TIMESTAMP_KEY_CAPACITY\t512\tdefault\tfalse\tfalse\n" +
                                    "cairo.sql.distinct.timestamp.load.factor\tQDB_CAIRO_SQL_DISTINCT_TIMESTAMP_LOAD_FACTOR\t0.5\tdefault\tfalse\tfalse\n" +
                                    "cairo.sql.explain.model.pool.capacity\tQDB_CAIRO_SQL_EXPLAIN_MODEL_POOL_CAPACITY\t32\tdefault\tfalse\tfalse\n" +
                                    "cairo.sql.groupby.map.capacity\tQDB_CAIRO_SQL_GROUPBY_MAP_CAPACITY\t1024\tdefault\tfalse\tfalse\n" +
                                    "cairo.sql.groupby.pool.capacity\tQDB_CAIRO_SQL_GROUPBY_POOL_CAPACITY\t1024\tdefault\tfalse\tfalse\n" +
                                    "cairo.sql.groupby.allocator.default.chunk.size\tQDB_CAIRO_SQL_GROUPBY_ALLOCATOR_DEFAULT_CHUNK_SIZE\t131072\tdefault\tfalse\tfalse\n" +
                                    "cairo.sql.groupby.allocator.max.chunk.size\tQDB_CAIRO_SQL_GROUPBY_ALLOCATOR_MAX_CHUNK_SIZE\t4294967296\tdefault\tfalse\tfalse\n" +
                                    "cairo.sql.hash.join.light.value.max.pages\tQDB_CAIRO_SQL_HASH_JOIN_LIGHT_VALUE_MAX_PAGES\t2147483647\tdefault\tfalse\tfalse\n" +
                                    "cairo.sql.hash.join.light.value.page.size\tQDB_CAIRO_SQL_HASH_JOIN_LIGHT_VALUE_PAGE_SIZE\t131072\tdefault\tfalse\tfalse\n" +
                                    "cairo.sql.hash.join.value.max.pages\tQDB_CAIRO_SQL_HASH_JOIN_VALUE_MAX_PAGES\t2147483647\tdefault\tfalse\tfalse\n" +
                                    "cairo.sql.hash.join.value.page.size\tQDB_CAIRO_SQL_HASH_JOIN_VALUE_PAGE_SIZE\t16777216\tdefault\tfalse\tfalse\n" +
                                    "cairo.sql.asof.join.lookahead\tQDB_CAIRO_SQL_ASOF_JOIN_LOOKAHEAD\t100\tdefault\tfalse\tfalse\n" +
                                    "cairo.sql.asof.join.fast\tQDB_CAIRO_SQL_ASOF_JOIN_FAST\ttrue\tdefault\tfalse\tfalse\n" +
                                    "cairo.sql.insert.model.pool.capacity\tQDB_CAIRO_SQL_INSERT_MODEL_POOL_CAPACITY\t64\tdefault\tfalse\tfalse\n" +
                                    "cairo.sql.insert.model.batch.size\tQDB_CAIRO_SQL_INSERT_MODEL_BATCH_SIZE\t1000000\tdefault\tfalse\tfalse\n" +
                                    "cairo.sql.jit.bind.vars.memory.max.pages\tQDB_CAIRO_SQL_JIT_BIND_VARS_MEMORY_MAX_PAGES\t8\tdefault\tfalse\tfalse\n" +
                                    "cairo.sql.jit.bind.vars.memory.page.size\tQDB_CAIRO_SQL_JIT_BIND_VARS_MEMORY_PAGE_SIZE\t4096\tdefault\tfalse\tfalse\n" +
                                    "cairo.sql.jit.debug.enabled\tQDB_CAIRO_SQL_JIT_DEBUG_ENABLED\tfalse\tdefault\tfalse\tfalse\n" +
                                    "cairo.sql.jit.ir.memory.max.pages\tQDB_CAIRO_SQL_JIT_IR_MEMORY_MAX_PAGES\t8\tdefault\tfalse\tfalse\n" +
                                    "cairo.sql.jit.ir.memory.page.size\tQDB_CAIRO_SQL_JIT_IR_MEMORY_PAGE_SIZE\t8192\tdefault\tfalse\tfalse\n" +
                                    "cairo.sql.jit.mode\tQDB_CAIRO_SQL_JIT_MODE\ton\tdefault\tfalse\tfalse\n" +
                                    "cairo.sql.jit.page.address.cache.threshold\tQDB_CAIRO_SQL_JIT_PAGE_ADDRESS_CACHE_THRESHOLD\t1048576\tdefault\tfalse\tfalse\n" +
                                    "cairo.sql.join.context.pool.capacity\tQDB_CAIRO_SQL_JOIN_CONTEXT_POOL_CAPACITY\t64\tdefault\tfalse\tfalse\n" +
                                    "cairo.sql.join.metadata.max.resizes\tQDB_CAIRO_SQL_JOIN_METADATA_MAX_RESIZES\t2147483647\tdefault\tfalse\tfalse\n" +
                                    "cairo.sql.join.metadata.page.size\tQDB_CAIRO_SQL_JOIN_METADATA_PAGE_SIZE\t16384\tdefault\tfalse\tfalse\n" +
                                    "cairo.sql.latest.by.row.count\tQDB_CAIRO_SQL_LATEST_BY_ROW_COUNT\t1000\tdefault\tfalse\tfalse\n" +
                                    "cairo.sql.map.max.pages\tQDB_CAIRO_SQL_MAP_MAX_PAGES\t2147483647\tdefault\tfalse\tfalse\n" +
                                    "cairo.sql.map.max.resizes\tQDB_CAIRO_SQL_MAP_MAX_RESIZES\t2147483647\tdefault\tfalse\tfalse\n" +
                                    "cairo.sql.unordered.map.max.entry.size\tQDB_CAIRO_SQL_UNORDERED_MAP_MAX_ENTRY_SIZE\t32\tdefault\tfalse\tfalse\n" +
                                    "cairo.sql.max.negative.limit\tQDB_CAIRO_SQL_MAX_NEGATIVE_LIMIT\t10000\tdefault\tfalse\tfalse\n" +
                                    "cairo.sql.max.recompile.attempts\tQDB_CAIRO_SQL_MAX_RECOMPILE_ATTEMPTS\t10\tdefault\tfalse\tfalse\n" +
                                    "cairo.sql.max.symbol.not.equals.count\tQDB_CAIRO_SQL_MAX_SYMBOL_NOT_EQUALS_COUNT\t100\tdefault\tfalse\tfalse\n" +
                                    "cairo.sql.page.frame.max.rows\tQDB_CAIRO_SQL_PAGE_FRAME_MAX_ROWS\t1000000\tdefault\tfalse\tfalse\n" +
                                    "cairo.sql.page.frame.min.rows\tQDB_CAIRO_SQL_PAGE_FRAME_MIN_ROWS\t100000\tdefault\tfalse\tfalse\n" +
                                    "cairo.sql.parallel.filter.enabled\tQDB_CAIRO_SQL_PARALLEL_FILTER_ENABLED\tfalse\tdefault\tfalse\tfalse\n" +
                                    "cairo.sql.parallel.filter.pretouch.enabled\tQDB_CAIRO_SQL_PARALLEL_FILTER_PRETOUCH_ENABLED\ttrue\tdefault\tfalse\tfalse\n" +
                                    "cairo.sql.parallel.filter.pretouch.threshold\tQDB_CAIRO_SQL_PARALLEL_FILTER_PRETOUCH_THRESHOLD\t0.05\tdefault\tfalse\tfalse\n" +
                                    "cairo.sql.parallel.groupby.enabled\tQDB_CAIRO_SQL_PARALLEL_GROUPBY_ENABLED\tfalse\tdefault\tfalse\tfalse\n" +
                                    "cairo.sql.parallel.groupby.merge.shard.queue.capacity\tQDB_CAIRO_SQL_PARALLEL_GROUPBY_MERGE_SHARD_QUEUE_CAPACITY\t4\tdefault\tfalse\tfalse\n" +
                                    "cairo.sql.parallel.groupby.sharding.threshold\tQDB_CAIRO_SQL_PARALLEL_GROUPBY_SHARDING_THRESHOLD\t100000\tdefault\tfalse\tfalse\n" +
                                    "cairo.sql.parallel.groupby.presize.enabled\tQDB_CAIRO_SQL_PARALLEL_GROUPBY_PRESIZE_ENABLED\ttrue\tdefault\tfalse\tfalse\n" +
                                    "cairo.sql.parallel.groupby.presize.max.capacity\tQDB_CAIRO_SQL_PARALLEL_GROUPBY_PRESIZE_MAX_CAPACITY\t100000000\tdefault\tfalse\tfalse\n" +
                                    "cairo.sql.parallel.groupby.presize.max.heap.size\tQDB_CAIRO_SQL_PARALLEL_GROUPBY_PRESIZE_MAX_HEAP_SIZE\t1073741824\tdefault\tfalse\tfalse\n" +
                                    "cairo.sql.parallel.work.stealing.threshold\tQDB_CAIRO_SQL_PARALLEL_WORK_STEALING_THRESHOLD\t16\tdefault\tfalse\tfalse\n" +
                                    "cairo.sql.parallel.read.parquet.enabled\tQDB_CAIRO_SQL_PARALLEL_READ_PARQUET_ENABLED\tfalse\tdefault\tfalse\tfalse\n" +
                                    "cairo.sql.parquet.frame.cache.capacity\tQDB_CAIRO_SQL_PARQUET_FRAME_CACHE_CAPACITY\t3\tdefault\tfalse\tfalse\n" +
                                    "cairo.sql.rename.table.model.pool.capacity\tQDB_CAIRO_SQL_RENAME_TABLE_MODEL_POOL_CAPACITY\t16\tdefault\tfalse\tfalse\n" +
                                    "cairo.sql.sampleby.page.size\tQDB_CAIRO_SQL_SAMPLEBY_PAGE_SIZE\t0\tdefault\tfalse\tfalse\n" +
                                    "cairo.sql.sampleby.default.alignment.calendar\tQDB_CAIRO_SQL_SAMPLEBY_DEFAULT_ALIGNMENT_CALENDAR\ttrue\tdefault\tfalse\tfalse\n" +
                                    "cairo.sql.unsupported.sampleby.validate.fill.type\tQDB_CAIRO_SQL_UNSUPPORTED_SAMPLEBY_VALIDATE_FILL_TYPE\ttrue\tdefault\tfalse\tfalse\n" +
                                    "cairo.sql.small.map.key.capacity\tQDB_CAIRO_SQL_SMALL_MAP_KEY_CAPACITY\t32\tdefault\tfalse\tfalse\n" +
                                    "cairo.sql.small.map.page.size\tQDB_CAIRO_SQL_SMALL_MAP_PAGE_SIZE\t32768\tdefault\tfalse\tfalse\n" +
                                    "cairo.sql.sort.key.max.pages\tQDB_CAIRO_SQL_SORT_KEY_MAX_PAGES\t2147483647\tdefault\tfalse\tfalse\n" +
                                    "cairo.sql.sort.key.page.size\tQDB_CAIRO_SQL_SORT_KEY_PAGE_SIZE\t131072\tdefault\tfalse\tfalse\n" +
                                    "cairo.sql.sort.light.value.max.pages\tQDB_CAIRO_SQL_SORT_LIGHT_VALUE_MAX_PAGES\t2147483647\tdefault\tfalse\tfalse\n" +
                                    "cairo.sql.sort.light.value.page.size\tQDB_CAIRO_SQL_SORT_LIGHT_VALUE_PAGE_SIZE\t131072\tdefault\tfalse\tfalse\n" +
                                    "cairo.sql.sort.value.max.pages\tQDB_CAIRO_SQL_SORT_VALUE_MAX_PAGES\t2147483647\tdefault\tfalse\tfalse\n" +
                                    "cairo.sql.sort.value.page.size\tQDB_CAIRO_SQL_SORT_VALUE_PAGE_SIZE\t16777216\tdefault\tfalse\tfalse\n" +
                                    "cairo.sql.string.function.buffer.max.size\tQDB_CAIRO_SQL_STRING_FUNCTION_BUFFER_MAX_SIZE\t1048576\tdefault\tfalse\tfalse\n" +
                                    "cairo.sql.window.column.pool.capacity\tQDB_CAIRO_SQL_WINDOW_COLUMN_POOL_CAPACITY\t64\tdefault\tfalse\tfalse\n" +
                                    "cairo.sql.window.max.recursion\tQDB_CAIRO_SQL_WINDOW_MAX_RECURSION\t128\tdefault\tfalse\tfalse\n" +
                                    "cairo.sql.window.rowid.max.pages\tQDB_CAIRO_SQL_WINDOW_ROWID_MAX_PAGES\t2147483647\tdefault\tfalse\tfalse\n" +
                                    "cairo.sql.window.rowid.page.size\tQDB_CAIRO_SQL_WINDOW_ROWID_PAGE_SIZE\t524288\tdefault\tfalse\tfalse\n" +
                                    "cairo.sql.window.store.max.pages\tQDB_CAIRO_SQL_WINDOW_STORE_MAX_PAGES\t2147483647\tdefault\tfalse\tfalse\n" +
                                    "cairo.sql.window.store.page.size\tQDB_CAIRO_SQL_WINDOW_STORE_PAGE_SIZE\t1048576\tdefault\tfalse\tfalse\n" +
                                    "cairo.sql.window.tree.max.pages\tQDB_CAIRO_SQL_WINDOW_TREE_MAX_PAGES\t2147483647\tdefault\tfalse\tfalse\n" +
                                    "cairo.sql.legacy.operator.precedence\tQDB_CAIRO_SQL_LEGACY_OPERATOR_PRECEDENCE\tfalse\tdefault\tfalse\tfalse\n" +
                                    "cairo.sql.window.tree.page.size\tQDB_CAIRO_SQL_WINDOW_TREE_PAGE_SIZE\t524288\tdefault\tfalse\tfalse\n" +
                                    "cairo.sql.with.clause.model.pool.capacity\tQDB_CAIRO_SQL_WITH_CLAUSE_MODEL_POOL_CAPACITY\t128\tdefault\tfalse\tfalse\n" +
                                    "cairo.sql.orderby.sort.enabled\tQDB_CAIRO_SQL_ORDERBY_SORT_ENABLED\ttrue\tdefault\tfalse\tfalse\n" +
                                    "cairo.sql.orderby.radix.sort.threshold\tQDB_CAIRO_SQL_ORDERBY_RADIX_SORT_THRESHOLD\t600\tdefault\tfalse\tfalse\n" +
                                    "cairo.system.o3.column.memory.size\tQDB_CAIRO_SYSTEM_O3_COLUMN_MEMORY_SIZE\t262144\tdefault\tfalse\tfalse\n" +
                                    "cairo.system.table.prefix\tQDB_CAIRO_SYSTEM_TABLE_PREFIX\tsys.\tdefault\tfalse\tfalse\n" +
                                    "cairo.system.wal.writer.data.append.page.size\tQDB_CAIRO_SYSTEM_WAL_WRITER_DATA_APPEND_PAGE_SIZE\t262144\tdefault\tfalse\tfalse\n" +
                                    "cairo.system.wal.writer.event.append.page.size\tQDB_CAIRO_SYSTEM_WAL_WRITER_EVENT_APPEND_PAGE_SIZE\t16384\tdefault\tfalse\tfalse\n" +
                                    "cairo.system.writer.data.append.page.size\tQDB_CAIRO_SYSTEM_WRITER_DATA_APPEND_PAGE_SIZE\t262144\tdefault\tfalse\tfalse\n" +
                                    "cairo.table.registry.auto.reload.frequency\tQDB_CAIRO_TABLE_REGISTRY_AUTO_RELOAD_FREQUENCY\t500\tdefault\tfalse\tfalse\n" +
                                    "cairo.table.registry.compaction.threshold\tQDB_CAIRO_TABLE_REGISTRY_COMPACTION_THRESHOLD\t30\tdefault\tfalse\tfalse\n" +
                                    "cairo.vector.aggregate.queue.capacity\tQDB_CAIRO_VECTOR_AGGREGATE_QUEUE_CAPACITY\t128\tdefault\tfalse\tfalse\n" +
                                    "cairo.volumes\tQDB_CAIRO_VOLUMES\t\tdefault\tfalse\tfalse\n" +
                                    "cairo.wal.apply.enabled\tQDB_CAIRO_WAL_APPLY_ENABLED\ttrue\tdefault\tfalse\tfalse\n" +
                                    "cairo.wal.apply.look.ahead.txn.count\tQDB_CAIRO_WAL_APPLY_LOOK_AHEAD_TXN_COUNT\t200\tdefault\tfalse\tfalse\n" +
                                    "cairo.wal.apply.table.time.quota\tQDB_CAIRO_WAL_APPLY_TABLE_TIME_QUOTA\t1000\tdefault\tfalse\tfalse\n" +
                                    "cairo.wal.apply.parallel.sql.enabled\tQDB_CAIRO_WAL_APPLY_PARALLEL_SQL_ENABLED\ttrue\tdefault\tfalse\tfalse\n" +
                                    "cairo.wal.enabled.default\tQDB_CAIRO_WAL_ENABLED_DEFAULT\tfalse\tconf\tfalse\tfalse\n" +
                                    "cairo.wal.inactive.writer.ttl\tQDB_CAIRO_WAL_INACTIVE_WRITER_TTL\t120000\tdefault\tfalse\tfalse\n" +
                                    "cairo.wal.max.lag.txn.count\tQDB_CAIRO_WAL_MAX_LAG_TXN_COUNT\t-1\tdefault\tfalse\tfalse\n" +
                                    "cairo.wal.max.segment.file.descriptors.cache\tQDB_CAIRO_WAL_MAX_SEGMENT_FILE_DESCRIPTORS_CACHE\t30\tdefault\tfalse\tfalse\n" +
                                    "cairo.wal.max.lag.size\tQDB_CAIRO_WAL_MAX_LAG_SIZE\t78643200\tdefault\tfalse\tfalse\n" +
                                    "cairo.wal.purge.interval\tQDB_CAIRO_WAL_PURGE_INTERVAL\t30000\tdefault\tfalse\tfalse\n" +
                                    "cairo.wal.recreate.distressed.sequencer.attempts\tQDB_CAIRO_WAL_RECREATE_DISTRESSED_SEQUENCER_ATTEMPTS\t3\tdefault\tfalse\tfalse\n" +
                                    "cairo.wal.segment.rollover.row.count\tQDB_CAIRO_WAL_SEGMENT_ROLLOVER_ROW_COUNT\t200000\tdefault\tfalse\tfalse\n" +
                                    "cairo.wal.segment.rollover.size\tQDB_CAIRO_WAL_SEGMENT_ROLLOVER_SIZE\t52428800\tdefault\tfalse\tfalse\n" +
                                    "cairo.wal.squash.uncommitted.rows.multiplier\tQDB_CAIRO_WAL_SQUASH_UNCOMMITTED_ROWS_MULTIPLIER\t20.0\tdefault\tfalse\tfalse\n" +
                                    "cairo.wal.supported\tQDB_CAIRO_WAL_SUPPORTED\ttrue\tdefault\tfalse\tfalse\n" +
                                    "cairo.wal.temp.pending.rename.table.prefix\tQDB_CAIRO_WAL_TEMP_PENDING_RENAME_TABLE_PREFIX\ttemp_5822f658-31f6-11ee-be56-0242ac120002\tdefault\tfalse\tfalse\n" +
                                    "cairo.wal.txn.notification.queue.capacity\tQDB_CAIRO_WAL_TXN_NOTIFICATION_QUEUE_CAPACITY\t4096\tdefault\tfalse\tfalse\n" +
                                    "cairo.wal.writer.data.append.page.size\tQDB_CAIRO_WAL_WRITER_DATA_APPEND_PAGE_SIZE\t1048576\tdefault\tfalse\tfalse\n" +
                                    "cairo.wal.writer.pool.max.segments\tQDB_CAIRO_WAL_WRITER_POOL_MAX_SEGMENTS\t10\tdefault\tfalse\tfalse\n" +
                                    "cairo.wal.sequencer.check.interval\tQDB_CAIRO_WAL_SEQUENCER_CHECK_INTERVAL\t10000\tdefault\tfalse\tfalse\n" +
                                    "cairo.wal.writer.event.append.page.size\tQDB_CAIRO_WAL_WRITER_EVENT_APPEND_PAGE_SIZE\t131072\tdefault\tfalse\tfalse\n" +
                                    "cairo.work.steal.timeout.nanos\tQDB_CAIRO_WORK_STEAL_TIMEOUT_NANOS\t10000\tdefault\tfalse\tfalse\n" +
                                    "cairo.writer.alter.busy.wait.timeout\tQDB_CAIRO_WRITER_ALTER_BUSY_WAIT_TIMEOUT\t500\tdefault\tfalse\tfalse\n" +
                                    "cairo.writer.alter.max.wait.timeout\tQDB_CAIRO_WRITER_ALTER_MAX_WAIT_TIMEOUT\t30000\tdefault\tfalse\tfalse\n" +
                                    "cairo.writer.command.queue.capacity\tQDB_CAIRO_WRITER_COMMAND_QUEUE_CAPACITY\t32\tdefault\tfalse\tfalse\n" +
                                    "cairo.writer.command.queue.slot.size\tQDB_CAIRO_WRITER_COMMAND_QUEUE_SLOT_SIZE\t2048\tdefault\tfalse\tfalse\n" +
                                    "cairo.writer.data.append.page.size\tQDB_CAIRO_WRITER_DATA_APPEND_PAGE_SIZE\t16777216\tdefault\tfalse\tfalse\n" +
                                    "cairo.writer.data.index.key.append.page.size\tQDB_CAIRO_WRITER_DATA_INDEX_KEY_APPEND_PAGE_SIZE\t524288\tdefault\tfalse\tfalse\n" +
                                    "cairo.writer.data.index.value.append.page.size\tQDB_CAIRO_WRITER_DATA_INDEX_VALUE_APPEND_PAGE_SIZE\t16777216\tdefault\tfalse\tfalse\n" +
                                    "cairo.writer.fo_opts\tQDB_CAIRO_WRITER_FO_OPTS\to_none\tdefault\tfalse\tfalse\n" +
                                    "cairo.writer.tick.rows.count\tQDB_CAIRO_WRITER_TICK_ROWS_COUNT\t1024\tdefault\tfalse\tfalse\n" +
                                    "circuit.breaker.buffer.size\tQDB_CIRCUIT_BREAKER_BUFFER_SIZE\t64\tdefault\tfalse\tfalse\n" +
                                    "circuit.breaker.throttle\tQDB_CIRCUIT_BREAKER_THROTTLE\t2000000\tdefault\tfalse\tfalse\n" +
                                    "config.reload.enabled\tQDB_CONFIG_RELOAD_ENABLED\ttrue\tdefault\tfalse\tfalse\n" +
                                    "config.validation.strict\tQDB_CONFIG_VALIDATION_STRICT\tfalse\tdefault\tfalse\tfalse\n" +
                                    "http.allow.deflate.before.send\tQDB_HTTP_ALLOW_DEFLATE_BEFORE_SEND\tfalse\tdefault\tfalse\tfalse\n" +
                                    "http.bind.to\tQDB_HTTP_BIND_TO\t0.0.0.0:9010\tconf\tfalse\tfalse\n" +
                                    "http.user\tQDB_HTTP_USER\t\tdefault\tfalse\tfalse\n" +
                                    "http.password\tQDB_HTTP_PASSWORD\t****\tdefault\ttrue\tfalse\n" +
                                    "http.busy.retry.exponential.wait.multiplier\tQDB_HTTP_BUSY_RETRY_EXPONENTIAL_WAIT_MULTIPLIER\t2.0\tdefault\tfalse\tfalse\n" +
                                    "http.busy.retry.initialWaitQueueSize\tQDB_HTTP_BUSY_RETRY_INITIALWAITQUEUESIZE\t64\tdefault\tfalse\tfalse\n" +
                                    "http.busy.retry.maxProcessingQueueSize\tQDB_HTTP_BUSY_RETRY_MAXPROCESSINGQUEUESIZE\t4096\tdefault\tfalse\tfalse\n" +
                                    "http.busy.retry.maximum.wait.before.retry\tQDB_HTTP_BUSY_RETRY_MAXIMUM_WAIT_BEFORE_RETRY\t1000\tdefault\tfalse\tfalse\n" +
                                    "http.connection.pool.initial.capacity\tQDB_HTTP_CONNECTION_POOL_INITIAL_CAPACITY\t4\tdefault\tfalse\tfalse\n" +
                                    "http.connection.string.pool.capacity\tQDB_HTTP_CONNECTION_STRING_POOL_CAPACITY\t128\tdefault\tfalse\tfalse\n" +
                                    "http.enabled\tQDB_HTTP_ENABLED\ttrue\tconf\tfalse\tfalse\n" +
                                    "http.frozen.clock\tQDB_HTTP_FROZEN_CLOCK\ttrue\tconf\tfalse\tfalse\n" +
                                    "http.health.check.authentication.required\tQDB_HTTP_HEALTH_CHECK_AUTHENTICATION_REQUIRED\ttrue\tdefault\tfalse\tfalse\n" +
                                    "http.json.query.connection.check.frequency\tQDB_HTTP_JSON_QUERY_CONNECTION_CHECK_FREQUENCY\t1000000\tdefault\tfalse\tfalse\n" +
                                    "http.keep-alive.max\tQDB_HTTP_KEEP-ALIVE_MAX\t10000\tdefault\tfalse\tfalse\n" +
                                    "http.keep-alive.timeout\tQDB_HTTP_KEEP-ALIVE_TIMEOUT\t5\tdefault\tfalse\tfalse\n" +
                                    "http.min.bind.to\tQDB_HTTP_MIN_BIND_TO\t0.0.0.0:9003\tdefault\tfalse\tfalse\n" +
                                    "http.min.enabled\tQDB_HTTP_MIN_ENABLED\ttrue\tconf\tfalse\tfalse\n" +
                                    "http.min.net.bind.to\tQDB_HTTP_MIN_NET_BIND_TO\t0.0.0.0:9011\tconf\tfalse\tfalse\n" +
                                    "http.min.net.connection.hint\tQDB_HTTP_MIN_NET_CONNECTION_HINT\tfalse\tdefault\tfalse\tfalse\n" +
                                    "http.min.net.connection.limit\tQDB_HTTP_MIN_NET_CONNECTION_LIMIT\t64\tdefault\tfalse\tfalse\n" +
                                    "http.min.net.connection.sndbuf\tQDB_HTTP_MIN_NET_CONNECTION_SNDBUF\t-1\tdefault\tfalse\tfalse\n" +
                                    "http.min.net.snd.buf.size\tQDB_HTTP_MIN_NET_SND_BUF_SIZE\t-1\tdefault\tfalse\tfalse\n" +
                                    "http.min.send.buffer.size\tQDB_HTTP_MIN_SEND_BUFFER_SIZE\t1024\tdefault\tfalse\tfalse\n" +
                                    "http.min.net.connection.rcvbuf\tQDB_HTTP_MIN_NET_CONNECTION_RCVBUF\t-1\tdefault\tfalse\tfalse\n" +
                                    "http.min.receive.buffer.size\tQDB_HTTP_MIN_RECEIVE_BUFFER_SIZE\t1024\tdefault\tfalse\tfalse\n" +
                                    "http.min.recv.buffer.size\tQDB_HTTP_MIN_RECV_BUFFER_SIZE\t1024\tdefault\tfalse\tfalse\n" +
                                    "http.min.net.connection.queue.timeout\tQDB_HTTP_MIN_NET_CONNECTION_QUEUE_TIMEOUT\t5000\tdefault\tfalse\tfalse\n" +
                                    "http.min.net.connection.timeout\tQDB_HTTP_MIN_NET_CONNECTION_TIMEOUT\t300000\tdefault\tfalse\tfalse\n" +
                                    "http.min.net.idle.connection.timeout\tQDB_HTTP_MIN_NET_IDLE_CONNECTION_TIMEOUT\t300000\tdefault\tfalse\tfalse\n" +
                                    "http.min.net.queued.connection.timeout\tQDB_HTTP_MIN_NET_QUEUED_CONNECTION_TIMEOUT\t5000\tdefault\tfalse\tfalse\n" +
                                    "http.min.worker.affinity\tQDB_HTTP_MIN_WORKER_AFFINITY\t\tdefault\tfalse\tfalse\n" +
                                    "http.min.worker.count\tQDB_HTTP_MIN_WORKER_COUNT\t1\tconf\tfalse\tfalse\n" +
                                    "http.min.worker.haltOnError\tQDB_HTTP_MIN_WORKER_HALTONERROR\tfalse\tdefault\tfalse\tfalse\n" +
                                    "http.min.worker.sleep.threshold\tQDB_HTTP_MIN_WORKER_SLEEP_THRESHOLD\t100\tdefault\tfalse\tfalse\n" +
                                    "http.min.worker.sleep.timeout\tQDB_HTTP_MIN_WORKER_SLEEP_TIMEOUT\t50\tdefault\tfalse\tfalse\n" +
                                    "http.min.worker.nap.threshold\tQDB_HTTP_MIN_WORKER_NAP_THRESHOLD\t100\tdefault\tfalse\tfalse\n" +
                                    "http.min.worker.yield.threshold\tQDB_HTTP_MIN_WORKER_YIELD_THRESHOLD\t10\tdefault\tfalse\tfalse\n" +
                                    "http.multipart.header.buffer.size\tQDB_HTTP_MULTIPART_HEADER_BUFFER_SIZE\t512\tdefault\tfalse\ttrue\n" +
                                    "http.multipart.idle.spin.count\tQDB_HTTP_MULTIPART_IDLE_SPIN_COUNT\t10000\tdefault\tfalse\tfalse\n" +
                                    "http.net.snd.buf.size\tQDB_HTTP_NET_SND_BUF_SIZE\t-1\tdefault\tfalse\tfalse\n" +
                                    "http.net.connection.sndbuf\tQDB_HTTP_NET_CONNECTION_SNDBUF\t-1\tdefault\tfalse\tfalse\n" +
                                    "http.send.buffer.size\tQDB_HTTP_SEND_BUFFER_SIZE\t2097152\tdefault\tfalse\ttrue\n" +
                                    "http.net.rcv.buf.size\tQDB_HTTP_NET_RCV_BUF_SIZE\t-1\tdefault\tfalse\tfalse\n" +
                                    "http.net.connection.rcvbuf\tQDB_HTTP_NET_CONNECTION_RCVBUF\t-1\tdefault\tfalse\tfalse\n" +
                                    "http.receive.buffer.size\tQDB_HTTP_RECEIVE_BUFFER_SIZE\t2097152\tdefault\tfalse\tfalse\n" +
                                    "http.recv.buffer.size\tQDB_HTTP_RECV_BUFFER_SIZE\t2097152\tdefault\tfalse\ttrue\n" +
                                    "http.net.active.connection.limit\tQDB_HTTP_NET_ACTIVE_CONNECTION_LIMIT\t256\tdefault\tfalse\tfalse\n" +
                                    "http.net.bind.to\tQDB_HTTP_NET_BIND_TO\t0.0.0.0:9010\tdefault\tfalse\tfalse\n" +
                                    "http.net.connection.hint\tQDB_HTTP_NET_CONNECTION_HINT\tfalse\tdefault\tfalse\tfalse\n" +
                                    "http.net.connection.limit\tQDB_HTTP_NET_CONNECTION_LIMIT\t256\tdefault\tfalse\ttrue\n" +
                                    "http.net.connection.queue.timeout\tQDB_HTTP_NET_CONNECTION_QUEUE_TIMEOUT\t5000\tdefault\tfalse\tfalse\n" +
                                    "http.net.connection.timeout\tQDB_HTTP_NET_CONNECTION_TIMEOUT\t300000\tdefault\tfalse\tfalse\n" +
                                    "http.net.idle.connection.timeout\tQDB_HTTP_NET_IDLE_CONNECTION_TIMEOUT\t300000\tdefault\tfalse\tfalse\n" +
                                    "http.net.queued.connection.timeout\tQDB_HTTP_NET_QUEUED_CONNECTION_TIMEOUT\t5000\tdefault\tfalse\tfalse\n" +
                                    "http.pessimistic.health.check.enabled\tQDB_HTTP_PESSIMISTIC_HEALTH_CHECK_ENABLED\tfalse\tdefault\tfalse\tfalse\n" +
                                    "http.query.cache.block.count\tQDB_HTTP_QUERY_CACHE_BLOCK_COUNT\t8\tdefault\tfalse\tfalse\n" +
                                    "http.query.cache.enabled\tQDB_HTTP_QUERY_CACHE_ENABLED\tfalse\tconf\tfalse\tfalse\n" +
                                    "http.query.cache.row.count\tQDB_HTTP_QUERY_CACHE_ROW_COUNT\t2\tdefault\tfalse\tfalse\n" +
                                    "http.request.header.buffer.size\tQDB_HTTP_REQUEST_HEADER_BUFFER_SIZE\t64448\tdefault\tfalse\ttrue\n" +
                                    "http.security.interrupt.on.closed.connection\tQDB_HTTP_SECURITY_INTERRUPT_ON_CLOSED_CONNECTION\ttrue\tdefault\tfalse\tfalse\n" +
                                    "http.security.max.response.rows\tQDB_HTTP_SECURITY_MAX_RESPONSE_ROWS\t9223372036854775807\tdefault\tfalse\tfalse\n" +
                                    "http.security.readonly\tQDB_HTTP_SECURITY_READONLY\tfalse\tdefault\tfalse\tfalse\n" +
                                    "http.server.keep.alive\tQDB_HTTP_SERVER_KEEP_ALIVE\ttrue\tdefault\tfalse\tfalse\n" +
                                    "http.static.public.directory\tQDB_HTTP_STATIC_PUBLIC_DIRECTORY\tpublic\tdefault\tfalse\tfalse\n" +
                                    "http.text.analysis.max.lines\tQDB_HTTP_TEXT_ANALYSIS_MAX_LINES\t1000\tdefault\tfalse\tfalse\n" +
                                    "http.text.date.adapter.pool.capacity\tQDB_HTTP_TEXT_DATE_ADAPTER_POOL_CAPACITY\t16\tdefault\tfalse\tfalse\n" +
                                    "http.text.json.cache.limit\tQDB_HTTP_TEXT_JSON_CACHE_LIMIT\t16384\tdefault\tfalse\tfalse\n" +
                                    "http.text.json.cache.size\tQDB_HTTP_TEXT_JSON_CACHE_SIZE\t8192\tdefault\tfalse\tfalse\n" +
                                    "http.text.lexer.string.pool.capacity\tQDB_HTTP_TEXT_LEXER_STRING_POOL_CAPACITY\t64\tdefault\tfalse\tfalse\n" +
                                    "http.text.max.required.delimiter.stddev\tQDB_HTTP_TEXT_MAX_REQUIRED_DELIMITER_STDDEV\t0.1222\tdefault\tfalse\tfalse\n" +
                                    "http.text.max.required.line.length.stddev\tQDB_HTTP_TEXT_MAX_REQUIRED_LINE_LENGTH_STDDEV\t0.8\tdefault\tfalse\tfalse\n" +
                                    "http.text.metadata.string.pool.capacity\tQDB_HTTP_TEXT_METADATA_STRING_POOL_CAPACITY\t128\tdefault\tfalse\tfalse\n" +
                                    "http.text.roll.buffer.limit\tQDB_HTTP_TEXT_ROLL_BUFFER_LIMIT\t4194304\tdefault\tfalse\tfalse\n" +
                                    "http.text.roll.buffer.size\tQDB_HTTP_TEXT_ROLL_BUFFER_SIZE\t1024\tdefault\tfalse\tfalse\n" +
                                    "http.text.timestamp.adapter.pool.capacity\tQDB_HTTP_TEXT_TIMESTAMP_ADAPTER_POOL_CAPACITY\t64\tdefault\tfalse\tfalse\n" +
                                    "http.text.utf8.sink.size\tQDB_HTTP_TEXT_UTF8_SINK_SIZE\t4096\tdefault\tfalse\tfalse\n" +
                                    "http.version\tQDB_HTTP_VERSION\tHTTP/1.1\tdefault\tfalse\tfalse\n" +
                                    "http.worker.affinity\tQDB_HTTP_WORKER_AFFINITY\t\tdefault\tfalse\tfalse\n" +
                                    "http.worker.count\tQDB_HTTP_WORKER_COUNT\t1\tconf\tfalse\tfalse\n" +
                                    "http.worker.haltOnError\tQDB_HTTP_WORKER_HALTONERROR\tfalse\tdefault\tfalse\tfalse\n" +
                                    "http.worker.sleep.threshold\tQDB_HTTP_WORKER_SLEEP_THRESHOLD\t10000\tdefault\tfalse\tfalse\n" +
                                    "http.worker.sleep.timeout\tQDB_HTTP_WORKER_SLEEP_TIMEOUT\t10\tdefault\tfalse\tfalse\n" +
                                    "http.worker.nap.threshold\tQDB_HTTP_WORKER_NAP_THRESHOLD\t7000\tdefault\tfalse\tfalse\n" +
                                    "http.worker.yield.threshold\tQDB_HTTP_WORKER_YIELD_THRESHOLD\t10\tdefault\tfalse\tfalse\n" +
                                    "line.log.message.on.error\tQDB_LINE_LOG_MESSAGE_ON_ERROR\ttrue\tdefault\tfalse\tfalse\n" +
                                    "line.auto.create.new.columns\tQDB_LINE_AUTO_CREATE_NEW_COLUMNS\ttrue\tdefault\tfalse\tfalse\n" +
                                    "line.auto.create.new.tables\tQDB_LINE_AUTO_CREATE_NEW_TABLES\ttrue\tdefault\tfalse\tfalse\n" +
                                    "line.default.partition.by\tQDB_LINE_DEFAULT_PARTITION_BY\tDAY\tdefault\tfalse\tfalse\n" +
                                    "line.float.default.column.type\tQDB_LINE_FLOAT_DEFAULT_COLUMN_TYPE\tDOUBLE\tdefault\tfalse\tfalse\n" +
                                    "line.http.enabled\tQDB_LINE_HTTP_ENABLED\ttrue\tdefault\tfalse\tfalse\n" +
                                    "line.http.ping.version\tQDB_LINE_HTTP_PING_VERSION\tv2.7.4\tdefault\tfalse\tfalse\n" +
                                    "line.integer.default.column.type\tQDB_LINE_INTEGER_DEFAULT_COLUMN_TYPE\tLONG\tdefault\tfalse\tfalse\n" +
                                    "line.tcp.auth.db.path\tQDB_LINE_TCP_AUTH_DB_PATH\t\tdefault\tfalse\tfalse\n" +
                                    "line.tcp.commit.interval.default\tQDB_LINE_TCP_COMMIT_INTERVAL_DEFAULT\t2000\tdefault\tfalse\tfalse\n" +
                                    "line.tcp.commit.interval.fraction\tQDB_LINE_TCP_COMMIT_INTERVAL_FRACTION\t0.5\tdefault\tfalse\tfalse\n" +
                                    "line.tcp.connection.pool.capacity\tQDB_LINE_TCP_CONNECTION_POOL_CAPACITY\t8\tdefault\tfalse\tfalse\n" +
                                    "line.tcp.default.partition.by\tQDB_LINE_TCP_DEFAULT_PARTITION_BY\tDAY\tdefault\tfalse\tfalse\n" +
                                    "line.tcp.disconnect.on.error\tQDB_LINE_TCP_DISCONNECT_ON_ERROR\ttrue\tdefault\tfalse\tfalse\n" +
                                    "line.tcp.enabled\tQDB_LINE_TCP_ENABLED\ttrue\tconf\tfalse\tfalse\n" +
                                    "line.tcp.io.halt.on.error\tQDB_LINE_TCP_IO_HALT_ON_ERROR\tfalse\tdefault\tfalse\tfalse\n" +
                                    "line.tcp.io.worker.affinity\tQDB_LINE_TCP_IO_WORKER_AFFINITY\t\tdefault\tfalse\tfalse\n" +
                                    "line.tcp.io.worker.sleep.threshold\tQDB_LINE_TCP_IO_WORKER_SLEEP_THRESHOLD\t10000\tdefault\tfalse\tfalse\n" +
                                    "line.tcp.io.worker.nap.threshold\tQDB_LINE_TCP_IO_WORKER_NAP_THRESHOLD\t7000\tdefault\tfalse\tfalse\n" +
                                    "line.tcp.io.worker.yield.threshold\tQDB_LINE_TCP_IO_WORKER_YIELD_THRESHOLD\t10\tdefault\tfalse\tfalse\n" +
                                    "line.tcp.maintenance.job.interval\tQDB_LINE_TCP_MAINTENANCE_JOB_INTERVAL\t1000\tdefault\tfalse\tfalse\n" +
                                    "line.tcp.max.measurement.size\tQDB_LINE_TCP_MAX_MEASUREMENT_SIZE\t32768\tdefault\tfalse\tfalse\n" +
                                    "line.tcp.min.idle.ms.before.writer.release\tQDB_LINE_TCP_MIN_IDLE_MS_BEFORE_WRITER_RELEASE\t500\tdefault\tfalse\tfalse\n" +
                                    "line.tcp.msg.buffer.size\tQDB_LINE_TCP_MSG_BUFFER_SIZE\t131072\tdefault\tfalse\tfalse\n" +
                                    "line.tcp.recv.buffer.size\tQDB_LINE_TCP_RECV_BUFFER_SIZE\t131072\tdefault\tfalse\tfalse\n" +
                                    "line.tcp.net.recv.buf.size\tQDB_LINE_TCP_NET_RECV_BUF_SIZE\t-1\tdefault\tfalse\tfalse\n" +
                                    "line.tcp.net.connection.rcvbuf\tQDB_LINE_TCP_NET_CONNECTION_RCVBUF\t-1\tdefault\tfalse\tfalse\n" +
                                    "line.tcp.net.active.connection.limit\tQDB_LINE_TCP_NET_ACTIVE_CONNECTION_LIMIT\t256\tdefault\tfalse\tfalse\n" +
                                    "line.tcp.net.bind.to\tQDB_LINE_TCP_NET_BIND_TO\t0.0.0.0:9009\tconf\tfalse\tfalse\n" +
                                    "line.tcp.net.connection.heartbeat.interval\tQDB_LINE_TCP_NET_CONNECTION_HEARTBEAT_INTERVAL\t500\tdefault\tfalse\tfalse\n" +
                                    "line.tcp.net.connection.hint\tQDB_LINE_TCP_NET_CONNECTION_HINT\tfalse\tdefault\tfalse\tfalse\n" +
                                    "line.tcp.net.connection.limit\tQDB_LINE_TCP_NET_CONNECTION_LIMIT\t256\tdefault\tfalse\ttrue\n" +
                                    "line.tcp.net.connection.queue.timeout\tQDB_LINE_TCP_NET_CONNECTION_QUEUE_TIMEOUT\t5000\tdefault\tfalse\tfalse\n" +
                                    "line.tcp.net.connection.timeout\tQDB_LINE_TCP_NET_CONNECTION_TIMEOUT\t0\tdefault\tfalse\tfalse\n" +
                                    "line.tcp.net.idle.timeout\tQDB_LINE_TCP_NET_IDLE_TIMEOUT\t0\tdefault\tfalse\tfalse\n" +
                                    "line.tcp.net.queued.timeout\tQDB_LINE_TCP_NET_QUEUED_TIMEOUT\t5000\tdefault\tfalse\tfalse\n" +
                                    "line.tcp.symbol.cache.wait.before.reload\tQDB_LINE_TCP_SYMBOL_CACHE_WAIT_BEFORE_RELOAD\t500000\tdefault\tfalse\tfalse\n" +
                                    "line.tcp.timestamp\tQDB_LINE_TCP_TIMESTAMP\tn\tdefault\tfalse\tfalse\n" +
                                    "line.tcp.undocumented.string.to.char.cast.allowed\tQDB_LINE_TCP_UNDOCUMENTED_STRING_TO_CHAR_CAST_ALLOWED\tfalse\tdefault\tfalse\tfalse\n" +
                                    "line.tcp.writer.halt.on.error\tQDB_LINE_TCP_WRITER_HALT_ON_ERROR\tfalse\tdefault\tfalse\tfalse\n" +
                                    "line.tcp.writer.queue.capacity\tQDB_LINE_TCP_WRITER_QUEUE_CAPACITY\t128\tdefault\tfalse\tfalse\n" +
                                    "line.tcp.writer.worker.affinity\tQDB_LINE_TCP_WRITER_WORKER_AFFINITY\t\tdefault\tfalse\tfalse\n" +
                                    "line.tcp.writer.worker.count\tQDB_LINE_TCP_WRITER_WORKER_COUNT\t1\tconf\tfalse\tfalse\n" +
                                    "line.tcp.writer.worker.sleep.threshold\tQDB_LINE_TCP_WRITER_WORKER_SLEEP_THRESHOLD\t10000\tdefault\tfalse\tfalse\n" +
                                    "line.tcp.writer.worker.nap.threshold\tQDB_LINE_TCP_WRITER_WORKER_NAP_THRESHOLD\t7000\tdefault\tfalse\tfalse\n" +
                                    "line.tcp.writer.worker.yield.threshold\tQDB_LINE_TCP_WRITER_WORKER_YIELD_THRESHOLD\t10\tdefault\tfalse\tfalse\n" +
                                    "line.udp.bind.to\tQDB_LINE_UDP_BIND_TO\t0.0.0.0:9009\tconf\tfalse\tfalse\n" +
                                    "line.udp.commit.mode\tQDB_LINE_UDP_COMMIT_MODE\tnosync\tdefault\tfalse\tfalse\n" +
                                    "line.udp.commit.rate\tQDB_LINE_UDP_COMMIT_RATE\t1000000\tdefault\tfalse\tfalse\n" +
                                    "line.udp.enabled\tQDB_LINE_UDP_ENABLED\tfalse\tdefault\tfalse\tfalse\n" +
                                    "line.udp.join\tQDB_LINE_UDP_JOIN\t232.1.2.3\tdefault\tfalse\tfalse\n" +
                                    "line.udp.msg.buffer.size\tQDB_LINE_UDP_MSG_BUFFER_SIZE\t2048\tdefault\tfalse\tfalse\n" +
                                    "line.udp.msg.count\tQDB_LINE_UDP_MSG_COUNT\t10000\tdefault\tfalse\tfalse\n" +
                                    "line.udp.own.thread\tQDB_LINE_UDP_OWN_THREAD\tfalse\tdefault\tfalse\tfalse\n" +
                                    "line.udp.own.thread.affinity\tQDB_LINE_UDP_OWN_THREAD_AFFINITY\t-1\tdefault\tfalse\tfalse\n" +
                                    "line.udp.receive.buffer.size\tQDB_LINE_UDP_RECEIVE_BUFFER_SIZE\t4096\tconf\tfalse\tfalse\n" +
                                    "line.udp.timestamp\tQDB_LINE_UDP_TIMESTAMP\tn\tdefault\tfalse\tfalse\n" +
                                    "line.udp.unicast\tQDB_LINE_UDP_UNICAST\tfalse\tdefault\tfalse\tfalse\n" +
                                    "metrics.enabled\tQDB_METRICS_ENABLED\tfalse\tconf\tfalse\tfalse\n" +
                                    "cairo.mat.view.enabled\tQDB_CAIRO_MAT_VIEW_ENABLED\ttrue\tdefault\tfalse\tfalse\n" +
                                    "cairo.mat.view.min.refresh.interval\tQDB_CAIRO_MAT_VIEW_MIN_REFRESH_INTERVAL\t60000000\tdefault\tfalse\ttrue\n" +
                                    "cairo.mat.view.max.refresh.retries\tQDB_CAIRO_MAT_VIEW_MAX_REFRESH_RETRIES\t10\tdefault\tfalse\ttrue\n" +
                                    "cairo.mat.view.refresh.oom.retry.timeout\tQDB_CAIRO_MAT_VIEW_REFRESH_OOM_RETRY_TIMEOUT\t200\tdefault\tfalse\tfalse\n" +
                                    "cairo.mat.view.insert.as.select.batch.size\tQDB_CAIRO_MAT_VIEW_INSERT_AS_SELECT_BATCH_SIZE\t1000000\tdefault\tfalse\ttrue\n" +
                                    "cairo.mat.view.rows.per.query.estimate\tQDB_CAIRO_MAT_VIEW_ROWS_PER_QUERY_ESTIMATE\t10000000\tdefault\tfalse\ttrue\n" +
                                    "cairo.mat.view.parallel.sql.enabled\tQDB_CAIRO_MAT_VIEW_PARALLEL_SQL_ENABLED\ttrue\tdefault\tfalse\tfalse\n" +
                                    "mat.view.refresh.worker.nap.threshold\tQDB_MAT_VIEW_REFRESH_WORKER_NAP_THRESHOLD\t7000\tdefault\tfalse\tfalse\n" +
                                    "mat.view.refresh.worker.affinity\tQDB_MAT_VIEW_REFRESH_WORKER_AFFINITY\t\tdefault\tfalse\tfalse\n" +
                                    "mat.view.refresh.worker.sleep.timeout\tQDB_MAT_VIEW_REFRESH_WORKER_SLEEP_TIMEOUT\t10\tdefault\tfalse\tfalse\n" +
                                    "mat.view.refresh.worker.haltOnError\tQDB_MAT_VIEW_REFRESH_WORKER_HALTONERROR\tfalse\tdefault\tfalse\tfalse\n" +
                                    "mat.view.refresh.worker.yield.threshold\tQDB_MAT_VIEW_REFRESH_WORKER_YIELD_THRESHOLD\t1000\tdefault\tfalse\tfalse\n" +
                                    "mat.view.refresh.worker.sleep.threshold\tQDB_MAT_VIEW_REFRESH_WORKER_SLEEP_THRESHOLD\t10000\tdefault\tfalse\tfalse\n" +
                                    "net.test.connection.buffer.size\tQDB_NET_TEST_CONNECTION_BUFFER_SIZE\t64\tdefault\tfalse\tfalse\n" +
                                    "pg.binary.param.count.capacity\tQDB_PG_BINARY_PARAM_COUNT_CAPACITY\t2\tdefault\tfalse\tfalse\n" +
                                    "pg.character.store.capacity\tQDB_PG_CHARACTER_STORE_CAPACITY\t4096\tdefault\tfalse\tfalse\n" +
                                    "pg.character.store.pool.capacity\tQDB_PG_CHARACTER_STORE_POOL_CAPACITY\t64\tdefault\tfalse\tfalse\n" +
                                    "pg.connection.pool.capacity\tQDB_PG_CONNECTION_POOL_CAPACITY\t4\tdefault\tfalse\tfalse\n" +
                                    "pg.daemon.pool\tQDB_PG_DAEMON_POOL\ttrue\tdefault\tfalse\tfalse\n" +
                                    "pg.date.locale\tQDB_PG_DATE_LOCALE\ten\tdefault\tfalse\tfalse\n" +
                                    "pg.enabled\tQDB_PG_ENABLED\ttrue\tconf\tfalse\tfalse\n" +
                                    "pg.halt.on.error\tQDB_PG_HALT_ON_ERROR\tfalse\tdefault\tfalse\tfalse\n" +
                                    "pg.insert.cache.block.count\tQDB_PG_INSERT_CACHE_BLOCK_COUNT\t4\tdefault\tfalse\tfalse\n" +
                                    "pg.insert.cache.enabled\tQDB_PG_INSERT_CACHE_ENABLED\tfalse\tconf\tfalse\tfalse\n" +
                                    "pg.insert.cache.row.count\tQDB_PG_INSERT_CACHE_ROW_COUNT\t4\tdefault\tfalse\tfalse\n" +
                                    "pg.legacy.mode.enabled\tQDB_PG_LEGACY_MODE_ENABLED\tfalse\tdefault\tfalse\tfalse\n" +
                                    "pg.max.blob.size.on.query\tQDB_PG_MAX_BLOB_SIZE_ON_QUERY\t524288\tdefault\tfalse\tfalse\n" +
                                    "pg.named.statement.cache.capacity\tQDB_PG_NAMED_STATEMENT_CACHE_CAPACITY\t32\tdefault\tfalse\tfalse\n" +
                                    "pg.named.statement.pool.capacity\tQDB_PG_NAMED_STATEMENT_POOL_CAPACITY\t32\tdefault\tfalse\tfalse\n" +
                                    "pg.net.active.connection.limit\tQDB_PG_NET_ACTIVE_CONNECTION_LIMIT\t64\tdefault\tfalse\tfalse\n" +
                                    "pg.net.bind.to\tQDB_PG_NET_BIND_TO\t0.0.0.0:8822\tconf\tfalse\tfalse\n" +
                                    "pg.net.connection.hint\tQDB_PG_NET_CONNECTION_HINT\tfalse\tdefault\tfalse\tfalse\n" +
                                    "pg.net.connection.limit\tQDB_PG_NET_CONNECTION_LIMIT\t64\tdefault\tfalse\ttrue\n" +
                                    "pg.net.connection.queue.timeout\tQDB_PG_NET_CONNECTION_QUEUE_TIMEOUT\t300000\tdefault\tfalse\tfalse\n" +
                                    "pg.net.connection.timeout\tQDB_PG_NET_CONNECTION_TIMEOUT\t300000\tdefault\tfalse\tfalse\n" +
                                    "pg.net.idle.timeout\tQDB_PG_NET_IDLE_TIMEOUT\t300000\tdefault\tfalse\tfalse\n" +
                                    "pg.net.connection.sndbuf\tQDB_PG_NET_CONNECTION_SNDBUF\t-1\tdefault\tfalse\tfalse\n" +
                                    "pg.net.send.buf.size\tQDB_PG_NET_SEND_BUF_SIZE\t-1\tdefault\tfalse\tfalse\n" +
                                    "pg.net.connection.rcvbuf\tQDB_PG_NET_CONNECTION_RCVBUF\t-1\tdefault\tfalse\tfalse\n" +
                                    "pg.net.recv.buf.size\tQDB_PG_NET_RECV_BUF_SIZE\t-1\tdefault\tfalse\tfalse\n" +
                                    "pg.password\tQDB_PG_PASSWORD\t****\tdefault\ttrue\ttrue\n" +
                                    "pg.pending.writers.cache.capacity\tQDB_PG_PENDING_WRITERS_CACHE_CAPACITY\t16\tdefault\tfalse\tfalse\n" +
                                    "pg.readonly.password\tQDB_PG_READONLY_PASSWORD\t****\tdefault\ttrue\ttrue\n" +
                                    "pg.readonly.user\tQDB_PG_READONLY_USER\tuser\tdefault\tfalse\ttrue\n" +
                                    "pg.readonly.user.enabled\tQDB_PG_READONLY_USER_ENABLED\tfalse\tdefault\tfalse\ttrue\n" +
                                    "pg.recv.buffer.size\tQDB_PG_RECV_BUFFER_SIZE\t1048576\tdefault\tfalse\ttrue\n" +
                                    "pg.security.readonly\tQDB_PG_SECURITY_READONLY\tfalse\tdefault\tfalse\tfalse\n" +
                                    "pg.select.cache.block.count\tQDB_PG_SELECT_CACHE_BLOCK_COUNT\t8\tdefault\tfalse\tfalse\n" +
                                    "pg.select.cache.enabled\tQDB_PG_SELECT_CACHE_ENABLED\tfalse\tconf\tfalse\tfalse\n" +
                                    "pg.select.cache.row.count\tQDB_PG_SELECT_CACHE_ROW_COUNT\t2\tdefault\tfalse\tfalse\n" +
                                    "pg.send.buffer.size\tQDB_PG_SEND_BUFFER_SIZE\t1048576\tdefault\tfalse\ttrue\n" +
                                    "pg.update.cache.block.count\tQDB_PG_UPDATE_CACHE_BLOCK_COUNT\t4\tdefault\tfalse\tfalse\n" +
                                    "pg.update.cache.enabled\tQDB_PG_UPDATE_CACHE_ENABLED\tfalse\tconf\tfalse\tfalse\n" +
                                    "pg.update.cache.row.count\tQDB_PG_UPDATE_CACHE_ROW_COUNT\t4\tdefault\tfalse\tfalse\n" +
                                    "pg.user\tQDB_PG_USER\tadmin\tdefault\tfalse\ttrue\n" +
                                    "pg.worker.affinity\tQDB_PG_WORKER_AFFINITY\t\tdefault\tfalse\tfalse\n" +
                                    "pg.worker.count\tQDB_PG_WORKER_COUNT\t1\tconf\tfalse\tfalse\n" +
                                    "pg.worker.sleep.threshold\tQDB_PG_WORKER_SLEEP_THRESHOLD\t10000\tdefault\tfalse\tfalse\n" +
                                    "pg.worker.nap.threshold\tQDB_PG_WORKER_NAP_THRESHOLD\t7000\tdefault\tfalse\tfalse\n" +
                                    "pg.worker.yield.threshold\tQDB_PG_WORKER_YIELD_THRESHOLD\t10\tdefault\tfalse\tfalse\n" +
                                    "pg.named.statement.limit\tQDB_PG_NAMED_STATEMENT_LIMIT\t10000\tdefault\tfalse\ttrue\n" +
                                    "posthog.enabled\tQDB_POSTHOG_ENABLED\tfalse\tdefault\tfalse\tfalse\n" +
                                    "posthog.api.key\tQDB_POSTHOG_API_KEY\t\tdefault\tfalse\tfalse\n" +
                                    "query.timeout.sec\tQDB_QUERY_TIMEOUT_SEC\t60\tdefault\tfalse\tfalse\n" +
                                    "ram.usage.limit.bytes\tQDB_RAM_USAGE_LIMIT_BYTES\t0\tdefault\tfalse\tfalse\n" +
                                    "ram.usage.limit.percent\tQDB_RAM_USAGE_LIMIT_PERCENT\t90\tdefault\tfalse\tfalse\n" +
                                    "readonly\tQDB_READONLY\tfalse\tdefault\tfalse\tfalse\n" +
                                    "shared.worker.affinity\tQDB_SHARED_WORKER_AFFINITY\t\tdefault\tfalse\tfalse\n" +
                                    "shared.worker.count\tQDB_SHARED_WORKER_COUNT\t2\tconf\tfalse\tfalse\n" +
                                    "shared.worker.haltOnError\tQDB_SHARED_WORKER_HALTONERROR\tfalse\tdefault\tfalse\tfalse\n" +
                                    "shared.worker.sleep.threshold\tQDB_SHARED_WORKER_SLEEP_THRESHOLD\t10000\tdefault\tfalse\tfalse\n" +
                                    "shared.worker.sleep.timeout\tQDB_SHARED_WORKER_SLEEP_TIMEOUT\t10\tdefault\tfalse\tfalse\n" +
                                    "shared.worker.nap.threshold\tQDB_SHARED_WORKER_NAP_THRESHOLD\t7000\tdefault\tfalse\tfalse\n" +
                                    "shared.worker.yield.threshold\tQDB_SHARED_WORKER_YIELD_THRESHOLD\t10\tdefault\tfalse\tfalse\n" +
                                    "table.type.conversion.enabled\tQDB_TABLE_TYPE_CONVERSION_ENABLED\ttrue\tdefault\tfalse\tfalse\n" +
                                    "telemetry.disable.completely\tQDB_TELEMETRY_DISABLE_COMPLETELY\ttrue\tconf\tfalse\tfalse\n" +
                                    "telemetry.enabled\tQDB_TELEMETRY_ENABLED\tfalse\tconf\tfalse\tfalse\n" +
                                    "telemetry.hide.tables\tQDB_TELEMETRY_HIDE_TABLES\ttrue\tdefault\tfalse\tfalse\n" +
                                    "telemetry.queue.capacity\tQDB_TELEMETRY_QUEUE_CAPACITY\t512\tdefault\tfalse\tfalse\n" +
                                    "wal.apply.worker.affinity\tQDB_WAL_APPLY_WORKER_AFFINITY\t\tdefault\tfalse\tfalse\n" +
                                    "wal.apply.worker.haltOnError\tQDB_WAL_APPLY_WORKER_HALTONERROR\tfalse\tdefault\tfalse\tfalse\n" +
                                    "wal.apply.worker.sleep.threshold\tQDB_WAL_APPLY_WORKER_SLEEP_THRESHOLD\t10000\tdefault\tfalse\tfalse\n" +
                                    "wal.apply.worker.sleep.timeout\tQDB_WAL_APPLY_WORKER_SLEEP_TIMEOUT\t10\tdefault\tfalse\tfalse\n" +
                                    "wal.apply.worker.nap.threshold\tQDB_WAL_APPLY_WORKER_NAP_THRESHOLD\t7000\tdefault\tfalse\tfalse\n" +
                                    "wal.apply.worker.yield.threshold\tQDB_WAL_APPLY_WORKER_YIELD_THRESHOLD\t1000\tdefault\tfalse\tfalse\n" +
                                    "cairo.checkpoint.recovery.enabled\tQDB_CAIRO_CHECKPOINT_RECOVERY_ENABLED\ttrue\tdefault\tfalse\tfalse\n" +
                                    "log.sql.query.progress.exe\tQDB_LOG_SQL_QUERY_PROGRESS_EXE\ttrue\tdefault\tfalse\tfalse\n" +
                                    "log.level.verbose\tQDB_LOG_LEVEL_VERBOSE\tfalse\tdefault\tfalse\tfalse\n" +
                                    "cairo.partition.encoder.parquet.statistics.enabled\tQDB_CAIRO_PARTITION_ENCODER_PARQUET_STATISTICS_ENABLED\ttrue\tdefault\tfalse\tfalse\n" +
                                    "cairo.partition.encoder.parquet.version\tQDB_CAIRO_PARTITION_ENCODER_PARQUET_VERSION\t1\tdefault\tfalse\tfalse\n" +
                                    "cairo.partition.encoder.parquet.row.group.size\tQDB_CAIRO_PARTITION_ENCODER_PARQUET_ROW_GROUP_SIZE\t100000\tdefault\tfalse\tfalse\n" +
                                    "cairo.partition.encoder.parquet.data.page.size\tQDB_CAIRO_PARTITION_ENCODER_PARQUET_DATA_PAGE_SIZE\t1048576\tdefault\tfalse\tfalse\n" +
                                    "cairo.partition.encoder.parquet.compression.codec\tQDB_CAIRO_PARTITION_ENCODER_PARQUET_COMPRESSION_CODEC\t0\tdefault\tfalse\tfalse\n" +
                                    "cairo.partition.encoder.parquet.compression.level\tQDB_CAIRO_PARTITION_ENCODER_PARQUET_COMPRESSION_LEVEL\t0\tdefault\tfalse\tfalse\n" +
                                    "http.min.request.header.buffer.size\tQDB_HTTP_MIN_REQUEST_HEADER_BUFFER_SIZE\t4096\tdefault\tfalse\tfalse\n" +
                                    "http.min.allow.deflate.before.send\tQDB_HTTP_MIN_ALLOW_DEFLATE_BEFORE_SEND\tfalse\tdefault\tfalse\tfalse\n" +
                                    "http.min.multipart.header.buffer.size\tQDB_HTTP_MIN_MULTIPART_HEADER_BUFFER_SIZE\t512\tdefault\tfalse\tfalse\n" +
                                    "http.min.server.keep.alive\tQDB_HTTP_MIN_SERVER_KEEP_ALIVE\ttrue\tdefault\tfalse\tfalse\n" +
                                    "http.min.connection.string.pool.capacity\tQDB_HTTP_MIN_CONNECTION_STRING_POOL_CAPACITY\t2\tdefault\tfalse\tfalse\n" +
                                    "http.min.connection.pool.initial.capacity\tQDB_HTTP_MIN_CONNECTION_POOL_INITIAL_CAPACITY\t2\tdefault\tfalse\tfalse\n" +
                                    "http.min.multipart.idle.spin.count\tQDB_HTTP_MIN_MULTIPART_IDLE_SPIN_COUNT\t0\tdefault\tfalse\tfalse\n" +
                                    "cairo.o3.partition.overwrite.control.enabled\tQDB_CAIRO_O3_PARTITION_OVERWRITE_CONTROL_ENABLED\tfalse\tdefault\tfalse\tfalse\n" +
                                    "http.min.worker.priority\tQDB_HTTP_MIN_WORKER_PRIORITY\t8\tdefault\tfalse\tfalse\n" +
                                    "cairo.commit.latency\tQDB_CAIRO_COMMIT_LATENCY\t30000000\tdefault\tfalse\tfalse\n" +
                                    "cairo.create.table.column.model.pool.capacity\tQDB_CAIRO_CREATE_TABLE_COLUMN_MODEL_POOL_CAPACITY\t16\tdefault\tfalse\tfalse\n" +
                                    "log.timestamp.format\tQDB_LOG_TIMESTAMP_FORMAT\tyyyy-MM-ddTHH:mm:ss.SSSUUUz\tdefault\tfalse\tfalse\n" +
                                    "log.timestamp.locale\tQDB_LOG_TIMESTAMP_LOCALE\ten\tdefault\tfalse\tfalse\n" +
                                    "log.timestamp.timezone\tQDB_LOG_TIMESTAMP_TIMEZONE\tZ\tdefault\tfalse\tfalse\n" +
                                    "query.tracing.enabled\tQDB_QUERY_TRACING_ENABLED\tfalse\tdefault\tfalse\ttrue\n" +
                                    "http.json.query.connection.limit\tQDB_HTTP_JSON_QUERY_CONNECTION_LIMIT\t-1\tdefault\tfalse\tfalse\n" +
                                    "http.ilp.connection.limit\tQDB_HTTP_ILP_CONNECTION_LIMIT\t-1\tdefault\tfalse\tfalse\n" +
                                    "query.timeout\tQDB_QUERY_TIMEOUT\t60000\tdefault\tfalse\tfalse\n" +
                                    "http.context.table.status\tQDB_HTTP_CONTEXT_TABLE_STATUS\t\tdefault\tfalse\tfalse\n" +
                                    "http.context.execute\tQDB_HTTP_CONTEXT_EXECUTE\t\tdefault\tfalse\tfalse\n" +
                                    "http.context.ilp\tQDB_HTTP_CONTEXT_ILP\t\tdefault\tfalse\tfalse\n" +
                                    "http.redirect.count\tQDB_HTTP_REDIRECT_COUNT\t0\tdefault\tfalse\tfalse\n" +
                                    "http.context.import\tQDB_HTTP_CONTEXT_IMPORT\t\tdefault\tfalse\tfalse\n" +
                                    "http.context.web.console\tQDB_HTTP_CONTEXT_WEB_CONSOLE\t/\tdefault\tfalse\tfalse\n" +
                                    "http.context.export\tQDB_HTTP_CONTEXT_EXPORT\t\tdefault\tfalse\tfalse\n" +
                                    "http.context.ilp.ping\tQDB_HTTP_CONTEXT_ILP_PING\t\tdefault\tfalse\tfalse\n" +
                                    "http.context.settings\tQDB_HTTP_CONTEXT_SETTINGS\t\tdefault\tfalse\tfalse\n" +
                                    "http.context.warnings\tQDB_HTTP_CONTEXT_WARNINGS\t\tdefault\tfalse\tfalse\n" +
                                    "telemetry.db.size.estimate.timeout\tQDB_TELEMETRY_DB_SIZE_ESTIMATE_TIMEOUT\t1000\tdefault\tfalse\tfalse\n" +
<<<<<<< HEAD
                                    "cairo.txn.scoreboard.format\tQDB_CAIRO_TXN_SCOREBOARD_FORMAT\t2\tdefault\tfalse\tfalse"
                    ).split("\n");
=======
                                    "cairo.write.back.off.timeout.on.mem.pressure\tQDB_CAIRO_WRITE_BACK_OFF_TIMEOUT_ON_MEM_PRESSURE\t4000\tdefault\tfalse\tfalse\n" +
                                    "pg.pipeline.capacity\tQDB_PG_PIPELINE_CAPACITY\t64\tdefault\tfalse\tfalse"
                    )
                            .split("\n");
>>>>>>> 7ac68d93

                    final Set<String> missingProps = new HashSet<>();
                    for (String property : expectedProps) {
                        if (!actualProps.remove(property)) {
                            missingProps.add(property);
                        }
                    }
                    assertTrue(
                            String.format("Missing properties: %s\nExtra properties: %s", missingProps, actualProps),
                            missingProps.isEmpty() && actualProps.isEmpty()
                    );
                }
            }
        });
    }
}<|MERGE_RESOLUTION|>--- conflicted
+++ resolved
@@ -388,6 +388,7 @@
                                     "cairo.writer.data.index.value.append.page.size\tQDB_CAIRO_WRITER_DATA_INDEX_VALUE_APPEND_PAGE_SIZE\t16777216\tdefault\tfalse\tfalse\n" +
                                     "cairo.writer.fo_opts\tQDB_CAIRO_WRITER_FO_OPTS\to_none\tdefault\tfalse\tfalse\n" +
                                     "cairo.writer.tick.rows.count\tQDB_CAIRO_WRITER_TICK_ROWS_COUNT\t1024\tdefault\tfalse\tfalse\n" +
+                                    "cairo.txn.scoreboard.format\tQDB_CAIRO_TXN_SCOREBOARD_FORMAT\t2\tdefault\tfalse\tfalse\n" +
                                     "circuit.breaker.buffer.size\tQDB_CIRCUIT_BREAKER_BUFFER_SIZE\t64\tdefault\tfalse\tfalse\n" +
                                     "circuit.breaker.throttle\tQDB_CIRCUIT_BREAKER_THROTTLE\t2000000\tdefault\tfalse\tfalse\n" +
                                     "config.reload.enabled\tQDB_CONFIG_RELOAD_ENABLED\ttrue\tdefault\tfalse\tfalse\n" +
@@ -659,15 +660,10 @@
                                     "http.context.settings\tQDB_HTTP_CONTEXT_SETTINGS\t\tdefault\tfalse\tfalse\n" +
                                     "http.context.warnings\tQDB_HTTP_CONTEXT_WARNINGS\t\tdefault\tfalse\tfalse\n" +
                                     "telemetry.db.size.estimate.timeout\tQDB_TELEMETRY_DB_SIZE_ESTIMATE_TIMEOUT\t1000\tdefault\tfalse\tfalse\n" +
-<<<<<<< HEAD
-                                    "cairo.txn.scoreboard.format\tQDB_CAIRO_TXN_SCOREBOARD_FORMAT\t2\tdefault\tfalse\tfalse"
-                    ).split("\n");
-=======
                                     "cairo.write.back.off.timeout.on.mem.pressure\tQDB_CAIRO_WRITE_BACK_OFF_TIMEOUT_ON_MEM_PRESSURE\t4000\tdefault\tfalse\tfalse\n" +
                                     "pg.pipeline.capacity\tQDB_PG_PIPELINE_CAPACITY\t64\tdefault\tfalse\tfalse"
                     )
                             .split("\n");
->>>>>>> 7ac68d93
 
                     final Set<String> missingProps = new HashSet<>();
                     for (String property : expectedProps) {
