--- conflicted
+++ resolved
@@ -696,13 +696,9 @@
                                     "cairo.sql.column.alias.expression.enabled\tQDB_CAIRO_SQL_COLUMN_ALIAS_EXPRESSION_ENABLED\ttrue\tdefault\tfalse\tfalse\n" +
                                     "cairo.sql.column.alias.generated.max.size\tQDB_CAIRO_SQL_COLUMN_ALIAS_GENERATED_MAX_SIZE\t64\tdefault\tfalse\tfalse\n" +
                                     "cairo.file.descriptor.cache.enabled\tQDB_CAIRO_FILE_DESCRIPTOR_CACHE_ENABLED\ttrue\tdefault\tfalse\tfalse\n" +
-<<<<<<< HEAD
-                                    "cairo.sql.jit.max.in.list.size.threshold\tQDB_CAIRO_SQL_JIT_MAX_IN_LIST_SIZE_THRESHOLD\t10\tdefault\tfalse\ttrue\n"
-=======
                                     "cairo.sql.jit.max.in.list.size.threshold\tQDB_CAIRO_SQL_JIT_MAX_IN_LIST_SIZE_THRESHOLD\t10\tdefault\tfalse\ttrue\n" +
                                     "cairo.auto.scale.symbol.capacity\tQDB_CAIRO_AUTO_SCALE_SYMBOL_CAPACITY\tfalse\tdefault\tfalse\tfalse\n" +
                                     "cairo.auto.scale.symbol.capacity.threshold\tQDB_CAIRO_AUTO_SCALE_SYMBOL_CAPACITY_THRESHOLD\t0.8\tdefault\tfalse\tfalse\n"
->>>>>>> 5872d6f3
                     )
                             .split("\n");
 
