--- conflicted
+++ resolved
@@ -224,16 +224,10 @@
                             compiler,
                             executionContext,
                             "(show parameters) where property_path not in (" +
-<<<<<<< HEAD
                                     "'cairo.root', 'cairo.sql.copy.root', 'cairo.sql.copy.work.root', " +
-                                    "'cairo.writer.misc.append.page.size', 'line.tcp.io.worker.count', " +
-                                    "'wal.apply.worker.count', 'mat.view.refresh.worker.count'" +
-=======
-                                    "'cairo.root', 'cairo.sql.backup.root', 'cairo.sql.copy.root', 'cairo.sql.copy.work.root', " +
                                     "'cairo.writer.misc.append.page.size', 'line.tcp.io.worker.count', 'cairo.sql.copy.export.root', " +
                                     "'wal.apply.worker.count', 'export.worker.count', 'mat.view.refresh.worker.count'," +
                                     "'http.export.connection.limit'" +
->>>>>>> d4016f55
                                     ") order by 1",
                             actualSink
                     );
