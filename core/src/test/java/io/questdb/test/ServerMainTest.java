/*******************************************************************************
 *     ___                  _   ____  ____
 *    / _ \ _   _  ___  ___| |_|  _ \| __ )
 *   | | | | | | |/ _ \/ __| __| | | |  _ \
 *   | |_| | |_| |  __/\__ \ |_| |_| | |_) |
 *    \__\_\\__,_|\___||___/\__|____/|____/
 *
 *  Copyright (c) 2014-2019 Appsicle
 *  Copyright (c) 2019-2024 QuestDB
 *
 *  Licensed under the Apache License, Version 2.0 (the "License");
 *  you may not use this file except in compliance with the License.
 *  You may obtain a copy of the License at
 *
 *  http://www.apache.org/licenses/LICENSE-2.0
 *
 *  Unless required by applicable law or agreed to in writing, software
 *  distributed under the License is distributed on an "AS IS" BASIS,
 *  WITHOUT WARRANTIES OR CONDITIONS OF ANY KIND, either express or implied.
 *  See the License for the specific language governing permissions and
 *  limitations under the License.
 *
 ******************************************************************************/

package io.questdb.test;

import io.questdb.Bootstrap;
import io.questdb.DefaultBootstrapConfiguration;
import io.questdb.PropertyKey;
import io.questdb.ServerMain;
import io.questdb.griffin.SqlCompiler;
import io.questdb.griffin.SqlExecutionContext;
import io.questdb.griffin.SqlExecutionContextImpl;
import io.questdb.std.Os;
import io.questdb.std.str.StringSink;
import org.junit.Assert;
import org.junit.Before;
import org.junit.Test;

import java.sql.Connection;
import java.sql.DriverManager;
import java.util.HashMap;
import java.util.HashSet;
import java.util.Map;
import java.util.Set;

import static io.questdb.test.tools.TestUtils.*;
import static java.util.Arrays.asList;
import static org.junit.Assert.assertTrue;

public class ServerMainTest extends AbstractBootstrapTest {

    @Before
    public void setUp() {
        super.setUp();
        unchecked(() -> createDummyConfiguration());
        dbPath.parent().$();
    }

    @Test
    public void testServerMainNoRestart() throws Exception {
        assertMemoryLeak(() -> {
            try (final ServerMain serverMain = new ServerMain(getServerMainArgs())) {
                serverMain.start();
                serverMain.start(); // <== no effect
                serverMain.close();
                try {
                    serverMain.getEngine();
                } catch (IllegalStateException ex) {
                    assertContains("close was called", ex.getMessage());
                }
                try {
                    serverMain.getWorkerPoolManager();
                } catch (IllegalStateException ex) {
                    assertContains("close was called", ex.getMessage());
                }
                serverMain.start(); // <== no effect
                serverMain.close(); // <== no effect
                serverMain.start(); // <== no effect
            }
        });
    }

    @Test
    public void testServerMainNoStart() throws Exception {
        assertMemoryLeak(() -> {
            try (final ServerMain ignore = new ServerMain(getServerMainArgs())) {
                Os.pause();
            }
        });
    }

    @Test
    public void testServerMainPgWire() throws Exception {
        try (final ServerMain serverMain = new ServerMain(getServerMainArgs())) {
            serverMain.start();
            try (Connection ignored = DriverManager.getConnection(PG_CONNECTION_URI, PG_CONNECTION_PROPERTIES)) {
                Os.pause();
            }
        }
    }

    @Test
    public void testServerMainStart() throws Exception {
        assertMemoryLeak(() -> {
            try (final ServerMain serverMain = new ServerMain(getServerMainArgs())) {
                Assert.assertNotNull(serverMain.getConfiguration());
                Assert.assertNotNull(serverMain.getEngine());
                Assert.assertNull(serverMain.getWorkerPoolManager());
                Assert.assertFalse(serverMain.hasStarted());
                Assert.assertFalse(serverMain.hasBeenClosed());
                serverMain.start();
                Assert.assertNotNull(serverMain.getWorkerPoolManager());
            }
        });
    }

    @Test
    public void testServerMainStartHttpDisabled() throws Exception {
        assertMemoryLeak(() -> {
            Map<String, String> env = new HashMap<>(System.getenv());
            env.put(PropertyKey.HTTP_ENABLED.getEnvVarName(), "false");
            Bootstrap bootstrap = new Bootstrap(
                    new DefaultBootstrapConfiguration() {
                        @Override
                        public Map<String, String> getEnv() {
                            return env;
                        }
                    },
                    getServerMainArgs()
            );
            try (final ServerMain serverMain = new ServerMain(bootstrap)) {
                Assert.assertFalse(serverMain.getConfiguration().getHttpServerConfiguration().isEnabled());
                serverMain.start();
            }
        });
    }

    @Test
    public void testShowParameters() throws Exception {
        assertMemoryLeak(() -> {
            try (
                    final ServerMain serverMain = new ServerMain(getServerMainArgs());
                    final SqlExecutionContext executionContext = new SqlExecutionContextImpl(serverMain.getEngine(), 1, 1)
            ) {
                serverMain.start();

                try (SqlCompiler compiler = serverMain.getEngine().getSqlCompiler()) {
                    final StringSink actualSink = new StringSink();
                    printSql(compiler, executionContext,
                            "(show parameters) where property_path not in (" +
                                    "'cairo.root', 'cairo.sql.backup.root', 'cairo.sql.copy.root', 'cairo.sql.copy.work.root', " +
                                    "'cairo.writer.misc.append.page.size', 'line.tcp.io.worker.count', 'wal.apply.worker.count', 'log.timezone'" +
                                    ") order by 1",
                            actualSink
                    );
                    final Set<String> actualProps = new HashSet<>(asList(actualSink.toString().split("\n")));

                    final String[] expectedProps =
                            ("property_path\tenv_var_name\tvalue\tvalue_source\tsensitive\treloadable\n" +
                                    "binarydata.encoding.maxlength\tQDB_BINARYDATA_ENCODING_MAXLENGTH\t32768\tdefault\tfalse\tfalse\n" +
                                    "cairo.attach.partition.copy\tQDB_CAIRO_ATTACH_PARTITION_COPY\tfalse\tdefault\tfalse\tfalse\n" +
                                    "cairo.attach.partition.suffix\tQDB_CAIRO_ATTACH_PARTITION_SUFFIX\t.attachable\tdefault\tfalse\tfalse\n" +
                                    "cairo.character.store.capacity\tQDB_CAIRO_CHARACTER_STORE_CAPACITY\t1024\tdefault\tfalse\tfalse\n" +
                                    "cairo.character.store.sequence.pool.capacity\tQDB_CAIRO_CHARACTER_STORE_SEQUENCE_POOL_CAPACITY\t64\tdefault\tfalse\tfalse\n" +
                                    "cairo.column.indexer.queue.capacity\tQDB_CAIRO_COLUMN_INDEXER_QUEUE_CAPACITY\t64\tdefault\tfalse\tfalse\n" +
                                    "cairo.column.pool.capacity\tQDB_CAIRO_COLUMN_POOL_CAPACITY\t4096\tdefault\tfalse\tfalse\n" +
                                    "cairo.commit.lag\tQDB_CAIRO_COMMIT_LAG\t600000\tdefault\tfalse\tfalse\n" +
                                    "cairo.commit.mode\tQDB_CAIRO_COMMIT_MODE\tnosync\tdefault\tfalse\tfalse\n" +
                                    "cairo.create.as.select.retry.count\tQDB_CAIRO_CREATE_AS_SELECT_RETRY_COUNT\t5\tdefault\tfalse\tfalse\n" +
                                    "cairo.date.locale\tQDB_CAIRO_DATE_LOCALE\ten\tdefault\tfalse\tfalse\n" +
                                    "cairo.default.sequencer.part.txn.count\tQDB_CAIRO_DEFAULT_SEQUENCER_PART_TXN_COUNT\t0\tdefault\tfalse\tfalse\n" +
                                    "cairo.default.symbol.cache.flag\tQDB_CAIRO_DEFAULT_SYMBOL_CACHE_FLAG\ttrue\tdefault\tfalse\tfalse\n" +
                                    "cairo.default.symbol.capacity\tQDB_CAIRO_DEFAULT_SYMBOL_CAPACITY\t256\tdefault\tfalse\tfalse\n" +
                                    "cairo.detached.mkdir.mode\tQDB_CAIRO_DETACHED_MKDIR_MODE\t509\tdefault\tfalse\tfalse\n" +
                                    "dev.mode.enabled\tQDB_DEV_MODE_ENABLED\tfalse\tdefault\tfalse\tfalse\n" +
                                    "cairo.expression.pool.capacity\tQDB_CAIRO_EXPRESSION_POOL_CAPACITY\t8192\tdefault\tfalse\tfalse\n" +
                                    "cairo.fast.map.load.factor\tQDB_CAIRO_FAST_MAP_LOAD_FACTOR\t0.7\tdefault\tfalse\tfalse\n" +
                                    "cairo.file.operation.retry.count\tQDB_CAIRO_FILE_OPERATION_RETRY_COUNT\t30\tdefault\tfalse\tfalse\n" +
                                    "cairo.idle.check.interval\tQDB_CAIRO_IDLE_CHECK_INTERVAL\t300000\tdefault\tfalse\tfalse\n" +
                                    "cairo.inactive.reader.max.open.partitions\tQDB_CAIRO_INACTIVE_READER_MAX_OPEN_PARTITIONS\t10000\tdefault\tfalse\tfalse\n" +
                                    "cairo.inactive.reader.ttl\tQDB_CAIRO_INACTIVE_READER_TTL\t120000\tdefault\tfalse\tfalse\n" +
                                    "cairo.inactive.writer.ttl\tQDB_CAIRO_INACTIVE_WRITER_TTL\t600000\tdefault\tfalse\tfalse\n" +
                                    "cairo.index.value.block.size\tQDB_CAIRO_INDEX_VALUE_BLOCK_SIZE\t256\tdefault\tfalse\tfalse\n" +
                                    "cairo.iouring.enabled\tQDB_CAIRO_IOURING_ENABLED\ttrue\tdefault\tfalse\tfalse\n" +
                                    "cairo.latestby.queue.capacity\tQDB_CAIRO_LATESTBY_QUEUE_CAPACITY\t32\tdefault\tfalse\tfalse\n" +
                                    "cairo.legacy.string.column.type.default\tQDB_CAIRO_LEGACY_STRING_COLUMN_TYPE_DEFAULT\tfalse\tdefault\tfalse\tfalse\n" +
                                    "cairo.lexer.pool.capacity\tQDB_CAIRO_LEXER_POOL_CAPACITY\t2048\tdefault\tfalse\tfalse\n" +
                                    "cairo.max.crash.files\tQDB_CAIRO_MAX_CRASH_FILES\t100\tdefault\tfalse\tfalse\n" +
                                    "cairo.max.file.name.length\tQDB_CAIRO_MAX_FILE_NAME_LENGTH\t127\tdefault\tfalse\tfalse\n" +
                                    "cairo.max.swap.file.count\tQDB_CAIRO_MAX_SWAP_FILE_COUNT\t30\tdefault\tfalse\tfalse\n" +
                                    "cairo.max.uncommitted.rows\tQDB_CAIRO_MAX_UNCOMMITTED_ROWS\t500000\tdefault\tfalse\tfalse\n" +
                                    "cairo.mkdir.mode\tQDB_CAIRO_MKDIR_MODE\t509\tdefault\tfalse\tfalse\n" +
                                    "cairo.model.pool.capacity\tQDB_CAIRO_MODEL_POOL_CAPACITY\t1024\tdefault\tfalse\tfalse\n" +
                                    "cairo.o3.callback.queue.capacity\tQDB_CAIRO_O3_CALLBACK_QUEUE_CAPACITY\t128\tdefault\tfalse\tfalse\n" +
                                    "cairo.o3.column.memory.size\tQDB_CAIRO_O3_COLUMN_MEMORY_SIZE\t8388608\tdefault\tfalse\tfalse\n" +
                                    "cairo.o3.copy.queue.capacity\tQDB_CAIRO_O3_COPY_QUEUE_CAPACITY\t128\tdefault\tfalse\tfalse\n" +
                                    "cairo.o3.lag.calculation.windows.size\tQDB_CAIRO_O3_LAG_CALCULATION_WINDOWS_SIZE\t4\tdefault\tfalse\tfalse\n" +
                                    "cairo.o3.last.partition.max.splits\tQDB_CAIRO_O3_LAST_PARTITION_MAX_SPLITS\t20\tdefault\tfalse\tfalse\n" +
                                    "cairo.o3.max.lag\tQDB_CAIRO_O3_MAX_LAG\t600000\tdefault\tfalse\tfalse\n" +
                                    "cairo.o3.min.lag\tQDB_CAIRO_O3_MIN_LAG\t1000\tdefault\tfalse\tfalse\n" +
                                    "cairo.o3.open.column.queue.capacity\tQDB_CAIRO_O3_OPEN_COLUMN_QUEUE_CAPACITY\t128\tdefault\tfalse\tfalse\n" +
                                    "cairo.o3.partition.purge.list.initial.capacity\tQDB_CAIRO_O3_PARTITION_PURGE_LIST_INITIAL_CAPACITY\t1\tdefault\tfalse\tfalse\n" +
                                    "cairo.o3.partition.queue.capacity\tQDB_CAIRO_O3_PARTITION_QUEUE_CAPACITY\t128\tdefault\tfalse\tfalse\n" +
                                    "cairo.o3.partition.split.min.size\tQDB_CAIRO_O3_PARTITION_SPLIT_MIN_SIZE\t52428800\tdefault\tfalse\tfalse\n" +
                                    "cairo.o3.purge.discovery.queue.capacity\tQDB_CAIRO_O3_PURGE_DISCOVERY_QUEUE_CAPACITY\t128\tdefault\tfalse\tfalse\n" +
                                    "cairo.o3.quicksort.enabled\tQDB_CAIRO_O3_QUICKSORT_ENABLED\tfalse\tdefault\tfalse\tfalse\n" +
                                    "cairo.o3.txn.scoreboard.entry.count\tQDB_CAIRO_O3_TXN_SCOREBOARD_ENTRY_COUNT\t16384\tdefault\tfalse\tfalse\n" +
                                    "cairo.page.frame.column.list.capacity\tQDB_CAIRO_PAGE_FRAME_COLUMN_LIST_CAPACITY\t16\tdefault\tfalse\tfalse\n" +
                                    "cairo.page.frame.reduce.queue.capacity\tQDB_CAIRO_PAGE_FRAME_REDUCE_QUEUE_CAPACITY\t4\tdefault\tfalse\tfalse\n" +
                                    "cairo.page.frame.rowid.list.capacity\tQDB_CAIRO_PAGE_FRAME_ROWID_LIST_CAPACITY\t256\tdefault\tfalse\tfalse\n" +
                                    "cairo.page.frame.shard.count\tQDB_CAIRO_PAGE_FRAME_SHARD_COUNT\t2\tdefault\tfalse\tfalse\n" +
                                    "cairo.parallel.index.threshold\tQDB_CAIRO_PARALLEL_INDEX_THRESHOLD\t100000\tdefault\tfalse\tfalse\n" +
                                    "cairo.parallel.indexing.enabled\tQDB_CAIRO_PARALLEL_INDEXING_ENABLED\ttrue\tdefault\tfalse\tfalse\n" +
                                    "cairo.query.cache.event.queue.capacity\tQDB_CAIRO_QUERY_CACHE_EVENT_QUEUE_CAPACITY\t4\tdefault\tfalse\tfalse\n" +
                                    "cairo.reader.pool.max.segments\tQDB_CAIRO_READER_POOL_MAX_SEGMENTS\t10\tdefault\tfalse\tfalse\n" +
                                    "cairo.repeat.migration.from.version\tQDB_CAIRO_REPEAT_MIGRATION_FROM_VERSION\t426\tdefault\tfalse\tfalse\n" +
                                    "cairo.rnd.memory.max.pages\tQDB_CAIRO_RND_MEMORY_MAX_PAGES\t128\tdefault\tfalse\tfalse\n" +
                                    "cairo.rnd.memory.page.size\tQDB_CAIRO_RND_MEMORY_PAGE_SIZE\t8192\tdefault\tfalse\tfalse\n" +
                                    "cairo.snapshot.instance.id\tQDB_CAIRO_SNAPSHOT_INSTANCE_ID\t\tdefault\tfalse\tfalse\n" +
                                    "cairo.snapshot.recovery.enabled\tQDB_CAIRO_SNAPSHOT_RECOVERY_ENABLED\ttrue\tdefault\tfalse\tfalse\n" +
                                    "cairo.spin.lock.timeout\tQDB_CAIRO_SPIN_LOCK_TIMEOUT\t1000\tdefault\tfalse\tfalse\n" +
                                    "cairo.sql.analytic.column.pool.capacity\tQDB_CAIRO_SQL_ANALYTIC_COLUMN_POOL_CAPACITY\t64\tdefault\tfalse\tfalse\n" +
                                    "cairo.sql.analytic.initial.range.buffer.size\tQDB_CAIRO_SQL_ANALYTIC_INITIAL_RANGE_BUFFER_SIZE\t32\tdefault\tfalse\tfalse\n" +
                                    "cairo.sql.analytic.rowid.max.pages\tQDB_CAIRO_SQL_ANALYTIC_ROWID_MAX_PAGES\t2147483647\tdefault\tfalse\tfalse\n" +
                                    "cairo.sql.analytic.rowid.page.size\tQDB_CAIRO_SQL_ANALYTIC_ROWID_PAGE_SIZE\t524288\tdefault\tfalse\tfalse\n" +
                                    "cairo.sql.analytic.store.max.pages\tQDB_CAIRO_SQL_ANALYTIC_STORE_MAX_PAGES\t2147483647\tdefault\tfalse\tfalse\n" +
                                    "cairo.sql.analytic.store.page.size\tQDB_CAIRO_SQL_ANALYTIC_STORE_PAGE_SIZE\t1048576\tdefault\tfalse\tfalse\n" +
                                    "cairo.sql.analytic.tree.max.pages\tQDB_CAIRO_SQL_ANALYTIC_TREE_MAX_PAGES\t2147483647\tdefault\tfalse\tfalse\n" +
                                    "cairo.sql.analytic.tree.page.size\tQDB_CAIRO_SQL_ANALYTIC_TREE_PAGE_SIZE\t524288\tdefault\tfalse\tfalse\n" +
                                    "cairo.sql.backup.dir.datetime.format\tQDB_CAIRO_SQL_BACKUP_DIR_DATETIME_FORMAT\tyyyy-MM-dd\tdefault\tfalse\tfalse\n" +
                                    "cairo.sql.backup.dir.tmp.name\tQDB_CAIRO_SQL_BACKUP_DIR_TMP_NAME\ttmp\tdefault\tfalse\tfalse\n" +
                                    "cairo.sql.backup.mkdir.mode\tQDB_CAIRO_SQL_BACKUP_MKDIR_MODE\t509\tdefault\tfalse\tfalse\n" +
                                    "cairo.sql.bind.variable.pool.size\tQDB_CAIRO_SQL_BIND_VARIABLE_POOL_SIZE\t8\tdefault\tfalse\tfalse\n" +
                                    "cairo.sql.query.registry.pool.size\tQDB_CAIRO_SQL_QUERY_REGISTRY_POOL_SIZE\t32\tdefault\tfalse\tfalse\n" +
                                    "cairo.sql.column.purge.queue.capacity\tQDB_CAIRO_SQL_COLUMN_PURGE_QUEUE_CAPACITY\t128\tdefault\tfalse\tfalse\n" +
                                    "cairo.sql.column.purge.retry.delay\tQDB_CAIRO_SQL_COLUMN_PURGE_RETRY_DELAY\t10000\tdefault\tfalse\tfalse\n" +
                                    "cairo.sql.column.purge.retry.delay.limit\tQDB_CAIRO_SQL_COLUMN_PURGE_RETRY_DELAY_LIMIT\t60000000\tdefault\tfalse\tfalse\n" +
                                    "cairo.sql.column.purge.retry.delay.multiplier\tQDB_CAIRO_SQL_COLUMN_PURGE_RETRY_DELAY_MULTIPLIER\t10.0\tdefault\tfalse\tfalse\n" +
                                    "cairo.sql.column.purge.task.pool.capacity\tQDB_CAIRO_SQL_COLUMN_PURGE_TASK_POOL_CAPACITY\t256\tdefault\tfalse\tfalse\n" +
                                    "cairo.sql.copy.buffer.size\tQDB_CAIRO_SQL_COPY_BUFFER_SIZE\t2097152\tdefault\tfalse\tfalse\n" +
                                    "cairo.sql.copy.formats.file\tQDB_CAIRO_SQL_COPY_FORMATS_FILE\t/text_loader.json\tdefault\tfalse\tfalse\n" +
                                    "cairo.sql.copy.id.supplier\tQDB_CAIRO_SQL_COPY_ID_SUPPLIER\trandom\tdefault\tfalse\tfalse\n" +
                                    "cairo.sql.copy.log.retention.days\tQDB_CAIRO_SQL_COPY_LOG_RETENTION_DAYS\t3\tdefault\tfalse\tfalse\n" +
                                    "cairo.sql.copy.max.index.chunk.size\tQDB_CAIRO_SQL_COPY_MAX_INDEX_CHUNK_SIZE\t104857600\tdefault\tfalse\tfalse\n" +
                                    "cairo.sql.copy.model.pool.capacity\tQDB_CAIRO_SQL_COPY_MODEL_POOL_CAPACITY\t32\tdefault\tfalse\tfalse\n" +
                                    "cairo.sql.copy.queue.capacity\tQDB_CAIRO_SQL_COPY_QUEUE_CAPACITY\t32\tdefault\tfalse\tfalse\n" +
                                    "cairo.sql.count.distinct.capacity\tQDB_CAIRO_SQL_COUNT_DISTINCT_CAPACITY\t3\tdefault\tfalse\tfalse\n" +
                                    "cairo.sql.count.distinct.load.factor\tQDB_CAIRO_SQL_COUNT_DISTINCT_LOAD_FACTOR\t0.75\tdefault\tfalse\tfalse\n" +
                                    "cairo.sql.create.table.model.batch.size\tQDB_CAIRO_SQL_CREATE_TABLE_MODEL_BATCH_SIZE\t1000000\tdefault\tfalse\tfalse\n" +
                                    "cairo.sql.distinct.timestamp.key.capacity\tQDB_CAIRO_SQL_DISTINCT_TIMESTAMP_KEY_CAPACITY\t512\tdefault\tfalse\tfalse\n" +
                                    "cairo.sql.distinct.timestamp.load.factor\tQDB_CAIRO_SQL_DISTINCT_TIMESTAMP_LOAD_FACTOR\t0.5\tdefault\tfalse\tfalse\n" +
                                    "cairo.sql.double.cast.scale\tQDB_CAIRO_SQL_DOUBLE_CAST_SCALE\t12\tdefault\tfalse\tfalse\n" +
                                    "cairo.sql.explain.model.pool.capacity\tQDB_CAIRO_SQL_EXPLAIN_MODEL_POOL_CAPACITY\t32\tdefault\tfalse\tfalse\n" +
                                    "cairo.sql.float.cast.scale\tQDB_CAIRO_SQL_FLOAT_CAST_SCALE\t4\tdefault\tfalse\tfalse\n" +
                                    "cairo.sql.groupby.map.capacity\tQDB_CAIRO_SQL_GROUPBY_MAP_CAPACITY\t1024\tdefault\tfalse\tfalse\n" +
                                    "cairo.sql.groupby.pool.capacity\tQDB_CAIRO_SQL_GROUPBY_POOL_CAPACITY\t1024\tdefault\tfalse\tfalse\n" +
                                    "cairo.sql.groupby.allocator.default.chunk.size\tQDB_CAIRO_SQL_GROUPBY_ALLOCATOR_DEFAULT_CHUNK_SIZE\t131072\tdefault\tfalse\tfalse\n" +
                                    "cairo.sql.groupby.allocator.max.chunk.size\tQDB_CAIRO_SQL_GROUPBY_ALLOCATOR_MAX_CHUNK_SIZE\t4294967296\tdefault\tfalse\tfalse\n" +
                                    "cairo.sql.hash.join.light.value.max.pages\tQDB_CAIRO_SQL_HASH_JOIN_LIGHT_VALUE_MAX_PAGES\t2147483647\tdefault\tfalse\tfalse\n" +
                                    "cairo.sql.hash.join.light.value.page.size\tQDB_CAIRO_SQL_HASH_JOIN_LIGHT_VALUE_PAGE_SIZE\t131072\tdefault\tfalse\tfalse\n" +
                                    "cairo.sql.hash.join.value.max.pages\tQDB_CAIRO_SQL_HASH_JOIN_VALUE_MAX_PAGES\t2147483647\tdefault\tfalse\tfalse\n" +
                                    "cairo.sql.hash.join.value.page.size\tQDB_CAIRO_SQL_HASH_JOIN_VALUE_PAGE_SIZE\t16777216\tdefault\tfalse\tfalse\n" +
                                    "cairo.sql.asof.join.lookahead\tQDB_CAIRO_SQL_ASOF_JOIN_LOOKAHEAD\t100\tdefault\tfalse\tfalse\n" +
                                    "cairo.sql.asof.join.fast\tQDB_CAIRO_SQL_ASOF_JOIN_FAST\ttrue\tdefault\tfalse\tfalse\n" +
                                    "cairo.sql.insert.model.pool.capacity\tQDB_CAIRO_SQL_INSERT_MODEL_POOL_CAPACITY\t64\tdefault\tfalse\tfalse\n" +
                                    "cairo.sql.insert.model.batch.size\tQDB_CAIRO_SQL_INSERT_MODEL_BATCH_SIZE\t1000000\tdefault\tfalse\tfalse\n" +
                                    "cairo.sql.jit.bind.vars.memory.max.pages\tQDB_CAIRO_SQL_JIT_BIND_VARS_MEMORY_MAX_PAGES\t8\tdefault\tfalse\tfalse\n" +
                                    "cairo.sql.jit.bind.vars.memory.page.size\tQDB_CAIRO_SQL_JIT_BIND_VARS_MEMORY_PAGE_SIZE\t4096\tdefault\tfalse\tfalse\n" +
                                    "cairo.sql.jit.debug.enabled\tQDB_CAIRO_SQL_JIT_DEBUG_ENABLED\tfalse\tdefault\tfalse\tfalse\n" +
                                    "cairo.sql.jit.ir.memory.max.pages\tQDB_CAIRO_SQL_JIT_IR_MEMORY_MAX_PAGES\t8\tdefault\tfalse\tfalse\n" +
                                    "cairo.sql.jit.ir.memory.page.size\tQDB_CAIRO_SQL_JIT_IR_MEMORY_PAGE_SIZE\t8192\tdefault\tfalse\tfalse\n" +
                                    "cairo.sql.jit.mode\tQDB_CAIRO_SQL_JIT_MODE\ton\tdefault\tfalse\tfalse\n" +
                                    "cairo.sql.jit.page.address.cache.threshold\tQDB_CAIRO_SQL_JIT_PAGE_ADDRESS_CACHE_THRESHOLD\t1048576\tdefault\tfalse\tfalse\n" +
                                    "cairo.sql.join.context.pool.capacity\tQDB_CAIRO_SQL_JOIN_CONTEXT_POOL_CAPACITY\t64\tdefault\tfalse\tfalse\n" +
                                    "cairo.sql.join.metadata.max.resizes\tQDB_CAIRO_SQL_JOIN_METADATA_MAX_RESIZES\t2147483647\tdefault\tfalse\tfalse\n" +
                                    "cairo.sql.join.metadata.page.size\tQDB_CAIRO_SQL_JOIN_METADATA_PAGE_SIZE\t16384\tdefault\tfalse\tfalse\n" +
                                    "cairo.sql.latest.by.row.count\tQDB_CAIRO_SQL_LATEST_BY_ROW_COUNT\t1000\tdefault\tfalse\tfalse\n" +
                                    "cairo.sql.map.max.pages\tQDB_CAIRO_SQL_MAP_MAX_PAGES\t2147483647\tdefault\tfalse\tfalse\n" +
                                    "cairo.sql.map.max.resizes\tQDB_CAIRO_SQL_MAP_MAX_RESIZES\t2147483647\tdefault\tfalse\tfalse\n" +
                                    "cairo.sql.unordered.map.max.entry.size\tQDB_CAIRO_SQL_UNORDERED_MAP_MAX_ENTRY_SIZE\t32\tdefault\tfalse\tfalse\n" +
                                    "cairo.sql.max.negative.limit\tQDB_CAIRO_SQL_MAX_NEGATIVE_LIMIT\t10000\tdefault\tfalse\tfalse\n" +
                                    "cairo.sql.max.recompile.attempts\tQDB_CAIRO_SQL_MAX_RECOMPILE_ATTEMPTS\t10\tdefault\tfalse\tfalse\n" +
                                    "cairo.sql.max.symbol.not.equals.count\tQDB_CAIRO_SQL_MAX_SYMBOL_NOT_EQUALS_COUNT\t100\tdefault\tfalse\tfalse\n" +
                                    "cairo.sql.page.frame.max.rows\tQDB_CAIRO_SQL_PAGE_FRAME_MAX_ROWS\t1000000\tdefault\tfalse\tfalse\n" +
                                    "cairo.sql.page.frame.min.rows\tQDB_CAIRO_SQL_PAGE_FRAME_MIN_ROWS\t100000\tdefault\tfalse\tfalse\n" +
                                    "cairo.sql.parallel.filter.enabled\tQDB_CAIRO_SQL_PARALLEL_FILTER_ENABLED\tfalse\tdefault\tfalse\tfalse\n" +
                                    "cairo.sql.parallel.filter.pretouch.enabled\tQDB_CAIRO_SQL_PARALLEL_FILTER_PRETOUCH_ENABLED\ttrue\tdefault\tfalse\tfalse\n" +
                                    "cairo.sql.parallel.groupby.enabled\tQDB_CAIRO_SQL_PARALLEL_GROUPBY_ENABLED\tfalse\tdefault\tfalse\tfalse\n" +
                                    "cairo.sql.parallel.groupby.merge.shard.queue.capacity\tQDB_CAIRO_SQL_PARALLEL_GROUPBY_MERGE_SHARD_QUEUE_CAPACITY\t4\tdefault\tfalse\tfalse\n" +
                                    "cairo.sql.parallel.groupby.sharding.threshold\tQDB_CAIRO_SQL_PARALLEL_GROUPBY_SHARDING_THRESHOLD\t100000\tdefault\tfalse\tfalse\n" +
                                    "cairo.sql.parallel.groupby.presize.enabled\tQDB_CAIRO_SQL_PARALLEL_GROUPBY_PRESIZE_ENABLED\ttrue\tdefault\tfalse\tfalse\n" +
                                    "cairo.sql.parallel.groupby.presize.max.capacity\tQDB_CAIRO_SQL_PARALLEL_GROUPBY_PRESIZE_MAX_CAPACITY\t100000000\tdefault\tfalse\tfalse\n" +
                                    "cairo.sql.parallel.groupby.presize.max.heap.size\tQDB_CAIRO_SQL_PARALLEL_GROUPBY_PRESIZE_MAX_HEAP_SIZE\t1073741824\tdefault\tfalse\tfalse\n" +
                                    "cairo.sql.parallel.work.stealing.threshold\tQDB_CAIRO_SQL_PARALLEL_WORK_STEALING_THRESHOLD\t16\tdefault\tfalse\tfalse\n" +
                                    "cairo.sql.parquet.frame.cache.capacity\tQDB_CAIRO_SQL_PARQUET_FRAME_CACHE_CAPACITY\t3\tdefault\tfalse\tfalse\n" +
                                    "cairo.sql.rename.table.model.pool.capacity\tQDB_CAIRO_SQL_RENAME_TABLE_MODEL_POOL_CAPACITY\t16\tdefault\tfalse\tfalse\n" +
                                    "cairo.sql.sampleby.page.size\tQDB_CAIRO_SQL_SAMPLEBY_PAGE_SIZE\t0\tdefault\tfalse\tfalse\n" +
                                    "cairo.sql.sampleby.default.alignment.calendar\tQDB_CAIRO_SQL_SAMPLEBY_DEFAULT_ALIGNMENT_CALENDAR\ttrue\tdefault\tfalse\tfalse\n" +
                                    "cairo.sql.small.map.key.capacity\tQDB_CAIRO_SQL_SMALL_MAP_KEY_CAPACITY\t32\tdefault\tfalse\tfalse\n" +
                                    "cairo.sql.small.map.page.size\tQDB_CAIRO_SQL_SMALL_MAP_PAGE_SIZE\t32768\tdefault\tfalse\tfalse\n" +
                                    "cairo.sql.sort.key.max.pages\tQDB_CAIRO_SQL_SORT_KEY_MAX_PAGES\t2147483647\tdefault\tfalse\tfalse\n" +
                                    "cairo.sql.sort.key.page.size\tQDB_CAIRO_SQL_SORT_KEY_PAGE_SIZE\t131072\tdefault\tfalse\tfalse\n" +
                                    "cairo.sql.sort.light.value.max.pages\tQDB_CAIRO_SQL_SORT_LIGHT_VALUE_MAX_PAGES\t2147483647\tdefault\tfalse\tfalse\n" +
                                    "cairo.sql.sort.light.value.page.size\tQDB_CAIRO_SQL_SORT_LIGHT_VALUE_PAGE_SIZE\t131072\tdefault\tfalse\tfalse\n" +
                                    "cairo.sql.sort.value.max.pages\tQDB_CAIRO_SQL_SORT_VALUE_MAX_PAGES\t2147483647\tdefault\tfalse\tfalse\n" +
                                    "cairo.sql.sort.value.page.size\tQDB_CAIRO_SQL_SORT_VALUE_PAGE_SIZE\t16777216\tdefault\tfalse\tfalse\n" +
                                    "cairo.sql.string.function.buffer.max.size\tQDB_CAIRO_SQL_STRING_FUNCTION_BUFFER_MAX_SIZE\t1048576\tdefault\tfalse\tfalse\n" +
                                    "cairo.sql.window.column.pool.capacity\tQDB_CAIRO_SQL_WINDOW_COLUMN_POOL_CAPACITY\t64\tdefault\tfalse\tfalse\n" +
                                    "cairo.sql.window.max.recursion\tQDB_CAIRO_SQL_WINDOW_MAX_RECURSION\t128\tdefault\tfalse\tfalse\n" +
                                    "cairo.sql.window.rowid.max.pages\tQDB_CAIRO_SQL_WINDOW_ROWID_MAX_PAGES\t2147483647\tdefault\tfalse\tfalse\n" +
                                    "cairo.sql.window.rowid.page.size\tQDB_CAIRO_SQL_WINDOW_ROWID_PAGE_SIZE\t524288\tdefault\tfalse\tfalse\n" +
                                    "cairo.sql.window.store.max.pages\tQDB_CAIRO_SQL_WINDOW_STORE_MAX_PAGES\t2147483647\tdefault\tfalse\tfalse\n" +
                                    "cairo.sql.window.store.page.size\tQDB_CAIRO_SQL_WINDOW_STORE_PAGE_SIZE\t1048576\tdefault\tfalse\tfalse\n" +
                                    "cairo.sql.window.tree.max.pages\tQDB_CAIRO_SQL_WINDOW_TREE_MAX_PAGES\t2147483647\tdefault\tfalse\tfalse\n" +
                                    "cairo.sql.legacy.operator.precedence\tQDB_CAIRO_SQL_LEGACY_OPERATOR_PRECEDENCE\tfalse\tdefault\tfalse\tfalse\n" +
                                    "cairo.sql.window.tree.page.size\tQDB_CAIRO_SQL_WINDOW_TREE_PAGE_SIZE\t524288\tdefault\tfalse\tfalse\n" +
                                    "cairo.sql.with.clause.model.pool.capacity\tQDB_CAIRO_SQL_WITH_CLAUSE_MODEL_POOL_CAPACITY\t128\tdefault\tfalse\tfalse\n" +
                                    "cairo.sql.orderby.sort.enabled\tQDB_CAIRO_SQL_ORDERBY_SORT_ENABLED\ttrue\tdefault\tfalse\tfalse\n" +
                                    "cairo.sql.orderby.radix.sort.threshold\tQDB_CAIRO_SQL_ORDERBY_RADIX_SORT_THRESHOLD\t600\tdefault\tfalse\tfalse\n" +
                                    "cairo.system.o3.column.memory.size\tQDB_CAIRO_SYSTEM_O3_COLUMN_MEMORY_SIZE\t262144\tdefault\tfalse\tfalse\n" +
                                    "cairo.system.table.prefix\tQDB_CAIRO_SYSTEM_TABLE_PREFIX\tsys.\tdefault\tfalse\tfalse\n" +
                                    "cairo.system.wal.writer.data.append.page.size\tQDB_CAIRO_SYSTEM_WAL_WRITER_DATA_APPEND_PAGE_SIZE\t262144\tdefault\tfalse\tfalse\n" +
                                    "cairo.system.wal.writer.event.append.page.size\tQDB_CAIRO_SYSTEM_WAL_WRITER_EVENT_APPEND_PAGE_SIZE\t16384\tdefault\tfalse\tfalse\n" +
                                    "cairo.system.writer.data.append.page.size\tQDB_CAIRO_SYSTEM_WRITER_DATA_APPEND_PAGE_SIZE\t262144\tdefault\tfalse\tfalse\n" +
                                    "cairo.table.registry.auto.reload.frequency\tQDB_CAIRO_TABLE_REGISTRY_AUTO_RELOAD_FREQUENCY\t500\tdefault\tfalse\tfalse\n" +
                                    "cairo.table.registry.compaction.threshold\tQDB_CAIRO_TABLE_REGISTRY_COMPACTION_THRESHOLD\t30\tdefault\tfalse\tfalse\n" +
                                    "cairo.vector.aggregate.queue.capacity\tQDB_CAIRO_VECTOR_AGGREGATE_QUEUE_CAPACITY\t128\tdefault\tfalse\tfalse\n" +
                                    "cairo.volumes\tQDB_CAIRO_VOLUMES\t\tdefault\tfalse\tfalse\n" +
                                    "cairo.wal.apply.enabled\tQDB_CAIRO_WAL_APPLY_ENABLED\ttrue\tdefault\tfalse\tfalse\n" +
                                    "cairo.wal.apply.look.ahead.txn.count\tQDB_CAIRO_WAL_APPLY_LOOK_AHEAD_TXN_COUNT\t20\tdefault\tfalse\tfalse\n" +
                                    "cairo.wal.apply.table.time.quota\tQDB_CAIRO_WAL_APPLY_TABLE_TIME_QUOTA\t1000\tdefault\tfalse\tfalse\n" +
                                    "cairo.wal.enabled.default\tQDB_CAIRO_WAL_ENABLED_DEFAULT\tfalse\tconf\tfalse\tfalse\n" +
                                    "cairo.wal.inactive.writer.ttl\tQDB_CAIRO_WAL_INACTIVE_WRITER_TTL\t120000\tdefault\tfalse\tfalse\n" +
                                    "cairo.wal.max.lag.txn.count\tQDB_CAIRO_WAL_MAX_LAG_TXN_COUNT\t-1\tdefault\tfalse\tfalse\n" +
                                    "cairo.wal.max.segment.file.descriptors.cache\tQDB_CAIRO_WAL_MAX_SEGMENT_FILE_DESCRIPTORS_CACHE\t30\tdefault\tfalse\tfalse\n" +
                                    "cairo.wal.max.lag.size\tQDB_CAIRO_WAL_MAX_LAG_SIZE\t78643200\tdefault\tfalse\tfalse\n" +
                                    "cairo.wal.purge.interval\tQDB_CAIRO_WAL_PURGE_INTERVAL\t30000\tdefault\tfalse\tfalse\n" +
                                    "cairo.wal.recreate.distressed.sequencer.attempts\tQDB_CAIRO_WAL_RECREATE_DISTRESSED_SEQUENCER_ATTEMPTS\t3\tdefault\tfalse\tfalse\n" +
                                    "cairo.wal.segment.rollover.row.count\tQDB_CAIRO_WAL_SEGMENT_ROLLOVER_ROW_COUNT\t200000\tdefault\tfalse\tfalse\n" +
                                    "cairo.wal.segment.rollover.size\tQDB_CAIRO_WAL_SEGMENT_ROLLOVER_SIZE\t0\tdefault\tfalse\tfalse\n" +
                                    "cairo.wal.squash.uncommitted.rows.multiplier\tQDB_CAIRO_WAL_SQUASH_UNCOMMITTED_ROWS_MULTIPLIER\t20.0\tdefault\tfalse\tfalse\n" +
                                    "cairo.wal.supported\tQDB_CAIRO_WAL_SUPPORTED\ttrue\tdefault\tfalse\tfalse\n" +
                                    "cairo.wal.temp.pending.rename.table.prefix\tQDB_CAIRO_WAL_TEMP_PENDING_RENAME_TABLE_PREFIX\ttemp_5822f658-31f6-11ee-be56-0242ac120002\tdefault\tfalse\tfalse\n" +
                                    "cairo.wal.txn.notification.queue.capacity\tQDB_CAIRO_WAL_TXN_NOTIFICATION_QUEUE_CAPACITY\t4096\tdefault\tfalse\tfalse\n" +
                                    "cairo.wal.writer.data.append.page.size\tQDB_CAIRO_WAL_WRITER_DATA_APPEND_PAGE_SIZE\t1048576\tdefault\tfalse\tfalse\n" +
                                    "cairo.wal.writer.pool.max.segments\tQDB_CAIRO_WAL_WRITER_POOL_MAX_SEGMENTS\t10\tdefault\tfalse\tfalse\n" +
                                    "cairo.wal.sequencer.check.interval\tQDB_CAIRO_WAL_SEQUENCER_CHECK_INTERVAL\t10000\tdefault\tfalse\tfalse\n" +
                                    "cairo.wal.writer.event.append.page.size\tQDB_CAIRO_WAL_WRITER_EVENT_APPEND_PAGE_SIZE\t131072\tdefault\tfalse\tfalse\n" +
                                    "cairo.work.steal.timeout.nanos\tQDB_CAIRO_WORK_STEAL_TIMEOUT_NANOS\t10000\tdefault\tfalse\tfalse\n" +
                                    "cairo.writer.alter.busy.wait.timeout\tQDB_CAIRO_WRITER_ALTER_BUSY_WAIT_TIMEOUT\t500\tdefault\tfalse\tfalse\n" +
                                    "cairo.writer.alter.max.wait.timeout\tQDB_CAIRO_WRITER_ALTER_MAX_WAIT_TIMEOUT\t30000\tdefault\tfalse\tfalse\n" +
                                    "cairo.writer.command.queue.capacity\tQDB_CAIRO_WRITER_COMMAND_QUEUE_CAPACITY\t32\tdefault\tfalse\tfalse\n" +
                                    "cairo.writer.command.queue.slot.size\tQDB_CAIRO_WRITER_COMMAND_QUEUE_SLOT_SIZE\t2048\tdefault\tfalse\tfalse\n" +
                                    "cairo.writer.data.append.page.size\tQDB_CAIRO_WRITER_DATA_APPEND_PAGE_SIZE\t16777216\tdefault\tfalse\tfalse\n" +
                                    "cairo.writer.data.index.key.append.page.size\tQDB_CAIRO_WRITER_DATA_INDEX_KEY_APPEND_PAGE_SIZE\t524288\tdefault\tfalse\tfalse\n" +
                                    "cairo.writer.data.index.value.append.page.size\tQDB_CAIRO_WRITER_DATA_INDEX_VALUE_APPEND_PAGE_SIZE\t16777216\tdefault\tfalse\tfalse\n" +
                                    "cairo.writer.fo_opts\tQDB_CAIRO_WRITER_FO_OPTS\to_none\tdefault\tfalse\tfalse\n" +
                                    "cairo.writer.tick.rows.count\tQDB_CAIRO_WRITER_TICK_ROWS_COUNT\t1024\tdefault\tfalse\tfalse\n" +
                                    "circuit.breaker.buffer.size\tQDB_CIRCUIT_BREAKER_BUFFER_SIZE\t64\tdefault\tfalse\tfalse\n" +
                                    "circuit.breaker.throttle\tQDB_CIRCUIT_BREAKER_THROTTLE\t2000000\tdefault\tfalse\tfalse\n" +
                                    "config.reload.enabled\tQDB_CONFIG_RELOAD_ENABLED\ttrue\tdefault\tfalse\tfalse\n" +
                                    "config.validation.strict\tQDB_CONFIG_VALIDATION_STRICT\tfalse\tdefault\tfalse\tfalse\n" +
                                    "http.allow.deflate.before.send\tQDB_HTTP_ALLOW_DEFLATE_BEFORE_SEND\tfalse\tdefault\tfalse\tfalse\n" +
                                    "http.bind.to\tQDB_HTTP_BIND_TO\t0.0.0.0:9010\tconf\tfalse\tfalse\n" +
                                    "http.user\tQDB_HTTP_USER\t\tdefault\tfalse\tfalse\n" +
                                    "http.password\tQDB_HTTP_PASSWORD\t****\tdefault\ttrue\tfalse\n" +
                                    "http.busy.retry.exponential.wait.multiplier\tQDB_HTTP_BUSY_RETRY_EXPONENTIAL_WAIT_MULTIPLIER\t2.0\tdefault\tfalse\tfalse\n" +
                                    "http.busy.retry.initialWaitQueueSize\tQDB_HTTP_BUSY_RETRY_INITIALWAITQUEUESIZE\t64\tdefault\tfalse\tfalse\n" +
                                    "http.busy.retry.maxProcessingQueueSize\tQDB_HTTP_BUSY_RETRY_MAXPROCESSINGQUEUESIZE\t4096\tdefault\tfalse\tfalse\n" +
                                    "http.busy.retry.maximum.wait.before.retry\tQDB_HTTP_BUSY_RETRY_MAXIMUM_WAIT_BEFORE_RETRY\t1000\tdefault\tfalse\tfalse\n" +
                                    "http.connection.pool.initial.capacity\tQDB_HTTP_CONNECTION_POOL_INITIAL_CAPACITY\t4\tdefault\tfalse\tfalse\n" +
                                    "http.connection.string.pool.capacity\tQDB_HTTP_CONNECTION_STRING_POOL_CAPACITY\t128\tdefault\tfalse\tfalse\n" +
                                    "http.enabled\tQDB_HTTP_ENABLED\ttrue\tconf\tfalse\tfalse\n" +
                                    "http.frozen.clock\tQDB_HTTP_FROZEN_CLOCK\ttrue\tconf\tfalse\tfalse\n" +
                                    "http.health.check.authentication.required\tQDB_HTTP_HEALTH_CHECK_AUTHENTICATION_REQUIRED\ttrue\tdefault\tfalse\tfalse\n" +
                                    "http.json.query.connection.check.frequency\tQDB_HTTP_JSON_QUERY_CONNECTION_CHECK_FREQUENCY\t1000000\tdefault\tfalse\tfalse\n" +
                                    "http.json.query.double.scale\tQDB_HTTP_JSON_QUERY_DOUBLE_SCALE\t12\tdefault\tfalse\tfalse\n" +
                                    "http.json.query.float.scale\tQDB_HTTP_JSON_QUERY_FLOAT_SCALE\t4\tdefault\tfalse\tfalse\n" +
                                    "http.keep-alive.max\tQDB_HTTP_KEEP-ALIVE_MAX\t10000\tdefault\tfalse\tfalse\n" +
                                    "http.keep-alive.timeout\tQDB_HTTP_KEEP-ALIVE_TIMEOUT\t5\tdefault\tfalse\tfalse\n" +
                                    "http.min.bind.to\tQDB_HTTP_MIN_BIND_TO\t0.0.0.0:9003\tdefault\tfalse\tfalse\n" +
                                    "http.min.enabled\tQDB_HTTP_MIN_ENABLED\ttrue\tconf\tfalse\tfalse\n" +
                                    "http.min.net.bind.to\tQDB_HTTP_MIN_NET_BIND_TO\t0.0.0.0:9011\tconf\tfalse\tfalse\n" +
                                    "http.min.net.connection.hint\tQDB_HTTP_MIN_NET_CONNECTION_HINT\tfalse\tdefault\tfalse\tfalse\n" +
                                    "http.min.net.connection.limit\tQDB_HTTP_MIN_NET_CONNECTION_LIMIT\t64\tdefault\tfalse\tfalse\n" +
                                    "http.min.net.connection.sndbuf\tQDB_HTTP_MIN_NET_CONNECTION_SNDBUF\t-1\tdefault\tfalse\tfalse\n" +
                                    "http.min.net.snd.buf.size\tQDB_HTTP_MIN_NET_SND_BUF_SIZE\t-1\tdefault\tfalse\tfalse\n" +
                                    "http.min.send.buffer.size\tQDB_HTTP_MIN_SEND_BUFFER_SIZE\t1024\tdefault\tfalse\tfalse\n" +
                                    "http.min.net.connection.rcvbuf\tQDB_HTTP_MIN_NET_CONNECTION_RCVBUF\t-1\tdefault\tfalse\tfalse\n" +
                                    "http.min.receive.buffer.size\tQDB_HTTP_MIN_RECEIVE_BUFFER_SIZE\t1024\tdefault\tfalse\tfalse\n" +
                                    "http.min.recv.buffer.size\tQDB_HTTP_MIN_RECV_BUFFER_SIZE\t1024\tdefault\tfalse\tfalse\n" +
                                    "http.min.net.connection.queue.timeout\tQDB_HTTP_MIN_NET_CONNECTION_QUEUE_TIMEOUT\t5000\tdefault\tfalse\tfalse\n" +
                                    "http.min.net.connection.timeout\tQDB_HTTP_MIN_NET_CONNECTION_TIMEOUT\t300000\tdefault\tfalse\tfalse\n" +
                                    "http.min.net.idle.connection.timeout\tQDB_HTTP_MIN_NET_IDLE_CONNECTION_TIMEOUT\t300000\tdefault\tfalse\tfalse\n" +
                                    "http.min.net.queued.connection.timeout\tQDB_HTTP_MIN_NET_QUEUED_CONNECTION_TIMEOUT\t5000\tdefault\tfalse\tfalse\n" +
                                    "http.min.worker.affinity\tQDB_HTTP_MIN_WORKER_AFFINITY\t\tdefault\tfalse\tfalse\n" +
                                    "http.min.worker.count\tQDB_HTTP_MIN_WORKER_COUNT\t1\tconf\tfalse\tfalse\n" +
                                    "http.min.worker.haltOnError\tQDB_HTTP_MIN_WORKER_HALTONERROR\tfalse\tdefault\tfalse\tfalse\n" +
                                    "http.min.worker.sleep.threshold\tQDB_HTTP_MIN_WORKER_SLEEP_THRESHOLD\t100\tdefault\tfalse\tfalse\n" +
                                    "http.min.worker.sleep.timeout\tQDB_HTTP_MIN_WORKER_SLEEP_TIMEOUT\t50\tdefault\tfalse\tfalse\n" +
                                    "http.min.worker.nap.threshold\tQDB_HTTP_MIN_WORKER_NAP_THRESHOLD\t100\tdefault\tfalse\tfalse\n" +
                                    "http.min.worker.yield.threshold\tQDB_HTTP_MIN_WORKER_YIELD_THRESHOLD\t10\tdefault\tfalse\tfalse\n" +
                                    "http.multipart.header.buffer.size\tQDB_HTTP_MULTIPART_HEADER_BUFFER_SIZE\t512\tdefault\tfalse\ttrue\n" +
                                    "http.multipart.idle.spin.count\tQDB_HTTP_MULTIPART_IDLE_SPIN_COUNT\t10000\tdefault\tfalse\tfalse\n" +
                                    "http.net.snd.buf.size\tQDB_HTTP_NET_SND_BUF_SIZE\t-1\tdefault\tfalse\tfalse\n" +
                                    "http.net.connection.sndbuf\tQDB_HTTP_NET_CONNECTION_SNDBUF\t-1\tdefault\tfalse\tfalse\n" +
<<<<<<< HEAD
                                    "http.context.path\tQDB_HTTP_CONTEXT_PATH\t\tdefault\tfalse\tfalse\n" +
                                    "http.send.buffer.size\tQDB_HTTP_SEND_BUFFER_SIZE\t2097152\tdefault\tfalse\tfalse\n" +
=======
                                    "http.send.buffer.size\tQDB_HTTP_SEND_BUFFER_SIZE\t2097152\tdefault\tfalse\ttrue\n" +
>>>>>>> ea0b3862
                                    "http.net.rcv.buf.size\tQDB_HTTP_NET_RCV_BUF_SIZE\t-1\tdefault\tfalse\tfalse\n" +
                                    "http.net.connection.rcvbuf\tQDB_HTTP_NET_CONNECTION_RCVBUF\t-1\tdefault\tfalse\tfalse\n" +
                                    "http.receive.buffer.size\tQDB_HTTP_RECEIVE_BUFFER_SIZE\t2097152\tdefault\tfalse\tfalse\n" +
                                    "http.recv.buffer.size\tQDB_HTTP_RECV_BUFFER_SIZE\t2097152\tdefault\tfalse\ttrue\n" +
                                    "http.net.active.connection.limit\tQDB_HTTP_NET_ACTIVE_CONNECTION_LIMIT\t256\tdefault\tfalse\tfalse\n" +
                                    "http.net.bind.to\tQDB_HTTP_NET_BIND_TO\t0.0.0.0:9010\tdefault\tfalse\tfalse\n" +
                                    "http.net.connection.hint\tQDB_HTTP_NET_CONNECTION_HINT\tfalse\tdefault\tfalse\tfalse\n" +
                                    "http.net.connection.limit\tQDB_HTTP_NET_CONNECTION_LIMIT\t256\tdefault\tfalse\ttrue\n" +
                                    "http.net.connection.queue.timeout\tQDB_HTTP_NET_CONNECTION_QUEUE_TIMEOUT\t5000\tdefault\tfalse\tfalse\n" +
                                    "http.net.connection.timeout\tQDB_HTTP_NET_CONNECTION_TIMEOUT\t300000\tdefault\tfalse\tfalse\n" +
                                    "http.net.idle.connection.timeout\tQDB_HTTP_NET_IDLE_CONNECTION_TIMEOUT\t300000\tdefault\tfalse\tfalse\n" +
                                    "http.net.queued.connection.timeout\tQDB_HTTP_NET_QUEUED_CONNECTION_TIMEOUT\t5000\tdefault\tfalse\tfalse\n" +
                                    "http.pessimistic.health.check.enabled\tQDB_HTTP_PESSIMISTIC_HEALTH_CHECK_ENABLED\tfalse\tdefault\tfalse\tfalse\n" +
                                    "http.query.cache.block.count\tQDB_HTTP_QUERY_CACHE_BLOCK_COUNT\t8\tdefault\tfalse\tfalse\n" +
                                    "http.query.cache.enabled\tQDB_HTTP_QUERY_CACHE_ENABLED\tfalse\tconf\tfalse\tfalse\n" +
                                    "http.query.cache.row.count\tQDB_HTTP_QUERY_CACHE_ROW_COUNT\t2\tdefault\tfalse\tfalse\n" +
                                    "http.request.header.buffer.size\tQDB_HTTP_REQUEST_HEADER_BUFFER_SIZE\t64448\tdefault\tfalse\ttrue\n" +
                                    "http.security.interrupt.on.closed.connection\tQDB_HTTP_SECURITY_INTERRUPT_ON_CLOSED_CONNECTION\ttrue\tdefault\tfalse\tfalse\n" +
                                    "http.security.max.response.rows\tQDB_HTTP_SECURITY_MAX_RESPONSE_ROWS\t9223372036854775807\tdefault\tfalse\tfalse\n" +
                                    "http.security.readonly\tQDB_HTTP_SECURITY_READONLY\tfalse\tdefault\tfalse\tfalse\n" +
                                    "http.server.keep.alive\tQDB_HTTP_SERVER_KEEP_ALIVE\ttrue\tdefault\tfalse\tfalse\n" +
                                    "http.static.index.file.name\tQDB_HTTP_STATIC_INDEX_FILE_NAME\tindex.html\tdefault\tfalse\tfalse\n" +
                                    "http.static.public.directory\tQDB_HTTP_STATIC_PUBLIC_DIRECTORY\tpublic\tdefault\tfalse\tfalse\n" +
                                    "http.text.analysis.max.lines\tQDB_HTTP_TEXT_ANALYSIS_MAX_LINES\t1000\tdefault\tfalse\tfalse\n" +
                                    "http.text.date.adapter.pool.capacity\tQDB_HTTP_TEXT_DATE_ADAPTER_POOL_CAPACITY\t16\tdefault\tfalse\tfalse\n" +
                                    "http.text.json.cache.limit\tQDB_HTTP_TEXT_JSON_CACHE_LIMIT\t16384\tdefault\tfalse\tfalse\n" +
                                    "http.text.json.cache.size\tQDB_HTTP_TEXT_JSON_CACHE_SIZE\t8192\tdefault\tfalse\tfalse\n" +
                                    "http.text.lexer.string.pool.capacity\tQDB_HTTP_TEXT_LEXER_STRING_POOL_CAPACITY\t64\tdefault\tfalse\tfalse\n" +
                                    "http.text.max.required.delimiter.stddev\tQDB_HTTP_TEXT_MAX_REQUIRED_DELIMITER_STDDEV\t0.1222\tdefault\tfalse\tfalse\n" +
                                    "http.text.max.required.line.length.stddev\tQDB_HTTP_TEXT_MAX_REQUIRED_LINE_LENGTH_STDDEV\t0.8\tdefault\tfalse\tfalse\n" +
                                    "http.text.metadata.string.pool.capacity\tQDB_HTTP_TEXT_METADATA_STRING_POOL_CAPACITY\t128\tdefault\tfalse\tfalse\n" +
                                    "http.text.roll.buffer.limit\tQDB_HTTP_TEXT_ROLL_BUFFER_LIMIT\t4194304\tdefault\tfalse\tfalse\n" +
                                    "http.text.roll.buffer.size\tQDB_HTTP_TEXT_ROLL_BUFFER_SIZE\t1024\tdefault\tfalse\tfalse\n" +
                                    "http.text.timestamp.adapter.pool.capacity\tQDB_HTTP_TEXT_TIMESTAMP_ADAPTER_POOL_CAPACITY\t64\tdefault\tfalse\tfalse\n" +
                                    "http.text.utf8.sink.size\tQDB_HTTP_TEXT_UTF8_SINK_SIZE\t4096\tdefault\tfalse\tfalse\n" +
                                    "http.version\tQDB_HTTP_VERSION\tHTTP/1.1\tdefault\tfalse\tfalse\n" +
                                    "http.worker.affinity\tQDB_HTTP_WORKER_AFFINITY\t\tdefault\tfalse\tfalse\n" +
                                    "http.worker.count\tQDB_HTTP_WORKER_COUNT\t1\tconf\tfalse\tfalse\n" +
                                    "http.worker.haltOnError\tQDB_HTTP_WORKER_HALTONERROR\tfalse\tdefault\tfalse\tfalse\n" +
                                    "http.worker.sleep.threshold\tQDB_HTTP_WORKER_SLEEP_THRESHOLD\t10000\tdefault\tfalse\tfalse\n" +
                                    "http.worker.sleep.timeout\tQDB_HTTP_WORKER_SLEEP_TIMEOUT\t10\tdefault\tfalse\tfalse\n" +
                                    "http.worker.nap.threshold\tQDB_HTTP_WORKER_NAP_THRESHOLD\t7000\tdefault\tfalse\tfalse\n" +
                                    "http.worker.yield.threshold\tQDB_HTTP_WORKER_YIELD_THRESHOLD\t10\tdefault\tfalse\tfalse\n" +
                                    "line.log.message.on.error\tQDB_LINE_LOG_MESSAGE_ON_ERROR\ttrue\tdefault\tfalse\tfalse\n" +
                                    "line.auto.create.new.columns\tQDB_LINE_AUTO_CREATE_NEW_COLUMNS\ttrue\tdefault\tfalse\tfalse\n" +
                                    "line.auto.create.new.tables\tQDB_LINE_AUTO_CREATE_NEW_TABLES\ttrue\tdefault\tfalse\tfalse\n" +
                                    "line.default.partition.by\tQDB_LINE_DEFAULT_PARTITION_BY\tDAY\tdefault\tfalse\tfalse\n" +
                                    "line.float.default.column.type\tQDB_LINE_FLOAT_DEFAULT_COLUMN_TYPE\tDOUBLE\tdefault\tfalse\tfalse\n" +
                                    "line.http.enabled\tQDB_LINE_HTTP_ENABLED\ttrue\tdefault\tfalse\tfalse\n" +
                                    "line.http.ping.version\tQDB_LINE_HTTP_PING_VERSION\tv2.7.4\tdefault\tfalse\tfalse\n" +
                                    "line.integer.default.column.type\tQDB_LINE_INTEGER_DEFAULT_COLUMN_TYPE\tLONG\tdefault\tfalse\tfalse\n" +
                                    "line.tcp.auth.db.path\tQDB_LINE_TCP_AUTH_DB_PATH\t\tdefault\tfalse\tfalse\n" +
                                    "line.tcp.commit.interval.default\tQDB_LINE_TCP_COMMIT_INTERVAL_DEFAULT\t2000\tdefault\tfalse\tfalse\n" +
                                    "line.tcp.commit.interval.fraction\tQDB_LINE_TCP_COMMIT_INTERVAL_FRACTION\t0.5\tdefault\tfalse\tfalse\n" +
                                    "line.tcp.connection.pool.capacity\tQDB_LINE_TCP_CONNECTION_POOL_CAPACITY\t8\tdefault\tfalse\tfalse\n" +
                                    "line.tcp.default.partition.by\tQDB_LINE_TCP_DEFAULT_PARTITION_BY\tDAY\tdefault\tfalse\tfalse\n" +
                                    "line.tcp.disconnect.on.error\tQDB_LINE_TCP_DISCONNECT_ON_ERROR\ttrue\tdefault\tfalse\tfalse\n" +
                                    "line.tcp.enabled\tQDB_LINE_TCP_ENABLED\ttrue\tconf\tfalse\tfalse\n" +
                                    "line.tcp.io.halt.on.error\tQDB_LINE_TCP_IO_HALT_ON_ERROR\tfalse\tdefault\tfalse\tfalse\n" +
                                    "line.tcp.io.worker.affinity\tQDB_LINE_TCP_IO_WORKER_AFFINITY\t\tdefault\tfalse\tfalse\n" +
                                    "line.tcp.io.worker.sleep.threshold\tQDB_LINE_TCP_IO_WORKER_SLEEP_THRESHOLD\t10000\tdefault\tfalse\tfalse\n" +
                                    "line.tcp.io.worker.nap.threshold\tQDB_LINE_TCP_IO_WORKER_NAP_THRESHOLD\t7000\tdefault\tfalse\tfalse\n" +
                                    "line.tcp.io.worker.yield.threshold\tQDB_LINE_TCP_IO_WORKER_YIELD_THRESHOLD\t10\tdefault\tfalse\tfalse\n" +
                                    "line.tcp.maintenance.job.interval\tQDB_LINE_TCP_MAINTENANCE_JOB_INTERVAL\t1000\tdefault\tfalse\tfalse\n" +
                                    "line.tcp.max.measurement.size\tQDB_LINE_TCP_MAX_MEASUREMENT_SIZE\t32768\tdefault\tfalse\tfalse\n" +
                                    "line.tcp.min.idle.ms.before.writer.release\tQDB_LINE_TCP_MIN_IDLE_MS_BEFORE_WRITER_RELEASE\t500\tdefault\tfalse\tfalse\n" +
                                    "line.tcp.msg.buffer.size\tQDB_LINE_TCP_MSG_BUFFER_SIZE\t131072\tdefault\tfalse\tfalse\n" +
                                    "line.tcp.recv.buffer.size\tQDB_LINE_TCP_RECV_BUFFER_SIZE\t131072\tdefault\tfalse\tfalse\n" +
                                    "line.tcp.net.recv.buf.size\tQDB_LINE_TCP_NET_RECV_BUF_SIZE\t-1\tdefault\tfalse\tfalse\n" +
                                    "line.tcp.net.connection.rcvbuf\tQDB_LINE_TCP_NET_CONNECTION_RCVBUF\t-1\tdefault\tfalse\tfalse\n" +
                                    "line.tcp.net.active.connection.limit\tQDB_LINE_TCP_NET_ACTIVE_CONNECTION_LIMIT\t256\tdefault\tfalse\tfalse\n" +
                                    "line.tcp.net.bind.to\tQDB_LINE_TCP_NET_BIND_TO\t0.0.0.0:9009\tconf\tfalse\tfalse\n" +
                                    "line.tcp.net.connection.heartbeat.interval\tQDB_LINE_TCP_NET_CONNECTION_HEARTBEAT_INTERVAL\t500\tdefault\tfalse\tfalse\n" +
                                    "line.tcp.net.connection.hint\tQDB_LINE_TCP_NET_CONNECTION_HINT\tfalse\tdefault\tfalse\tfalse\n" +
                                    "line.tcp.net.connection.limit\tQDB_LINE_TCP_NET_CONNECTION_LIMIT\t256\tdefault\tfalse\ttrue\n" +
                                    "line.tcp.net.connection.queue.timeout\tQDB_LINE_TCP_NET_CONNECTION_QUEUE_TIMEOUT\t5000\tdefault\tfalse\tfalse\n" +
                                    "line.tcp.net.connection.timeout\tQDB_LINE_TCP_NET_CONNECTION_TIMEOUT\t0\tdefault\tfalse\tfalse\n" +
                                    "line.tcp.net.idle.timeout\tQDB_LINE_TCP_NET_IDLE_TIMEOUT\t0\tdefault\tfalse\tfalse\n" +
                                    "line.tcp.net.queued.timeout\tQDB_LINE_TCP_NET_QUEUED_TIMEOUT\t5000\tdefault\tfalse\tfalse\n" +
                                    "line.tcp.symbol.cache.wait.before.reload\tQDB_LINE_TCP_SYMBOL_CACHE_WAIT_BEFORE_RELOAD\t500000\tdefault\tfalse\tfalse\n" +
                                    "line.tcp.timestamp\tQDB_LINE_TCP_TIMESTAMP\tn\tdefault\tfalse\tfalse\n" +
                                    "line.tcp.undocumented.string.to.char.cast.allowed\tQDB_LINE_TCP_UNDOCUMENTED_STRING_TO_CHAR_CAST_ALLOWED\tfalse\tdefault\tfalse\tfalse\n" +
                                    "line.tcp.writer.halt.on.error\tQDB_LINE_TCP_WRITER_HALT_ON_ERROR\tfalse\tdefault\tfalse\tfalse\n" +
                                    "line.tcp.writer.queue.capacity\tQDB_LINE_TCP_WRITER_QUEUE_CAPACITY\t128\tdefault\tfalse\tfalse\n" +
                                    "line.tcp.writer.worker.affinity\tQDB_LINE_TCP_WRITER_WORKER_AFFINITY\t\tdefault\tfalse\tfalse\n" +
                                    "line.tcp.writer.worker.count\tQDB_LINE_TCP_WRITER_WORKER_COUNT\t1\tconf\tfalse\tfalse\n" +
                                    "line.tcp.writer.worker.sleep.threshold\tQDB_LINE_TCP_WRITER_WORKER_SLEEP_THRESHOLD\t10000\tdefault\tfalse\tfalse\n" +
                                    "line.tcp.writer.worker.nap.threshold\tQDB_LINE_TCP_WRITER_WORKER_NAP_THRESHOLD\t7000\tdefault\tfalse\tfalse\n" +
                                    "line.tcp.writer.worker.yield.threshold\tQDB_LINE_TCP_WRITER_WORKER_YIELD_THRESHOLD\t10\tdefault\tfalse\tfalse\n" +
                                    "line.udp.bind.to\tQDB_LINE_UDP_BIND_TO\t0.0.0.0:9009\tconf\tfalse\tfalse\n" +
                                    "line.udp.commit.mode\tQDB_LINE_UDP_COMMIT_MODE\tnosync\tdefault\tfalse\tfalse\n" +
                                    "line.udp.commit.rate\tQDB_LINE_UDP_COMMIT_RATE\t1000000\tdefault\tfalse\tfalse\n" +
                                    "line.udp.enabled\tQDB_LINE_UDP_ENABLED\tfalse\tdefault\tfalse\tfalse\n" +
                                    "line.udp.join\tQDB_LINE_UDP_JOIN\t232.1.2.3\tdefault\tfalse\tfalse\n" +
                                    "line.udp.msg.buffer.size\tQDB_LINE_UDP_MSG_BUFFER_SIZE\t2048\tdefault\tfalse\tfalse\n" +
                                    "line.udp.msg.count\tQDB_LINE_UDP_MSG_COUNT\t10000\tdefault\tfalse\tfalse\n" +
                                    "line.udp.own.thread\tQDB_LINE_UDP_OWN_THREAD\tfalse\tdefault\tfalse\tfalse\n" +
                                    "line.udp.own.thread.affinity\tQDB_LINE_UDP_OWN_THREAD_AFFINITY\t-1\tdefault\tfalse\tfalse\n" +
                                    "line.udp.receive.buffer.size\tQDB_LINE_UDP_RECEIVE_BUFFER_SIZE\t4096\tconf\tfalse\tfalse\n" +
                                    "line.udp.timestamp\tQDB_LINE_UDP_TIMESTAMP\tn\tdefault\tfalse\tfalse\n" +
                                    "line.udp.unicast\tQDB_LINE_UDP_UNICAST\tfalse\tdefault\tfalse\tfalse\n" +
                                    "metrics.enabled\tQDB_METRICS_ENABLED\tfalse\tconf\tfalse\tfalse\n" +
                                    "net.test.connection.buffer.size\tQDB_NET_TEST_CONNECTION_BUFFER_SIZE\t64\tdefault\tfalse\tfalse\n" +
                                    "pg.binary.param.count.capacity\tQDB_PG_BINARY_PARAM_COUNT_CAPACITY\t2\tdefault\tfalse\tfalse\n" +
                                    "pg.character.store.capacity\tQDB_PG_CHARACTER_STORE_CAPACITY\t4096\tdefault\tfalse\tfalse\n" +
                                    "pg.character.store.pool.capacity\tQDB_PG_CHARACTER_STORE_POOL_CAPACITY\t64\tdefault\tfalse\tfalse\n" +
                                    "pg.connection.pool.capacity\tQDB_PG_CONNECTION_POOL_CAPACITY\t4\tdefault\tfalse\tfalse\n" +
                                    "pg.daemon.pool\tQDB_PG_DAEMON_POOL\ttrue\tdefault\tfalse\tfalse\n" +
                                    "pg.date.locale\tQDB_PG_DATE_LOCALE\ten\tdefault\tfalse\tfalse\n" +
                                    "pg.enabled\tQDB_PG_ENABLED\ttrue\tconf\tfalse\tfalse\n" +
                                    "pg.halt.on.error\tQDB_PG_HALT_ON_ERROR\tfalse\tdefault\tfalse\tfalse\n" +
                                    "pg.insert.cache.block.count\tQDB_PG_INSERT_CACHE_BLOCK_COUNT\t4\tdefault\tfalse\tfalse\n" +
                                    "pg.insert.cache.enabled\tQDB_PG_INSERT_CACHE_ENABLED\tfalse\tconf\tfalse\tfalse\n" +
                                    "pg.insert.cache.row.count\tQDB_PG_INSERT_CACHE_ROW_COUNT\t4\tdefault\tfalse\tfalse\n" +
                                    "pg.legacy.mode.enabled\tQDB_PG_LEGACY_MODE_ENABLED\tfalse\tdefault\tfalse\tfalse\n" +
                                    "pg.max.blob.size.on.query\tQDB_PG_MAX_BLOB_SIZE_ON_QUERY\t524288\tdefault\tfalse\tfalse\n" +
                                    "pg.named.statement.cache.capacity\tQDB_PG_NAMED_STATEMENT_CACHE_CAPACITY\t32\tdefault\tfalse\tfalse\n" +
                                    "pg.named.statement.pool.capacity\tQDB_PG_NAMED_STATEMENT_POOL_CAPACITY\t32\tdefault\tfalse\tfalse\n" +
                                    "pg.net.active.connection.limit\tQDB_PG_NET_ACTIVE_CONNECTION_LIMIT\t64\tdefault\tfalse\tfalse\n" +
                                    "pg.net.bind.to\tQDB_PG_NET_BIND_TO\t0.0.0.0:8822\tconf\tfalse\tfalse\n" +
                                    "pg.net.connection.hint\tQDB_PG_NET_CONNECTION_HINT\tfalse\tdefault\tfalse\tfalse\n" +
                                    "pg.net.connection.limit\tQDB_PG_NET_CONNECTION_LIMIT\t64\tdefault\tfalse\ttrue\n" +
                                    "pg.net.connection.queue.timeout\tQDB_PG_NET_CONNECTION_QUEUE_TIMEOUT\t300000\tdefault\tfalse\tfalse\n" +
                                    "pg.net.connection.timeout\tQDB_PG_NET_CONNECTION_TIMEOUT\t300000\tdefault\tfalse\tfalse\n" +
                                    "pg.net.idle.timeout\tQDB_PG_NET_IDLE_TIMEOUT\t300000\tdefault\tfalse\tfalse\n" +
                                    "pg.net.connection.sndbuf\tQDB_PG_NET_CONNECTION_SNDBUF\t-1\tdefault\tfalse\tfalse\n" +
                                    "pg.net.send.buf.size\tQDB_PG_NET_SEND_BUF_SIZE\t-1\tdefault\tfalse\tfalse\n" +
                                    "pg.net.connection.rcvbuf\tQDB_PG_NET_CONNECTION_RCVBUF\t-1\tdefault\tfalse\tfalse\n" +
                                    "pg.net.recv.buf.size\tQDB_PG_NET_RECV_BUF_SIZE\t-1\tdefault\tfalse\tfalse\n" +
                                    "pg.password\tQDB_PG_PASSWORD\t****\tdefault\ttrue\ttrue\n" +
                                    "pg.pending.writers.cache.capacity\tQDB_PG_PENDING_WRITERS_CACHE_CAPACITY\t16\tdefault\tfalse\tfalse\n" +
                                    "pg.readonly.password\tQDB_PG_READONLY_PASSWORD\t****\tdefault\ttrue\ttrue\n" +
                                    "pg.readonly.user\tQDB_PG_READONLY_USER\tuser\tdefault\tfalse\ttrue\n" +
                                    "pg.readonly.user.enabled\tQDB_PG_READONLY_USER_ENABLED\tfalse\tdefault\tfalse\ttrue\n" +
                                    "pg.recv.buffer.size\tQDB_PG_RECV_BUFFER_SIZE\t1048576\tdefault\tfalse\ttrue\n" +
                                    "pg.security.readonly\tQDB_PG_SECURITY_READONLY\tfalse\tdefault\tfalse\tfalse\n" +
                                    "pg.select.cache.block.count\tQDB_PG_SELECT_CACHE_BLOCK_COUNT\t8\tdefault\tfalse\tfalse\n" +
                                    "pg.select.cache.enabled\tQDB_PG_SELECT_CACHE_ENABLED\tfalse\tconf\tfalse\tfalse\n" +
                                    "pg.select.cache.row.count\tQDB_PG_SELECT_CACHE_ROW_COUNT\t2\tdefault\tfalse\tfalse\n" +
                                    "pg.send.buffer.size\tQDB_PG_SEND_BUFFER_SIZE\t1048576\tdefault\tfalse\ttrue\n" +
                                    "pg.update.cache.block.count\tQDB_PG_UPDATE_CACHE_BLOCK_COUNT\t4\tdefault\tfalse\tfalse\n" +
                                    "pg.update.cache.enabled\tQDB_PG_UPDATE_CACHE_ENABLED\tfalse\tconf\tfalse\tfalse\n" +
                                    "pg.update.cache.row.count\tQDB_PG_UPDATE_CACHE_ROW_COUNT\t4\tdefault\tfalse\tfalse\n" +
                                    "pg.user\tQDB_PG_USER\tadmin\tdefault\tfalse\ttrue\n" +
                                    "pg.worker.affinity\tQDB_PG_WORKER_AFFINITY\t\tdefault\tfalse\tfalse\n" +
                                    "pg.worker.count\tQDB_PG_WORKER_COUNT\t1\tconf\tfalse\tfalse\n" +
                                    "pg.worker.sleep.threshold\tQDB_PG_WORKER_SLEEP_THRESHOLD\t10000\tdefault\tfalse\tfalse\n" +
                                    "pg.worker.nap.threshold\tQDB_PG_WORKER_NAP_THRESHOLD\t7000\tdefault\tfalse\tfalse\n" +
                                    "pg.worker.yield.threshold\tQDB_PG_WORKER_YIELD_THRESHOLD\t10\tdefault\tfalse\tfalse\n" +
                                    "pg.named.statement.limit\tQDB_PG_NAMED_STATEMENT_LIMIT\t10000\tdefault\tfalse\ttrue\n" +
                                    "posthog.enabled\tQDB_POSTHOG_ENABLED\tfalse\tdefault\tfalse\tfalse\n" +
                                    "posthog.api.key\tQDB_POSTHOG_API_KEY\t\tdefault\tfalse\tfalse\n" +
                                    "query.timeout.sec\tQDB_QUERY_TIMEOUT_SEC\t60\tdefault\tfalse\tfalse\n" +
                                    "ram.usage.limit.bytes\tQDB_RAM_USAGE_LIMIT_BYTES\t0\tdefault\tfalse\tfalse\n" +
                                    "ram.usage.limit.percent\tQDB_RAM_USAGE_LIMIT_PERCENT\t90\tdefault\tfalse\tfalse\n" +
                                    "readonly\tQDB_READONLY\tfalse\tdefault\tfalse\tfalse\n" +
                                    "shared.worker.affinity\tQDB_SHARED_WORKER_AFFINITY\t\tdefault\tfalse\tfalse\n" +
                                    "shared.worker.count\tQDB_SHARED_WORKER_COUNT\t2\tconf\tfalse\tfalse\n" +
                                    "shared.worker.haltOnError\tQDB_SHARED_WORKER_HALTONERROR\tfalse\tdefault\tfalse\tfalse\n" +
                                    "shared.worker.sleep.threshold\tQDB_SHARED_WORKER_SLEEP_THRESHOLD\t10000\tdefault\tfalse\tfalse\n" +
                                    "shared.worker.sleep.timeout\tQDB_SHARED_WORKER_SLEEP_TIMEOUT\t10\tdefault\tfalse\tfalse\n" +
                                    "shared.worker.nap.threshold\tQDB_SHARED_WORKER_NAP_THRESHOLD\t7000\tdefault\tfalse\tfalse\n" +
                                    "shared.worker.yield.threshold\tQDB_SHARED_WORKER_YIELD_THRESHOLD\t10\tdefault\tfalse\tfalse\n" +
                                    "table.type.conversion.enabled\tQDB_TABLE_TYPE_CONVERSION_ENABLED\ttrue\tdefault\tfalse\tfalse\n" +
                                    "telemetry.disable.completely\tQDB_TELEMETRY_DISABLE_COMPLETELY\ttrue\tconf\tfalse\tfalse\n" +
                                    "telemetry.enabled\tQDB_TELEMETRY_ENABLED\tfalse\tconf\tfalse\tfalse\n" +
                                    "telemetry.hide.tables\tQDB_TELEMETRY_HIDE_TABLES\ttrue\tdefault\tfalse\tfalse\n" +
                                    "telemetry.queue.capacity\tQDB_TELEMETRY_QUEUE_CAPACITY\t512\tdefault\tfalse\tfalse\n" +
                                    "wal.apply.worker.affinity\tQDB_WAL_APPLY_WORKER_AFFINITY\t\tdefault\tfalse\tfalse\n" +
                                    "wal.apply.worker.haltOnError\tQDB_WAL_APPLY_WORKER_HALTONERROR\tfalse\tdefault\tfalse\tfalse\n" +
                                    "wal.apply.worker.sleep.threshold\tQDB_WAL_APPLY_WORKER_SLEEP_THRESHOLD\t10000\tdefault\tfalse\tfalse\n" +
                                    "wal.apply.worker.sleep.timeout\tQDB_WAL_APPLY_WORKER_SLEEP_TIMEOUT\t10\tdefault\tfalse\tfalse\n" +
                                    "wal.apply.worker.nap.threshold\tQDB_WAL_APPLY_WORKER_NAP_THRESHOLD\t7000\tdefault\tfalse\tfalse\n" +
                                    "wal.apply.worker.yield.threshold\tQDB_WAL_APPLY_WORKER_YIELD_THRESHOLD\t1000\tdefault\tfalse\tfalse\n" +
                                    "cairo.checkpoint.recovery.enabled\tQDB_CAIRO_CHECKPOINT_RECOVERY_ENABLED\ttrue\tdefault\tfalse\tfalse\n" +
                                    "log.sql.query.progress.exe\tQDB_LOG_SQL_QUERY_PROGRESS_EXE\ttrue\tdefault\tfalse\tfalse\n" +
                                    "log.level.verbose\tQDB_LOG_LEVEL_VERBOSE\tfalse\tdefault\tfalse\tfalse\n" +
                                    "cairo.partition.encoder.parquet.statistics.enabled\tQDB_CAIRO_PARTITION_ENCODER_PARQUET_STATISTICS_ENABLED\ttrue\tdefault\tfalse\tfalse\n" +
                                    "cairo.partition.encoder.parquet.version\tQDB_CAIRO_PARTITION_ENCODER_PARQUET_VERSION\t1\tdefault\tfalse\tfalse\n" +
                                    "cairo.partition.encoder.parquet.row.group.size\tQDB_CAIRO_PARTITION_ENCODER_PARQUET_ROW_GROUP_SIZE\t100000\tdefault\tfalse\tfalse\n" +
                                    "cairo.partition.encoder.parquet.data.page.size\tQDB_CAIRO_PARTITION_ENCODER_PARQUET_DATA_PAGE_SIZE\t1048576\tdefault\tfalse\tfalse\n" +
                                    "cairo.partition.encoder.parquet.compression.codec\tQDB_CAIRO_PARTITION_ENCODER_PARQUET_COMPRESSION_CODEC\t0\tdefault\tfalse\tfalse\n" +
                                    "cairo.partition.encoder.parquet.compression.level\tQDB_CAIRO_PARTITION_ENCODER_PARQUET_COMPRESSION_LEVEL\t0\tdefault\tfalse\tfalse\n" +
                                    "http.min.request.header.buffer.size\tQDB_HTTP_MIN_REQUEST_HEADER_BUFFER_SIZE\t4096\tdefault\tfalse\tfalse\n" +
                                    "http.min.allow.deflate.before.send\tQDB_HTTP_MIN_ALLOW_DEFLATE_BEFORE_SEND\tfalse\tdefault\tfalse\tfalse\n" +
                                    "http.min.multipart.header.buffer.size\tQDB_HTTP_MIN_MULTIPART_HEADER_BUFFER_SIZE\t512\tdefault\tfalse\tfalse\n" +
                                    "http.min.server.keep.alive\tQDB_HTTP_MIN_SERVER_KEEP_ALIVE\ttrue\tdefault\tfalse\tfalse\n" +
                                    "http.min.connection.string.pool.capacity\tQDB_HTTP_MIN_CONNECTION_STRING_POOL_CAPACITY\t2\tdefault\tfalse\tfalse\n" +
                                    "http.min.connection.pool.initial.capacity\tQDB_HTTP_MIN_CONNECTION_POOL_INITIAL_CAPACITY\t2\tdefault\tfalse\tfalse\n" +
                                    "http.min.multipart.idle.spin.count\tQDB_HTTP_MIN_MULTIPART_IDLE_SPIN_COUNT\t0\tdefault\tfalse\tfalse\n" +
                                    "cairo.o3.partition.overwrite.control.enabled\tQDB_CAIRO_O3_PARTITION_OVERWRITE_CONTROL_ENABLED\tfalse\tdefault\tfalse\tfalse\n" +
                                    "http.min.worker.priority\tQDB_HTTP_MIN_WORKER_PRIORITY\t8\tdefault\tfalse\tfalse\n" +
                                    "cairo.commit.latency\tQDB_CAIRO_COMMIT_LATENCY\t30000000\tdefault\tfalse\tfalse\n" +
                                    "cairo.create.table.column.model.pool.capacity\tQDB_CAIRO_CREATE_TABLE_COLUMN_MODEL_POOL_CAPACITY\t16\tdefault\tfalse\tfalse\n" +
                                    "log.timestamp.format\tQDB_LOG_TIMESTAMP_FORMAT\tyyyy-MM-ddTHH:mm:ss.SSSUUUz\tdefault\tfalse\tfalse\n" +
                                    "log.timestamp.locale\tQDB_LOG_TIMESTAMP_LOCALE\ten\tdefault\tfalse\tfalse\n" +
                                    "log.timestamp.timezone\tQDB_LOG_TIMESTAMP_TIMEZONE\tZ\tdefault\tfalse\tfalse\n" +
                                    "query.timeout\tQDB_QUERY_TIMEOUT\t60000\tdefault\tfalse\tfalse\n"
                            )
                                    .split("\n");

                    final Set<String> missingProps = new HashSet<>();
                    for (String property : expectedProps) {
                        if (!actualProps.remove(property)) {
                            missingProps.add(property);
                        }
                    }
                    assertTrue(
                            String.format("Missing properties: %s\nExtra properties: %s", missingProps, actualProps),
                            missingProps.isEmpty() && actualProps.isEmpty()
                    );
                }
            }
        });
    }
}<|MERGE_RESOLUTION|>--- conflicted
+++ resolved
@@ -405,12 +405,8 @@
                                     "http.multipart.idle.spin.count\tQDB_HTTP_MULTIPART_IDLE_SPIN_COUNT\t10000\tdefault\tfalse\tfalse\n" +
                                     "http.net.snd.buf.size\tQDB_HTTP_NET_SND_BUF_SIZE\t-1\tdefault\tfalse\tfalse\n" +
                                     "http.net.connection.sndbuf\tQDB_HTTP_NET_CONNECTION_SNDBUF\t-1\tdefault\tfalse\tfalse\n" +
-<<<<<<< HEAD
                                     "http.context.path\tQDB_HTTP_CONTEXT_PATH\t\tdefault\tfalse\tfalse\n" +
-                                    "http.send.buffer.size\tQDB_HTTP_SEND_BUFFER_SIZE\t2097152\tdefault\tfalse\tfalse\n" +
-=======
                                     "http.send.buffer.size\tQDB_HTTP_SEND_BUFFER_SIZE\t2097152\tdefault\tfalse\ttrue\n" +
->>>>>>> ea0b3862
                                     "http.net.rcv.buf.size\tQDB_HTTP_NET_RCV_BUF_SIZE\t-1\tdefault\tfalse\tfalse\n" +
                                     "http.net.connection.rcvbuf\tQDB_HTTP_NET_CONNECTION_RCVBUF\t-1\tdefault\tfalse\tfalse\n" +
                                     "http.receive.buffer.size\tQDB_HTTP_RECEIVE_BUFFER_SIZE\t2097152\tdefault\tfalse\tfalse\n" +
