--- conflicted
+++ resolved
@@ -317,12 +317,8 @@
                                     "cairo.sql.parallel.filter.enabled\tQDB_CAIRO_SQL_PARALLEL_FILTER_ENABLED\ttrue\tdefault\tfalse\tfalse\n" +
                                     "cairo.sql.parallel.filter.pretouch.enabled\tQDB_CAIRO_SQL_PARALLEL_FILTER_PRETOUCH_ENABLED\ttrue\tdefault\tfalse\tfalse\n" +
                                     "cairo.sql.parallel.filter.pretouch.threshold\tQDB_CAIRO_SQL_PARALLEL_FILTER_PRETOUCH_THRESHOLD\t0.05\tdefault\tfalse\tfalse\n" +
-<<<<<<< HEAD
                                     "cairo.sql.parallel.topk.enabled\tQDB_CAIRO_SQL_PARALLEL_TOPK_ENABLED\tfalse\tdefault\tfalse\tfalse\n" +
-                                    "cairo.sql.parallel.groupby.enabled\tQDB_CAIRO_SQL_PARALLEL_GROUPBY_ENABLED\tfalse\tdefault\tfalse\tfalse\n" +
-=======
                                     "cairo.sql.parallel.groupby.enabled\tQDB_CAIRO_SQL_PARALLEL_GROUPBY_ENABLED\ttrue\tdefault\tfalse\tfalse\n" +
->>>>>>> a136ebce
                                     "cairo.sql.parallel.groupby.merge.shard.queue.capacity\tQDB_CAIRO_SQL_PARALLEL_GROUPBY_MERGE_SHARD_QUEUE_CAPACITY\t4\tdefault\tfalse\tfalse\n" +
                                     "cairo.sql.parallel.groupby.sharding.threshold\tQDB_CAIRO_SQL_PARALLEL_GROUPBY_SHARDING_THRESHOLD\t100000\tdefault\tfalse\tfalse\n" +
                                     "cairo.sql.parallel.groupby.presize.enabled\tQDB_CAIRO_SQL_PARALLEL_GROUPBY_PRESIZE_ENABLED\ttrue\tdefault\tfalse\tfalse\n" +
