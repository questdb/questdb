--- conflicted
+++ resolved
@@ -561,12 +561,8 @@
                                     "wal.apply.worker.yield.threshold\tQDB_WAL_APPLY_WORKER_YIELD_THRESHOLD\t1000\tdefault\tfalse\tfalse\n" +
                                     "posthog.enabled\tQDB_POSTHOG_ENABLED\tfalse\tdefault\tfalse\tfalse\n" +
                                     "posthog.api.key\tQDB_POSTHOG_API_KEY\t\tdefault\tfalse\tfalse\n" +
-<<<<<<< HEAD
                                     "ram.usage.limit.mib\tQDB_RAM_USAGE_LIMIT_MIB\t0\tdefault\tfalse\tfalse\n" +
                                     "ram.usage.limit.percent\tQDB_RAM_USAGE_LIMIT_PERCENT\t90\tdefault\tfalse\tfalse\n"
-=======
-                                    "cairo.legacy.string.column.type.default\tQDB_CAIRO_LEGACY_STRING_COLUMN_TYPE_DEFAULT\tfalse\tdefault\tfalse\tfalse\n"
->>>>>>> c48d6247
                             )
                                     .split("\n");
 
