/*******************************************************************************
 *     ___                  _   ____  ____
 *    / _ \ _   _  ___  ___| |_|  _ \| __ )
 *   | | | | | | |/ _ \/ __| __| | | |  _ \
 *   | |_| | |_| |  __/\__ \ |_| |_| | |_) |
 *    \__\_\\__,_|\___||___/\__|____/|____/
 *
 *  Copyright (c) 2014-2019 Appsicle
 *  Copyright (c) 2019-2024 QuestDB
 *
 *  Licensed under the Apache License, Version 2.0 (the "License");
 *  you may not use this file except in compliance with the License.
 *  You may obtain a copy of the License at
 *
 *  http://www.apache.org/licenses/LICENSE-2.0
 *
 *  Unless required by applicable law or agreed to in writing, software
 *  distributed under the License is distributed on an "AS IS" BASIS,
 *  WITHOUT WARRANTIES OR CONDITIONS OF ANY KIND, either express or implied.
 *  See the License for the specific language governing permissions and
 *  limitations under the License.
 *
 ******************************************************************************/

package io.questdb.test;

import io.questdb.Bootstrap;
import io.questdb.DefaultBootstrapConfiguration;
import io.questdb.PropertyKey;
import io.questdb.ServerMain;
import io.questdb.cairo.CairoConfiguration;
import io.questdb.cairo.CairoException;
import io.questdb.griffin.SqlCompiler;
import io.questdb.griffin.SqlExecutionContext;
import io.questdb.griffin.SqlExecutionContextImpl;
import io.questdb.std.Os;
import io.questdb.std.str.StringSink;
import io.questdb.test.tools.TestUtils;
import org.junit.Assert;
import org.junit.Before;
import org.junit.Test;

import java.sql.Connection;
import java.sql.DriverManager;
import java.util.HashMap;
import java.util.HashSet;
import java.util.Map;
import java.util.Set;

import static io.questdb.test.tools.TestUtils.*;
import static java.util.Arrays.asList;
import static org.junit.Assert.assertTrue;

public class ServerMainTest extends AbstractBootstrapTest {

    @Before
    public void setUp() {
        super.setUp();
        unchecked(() -> createDummyConfiguration());
        dbPath.parent().$();
    }

    @Test
    public void testPgWirePort() throws Exception {
        assertMemoryLeak(() -> {
            try (final ServerMain serverMain = new ServerMain(getServerMainArgs())) {

                try {
                    serverMain.getPgWireServerPort();
                    Assert.fail();
                } catch (CairoException ex) {
                    TestUtils.assertContains(ex.getFlyweightMessage(), "pgwire server is not running");
                }

                serverMain.start();
                int port = serverMain.getPgWireServerPort();
                Assert.assertTrue(port > 0);
            }
        });
    }

    @Test
    public void testServerMainNoRestart() throws Exception {
        assertMemoryLeak(() -> {
            try (final ServerMain serverMain = new ServerMain(getServerMainArgs())) {
                serverMain.start();
                serverMain.start(); // <== no effect
                serverMain.close();
                try {
                    serverMain.getEngine();
                } catch (IllegalStateException ex) {
                    assertContains(ex.getMessage(), "close was called");
                }
                try {
                    serverMain.getWorkerPoolManager();
                } catch (IllegalStateException ex) {
                    assertContains(ex.getMessage(), "close was called");
                }
                serverMain.start(); // <== no effect
                serverMain.close(); // <== no effect
                serverMain.start(); // <== no effect
            }
        });
    }

    @Test
    public void testServerMainNoStart() throws Exception {
        assertMemoryLeak(() -> {
            try (final ServerMain ignore = new ServerMain(getServerMainArgs())) {
                Os.pause();
            }
        });
    }

    @Test
    public void testServerMainPgWire() throws Exception {
        try (final ServerMain serverMain = new ServerMain(getServerMainArgs())) {
            serverMain.start();
            try (Connection ignored = DriverManager.getConnection(PG_CONNECTION_URI, PG_CONNECTION_PROPERTIES)) {
                Os.pause();
            }
        }
    }

    @Test
    public void testServerMainStart() throws Exception {
        assertMemoryLeak(() -> {
            try (final ServerMain serverMain = new ServerMain(getServerMainArgs())) {
                Assert.assertNotNull(serverMain.getConfiguration());
                final CairoConfiguration cairoConf = serverMain.getConfiguration().getCairoConfiguration();
                Assert.assertEquals(cairoConf.getInstallRoot(), root);
                Assert.assertEquals(cairoConf.getDbRoot(), new java.io.File(root, "db").getAbsolutePath());
                Assert.assertNotNull(serverMain.getEngine());
                Assert.assertNull(serverMain.getWorkerPoolManager());
                Assert.assertFalse(serverMain.hasStarted());
                Assert.assertFalse(serverMain.hasBeenClosed());
                serverMain.start();
                Assert.assertNotNull(serverMain.getWorkerPoolManager());
            }
        });
    }

    @Test
    public void testServerMainStartHttpDisabled() throws Exception {
        assertMemoryLeak(() -> {
            Map<String, String> env = new HashMap<>(System.getenv());
            env.put(PropertyKey.HTTP_ENABLED.getEnvVarName(), "false");
            Bootstrap bootstrap = new Bootstrap(
                    new DefaultBootstrapConfiguration() {
                        @Override
                        public Map<String, String> getEnv() {
                            return env;
                        }
                    },
                    getServerMainArgs()
            );
            try (final ServerMain serverMain = new ServerMain(bootstrap)) {
                Assert.assertFalse(serverMain.getConfiguration().getHttpServerConfiguration().isEnabled());
                serverMain.start();
            }
        });
    }

    @Test
    public void testShowParameters() throws Exception {
        assertMemoryLeak(() -> {
            try (
                    final ServerMain serverMain = new ServerMain(getServerMainArgs());
                    final SqlExecutionContext executionContext = new SqlExecutionContextImpl(serverMain.getEngine(), 1, 1)
            ) {
                serverMain.start();

                try (SqlCompiler compiler = serverMain.getEngine().getSqlCompiler()) {
                    final StringSink actualSink = new StringSink();
                    printSql(
                            compiler,
                            executionContext,
                            "(show parameters) where property_path not in (" +
                                    "'cairo.root', 'cairo.sql.backup.root', 'cairo.sql.copy.root', 'cairo.sql.copy.work.root', " +
                                    "'cairo.writer.misc.append.page.size', 'line.tcp.io.worker.count', " +
                                    "'wal.apply.worker.count', 'mat.view.refresh.worker.count'" +
                                    ") order by 1",
                            actualSink
                    );
                    final Set<String> actualProps = new HashSet<>(asList(actualSink.toString().split("\n")));

                    final String[] expectedProps = (
                            "property_path\tenv_var_name\tvalue\tvalue_source\tsensitive\treloadable\n" +
                                    "binarydata.encoding.maxlength\tQDB_BINARYDATA_ENCODING_MAXLENGTH\t32768\tdefault\tfalse\tfalse\n" +
                                    "cairo.attach.partition.copy\tQDB_CAIRO_ATTACH_PARTITION_COPY\tfalse\tdefault\tfalse\tfalse\n" +
                                    "cairo.attach.partition.suffix\tQDB_CAIRO_ATTACH_PARTITION_SUFFIX\t.attachable\tdefault\tfalse\tfalse\n" +
                                    "cairo.character.store.capacity\tQDB_CAIRO_CHARACTER_STORE_CAPACITY\t1024\tdefault\tfalse\tfalse\n" +
                                    "cairo.character.store.sequence.pool.capacity\tQDB_CAIRO_CHARACTER_STORE_SEQUENCE_POOL_CAPACITY\t64\tdefault\tfalse\tfalse\n" +
                                    "cairo.column.indexer.queue.capacity\tQDB_CAIRO_COLUMN_INDEXER_QUEUE_CAPACITY\t64\tdefault\tfalse\tfalse\n" +
                                    "cairo.column.pool.capacity\tQDB_CAIRO_COLUMN_POOL_CAPACITY\t4096\tdefault\tfalse\tfalse\n" +
                                    "cairo.commit.lag\tQDB_CAIRO_COMMIT_LAG\t600000\tdefault\tfalse\tfalse\n" +
                                    "cairo.commit.mode\tQDB_CAIRO_COMMIT_MODE\tnosync\tdefault\tfalse\tfalse\n" +
                                    "cairo.create.as.select.retry.count\tQDB_CAIRO_CREATE_AS_SELECT_RETRY_COUNT\t5\tdefault\tfalse\tfalse\n" +
                                    "cairo.date.locale\tQDB_CAIRO_DATE_LOCALE\ten\tdefault\tfalse\tfalse\n" +
                                    "cairo.default.sequencer.part.txn.count\tQDB_CAIRO_DEFAULT_SEQUENCER_PART_TXN_COUNT\t0\tdefault\tfalse\tfalse\n" +
                                    "cairo.default.symbol.cache.flag\tQDB_CAIRO_DEFAULT_SYMBOL_CACHE_FLAG\ttrue\tdefault\tfalse\tfalse\n" +
                                    "cairo.default.symbol.capacity\tQDB_CAIRO_DEFAULT_SYMBOL_CAPACITY\t256\tdefault\tfalse\tfalse\n" +
                                    "cairo.detached.mkdir.mode\tQDB_CAIRO_DETACHED_MKDIR_MODE\t509\tdefault\tfalse\tfalse\n" +
                                    "dev.mode.enabled\tQDB_DEV_MODE_ENABLED\tfalse\tdefault\tfalse\tfalse\n" +
                                    "cairo.expression.pool.capacity\tQDB_CAIRO_EXPRESSION_POOL_CAPACITY\t8192\tdefault\tfalse\tfalse\n" +
                                    "cairo.fast.map.load.factor\tQDB_CAIRO_FAST_MAP_LOAD_FACTOR\t0.7\tdefault\tfalse\tfalse\n" +
                                    "cairo.file.operation.retry.count\tQDB_CAIRO_FILE_OPERATION_RETRY_COUNT\t30\tdefault\tfalse\tfalse\n" +
                                    "cairo.id.generator.batch.step\tQDB_CAIRO_ID_GENERATOR_BATCH_STEP\t512\tdefault\tfalse\tfalse\n" +
                                    "cairo.idle.check.interval\tQDB_CAIRO_IDLE_CHECK_INTERVAL\t300000\tdefault\tfalse\tfalse\n" +
                                    "cairo.inactive.reader.max.open.partitions\tQDB_CAIRO_INACTIVE_READER_MAX_OPEN_PARTITIONS\t10000\tdefault\tfalse\tfalse\n" +
                                    "cairo.inactive.reader.ttl\tQDB_CAIRO_INACTIVE_READER_TTL\t120000\tdefault\tfalse\tfalse\n" +
                                    "cairo.inactive.writer.ttl\tQDB_CAIRO_INACTIVE_WRITER_TTL\t600000\tdefault\tfalse\tfalse\n" +
                                    "cairo.index.value.block.size\tQDB_CAIRO_INDEX_VALUE_BLOCK_SIZE\t256\tdefault\tfalse\tfalse\n" +
                                    "cairo.iouring.enabled\tQDB_CAIRO_IOURING_ENABLED\ttrue\tdefault\tfalse\tfalse\n" +
                                    "cairo.latestby.queue.capacity\tQDB_CAIRO_LATESTBY_QUEUE_CAPACITY\t32\tdefault\tfalse\tfalse\n" +
                                    "cairo.legacy.string.column.type.default\tQDB_CAIRO_LEGACY_STRING_COLUMN_TYPE_DEFAULT\tfalse\tdefault\tfalse\tfalse\n" +
                                    "cairo.lexer.pool.capacity\tQDB_CAIRO_LEXER_POOL_CAPACITY\t2048\tdefault\tfalse\tfalse\n" +
                                    "cairo.max.crash.files\tQDB_CAIRO_MAX_CRASH_FILES\t100\tdefault\tfalse\tfalse\n" +
                                    "cairo.max.file.name.length\tQDB_CAIRO_MAX_FILE_NAME_LENGTH\t127\tdefault\tfalse\tfalse\n" +
                                    "cairo.max.swap.file.count\tQDB_CAIRO_MAX_SWAP_FILE_COUNT\t30\tdefault\tfalse\tfalse\n" +
                                    "cairo.max.uncommitted.rows\tQDB_CAIRO_MAX_UNCOMMITTED_ROWS\t500000\tdefault\tfalse\tfalse\n" +
                                    "cairo.mkdir.mode\tQDB_CAIRO_MKDIR_MODE\t509\tdefault\tfalse\tfalse\n" +
                                    "cairo.model.pool.capacity\tQDB_CAIRO_MODEL_POOL_CAPACITY\t1024\tdefault\tfalse\tfalse\n" +
                                    "cairo.o3.callback.queue.capacity\tQDB_CAIRO_O3_CALLBACK_QUEUE_CAPACITY\t128\tdefault\tfalse\tfalse\n" +
                                    "cairo.o3.column.memory.size\tQDB_CAIRO_O3_COLUMN_MEMORY_SIZE\t8388608\tdefault\tfalse\tfalse\n" +
                                    "cairo.o3.copy.queue.capacity\tQDB_CAIRO_O3_COPY_QUEUE_CAPACITY\t128\tdefault\tfalse\tfalse\n" +
                                    "cairo.o3.lag.calculation.windows.size\tQDB_CAIRO_O3_LAG_CALCULATION_WINDOWS_SIZE\t4\tdefault\tfalse\tfalse\n" +
                                    "cairo.o3.last.partition.max.splits\tQDB_CAIRO_O3_LAST_PARTITION_MAX_SPLITS\t20\tdefault\tfalse\tfalse\n" +
                                    "cairo.o3.max.lag\tQDB_CAIRO_O3_MAX_LAG\t600000\tdefault\tfalse\tfalse\n" +
                                    "cairo.o3.min.lag\tQDB_CAIRO_O3_MIN_LAG\t1000\tdefault\tfalse\tfalse\n" +
                                    "cairo.o3.open.column.queue.capacity\tQDB_CAIRO_O3_OPEN_COLUMN_QUEUE_CAPACITY\t128\tdefault\tfalse\tfalse\n" +
                                    "cairo.o3.partition.purge.list.initial.capacity\tQDB_CAIRO_O3_PARTITION_PURGE_LIST_INITIAL_CAPACITY\t1\tdefault\tfalse\tfalse\n" +
                                    "cairo.o3.partition.queue.capacity\tQDB_CAIRO_O3_PARTITION_QUEUE_CAPACITY\t128\tdefault\tfalse\tfalse\n" +
                                    "cairo.o3.partition.split.min.size\tQDB_CAIRO_O3_PARTITION_SPLIT_MIN_SIZE\t52428800\tdefault\tfalse\tfalse\n" +
                                    "cairo.o3.purge.discovery.queue.capacity\tQDB_CAIRO_O3_PURGE_DISCOVERY_QUEUE_CAPACITY\t128\tdefault\tfalse\tfalse\n" +
                                    "cairo.o3.quicksort.enabled\tQDB_CAIRO_O3_QUICKSORT_ENABLED\tfalse\tdefault\tfalse\tfalse\n" +
                                    "cairo.o3.txn.scoreboard.entry.count\tQDB_CAIRO_O3_TXN_SCOREBOARD_ENTRY_COUNT\t16384\tdefault\tfalse\tfalse\n" +
                                    "cairo.page.frame.column.list.capacity\tQDB_CAIRO_PAGE_FRAME_COLUMN_LIST_CAPACITY\t16\tdefault\tfalse\tfalse\n" +
                                    "cairo.page.frame.reduce.queue.capacity\tQDB_CAIRO_PAGE_FRAME_REDUCE_QUEUE_CAPACITY\t4\tdefault\tfalse\tfalse\n" +
                                    "cairo.page.frame.rowid.list.capacity\tQDB_CAIRO_PAGE_FRAME_ROWID_LIST_CAPACITY\t256\tdefault\tfalse\tfalse\n" +
                                    "cairo.page.frame.shard.count\tQDB_CAIRO_PAGE_FRAME_SHARD_COUNT\t2\tdefault\tfalse\tfalse\n" +
                                    "cairo.parallel.index.threshold\tQDB_CAIRO_PARALLEL_INDEX_THRESHOLD\t100000\tdefault\tfalse\tfalse\n" +
                                    "cairo.parallel.indexing.enabled\tQDB_CAIRO_PARALLEL_INDEXING_ENABLED\ttrue\tdefault\tfalse\tfalse\n" +
                                    "cairo.query.cache.event.queue.capacity\tQDB_CAIRO_QUERY_CACHE_EVENT_QUEUE_CAPACITY\t4\tdefault\tfalse\tfalse\n" +
                                    "cairo.reader.pool.max.segments\tQDB_CAIRO_READER_POOL_MAX_SEGMENTS\t10\tdefault\tfalse\tfalse\n" +
                                    "cairo.repeat.migration.from.version\tQDB_CAIRO_REPEAT_MIGRATION_FROM_VERSION\t426\tdefault\tfalse\tfalse\n" +
                                    "cairo.rnd.memory.max.pages\tQDB_CAIRO_RND_MEMORY_MAX_PAGES\t128\tdefault\tfalse\tfalse\n" +
                                    "cairo.rnd.memory.page.size\tQDB_CAIRO_RND_MEMORY_PAGE_SIZE\t8192\tdefault\tfalse\tfalse\n" +
                                    "cairo.snapshot.instance.id\tQDB_CAIRO_SNAPSHOT_INSTANCE_ID\t\tdefault\tfalse\tfalse\n" +
                                    "cairo.snapshot.recovery.enabled\tQDB_CAIRO_SNAPSHOT_RECOVERY_ENABLED\ttrue\tdefault\tfalse\tfalse\n" +
                                    "cairo.spin.lock.timeout\tQDB_CAIRO_SPIN_LOCK_TIMEOUT\t1000\tdefault\tfalse\tfalse\n" +
                                    "cairo.sql.analytic.column.pool.capacity\tQDB_CAIRO_SQL_ANALYTIC_COLUMN_POOL_CAPACITY\t64\tdefault\tfalse\tfalse\n" +
                                    "cairo.sql.analytic.initial.range.buffer.size\tQDB_CAIRO_SQL_ANALYTIC_INITIAL_RANGE_BUFFER_SIZE\t32\tdefault\tfalse\tfalse\n" +
                                    "cairo.sql.analytic.rowid.max.pages\tQDB_CAIRO_SQL_ANALYTIC_ROWID_MAX_PAGES\t2147483647\tdefault\tfalse\tfalse\n" +
                                    "cairo.sql.analytic.rowid.page.size\tQDB_CAIRO_SQL_ANALYTIC_ROWID_PAGE_SIZE\t524288\tdefault\tfalse\tfalse\n" +
                                    "cairo.sql.analytic.store.max.pages\tQDB_CAIRO_SQL_ANALYTIC_STORE_MAX_PAGES\t2147483647\tdefault\tfalse\tfalse\n" +
                                    "cairo.sql.analytic.store.page.size\tQDB_CAIRO_SQL_ANALYTIC_STORE_PAGE_SIZE\t1048576\tdefault\tfalse\tfalse\n" +
                                    "cairo.sql.analytic.tree.max.pages\tQDB_CAIRO_SQL_ANALYTIC_TREE_MAX_PAGES\t2147483647\tdefault\tfalse\tfalse\n" +
                                    "cairo.sql.analytic.tree.page.size\tQDB_CAIRO_SQL_ANALYTIC_TREE_PAGE_SIZE\t524288\tdefault\tfalse\tfalse\n" +
                                    "cairo.sql.backup.dir.datetime.format\tQDB_CAIRO_SQL_BACKUP_DIR_DATETIME_FORMAT\tyyyy-MM-dd\tdefault\tfalse\tfalse\n" +
                                    "cairo.sql.backup.dir.tmp.name\tQDB_CAIRO_SQL_BACKUP_DIR_TMP_NAME\ttmp\tdefault\tfalse\tfalse\n" +
                                    "cairo.sql.backup.mkdir.mode\tQDB_CAIRO_SQL_BACKUP_MKDIR_MODE\t509\tdefault\tfalse\tfalse\n" +
                                    "cairo.sql.bind.variable.pool.size\tQDB_CAIRO_SQL_BIND_VARIABLE_POOL_SIZE\t8\tdefault\tfalse\tfalse\n" +
                                    "cairo.sql.query.registry.pool.size\tQDB_CAIRO_SQL_QUERY_REGISTRY_POOL_SIZE\t32\tdefault\tfalse\tfalse\n" +
                                    "cairo.sql.column.purge.queue.capacity\tQDB_CAIRO_SQL_COLUMN_PURGE_QUEUE_CAPACITY\t128\tdefault\tfalse\tfalse\n" +
                                    "cairo.sql.column.purge.retry.delay\tQDB_CAIRO_SQL_COLUMN_PURGE_RETRY_DELAY\t10000\tdefault\tfalse\tfalse\n" +
                                    "cairo.sql.column.purge.retry.delay.limit\tQDB_CAIRO_SQL_COLUMN_PURGE_RETRY_DELAY_LIMIT\t60000000\tdefault\tfalse\tfalse\n" +
                                    "cairo.sql.column.purge.retry.delay.multiplier\tQDB_CAIRO_SQL_COLUMN_PURGE_RETRY_DELAY_MULTIPLIER\t10.0\tdefault\tfalse\tfalse\n" +
                                    "cairo.sql.column.purge.task.pool.capacity\tQDB_CAIRO_SQL_COLUMN_PURGE_TASK_POOL_CAPACITY\t256\tdefault\tfalse\tfalse\n" +
                                    "cairo.sql.copy.buffer.size\tQDB_CAIRO_SQL_COPY_BUFFER_SIZE\t2097152\tdefault\tfalse\tfalse\n" +
                                    "cairo.sql.copy.formats.file\tQDB_CAIRO_SQL_COPY_FORMATS_FILE\t/text_loader.json\tdefault\tfalse\tfalse\n" +
                                    "cairo.sql.copy.id.supplier\tQDB_CAIRO_SQL_COPY_ID_SUPPLIER\trandom\tdefault\tfalse\tfalse\n" +
                                    "cairo.sql.copy.log.retention.days\tQDB_CAIRO_SQL_COPY_LOG_RETENTION_DAYS\t3\tdefault\tfalse\tfalse\n" +
                                    "cairo.sql.copy.max.index.chunk.size\tQDB_CAIRO_SQL_COPY_MAX_INDEX_CHUNK_SIZE\t104857600\tdefault\tfalse\tfalse\n" +
                                    "cairo.sql.copy.model.pool.capacity\tQDB_CAIRO_SQL_COPY_MODEL_POOL_CAPACITY\t32\tdefault\tfalse\tfalse\n" +
                                    "cairo.sql.copy.queue.capacity\tQDB_CAIRO_SQL_COPY_QUEUE_CAPACITY\t32\tdefault\tfalse\tfalse\n" +
                                    "cairo.sql.count.distinct.capacity\tQDB_CAIRO_SQL_COUNT_DISTINCT_CAPACITY\t3\tdefault\tfalse\tfalse\n" +
                                    "cairo.sql.count.distinct.load.factor\tQDB_CAIRO_SQL_COUNT_DISTINCT_LOAD_FACTOR\t0.75\tdefault\tfalse\tfalse\n" +
                                    "cairo.sql.create.table.model.batch.size\tQDB_CAIRO_SQL_CREATE_TABLE_MODEL_BATCH_SIZE\t1000000\tdefault\tfalse\tfalse\n" +
                                    "cairo.sql.distinct.timestamp.key.capacity\tQDB_CAIRO_SQL_DISTINCT_TIMESTAMP_KEY_CAPACITY\t512\tdefault\tfalse\tfalse\n" +
                                    "cairo.sql.distinct.timestamp.load.factor\tQDB_CAIRO_SQL_DISTINCT_TIMESTAMP_LOAD_FACTOR\t0.5\tdefault\tfalse\tfalse\n" +
                                    "cairo.sql.explain.model.pool.capacity\tQDB_CAIRO_SQL_EXPLAIN_MODEL_POOL_CAPACITY\t32\tdefault\tfalse\tfalse\n" +
                                    "cairo.sql.groupby.map.capacity\tQDB_CAIRO_SQL_GROUPBY_MAP_CAPACITY\t1024\tdefault\tfalse\tfalse\n" +
                                    "cairo.sql.groupby.pool.capacity\tQDB_CAIRO_SQL_GROUPBY_POOL_CAPACITY\t1024\tdefault\tfalse\tfalse\n" +
                                    "cairo.sql.groupby.allocator.default.chunk.size\tQDB_CAIRO_SQL_GROUPBY_ALLOCATOR_DEFAULT_CHUNK_SIZE\t131072\tdefault\tfalse\tfalse\n" +
                                    "cairo.sql.groupby.allocator.max.chunk.size\tQDB_CAIRO_SQL_GROUPBY_ALLOCATOR_MAX_CHUNK_SIZE\t4294967296\tdefault\tfalse\tfalse\n" +
                                    "cairo.sql.hash.join.light.value.max.pages\tQDB_CAIRO_SQL_HASH_JOIN_LIGHT_VALUE_MAX_PAGES\t2147483647\tdefault\tfalse\tfalse\n" +
                                    "cairo.sql.hash.join.light.value.page.size\tQDB_CAIRO_SQL_HASH_JOIN_LIGHT_VALUE_PAGE_SIZE\t131072\tdefault\tfalse\tfalse\n" +
                                    "cairo.sql.hash.join.value.max.pages\tQDB_CAIRO_SQL_HASH_JOIN_VALUE_MAX_PAGES\t2147483647\tdefault\tfalse\tfalse\n" +
                                    "cairo.sql.hash.join.value.page.size\tQDB_CAIRO_SQL_HASH_JOIN_VALUE_PAGE_SIZE\t16777216\tdefault\tfalse\tfalse\n" +
                                    "cairo.sql.asof.join.lookahead\tQDB_CAIRO_SQL_ASOF_JOIN_LOOKAHEAD\t100\tdefault\tfalse\tfalse\n" +
                                    "cairo.sql.asof.join.fast\tQDB_CAIRO_SQL_ASOF_JOIN_FAST\ttrue\tdefault\tfalse\tfalse\n" +
                                    "cairo.sql.insert.model.pool.capacity\tQDB_CAIRO_SQL_INSERT_MODEL_POOL_CAPACITY\t64\tdefault\tfalse\tfalse\n" +
                                    "cairo.sql.insert.model.batch.size\tQDB_CAIRO_SQL_INSERT_MODEL_BATCH_SIZE\t1000000\tdefault\tfalse\tfalse\n" +
                                    "cairo.sql.jit.bind.vars.memory.max.pages\tQDB_CAIRO_SQL_JIT_BIND_VARS_MEMORY_MAX_PAGES\t8\tdefault\tfalse\tfalse\n" +
                                    "cairo.sql.jit.bind.vars.memory.page.size\tQDB_CAIRO_SQL_JIT_BIND_VARS_MEMORY_PAGE_SIZE\t4096\tdefault\tfalse\tfalse\n" +
                                    "cairo.sql.jit.debug.enabled\tQDB_CAIRO_SQL_JIT_DEBUG_ENABLED\tfalse\tdefault\tfalse\tfalse\n" +
                                    "cairo.sql.jit.ir.memory.max.pages\tQDB_CAIRO_SQL_JIT_IR_MEMORY_MAX_PAGES\t8\tdefault\tfalse\tfalse\n" +
                                    "cairo.sql.jit.ir.memory.page.size\tQDB_CAIRO_SQL_JIT_IR_MEMORY_PAGE_SIZE\t8192\tdefault\tfalse\tfalse\n" +
                                    "cairo.sql.jit.mode\tQDB_CAIRO_SQL_JIT_MODE\ton\tdefault\tfalse\tfalse\n" +
                                    "cairo.sql.jit.page.address.cache.threshold\tQDB_CAIRO_SQL_JIT_PAGE_ADDRESS_CACHE_THRESHOLD\t1048576\tdefault\tfalse\tfalse\n" +
                                    "cairo.sql.join.context.pool.capacity\tQDB_CAIRO_SQL_JOIN_CONTEXT_POOL_CAPACITY\t64\tdefault\tfalse\tfalse\n" +
                                    "cairo.sql.join.metadata.max.resizes\tQDB_CAIRO_SQL_JOIN_METADATA_MAX_RESIZES\t2147483647\tdefault\tfalse\tfalse\n" +
                                    "cairo.sql.join.metadata.page.size\tQDB_CAIRO_SQL_JOIN_METADATA_PAGE_SIZE\t16384\tdefault\tfalse\tfalse\n" +
                                    "cairo.sql.latest.by.row.count\tQDB_CAIRO_SQL_LATEST_BY_ROW_COUNT\t1000\tdefault\tfalse\tfalse\n" +
                                    "cairo.sql.map.max.pages\tQDB_CAIRO_SQL_MAP_MAX_PAGES\t2147483647\tdefault\tfalse\tfalse\n" +
                                    "cairo.sql.map.max.resizes\tQDB_CAIRO_SQL_MAP_MAX_RESIZES\t2147483647\tdefault\tfalse\tfalse\n" +
                                    "cairo.sql.unordered.map.max.entry.size\tQDB_CAIRO_SQL_UNORDERED_MAP_MAX_ENTRY_SIZE\t32\tdefault\tfalse\tfalse\n" +
                                    "cairo.sql.max.negative.limit\tQDB_CAIRO_SQL_MAX_NEGATIVE_LIMIT\t10000\tdefault\tfalse\tfalse\n" +
                                    "cairo.sql.max.recompile.attempts\tQDB_CAIRO_SQL_MAX_RECOMPILE_ATTEMPTS\t10\tdefault\tfalse\tfalse\n" +
                                    "cairo.sql.max.symbol.not.equals.count\tQDB_CAIRO_SQL_MAX_SYMBOL_NOT_EQUALS_COUNT\t100\tdefault\tfalse\tfalse\n" +
                                    "cairo.sql.page.frame.max.rows\tQDB_CAIRO_SQL_PAGE_FRAME_MAX_ROWS\t1000000\tdefault\tfalse\tfalse\n" +
                                    "cairo.sql.page.frame.min.rows\tQDB_CAIRO_SQL_PAGE_FRAME_MIN_ROWS\t100000\tdefault\tfalse\tfalse\n" +
                                    "cairo.sql.parallel.filter.enabled\tQDB_CAIRO_SQL_PARALLEL_FILTER_ENABLED\tfalse\tdefault\tfalse\tfalse\n" +
                                    "cairo.sql.parallel.filter.pretouch.enabled\tQDB_CAIRO_SQL_PARALLEL_FILTER_PRETOUCH_ENABLED\ttrue\tdefault\tfalse\tfalse\n" +
                                    "cairo.sql.parallel.filter.pretouch.threshold\tQDB_CAIRO_SQL_PARALLEL_FILTER_PRETOUCH_THRESHOLD\t0.05\tdefault\tfalse\tfalse\n" +
                                    "cairo.sql.parallel.groupby.enabled\tQDB_CAIRO_SQL_PARALLEL_GROUPBY_ENABLED\tfalse\tdefault\tfalse\tfalse\n" +
                                    "cairo.sql.parallel.groupby.merge.shard.queue.capacity\tQDB_CAIRO_SQL_PARALLEL_GROUPBY_MERGE_SHARD_QUEUE_CAPACITY\t4\tdefault\tfalse\tfalse\n" +
                                    "cairo.sql.parallel.groupby.sharding.threshold\tQDB_CAIRO_SQL_PARALLEL_GROUPBY_SHARDING_THRESHOLD\t100000\tdefault\tfalse\tfalse\n" +
                                    "cairo.sql.parallel.groupby.presize.enabled\tQDB_CAIRO_SQL_PARALLEL_GROUPBY_PRESIZE_ENABLED\ttrue\tdefault\tfalse\tfalse\n" +
                                    "cairo.sql.parallel.groupby.presize.max.capacity\tQDB_CAIRO_SQL_PARALLEL_GROUPBY_PRESIZE_MAX_CAPACITY\t100000000\tdefault\tfalse\tfalse\n" +
                                    "cairo.sql.parallel.groupby.presize.max.heap.size\tQDB_CAIRO_SQL_PARALLEL_GROUPBY_PRESIZE_MAX_HEAP_SIZE\t1073741824\tdefault\tfalse\tfalse\n" +
                                    "cairo.sql.parallel.work.stealing.threshold\tQDB_CAIRO_SQL_PARALLEL_WORK_STEALING_THRESHOLD\t16\tdefault\tfalse\tfalse\n" +
                                    "cairo.sql.parallel.read.parquet.enabled\tQDB_CAIRO_SQL_PARALLEL_READ_PARQUET_ENABLED\tfalse\tdefault\tfalse\tfalse\n" +
                                    "cairo.sql.parquet.frame.cache.capacity\tQDB_CAIRO_SQL_PARQUET_FRAME_CACHE_CAPACITY\t3\tdefault\tfalse\tfalse\n" +
                                    "cairo.sql.rename.table.model.pool.capacity\tQDB_CAIRO_SQL_RENAME_TABLE_MODEL_POOL_CAPACITY\t16\tdefault\tfalse\tfalse\n" +
                                    "cairo.sql.sampleby.page.size\tQDB_CAIRO_SQL_SAMPLEBY_PAGE_SIZE\t0\tdefault\tfalse\tfalse\n" +
                                    "cairo.sql.sampleby.default.alignment.calendar\tQDB_CAIRO_SQL_SAMPLEBY_DEFAULT_ALIGNMENT_CALENDAR\ttrue\tdefault\tfalse\tfalse\n" +
                                    "cairo.sql.unsupported.sampleby.validate.fill.type\tQDB_CAIRO_SQL_UNSUPPORTED_SAMPLEBY_VALIDATE_FILL_TYPE\ttrue\tdefault\tfalse\tfalse\n" +
                                    "cairo.sql.small.map.key.capacity\tQDB_CAIRO_SQL_SMALL_MAP_KEY_CAPACITY\t32\tdefault\tfalse\tfalse\n" +
                                    "cairo.sql.small.map.page.size\tQDB_CAIRO_SQL_SMALL_MAP_PAGE_SIZE\t32768\tdefault\tfalse\tfalse\n" +
                                    "cairo.sql.sort.key.max.pages\tQDB_CAIRO_SQL_SORT_KEY_MAX_PAGES\t2147483647\tdefault\tfalse\tfalse\n" +
                                    "cairo.sql.sort.key.page.size\tQDB_CAIRO_SQL_SORT_KEY_PAGE_SIZE\t131072\tdefault\tfalse\tfalse\n" +
                                    "cairo.sql.sort.light.value.max.pages\tQDB_CAIRO_SQL_SORT_LIGHT_VALUE_MAX_PAGES\t2147483647\tdefault\tfalse\tfalse\n" +
                                    "cairo.sql.sort.light.value.page.size\tQDB_CAIRO_SQL_SORT_LIGHT_VALUE_PAGE_SIZE\t131072\tdefault\tfalse\tfalse\n" +
                                    "cairo.sql.sort.value.max.pages\tQDB_CAIRO_SQL_SORT_VALUE_MAX_PAGES\t2147483647\tdefault\tfalse\tfalse\n" +
                                    "cairo.sql.sort.value.page.size\tQDB_CAIRO_SQL_SORT_VALUE_PAGE_SIZE\t16777216\tdefault\tfalse\tfalse\n" +
                                    "cairo.sql.string.function.buffer.max.size\tQDB_CAIRO_SQL_STRING_FUNCTION_BUFFER_MAX_SIZE\t1048576\tdefault\tfalse\tfalse\n" +
                                    "cairo.sql.window.column.pool.capacity\tQDB_CAIRO_SQL_WINDOW_COLUMN_POOL_CAPACITY\t64\tdefault\tfalse\tfalse\n" +
                                    "cairo.sql.window.max.recursion\tQDB_CAIRO_SQL_WINDOW_MAX_RECURSION\t128\tdefault\tfalse\tfalse\n" +
                                    "cairo.sql.window.rowid.max.pages\tQDB_CAIRO_SQL_WINDOW_ROWID_MAX_PAGES\t2147483647\tdefault\tfalse\tfalse\n" +
                                    "cairo.sql.window.rowid.page.size\tQDB_CAIRO_SQL_WINDOW_ROWID_PAGE_SIZE\t524288\tdefault\tfalse\tfalse\n" +
                                    "cairo.sql.window.store.max.pages\tQDB_CAIRO_SQL_WINDOW_STORE_MAX_PAGES\t2147483647\tdefault\tfalse\tfalse\n" +
                                    "cairo.sql.window.store.page.size\tQDB_CAIRO_SQL_WINDOW_STORE_PAGE_SIZE\t1048576\tdefault\tfalse\tfalse\n" +
                                    "cairo.sql.window.tree.max.pages\tQDB_CAIRO_SQL_WINDOW_TREE_MAX_PAGES\t2147483647\tdefault\tfalse\tfalse\n" +
                                    "cairo.sql.legacy.operator.precedence\tQDB_CAIRO_SQL_LEGACY_OPERATOR_PRECEDENCE\tfalse\tdefault\tfalse\tfalse\n" +
                                    "cairo.sql.window.tree.page.size\tQDB_CAIRO_SQL_WINDOW_TREE_PAGE_SIZE\t524288\tdefault\tfalse\tfalse\n" +
                                    "cairo.sql.with.clause.model.pool.capacity\tQDB_CAIRO_SQL_WITH_CLAUSE_MODEL_POOL_CAPACITY\t128\tdefault\tfalse\tfalse\n" +
                                    "cairo.sql.orderby.sort.enabled\tQDB_CAIRO_SQL_ORDERBY_SORT_ENABLED\ttrue\tdefault\tfalse\tfalse\n" +
                                    "cairo.sql.orderby.radix.sort.threshold\tQDB_CAIRO_SQL_ORDERBY_RADIX_SORT_THRESHOLD\t600\tdefault\tfalse\tfalse\n" +
                                    "cairo.system.o3.column.memory.size\tQDB_CAIRO_SYSTEM_O3_COLUMN_MEMORY_SIZE\t262144\tdefault\tfalse\tfalse\n" +
                                    "cairo.system.table.prefix\tQDB_CAIRO_SYSTEM_TABLE_PREFIX\tsys.\tdefault\tfalse\tfalse\n" +
                                    "cairo.system.wal.writer.data.append.page.size\tQDB_CAIRO_SYSTEM_WAL_WRITER_DATA_APPEND_PAGE_SIZE\t262144\tdefault\tfalse\tfalse\n" +
                                    "cairo.system.wal.writer.event.append.page.size\tQDB_CAIRO_SYSTEM_WAL_WRITER_EVENT_APPEND_PAGE_SIZE\t16384\tdefault\tfalse\tfalse\n" +
                                    "cairo.system.writer.data.append.page.size\tQDB_CAIRO_SYSTEM_WRITER_DATA_APPEND_PAGE_SIZE\t262144\tdefault\tfalse\tfalse\n" +
                                    "cairo.table.registry.auto.reload.frequency\tQDB_CAIRO_TABLE_REGISTRY_AUTO_RELOAD_FREQUENCY\t500\tdefault\tfalse\tfalse\n" +
                                    "cairo.table.registry.compaction.threshold\tQDB_CAIRO_TABLE_REGISTRY_COMPACTION_THRESHOLD\t30\tdefault\tfalse\tfalse\n" +
                                    "cairo.vector.aggregate.queue.capacity\tQDB_CAIRO_VECTOR_AGGREGATE_QUEUE_CAPACITY\t128\tdefault\tfalse\tfalse\n" +
                                    "cairo.volumes\tQDB_CAIRO_VOLUMES\t\tdefault\tfalse\tfalse\n" +
                                    "cairo.wal.apply.enabled\tQDB_CAIRO_WAL_APPLY_ENABLED\ttrue\tdefault\tfalse\tfalse\n" +
                                    "cairo.wal.apply.look.ahead.txn.count\tQDB_CAIRO_WAL_APPLY_LOOK_AHEAD_TXN_COUNT\t200\tdefault\tfalse\tfalse\n" +
                                    "cairo.wal.apply.table.time.quota\tQDB_CAIRO_WAL_APPLY_TABLE_TIME_QUOTA\t1000\tdefault\tfalse\tfalse\n" +
                                    "cairo.wal.apply.parallel.sql.enabled\tQDB_CAIRO_WAL_APPLY_PARALLEL_SQL_ENABLED\ttrue\tdefault\tfalse\tfalse\n" +
                                    "cairo.wal.enabled.default\tQDB_CAIRO_WAL_ENABLED_DEFAULT\tfalse\tconf\tfalse\tfalse\n" +
                                    "cairo.wal.inactive.writer.ttl\tQDB_CAIRO_WAL_INACTIVE_WRITER_TTL\t120000\tdefault\tfalse\tfalse\n" +
                                    "cairo.wal.max.lag.txn.count\tQDB_CAIRO_WAL_MAX_LAG_TXN_COUNT\t-1\tdefault\tfalse\tfalse\n" +
                                    "cairo.wal.max.segment.file.descriptors.cache\tQDB_CAIRO_WAL_MAX_SEGMENT_FILE_DESCRIPTORS_CACHE\t30\tdefault\tfalse\tfalse\n" +
                                    "cairo.wal.max.lag.size\tQDB_CAIRO_WAL_MAX_LAG_SIZE\t78643200\tdefault\tfalse\tfalse\n" +
                                    "cairo.wal.purge.interval\tQDB_CAIRO_WAL_PURGE_INTERVAL\t30000\tdefault\tfalse\tfalse\n" +
                                    "cairo.wal.recreate.distressed.sequencer.attempts\tQDB_CAIRO_WAL_RECREATE_DISTRESSED_SEQUENCER_ATTEMPTS\t3\tdefault\tfalse\tfalse\n" +
                                    "cairo.wal.segment.rollover.row.count\tQDB_CAIRO_WAL_SEGMENT_ROLLOVER_ROW_COUNT\t200000\tdefault\tfalse\tfalse\n" +
                                    "cairo.wal.segment.rollover.size\tQDB_CAIRO_WAL_SEGMENT_ROLLOVER_SIZE\t52428800\tdefault\tfalse\tfalse\n" +
                                    "cairo.wal.squash.uncommitted.rows.multiplier\tQDB_CAIRO_WAL_SQUASH_UNCOMMITTED_ROWS_MULTIPLIER\t20.0\tdefault\tfalse\tfalse\n" +
                                    "cairo.wal.supported\tQDB_CAIRO_WAL_SUPPORTED\ttrue\tdefault\tfalse\tfalse\n" +
                                    "cairo.wal.temp.pending.rename.table.prefix\tQDB_CAIRO_WAL_TEMP_PENDING_RENAME_TABLE_PREFIX\ttemp_5822f658-31f6-11ee-be56-0242ac120002\tdefault\tfalse\tfalse\n" +
                                    "cairo.wal.txn.notification.queue.capacity\tQDB_CAIRO_WAL_TXN_NOTIFICATION_QUEUE_CAPACITY\t4096\tdefault\tfalse\tfalse\n" +
                                    "cairo.wal.writer.data.append.page.size\tQDB_CAIRO_WAL_WRITER_DATA_APPEND_PAGE_SIZE\t1048576\tdefault\tfalse\tfalse\n" +
                                    "cairo.wal.writer.pool.max.segments\tQDB_CAIRO_WAL_WRITER_POOL_MAX_SEGMENTS\t10\tdefault\tfalse\tfalse\n" +
                                    "cairo.wal.sequencer.check.interval\tQDB_CAIRO_WAL_SEQUENCER_CHECK_INTERVAL\t10000\tdefault\tfalse\tfalse\n" +
                                    "cairo.wal.writer.event.append.page.size\tQDB_CAIRO_WAL_WRITER_EVENT_APPEND_PAGE_SIZE\t131072\tdefault\tfalse\tfalse\n" +
                                    "cairo.work.steal.timeout.nanos\tQDB_CAIRO_WORK_STEAL_TIMEOUT_NANOS\t10000\tdefault\tfalse\tfalse\n" +
                                    "cairo.writer.alter.busy.wait.timeout\tQDB_CAIRO_WRITER_ALTER_BUSY_WAIT_TIMEOUT\t500\tdefault\tfalse\tfalse\n" +
                                    "cairo.writer.alter.max.wait.timeout\tQDB_CAIRO_WRITER_ALTER_MAX_WAIT_TIMEOUT\t30000\tdefault\tfalse\tfalse\n" +
                                    "cairo.writer.command.queue.capacity\tQDB_CAIRO_WRITER_COMMAND_QUEUE_CAPACITY\t32\tdefault\tfalse\tfalse\n" +
                                    "cairo.writer.command.queue.slot.size\tQDB_CAIRO_WRITER_COMMAND_QUEUE_SLOT_SIZE\t2048\tdefault\tfalse\tfalse\n" +
                                    "cairo.writer.data.append.page.size\tQDB_CAIRO_WRITER_DATA_APPEND_PAGE_SIZE\t16777216\tdefault\tfalse\tfalse\n" +
                                    "cairo.writer.data.index.key.append.page.size\tQDB_CAIRO_WRITER_DATA_INDEX_KEY_APPEND_PAGE_SIZE\t524288\tdefault\tfalse\tfalse\n" +
                                    "cairo.writer.data.index.value.append.page.size\tQDB_CAIRO_WRITER_DATA_INDEX_VALUE_APPEND_PAGE_SIZE\t16777216\tdefault\tfalse\tfalse\n" +
                                    "cairo.writer.fo_opts\tQDB_CAIRO_WRITER_FO_OPTS\to_none\tdefault\tfalse\tfalse\n" +
                                    "cairo.writer.tick.rows.count\tQDB_CAIRO_WRITER_TICK_ROWS_COUNT\t1024\tdefault\tfalse\tfalse\n" +
                                    "cairo.txn.scoreboard.format\tQDB_CAIRO_TXN_SCOREBOARD_FORMAT\t2\tdefault\tfalse\tfalse\n" +
                                    "circuit.breaker.buffer.size\tQDB_CIRCUIT_BREAKER_BUFFER_SIZE\t64\tdefault\tfalse\tfalse\n" +
                                    "circuit.breaker.throttle\tQDB_CIRCUIT_BREAKER_THROTTLE\t2000000\tdefault\tfalse\tfalse\n" +
                                    "config.reload.enabled\tQDB_CONFIG_RELOAD_ENABLED\ttrue\tdefault\tfalse\tfalse\n" +
                                    "config.validation.strict\tQDB_CONFIG_VALIDATION_STRICT\tfalse\tdefault\tfalse\tfalse\n" +
                                    "http.allow.deflate.before.send\tQDB_HTTP_ALLOW_DEFLATE_BEFORE_SEND\tfalse\tdefault\tfalse\tfalse\n" +
                                    "http.bind.to\tQDB_HTTP_BIND_TO\t0.0.0.0:9010\tconf\tfalse\tfalse\n" +
                                    "http.user\tQDB_HTTP_USER\t\tdefault\tfalse\tfalse\n" +
                                    "http.password\tQDB_HTTP_PASSWORD\t****\tdefault\ttrue\tfalse\n" +
                                    "http.busy.retry.exponential.wait.multiplier\tQDB_HTTP_BUSY_RETRY_EXPONENTIAL_WAIT_MULTIPLIER\t2.0\tdefault\tfalse\tfalse\n" +
                                    "http.busy.retry.initialWaitQueueSize\tQDB_HTTP_BUSY_RETRY_INITIALWAITQUEUESIZE\t64\tdefault\tfalse\tfalse\n" +
                                    "http.busy.retry.maxProcessingQueueSize\tQDB_HTTP_BUSY_RETRY_MAXPROCESSINGQUEUESIZE\t4096\tdefault\tfalse\tfalse\n" +
                                    "http.busy.retry.maximum.wait.before.retry\tQDB_HTTP_BUSY_RETRY_MAXIMUM_WAIT_BEFORE_RETRY\t1000\tdefault\tfalse\tfalse\n" +
                                    "http.connection.pool.initial.capacity\tQDB_HTTP_CONNECTION_POOL_INITIAL_CAPACITY\t4\tdefault\tfalse\tfalse\n" +
                                    "http.connection.string.pool.capacity\tQDB_HTTP_CONNECTION_STRING_POOL_CAPACITY\t128\tdefault\tfalse\tfalse\n" +
                                    "http.enabled\tQDB_HTTP_ENABLED\ttrue\tconf\tfalse\tfalse\n" +
                                    "http.frozen.clock\tQDB_HTTP_FROZEN_CLOCK\ttrue\tconf\tfalse\tfalse\n" +
                                    "http.health.check.authentication.required\tQDB_HTTP_HEALTH_CHECK_AUTHENTICATION_REQUIRED\ttrue\tdefault\tfalse\tfalse\n" +
                                    "http.json.query.connection.check.frequency\tQDB_HTTP_JSON_QUERY_CONNECTION_CHECK_FREQUENCY\t1000000\tdefault\tfalse\tfalse\n" +
                                    "http.keep-alive.max\tQDB_HTTP_KEEP-ALIVE_MAX\t10000\tdefault\tfalse\tfalse\n" +
                                    "http.keep-alive.timeout\tQDB_HTTP_KEEP-ALIVE_TIMEOUT\t5\tdefault\tfalse\tfalse\n" +
                                    "http.min.bind.to\tQDB_HTTP_MIN_BIND_TO\t0.0.0.0:9003\tdefault\tfalse\tfalse\n" +
                                    "http.min.enabled\tQDB_HTTP_MIN_ENABLED\ttrue\tconf\tfalse\tfalse\n" +
                                    "http.min.net.bind.to\tQDB_HTTP_MIN_NET_BIND_TO\t0.0.0.0:9011\tconf\tfalse\tfalse\n" +
                                    "http.min.net.connection.hint\tQDB_HTTP_MIN_NET_CONNECTION_HINT\tfalse\tdefault\tfalse\tfalse\n" +
                                    "http.min.net.connection.limit\tQDB_HTTP_MIN_NET_CONNECTION_LIMIT\t64\tdefault\tfalse\tfalse\n" +
                                    "http.min.net.connection.sndbuf\tQDB_HTTP_MIN_NET_CONNECTION_SNDBUF\t-1\tdefault\tfalse\tfalse\n" +
                                    "http.min.net.snd.buf.size\tQDB_HTTP_MIN_NET_SND_BUF_SIZE\t-1\tdefault\tfalse\tfalse\n" +
                                    "http.min.send.buffer.size\tQDB_HTTP_MIN_SEND_BUFFER_SIZE\t1024\tdefault\tfalse\tfalse\n" +
                                    "http.min.net.connection.rcvbuf\tQDB_HTTP_MIN_NET_CONNECTION_RCVBUF\t-1\tdefault\tfalse\tfalse\n" +
                                    "http.min.receive.buffer.size\tQDB_HTTP_MIN_RECEIVE_BUFFER_SIZE\t1024\tdefault\tfalse\tfalse\n" +
                                    "http.min.recv.buffer.size\tQDB_HTTP_MIN_RECV_BUFFER_SIZE\t1024\tdefault\tfalse\tfalse\n" +
                                    "http.min.net.connection.queue.timeout\tQDB_HTTP_MIN_NET_CONNECTION_QUEUE_TIMEOUT\t5000\tdefault\tfalse\tfalse\n" +
                                    "http.min.net.connection.timeout\tQDB_HTTP_MIN_NET_CONNECTION_TIMEOUT\t300000\tdefault\tfalse\tfalse\n" +
                                    "http.min.net.idle.connection.timeout\tQDB_HTTP_MIN_NET_IDLE_CONNECTION_TIMEOUT\t300000\tdefault\tfalse\tfalse\n" +
                                    "http.min.net.queued.connection.timeout\tQDB_HTTP_MIN_NET_QUEUED_CONNECTION_TIMEOUT\t5000\tdefault\tfalse\tfalse\n" +
                                    "http.min.worker.affinity\tQDB_HTTP_MIN_WORKER_AFFINITY\t\tdefault\tfalse\tfalse\n" +
                                    "http.min.worker.count\tQDB_HTTP_MIN_WORKER_COUNT\t1\tconf\tfalse\tfalse\n" +
                                    "http.min.worker.haltOnError\tQDB_HTTP_MIN_WORKER_HALTONERROR\tfalse\tdefault\tfalse\tfalse\n" +
                                    "http.min.worker.sleep.threshold\tQDB_HTTP_MIN_WORKER_SLEEP_THRESHOLD\t100\tdefault\tfalse\tfalse\n" +
                                    "http.min.worker.sleep.timeout\tQDB_HTTP_MIN_WORKER_SLEEP_TIMEOUT\t50\tdefault\tfalse\tfalse\n" +
                                    "http.min.worker.nap.threshold\tQDB_HTTP_MIN_WORKER_NAP_THRESHOLD\t100\tdefault\tfalse\tfalse\n" +
                                    "http.min.worker.yield.threshold\tQDB_HTTP_MIN_WORKER_YIELD_THRESHOLD\t10\tdefault\tfalse\tfalse\n" +
                                    "http.multipart.header.buffer.size\tQDB_HTTP_MULTIPART_HEADER_BUFFER_SIZE\t512\tdefault\tfalse\ttrue\n" +
                                    "http.multipart.idle.spin.count\tQDB_HTTP_MULTIPART_IDLE_SPIN_COUNT\t10000\tdefault\tfalse\tfalse\n" +
                                    "http.net.snd.buf.size\tQDB_HTTP_NET_SND_BUF_SIZE\t-1\tdefault\tfalse\tfalse\n" +
                                    "http.net.connection.sndbuf\tQDB_HTTP_NET_CONNECTION_SNDBUF\t-1\tdefault\tfalse\tfalse\n" +
                                    "http.send.buffer.size\tQDB_HTTP_SEND_BUFFER_SIZE\t2097152\tdefault\tfalse\ttrue\n" +
                                    "http.net.rcv.buf.size\tQDB_HTTP_NET_RCV_BUF_SIZE\t-1\tdefault\tfalse\tfalse\n" +
                                    "http.net.connection.rcvbuf\tQDB_HTTP_NET_CONNECTION_RCVBUF\t-1\tdefault\tfalse\tfalse\n" +
                                    "http.receive.buffer.size\tQDB_HTTP_RECEIVE_BUFFER_SIZE\t2097152\tdefault\tfalse\tfalse\n" +
                                    "http.recv.buffer.size\tQDB_HTTP_RECV_BUFFER_SIZE\t2097152\tdefault\tfalse\ttrue\n" +
                                    "http.net.active.connection.limit\tQDB_HTTP_NET_ACTIVE_CONNECTION_LIMIT\t256\tdefault\tfalse\tfalse\n" +
                                    "http.net.bind.to\tQDB_HTTP_NET_BIND_TO\t0.0.0.0:9010\tdefault\tfalse\tfalse\n" +
                                    "http.net.connection.hint\tQDB_HTTP_NET_CONNECTION_HINT\tfalse\tdefault\tfalse\tfalse\n" +
                                    "http.net.connection.limit\tQDB_HTTP_NET_CONNECTION_LIMIT\t256\tdefault\tfalse\ttrue\n" +
                                    "http.net.connection.queue.timeout\tQDB_HTTP_NET_CONNECTION_QUEUE_TIMEOUT\t5000\tdefault\tfalse\tfalse\n" +
                                    "http.net.connection.timeout\tQDB_HTTP_NET_CONNECTION_TIMEOUT\t300000\tdefault\tfalse\tfalse\n" +
                                    "http.net.idle.connection.timeout\tQDB_HTTP_NET_IDLE_CONNECTION_TIMEOUT\t300000\tdefault\tfalse\tfalse\n" +
                                    "http.net.queued.connection.timeout\tQDB_HTTP_NET_QUEUED_CONNECTION_TIMEOUT\t5000\tdefault\tfalse\tfalse\n" +
                                    "http.pessimistic.health.check.enabled\tQDB_HTTP_PESSIMISTIC_HEALTH_CHECK_ENABLED\tfalse\tdefault\tfalse\tfalse\n" +
                                    "http.query.cache.block.count\tQDB_HTTP_QUERY_CACHE_BLOCK_COUNT\t32\tdefault\tfalse\tfalse\n" +
                                    "http.query.cache.enabled\tQDB_HTTP_QUERY_CACHE_ENABLED\tfalse\tconf\tfalse\tfalse\n" +
                                    "http.query.cache.row.count\tQDB_HTTP_QUERY_CACHE_ROW_COUNT\t4\tdefault\tfalse\tfalse\n" +
                                    "http.request.header.buffer.size\tQDB_HTTP_REQUEST_HEADER_BUFFER_SIZE\t64448\tdefault\tfalse\ttrue\n" +
                                    "http.security.interrupt.on.closed.connection\tQDB_HTTP_SECURITY_INTERRUPT_ON_CLOSED_CONNECTION\ttrue\tdefault\tfalse\tfalse\n" +
                                    "http.security.max.response.rows\tQDB_HTTP_SECURITY_MAX_RESPONSE_ROWS\t9223372036854775807\tdefault\tfalse\tfalse\n" +
                                    "http.security.readonly\tQDB_HTTP_SECURITY_READONLY\tfalse\tdefault\tfalse\tfalse\n" +
                                    "http.server.keep.alive\tQDB_HTTP_SERVER_KEEP_ALIVE\ttrue\tdefault\tfalse\tfalse\n" +
                                    "http.static.public.directory\tQDB_HTTP_STATIC_PUBLIC_DIRECTORY\tpublic\tdefault\tfalse\tfalse\n" +
                                    "http.text.analysis.max.lines\tQDB_HTTP_TEXT_ANALYSIS_MAX_LINES\t1000\tdefault\tfalse\tfalse\n" +
                                    "http.text.date.adapter.pool.capacity\tQDB_HTTP_TEXT_DATE_ADAPTER_POOL_CAPACITY\t16\tdefault\tfalse\tfalse\n" +
                                    "http.text.json.cache.limit\tQDB_HTTP_TEXT_JSON_CACHE_LIMIT\t16384\tdefault\tfalse\tfalse\n" +
                                    "http.text.json.cache.size\tQDB_HTTP_TEXT_JSON_CACHE_SIZE\t8192\tdefault\tfalse\tfalse\n" +
                                    "http.text.lexer.string.pool.capacity\tQDB_HTTP_TEXT_LEXER_STRING_POOL_CAPACITY\t64\tdefault\tfalse\tfalse\n" +
                                    "http.text.max.required.delimiter.stddev\tQDB_HTTP_TEXT_MAX_REQUIRED_DELIMITER_STDDEV\t0.1222\tdefault\tfalse\tfalse\n" +
                                    "http.text.max.required.line.length.stddev\tQDB_HTTP_TEXT_MAX_REQUIRED_LINE_LENGTH_STDDEV\t0.8\tdefault\tfalse\tfalse\n" +
                                    "http.text.metadata.string.pool.capacity\tQDB_HTTP_TEXT_METADATA_STRING_POOL_CAPACITY\t128\tdefault\tfalse\tfalse\n" +
                                    "http.text.roll.buffer.limit\tQDB_HTTP_TEXT_ROLL_BUFFER_LIMIT\t4194304\tdefault\tfalse\tfalse\n" +
                                    "http.text.roll.buffer.size\tQDB_HTTP_TEXT_ROLL_BUFFER_SIZE\t1024\tdefault\tfalse\tfalse\n" +
                                    "http.text.timestamp.adapter.pool.capacity\tQDB_HTTP_TEXT_TIMESTAMP_ADAPTER_POOL_CAPACITY\t64\tdefault\tfalse\tfalse\n" +
                                    "http.text.utf8.sink.size\tQDB_HTTP_TEXT_UTF8_SINK_SIZE\t4096\tdefault\tfalse\tfalse\n" +
                                    "http.version\tQDB_HTTP_VERSION\tHTTP/1.1\tdefault\tfalse\tfalse\n" +
                                    "http.worker.affinity\tQDB_HTTP_WORKER_AFFINITY\t\tdefault\tfalse\tfalse\n" +
                                    "http.worker.count\tQDB_HTTP_WORKER_COUNT\t1\tconf\tfalse\tfalse\n" +
                                    "http.worker.haltOnError\tQDB_HTTP_WORKER_HALTONERROR\tfalse\tdefault\tfalse\tfalse\n" +
                                    "http.worker.sleep.threshold\tQDB_HTTP_WORKER_SLEEP_THRESHOLD\t10000\tdefault\tfalse\tfalse\n" +
                                    "http.worker.sleep.timeout\tQDB_HTTP_WORKER_SLEEP_TIMEOUT\t10\tdefault\tfalse\tfalse\n" +
                                    "http.worker.nap.threshold\tQDB_HTTP_WORKER_NAP_THRESHOLD\t7000\tdefault\tfalse\tfalse\n" +
                                    "http.worker.yield.threshold\tQDB_HTTP_WORKER_YIELD_THRESHOLD\t10\tdefault\tfalse\tfalse\n" +
                                    "line.log.message.on.error\tQDB_LINE_LOG_MESSAGE_ON_ERROR\ttrue\tdefault\tfalse\tfalse\n" +
                                    "line.auto.create.new.columns\tQDB_LINE_AUTO_CREATE_NEW_COLUMNS\ttrue\tdefault\tfalse\tfalse\n" +
                                    "line.auto.create.new.tables\tQDB_LINE_AUTO_CREATE_NEW_TABLES\ttrue\tdefault\tfalse\tfalse\n" +
                                    "line.default.partition.by\tQDB_LINE_DEFAULT_PARTITION_BY\tDAY\tdefault\tfalse\tfalse\n" +
                                    "line.float.default.column.type\tQDB_LINE_FLOAT_DEFAULT_COLUMN_TYPE\tDOUBLE\tdefault\tfalse\tfalse\n" +
                                    "line.http.enabled\tQDB_LINE_HTTP_ENABLED\ttrue\tdefault\tfalse\tfalse\n" +
                                    "line.http.ping.version\tQDB_LINE_HTTP_PING_VERSION\tv2.7.4\tdefault\tfalse\tfalse\n" +
                                    "line.integer.default.column.type\tQDB_LINE_INTEGER_DEFAULT_COLUMN_TYPE\tLONG\tdefault\tfalse\tfalse\n" +
                                    "line.tcp.auth.db.path\tQDB_LINE_TCP_AUTH_DB_PATH\t\tdefault\tfalse\tfalse\n" +
                                    "line.tcp.commit.interval.default\tQDB_LINE_TCP_COMMIT_INTERVAL_DEFAULT\t2000\tdefault\tfalse\tfalse\n" +
                                    "line.tcp.commit.interval.fraction\tQDB_LINE_TCP_COMMIT_INTERVAL_FRACTION\t0.5\tdefault\tfalse\tfalse\n" +
                                    "line.tcp.connection.pool.capacity\tQDB_LINE_TCP_CONNECTION_POOL_CAPACITY\t8\tdefault\tfalse\tfalse\n" +
                                    "line.tcp.default.partition.by\tQDB_LINE_TCP_DEFAULT_PARTITION_BY\tDAY\tdefault\tfalse\tfalse\n" +
                                    "line.tcp.disconnect.on.error\tQDB_LINE_TCP_DISCONNECT_ON_ERROR\ttrue\tdefault\tfalse\tfalse\n" +
                                    "line.tcp.enabled\tQDB_LINE_TCP_ENABLED\ttrue\tconf\tfalse\tfalse\n" +
                                    "line.tcp.io.halt.on.error\tQDB_LINE_TCP_IO_HALT_ON_ERROR\tfalse\tdefault\tfalse\tfalse\n" +
                                    "line.tcp.io.worker.affinity\tQDB_LINE_TCP_IO_WORKER_AFFINITY\t\tdefault\tfalse\tfalse\n" +
                                    "line.tcp.io.worker.sleep.threshold\tQDB_LINE_TCP_IO_WORKER_SLEEP_THRESHOLD\t10000\tdefault\tfalse\tfalse\n" +
                                    "line.tcp.io.worker.nap.threshold\tQDB_LINE_TCP_IO_WORKER_NAP_THRESHOLD\t7000\tdefault\tfalse\tfalse\n" +
                                    "line.tcp.io.worker.yield.threshold\tQDB_LINE_TCP_IO_WORKER_YIELD_THRESHOLD\t10\tdefault\tfalse\tfalse\n" +
                                    "line.tcp.maintenance.job.interval\tQDB_LINE_TCP_MAINTENANCE_JOB_INTERVAL\t1000\tdefault\tfalse\tfalse\n" +
                                    "line.tcp.max.measurement.size\tQDB_LINE_TCP_MAX_MEASUREMENT_SIZE\t32768\tdefault\tfalse\tfalse\n" +
                                    "line.tcp.min.idle.ms.before.writer.release\tQDB_LINE_TCP_MIN_IDLE_MS_BEFORE_WRITER_RELEASE\t500\tdefault\tfalse\tfalse\n" +
                                    "line.tcp.msg.buffer.size\tQDB_LINE_TCP_MSG_BUFFER_SIZE\t131072\tdefault\tfalse\tfalse\n" +
                                    "line.tcp.recv.buffer.size\tQDB_LINE_TCP_RECV_BUFFER_SIZE\t131072\tdefault\tfalse\tfalse\n" +
                                    "line.tcp.net.recv.buf.size\tQDB_LINE_TCP_NET_RECV_BUF_SIZE\t-1\tdefault\tfalse\tfalse\n" +
                                    "line.tcp.net.connection.rcvbuf\tQDB_LINE_TCP_NET_CONNECTION_RCVBUF\t-1\tdefault\tfalse\tfalse\n" +
                                    "line.tcp.net.active.connection.limit\tQDB_LINE_TCP_NET_ACTIVE_CONNECTION_LIMIT\t256\tdefault\tfalse\tfalse\n" +
                                    "line.tcp.net.bind.to\tQDB_LINE_TCP_NET_BIND_TO\t0.0.0.0:9009\tconf\tfalse\tfalse\n" +
                                    "line.tcp.net.connection.heartbeat.interval\tQDB_LINE_TCP_NET_CONNECTION_HEARTBEAT_INTERVAL\t500\tdefault\tfalse\tfalse\n" +
                                    "line.tcp.net.connection.hint\tQDB_LINE_TCP_NET_CONNECTION_HINT\tfalse\tdefault\tfalse\tfalse\n" +
                                    "line.tcp.net.connection.limit\tQDB_LINE_TCP_NET_CONNECTION_LIMIT\t256\tdefault\tfalse\ttrue\n" +
                                    "line.tcp.net.connection.queue.timeout\tQDB_LINE_TCP_NET_CONNECTION_QUEUE_TIMEOUT\t5000\tdefault\tfalse\tfalse\n" +
                                    "line.tcp.net.connection.timeout\tQDB_LINE_TCP_NET_CONNECTION_TIMEOUT\t0\tdefault\tfalse\tfalse\n" +
                                    "line.tcp.net.idle.timeout\tQDB_LINE_TCP_NET_IDLE_TIMEOUT\t0\tdefault\tfalse\tfalse\n" +
                                    "line.tcp.net.queued.timeout\tQDB_LINE_TCP_NET_QUEUED_TIMEOUT\t5000\tdefault\tfalse\tfalse\n" +
                                    "line.tcp.symbol.cache.wait.before.reload\tQDB_LINE_TCP_SYMBOL_CACHE_WAIT_BEFORE_RELOAD\t500000\tdefault\tfalse\tfalse\n" +
                                    "line.tcp.timestamp\tQDB_LINE_TCP_TIMESTAMP\tn\tdefault\tfalse\tfalse\n" +
                                    "line.tcp.undocumented.string.to.char.cast.allowed\tQDB_LINE_TCP_UNDOCUMENTED_STRING_TO_CHAR_CAST_ALLOWED\tfalse\tdefault\tfalse\tfalse\n" +
                                    "line.tcp.writer.halt.on.error\tQDB_LINE_TCP_WRITER_HALT_ON_ERROR\tfalse\tdefault\tfalse\tfalse\n" +
                                    "line.tcp.writer.queue.capacity\tQDB_LINE_TCP_WRITER_QUEUE_CAPACITY\t128\tdefault\tfalse\tfalse\n" +
                                    "line.tcp.writer.worker.affinity\tQDB_LINE_TCP_WRITER_WORKER_AFFINITY\t\tdefault\tfalse\tfalse\n" +
                                    "line.tcp.writer.worker.count\tQDB_LINE_TCP_WRITER_WORKER_COUNT\t1\tconf\tfalse\tfalse\n" +
                                    "line.tcp.writer.worker.sleep.threshold\tQDB_LINE_TCP_WRITER_WORKER_SLEEP_THRESHOLD\t10000\tdefault\tfalse\tfalse\n" +
                                    "line.tcp.writer.worker.nap.threshold\tQDB_LINE_TCP_WRITER_WORKER_NAP_THRESHOLD\t7000\tdefault\tfalse\tfalse\n" +
                                    "line.tcp.writer.worker.yield.threshold\tQDB_LINE_TCP_WRITER_WORKER_YIELD_THRESHOLD\t10\tdefault\tfalse\tfalse\n" +
                                    "line.udp.bind.to\tQDB_LINE_UDP_BIND_TO\t0.0.0.0:9009\tconf\tfalse\tfalse\n" +
                                    "line.udp.commit.mode\tQDB_LINE_UDP_COMMIT_MODE\tnosync\tdefault\tfalse\tfalse\n" +
                                    "line.udp.commit.rate\tQDB_LINE_UDP_COMMIT_RATE\t1000000\tdefault\tfalse\tfalse\n" +
                                    "line.udp.enabled\tQDB_LINE_UDP_ENABLED\tfalse\tdefault\tfalse\tfalse\n" +
                                    "line.udp.join\tQDB_LINE_UDP_JOIN\t232.1.2.3\tdefault\tfalse\tfalse\n" +
                                    "line.udp.msg.buffer.size\tQDB_LINE_UDP_MSG_BUFFER_SIZE\t2048\tdefault\tfalse\tfalse\n" +
                                    "line.udp.msg.count\tQDB_LINE_UDP_MSG_COUNT\t10000\tdefault\tfalse\tfalse\n" +
                                    "line.udp.own.thread\tQDB_LINE_UDP_OWN_THREAD\tfalse\tdefault\tfalse\tfalse\n" +
                                    "line.udp.own.thread.affinity\tQDB_LINE_UDP_OWN_THREAD_AFFINITY\t-1\tdefault\tfalse\tfalse\n" +
                                    "line.udp.receive.buffer.size\tQDB_LINE_UDP_RECEIVE_BUFFER_SIZE\t4096\tconf\tfalse\tfalse\n" +
                                    "line.udp.timestamp\tQDB_LINE_UDP_TIMESTAMP\tn\tdefault\tfalse\tfalse\n" +
                                    "line.udp.unicast\tQDB_LINE_UDP_UNICAST\tfalse\tdefault\tfalse\tfalse\n" +
                                    "metrics.enabled\tQDB_METRICS_ENABLED\tfalse\tconf\tfalse\tfalse\n" +
                                    "cairo.mat.view.enabled\tQDB_CAIRO_MAT_VIEW_ENABLED\ttrue\tdefault\tfalse\tfalse\n" +
                                    "cairo.mat.view.min.refresh.interval\tQDB_CAIRO_MAT_VIEW_MIN_REFRESH_INTERVAL\t60000000\tdefault\tfalse\ttrue\n" +
                                    "cairo.mat.view.max.refresh.retries\tQDB_CAIRO_MAT_VIEW_MAX_REFRESH_RETRIES\t10\tdefault\tfalse\ttrue\n" +
                                    "cairo.mat.view.refresh.oom.retry.timeout\tQDB_CAIRO_MAT_VIEW_REFRESH_OOM_RETRY_TIMEOUT\t200\tdefault\tfalse\tfalse\n" +
                                    "cairo.mat.view.insert.as.select.batch.size\tQDB_CAIRO_MAT_VIEW_INSERT_AS_SELECT_BATCH_SIZE\t1000000\tdefault\tfalse\ttrue\n" +
                                    "cairo.mat.view.rows.per.query.estimate\tQDB_CAIRO_MAT_VIEW_ROWS_PER_QUERY_ESTIMATE\t10000000\tdefault\tfalse\ttrue\n" +
                                    "cairo.mat.view.parallel.sql.enabled\tQDB_CAIRO_MAT_VIEW_PARALLEL_SQL_ENABLED\ttrue\tdefault\tfalse\tfalse\n" +
                                    "mat.view.refresh.worker.nap.threshold\tQDB_MAT_VIEW_REFRESH_WORKER_NAP_THRESHOLD\t7000\tdefault\tfalse\tfalse\n" +
                                    "mat.view.refresh.worker.affinity\tQDB_MAT_VIEW_REFRESH_WORKER_AFFINITY\t\tdefault\tfalse\tfalse\n" +
                                    "mat.view.refresh.worker.sleep.timeout\tQDB_MAT_VIEW_REFRESH_WORKER_SLEEP_TIMEOUT\t10\tdefault\tfalse\tfalse\n" +
                                    "mat.view.refresh.worker.haltOnError\tQDB_MAT_VIEW_REFRESH_WORKER_HALTONERROR\tfalse\tdefault\tfalse\tfalse\n" +
                                    "mat.view.refresh.worker.yield.threshold\tQDB_MAT_VIEW_REFRESH_WORKER_YIELD_THRESHOLD\t1000\tdefault\tfalse\tfalse\n" +
                                    "mat.view.refresh.worker.sleep.threshold\tQDB_MAT_VIEW_REFRESH_WORKER_SLEEP_THRESHOLD\t10000\tdefault\tfalse\tfalse\n" +
                                    "net.test.connection.buffer.size\tQDB_NET_TEST_CONNECTION_BUFFER_SIZE\t64\tdefault\tfalse\tfalse\n" +
                                    "pg.binary.param.count.capacity\tQDB_PG_BINARY_PARAM_COUNT_CAPACITY\t2\tdefault\tfalse\tfalse\n" +
                                    "pg.character.store.capacity\tQDB_PG_CHARACTER_STORE_CAPACITY\t4096\tdefault\tfalse\tfalse\n" +
                                    "pg.character.store.pool.capacity\tQDB_PG_CHARACTER_STORE_POOL_CAPACITY\t64\tdefault\tfalse\tfalse\n" +
                                    "pg.connection.pool.capacity\tQDB_PG_CONNECTION_POOL_CAPACITY\t4\tdefault\tfalse\tfalse\n" +
                                    "pg.daemon.pool\tQDB_PG_DAEMON_POOL\ttrue\tdefault\tfalse\tfalse\n" +
                                    "pg.date.locale\tQDB_PG_DATE_LOCALE\ten\tdefault\tfalse\tfalse\n" +
                                    "pg.enabled\tQDB_PG_ENABLED\ttrue\tconf\tfalse\tfalse\n" +
                                    "pg.halt.on.error\tQDB_PG_HALT_ON_ERROR\tfalse\tdefault\tfalse\tfalse\n" +
                                    "pg.insert.cache.block.count\tQDB_PG_INSERT_CACHE_BLOCK_COUNT\t4\tdefault\tfalse\tfalse\n" +
                                    "pg.insert.cache.enabled\tQDB_PG_INSERT_CACHE_ENABLED\tfalse\tconf\tfalse\tfalse\n" +
                                    "pg.insert.cache.row.count\tQDB_PG_INSERT_CACHE_ROW_COUNT\t4\tdefault\tfalse\tfalse\n" +
                                    "pg.legacy.mode.enabled\tQDB_PG_LEGACY_MODE_ENABLED\tfalse\tdefault\tfalse\tfalse\n" +
                                    "pg.max.blob.size.on.query\tQDB_PG_MAX_BLOB_SIZE_ON_QUERY\t524288\tdefault\tfalse\tfalse\n" +
                                    "pg.named.statement.cache.capacity\tQDB_PG_NAMED_STATEMENT_CACHE_CAPACITY\t32\tdefault\tfalse\tfalse\n" +
                                    "pg.named.statement.pool.capacity\tQDB_PG_NAMED_STATEMENT_POOL_CAPACITY\t32\tdefault\tfalse\tfalse\n" +
                                    "pg.net.active.connection.limit\tQDB_PG_NET_ACTIVE_CONNECTION_LIMIT\t64\tdefault\tfalse\tfalse\n" +
                                    "pg.net.bind.to\tQDB_PG_NET_BIND_TO\t0.0.0.0:8822\tconf\tfalse\tfalse\n" +
                                    "pg.net.connection.hint\tQDB_PG_NET_CONNECTION_HINT\tfalse\tdefault\tfalse\tfalse\n" +
                                    "pg.net.connection.limit\tQDB_PG_NET_CONNECTION_LIMIT\t64\tdefault\tfalse\ttrue\n" +
                                    "pg.net.connection.queue.timeout\tQDB_PG_NET_CONNECTION_QUEUE_TIMEOUT\t300000\tdefault\tfalse\tfalse\n" +
                                    "pg.net.connection.timeout\tQDB_PG_NET_CONNECTION_TIMEOUT\t300000\tdefault\tfalse\tfalse\n" +
                                    "pg.net.idle.timeout\tQDB_PG_NET_IDLE_TIMEOUT\t300000\tdefault\tfalse\tfalse\n" +
                                    "pg.net.connection.sndbuf\tQDB_PG_NET_CONNECTION_SNDBUF\t-1\tdefault\tfalse\tfalse\n" +
                                    "pg.net.send.buf.size\tQDB_PG_NET_SEND_BUF_SIZE\t-1\tdefault\tfalse\tfalse\n" +
                                    "pg.net.connection.rcvbuf\tQDB_PG_NET_CONNECTION_RCVBUF\t-1\tdefault\tfalse\tfalse\n" +
                                    "pg.net.recv.buf.size\tQDB_PG_NET_RECV_BUF_SIZE\t-1\tdefault\tfalse\tfalse\n" +
                                    "pg.password\tQDB_PG_PASSWORD\t****\tdefault\ttrue\ttrue\n" +
                                    "pg.pending.writers.cache.capacity\tQDB_PG_PENDING_WRITERS_CACHE_CAPACITY\t16\tdefault\tfalse\tfalse\n" +
                                    "pg.readonly.password\tQDB_PG_READONLY_PASSWORD\t****\tdefault\ttrue\ttrue\n" +
                                    "pg.readonly.user\tQDB_PG_READONLY_USER\tuser\tdefault\tfalse\ttrue\n" +
                                    "pg.readonly.user.enabled\tQDB_PG_READONLY_USER_ENABLED\tfalse\tdefault\tfalse\ttrue\n" +
                                    "pg.recv.buffer.size\tQDB_PG_RECV_BUFFER_SIZE\t1048576\tdefault\tfalse\ttrue\n" +
                                    "pg.security.readonly\tQDB_PG_SECURITY_READONLY\tfalse\tdefault\tfalse\tfalse\n" +
                                    "pg.select.cache.block.count\tQDB_PG_SELECT_CACHE_BLOCK_COUNT\t32\tdefault\tfalse\tfalse\n" +
                                    "pg.select.cache.enabled\tQDB_PG_SELECT_CACHE_ENABLED\tfalse\tconf\tfalse\tfalse\n" +
                                    "pg.select.cache.row.count\tQDB_PG_SELECT_CACHE_ROW_COUNT\t4\tdefault\tfalse\tfalse\n" +
                                    "pg.send.buffer.size\tQDB_PG_SEND_BUFFER_SIZE\t1048576\tdefault\tfalse\ttrue\n" +
                                    "pg.update.cache.block.count\tQDB_PG_UPDATE_CACHE_BLOCK_COUNT\t4\tdefault\tfalse\tfalse\n" +
                                    "pg.update.cache.enabled\tQDB_PG_UPDATE_CACHE_ENABLED\tfalse\tconf\tfalse\tfalse\n" +
                                    "pg.update.cache.row.count\tQDB_PG_UPDATE_CACHE_ROW_COUNT\t4\tdefault\tfalse\tfalse\n" +
                                    "pg.user\tQDB_PG_USER\tadmin\tdefault\tfalse\ttrue\n" +
                                    "pg.worker.affinity\tQDB_PG_WORKER_AFFINITY\t\tdefault\tfalse\tfalse\n" +
                                    "pg.worker.count\tQDB_PG_WORKER_COUNT\t1\tconf\tfalse\tfalse\n" +
                                    "pg.worker.sleep.threshold\tQDB_PG_WORKER_SLEEP_THRESHOLD\t10000\tdefault\tfalse\tfalse\n" +
                                    "pg.worker.nap.threshold\tQDB_PG_WORKER_NAP_THRESHOLD\t7000\tdefault\tfalse\tfalse\n" +
                                    "pg.worker.yield.threshold\tQDB_PG_WORKER_YIELD_THRESHOLD\t10\tdefault\tfalse\tfalse\n" +
                                    "pg.named.statement.limit\tQDB_PG_NAMED_STATEMENT_LIMIT\t10000\tdefault\tfalse\ttrue\n" +
                                    "posthog.enabled\tQDB_POSTHOG_ENABLED\tfalse\tdefault\tfalse\tfalse\n" +
                                    "posthog.api.key\tQDB_POSTHOG_API_KEY\t\tdefault\tfalse\tfalse\n" +
                                    "query.timeout.sec\tQDB_QUERY_TIMEOUT_SEC\t60\tdefault\tfalse\tfalse\n" +
                                    "ram.usage.limit.bytes\tQDB_RAM_USAGE_LIMIT_BYTES\t0\tdefault\tfalse\tfalse\n" +
                                    "ram.usage.limit.percent\tQDB_RAM_USAGE_LIMIT_PERCENT\t90\tdefault\tfalse\tfalse\n" +
                                    "readonly\tQDB_READONLY\tfalse\tdefault\tfalse\tfalse\n" +
                                    "shared.worker.affinity\tQDB_SHARED_WORKER_AFFINITY\t\tdefault\tfalse\tfalse\n" +
                                    "shared.worker.count\tQDB_SHARED_WORKER_COUNT\t2\tconf\tfalse\tfalse\n" +
                                    "shared.worker.haltOnError\tQDB_SHARED_WORKER_HALTONERROR\tfalse\tdefault\tfalse\tfalse\n" +
                                    "shared.worker.sleep.threshold\tQDB_SHARED_WORKER_SLEEP_THRESHOLD\t10000\tdefault\tfalse\tfalse\n" +
                                    "shared.worker.sleep.timeout\tQDB_SHARED_WORKER_SLEEP_TIMEOUT\t10\tdefault\tfalse\tfalse\n" +
                                    "shared.worker.nap.threshold\tQDB_SHARED_WORKER_NAP_THRESHOLD\t7000\tdefault\tfalse\tfalse\n" +
                                    "shared.worker.yield.threshold\tQDB_SHARED_WORKER_YIELD_THRESHOLD\t10\tdefault\tfalse\tfalse\n" +
                                    "table.type.conversion.enabled\tQDB_TABLE_TYPE_CONVERSION_ENABLED\ttrue\tdefault\tfalse\tfalse\n" +
                                    "telemetry.disable.completely\tQDB_TELEMETRY_DISABLE_COMPLETELY\ttrue\tconf\tfalse\tfalse\n" +
                                    "telemetry.enabled\tQDB_TELEMETRY_ENABLED\tfalse\tconf\tfalse\tfalse\n" +
                                    "telemetry.hide.tables\tQDB_TELEMETRY_HIDE_TABLES\ttrue\tdefault\tfalse\tfalse\n" +
                                    "telemetry.queue.capacity\tQDB_TELEMETRY_QUEUE_CAPACITY\t512\tdefault\tfalse\tfalse\n" +
                                    "wal.apply.worker.affinity\tQDB_WAL_APPLY_WORKER_AFFINITY\t\tdefault\tfalse\tfalse\n" +
                                    "wal.apply.worker.haltOnError\tQDB_WAL_APPLY_WORKER_HALTONERROR\tfalse\tdefault\tfalse\tfalse\n" +
                                    "wal.apply.worker.sleep.threshold\tQDB_WAL_APPLY_WORKER_SLEEP_THRESHOLD\t10000\tdefault\tfalse\tfalse\n" +
                                    "wal.apply.worker.sleep.timeout\tQDB_WAL_APPLY_WORKER_SLEEP_TIMEOUT\t10\tdefault\tfalse\tfalse\n" +
                                    "wal.apply.worker.nap.threshold\tQDB_WAL_APPLY_WORKER_NAP_THRESHOLD\t7000\tdefault\tfalse\tfalse\n" +
                                    "wal.apply.worker.yield.threshold\tQDB_WAL_APPLY_WORKER_YIELD_THRESHOLD\t1000\tdefault\tfalse\tfalse\n" +
                                    "cairo.checkpoint.recovery.enabled\tQDB_CAIRO_CHECKPOINT_RECOVERY_ENABLED\ttrue\tdefault\tfalse\tfalse\n" +
                                    "log.sql.query.progress.exe\tQDB_LOG_SQL_QUERY_PROGRESS_EXE\ttrue\tdefault\tfalse\tfalse\n" +
                                    "log.level.verbose\tQDB_LOG_LEVEL_VERBOSE\tfalse\tdefault\tfalse\tfalse\n" +
                                    "cairo.partition.encoder.parquet.statistics.enabled\tQDB_CAIRO_PARTITION_ENCODER_PARQUET_STATISTICS_ENABLED\ttrue\tdefault\tfalse\tfalse\n" +
                                    "cairo.partition.encoder.parquet.version\tQDB_CAIRO_PARTITION_ENCODER_PARQUET_VERSION\t1\tdefault\tfalse\tfalse\n" +
                                    "cairo.partition.encoder.parquet.row.group.size\tQDB_CAIRO_PARTITION_ENCODER_PARQUET_ROW_GROUP_SIZE\t100000\tdefault\tfalse\tfalse\n" +
                                    "cairo.partition.encoder.parquet.data.page.size\tQDB_CAIRO_PARTITION_ENCODER_PARQUET_DATA_PAGE_SIZE\t1048576\tdefault\tfalse\tfalse\n" +
                                    "cairo.partition.encoder.parquet.compression.codec\tQDB_CAIRO_PARTITION_ENCODER_PARQUET_COMPRESSION_CODEC\t0\tdefault\tfalse\tfalse\n" +
                                    "cairo.partition.encoder.parquet.compression.level\tQDB_CAIRO_PARTITION_ENCODER_PARQUET_COMPRESSION_LEVEL\t0\tdefault\tfalse\tfalse\n" +
                                    "http.min.request.header.buffer.size\tQDB_HTTP_MIN_REQUEST_HEADER_BUFFER_SIZE\t4096\tdefault\tfalse\tfalse\n" +
                                    "http.min.allow.deflate.before.send\tQDB_HTTP_MIN_ALLOW_DEFLATE_BEFORE_SEND\tfalse\tdefault\tfalse\tfalse\n" +
                                    "http.min.multipart.header.buffer.size\tQDB_HTTP_MIN_MULTIPART_HEADER_BUFFER_SIZE\t512\tdefault\tfalse\tfalse\n" +
                                    "http.min.server.keep.alive\tQDB_HTTP_MIN_SERVER_KEEP_ALIVE\ttrue\tdefault\tfalse\tfalse\n" +
                                    "http.min.connection.string.pool.capacity\tQDB_HTTP_MIN_CONNECTION_STRING_POOL_CAPACITY\t2\tdefault\tfalse\tfalse\n" +
                                    "http.min.connection.pool.initial.capacity\tQDB_HTTP_MIN_CONNECTION_POOL_INITIAL_CAPACITY\t2\tdefault\tfalse\tfalse\n" +
                                    "http.min.multipart.idle.spin.count\tQDB_HTTP_MIN_MULTIPART_IDLE_SPIN_COUNT\t0\tdefault\tfalse\tfalse\n" +
                                    "cairo.o3.partition.overwrite.control.enabled\tQDB_CAIRO_O3_PARTITION_OVERWRITE_CONTROL_ENABLED\tfalse\tdefault\tfalse\tfalse\n" +
                                    "http.min.worker.priority\tQDB_HTTP_MIN_WORKER_PRIORITY\t8\tdefault\tfalse\tfalse\n" +
                                    "cairo.commit.latency\tQDB_CAIRO_COMMIT_LATENCY\t30000000\tdefault\tfalse\tfalse\n" +
                                    "cairo.create.table.column.model.pool.capacity\tQDB_CAIRO_CREATE_TABLE_COLUMN_MODEL_POOL_CAPACITY\t16\tdefault\tfalse\tfalse\n" +
                                    "log.timestamp.format\tQDB_LOG_TIMESTAMP_FORMAT\tyyyy-MM-ddTHH:mm:ss.SSSUUUz\tdefault\tfalse\tfalse\n" +
                                    "log.timestamp.locale\tQDB_LOG_TIMESTAMP_LOCALE\ten\tdefault\tfalse\tfalse\n" +
                                    "log.timestamp.timezone\tQDB_LOG_TIMESTAMP_TIMEZONE\tZ\tdefault\tfalse\tfalse\n" +
                                    "query.tracing.enabled\tQDB_QUERY_TRACING_ENABLED\tfalse\tdefault\tfalse\ttrue\n" +
                                    "http.json.query.connection.limit\tQDB_HTTP_JSON_QUERY_CONNECTION_LIMIT\t-1\tdefault\tfalse\tfalse\n" +
                                    "http.ilp.connection.limit\tQDB_HTTP_ILP_CONNECTION_LIMIT\t-1\tdefault\tfalse\tfalse\n" +
                                    "query.timeout\tQDB_QUERY_TIMEOUT\t60000\tdefault\tfalse\tfalse\n" +
                                    "http.context.table.status\tQDB_HTTP_CONTEXT_TABLE_STATUS\t\tdefault\tfalse\tfalse\n" +
                                    "http.context.execute\tQDB_HTTP_CONTEXT_EXECUTE\t\tdefault\tfalse\tfalse\n" +
                                    "http.context.ilp\tQDB_HTTP_CONTEXT_ILP\t\tdefault\tfalse\tfalse\n" +
                                    "http.redirect.count\tQDB_HTTP_REDIRECT_COUNT\t0\tdefault\tfalse\tfalse\n" +
                                    "http.context.import\tQDB_HTTP_CONTEXT_IMPORT\t\tdefault\tfalse\tfalse\n" +
                                    "http.context.web.console\tQDB_HTTP_CONTEXT_WEB_CONSOLE\t/\tdefault\tfalse\tfalse\n" +
                                    "http.context.export\tQDB_HTTP_CONTEXT_EXPORT\t\tdefault\tfalse\tfalse\n" +
                                    "http.context.ilp.ping\tQDB_HTTP_CONTEXT_ILP_PING\t\tdefault\tfalse\tfalse\n" +
                                    "http.context.settings\tQDB_HTTP_CONTEXT_SETTINGS\t\tdefault\tfalse\tfalse\n" +
                                    "http.context.warnings\tQDB_HTTP_CONTEXT_WARNINGS\t\tdefault\tfalse\tfalse\n" +
                                    "telemetry.db.size.estimate.timeout\tQDB_TELEMETRY_DB_SIZE_ESTIMATE_TIMEOUT\t1000\tdefault\tfalse\tfalse\n" +
                                    "cairo.write.back.off.timeout.on.mem.pressure\tQDB_CAIRO_WRITE_BACK_OFF_TIMEOUT_ON_MEM_PRESSURE\t4000\tdefault\tfalse\tfalse\n" +
                                    "pg.pipeline.capacity\tQDB_PG_PIPELINE_CAPACITY\t64\tdefault\tfalse\tfalse\n" +
<<<<<<< HEAD
                                    "query.within.latest.by.optimisation.enabled\tQDB_QUERY_WITHIN_LATEST_BY_OPTIMISATION_ENABLED\tfalse\tdefault\tfalse\tfalse\n"
=======
                                    "cairo.preferences.string.pool.capacity\tQDB_CAIRO_PREFERENCES_STRING_POOL_CAPACITY\t64\tdefault\tfalse\tfalse"
>>>>>>> 3c4e38a5
                    )
                            .split("\n");

                    final Set<String> missingProps = new HashSet<>();
                    for (String property : expectedProps) {
                        if (!actualProps.remove(property)) {
                            missingProps.add(property);
                        }
                    }
                    assertTrue(
                            String.format("Missing properties: %s\nExtra properties: %s", missingProps, actualProps),
                            missingProps.isEmpty() && actualProps.isEmpty()
                    );
                }
            }
        });
    }
}<|MERGE_RESOLUTION|>--- conflicted
+++ resolved
@@ -662,11 +662,9 @@
                                     "telemetry.db.size.estimate.timeout\tQDB_TELEMETRY_DB_SIZE_ESTIMATE_TIMEOUT\t1000\tdefault\tfalse\tfalse\n" +
                                     "cairo.write.back.off.timeout.on.mem.pressure\tQDB_CAIRO_WRITE_BACK_OFF_TIMEOUT_ON_MEM_PRESSURE\t4000\tdefault\tfalse\tfalse\n" +
                                     "pg.pipeline.capacity\tQDB_PG_PIPELINE_CAPACITY\t64\tdefault\tfalse\tfalse\n" +
-<<<<<<< HEAD
-                                    "query.within.latest.by.optimisation.enabled\tQDB_QUERY_WITHIN_LATEST_BY_OPTIMISATION_ENABLED\tfalse\tdefault\tfalse\tfalse\n"
-=======
+                                    "query.within.latest.by.optimisation.enabled\tQDB_QUERY_WITHIN_LATEST_BY_OPTIMISATION_ENABLED\tfalse\tdefault\tfalse\tfalse\n" +
+                                    "pg.pipeline.capacity\tQDB_PG_PIPELINE_CAPACITY\t64\tdefault\tfalse\tfalse\n" +
                                     "cairo.preferences.string.pool.capacity\tQDB_CAIRO_PREFERENCES_STRING_POOL_CAPACITY\t64\tdefault\tfalse\tfalse"
->>>>>>> 3c4e38a5
                     )
                             .split("\n");
 
