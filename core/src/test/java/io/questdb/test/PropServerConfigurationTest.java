/*******************************************************************************
 *     ___                  _   ____  ____
 *    / _ \ _   _  ___  ___| |_|  _ \| __ )
 *   | | | | | | |/ _ \/ __| __| | | |  _ \
 *   | |_| | |_| |  __/\__ \ |_| |_| | |_) |
 *    \__\_\\__,_|\___||___/\__|____/|____/
 *
 *  Copyright (c) 2014-2019 Appsicle
 *  Copyright (c) 2019-2023 QuestDB
 *
 *  Licensed under the Apache License, Version 2.0 (the "License");
 *  you may not use this file except in compliance with the License.
 *  You may obtain a copy of the License at
 *
 *  http://www.apache.org/licenses/LICENSE-2.0
 *
 *  Unless required by applicable law or agreed to in writing, software
 *  distributed under the License is distributed on an "AS IS" BASIS,
 *  WITHOUT WARRANTIES OR CONDITIONS OF ANY KIND, either express or implied.
 *  See the License for the specific language governing permissions and
 *  limitations under the License.
 *
 ******************************************************************************/

package io.questdb.test;

import io.questdb.*;
import io.questdb.cairo.*;
import io.questdb.cutlass.json.JsonException;
import io.questdb.cutlass.line.*;
import io.questdb.cutlass.pgwire.DefaultPGWireConfiguration;
import io.questdb.log.Log;
import io.questdb.log.LogFactory;
import io.questdb.network.EpollFacadeImpl;
import io.questdb.network.IOOperation;
import io.questdb.network.NetworkFacadeImpl;
import io.questdb.network.SelectFacadeImpl;
import io.questdb.std.*;
import io.questdb.std.datetime.microtime.MicrosecondClockImpl;
import io.questdb.std.datetime.millitime.MillisecondClockImpl;
import io.questdb.std.str.StringSink;
import io.questdb.std.str.Utf8String;
import io.questdb.test.tools.TestUtils;
import org.jetbrains.annotations.NotNull;
import org.jetbrains.annotations.Nullable;
import org.junit.*;
import org.junit.rules.TemporaryFolder;

import java.io.File;
import java.io.IOException;
import java.io.InputStream;
import java.util.HashMap;
import java.util.Map;
import java.util.Properties;

public class PropServerConfigurationTest {

    @ClassRule
    public static final TemporaryFolder temp = new TemporaryFolder();
    protected static final Log LOG = LogFactory.getLog(PropServerConfigurationTest.class);
    protected static final Rnd rnd = new Rnd();
    protected static final StringSink sink = new StringSink();
    protected static String root;

    @AfterClass
    public static void afterClass() {
        TestUtils.removeTestPath(root);
    }

    @BeforeClass
    public static void setupMimeTypes() throws IOException {
        File root = new File(temp.getRoot(), "root");
        TestUtils.copyMimeTypes(root.getAbsolutePath());
        PropServerConfigurationTest.root = root.getAbsolutePath();
    }

    @Test
    public void testAllDefaults() throws Exception {
        Properties properties = new Properties();
        PropServerConfiguration configuration = newPropServerConfiguration(root, properties, null, new BuildInformationHolder());
        FilesFacade ff = configuration.getCairoConfiguration().getFilesFacade();
        Assert.assertEquals(4, configuration.getHttpServerConfiguration().getHttpContextConfiguration().getConnectionPoolInitialCapacity());
        Assert.assertEquals(128, configuration.getHttpServerConfiguration().getHttpContextConfiguration().getConnectionStringPoolCapacity());
        Assert.assertEquals(512, configuration.getHttpServerConfiguration().getHttpContextConfiguration().getMultipartHeaderBufferSize());
        Assert.assertEquals(10_000, configuration.getHttpServerConfiguration().getHttpContextConfiguration().getMultipartIdleSpinCount());
        Assert.assertEquals(1048576, configuration.getHttpServerConfiguration().getHttpContextConfiguration().getRecvBufferSize());
        Assert.assertEquals(64448, configuration.getHttpServerConfiguration().getHttpContextConfiguration().getRequestHeaderBufferSize());
        Assert.assertFalse(configuration.getHttpServerConfiguration().haltOnError());
        Assert.assertFalse(configuration.getHttpServerConfiguration().haltOnError());
        Assert.assertEquals(2097152, configuration.getHttpServerConfiguration().getHttpContextConfiguration().getSendBufferSize());
        Assert.assertEquals("index.html", configuration.getHttpServerConfiguration().getStaticContentProcessorConfiguration().getIndexFileName());
        Assert.assertEquals(SecurityContext.AUTH_TYPE_NONE, configuration.getHttpServerConfiguration().getStaticContentProcessorConfiguration().getRequiredAuthType());
        Assert.assertTrue(configuration.getHttpServerConfiguration().isEnabled());
        Assert.assertFalse(configuration.getHttpServerConfiguration().getHttpContextConfiguration().getDumpNetworkTraffic());
        Assert.assertFalse(configuration.getHttpServerConfiguration().getHttpContextConfiguration().allowDeflateBeforeSend());
        Assert.assertTrue(configuration.getHttpServerConfiguration().isQueryCacheEnabled());
        Assert.assertEquals(4, configuration.getHttpServerConfiguration().getQueryCacheBlockCount());
        Assert.assertEquals(4, configuration.getHttpServerConfiguration().getQueryCacheRowCount());

        Assert.assertEquals(10, configuration.getWorkerPoolConfiguration().getYieldThreshold());
        Assert.assertEquals(10000, configuration.getWorkerPoolConfiguration().getSleepThreshold());
        Assert.assertEquals(10, configuration.getWorkerPoolConfiguration().getSleepTimeout());

        Assert.assertEquals(10, configuration.getHttpMinServerConfiguration().getYieldThreshold());
        Assert.assertEquals(100, configuration.getHttpMinServerConfiguration().getSleepThreshold());
        Assert.assertEquals(50, configuration.getHttpMinServerConfiguration().getSleepTimeout());
        Assert.assertEquals(1, configuration.getHttpMinServerConfiguration().getWorkerCount());

        // this is going to need interesting validation logic
        // configuration path is expected to be relative, and we need to check if absolute path is good
        Assert.assertEquals(
                new File(root, "public").getAbsolutePath(),
                configuration.getHttpServerConfiguration().getStaticContentProcessorConfiguration().getPublicDirectory()
        );

        Assert.assertEquals("Keep-Alive: timeout=5, max=10000" + Misc.EOL, configuration.getHttpServerConfiguration().getStaticContentProcessorConfiguration().getKeepAliveHeader());

        Assert.assertEquals(256, configuration.getHttpServerConfiguration().getDispatcherConfiguration().getLimit());
        Assert.assertEquals(256, configuration.getHttpServerConfiguration().getDispatcherConfiguration().getEventCapacity());
        Assert.assertEquals(256, configuration.getHttpServerConfiguration().getDispatcherConfiguration().getIOQueueCapacity());
        Assert.assertEquals(300000, configuration.getHttpServerConfiguration().getDispatcherConfiguration().getTimeout());
        Assert.assertEquals(5000, configuration.getHttpServerConfiguration().getDispatcherConfiguration().getQueueTimeout());
        Assert.assertEquals(256, configuration.getHttpServerConfiguration().getDispatcherConfiguration().getInterestQueueCapacity());
        Assert.assertEquals(IOOperation.READ, configuration.getHttpServerConfiguration().getDispatcherConfiguration().getInitialBias());
        Assert.assertEquals(256, configuration.getHttpServerConfiguration().getDispatcherConfiguration().getListenBacklog());
        Assert.assertEquals(2097152, configuration.getHttpServerConfiguration().getDispatcherConfiguration().getSndBufSize());
        Assert.assertEquals(2097152, configuration.getHttpServerConfiguration().getDispatcherConfiguration().getRcvBufSize());
        Assert.assertEquals(10, configuration.getHttpServerConfiguration().getSleepTimeout());
        Assert.assertEquals(16, configuration.getCairoConfiguration().getTextConfiguration().getDateAdapterPoolCapacity());
        Assert.assertEquals(16384, configuration.getCairoConfiguration().getTextConfiguration().getJsonCacheLimit());
        Assert.assertEquals(8192, configuration.getCairoConfiguration().getTextConfiguration().getJsonCacheSize());
        Assert.assertEquals(0.1222d, configuration.getCairoConfiguration().getTextConfiguration().getMaxRequiredDelimiterStdDev(), 0.000000001);
        Assert.assertEquals(0.8, configuration.getCairoConfiguration().getTextConfiguration().getMaxRequiredLineLengthStdDev(), 0.000000001);
        Assert.assertEquals(128, configuration.getCairoConfiguration().getTextConfiguration().getMetadataStringPoolCapacity());
        Assert.assertEquals(1024 * 4096, configuration.getCairoConfiguration().getTextConfiguration().getRollBufferLimit());
        Assert.assertEquals(1024, configuration.getCairoConfiguration().getTextConfiguration().getRollBufferSize());
        Assert.assertEquals(1000, configuration.getCairoConfiguration().getTextConfiguration().getTextAnalysisMaxLines());
        Assert.assertEquals(64, configuration.getCairoConfiguration().getTextConfiguration().getTextLexerStringPoolCapacity());
        Assert.assertEquals(64, configuration.getCairoConfiguration().getTextConfiguration().getTimestampAdapterPoolCapacity());
        Assert.assertEquals(4096, configuration.getCairoConfiguration().getTextConfiguration().getUtf8SinkSize());
        Assert.assertEquals(0, configuration.getHttpServerConfiguration().getDispatcherConfiguration().getBindIPv4Address());
        Assert.assertEquals(9000, configuration.getHttpServerConfiguration().getDispatcherConfiguration().getBindPort());

        Assert.assertEquals(1_000_000, configuration.getHttpServerConfiguration().getJsonQueryProcessorConfiguration().getConnectionCheckFrequency());
        Assert.assertEquals(4, configuration.getHttpServerConfiguration().getJsonQueryProcessorConfiguration().getFloatScale());
        Assert.assertEquals(12, configuration.getHttpServerConfiguration().getJsonQueryProcessorConfiguration().getDoubleScale());
        Assert.assertEquals("Keep-Alive: timeout=5, max=10000" + Misc.EOL, configuration.getHttpServerConfiguration().getJsonQueryProcessorConfiguration().getKeepAliveHeader());

        Assert.assertFalse(configuration.getHttpServerConfiguration().isPessimisticHealthCheckEnabled());
        Assert.assertEquals(SecurityContext.AUTH_TYPE_CREDENTIALS, configuration.getHttpServerConfiguration().getRequiredAuthType());
        Assert.assertFalse(configuration.getHttpMinServerConfiguration().isPessimisticHealthCheckEnabled());
        Assert.assertEquals(SecurityContext.AUTH_TYPE_CREDENTIALS, configuration.getHttpMinServerConfiguration().getRequiredAuthType());

        Assert.assertFalse(configuration.getHttpServerConfiguration().getHttpContextConfiguration().readOnlySecurityContext());
        Assert.assertEquals(Long.MAX_VALUE, configuration.getHttpServerConfiguration().getJsonQueryProcessorConfiguration().getMaxQueryResponseRowLimit());
        Assert.assertTrue(configuration.getCairoConfiguration().getCircuitBreakerConfiguration().isEnabled());
        Assert.assertEquals(2_000_000, configuration.getCairoConfiguration().getCircuitBreakerConfiguration().getCircuitBreakerThrottle());
        Assert.assertEquals(64, configuration.getCairoConfiguration().getCircuitBreakerConfiguration().getBufferSize());

        Assert.assertEquals(CommitMode.NOSYNC, configuration.getCairoConfiguration().getCommitMode());
        Assert.assertEquals(2097152, configuration.getCairoConfiguration().getSqlCopyBufferSize());
        Assert.assertEquals(32, configuration.getCairoConfiguration().getCopyPoolCapacity());
        Assert.assertEquals(5, configuration.getCairoConfiguration().getCreateAsSelectRetryCount());
        Assert.assertTrue(configuration.getCairoConfiguration().getDefaultSymbolCacheFlag());
        Assert.assertEquals(256, configuration.getCairoConfiguration().getDefaultSymbolCapacity());
        Assert.assertEquals(30, configuration.getCairoConfiguration().getFileOperationRetryCount());
        Assert.assertEquals(300000, configuration.getCairoConfiguration().getIdleCheckInterval());
        Assert.assertEquals(128, configuration.getCairoConfiguration().getInactiveReaderMaxOpenPartitions());
        Assert.assertEquals(120_000, configuration.getCairoConfiguration().getInactiveReaderTTL());
        Assert.assertEquals(600_000, configuration.getCairoConfiguration().getInactiveWriterTTL());
        Assert.assertEquals(256, configuration.getCairoConfiguration().getIndexValueBlockSize());
        Assert.assertEquals(30, configuration.getCairoConfiguration().getMaxSwapFileCount());
        Assert.assertEquals(509, configuration.getCairoConfiguration().getMkDirMode());
        Assert.assertEquals(509, configuration.getCairoConfiguration().getDetachedMkDirMode());
        Assert.assertEquals(8, configuration.getCairoConfiguration().getBindVariablePoolSize());
        Assert.assertEquals(32, configuration.getCairoConfiguration().getQueryRegistryPoolSize());
        Assert.assertEquals(16, configuration.getCairoConfiguration().getCountDistinctCapacity());
        Assert.assertEquals(0.7, configuration.getCairoConfiguration().getCountDistinctLoadFactor(), 0.000001);

        Assert.assertEquals(100000, configuration.getCairoConfiguration().getParallelIndexThreshold());
        Assert.assertEquals(10, configuration.getCairoConfiguration().getReaderPoolMaxSegments());
        Assert.assertEquals(1_000, configuration.getCairoConfiguration().getSpinLockTimeout());
        Assert.assertEquals(1024, configuration.getCairoConfiguration().getSqlCharacterStoreCapacity());
        Assert.assertEquals(64, configuration.getCairoConfiguration().getSqlCharacterStoreSequencePoolCapacity());
        Assert.assertEquals(4096, configuration.getCairoConfiguration().getSqlColumnPoolCapacity());
        Assert.assertEquals(8192, configuration.getCairoConfiguration().getSqlExpressionPoolCapacity());
        Assert.assertEquals(0.7, configuration.getCairoConfiguration().getSqlFastMapLoadFactor(), 0.0000001);
        Assert.assertEquals(64, configuration.getCairoConfiguration().getSqlJoinContextPoolCapacity());
        Assert.assertEquals(2048, configuration.getCairoConfiguration().getSqlLexerPoolCapacity());
        Assert.assertEquals(32, configuration.getCairoConfiguration().getSqlSmallMapKeyCapacity());
        Assert.assertEquals(32 * 1024, configuration.getCairoConfiguration().getSqlSmallMapPageSize());
        Assert.assertEquals(Integer.MAX_VALUE, configuration.getCairoConfiguration().getSqlMapMaxPages());
        Assert.assertEquals(Integer.MAX_VALUE, configuration.getCairoConfiguration().getSqlMapMaxResizes());
        Assert.assertEquals(32, configuration.getCairoConfiguration().getSqlUnorderedMapMaxEntrySize());
        Assert.assertEquals(1024, configuration.getCairoConfiguration().getSqlModelPoolCapacity());
        Assert.assertEquals(10_000, configuration.getCairoConfiguration().getSqlMaxNegativeLimit());
        Assert.assertEquals(4 * 1024 * 1024, configuration.getCairoConfiguration().getSqlSortKeyPageSize());
        Assert.assertEquals(Integer.MAX_VALUE, configuration.getCairoConfiguration().getSqlSortKeyMaxPages());
        Assert.assertEquals(8 * 1024 * 1024, configuration.getCairoConfiguration().getSqlSortLightValuePageSize());
        Assert.assertEquals(Integer.MAX_VALUE, configuration.getCairoConfiguration().getSqlSortLightValueMaxPages());
        Assert.assertEquals(16 * 1024 * 1024, configuration.getCairoConfiguration().getSqlHashJoinValuePageSize());
        Assert.assertEquals(Integer.MAX_VALUE, configuration.getCairoConfiguration().getSqlHashJoinValueMaxPages());
        Assert.assertEquals(1000, configuration.getCairoConfiguration().getSqlLatestByRowCount());
        Assert.assertEquals(1024 * 1024, configuration.getCairoConfiguration().getSqlHashJoinLightValuePageSize());
        Assert.assertEquals(Integer.MAX_VALUE, configuration.getCairoConfiguration().getSqlHashJoinLightValueMaxPages());
        Assert.assertEquals(100, configuration.getCairoConfiguration().getSqlAsOfJoinLookAhead());
        Assert.assertEquals(16 * 1024 * 1024, configuration.getCairoConfiguration().getSqlSortValuePageSize());
        Assert.assertEquals(Integer.MAX_VALUE, configuration.getCairoConfiguration().getSqlSortValueMaxPages());
        Assert.assertEquals(10000, configuration.getCairoConfiguration().getWorkStealTimeoutNanos());
        Assert.assertTrue(configuration.getCairoConfiguration().isParallelIndexingEnabled());
        Assert.assertEquals(16 * 1024, configuration.getCairoConfiguration().getSqlJoinMetadataPageSize());
        Assert.assertEquals(Integer.MAX_VALUE, configuration.getCairoConfiguration().getSqlJoinMetadataMaxResizes());
        Assert.assertEquals(64, configuration.getCairoConfiguration().getWindowColumnPoolCapacity());
        Assert.assertEquals(128, configuration.getCairoConfiguration().getSqlWindowMaxRecursion());
        Assert.assertEquals(512 * 1024, configuration.getCairoConfiguration().getSqlWindowTreeKeyPageSize());
        Assert.assertEquals(Integer.MAX_VALUE, configuration.getCairoConfiguration().getSqlWindowTreeKeyMaxPages());
        Assert.assertEquals(1024 * 1024, configuration.getCairoConfiguration().getSqlWindowStorePageSize());
        Assert.assertEquals(Integer.MAX_VALUE, configuration.getCairoConfiguration().getSqlWindowStoreMaxPages());
        Assert.assertEquals(512 * 1024, configuration.getCairoConfiguration().getSqlWindowRowIdPageSize());
        Assert.assertEquals(Integer.MAX_VALUE, configuration.getCairoConfiguration().getSqlWindowRowIdMaxPages());
        Assert.assertEquals(128, configuration.getCairoConfiguration().getWithClauseModelPoolCapacity());
        Assert.assertEquals(16, configuration.getCairoConfiguration().getRenameTableModelPoolCapacity());
        Assert.assertEquals(64, configuration.getCairoConfiguration().getInsertModelPoolCapacity());
        Assert.assertEquals(8192, configuration.getCairoConfiguration().getInsertModelBatchSize());
        Assert.assertEquals(16, configuration.getCairoConfiguration().getColumnCastModelPoolCapacity());
        Assert.assertEquals(16, configuration.getCairoConfiguration().getCreateTableModelPoolCapacity());
        Assert.assertEquals(8192, configuration.getCairoConfiguration().getCreateTableModelBatchSize());
        Assert.assertEquals(1, configuration.getCairoConfiguration().getPartitionPurgeListCapacity());
        Assert.assertEquals(ff.allowMixedIO(root), configuration.getCairoConfiguration().isWriterMixedIOEnabled());
        Assert.assertEquals(CairoConfiguration.O_NONE, configuration.getCairoConfiguration().getWriterFileOpenOpts());
        Assert.assertTrue(configuration.getCairoConfiguration().isIOURingEnabled());

        // cannot assert for exact number as it is platform dependant
        Assert.assertTrue(configuration.getCairoConfiguration().getSqlCompilerPoolCapacity() > 0);

        Assert.assertEquals(0, configuration.getLineUdpReceiverConfiguration().getBindIPv4Address());
        Assert.assertEquals(9009, configuration.getLineUdpReceiverConfiguration().getPort());
        Assert.assertEquals(-402587133, configuration.getLineUdpReceiverConfiguration().getGroupIPv4Address());
        Assert.assertEquals(1000000, configuration.getLineUdpReceiverConfiguration().getCommitRate());
        Assert.assertEquals(PartitionBy.DAY, configuration.getLineUdpReceiverConfiguration().getDefaultPartitionBy());
        Assert.assertEquals(2048, configuration.getLineUdpReceiverConfiguration().getMsgBufferSize());
        Assert.assertEquals(10000, configuration.getLineUdpReceiverConfiguration().getMsgCount());
        Assert.assertEquals(8388608, configuration.getLineUdpReceiverConfiguration().getReceiveBufferSize());
        Assert.assertFalse(configuration.getLineUdpReceiverConfiguration().isEnabled());
        Assert.assertEquals(-1, configuration.getLineUdpReceiverConfiguration().ownThreadAffinity());
        Assert.assertFalse(configuration.getLineUdpReceiverConfiguration().ownThread());

        Assert.assertTrue(configuration.getCairoConfiguration().isSqlParallelFilterPreTouchEnabled());
        Assert.assertEquals(1_000_000, configuration.getCairoConfiguration().getSqlPageFrameMaxRows());
        Assert.assertEquals(100_000, configuration.getCairoConfiguration().getSqlPageFrameMinRows());
        Assert.assertEquals(256, configuration.getCairoConfiguration().getPageFrameReduceRowIdListCapacity());
        Assert.assertEquals(16, configuration.getCairoConfiguration().getPageFrameReduceColumnListCapacity());
        Assert.assertEquals(100_000, configuration.getCairoConfiguration().getGroupByShardingThreshold());
        Assert.assertEquals(128 * 1024, configuration.getCairoConfiguration().getGroupByAllocatorDefaultChunkSize());

        Assert.assertEquals(SqlJitMode.JIT_MODE_ENABLED, configuration.getCairoConfiguration().getSqlJitMode());
        Assert.assertEquals(8192, configuration.getCairoConfiguration().getSqlJitIRMemoryPageSize());
        Assert.assertEquals(8, configuration.getCairoConfiguration().getSqlJitIRMemoryMaxPages());
        Assert.assertEquals(4096, configuration.getCairoConfiguration().getSqlJitBindVarsMemoryPageSize());
        Assert.assertEquals(8, configuration.getCairoConfiguration().getSqlJitBindVarsMemoryMaxPages());
        Assert.assertEquals(1024 * 1024, configuration.getCairoConfiguration().getSqlJitPageAddressCacheThreshold());
        Assert.assertFalse(configuration.getCairoConfiguration().isSqlJitDebugEnabled());

        Assert.assertEquals(8192, configuration.getCairoConfiguration().getRndFunctionMemoryPageSize());
        Assert.assertEquals(128, configuration.getCairoConfiguration().getRndFunctionMemoryMaxPages());

        // statics
        Assert.assertSame(FilesFacadeImpl.INSTANCE, configuration.getHttpServerConfiguration().getStaticContentProcessorConfiguration().getFilesFacade());
        Assert.assertSame(MillisecondClockImpl.INSTANCE, configuration.getHttpServerConfiguration().getDispatcherConfiguration().getClock());
        Assert.assertSame(MillisecondClockImpl.INSTANCE, configuration.getHttpServerConfiguration().getHttpContextConfiguration().getMillisecondClock());
        Assert.assertSame(NanosecondClockImpl.INSTANCE, configuration.getHttpServerConfiguration().getHttpContextConfiguration().getNanosecondClock());
        Assert.assertSame(NetworkFacadeImpl.INSTANCE, configuration.getHttpServerConfiguration().getDispatcherConfiguration().getNetworkFacade());
        Assert.assertSame(EpollFacadeImpl.INSTANCE, configuration.getHttpServerConfiguration().getDispatcherConfiguration().getEpollFacade());
        Assert.assertSame(SelectFacadeImpl.INSTANCE, configuration.getHttpServerConfiguration().getDispatcherConfiguration().getSelectFacade());
        Assert.assertEquals(64, configuration.getHttpServerConfiguration().getDispatcherConfiguration().getTestConnectionBufferSize());
        Assert.assertTrue(FilesFacadeImpl.class.isAssignableFrom(configuration.getCairoConfiguration().getFilesFacade().getClass()));
        Assert.assertSame(MillisecondClockImpl.INSTANCE, configuration.getCairoConfiguration().getMillisecondClock());
        Assert.assertSame(MicrosecondClockImpl.INSTANCE, configuration.getCairoConfiguration().getMicrosecondClock());
        Assert.assertSame(NetworkFacadeImpl.INSTANCE, configuration.getLineUdpReceiverConfiguration().getNetworkFacade());
        Assert.assertEquals("http-server", configuration.getHttpServerConfiguration().getDispatcherConfiguration().getDispatcherLogName());

        TestUtils.assertEquals(new File(root, "db").getAbsolutePath(), configuration.getCairoConfiguration().getRoot());
        TestUtils.assertEquals(new File(root, "conf").getAbsolutePath(), configuration.getCairoConfiguration().getConfRoot());
        TestUtils.assertEquals(new File(root, "snapshot").getAbsolutePath(), configuration.getCairoConfiguration().getSnapshotRoot());

        Assert.assertEquals("", configuration.getCairoConfiguration().getSnapshotInstanceId());
        Assert.assertTrue(configuration.getCairoConfiguration().isSnapshotRecoveryEnabled());

        // assert mime types
        TestUtils.assertEquals("application/json", configuration.getHttpServerConfiguration().getStaticContentProcessorConfiguration().getMimeTypesCache().get(new Utf8String("json")));

        Assert.assertEquals(500_000, configuration.getCairoConfiguration().getMaxUncommittedRows());
        Assert.assertEquals(1_000_000, configuration.getCairoConfiguration().getO3MinLag());
        Assert.assertEquals(600_000_000, configuration.getCairoConfiguration().getO3MaxLag());
        Assert.assertEquals(8388608, configuration.getCairoConfiguration().getO3ColumnMemorySize());
        Assert.assertEquals(262144, configuration.getCairoConfiguration().getSystemO3ColumnMemorySize());

        // influxdb line TCP protocol
        Assert.assertTrue(configuration.getLineTcpReceiverConfiguration().isEnabled());
        Assert.assertEquals(256, configuration.getLineTcpReceiverConfiguration().getDispatcherConfiguration().getLimit());
        Assert.assertEquals(0, configuration.getLineTcpReceiverConfiguration().getDispatcherConfiguration().getBindIPv4Address());
        Assert.assertEquals(9009, configuration.getLineTcpReceiverConfiguration().getDispatcherConfiguration().getBindPort());
        Assert.assertEquals(256, configuration.getLineTcpReceiverConfiguration().getDispatcherConfiguration().getEventCapacity());
        Assert.assertEquals(256, configuration.getLineTcpReceiverConfiguration().getDispatcherConfiguration().getIOQueueCapacity());
        Assert.assertEquals(0, configuration.getLineTcpReceiverConfiguration().getDispatcherConfiguration().getTimeout());
        Assert.assertEquals(5000, configuration.getLineTcpReceiverConfiguration().getDispatcherConfiguration().getQueueTimeout());
        Assert.assertEquals(256, configuration.getLineTcpReceiverConfiguration().getDispatcherConfiguration().getInterestQueueCapacity());
        Assert.assertEquals(256, configuration.getLineTcpReceiverConfiguration().getDispatcherConfiguration().getListenBacklog());
        Assert.assertEquals(-1, configuration.getLineTcpReceiverConfiguration().getDispatcherConfiguration().getRcvBufSize());
        Assert.assertEquals(-1, configuration.getLineTcpReceiverConfiguration().getDispatcherConfiguration().getSndBufSize());
        Assert.assertEquals(64, configuration.getLineTcpReceiverConfiguration().getDispatcherConfiguration().getTestConnectionBufferSize());
        Assert.assertEquals(8, configuration.getLineTcpReceiverConfiguration().getConnectionPoolInitialCapacity());
        Assert.assertEquals(LineNanoTimestampAdapter.INSTANCE, configuration.getLineTcpReceiverConfiguration().getTimestampAdapter().getDefaultAdapter());
        Assert.assertEquals(32768, configuration.getLineTcpReceiverConfiguration().getNetMsgBufferSize());
        Assert.assertEquals(32768, configuration.getLineTcpReceiverConfiguration().getMaxMeasurementSize());
        Assert.assertEquals(128, configuration.getLineTcpReceiverConfiguration().getWriterQueueCapacity());
        Assert.assertEquals(0, configuration.getLineTcpReceiverConfiguration().getWriterWorkerPoolConfiguration().getWorkerCount());
        Assert.assertEquals(10, configuration.getLineTcpReceiverConfiguration().getWriterWorkerPoolConfiguration().getYieldThreshold());
        Assert.assertEquals(10_000, configuration.getLineTcpReceiverConfiguration().getWriterWorkerPoolConfiguration().getSleepThreshold());
        Assert.assertArrayEquals(new int[]{}, configuration.getLineTcpReceiverConfiguration().getWriterWorkerPoolConfiguration().getWorkerAffinity());
        Assert.assertFalse(configuration.getLineTcpReceiverConfiguration().getWriterWorkerPoolConfiguration().haltOnError());
        Assert.assertEquals(10, configuration.getLineTcpReceiverConfiguration().getIOWorkerPoolConfiguration().getYieldThreshold());
        Assert.assertEquals(10_000, configuration.getLineTcpReceiverConfiguration().getIOWorkerPoolConfiguration().getSleepThreshold());
        Assert.assertFalse(configuration.getLineTcpReceiverConfiguration().getIOWorkerPoolConfiguration().haltOnError());
        Assert.assertEquals(1000, configuration.getLineTcpReceiverConfiguration().getMaintenanceInterval());
        Assert.assertEquals(PropServerConfiguration.COMMIT_INTERVAL_DEFAULT, configuration.getLineTcpReceiverConfiguration().getCommitIntervalDefault());
        Assert.assertEquals(PartitionBy.DAY, configuration.getLineTcpReceiverConfiguration().getDefaultPartitionBy());
        Assert.assertEquals(500, configuration.getLineTcpReceiverConfiguration().getWriterIdleTimeout());
        Assert.assertEquals(0, configuration.getCairoConfiguration().getSampleByIndexSearchPageSize());
        Assert.assertTrue(configuration.getCairoConfiguration().getSampleByDefaultAlignmentCalendar());
        Assert.assertEquals(32, configuration.getCairoConfiguration().getWriterCommandQueueCapacity());
        Assert.assertEquals(2048, configuration.getCairoConfiguration().getWriterCommandQueueSlotSize());
        Assert.assertEquals(500, configuration.getCairoConfiguration().getWriterAsyncCommandBusyWaitTimeout());
        Assert.assertEquals(30_000, configuration.getCairoConfiguration().getWriterAsyncCommandMaxTimeout());
        Assert.assertEquals(1023, configuration.getCairoConfiguration().getWriterTickRowsCountMod());
        Assert.assertEquals(ColumnType.DOUBLE, configuration.getLineTcpReceiverConfiguration().getDefaultColumnTypeForFloat());
        Assert.assertEquals(ColumnType.LONG, configuration.getLineTcpReceiverConfiguration().getDefaultColumnTypeForInteger());
        Assert.assertTrue(configuration.getLineTcpReceiverConfiguration().getDisconnectOnError());

        Assert.assertTrue(configuration.getHttpServerConfiguration().getHttpContextConfiguration().getServerKeepAlive());
        Assert.assertEquals("HTTP/1.1 ", configuration.getHttpServerConfiguration().getHttpContextConfiguration().getHttpVersion());

        Assert.assertEquals("[DEVELOPMENT]", configuration.getCairoConfiguration().getBuildInformation().getSwVersion());
        Assert.assertEquals("unknown", configuration.getCairoConfiguration().getBuildInformation().getJdkVersion());
        Assert.assertEquals("unknown", configuration.getCairoConfiguration().getBuildInformation().getCommitHash());

        Assert.assertFalse(configuration.getMetricsConfiguration().isEnabled());

        Assert.assertEquals(16777216, configuration.getCairoConfiguration().getDataAppendPageSize());
        Assert.assertEquals(262144, configuration.getCairoConfiguration().getSystemDataAppendPageSize());
        Assert.assertEquals(524288, configuration.getCairoConfiguration().getDataIndexKeyAppendPageSize());
        Assert.assertEquals(16777216, configuration.getCairoConfiguration().getDataIndexValueAppendPageSize());
        Assert.assertEquals(Files.PAGE_SIZE, configuration.getCairoConfiguration().getMiscAppendPageSize());
        Assert.assertEquals(2.0, configuration.getHttpServerConfiguration().getWaitProcessorConfiguration().getExponentialWaitMultiplier(), 0.00001);

        Assert.assertEquals(128, configuration.getCairoConfiguration().getColumnPurgeQueueCapacity());
        Assert.assertEquals(10.0, configuration.getCairoConfiguration().getColumnPurgeRetryDelayMultiplier(), 0.00001);
        Assert.assertEquals(60000000, configuration.getCairoConfiguration().getColumnPurgeRetryDelayLimit());
        Assert.assertEquals(10000, configuration.getCairoConfiguration().getColumnPurgeRetryDelay());

        // PG wire
        Assert.assertEquals(64, configuration.getPGWireConfiguration().getDispatcherConfiguration().getLimit());
        Assert.assertEquals(64, configuration.getPGWireConfiguration().getDispatcherConfiguration().getTestConnectionBufferSize());
        Assert.assertEquals(2, configuration.getPGWireConfiguration().getBinParamCountCapacity());
        Assert.assertTrue(configuration.getPGWireConfiguration().isSelectCacheEnabled());
        Assert.assertEquals(4, configuration.getPGWireConfiguration().getSelectCacheBlockCount());
        Assert.assertEquals(4, configuration.getPGWireConfiguration().getSelectCacheRowCount());
        Assert.assertTrue(configuration.getPGWireConfiguration().isInsertCacheEnabled());
        Assert.assertEquals(4, configuration.getPGWireConfiguration().getInsertCacheBlockCount());
        Assert.assertEquals(4, configuration.getPGWireConfiguration().getInsertCacheRowCount());
        Assert.assertTrue(configuration.getPGWireConfiguration().isUpdateCacheEnabled());
        Assert.assertEquals(4, configuration.getPGWireConfiguration().getUpdateCacheBlockCount());
        Assert.assertEquals(4, configuration.getPGWireConfiguration().getUpdateCacheRowCount());
        Assert.assertFalse(configuration.getPGWireConfiguration().readOnlySecurityContext());
        Assert.assertEquals("quest", configuration.getPGWireConfiguration().getDefaultPassword());
        Assert.assertEquals("admin", configuration.getPGWireConfiguration().getDefaultUsername());
        Assert.assertFalse(configuration.getPGWireConfiguration().isReadOnlyUserEnabled());
        Assert.assertEquals("quest", configuration.getPGWireConfiguration().getReadOnlyPassword());
        Assert.assertEquals("user", configuration.getPGWireConfiguration().getReadOnlyUsername());

        Assert.assertEquals(128, configuration.getCairoConfiguration().getColumnPurgeQueueCapacity());
        Assert.assertEquals(127, configuration.getCairoConfiguration().getMaxFileNameLength());
        Assert.assertEquals(127, configuration.getLineTcpReceiverConfiguration().getMaxFileNameLength());
        Assert.assertEquals(127, configuration.getLineUdpReceiverConfiguration().getMaxFileNameLength());

        Assert.assertTrue(configuration.getLineTcpReceiverConfiguration().getAutoCreateNewColumns());
        Assert.assertTrue(configuration.getLineUdpReceiverConfiguration().getAutoCreateNewColumns());
        Assert.assertTrue(configuration.getLineTcpReceiverConfiguration().getAutoCreateNewTables());
        Assert.assertTrue(configuration.getLineUdpReceiverConfiguration().getAutoCreateNewTables());

        Assert.assertEquals(TableUtils.ATTACHABLE_DIR_MARKER, configuration.getCairoConfiguration().getAttachPartitionSuffix());
        Assert.assertFalse(configuration.getCairoConfiguration().attachPartitionCopy());

        Assert.assertEquals(30_000, configuration.getCairoConfiguration().getWalPurgeInterval());
        Assert.assertEquals(3, configuration.getCairoConfiguration().getWalRecreateDistressedSequencerAttempts());
        Assert.assertEquals(120_000, configuration.getCairoConfiguration().getInactiveWalWriterTTL());
        Assert.assertEquals(4096, configuration.getCairoConfiguration().getWalTxnNotificationQueueCapacity());
        Assert.assertTrue(configuration.getCairoConfiguration().isWalSupported());
        Assert.assertTrue(configuration.getCairoConfiguration().getWalEnabledDefault());
        Assert.assertTrue(configuration.getCairoConfiguration().isWalApplyEnabled());
        Assert.assertTrue(configuration.getWalApplyPoolConfiguration().isEnabled());
        Assert.assertFalse(configuration.getWalApplyPoolConfiguration().haltOnError());
        Assert.assertEquals("wal-apply", configuration.getWalApplyPoolConfiguration().getPoolName());
        Assert.assertTrue(configuration.getWalApplyPoolConfiguration().getWorkerCount() > 0);
        Assert.assertEquals(10, configuration.getWalApplyPoolConfiguration().getSleepTimeout());
        Assert.assertEquals(10_000, configuration.getWalApplyPoolConfiguration().getSleepThreshold());
        Assert.assertEquals(10, configuration.getWalApplyPoolConfiguration().getYieldThreshold());
        Assert.assertEquals(20, configuration.getCairoConfiguration().getWalApplyLookAheadTransactionCount());
        Assert.assertEquals(4, configuration.getCairoConfiguration().getO3LagCalculationWindowsSize());
        Assert.assertEquals(200_000, configuration.getCairoConfiguration().getWalSegmentRolloverRowCount());
        Assert.assertEquals(20.0d, configuration.getCairoConfiguration().getWalSquashUncommittedRowsMultiplier(), 0.00001);
        Assert.assertEquals(-1, configuration.getCairoConfiguration().getWalMaxLagTxnCount());
        Assert.assertEquals(1048576, configuration.getCairoConfiguration().getWalDataAppendPageSize());
        Assert.assertEquals(262144, configuration.getCairoConfiguration().getSystemWalDataAppendPageSize());
        Assert.assertTrue(configuration.getCairoConfiguration().isTableTypeConversionEnabled());
        Assert.assertEquals(10, configuration.getCairoConfiguration().getWalWriterPoolMaxSegments());

        Assert.assertEquals(20, configuration.getCairoConfiguration().getO3LastPartitionMaxSplits());
        Assert.assertEquals(50 * Numbers.SIZE_1MB, configuration.getCairoConfiguration().getPartitionO3SplitMinSize());
    }

    @Test
    public void testCommitIntervalDefault() throws Exception {
        Properties properties = new Properties();
        properties.setProperty("line.tcp.commit.interval.default", "0");
        PropServerConfiguration configuration = newPropServerConfiguration(root, properties, null, new BuildInformationHolder());
        Assert.assertEquals(PropServerConfiguration.COMMIT_INTERVAL_DEFAULT, configuration.getLineTcpReceiverConfiguration().getCommitIntervalDefault());

        properties.setProperty("line.tcp.commit.interval.default", "-1");
        configuration = newPropServerConfiguration(root, properties, null, new BuildInformationHolder());
        Assert.assertEquals(PropServerConfiguration.COMMIT_INTERVAL_DEFAULT, configuration.getLineTcpReceiverConfiguration().getCommitIntervalDefault());

        properties.setProperty("line.tcp.commit.interval.default", "1000");
        configuration = newPropServerConfiguration(root, properties, null, new BuildInformationHolder());
        Assert.assertEquals(1000, configuration.getLineTcpReceiverConfiguration().getCommitIntervalDefault());
    }

    @Test
    public void testDefaultAddColumnTypeForFloat() throws Exception {
        Properties properties = new Properties();

        // default
        PropServerConfiguration configuration = newPropServerConfiguration(root, properties, null, new BuildInformationHolder());
        Assert.assertEquals(ColumnType.DOUBLE, configuration.getLineTcpReceiverConfiguration().getDefaultColumnTypeForFloat());

        // empty
        properties.setProperty("line.float.default.column.type", "");
        configuration = newPropServerConfiguration(root, properties, null, new BuildInformationHolder());
        Assert.assertEquals(ColumnType.DOUBLE, configuration.getLineTcpReceiverConfiguration().getDefaultColumnTypeForFloat());

        // double
        properties.setProperty("line.float.default.column.type", "DOUBLE");
        configuration = newPropServerConfiguration(root, properties, null, new BuildInformationHolder());
        Assert.assertEquals(ColumnType.DOUBLE, configuration.getLineTcpReceiverConfiguration().getDefaultColumnTypeForFloat());

        // float
        properties.setProperty("line.float.default.column.type", "FLOAT");
        configuration = newPropServerConfiguration(root, properties, null, new BuildInformationHolder());
        Assert.assertEquals(ColumnType.FLOAT, configuration.getLineTcpReceiverConfiguration().getDefaultColumnTypeForFloat());

        // lowercase
        properties.setProperty("line.float.default.column.type", "double");
        configuration = newPropServerConfiguration(root, properties, null, new BuildInformationHolder());
        Assert.assertEquals(ColumnType.DOUBLE, configuration.getLineTcpReceiverConfiguration().getDefaultColumnTypeForFloat());

        // camel case
        properties.setProperty("line.float.default.column.type", "Float");
        configuration = newPropServerConfiguration(root, properties, null, new BuildInformationHolder());
        Assert.assertEquals(ColumnType.FLOAT, configuration.getLineTcpReceiverConfiguration().getDefaultColumnTypeForFloat());

        // not allowed
        properties.setProperty("line.float.default.column.type", "STRING");
        configuration = newPropServerConfiguration(root, properties, null, new BuildInformationHolder());
        Assert.assertEquals(ColumnType.DOUBLE, configuration.getLineTcpReceiverConfiguration().getDefaultColumnTypeForFloat());

        // not allowed
        properties.setProperty("line.float.default.column.type", "SHORT");
        configuration = newPropServerConfiguration(root, properties, null, new BuildInformationHolder());
        Assert.assertEquals(ColumnType.DOUBLE, configuration.getLineTcpReceiverConfiguration().getDefaultColumnTypeForFloat());

        // nonexistent type
        properties.setProperty("line.float.default.column.type", "FLAT");
        configuration = newPropServerConfiguration(root, properties, null, new BuildInformationHolder());
        Assert.assertEquals(ColumnType.DOUBLE, configuration.getLineTcpReceiverConfiguration().getDefaultColumnTypeForFloat());
    }

    @Test
    public void testDefaultAddColumnTypeForInteger() throws Exception {
        Properties properties = new Properties();

        // default
        PropServerConfiguration configuration = newPropServerConfiguration(root, properties, null, new BuildInformationHolder());
        Assert.assertEquals(ColumnType.LONG, configuration.getLineTcpReceiverConfiguration().getDefaultColumnTypeForInteger());

        // empty
        properties.setProperty("line.integer.default.column.type", "");
        configuration = newPropServerConfiguration(root, properties, null, new BuildInformationHolder());
        Assert.assertEquals(ColumnType.LONG, configuration.getLineTcpReceiverConfiguration().getDefaultColumnTypeForInteger());

        // long
        properties.setProperty("line.integer.default.column.type", "LONG");
        configuration = newPropServerConfiguration(root, properties, null, new BuildInformationHolder());
        Assert.assertEquals(ColumnType.LONG, configuration.getLineTcpReceiverConfiguration().getDefaultColumnTypeForInteger());

        // int
        properties.setProperty("line.integer.default.column.type", "INT");
        configuration = newPropServerConfiguration(root, properties, null, new BuildInformationHolder());
        Assert.assertEquals(ColumnType.INT, configuration.getLineTcpReceiverConfiguration().getDefaultColumnTypeForInteger());

        // short
        properties.setProperty("line.integer.default.column.type", "SHORT");
        configuration = newPropServerConfiguration(root, properties, null, new BuildInformationHolder());
        Assert.assertEquals(ColumnType.SHORT, configuration.getLineTcpReceiverConfiguration().getDefaultColumnTypeForInteger());

        // byte
        properties.setProperty("line.integer.default.column.type", "BYTE");
        configuration = newPropServerConfiguration(root, properties, null, new BuildInformationHolder());
        Assert.assertEquals(ColumnType.BYTE, configuration.getLineTcpReceiverConfiguration().getDefaultColumnTypeForInteger());

        // lowercase
        properties.setProperty("line.integer.default.column.type", "int");
        configuration = newPropServerConfiguration(root, properties, null, new BuildInformationHolder());
        Assert.assertEquals(ColumnType.INT, configuration.getLineTcpReceiverConfiguration().getDefaultColumnTypeForInteger());

        // camel case
        properties.setProperty("line.integer.default.column.type", "Short");
        configuration = newPropServerConfiguration(root, properties, null, new BuildInformationHolder());
        Assert.assertEquals(ColumnType.SHORT, configuration.getLineTcpReceiverConfiguration().getDefaultColumnTypeForInteger());

        // not allowed
        properties.setProperty("line.integer.default.column.type", "SYMBOL");
        configuration = newPropServerConfiguration(root, properties, null, new BuildInformationHolder());
        Assert.assertEquals(ColumnType.LONG, configuration.getLineTcpReceiverConfiguration().getDefaultColumnTypeForInteger());

        // not allowed
        properties.setProperty("line.integer.default.column.type", "FLOAT");
        configuration = newPropServerConfiguration(root, properties, null, new BuildInformationHolder());
        Assert.assertEquals(ColumnType.LONG, configuration.getLineTcpReceiverConfiguration().getDefaultColumnTypeForInteger());

        // nonexistent type
        properties.setProperty("line.integer.default.column.type", "BITE");
        configuration = newPropServerConfiguration(root, properties, null, new BuildInformationHolder());
        Assert.assertEquals(ColumnType.LONG, configuration.getLineTcpReceiverConfiguration().getDefaultColumnTypeForInteger());
    }

    @Test
    public void testDeprecatedConfigKeys() throws Exception {
        Properties properties = new Properties();
        properties.setProperty("config.validation.strict", "true");
        properties.setProperty("http.min.bind.to", "0.0.0.0:0");

        // Using deprecated settings will not throw an exception, despite validation enabled.
        newPropServerConfiguration(root, properties, null, new BuildInformationHolder());
    }

    @Test
    public void testDeprecatedValidationResult() {
        Properties properties = new Properties();
        properties.setProperty("http.net.rcv.buf.size", "10000");
        PropServerConfiguration.ValidationResult result = validate(properties);
        Assert.assertNotNull(result);
        Assert.assertFalse(result.isError);
        Assert.assertNotEquals(-1, result.message.indexOf("Deprecated settings"));
        Assert.assertNotEquals(-1, result.message.indexOf(
                "Replaced by `http.min.net.connection.rcvbuf` and `http.net.connection.rcvbuf`"));
    }

    @Test
    public void testEnvOverrides() throws Exception {
        final Properties properties = new Properties();
        final Map<String, String> env = new HashMap<>();

        // double
        properties.setProperty("http.text.max.required.delimiter.stddev", "1.2");
        env.put("QDB_HTTP_TEXT_MAX_REQUIRED_DELIMITER_STDDEV", "1.5");

        // int
        properties.setProperty("http.connection.string.pool.capacity", "1200");
        env.put("QDB_HTTP_CONNECTION_STRING_POOL_CAPACITY", "3000");

        // string
        properties.setProperty("http.version", "1.0");
        env.put("QDB_HTTP_VERSION", "2.0");

        // affinity
        properties.setProperty("shared.worker.count", "2");
        properties.setProperty("shared.worker.affinity", "2,3");
        env.put("QDB_SHARED_WORKER_COUNT", "3");
        env.put("QDB_SHARED_WORKER_AFFINITY", "5,6,7");

        // int size
        properties.setProperty("http.send.buffer.size", "4k");
        env.put("QDB_HTTP_SEND_BUFFER_SIZE", "12k");

        // long
        properties.setProperty("http.multipart.idle.spin.count", "400");
        env.put("QDB_HTTP_MULTIPART_IDLE_SPIN_COUNT", "900");

        // boolean
        properties.setProperty("http.security.readonly", "true");
        env.put("QDB_HTTP_SECURITY_READONLY", "false");

        // long size
        properties.setProperty("cairo.writer.data.append.page.size", "3G");
        env.put("QDB_CAIRO_WRITER_DATA_APPEND_PAGE_SIZE", "9G");

        properties.setProperty("cairo.o3.max.lag", "60");

        PropServerConfiguration configuration = newPropServerConfiguration(root, properties, env, new BuildInformationHolder());
        Assert.assertEquals(1.5, configuration.getCairoConfiguration().getTextConfiguration().getMaxRequiredDelimiterStdDev(), 0.000001);
        Assert.assertEquals(3000, configuration.getHttpServerConfiguration().getHttpContextConfiguration().getConnectionStringPoolCapacity());
        Assert.assertEquals("2.0 ", configuration.getHttpServerConfiguration().getHttpContextConfiguration().getHttpVersion());
        Assert.assertEquals(3, configuration.getWorkerPoolConfiguration().getWorkerCount());
        Assert.assertArrayEquals(new int[]{5, 6, 7}, configuration.getWorkerPoolConfiguration().getWorkerAffinity());
        Assert.assertEquals(12288, configuration.getHttpServerConfiguration().getHttpContextConfiguration().getSendBufferSize());
        Assert.assertEquals(900, configuration.getHttpServerConfiguration().getHttpContextConfiguration().getMultipartIdleSpinCount());
        Assert.assertFalse(configuration.getHttpServerConfiguration().getHttpContextConfiguration().readOnlySecurityContext());
        Assert.assertEquals(9663676416L, configuration.getCairoConfiguration().getDataAppendPageSize());
        Assert.assertEquals(60_000, configuration.getCairoConfiguration().getO3MaxLag());
    }

    @Test
    public void testHttpDisabled() throws Exception {
        try (InputStream is = PropServerConfigurationTest.class.getResourceAsStream("/server-http-disabled.conf")) {
            Properties properties = new Properties();
            properties.load(is);
            PropServerConfiguration configuration = newPropServerConfiguration(root, properties, null, new BuildInformationHolder());
            Assert.assertFalse(configuration.getHttpServerConfiguration().isEnabled());
        }
    }

    @Test
    public void testILPMsgBufferSizeAdjustment() throws Exception {
        Properties properties = new Properties();

        properties.setProperty(PropertyKey.LINE_TCP_MAX_MEASUREMENT_SIZE.getPropertyPath(), "1024");
        properties.setProperty(PropertyKey.LINE_TCP_MSG_BUFFER_SIZE.getPropertyPath(), "8192");
        PropServerConfiguration configuration = newPropServerConfiguration(root, properties, null, new BuildInformationHolder());
        Assert.assertEquals(1024, configuration.getLineTcpReceiverConfiguration().getMaxMeasurementSize());
        Assert.assertEquals(8192, configuration.getLineTcpReceiverConfiguration().getNetMsgBufferSize());

        properties.setProperty(PropertyKey.LINE_TCP_MAX_MEASUREMENT_SIZE.getPropertyPath(), "1024");
        properties.setProperty(PropertyKey.LINE_TCP_MSG_BUFFER_SIZE.getPropertyPath(), "1024");
        configuration = newPropServerConfiguration(root, properties, null, new BuildInformationHolder());
        Assert.assertEquals(1024, configuration.getLineTcpReceiverConfiguration().getMaxMeasurementSize());
        Assert.assertEquals(1024, configuration.getLineTcpReceiverConfiguration().getNetMsgBufferSize());

        // if the msg buffer size is smaller than the max measurement size,
        // then msg buffer size is adjusted to have enough space at least for a single measurement
        properties.setProperty(PropertyKey.LINE_TCP_MAX_MEASUREMENT_SIZE.getPropertyPath(), "1024");
        properties.setProperty(PropertyKey.LINE_TCP_MSG_BUFFER_SIZE.getPropertyPath(), "256");
        configuration = newPropServerConfiguration(root, properties, null, new BuildInformationHolder());
        Assert.assertEquals(1024, configuration.getLineTcpReceiverConfiguration().getMaxMeasurementSize());
        Assert.assertEquals(1024, configuration.getLineTcpReceiverConfiguration().getNetMsgBufferSize());
    }

    @Test
    public void testImportWorkRootCantBeTheSameAsOtherInstanceDirectories() throws Exception {
        Properties properties = new Properties();

        PropServerConfiguration configuration = newPropServerConfiguration(root, properties, null, new BuildInformationHolder());
        Assert.assertNull(configuration.getCairoConfiguration().getSqlCopyInputWorkRoot());

        //direct cases
        assertInputWorkRootCantBeSetTo(properties, root);
        assertInputWorkRootCantBeSetTo(properties, configuration.getCairoConfiguration().getRoot());
        assertInputWorkRootCantBeSetTo(properties, configuration.getCairoConfiguration().getSnapshotRoot().toString());
        assertInputWorkRootCantBeSetTo(properties, configuration.getCairoConfiguration().getConfRoot().toString());

        //relative cases
        assertInputWorkRootCantBeSetTo(properties, getRelativePath(root));
        assertInputWorkRootCantBeSetTo(properties, getRelativePath(configuration.getCairoConfiguration().getRoot()));
        assertInputWorkRootCantBeSetTo(properties, getRelativePath(configuration.getCairoConfiguration().getSnapshotRoot().toString()));
        assertInputWorkRootCantBeSetTo(properties, getRelativePath(configuration.getCairoConfiguration().getConfRoot().toString()));
    }

    @Test
    public void testImportWorkRootCantBeTheSameAsOtherInstanceDirectories2() throws Exception {
        Assume.assumeTrue(Os.isWindows());

        Properties properties = new Properties();

        PropServerConfiguration configuration = newPropServerConfiguration(root, properties, null, new BuildInformationHolder());
        Assert.assertNull(configuration.getCairoConfiguration().getSqlCopyInputWorkRoot());
        assertInputWorkRootCantBeSetTo(properties, configuration.getCairoConfiguration().getRoot().toUpperCase());
        assertInputWorkRootCantBeSetTo(properties, configuration.getCairoConfiguration().getRoot().toLowerCase());
    }

    @Test(expected = ServerConfigurationException.class)
    public void testInvalidBindToAddress() throws Exception {
        Properties properties = new Properties();
        properties.setProperty("http.bind.to", "10.5.6:8990");
        newPropServerConfiguration(root, properties, null, new BuildInformationHolder());
    }

    @Test(expected = ServerConfigurationException.class)
    public void testInvalidBindToMissingColon() throws Exception {
        Properties properties = new Properties();
        properties.setProperty("http.bind.to", "10.5.6.1");
        newPropServerConfiguration(root, properties, null, new BuildInformationHolder());
    }

    @Test(expected = ServerConfigurationException.class)
    public void testInvalidBindToPort() throws Exception {
        Properties properties = new Properties();
        properties.setProperty("http.bind.to", "10.5.6.1:");
        newPropServerConfiguration(root, properties, null, new BuildInformationHolder());
    }

    @Test(expected = ServerConfigurationException.class)
    public void testInvalidConfigKeys() throws Exception {
        try (InputStream inputStream = PropServerConfigurationTest.class.getResourceAsStream("/server.conf")) {
            Properties properties = new Properties();
            properties.load(inputStream);
            properties.setProperty("this.will.throw", "Test");
            properties.setProperty("this.will.also", "throw");

            newPropServerConfiguration(root, properties, null, new BuildInformationHolder());
        }
    }

    @Test(expected = ServerConfigurationException.class)
    public void testInvalidDouble() throws Exception {
        Properties properties = new Properties();
        properties.setProperty("http.text.max.required.delimiter.stddev", "abc");
        newPropServerConfiguration(root, properties, null, new BuildInformationHolder());
    }

    @Test(expected = ServerConfigurationException.class)
    public void testInvalidIPv4Address() throws Exception {
        Properties properties = new Properties();
        properties.setProperty("line.udp.join", "12a.990.00");
        newPropServerConfiguration(root, properties, null, new BuildInformationHolder());
    }

    @Test(expected = ServerConfigurationException.class)
    public void testInvalidInt() throws Exception {
        Properties properties = new Properties();
        properties.setProperty("http.connection.string.pool.capacity", "1234a");
        newPropServerConfiguration(root, properties, null, new BuildInformationHolder());
    }

    @Test(expected = ServerConfigurationException.class)
    public void testInvalidIntSize() throws Exception {
        Properties properties = new Properties();
        properties.setProperty("http.request.header.buffer.size", "22g");
        newPropServerConfiguration(root, properties, null, new BuildInformationHolder());
    }

    @Test(expected = ServerConfigurationException.class)
    public void testInvalidLong() throws Exception {
        Properties properties = new Properties();
        properties.setProperty("cairo.idle.check.interval", "1234a");
        newPropServerConfiguration(root, properties, null, new BuildInformationHolder());
    }

    @Test
    public void testInvalidValidationResult() {
        Properties properties = new Properties();
        properties.setProperty("invalid.key", "value");
        PropServerConfiguration.ValidationResult result = validate(properties);
        Assert.assertNotNull(result);
        Assert.assertTrue(result.isError);
        Assert.assertNotEquals(-1, result.message.indexOf("Invalid settings"));
        Assert.assertNotEquals(-1, result.message.indexOf("* invalid.key"));
    }

    @Test
    public void testLineUdpTimestamp() throws Exception {
        Properties properties = new Properties();
        properties.setProperty("http.enabled", "false");
        properties.setProperty("line.udp.timestamp", "");
        PropServerConfiguration configuration = newPropServerConfiguration(root, properties, null, new BuildInformationHolder());
        Assert.assertSame(LineNanoTimestampAdapter.INSTANCE, configuration.getLineUdpReceiverConfiguration().getTimestampAdapter());

        properties.setProperty("line.udp.timestamp", "n");
        configuration = newPropServerConfiguration(root, properties, null, new BuildInformationHolder());
        Assert.assertSame(LineNanoTimestampAdapter.INSTANCE, configuration.getLineUdpReceiverConfiguration().getTimestampAdapter());

        properties.setProperty("line.udp.timestamp", "u");
        configuration = newPropServerConfiguration(root, properties, null, new BuildInformationHolder());
        Assert.assertSame(LineMicroTimestampAdapter.INSTANCE, configuration.getLineUdpReceiverConfiguration().getTimestampAdapter());

        properties.setProperty("line.udp.timestamp", "ms");
        configuration = newPropServerConfiguration(root, properties, null, new BuildInformationHolder());
        Assert.assertSame(LineMilliTimestampAdapter.INSTANCE, configuration.getLineUdpReceiverConfiguration().getTimestampAdapter());

        properties.setProperty("line.udp.timestamp", "s");
        configuration = newPropServerConfiguration(root, properties, null, new BuildInformationHolder());
        Assert.assertSame(LineSecondTimestampAdapter.INSTANCE, configuration.getLineUdpReceiverConfiguration().getTimestampAdapter());

        properties.setProperty("line.udp.timestamp", "m");
        configuration = newPropServerConfiguration(root, properties, null, new BuildInformationHolder());
        Assert.assertSame(LineMinuteTimestampAdapter.INSTANCE, configuration.getLineUdpReceiverConfiguration().getTimestampAdapter());

        properties.setProperty("line.udp.timestamp", "h");
        configuration = newPropServerConfiguration(root, properties, null, new BuildInformationHolder());
        Assert.assertSame(LineHourTimestampAdapter.INSTANCE, configuration.getLineUdpReceiverConfiguration().getTimestampAdapter());
    }

    @Test
    public void testMinimum4SharedWorkers() throws Exception {
        final Properties properties = new Properties();
        final PropServerConfiguration configuration = newPropServerConfiguration(root, properties, null, new BuildInformationHolder());
        Assert.assertEquals("shared", configuration.getWorkerPoolConfiguration().getPoolName());
        Assert.assertTrue("must be minimum of 4 shared workers", configuration.getWorkerPoolConfiguration().getWorkerCount() >= 4);
    }

    @Test
    public void testNotValidAllowedVolumePaths0() throws Exception {
        File volumeA = temp.newFolder("volumeA");
        try {
            String aliasA = "volumeA";
            String aliasB = "volumeB";
            String volumeAPath = volumeA.getAbsolutePath();
            String volumeBPath = "banana";

            Properties properties = new Properties();
            sink.clear();
            loadVolumePath(aliasA, volumeAPath);
            sink.put(',');
            loadVolumePath(aliasB, volumeBPath);
            properties.setProperty(PropertyKey.CAIRO_VOLUMES.getPropertyPath(), sink.toString());
            try {
                newPropServerConfiguration(root, properties, null, new BuildInformationHolder());
            } catch (ServerConfigurationException e) {
                TestUtils.assertContains(e.getMessage(), "inaccessible volume [path=banana]");
            }
        } finally {
            Assert.assertTrue(volumeA.delete());
        }
    }

    @Test
    public void testNotValidAllowedVolumePaths1() throws Exception {
        File volumeB = temp.newFolder("volumeB");
        try {
            String aliasA = "volumeA";
            String aliasB = "volumeB";
            String volumeAPath = "coconut";
            String volumeBPath = volumeB.getAbsolutePath();
            Properties properties = new Properties();
            sink.clear();
            loadVolumePath(aliasA, volumeAPath);
            sink.put(',');
            loadVolumePath(aliasB, volumeBPath);
            properties.setProperty(PropertyKey.CAIRO_VOLUMES.getPropertyPath(), sink.toString());
            try {
                newPropServerConfiguration(root, properties, null, new BuildInformationHolder());
            } catch (ServerConfigurationException e) {
                TestUtils.assertContains(e.getMessage(), "inaccessible volume [path=coconut]");
            }
        } finally {
            Assert.assertTrue(volumeB.delete());
        }
    }

    @Test
    public void testNotValidAllowedVolumePaths2() throws Exception {
        String p = ",";
        Properties properties = new Properties();
        properties.setProperty(PropertyKey.CAIRO_VOLUMES.getPropertyPath(), p);
        try {
            newPropServerConfiguration(root, properties, null, new BuildInformationHolder());
        } catch (ServerConfigurationException e) {
            TestUtils.assertContains(e.getMessage(), "invalid syntax, missing alias at offset 0");
        }
    }

    @Test
    public void testObsoleteValidationResult() {
        Properties properties = new Properties();
        properties.setProperty("line.tcp.commit.timeout", "10000");
        PropServerConfiguration.ValidationResult result = validate(properties);
        Assert.assertNotNull(result);
        Assert.assertTrue(result.isError);
        Assert.assertNotEquals(-1, result.message.indexOf("Obsolete settings"));
        Assert.assertNotEquals(-1, result.message.indexOf(
                "Replaced by `line.tcp.commit.interval.default` and `line.tcp.commit.interval.fraction`"));
    }

    @Test
    public void testPartitionBy() throws Exception {
        Properties properties = new Properties();
        PropServerConfiguration configuration = newPropServerConfiguration(root, properties, null, new BuildInformationHolder());
        Assert.assertEquals(PartitionBy.DAY, configuration.getLineTcpReceiverConfiguration().getDefaultPartitionBy());
        Assert.assertEquals(PartitionBy.DAY, configuration.getLineUdpReceiverConfiguration().getDefaultPartitionBy());

        properties.setProperty("line.tcp.default.partition.by", "YEAR");
        configuration = newPropServerConfiguration(root, properties, null, new BuildInformationHolder());
        Assert.assertEquals(PartitionBy.YEAR, configuration.getLineTcpReceiverConfiguration().getDefaultPartitionBy());
        Assert.assertEquals(PartitionBy.DAY, configuration.getLineUdpReceiverConfiguration().getDefaultPartitionBy());

        properties.setProperty("line.default.partition.by", "WEEK");
        configuration = newPropServerConfiguration(root, properties, null, new BuildInformationHolder());
        Assert.assertEquals(PartitionBy.WEEK, configuration.getLineTcpReceiverConfiguration().getDefaultPartitionBy());
        Assert.assertEquals(PartitionBy.WEEK, configuration.getLineUdpReceiverConfiguration().getDefaultPartitionBy());

        properties.setProperty("line.default.partition.by", "MONTH");
        configuration = newPropServerConfiguration(root, properties, null, new BuildInformationHolder());
        Assert.assertEquals(PartitionBy.MONTH, configuration.getLineTcpReceiverConfiguration().getDefaultPartitionBy());
        Assert.assertEquals(PartitionBy.MONTH, configuration.getLineUdpReceiverConfiguration().getDefaultPartitionBy());

        properties.setProperty("line.default.partition.by", "DAY");
        configuration = newPropServerConfiguration(root, properties, null, new BuildInformationHolder());
        Assert.assertEquals(PartitionBy.DAY, configuration.getLineTcpReceiverConfiguration().getDefaultPartitionBy());
        Assert.assertEquals(PartitionBy.DAY, configuration.getLineUdpReceiverConfiguration().getDefaultPartitionBy());

        properties.setProperty("line.default.partition.by", "YEAR");
        properties.setProperty("line.tcp.default.partition.by", "MONTH");
        configuration = newPropServerConfiguration(root, properties, null, new BuildInformationHolder());
        Assert.assertEquals(PartitionBy.YEAR, configuration.getLineTcpReceiverConfiguration().getDefaultPartitionBy());
        Assert.assertEquals(PartitionBy.YEAR, configuration.getLineUdpReceiverConfiguration().getDefaultPartitionBy());
    }

    @Test
    public void testSetAllFromFile() throws Exception {
        try (InputStream is = PropServerConfigurationTest.class.getResourceAsStream("/server.conf")) {
            Properties properties = new Properties();
            properties.load(is);

            PropServerConfiguration configuration = newPropServerConfiguration(root, properties, null, new BuildInformationHolder());
            testSetAllFromFile(configuration.getCairoConfiguration());
            testSetAllFromFile(new CairoConfigurationWrapper(configuration.getCairoConfiguration()));

            Assert.assertEquals(64, configuration.getHttpServerConfiguration().getHttpContextConfiguration().getConnectionPoolInitialCapacity());
            Assert.assertEquals(512, configuration.getHttpServerConfiguration().getHttpContextConfiguration().getConnectionStringPoolCapacity());
            Assert.assertEquals(256, configuration.getHttpServerConfiguration().getHttpContextConfiguration().getMultipartHeaderBufferSize());
            Assert.assertEquals(100_000, configuration.getHttpServerConfiguration().getHttpContextConfiguration().getMultipartIdleSpinCount());
            Assert.assertEquals(4096, configuration.getHttpServerConfiguration().getHttpContextConfiguration().getRecvBufferSize());
            Assert.assertEquals(2048, configuration.getHttpServerConfiguration().getHttpContextConfiguration().getRequestHeaderBufferSize());
            Assert.assertEquals(6, configuration.getHttpServerConfiguration().getWorkerCount());
            Assert.assertArrayEquals(new int[]{1, 2, 3, 4, 5, 6}, configuration.getHttpServerConfiguration().getWorkerAffinity());
            Assert.assertTrue(configuration.getHttpServerConfiguration().haltOnError());
            Assert.assertEquals(128, configuration.getHttpServerConfiguration().getHttpContextConfiguration().getSendBufferSize());
            Assert.assertEquals("index2.html", configuration.getHttpServerConfiguration().getStaticContentProcessorConfiguration().getIndexFileName());
            Assert.assertEquals(SecurityContext.AUTH_TYPE_NONE, configuration.getHttpServerConfiguration().getStaticContentProcessorConfiguration().getRequiredAuthType());
            Assert.assertFalse(configuration.getHttpServerConfiguration().isQueryCacheEnabled());
            Assert.assertEquals(32, configuration.getHttpServerConfiguration().getQueryCacheBlockCount());
            Assert.assertEquals(16, configuration.getHttpServerConfiguration().getQueryCacheRowCount());

            Assert.assertTrue(configuration.getHttpServerConfiguration().isPessimisticHealthCheckEnabled());
            Assert.assertEquals(SecurityContext.AUTH_TYPE_NONE, configuration.getHttpServerConfiguration().getRequiredAuthType());
            Assert.assertTrue(configuration.getHttpMinServerConfiguration().isPessimisticHealthCheckEnabled());
            Assert.assertEquals(SecurityContext.AUTH_TYPE_NONE, configuration.getHttpMinServerConfiguration().getRequiredAuthType());

            Assert.assertTrue(configuration.getHttpServerConfiguration().getHttpContextConfiguration().readOnlySecurityContext());
            Assert.assertEquals(50000, configuration.getHttpServerConfiguration().getJsonQueryProcessorConfiguration().getMaxQueryResponseRowLimit());

            Assert.assertEquals(100, configuration.getWorkerPoolConfiguration().getYieldThreshold());
            Assert.assertEquals(100000, configuration.getWorkerPoolConfiguration().getSleepThreshold());
            Assert.assertEquals(1000, configuration.getWorkerPoolConfiguration().getSleepTimeout());

            Assert.assertEquals(101, configuration.getHttpServerConfiguration().getYieldThreshold());
            Assert.assertEquals(100001, configuration.getHttpServerConfiguration().getSleepThreshold());
            Assert.assertEquals(1001, configuration.getHttpServerConfiguration().getSleepTimeout());

            Assert.assertEquals(102, configuration.getHttpMinServerConfiguration().getYieldThreshold());
            Assert.assertEquals(100002, configuration.getHttpMinServerConfiguration().getSleepThreshold());
            Assert.assertEquals(1002, configuration.getHttpMinServerConfiguration().getSleepTimeout());
            Assert.assertEquals(16, configuration.getHttpMinServerConfiguration().getDispatcherConfiguration().getTestConnectionBufferSize());
            Assert.assertEquals(4, configuration.getHttpMinServerConfiguration().getWorkerCount());

            Assert.assertEquals(
                    new File(root, "public_ok").getAbsolutePath(),
                    configuration.getHttpServerConfiguration().getStaticContentProcessorConfiguration().getPublicDirectory()
            );

            Assert.assertEquals("Keep-Alive: timeout=10, max=50000" + Misc.EOL, configuration.getHttpServerConfiguration().getStaticContentProcessorConfiguration().getKeepAliveHeader());
            Assert.assertTrue(configuration.getHttpServerConfiguration().getHttpContextConfiguration().allowDeflateBeforeSend());

            Assert.assertEquals(63, configuration.getHttpServerConfiguration().getDispatcherConfiguration().getLimit());
            Assert.assertEquals(64, configuration.getHttpServerConfiguration().getDispatcherConfiguration().getEventCapacity());
            Assert.assertEquals(64, configuration.getHttpServerConfiguration().getDispatcherConfiguration().getIOQueueCapacity());
            Assert.assertEquals(7000000, configuration.getHttpServerConfiguration().getDispatcherConfiguration().getTimeout());
            Assert.assertEquals(1001, configuration.getHttpServerConfiguration().getDispatcherConfiguration().getQueueTimeout());
            Assert.assertEquals(64, configuration.getHttpServerConfiguration().getDispatcherConfiguration().getInterestQueueCapacity());
            Assert.assertEquals(IOOperation.READ, configuration.getHttpServerConfiguration().getDispatcherConfiguration().getInitialBias());
            Assert.assertEquals(63, configuration.getHttpServerConfiguration().getDispatcherConfiguration().getListenBacklog());
            Assert.assertEquals(4194304, configuration.getHttpServerConfiguration().getDispatcherConfiguration().getSndBufSize());
            Assert.assertEquals(8388608, configuration.getHttpServerConfiguration().getDispatcherConfiguration().getRcvBufSize());
            Assert.assertEquals(16, configuration.getHttpServerConfiguration().getDispatcherConfiguration().getTestConnectionBufferSize());
            Assert.assertEquals(168101918, configuration.getHttpServerConfiguration().getDispatcherConfiguration().getBindIPv4Address());
            Assert.assertEquals(9900, configuration.getHttpServerConfiguration().getDispatcherConfiguration().getBindPort());
            Assert.assertEquals(2_000, configuration.getHttpServerConfiguration().getJsonQueryProcessorConfiguration().getConnectionCheckFrequency());
            Assert.assertEquals(4, configuration.getHttpServerConfiguration().getJsonQueryProcessorConfiguration().getFloatScale());
            Assert.assertSame(FilesFacadeImpl.INSTANCE, configuration.getHttpServerConfiguration().getJsonQueryProcessorConfiguration().getFilesFacade());
            Assert.assertEquals("Keep-Alive: timeout=10, max=50000" + Misc.EOL, configuration.getHttpServerConfiguration().getJsonQueryProcessorConfiguration().getKeepAliveHeader());
<<<<<<< HEAD
            Assert.assertEquals(8, configuration.getCairoConfiguration().getDoubleToStrCastScale());
            Assert.assertEquals(3, configuration.getCairoConfiguration().getFloatToStrCastScale());
            Assert.assertEquals("test-id-42", configuration.getCairoConfiguration().getSnapshotInstanceId());
            Assert.assertFalse(configuration.getCairoConfiguration().isSnapshotRecoveryEnabled());

            Assert.assertEquals(CommitMode.ASYNC, configuration.getCairoConfiguration().getCommitMode());
            Assert.assertEquals(12, configuration.getCairoConfiguration().getCreateAsSelectRetryCount());
            Assert.assertTrue(configuration.getCairoConfiguration().getDefaultSymbolCacheFlag());
            Assert.assertEquals(512, configuration.getCairoConfiguration().getDefaultSymbolCapacity());
            Assert.assertEquals(10, configuration.getCairoConfiguration().getFileOperationRetryCount());
            Assert.assertEquals(20_000, configuration.getCairoConfiguration().getIdleCheckInterval());
            Assert.assertEquals(42, configuration.getCairoConfiguration().getInactiveReaderMaxOpenPartitions());
            Assert.assertEquals(600_000, configuration.getCairoConfiguration().getInactiveReaderTTL());
            Assert.assertEquals(400_000, configuration.getCairoConfiguration().getInactiveWriterTTL());
            Assert.assertEquals(1024, configuration.getCairoConfiguration().getIndexValueBlockSize());
            Assert.assertEquals(23, configuration.getCairoConfiguration().getMaxSwapFileCount());
            Assert.assertEquals(509, configuration.getCairoConfiguration().getMkDirMode());
            Assert.assertEquals(509, configuration.getCairoConfiguration().getDetachedMkDirMode());
            Assert.assertEquals(1000000, configuration.getCairoConfiguration().getParallelIndexThreshold());
            Assert.assertEquals(42, configuration.getCairoConfiguration().getReaderPoolMaxSegments());
            Assert.assertEquals(5_000_000, configuration.getCairoConfiguration().getSpinLockTimeout());
            Assert.assertEquals(2048, configuration.getCairoConfiguration().getSqlCharacterStoreCapacity());
            Assert.assertEquals(128, configuration.getCairoConfiguration().getSqlCharacterStoreSequencePoolCapacity());
            Assert.assertEquals(2048, configuration.getCairoConfiguration().getSqlColumnPoolCapacity());
            Assert.assertEquals(1024, configuration.getCairoConfiguration().getSqlExpressionPoolCapacity());
            Assert.assertEquals(0.3, configuration.getCairoConfiguration().getSqlFastMapLoadFactor(), 0.0000001);
            Assert.assertEquals(32, configuration.getCairoConfiguration().getSqlJoinContextPoolCapacity());
            Assert.assertEquals(1024, configuration.getCairoConfiguration().getSqlLexerPoolCapacity());
            Assert.assertEquals(16, configuration.getCairoConfiguration().getSqlSmallMapKeyCapacity());
            Assert.assertEquals(42 * 1024, configuration.getCairoConfiguration().getSqlSmallMapPageSize());
            Assert.assertEquals(1026, configuration.getCairoConfiguration().getSqlMapMaxPages());
            Assert.assertEquals(128, configuration.getCairoConfiguration().getSqlMapMaxResizes());
            Assert.assertEquals(8, configuration.getCairoConfiguration().getSqlUnorderedMapMaxEntrySize());
            Assert.assertEquals(256, configuration.getCairoConfiguration().getSqlModelPoolCapacity());
            Assert.assertEquals(42, configuration.getCairoConfiguration().getSqlMaxNegativeLimit());
            Assert.assertEquals(10 * 1024 * 1024, configuration.getCairoConfiguration().getSqlSortKeyPageSize());
            Assert.assertEquals(256, configuration.getCairoConfiguration().getSqlSortKeyMaxPages());
            Assert.assertEquals(3 * 1024 * 1024, configuration.getCairoConfiguration().getSqlSortLightValuePageSize());
            Assert.assertEquals(1027, configuration.getCairoConfiguration().getSqlSortLightValueMaxPages());
            Assert.assertEquals(8 * 1024 * 1024, configuration.getCairoConfiguration().getSqlHashJoinValuePageSize());
            Assert.assertEquals(1024, configuration.getCairoConfiguration().getSqlHashJoinValueMaxPages());
            Assert.assertEquals(10000, configuration.getCairoConfiguration().getSqlLatestByRowCount());
            Assert.assertEquals(2 * 1024 * 1024, configuration.getCairoConfiguration().getSqlHashJoinLightValuePageSize());
            Assert.assertEquals(1025, configuration.getCairoConfiguration().getSqlHashJoinLightValueMaxPages());
            Assert.assertEquals(42, configuration.getCairoConfiguration().getSqlAsOfJoinLookAhead());
            Assert.assertEquals(4 * 1024 * 1024, configuration.getCairoConfiguration().getSqlSortValuePageSize());
            Assert.assertEquals(1028, configuration.getCairoConfiguration().getSqlSortValueMaxPages());
            Assert.assertEquals(1000000, configuration.getCairoConfiguration().getWorkStealTimeoutNanos());
            Assert.assertFalse(configuration.getCairoConfiguration().isParallelIndexingEnabled());
            Assert.assertEquals(8 * 1024, configuration.getCairoConfiguration().getSqlJoinMetadataPageSize());
            Assert.assertEquals(10_000, configuration.getCairoConfiguration().getSqlJoinMetadataMaxResizes());
            Assert.assertEquals(16, configuration.getCairoConfiguration().getBindVariablePoolSize());
            Assert.assertEquals(128, configuration.getCairoConfiguration().getQueryRegistryPoolSize());
            Assert.assertEquals(128, configuration.getCairoConfiguration().getCountDistinctCapacity());
            Assert.assertEquals(0.3, configuration.getCairoConfiguration().getCountDistinctLoadFactor(), 0.000001);

            Assert.assertEquals(256, configuration.getCairoConfiguration().getWindowColumnPoolCapacity());
            Assert.assertEquals(256, configuration.getCairoConfiguration().getSqlWindowMaxRecursion());
            Assert.assertEquals(512 * 1024, configuration.getCairoConfiguration().getSqlWindowTreeKeyPageSize());
            Assert.assertEquals(1031, configuration.getCairoConfiguration().getSqlWindowTreeKeyMaxPages());
            Assert.assertEquals(1024 * 1024, configuration.getCairoConfiguration().getSqlWindowStorePageSize());
            Assert.assertEquals(1029, configuration.getCairoConfiguration().getSqlWindowStoreMaxPages());
            Assert.assertEquals(524288, configuration.getCairoConfiguration().getSqlWindowRowIdPageSize());
            Assert.assertEquals(1030, configuration.getCairoConfiguration().getSqlWindowRowIdMaxPages());
            Assert.assertEquals(1024, configuration.getCairoConfiguration().getWithClauseModelPoolCapacity());
            Assert.assertEquals(512, configuration.getCairoConfiguration().getRenameTableModelPoolCapacity());
            Assert.assertEquals(128, configuration.getCairoConfiguration().getInsertModelPoolCapacity());
            Assert.assertEquals(256, configuration.getCairoConfiguration().getColumnCastModelPoolCapacity());
            Assert.assertEquals(64, configuration.getCairoConfiguration().getCreateTableModelPoolCapacity());
            Assert.assertEquals(2001, configuration.getCairoConfiguration().getSampleByIndexSearchPageSize());
            Assert.assertEquals(false, configuration.getCairoConfiguration().getSampleByDefaultAlignmentCalendar());
            Assert.assertEquals(16, configuration.getCairoConfiguration().getWriterCommandQueueCapacity());
            Assert.assertEquals(4096, configuration.getCairoConfiguration().getWriterCommandQueueSlotSize());
            Assert.assertEquals(333000, configuration.getCairoConfiguration().getWriterAsyncCommandBusyWaitTimeout());
            Assert.assertEquals(7770001, configuration.getCairoConfiguration().getWriterAsyncCommandMaxTimeout());
            Assert.assertEquals(15, configuration.getCairoConfiguration().getWriterTickRowsCountMod());
            Assert.assertEquals(ff.allowMixedIO(root), configuration.getCairoConfiguration().isWriterMixedIOEnabled());
            Assert.assertEquals(CairoConfiguration.O_DIRECT | CairoConfiguration.O_SYNC, configuration.getCairoConfiguration().getWriterFileOpenOpts());
            Assert.assertFalse(configuration.getCairoConfiguration().isIOURingEnabled());

            Assert.assertEquals(100_000, configuration.getCairoConfiguration().getMaxUncommittedRows());
            Assert.assertEquals(42_000_000, configuration.getCairoConfiguration().getO3MinLag());
            Assert.assertEquals(420_000_000, configuration.getCairoConfiguration().getO3MaxLag());
            Assert.assertEquals(262144, configuration.getCairoConfiguration().getO3ColumnMemorySize());
            Assert.assertEquals(65536, configuration.getCairoConfiguration().getSystemO3ColumnMemorySize());

            Assert.assertEquals(256, configuration.getCairoConfiguration().getSqlDistinctTimestampKeyCapacity());
            Assert.assertEquals(0.4, configuration.getCairoConfiguration().getSqlDistinctTimestampLoadFactor(), 0.001);
=======

>>>>>>> 06c0a7e2

            Assert.assertEquals(167903521, configuration.getLineUdpReceiverConfiguration().getBindIPv4Address());
            Assert.assertEquals(9915, configuration.getLineUdpReceiverConfiguration().getPort());
            Assert.assertEquals(-536805119, configuration.getLineUdpReceiverConfiguration().getGroupIPv4Address());
            Assert.assertEquals(100_000, configuration.getLineUdpReceiverConfiguration().getCommitRate());
            Assert.assertEquals(4 * 1024 * 1024, configuration.getLineUdpReceiverConfiguration().getMsgBufferSize());
            Assert.assertEquals(4000, configuration.getLineUdpReceiverConfiguration().getMsgCount());
            Assert.assertEquals(512, configuration.getLineUdpReceiverConfiguration().getReceiveBufferSize());
            Assert.assertEquals(PartitionBy.MONTH, configuration.getLineUdpReceiverConfiguration().getDefaultPartitionBy());
            Assert.assertFalse(configuration.getLineUdpReceiverConfiguration().isEnabled());
            Assert.assertEquals(2, configuration.getLineUdpReceiverConfiguration().ownThreadAffinity());
            Assert.assertTrue(configuration.getLineUdpReceiverConfiguration().ownThread());

            // influxdb line TCP protocol
            Assert.assertTrue(configuration.getLineTcpReceiverConfiguration().isEnabled());
            Assert.assertEquals(11, configuration.getLineTcpReceiverConfiguration().getDispatcherConfiguration().getLimit());
            Assert.assertEquals(167903521, configuration.getLineTcpReceiverConfiguration().getDispatcherConfiguration().getBindIPv4Address());
            Assert.assertEquals(9916, configuration.getLineTcpReceiverConfiguration().getDispatcherConfiguration().getBindPort());
            Assert.assertEquals(16, configuration.getLineTcpReceiverConfiguration().getDispatcherConfiguration().getEventCapacity());
            Assert.assertEquals(16, configuration.getLineTcpReceiverConfiguration().getDispatcherConfiguration().getIOQueueCapacity());
            Assert.assertEquals(400_000, configuration.getLineTcpReceiverConfiguration().getDispatcherConfiguration().getTimeout());
            Assert.assertEquals(1_002, configuration.getLineTcpReceiverConfiguration().getDispatcherConfiguration().getQueueTimeout());
            Assert.assertEquals(16, configuration.getLineTcpReceiverConfiguration().getDispatcherConfiguration().getInterestQueueCapacity());
            Assert.assertEquals(11, configuration.getLineTcpReceiverConfiguration().getDispatcherConfiguration().getListenBacklog());
            Assert.assertEquals(32768, configuration.getLineTcpReceiverConfiguration().getDispatcherConfiguration().getRcvBufSize());
            Assert.assertEquals(16, configuration.getLineTcpReceiverConfiguration().getDispatcherConfiguration().getTestConnectionBufferSize());
            Assert.assertEquals(32, configuration.getLineTcpReceiverConfiguration().getConnectionPoolInitialCapacity());
            Assert.assertEquals(LineMicroTimestampAdapter.INSTANCE, configuration.getLineTcpReceiverConfiguration().getTimestampAdapter().getDefaultAdapter());
            Assert.assertEquals(2049, configuration.getLineTcpReceiverConfiguration().getNetMsgBufferSize());
            Assert.assertEquals(128, configuration.getLineTcpReceiverConfiguration().getMaxMeasurementSize());
            Assert.assertEquals(256, configuration.getLineTcpReceiverConfiguration().getWriterQueueCapacity());
            Assert.assertEquals(2, configuration.getLineTcpReceiverConfiguration().getWriterWorkerPoolConfiguration().getWorkerCount());
            Assert.assertArrayEquals(new int[]{1, 2}, configuration.getLineTcpReceiverConfiguration().getWriterWorkerPoolConfiguration().getWorkerAffinity());
            Assert.assertEquals(20, configuration.getLineTcpReceiverConfiguration().getWriterWorkerPoolConfiguration().getYieldThreshold());
            Assert.assertEquals(10_002, configuration.getLineTcpReceiverConfiguration().getWriterWorkerPoolConfiguration().getSleepThreshold());
            Assert.assertTrue(configuration.getLineTcpReceiverConfiguration().getWriterWorkerPoolConfiguration().haltOnError());
            Assert.assertEquals(3, configuration.getLineTcpReceiverConfiguration().getIOWorkerPoolConfiguration().getWorkerCount());
            Assert.assertArrayEquals(new int[]{3, 4, 5}, configuration.getLineTcpReceiverConfiguration().getIOWorkerPoolConfiguration().getWorkerAffinity());
            Assert.assertEquals(30, configuration.getLineTcpReceiverConfiguration().getIOWorkerPoolConfiguration().getYieldThreshold());
            Assert.assertEquals(10_003, configuration.getLineTcpReceiverConfiguration().getIOWorkerPoolConfiguration().getSleepThreshold());
            Assert.assertTrue(configuration.getLineTcpReceiverConfiguration().getIOWorkerPoolConfiguration().haltOnError());
            Assert.assertEquals(1000, configuration.getLineTcpReceiverConfiguration().getMaintenanceInterval());
            Assert.assertEquals(PartitionBy.MONTH, configuration.getLineTcpReceiverConfiguration().getDefaultPartitionBy());
            Assert.assertEquals(5_000, configuration.getLineTcpReceiverConfiguration().getWriterIdleTimeout());
            Assert.assertEquals(ColumnType.FLOAT, configuration.getLineTcpReceiverConfiguration().getDefaultColumnTypeForFloat());
            Assert.assertEquals(ColumnType.INT, configuration.getLineTcpReceiverConfiguration().getDefaultColumnTypeForInteger());
            Assert.assertFalse(configuration.getLineTcpReceiverConfiguration().getDisconnectOnError());

            Assert.assertFalse(configuration.getHttpServerConfiguration().getHttpContextConfiguration().getServerKeepAlive());
            Assert.assertEquals("HTTP/1.0 ", configuration.getHttpServerConfiguration().getHttpContextConfiguration().getHttpVersion());
            Assert.assertEquals(1.5, configuration.getHttpServerConfiguration().getWaitProcessorConfiguration().getExponentialWaitMultiplier(), 0.00001);

            Assert.assertTrue(configuration.getMetricsConfiguration().isEnabled());

            // PG wire
            Assert.assertEquals(9, configuration.getPGWireConfiguration().getBinParamCountCapacity());
            Assert.assertFalse(configuration.getPGWireConfiguration().isSelectCacheEnabled());
            Assert.assertEquals(1, configuration.getPGWireConfiguration().getSelectCacheBlockCount());
            Assert.assertEquals(2, configuration.getPGWireConfiguration().getSelectCacheRowCount());
            Assert.assertFalse(configuration.getPGWireConfiguration().isInsertCacheEnabled());
            Assert.assertEquals(128, configuration.getPGWireConfiguration().getInsertCacheBlockCount());
            Assert.assertEquals(256, configuration.getPGWireConfiguration().getInsertCacheRowCount());
            Assert.assertFalse(configuration.getPGWireConfiguration().isUpdateCacheEnabled());
            Assert.assertEquals(128, configuration.getPGWireConfiguration().getUpdateCacheBlockCount());
            Assert.assertEquals(256, configuration.getPGWireConfiguration().getUpdateCacheRowCount());
            Assert.assertTrue(configuration.getPGWireConfiguration().readOnlySecurityContext());
            Assert.assertEquals("my_quest", configuration.getPGWireConfiguration().getDefaultPassword());
            Assert.assertEquals("my_admin", configuration.getPGWireConfiguration().getDefaultUsername());
            Assert.assertTrue(configuration.getPGWireConfiguration().isReadOnlyUserEnabled());
            Assert.assertEquals("my_quest_ro", configuration.getPGWireConfiguration().getReadOnlyPassword());
            Assert.assertEquals("my_user", configuration.getPGWireConfiguration().getReadOnlyUsername());
            Assert.assertEquals(16, configuration.getPGWireConfiguration().getDispatcherConfiguration().getTestConnectionBufferSize());
            Assert.assertEquals(new DefaultPGWireConfiguration().getServerVersion(), configuration.getPGWireConfiguration().getServerVersion());

            Assert.assertEquals(255, configuration.getLineTcpReceiverConfiguration().getMaxFileNameLength());
            Assert.assertEquals(255, configuration.getLineUdpReceiverConfiguration().getMaxFileNameLength());

            Assert.assertFalse(configuration.getLineTcpReceiverConfiguration().getAutoCreateNewColumns());
            Assert.assertFalse(configuration.getLineUdpReceiverConfiguration().getAutoCreateNewColumns());
            Assert.assertFalse(configuration.getLineTcpReceiverConfiguration().getAutoCreateNewTables());
            Assert.assertFalse(configuration.getLineUdpReceiverConfiguration().getAutoCreateNewTables());

            Assert.assertTrue(configuration.getWalApplyPoolConfiguration().isEnabled());
            Assert.assertTrue(configuration.getWalApplyPoolConfiguration().haltOnError());
            Assert.assertEquals("wal-apply", configuration.getWalApplyPoolConfiguration().getPoolName());
            Assert.assertEquals(3, configuration.getWalApplyPoolConfiguration().getWorkerCount());
            Assert.assertArrayEquals(new int[]{1, 2, 3}, configuration.getWalApplyPoolConfiguration().getWorkerAffinity());
            Assert.assertEquals(55, configuration.getWalApplyPoolConfiguration().getSleepTimeout());
            Assert.assertEquals(33, configuration.getWalApplyPoolConfiguration().getSleepThreshold());
            Assert.assertEquals(33033, configuration.getWalApplyPoolConfiguration().getYieldThreshold());
        }
    }

    @Test
    public void testSetAllInternalProperties() throws Exception {
        final BuildInformation buildInformation = new BuildInformationHolder("5.0.6", "0fff7d46fd13b4705770f1fb126dd9b889768643", "11.0.9.1", "QuestDB");
        final PropServerConfiguration configuration = newPropServerConfiguration(root, new Properties(), null, buildInformation);

        Assert.assertEquals("5.0.6", configuration.getCairoConfiguration().getBuildInformation().getSwVersion());
        Assert.assertEquals("11.0.9.1", configuration.getCairoConfiguration().getBuildInformation().getJdkVersion());
        Assert.assertEquals("0fff7d46fd13b4705770f1fb126dd9b889768643", configuration.getCairoConfiguration().getBuildInformation().getCommitHash());
    }

    @Test
    public void testSetAllNetFromFile() throws Exception {
        try (InputStream is = PropServerConfigurationTest.class.getResourceAsStream("/server-net.conf")) {
            Properties properties = new Properties();
            properties.load(is);

            PropServerConfiguration configuration = newPropServerConfiguration(root, properties, null, new BuildInformationHolder());

            Assert.assertEquals(9020, configuration.getHttpServerConfiguration().getDispatcherConfiguration().getBindPort());
            Assert.assertEquals(63, configuration.getHttpServerConfiguration().getDispatcherConfiguration().getLimit());
            Assert.assertEquals(7000000, configuration.getHttpServerConfiguration().getDispatcherConfiguration().getTimeout());
            Assert.assertEquals(1001, configuration.getHttpServerConfiguration().getDispatcherConfiguration().getQueueTimeout());
            Assert.assertEquals(4194304, configuration.getHttpServerConfiguration().getDispatcherConfiguration().getSndBufSize());
            Assert.assertEquals(8388608, configuration.getHttpServerConfiguration().getDispatcherConfiguration().getRcvBufSize());
            Assert.assertTrue(configuration.getHttpServerConfiguration().getDispatcherConfiguration().getHint());

            Assert.assertEquals(9120, configuration.getHttpMinServerConfiguration().getDispatcherConfiguration().getBindPort());
            Assert.assertEquals(8, configuration.getHttpMinServerConfiguration().getDispatcherConfiguration().getLimit());
            Assert.assertEquals(7000000, configuration.getHttpMinServerConfiguration().getDispatcherConfiguration().getTimeout());
            Assert.assertEquals(1001, configuration.getHttpMinServerConfiguration().getDispatcherConfiguration().getQueueTimeout());
            Assert.assertEquals(33554432, configuration.getHttpMinServerConfiguration().getDispatcherConfiguration().getSndBufSize());
            Assert.assertEquals(16777216, configuration.getHttpMinServerConfiguration().getDispatcherConfiguration().getRcvBufSize());
            Assert.assertEquals(64, configuration.getHttpMinServerConfiguration().getDispatcherConfiguration().getTestConnectionBufferSize());
            Assert.assertTrue(configuration.getHttpMinServerConfiguration().getDispatcherConfiguration().getHint());

            // influxdb line TCP protocol
            Assert.assertEquals(11, configuration.getLineTcpReceiverConfiguration().getDispatcherConfiguration().getLimit());
            Assert.assertEquals(400_000, configuration.getLineTcpReceiverConfiguration().getDispatcherConfiguration().getTimeout());
            Assert.assertEquals(1_002, configuration.getLineTcpReceiverConfiguration().getDispatcherConfiguration().getQueueTimeout());
            Assert.assertEquals(32768, configuration.getLineTcpReceiverConfiguration().getDispatcherConfiguration().getRcvBufSize());
            Assert.assertTrue(configuration.getLineTcpReceiverConfiguration().getDispatcherConfiguration().getHint());

            // Pg wire
            Assert.assertEquals(11, configuration.getPGWireConfiguration().getDispatcherConfiguration().getLimit());
            Assert.assertEquals(400000, configuration.getPGWireConfiguration().getDispatcherConfiguration().getTimeout());
            Assert.assertEquals(1002, configuration.getPGWireConfiguration().getDispatcherConfiguration().getQueueTimeout());
            Assert.assertEquals(32768, configuration.getPGWireConfiguration().getDispatcherConfiguration().getRcvBufSize());
            Assert.assertEquals(32800, configuration.getPGWireConfiguration().getDispatcherConfiguration().getSndBufSize());
            Assert.assertTrue(configuration.getPGWireConfiguration().getDispatcherConfiguration().getHint());
        }
    }

    @Test
    public void testSetZeroKeepAlive() throws Exception {
        try (InputStream is = PropServerConfigurationTest.class.getResourceAsStream("/server-keep-alive.conf")) {
            Properties properties = new Properties();
            properties.load(is);

            PropServerConfiguration configuration = newPropServerConfiguration(root, properties, null, new BuildInformationHolder());
            Assert.assertNull(configuration.getHttpServerConfiguration().getStaticContentProcessorConfiguration().getKeepAliveHeader());
        }
    }

    @Test
    public void testSqlJitMode() throws Exception {
        Properties properties = new Properties();
        properties.setProperty("cairo.sql.jit.mode", "");
        PropServerConfiguration configuration = newPropServerConfiguration(root, properties, null, new BuildInformationHolder());
        Assert.assertEquals(SqlJitMode.JIT_MODE_ENABLED, configuration.getCairoConfiguration().getSqlJitMode());

        properties.setProperty("cairo.sql.jit.mode", "on");
        configuration = newPropServerConfiguration(root, properties, null, new BuildInformationHolder());
        Assert.assertEquals(SqlJitMode.JIT_MODE_ENABLED, configuration.getCairoConfiguration().getSqlJitMode());

        properties.setProperty("cairo.sql.jit.mode", "scalar");
        configuration = newPropServerConfiguration(root, properties, null, new BuildInformationHolder());
        Assert.assertEquals(SqlJitMode.JIT_MODE_FORCE_SCALAR, configuration.getCairoConfiguration().getSqlJitMode());

        properties.setProperty("cairo.sql.jit.mode", "off");
        configuration = newPropServerConfiguration(root, properties, null, new BuildInformationHolder());
        Assert.assertEquals(SqlJitMode.JIT_MODE_DISABLED, configuration.getCairoConfiguration().getSqlJitMode());

        properties.setProperty("cairo.sql.jit.mode", "foobar");
        configuration = newPropServerConfiguration(root, properties, null, new BuildInformationHolder());
        Assert.assertEquals(SqlJitMode.JIT_MODE_ENABLED, configuration.getCairoConfiguration().getSqlJitMode());
    }

    @Test
    public void testValidAllowedVolumePaths0() throws Exception {
        File volumeA = temp.newFolder("volumeA");
        File volumeB = temp.newFolder("volumeB");
        File volumeC = temp.newFolder("volumeC");
        try {
            String aliasA = "volumeA";
            String aliasB = "volumeB";
            String aliasC = "volumeC";
            String volumeAPath = volumeA.getAbsolutePath();
            String volumeBPath = volumeB.getAbsolutePath();
            String volumeCPath = volumeC.getAbsolutePath();
            Properties properties = new Properties();
            properties.setProperty(PropertyKey.CAIRO_VOLUMES.getPropertyPath(), "");
            Assert.assertNull(validate(properties));
            for (int i = 0; i < 20; i++) {
                sink.clear();
                loadVolumePath(aliasA, volumeAPath);
                sink.put(',');
                loadVolumePath(aliasB, volumeBPath);
                sink.put(',');
                loadVolumePath(aliasC, volumeCPath);
                properties.setProperty(PropertyKey.CAIRO_VOLUMES.getPropertyPath(), sink.toString());
                CairoConfiguration cairoConfig = newPropServerConfiguration(root, properties, null, new BuildInformationHolder()).getCairoConfiguration();

                Assert.assertNotNull(cairoConfig.getVolumeDefinitions().resolveAlias(aliasA));
                Assert.assertNotNull(cairoConfig.getVolumeDefinitions().resolveAlias(aliasB));
                Assert.assertNotNull(cairoConfig.getVolumeDefinitions().resolveAlias(aliasC));
                Assert.assertNull(cairoConfig.getVolumeDefinitions().resolveAlias("banana"));
            }
        } finally {
            Assert.assertTrue(volumeA.delete());
            Assert.assertTrue(volumeB.delete());
            Assert.assertTrue(volumeC.delete());
        }
    }

    @Test
    public void testValidAllowedVolumePaths1() throws Exception {
        String p = "   ";
        Properties properties = new Properties();
        properties.setProperty(PropertyKey.CAIRO_VOLUMES.getPropertyPath(), p);
        CairoConfiguration cairoConfig = newPropServerConfiguration(root, properties, null, new BuildInformationHolder()).getCairoConfiguration();
        Assert.assertNull(cairoConfig.getVolumeDefinitions().resolveAlias("banana"));
    }

    @Test
    public void testValidConfiguration() {
        Properties properties = new Properties();
        properties.setProperty("http.net.connection.rcvbuf", "10000");
        PropServerConfiguration.ValidationResult result = validate(properties);
        Assert.assertNull(result);
    }

    @Test
    public void testValidationIsOffByDefault() throws Exception {
        Properties properties = new Properties();
        properties.setProperty("this.will.not.throw", "Test");
        properties.setProperty("this.will.also.not", "throw");
        newPropServerConfiguration(root, properties, null, new BuildInformationHolder());
    }

    private void assertInputWorkRootCantBeSetTo(Properties properties, String value) throws JsonException {
        try {
            properties.setProperty(PropertyKey.CAIRO_SQL_COPY_ROOT.getPropertyPath(), value);
            properties.setProperty(PropertyKey.CAIRO_SQL_COPY_WORK_ROOT.getPropertyPath(), value);
            newPropServerConfiguration(root, properties, null, new BuildInformationHolder());
            Assert.fail("Should fail for " + value);
        } catch (ServerConfigurationException e) {
            TestUtils.assertContains(e.getMessage(), "cairo.sql.copy.work.root can't point to root, data, conf or snapshot dirs");
        }
    }

    private String getRelativePath(String path) {
        return path + File.separator + ".." + File.separator + new File(path).getName();
    }

    private void loadVolumePath(String alias, String volumePath) {
        randWhiteSpace();
        sink.put(alias);
        randWhiteSpace();
        sink.put("->");
        randWhiteSpace();
        sink.put(volumePath);
        randWhiteSpace();
    }

    private void randWhiteSpace() {
        for (int i = 0, n = Math.abs(rnd.nextInt()) % 4; i < n; i++) {
            sink.put(' ');
        }
    }

    private void testSetAllFromFile(CairoConfiguration configuration) {
        final FilesFacade ff = configuration.getFilesFacade();

        Assert.assertFalse(configuration.getCircuitBreakerConfiguration().isEnabled());
        Assert.assertEquals(500, configuration.getCircuitBreakerConfiguration().getCircuitBreakerThrottle());
        Assert.assertEquals(16, configuration.getCircuitBreakerConfiguration().getBufferSize());

        Assert.assertEquals(32, configuration.getTextConfiguration().getDateAdapterPoolCapacity());
        Assert.assertEquals(65536, configuration.getTextConfiguration().getJsonCacheLimit());
        Assert.assertEquals(8388608, configuration.getTextConfiguration().getJsonCacheSize());
        Assert.assertEquals(0.3d, configuration.getTextConfiguration().getMaxRequiredDelimiterStdDev(), 0.000000001);
        Assert.assertEquals(0.9d, configuration.getTextConfiguration().getMaxRequiredLineLengthStdDev(), 0.000000001);
        Assert.assertEquals(512, configuration.getTextConfiguration().getMetadataStringPoolCapacity());
        Assert.assertEquals(6144, configuration.getTextConfiguration().getRollBufferLimit());
        Assert.assertEquals(3072, configuration.getTextConfiguration().getRollBufferSize());
        Assert.assertEquals(400, configuration.getTextConfiguration().getTextAnalysisMaxLines());
        Assert.assertEquals(128, configuration.getTextConfiguration().getTextLexerStringPoolCapacity());
        Assert.assertEquals(512, configuration.getTextConfiguration().getTimestampAdapterPoolCapacity());
        Assert.assertEquals(8192, configuration.getTextConfiguration().getUtf8SinkSize());
        Assert.assertEquals(4194304, configuration.getSqlCopyBufferSize());
        Assert.assertEquals(64, configuration.getCopyPoolCapacity());
        Assert.assertEquals(8, configuration.getDoubleToStrCastScale());
        Assert.assertEquals(3, configuration.getFloatToStrCastScale());
        Assert.assertEquals("test-id-42", configuration.getSnapshotInstanceId());
        Assert.assertFalse(configuration.isSnapshotRecoveryEnabled());

        Assert.assertEquals(CommitMode.ASYNC, configuration.getCommitMode());
        Assert.assertEquals(12, configuration.getCreateAsSelectRetryCount());
        Assert.assertTrue(configuration.getDefaultSymbolCacheFlag());
        Assert.assertEquals(512, configuration.getDefaultSymbolCapacity());
        Assert.assertEquals(10, configuration.getFileOperationRetryCount());
        Assert.assertEquals(20_000, configuration.getIdleCheckInterval());
        Assert.assertEquals(42, configuration.getInactiveReaderMaxOpenPartitions());
        Assert.assertEquals(600_000, configuration.getInactiveReaderTTL());
        Assert.assertEquals(400_000, configuration.getInactiveWriterTTL());
        Assert.assertEquals(1024, configuration.getIndexValueBlockSize());
        Assert.assertEquals(23, configuration.getMaxSwapFileCount());
        Assert.assertEquals(509, configuration.getMkDirMode());
        Assert.assertEquals(509, configuration.getDetachedMkDirMode());
        Assert.assertEquals(1000000, configuration.getParallelIndexThreshold());
        Assert.assertEquals(42, configuration.getReaderPoolMaxSegments());
        Assert.assertEquals(5_000_000, configuration.getSpinLockTimeout());
        Assert.assertEquals(2048, configuration.getSqlCharacterStoreCapacity());
        Assert.assertEquals(128, configuration.getSqlCharacterStoreSequencePoolCapacity());
        Assert.assertEquals(2048, configuration.getSqlColumnPoolCapacity());
        Assert.assertEquals(1024, configuration.getSqlExpressionPoolCapacity());
        Assert.assertEquals(0.3, configuration.getSqlFastMapLoadFactor(), 0.0000001);
        Assert.assertEquals(32, configuration.getSqlJoinContextPoolCapacity());
        Assert.assertEquals(1024, configuration.getSqlLexerPoolCapacity());
        Assert.assertEquals(16, configuration.getSqlSmallMapKeyCapacity());
        Assert.assertEquals(42 * 1024, configuration.getSqlSmallMapPageSize());
        Assert.assertEquals(1026, configuration.getSqlMapMaxPages());
        Assert.assertEquals(128, configuration.getSqlMapMaxResizes());
        Assert.assertEquals(8, configuration.getSqlUnorderedMapMaxEntrySize());
        Assert.assertEquals(256, configuration.getSqlModelPoolCapacity());
        Assert.assertEquals(42, configuration.getSqlMaxNegativeLimit());
        Assert.assertEquals(10 * 1024 * 1024, configuration.getSqlSortKeyPageSize());
        Assert.assertEquals(256, configuration.getSqlSortKeyMaxPages());
        Assert.assertEquals(3 * 1024 * 1024, configuration.getSqlSortLightValuePageSize());
        Assert.assertEquals(1027, configuration.getSqlSortLightValueMaxPages());
        Assert.assertEquals(8 * 1024 * 1024, configuration.getSqlHashJoinValuePageSize());
        Assert.assertEquals(1024, configuration.getSqlHashJoinValueMaxPages());
        Assert.assertEquals(10000, configuration.getSqlLatestByRowCount());
        Assert.assertEquals(2 * 1024 * 1024, configuration.getSqlHashJoinLightValuePageSize());
        Assert.assertEquals(1025, configuration.getSqlHashJoinLightValueMaxPages());
        Assert.assertEquals(42, configuration.getSqlAsOfJoinLookAhead());
        Assert.assertEquals(4 * 1024 * 1024, configuration.getSqlSortValuePageSize());
        Assert.assertEquals(1028, configuration.getSqlSortValueMaxPages());
        Assert.assertEquals(1000000, configuration.getWorkStealTimeoutNanos());
        Assert.assertFalse(configuration.isParallelIndexingEnabled());
        Assert.assertEquals(8 * 1024, configuration.getSqlJoinMetadataPageSize());
        Assert.assertEquals(10_000, configuration.getSqlJoinMetadataMaxResizes());
        Assert.assertEquals(16, configuration.getBindVariablePoolSize());
        Assert.assertEquals(128, configuration.getQueryRegistryPoolSize());
        Assert.assertEquals(128, configuration.getCountDistinctCapacity());
        Assert.assertEquals(0.3, configuration.getCountDistinctLoadFactor(), 0.000001);

        Assert.assertEquals(256, configuration.getWindowColumnPoolCapacity());
        Assert.assertEquals(256, configuration.getSqlWindowMaxRecursion());
        Assert.assertEquals(512 * 1024, configuration.getSqlWindowTreeKeyPageSize());
        Assert.assertEquals(1031, configuration.getSqlWindowTreeKeyMaxPages());
        Assert.assertEquals(1024 * 1024, configuration.getSqlWindowStorePageSize());
        Assert.assertEquals(1029, configuration.getSqlWindowStoreMaxPages());
        Assert.assertEquals(524288, configuration.getSqlWindowRowIdPageSize());
        Assert.assertEquals(1030, configuration.getSqlWindowRowIdMaxPages());
        Assert.assertEquals(1024, configuration.getWithClauseModelPoolCapacity());
        Assert.assertEquals(512, configuration.getRenameTableModelPoolCapacity());
        Assert.assertEquals(128, configuration.getInsertPoolCapacity());
        Assert.assertEquals(256, configuration.getColumnCastModelPoolCapacity());
        Assert.assertEquals(64, configuration.getCreateTableModelPoolCapacity());
        Assert.assertEquals(2001, configuration.getSampleByIndexSearchPageSize());
        Assert.assertFalse(configuration.getSampleByDefaultAlignmentCalendar());
        Assert.assertEquals(16, configuration.getWriterCommandQueueCapacity());
        Assert.assertEquals(4096, configuration.getWriterCommandQueueSlotSize());
        Assert.assertEquals(333000, configuration.getWriterAsyncCommandBusyWaitTimeout());
        Assert.assertEquals(7770001, configuration.getWriterAsyncCommandMaxTimeout());
        Assert.assertEquals(15, configuration.getWriterTickRowsCountMod());
        Assert.assertEquals(ff.allowMixedIO(root), configuration.isWriterMixedIOEnabled());
        Assert.assertEquals(CairoConfiguration.O_DIRECT | CairoConfiguration.O_SYNC, configuration.getWriterFileOpenOpts());
        Assert.assertFalse(configuration.isIOURingEnabled());

        Assert.assertEquals(100_000, configuration.getMaxUncommittedRows());
        Assert.assertEquals(42_000_000, configuration.getO3MinLag());
        Assert.assertEquals(420_000_000, configuration.getO3MaxLag());
        Assert.assertEquals(262144, configuration.getO3ColumnMemorySize());
        Assert.assertEquals(65536, configuration.getSystemO3ColumnMemorySize());

        Assert.assertEquals(256, configuration.getSqlDistinctTimestampKeyCapacity());
        Assert.assertEquals(0.4, configuration.getSqlDistinctTimestampLoadFactor(), 0.001);

        Assert.assertFalse(configuration.isSqlParallelFilterEnabled());
        Assert.assertFalse(configuration.isSqlParallelFilterPreTouchEnabled());
        Assert.assertFalse(configuration.isSqlParallelGroupByEnabled());
        Assert.assertEquals(1000, configuration.getSqlPageFrameMaxRows());
        Assert.assertEquals(100, configuration.getSqlPageFrameMinRows());
        Assert.assertEquals(128, configuration.getPageFrameReduceShardCount());
        Assert.assertEquals(1024, configuration.getPageFrameReduceQueueCapacity());
        Assert.assertEquals(8, configuration.getPageFrameReduceRowIdListCapacity());
        Assert.assertEquals(4, configuration.getPageFrameReduceColumnListCapacity());
        Assert.assertEquals(2048, configuration.getGroupByMergeShardQueueCapacity());
        Assert.assertEquals(100, configuration.getGroupByShardingThreshold());
        Assert.assertEquals(4096, configuration.getGroupByAllocatorDefaultChunkSize());

        Assert.assertEquals(SqlJitMode.JIT_MODE_FORCE_SCALAR, configuration.getSqlJitMode());
        Assert.assertEquals(2048, configuration.getSqlJitIRMemoryPageSize());
        Assert.assertEquals(2, configuration.getSqlJitIRMemoryMaxPages());
        Assert.assertEquals(1024, configuration.getSqlJitBindVarsMemoryPageSize());
        Assert.assertEquals(1, configuration.getSqlJitBindVarsMemoryMaxPages());
        Assert.assertEquals(1024, configuration.getSqlJitPageAddressCacheThreshold());
        Assert.assertTrue(configuration.isSqlJitDebugEnabled());

        Assert.assertEquals(16384, configuration.getRndFunctionMemoryPageSize());
        Assert.assertEquals(32, configuration.getRndFunctionMemoryMaxPages());

        Assert.assertEquals(16, configuration.getPartitionPurgeListCapacity());

        Assert.assertTrue(configuration.getTelemetryConfiguration().getEnabled());
        Assert.assertEquals(512, configuration.getTelemetryConfiguration().getQueueCapacity());

        Assert.assertEquals(1048576, configuration.getDataAppendPageSize());
        Assert.assertEquals(131072, configuration.getSystemDataAppendPageSize());
        Assert.assertEquals(Files.PAGE_SIZE, configuration.getDataIndexKeyAppendPageSize());
        Assert.assertEquals(262144, configuration.getDataIndexValueAppendPageSize());
        Assert.assertEquals(131072, configuration.getMiscAppendPageSize());

        Assert.assertEquals(512, configuration.getColumnPurgeQueueCapacity());
        Assert.assertEquals(5.0, configuration.getColumnPurgeRetryDelayMultiplier(), 0.00001);
        Assert.assertEquals(30000000, configuration.getColumnPurgeRetryDelayLimit());
        Assert.assertEquals(30000, configuration.getColumnPurgeRetryDelay());

        Assert.assertEquals(255, configuration.getMaxFileNameLength());
        Assert.assertEquals(".detached", configuration.getAttachPartitionSuffix());
        Assert.assertTrue(configuration.attachPartitionCopy());

        Assert.assertEquals(333, configuration.getWalPurgeInterval());
        Assert.assertEquals(13, configuration.getWalRecreateDistressedSequencerAttempts());
        Assert.assertEquals(333303, configuration.getInactiveWalWriterTTL());
        Assert.assertEquals(128, configuration.getWalTxnNotificationQueueCapacity());
        Assert.assertTrue(configuration.isWalSupported());
        Assert.assertTrue(configuration.getWalEnabledDefault());
        Assert.assertFalse(configuration.isWalApplyEnabled());
        Assert.assertEquals(23, configuration.getWalApplyLookAheadTransactionCount());
        Assert.assertFalse(configuration.isTableTypeConversionEnabled());
        Assert.assertEquals(100, configuration.getWalWriterPoolMaxSegments());
        Assert.assertEquals(120, configuration.getO3LagCalculationWindowsSize());
        Assert.assertEquals(100, configuration.getWalSegmentRolloverRowCount());
        Assert.assertEquals(42.2d, configuration.getWalSquashUncommittedRowsMultiplier(), 0.00001);
        Assert.assertEquals(4242, configuration.getWalMaxLagTxnCount());
        Assert.assertEquals(262144, configuration.getWalDataAppendPageSize());
        Assert.assertEquals(524288, configuration.getSystemWalDataAppendPageSize());

        Assert.assertEquals(1, configuration.getO3LastPartitionMaxSplits());
        final long TB = (long) Numbers.SIZE_1MB * Numbers.SIZE_1MB;
        Assert.assertEquals(TB, configuration.getPartitionO3SplitMinSize());

        Assert.assertEquals(10 * Numbers.SIZE_1MB, configuration.getWalMaxLagSize());
        Assert.assertEquals(50, configuration.getWalMaxSegmentFileDescriptorsCache());
    }

    private PropServerConfiguration.ValidationResult validate(Properties properties) {
        return new PropServerConfiguration.PropertyValidator().validate(properties);
    }

    @NotNull
    protected PropServerConfiguration newPropServerConfiguration(
            String root,
            Properties properties,
            @Nullable Map<String, String> env,
            BuildInformation buildInformation
    ) throws ServerConfigurationException, JsonException {
        return new PropServerConfiguration(root, properties, env, PropServerConfigurationTest.LOG, buildInformation);
    }
}<|MERGE_RESOLUTION|>--- conflicted
+++ resolved
@@ -986,98 +986,7 @@
             Assert.assertEquals(4, configuration.getHttpServerConfiguration().getJsonQueryProcessorConfiguration().getFloatScale());
             Assert.assertSame(FilesFacadeImpl.INSTANCE, configuration.getHttpServerConfiguration().getJsonQueryProcessorConfiguration().getFilesFacade());
             Assert.assertEquals("Keep-Alive: timeout=10, max=50000" + Misc.EOL, configuration.getHttpServerConfiguration().getJsonQueryProcessorConfiguration().getKeepAliveHeader());
-<<<<<<< HEAD
-            Assert.assertEquals(8, configuration.getCairoConfiguration().getDoubleToStrCastScale());
-            Assert.assertEquals(3, configuration.getCairoConfiguration().getFloatToStrCastScale());
-            Assert.assertEquals("test-id-42", configuration.getCairoConfiguration().getSnapshotInstanceId());
-            Assert.assertFalse(configuration.getCairoConfiguration().isSnapshotRecoveryEnabled());
-
-            Assert.assertEquals(CommitMode.ASYNC, configuration.getCairoConfiguration().getCommitMode());
-            Assert.assertEquals(12, configuration.getCairoConfiguration().getCreateAsSelectRetryCount());
-            Assert.assertTrue(configuration.getCairoConfiguration().getDefaultSymbolCacheFlag());
-            Assert.assertEquals(512, configuration.getCairoConfiguration().getDefaultSymbolCapacity());
-            Assert.assertEquals(10, configuration.getCairoConfiguration().getFileOperationRetryCount());
-            Assert.assertEquals(20_000, configuration.getCairoConfiguration().getIdleCheckInterval());
-            Assert.assertEquals(42, configuration.getCairoConfiguration().getInactiveReaderMaxOpenPartitions());
-            Assert.assertEquals(600_000, configuration.getCairoConfiguration().getInactiveReaderTTL());
-            Assert.assertEquals(400_000, configuration.getCairoConfiguration().getInactiveWriterTTL());
-            Assert.assertEquals(1024, configuration.getCairoConfiguration().getIndexValueBlockSize());
-            Assert.assertEquals(23, configuration.getCairoConfiguration().getMaxSwapFileCount());
-            Assert.assertEquals(509, configuration.getCairoConfiguration().getMkDirMode());
-            Assert.assertEquals(509, configuration.getCairoConfiguration().getDetachedMkDirMode());
-            Assert.assertEquals(1000000, configuration.getCairoConfiguration().getParallelIndexThreshold());
-            Assert.assertEquals(42, configuration.getCairoConfiguration().getReaderPoolMaxSegments());
-            Assert.assertEquals(5_000_000, configuration.getCairoConfiguration().getSpinLockTimeout());
-            Assert.assertEquals(2048, configuration.getCairoConfiguration().getSqlCharacterStoreCapacity());
-            Assert.assertEquals(128, configuration.getCairoConfiguration().getSqlCharacterStoreSequencePoolCapacity());
-            Assert.assertEquals(2048, configuration.getCairoConfiguration().getSqlColumnPoolCapacity());
-            Assert.assertEquals(1024, configuration.getCairoConfiguration().getSqlExpressionPoolCapacity());
-            Assert.assertEquals(0.3, configuration.getCairoConfiguration().getSqlFastMapLoadFactor(), 0.0000001);
-            Assert.assertEquals(32, configuration.getCairoConfiguration().getSqlJoinContextPoolCapacity());
-            Assert.assertEquals(1024, configuration.getCairoConfiguration().getSqlLexerPoolCapacity());
-            Assert.assertEquals(16, configuration.getCairoConfiguration().getSqlSmallMapKeyCapacity());
-            Assert.assertEquals(42 * 1024, configuration.getCairoConfiguration().getSqlSmallMapPageSize());
-            Assert.assertEquals(1026, configuration.getCairoConfiguration().getSqlMapMaxPages());
-            Assert.assertEquals(128, configuration.getCairoConfiguration().getSqlMapMaxResizes());
-            Assert.assertEquals(8, configuration.getCairoConfiguration().getSqlUnorderedMapMaxEntrySize());
-            Assert.assertEquals(256, configuration.getCairoConfiguration().getSqlModelPoolCapacity());
-            Assert.assertEquals(42, configuration.getCairoConfiguration().getSqlMaxNegativeLimit());
-            Assert.assertEquals(10 * 1024 * 1024, configuration.getCairoConfiguration().getSqlSortKeyPageSize());
-            Assert.assertEquals(256, configuration.getCairoConfiguration().getSqlSortKeyMaxPages());
-            Assert.assertEquals(3 * 1024 * 1024, configuration.getCairoConfiguration().getSqlSortLightValuePageSize());
-            Assert.assertEquals(1027, configuration.getCairoConfiguration().getSqlSortLightValueMaxPages());
-            Assert.assertEquals(8 * 1024 * 1024, configuration.getCairoConfiguration().getSqlHashJoinValuePageSize());
-            Assert.assertEquals(1024, configuration.getCairoConfiguration().getSqlHashJoinValueMaxPages());
-            Assert.assertEquals(10000, configuration.getCairoConfiguration().getSqlLatestByRowCount());
-            Assert.assertEquals(2 * 1024 * 1024, configuration.getCairoConfiguration().getSqlHashJoinLightValuePageSize());
-            Assert.assertEquals(1025, configuration.getCairoConfiguration().getSqlHashJoinLightValueMaxPages());
-            Assert.assertEquals(42, configuration.getCairoConfiguration().getSqlAsOfJoinLookAhead());
-            Assert.assertEquals(4 * 1024 * 1024, configuration.getCairoConfiguration().getSqlSortValuePageSize());
-            Assert.assertEquals(1028, configuration.getCairoConfiguration().getSqlSortValueMaxPages());
-            Assert.assertEquals(1000000, configuration.getCairoConfiguration().getWorkStealTimeoutNanos());
-            Assert.assertFalse(configuration.getCairoConfiguration().isParallelIndexingEnabled());
-            Assert.assertEquals(8 * 1024, configuration.getCairoConfiguration().getSqlJoinMetadataPageSize());
-            Assert.assertEquals(10_000, configuration.getCairoConfiguration().getSqlJoinMetadataMaxResizes());
-            Assert.assertEquals(16, configuration.getCairoConfiguration().getBindVariablePoolSize());
-            Assert.assertEquals(128, configuration.getCairoConfiguration().getQueryRegistryPoolSize());
-            Assert.assertEquals(128, configuration.getCairoConfiguration().getCountDistinctCapacity());
-            Assert.assertEquals(0.3, configuration.getCairoConfiguration().getCountDistinctLoadFactor(), 0.000001);
-
-            Assert.assertEquals(256, configuration.getCairoConfiguration().getWindowColumnPoolCapacity());
-            Assert.assertEquals(256, configuration.getCairoConfiguration().getSqlWindowMaxRecursion());
-            Assert.assertEquals(512 * 1024, configuration.getCairoConfiguration().getSqlWindowTreeKeyPageSize());
-            Assert.assertEquals(1031, configuration.getCairoConfiguration().getSqlWindowTreeKeyMaxPages());
-            Assert.assertEquals(1024 * 1024, configuration.getCairoConfiguration().getSqlWindowStorePageSize());
-            Assert.assertEquals(1029, configuration.getCairoConfiguration().getSqlWindowStoreMaxPages());
-            Assert.assertEquals(524288, configuration.getCairoConfiguration().getSqlWindowRowIdPageSize());
-            Assert.assertEquals(1030, configuration.getCairoConfiguration().getSqlWindowRowIdMaxPages());
-            Assert.assertEquals(1024, configuration.getCairoConfiguration().getWithClauseModelPoolCapacity());
-            Assert.assertEquals(512, configuration.getCairoConfiguration().getRenameTableModelPoolCapacity());
-            Assert.assertEquals(128, configuration.getCairoConfiguration().getInsertModelPoolCapacity());
-            Assert.assertEquals(256, configuration.getCairoConfiguration().getColumnCastModelPoolCapacity());
-            Assert.assertEquals(64, configuration.getCairoConfiguration().getCreateTableModelPoolCapacity());
-            Assert.assertEquals(2001, configuration.getCairoConfiguration().getSampleByIndexSearchPageSize());
-            Assert.assertEquals(false, configuration.getCairoConfiguration().getSampleByDefaultAlignmentCalendar());
-            Assert.assertEquals(16, configuration.getCairoConfiguration().getWriterCommandQueueCapacity());
-            Assert.assertEquals(4096, configuration.getCairoConfiguration().getWriterCommandQueueSlotSize());
-            Assert.assertEquals(333000, configuration.getCairoConfiguration().getWriterAsyncCommandBusyWaitTimeout());
-            Assert.assertEquals(7770001, configuration.getCairoConfiguration().getWriterAsyncCommandMaxTimeout());
-            Assert.assertEquals(15, configuration.getCairoConfiguration().getWriterTickRowsCountMod());
-            Assert.assertEquals(ff.allowMixedIO(root), configuration.getCairoConfiguration().isWriterMixedIOEnabled());
-            Assert.assertEquals(CairoConfiguration.O_DIRECT | CairoConfiguration.O_SYNC, configuration.getCairoConfiguration().getWriterFileOpenOpts());
-            Assert.assertFalse(configuration.getCairoConfiguration().isIOURingEnabled());
-
-            Assert.assertEquals(100_000, configuration.getCairoConfiguration().getMaxUncommittedRows());
-            Assert.assertEquals(42_000_000, configuration.getCairoConfiguration().getO3MinLag());
-            Assert.assertEquals(420_000_000, configuration.getCairoConfiguration().getO3MaxLag());
-            Assert.assertEquals(262144, configuration.getCairoConfiguration().getO3ColumnMemorySize());
-            Assert.assertEquals(65536, configuration.getCairoConfiguration().getSystemO3ColumnMemorySize());
-
-            Assert.assertEquals(256, configuration.getCairoConfiguration().getSqlDistinctTimestampKeyCapacity());
-            Assert.assertEquals(0.4, configuration.getCairoConfiguration().getSqlDistinctTimestampLoadFactor(), 0.001);
-=======
-
->>>>>>> 06c0a7e2
+
 
             Assert.assertEquals(167903521, configuration.getLineUdpReceiverConfiguration().getBindIPv4Address());
             Assert.assertEquals(9915, configuration.getLineUdpReceiverConfiguration().getPort());
@@ -1438,7 +1347,7 @@
         Assert.assertEquals(1030, configuration.getSqlWindowRowIdMaxPages());
         Assert.assertEquals(1024, configuration.getWithClauseModelPoolCapacity());
         Assert.assertEquals(512, configuration.getRenameTableModelPoolCapacity());
-        Assert.assertEquals(128, configuration.getInsertPoolCapacity());
+        Assert.assertEquals(128, configuration.getInsertModelPoolCapacity());
         Assert.assertEquals(256, configuration.getColumnCastModelPoolCapacity());
         Assert.assertEquals(64, configuration.getCreateTableModelPoolCapacity());
         Assert.assertEquals(2001, configuration.getSampleByIndexSearchPageSize());
