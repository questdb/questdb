--- conflicted
+++ resolved
@@ -1733,15 +1733,16 @@
         final Rnd rnd = TestUtils.generateRandom(LOG);
 
         final ObjList<FuzzItem> pathsThatCanBePinned = new ObjList<>();
-<<<<<<< HEAD
-        pathsThatCanBePinned.add(new FuzzItem("http.context.import", "/imp", HttpFullFatServerConfiguration::getContextPathImport));
-        pathsThatCanBePinned.add(new FuzzItem("http.context.export", "/exp", HttpFullFatServerConfiguration::getContextPathExport));
-        pathsThatCanBePinned.add(new FuzzItem("http.context.settings", "/settings", HttpFullFatServerConfiguration::getContextPathSettings));
-        pathsThatCanBePinned.add(new FuzzItem("http.context.table.status", "/chk", HttpFullFatServerConfiguration::getContextPathTableStatus));
-        pathsThatCanBePinned.add(new FuzzItem("http.context.warnings", "/warnings", HttpFullFatServerConfiguration::getContextPathWarnings));
-        pathsThatCanBePinned.add(new FuzzItem("http.context.execute", "/exec", HttpFullFatServerConfiguration::getContextPathExec));
-        pathsThatCanBePinned.add(new FuzzItem("http.context.api.v1", "/api/v1", HttpFullFatServerConfiguration::getContextPathApiV1));
-=======
+
+
+        pathsThatCanBePinned.add(
+                new FuzzItem(
+                        "http.context.api.v1",
+                        "/api/v1",
+                        HttpFullFatServerConfiguration::getContextPathApiV1
+                )
+        );
+
         pathsThatCanBePinned.add(
                 new FuzzItem(
                         "http.context.import",
@@ -1790,7 +1791,6 @@
                 )
         );
 
->>>>>>> 9b83a6c9
         String webConsolePath = rnd.nextString(64);
         Properties properties = new Properties();
         properties.setProperty("http.context.web.console", webConsolePath);
