/*******************************************************************************
 *     ___                  _   ____  ____
 *    / _ \ _   _  ___  ___| |_|  _ \| __ )
 *   | | | | | | |/ _ \/ __| __| | | |  _ \
 *   | |_| | |_| |  __/\__ \ |_| |_| | |_) |
 *    \__\_\\__,_|\___||___/\__|____/|____/
 *
 *  Copyright (c) 2014-2019 Appsicle
 *  Copyright (c) 2019-2024 QuestDB
 *
 *  Licensed under the Apache License, Version 2.0 (the "License");
 *  you may not use this file except in compliance with the License.
 *  You may obtain a copy of the License at
 *
 *  http://www.apache.org/licenses/LICENSE-2.0
 *
 *  Unless required by applicable law or agreed to in writing, software
 *  distributed under the License is distributed on an "AS IS" BASIS,
 *  WITHOUT WARRANTIES OR CONDITIONS OF ANY KIND, either express or implied.
 *  See the License for the specific language governing permissions and
 *  limitations under the License.
 *
 ******************************************************************************/

package io.questdb.test;

import io.questdb.BuildInformation;
import io.questdb.BuildInformationHolder;
import io.questdb.PropServerConfiguration;
import io.questdb.PropertyKey;
import io.questdb.ServerConfigurationException;
import io.questdb.cairo.CairoConfiguration;
import io.questdb.cairo.CairoConfigurationWrapper;
import io.questdb.cairo.ColumnType;
import io.questdb.cairo.CommitMode;
import io.questdb.cairo.PartitionBy;
import io.questdb.cairo.SecurityContext;
import io.questdb.cairo.SqlJitMode;
import io.questdb.cairo.TableUtils;
import io.questdb.cutlass.http.HttpFullFatServerConfiguration;
import io.questdb.cutlass.json.JsonException;
import io.questdb.cutlass.line.LineHourTimestampAdapter;
import io.questdb.cutlass.line.LineMicroTimestampAdapter;
import io.questdb.cutlass.line.LineMilliTimestampAdapter;
import io.questdb.cutlass.line.LineMinuteTimestampAdapter;
import io.questdb.cutlass.line.LineNanoTimestampAdapter;
import io.questdb.cutlass.line.LineSecondTimestampAdapter;
import io.questdb.cutlass.pgwire.DefaultPGWireConfiguration;
import io.questdb.log.Log;
import io.questdb.log.LogFactory;
import io.questdb.network.EpollFacadeImpl;
import io.questdb.network.IOOperation;
import io.questdb.network.NetworkFacadeImpl;
import io.questdb.network.SelectFacadeImpl;
import io.questdb.std.Chars;
import io.questdb.std.Files;
import io.questdb.std.FilesFacade;
import io.questdb.std.FilesFacadeImpl;
import io.questdb.std.IntHashSet;
import io.questdb.std.Misc;
import io.questdb.std.NanosecondClockImpl;
import io.questdb.std.Numbers;
import io.questdb.std.NumericException;
import io.questdb.std.ObjList;
import io.questdb.std.Os;
import io.questdb.std.Rnd;
import io.questdb.std.Utf8SequenceObjHashMap;
import io.questdb.std.datetime.DateFormat;
import io.questdb.std.datetime.DateLocale;
import io.questdb.std.datetime.TimeZoneRules;
import io.questdb.std.datetime.microtime.MicrosecondClockImpl;
import io.questdb.std.datetime.microtime.TimestampFormatUtils;
import io.questdb.std.datetime.millitime.MillisecondClockImpl;
import io.questdb.std.str.StringSink;
import io.questdb.std.str.Utf8Sequence;
import io.questdb.std.str.Utf8String;
import io.questdb.std.str.Utf8s;
import io.questdb.test.tools.TestUtils;
import org.jetbrains.annotations.NotNull;
import org.junit.AfterClass;
import org.junit.Assert;
import org.junit.Assume;
import org.junit.BeforeClass;
import org.junit.ClassRule;
import org.junit.Test;
import org.junit.rules.TemporaryFolder;

import java.io.File;
import java.io.IOException;
import java.io.InputStream;
import java.util.HashMap;
import java.util.Map;
import java.util.Properties;
import java.util.function.Function;

public class PropServerConfigurationTest {
    @ClassRule
    public static final TemporaryFolder temp = new TemporaryFolder();
    protected static final Log LOG = LogFactory.getLog(PropServerConfigurationTest.class);
    protected static final Rnd rnd = new Rnd();
    protected static final StringSink sink = new StringSink();
    protected static String root;

    @AfterClass
    public static void afterClass() {
        TestUtils.removeTestPath(root);
    }

    @BeforeClass
    public static void setupMimeTypes() throws IOException {
        File root = new File(temp.getRoot(), "root");
        TestUtils.copyMimeTypes(root.getAbsolutePath());
        PropServerConfigurationTest.root = root.getAbsolutePath();
    }

    @Test
    public void testAllDefaults() throws Exception {
        Properties properties = new Properties();
        PropServerConfiguration configuration = newPropServerConfiguration(properties);
        FilesFacade ff = configuration.getCairoConfiguration().getFilesFacade();

        Assert.assertFalse(configuration.getCairoConfiguration().getLogLevelVerbose());
        Assert.assertEquals("Z", configuration.getCairoConfiguration().getLogTimestampTimezone());
        Assert.assertEquals(4, configuration.getHttpServerConfiguration().getHttpContextConfiguration().getConnectionPoolInitialCapacity());
        Assert.assertEquals(128, configuration.getHttpServerConfiguration().getHttpContextConfiguration().getConnectionStringPoolCapacity());
        Assert.assertEquals(512, configuration.getHttpServerConfiguration().getHttpContextConfiguration().getMultipartHeaderBufferSize());
        Assert.assertEquals(10_000, configuration.getHttpServerConfiguration().getHttpContextConfiguration().getMultipartIdleSpinCount());
        Assert.assertEquals(64448, configuration.getHttpServerConfiguration().getHttpContextConfiguration().getRequestHeaderBufferSize());
        Assert.assertFalse(configuration.getHttpServerConfiguration().haltOnError());
        Assert.assertEquals(-1, configuration.getHttpServerConfiguration().getHttpContextConfiguration().getJsonQueryConnectionLimit());
        Assert.assertEquals(-1, configuration.getHttpServerConfiguration().getHttpContextConfiguration().getIlpConnectionLimit());
        Assert.assertEquals(SecurityContext.AUTH_TYPE_NONE, configuration.getHttpServerConfiguration().getStaticContentProcessorConfiguration().getRequiredAuthType());
        Assert.assertTrue(configuration.getHttpServerConfiguration().isEnabled());
        Assert.assertFalse(configuration.getHttpServerConfiguration().getHttpContextConfiguration().getDumpNetworkTraffic());
        Assert.assertFalse(configuration.getHttpServerConfiguration().getHttpContextConfiguration().allowDeflateBeforeSend());
        Assert.assertTrue(configuration.getHttpServerConfiguration().isQueryCacheEnabled());
        Assert.assertEquals(8 * configuration.getWorkerPoolConfiguration().getWorkerCount(), configuration.getHttpServerConfiguration().getConcurrentCacheConfiguration().getBlocks());
        Assert.assertEquals(2 * configuration.getWorkerPoolConfiguration().getWorkerCount(), configuration.getHttpServerConfiguration().getConcurrentCacheConfiguration().getRows());

        Assert.assertEquals(10, configuration.getWorkerPoolConfiguration().getYieldThreshold());
        Assert.assertEquals(10000, configuration.getWorkerPoolConfiguration().getSleepThreshold());
        Assert.assertEquals(7000, configuration.getWorkerPoolConfiguration().getNapThreshold());
        Assert.assertEquals(10, configuration.getWorkerPoolConfiguration().getSleepTimeout());

        Assert.assertEquals(10, configuration.getHttpMinServerConfiguration().getYieldThreshold());
        Assert.assertEquals(100, configuration.getHttpMinServerConfiguration().getNapThreshold());
        Assert.assertEquals(100, configuration.getHttpMinServerConfiguration().getSleepThreshold());
        Assert.assertEquals(50, configuration.getHttpMinServerConfiguration().getSleepTimeout());
        Assert.assertEquals(1, configuration.getHttpMinServerConfiguration().getWorkerCount());

        // this is going to need interesting validation logic
        // configuration path is expected to be relative, and we need to check if absolute path is good
        Assert.assertEquals(
                new File(root, "public").getAbsolutePath(),
                configuration.getHttpServerConfiguration().getStaticContentProcessorConfiguration().getPublicDirectory()
        );

        Assert.assertEquals("Keep-Alive: timeout=5, max=10000" + Misc.EOL, configuration.getHttpServerConfiguration().getStaticContentProcessorConfiguration().getKeepAliveHeader());

        Assert.assertEquals(256, configuration.getHttpServerConfiguration().getLimit());
        Assert.assertEquals(256, configuration.getHttpServerConfiguration().getEventCapacity());
        Assert.assertEquals(256, configuration.getHttpServerConfiguration().getIOQueueCapacity());
        Assert.assertEquals(300000, configuration.getHttpServerConfiguration().getTimeout());
        Assert.assertEquals(5000, configuration.getHttpServerConfiguration().getQueueTimeout());
        Assert.assertEquals(256, configuration.getHttpServerConfiguration().getInterestQueueCapacity());
        Assert.assertEquals(IOOperation.READ, configuration.getHttpServerConfiguration().getInitialBias());
        Assert.assertEquals(256, configuration.getHttpServerConfiguration().getListenBacklog());
        Assert.assertEquals(2097152, configuration.getHttpServerConfiguration().getSendBufferSize());
        Assert.assertEquals(-1, configuration.getHttpServerConfiguration().getNetSendBufferSize());
        Assert.assertEquals(2097152, configuration.getHttpServerConfiguration().getRecvBufferSize());
        Assert.assertEquals(-1, configuration.getHttpServerConfiguration().getNetRecvBufferSize());
        Assert.assertEquals(10, configuration.getHttpServerConfiguration().getSleepTimeout());
        Assert.assertEquals(16, configuration.getCairoConfiguration().getTextConfiguration().getDateAdapterPoolCapacity());
        Assert.assertEquals(16384, configuration.getCairoConfiguration().getTextConfiguration().getJsonCacheLimit());
        Assert.assertEquals(8192, configuration.getCairoConfiguration().getTextConfiguration().getJsonCacheSize());
        Assert.assertEquals(0.1222d, configuration.getCairoConfiguration().getTextConfiguration().getMaxRequiredDelimiterStdDev(), 0.000000001);
        Assert.assertEquals(0.8, configuration.getCairoConfiguration().getTextConfiguration().getMaxRequiredLineLengthStdDev(), 0.000000001);
        Assert.assertEquals(128, configuration.getCairoConfiguration().getTextConfiguration().getMetadataStringPoolCapacity());
        Assert.assertEquals(1024 * 4096, configuration.getCairoConfiguration().getTextConfiguration().getRollBufferLimit());
        Assert.assertEquals(1024, configuration.getCairoConfiguration().getTextConfiguration().getRollBufferSize());
        Assert.assertEquals(1000, configuration.getCairoConfiguration().getTextConfiguration().getTextAnalysisMaxLines());
        Assert.assertEquals(64, configuration.getCairoConfiguration().getTextConfiguration().getTextLexerStringPoolCapacity());
        Assert.assertEquals(64, configuration.getCairoConfiguration().getTextConfiguration().getTimestampAdapterPoolCapacity());
        Assert.assertEquals(4096, configuration.getCairoConfiguration().getTextConfiguration().getUtf8SinkSize());
        Assert.assertEquals(0, configuration.getHttpServerConfiguration().getBindIPv4Address());
        Assert.assertEquals(9000, configuration.getHttpServerConfiguration().getBindPort());

        Assert.assertEquals(1_000_000, configuration.getHttpServerConfiguration().getJsonQueryProcessorConfiguration().getConnectionCheckFrequency());
        Assert.assertEquals(4, configuration.getHttpServerConfiguration().getJsonQueryProcessorConfiguration().getFloatScale());
        Assert.assertEquals(12, configuration.getHttpServerConfiguration().getJsonQueryProcessorConfiguration().getDoubleScale());
        Assert.assertEquals("Keep-Alive: timeout=5, max=10000" + Misc.EOL, configuration.getHttpServerConfiguration().getJsonQueryProcessorConfiguration().getKeepAliveHeader());

        Assert.assertFalse(configuration.getHttpServerConfiguration().isPessimisticHealthCheckEnabled());
        Assert.assertEquals(SecurityContext.AUTH_TYPE_CREDENTIALS, configuration.getHttpServerConfiguration().getRequiredAuthType());
        Assert.assertFalse(configuration.getHttpMinServerConfiguration().isPessimisticHealthCheckEnabled());
        Assert.assertEquals(SecurityContext.AUTH_TYPE_CREDENTIALS, configuration.getHttpMinServerConfiguration().getRequiredAuthType());

        Assert.assertFalse(configuration.getHttpServerConfiguration().getHttpContextConfiguration().readOnlySecurityContext());
        Assert.assertEquals(Long.MAX_VALUE, configuration.getHttpServerConfiguration().getJsonQueryProcessorConfiguration().getMaxQueryResponseRowLimit());
        Assert.assertTrue(configuration.getCairoConfiguration().getCircuitBreakerConfiguration().isEnabled());
        Assert.assertEquals(2_000_000, configuration.getCairoConfiguration().getCircuitBreakerConfiguration().getCircuitBreakerThrottle());
        Assert.assertEquals(64, configuration.getCairoConfiguration().getCircuitBreakerConfiguration().getBufferSize());

        Assert.assertTrue(configuration.getCairoConfiguration().getLogSqlQueryProgressExe());

        Assert.assertEquals(CommitMode.NOSYNC, configuration.getCairoConfiguration().getCommitMode());
        Assert.assertEquals(2097152, configuration.getCairoConfiguration().getSqlCopyBufferSize());
        Assert.assertEquals(32, configuration.getCairoConfiguration().getCopyPoolCapacity());
        Assert.assertEquals(5, configuration.getCairoConfiguration().getCreateAsSelectRetryCount());
<<<<<<< HEAD
        Assert.assertTrue(configuration.getCairoConfiguration().isMatViewEnabled());
        Assert.assertEquals(10, configuration.getCairoConfiguration().getMatViewMaxRecompileAttempts());
=======
        Assert.assertFalse(configuration.getCairoConfiguration().isMatViewEnabled());
        Assert.assertEquals(60_000_000, configuration.getCairoConfiguration().getMatViewMinRefreshInterval());
        Assert.assertEquals(10, configuration.getCairoConfiguration().getMatViewMaxRefreshRetries());
        Assert.assertEquals(200, configuration.getCairoConfiguration().getMatViewRefreshOomRetryTimeout());
>>>>>>> 33714477
        Assert.assertEquals(1_000_000, configuration.getCairoConfiguration().getMatViewInsertAsSelectBatchSize());
        Assert.assertEquals(10_000_000, configuration.getCairoConfiguration().getMatViewRowsPerQueryEstimate());
        Assert.assertTrue(configuration.getCairoConfiguration().isMatViewParallelSqlEnabled());
        Assert.assertTrue(configuration.getCairoConfiguration().getDefaultSymbolCacheFlag());
        Assert.assertEquals(256, configuration.getCairoConfiguration().getDefaultSymbolCapacity());
        Assert.assertEquals(30, configuration.getCairoConfiguration().getFileOperationRetryCount());
        Assert.assertEquals(300000, configuration.getCairoConfiguration().getIdleCheckInterval());
        Assert.assertEquals(10000, configuration.getCairoConfiguration().getInactiveReaderMaxOpenPartitions());
        Assert.assertEquals(120_000, configuration.getCairoConfiguration().getInactiveReaderTTL());
        Assert.assertEquals(600_000, configuration.getCairoConfiguration().getInactiveWriterTTL());
        Assert.assertEquals(256, configuration.getCairoConfiguration().getIndexValueBlockSize());
        Assert.assertEquals(30, configuration.getCairoConfiguration().getMaxSwapFileCount());
        Assert.assertEquals(509, configuration.getCairoConfiguration().getMkDirMode());
        Assert.assertEquals(509, configuration.getCairoConfiguration().getDetachedMkDirMode());
        Assert.assertEquals(8, configuration.getCairoConfiguration().getBindVariablePoolSize());
        Assert.assertEquals(32, configuration.getCairoConfiguration().getQueryRegistryPoolSize());
        Assert.assertEquals(3, configuration.getCairoConfiguration().getCountDistinctCapacity());
        Assert.assertEquals(0.75, configuration.getCairoConfiguration().getCountDistinctLoadFactor(), 0.000001);

        Assert.assertEquals(100000, configuration.getCairoConfiguration().getParallelIndexThreshold());
        Assert.assertEquals(10, configuration.getCairoConfiguration().getReaderPoolMaxSegments());
        Assert.assertEquals(1_000, configuration.getCairoConfiguration().getSpinLockTimeout());
        Assert.assertEquals(1024, configuration.getCairoConfiguration().getSqlCharacterStoreCapacity());
        Assert.assertEquals(64, configuration.getCairoConfiguration().getSqlCharacterStoreSequencePoolCapacity());
        Assert.assertEquals(4096, configuration.getCairoConfiguration().getSqlColumnPoolCapacity());
        Assert.assertEquals(8192, configuration.getCairoConfiguration().getSqlExpressionPoolCapacity());
        Assert.assertEquals(0.7, configuration.getCairoConfiguration().getSqlFastMapLoadFactor(), 0.0000001);
        Assert.assertEquals(64, configuration.getCairoConfiguration().getSqlJoinContextPoolCapacity());
        Assert.assertEquals(2048, configuration.getCairoConfiguration().getSqlLexerPoolCapacity());
        Assert.assertEquals(32, configuration.getCairoConfiguration().getSqlSmallMapKeyCapacity());
        Assert.assertEquals(32 * 1024, configuration.getCairoConfiguration().getSqlSmallMapPageSize());
        Assert.assertEquals(Integer.MAX_VALUE, configuration.getCairoConfiguration().getSqlMapMaxPages());
        Assert.assertEquals(Integer.MAX_VALUE, configuration.getCairoConfiguration().getSqlMapMaxResizes());
        Assert.assertEquals(32, configuration.getCairoConfiguration().getSqlUnorderedMapMaxEntrySize());
        Assert.assertEquals(1024, configuration.getCairoConfiguration().getSqlModelPoolCapacity());
        Assert.assertEquals(10_000, configuration.getCairoConfiguration().getSqlMaxNegativeLimit());
        Assert.assertEquals(128 * 1024, configuration.getCairoConfiguration().getSqlSortKeyPageSize());
        Assert.assertEquals(Integer.MAX_VALUE, configuration.getCairoConfiguration().getSqlSortKeyMaxPages());
        Assert.assertEquals(128 * 1024, configuration.getCairoConfiguration().getSqlSortLightValuePageSize());
        Assert.assertEquals(Integer.MAX_VALUE, configuration.getCairoConfiguration().getSqlSortLightValueMaxPages());
        Assert.assertEquals(16 * 1024 * 1024, configuration.getCairoConfiguration().getSqlHashJoinValuePageSize());
        Assert.assertEquals(Integer.MAX_VALUE, configuration.getCairoConfiguration().getSqlHashJoinValueMaxPages());
        Assert.assertEquals(1000, configuration.getCairoConfiguration().getSqlLatestByRowCount());
        Assert.assertEquals(128 * 1024, configuration.getCairoConfiguration().getSqlHashJoinLightValuePageSize());
        Assert.assertEquals(Integer.MAX_VALUE, configuration.getCairoConfiguration().getSqlHashJoinLightValueMaxPages());
        Assert.assertEquals(100, configuration.getCairoConfiguration().getSqlAsOfJoinLookAhead());
        Assert.assertTrue(configuration.getCairoConfiguration().useFastAsOfJoin());
        Assert.assertEquals(16 * 1024 * 1024, configuration.getCairoConfiguration().getSqlSortValuePageSize());
        Assert.assertEquals(Integer.MAX_VALUE, configuration.getCairoConfiguration().getSqlSortValueMaxPages());
        Assert.assertEquals(10000, configuration.getCairoConfiguration().getWorkStealTimeoutNanos());
        Assert.assertTrue(configuration.getCairoConfiguration().isParallelIndexingEnabled());
        Assert.assertEquals(16 * 1024, configuration.getCairoConfiguration().getSqlJoinMetadataPageSize());
        Assert.assertEquals(Integer.MAX_VALUE, configuration.getCairoConfiguration().getSqlJoinMetadataMaxResizes());
        Assert.assertEquals(64, configuration.getCairoConfiguration().getWindowColumnPoolCapacity());
        Assert.assertEquals(128, configuration.getCairoConfiguration().getSqlWindowMaxRecursion());
        Assert.assertEquals(512 * 1024, configuration.getCairoConfiguration().getSqlWindowTreeKeyPageSize());
        Assert.assertEquals(Integer.MAX_VALUE, configuration.getCairoConfiguration().getSqlWindowTreeKeyMaxPages());
        Assert.assertEquals(1024 * 1024, configuration.getCairoConfiguration().getSqlWindowStorePageSize());
        Assert.assertEquals(Integer.MAX_VALUE, configuration.getCairoConfiguration().getSqlWindowStoreMaxPages());
        Assert.assertEquals(512 * 1024, configuration.getCairoConfiguration().getSqlWindowRowIdPageSize());
        Assert.assertEquals(Integer.MAX_VALUE, configuration.getCairoConfiguration().getSqlWindowRowIdMaxPages());
        Assert.assertEquals(128, configuration.getCairoConfiguration().getWithClauseModelPoolCapacity());
        Assert.assertEquals(16, configuration.getCairoConfiguration().getRenameTableModelPoolCapacity());
        Assert.assertEquals(64, configuration.getCairoConfiguration().getInsertModelPoolCapacity());
        Assert.assertEquals(1_000_000, configuration.getCairoConfiguration().getInsertModelBatchSize());
        Assert.assertEquals(16, configuration.getCairoConfiguration().getCreateTableColumnModelPoolCapacity());
        Assert.assertEquals(1_000_000, configuration.getCairoConfiguration().getCreateTableModelBatchSize());
        Assert.assertEquals(1, configuration.getCairoConfiguration().getPartitionPurgeListCapacity());
        Assert.assertEquals(ff.allowMixedIO(root), configuration.getCairoConfiguration().isWriterMixedIOEnabled());
        Assert.assertEquals(CairoConfiguration.O_NONE, configuration.getCairoConfiguration().getWriterFileOpenOpts());
        Assert.assertTrue(configuration.getCairoConfiguration().isIOURingEnabled());

        // cannot assert for exact number as it is platform dependant
        Assert.assertTrue(configuration.getCairoConfiguration().getSqlCompilerPoolCapacity() > 0);

        Assert.assertEquals(0, configuration.getLineUdpReceiverConfiguration().getBindIPv4Address());
        Assert.assertEquals(9009, configuration.getLineUdpReceiverConfiguration().getPort());
        Assert.assertEquals(-402587133, configuration.getLineUdpReceiverConfiguration().getGroupIPv4Address());
        Assert.assertEquals(1000000, configuration.getLineUdpReceiverConfiguration().getCommitRate());
        Assert.assertEquals(PartitionBy.DAY, configuration.getLineUdpReceiverConfiguration().getDefaultPartitionBy());
        Assert.assertEquals(2048, configuration.getLineUdpReceiverConfiguration().getMsgBufferSize());
        Assert.assertEquals(10000, configuration.getLineUdpReceiverConfiguration().getMsgCount());
        Assert.assertEquals(8388608, configuration.getLineUdpReceiverConfiguration().getReceiveBufferSize());
        Assert.assertFalse(configuration.getLineUdpReceiverConfiguration().isEnabled());
        Assert.assertEquals(-1, configuration.getLineUdpReceiverConfiguration().ownThreadAffinity());
        Assert.assertFalse(configuration.getLineUdpReceiverConfiguration().ownThread());

        Assert.assertTrue(configuration.getCairoConfiguration().isSqlParallelFilterPreTouchEnabled());
        Assert.assertEquals(0.05, configuration.getCairoConfiguration().getSqlParallelFilterPreTouchThreshold(), 0.000001);
        Assert.assertTrue(configuration.getCairoConfiguration().isSqlParallelGroupByEnabled());
        Assert.assertTrue(configuration.getCairoConfiguration().isSqlParallelReadParquetEnabled());
        Assert.assertEquals(16, configuration.getCairoConfiguration().getSqlParallelWorkStealingThreshold());
        Assert.assertEquals(3, configuration.getCairoConfiguration().getSqlParquetFrameCacheCapacity());
        Assert.assertEquals(1_000_000, configuration.getCairoConfiguration().getSqlPageFrameMaxRows());
        Assert.assertEquals(100_000, configuration.getCairoConfiguration().getSqlPageFrameMinRows());
        Assert.assertEquals(256, configuration.getCairoConfiguration().getPageFrameReduceRowIdListCapacity());
        Assert.assertEquals(16, configuration.getCairoConfiguration().getPageFrameReduceColumnListCapacity());
        Assert.assertEquals(100_000, configuration.getCairoConfiguration().getGroupByShardingThreshold());
        Assert.assertTrue(configuration.getCairoConfiguration().isGroupByPresizeEnabled());
        Assert.assertEquals(100_000_000, configuration.getCairoConfiguration().getGroupByPresizeMaxCapacity());
        Assert.assertEquals(Numbers.SIZE_1GB, configuration.getCairoConfiguration().getGroupByPresizeMaxHeapSize());
        Assert.assertEquals(128 * 1024, configuration.getCairoConfiguration().getGroupByAllocatorDefaultChunkSize());
        Assert.assertTrue(configuration.getCairoConfiguration().isSqlOrderBySortEnabled());
        Assert.assertEquals(600, configuration.getCairoConfiguration().getSqlOrderByRadixSortThreshold());

        Assert.assertEquals(SqlJitMode.JIT_MODE_ENABLED, configuration.getCairoConfiguration().getSqlJitMode());
        Assert.assertEquals(8192, configuration.getCairoConfiguration().getSqlJitIRMemoryPageSize());
        Assert.assertEquals(8, configuration.getCairoConfiguration().getSqlJitIRMemoryMaxPages());
        Assert.assertEquals(4096, configuration.getCairoConfiguration().getSqlJitBindVarsMemoryPageSize());
        Assert.assertEquals(8, configuration.getCairoConfiguration().getSqlJitBindVarsMemoryMaxPages());
        Assert.assertEquals(1024 * 1024, configuration.getCairoConfiguration().getSqlJitPageAddressCacheThreshold());
        Assert.assertFalse(configuration.getCairoConfiguration().isSqlJitDebugEnabled());

        Assert.assertEquals(8192, configuration.getCairoConfiguration().getRndFunctionMemoryPageSize());
        Assert.assertEquals(128, configuration.getCairoConfiguration().getRndFunctionMemoryMaxPages());

        // statics
        Assert.assertSame(FilesFacadeImpl.INSTANCE, configuration.getHttpServerConfiguration().getStaticContentProcessorConfiguration().getFilesFacade());
        Assert.assertSame(MillisecondClockImpl.INSTANCE, configuration.getHttpServerConfiguration().getClock());
        Assert.assertSame(MillisecondClockImpl.INSTANCE, configuration.getHttpServerConfiguration().getHttpContextConfiguration().getMillisecondClock());
        Assert.assertSame(NanosecondClockImpl.INSTANCE, configuration.getHttpServerConfiguration().getHttpContextConfiguration().getNanosecondClock());
        Assert.assertSame(NetworkFacadeImpl.INSTANCE, configuration.getHttpServerConfiguration().getNetworkFacade());
        Assert.assertSame(EpollFacadeImpl.INSTANCE, configuration.getHttpServerConfiguration().getEpollFacade());
        Assert.assertSame(SelectFacadeImpl.INSTANCE, configuration.getHttpServerConfiguration().getSelectFacade());
        Assert.assertEquals(64, configuration.getHttpServerConfiguration().getTestConnectionBufferSize());
        Assert.assertTrue(FilesFacadeImpl.class.isAssignableFrom(configuration.getCairoConfiguration().getFilesFacade().getClass()));
        Assert.assertSame(MillisecondClockImpl.INSTANCE, configuration.getCairoConfiguration().getMillisecondClock());
        Assert.assertSame(MicrosecondClockImpl.INSTANCE, configuration.getCairoConfiguration().getMicrosecondClock());
        Assert.assertSame(NetworkFacadeImpl.INSTANCE, configuration.getLineUdpReceiverConfiguration().getNetworkFacade());
        Assert.assertEquals("http-server", configuration.getHttpServerConfiguration().getDispatcherLogName());

        TestUtils.assertEquals(new File(root, "db").getAbsolutePath(), configuration.getCairoConfiguration().getDbRoot());
        TestUtils.assertEquals(new File(root, "conf").getAbsolutePath(), configuration.getCairoConfiguration().getConfRoot());
        TestUtils.assertEquals(new File(root, TableUtils.LEGACY_CHECKPOINT_DIRECTORY).getAbsolutePath(), configuration.getCairoConfiguration().getLegacyCheckpointRoot());
        TestUtils.assertEquals(new File(root, TableUtils.CHECKPOINT_DIRECTORY).getAbsolutePath(), configuration.getCairoConfiguration().getCheckpointRoot());

        Assert.assertEquals("", configuration.getCairoConfiguration().getSnapshotInstanceId());
        Assert.assertTrue(configuration.getCairoConfiguration().isCheckpointRecoveryEnabled());

        // assert mime types
        TestUtils.assertEquals("application/json", configuration.getHttpServerConfiguration().getStaticContentProcessorConfiguration().getMimeTypesCache().get(new Utf8String("json")));

        Assert.assertEquals(500_000, configuration.getCairoConfiguration().getMaxUncommittedRows());
        Assert.assertEquals(1_000_000, configuration.getCairoConfiguration().getO3MinLag());
        Assert.assertEquals(600_000_000, configuration.getCairoConfiguration().getO3MaxLag());
        Assert.assertEquals(8388608, configuration.getCairoConfiguration().getO3ColumnMemorySize());
        Assert.assertEquals(262144, configuration.getCairoConfiguration().getSystemO3ColumnMemorySize());

        // influxdb line TCP protocol
        Assert.assertTrue(configuration.getLineTcpReceiverConfiguration().isEnabled());
        Assert.assertTrue(configuration.getLineTcpReceiverConfiguration().logMessageOnError());
        Assert.assertEquals(256, configuration.getLineTcpReceiverConfiguration().getLimit());
        Assert.assertEquals(0, configuration.getLineTcpReceiverConfiguration().getBindIPv4Address());
        Assert.assertEquals(9009, configuration.getLineTcpReceiverConfiguration().getBindPort());
        Assert.assertEquals(256, configuration.getLineTcpReceiverConfiguration().getEventCapacity());
        Assert.assertEquals(256, configuration.getLineTcpReceiverConfiguration().getIOQueueCapacity());
        Assert.assertEquals(0, configuration.getLineTcpReceiverConfiguration().getTimeout());
        Assert.assertEquals(5000, configuration.getLineTcpReceiverConfiguration().getQueueTimeout());
        Assert.assertEquals(256, configuration.getLineTcpReceiverConfiguration().getInterestQueueCapacity());
        Assert.assertEquals(256, configuration.getLineTcpReceiverConfiguration().getListenBacklog());
        Assert.assertEquals(64, configuration.getLineTcpReceiverConfiguration().getTestConnectionBufferSize());
        Assert.assertEquals(8, configuration.getLineTcpReceiverConfiguration().getConnectionPoolInitialCapacity());
        Assert.assertEquals(LineNanoTimestampAdapter.INSTANCE, configuration.getLineTcpReceiverConfiguration().getTimestampAdapter().getDefaultAdapter());
        Assert.assertEquals(131072, configuration.getLineTcpReceiverConfiguration().getRecvBufferSize());
        Assert.assertEquals(-1, configuration.getLineTcpReceiverConfiguration().getNetRecvBufferSize());
        Assert.assertEquals(-1, configuration.getLineTcpReceiverConfiguration().getSendBufferSize());
        Assert.assertEquals(-1, configuration.getLineTcpReceiverConfiguration().getNetSendBufferSize());
        Assert.assertEquals(32768, configuration.getLineTcpReceiverConfiguration().getMaxMeasurementSize());
        Assert.assertEquals(128, configuration.getLineTcpReceiverConfiguration().getWriterQueueCapacity());
        Assert.assertEquals(0, configuration.getLineTcpReceiverConfiguration().getWriterWorkerPoolConfiguration().getWorkerCount());
        Assert.assertEquals(10, configuration.getLineTcpReceiverConfiguration().getWriterWorkerPoolConfiguration().getYieldThreshold());
        Assert.assertEquals(7_000, configuration.getLineTcpReceiverConfiguration().getWriterWorkerPoolConfiguration().getNapThreshold());
        Assert.assertEquals(10_000, configuration.getLineTcpReceiverConfiguration().getWriterWorkerPoolConfiguration().getSleepThreshold());
        Assert.assertArrayEquals(new int[]{}, configuration.getLineTcpReceiverConfiguration().getWriterWorkerPoolConfiguration().getWorkerAffinity());
        Assert.assertFalse(configuration.getLineTcpReceiverConfiguration().getWriterWorkerPoolConfiguration().haltOnError());
        Assert.assertEquals(10, configuration.getLineTcpReceiverConfiguration().getIOWorkerPoolConfiguration().getYieldThreshold());
        Assert.assertEquals(7_000, configuration.getLineTcpReceiverConfiguration().getIOWorkerPoolConfiguration().getNapThreshold());
        Assert.assertEquals(10_000, configuration.getLineTcpReceiverConfiguration().getIOWorkerPoolConfiguration().getSleepThreshold());
        Assert.assertFalse(configuration.getLineTcpReceiverConfiguration().getIOWorkerPoolConfiguration().haltOnError());
        Assert.assertEquals(1000, configuration.getLineTcpReceiverConfiguration().getMaintenanceInterval());
        Assert.assertEquals(PropServerConfiguration.COMMIT_INTERVAL_DEFAULT, configuration.getLineTcpReceiverConfiguration().getCommitIntervalDefault());
        Assert.assertEquals(PartitionBy.DAY, configuration.getLineTcpReceiverConfiguration().getDefaultPartitionBy());
        Assert.assertEquals(500, configuration.getLineTcpReceiverConfiguration().getWriterIdleTimeout());
        Assert.assertEquals(0, configuration.getCairoConfiguration().getSampleByIndexSearchPageSize());
        Assert.assertTrue(configuration.getCairoConfiguration().getSampleByDefaultAlignmentCalendar());
        Assert.assertEquals(32, configuration.getCairoConfiguration().getWriterCommandQueueCapacity());
        Assert.assertEquals(2048, configuration.getCairoConfiguration().getWriterCommandQueueSlotSize());
        Assert.assertEquals(500, configuration.getCairoConfiguration().getWriterAsyncCommandBusyWaitTimeout());
        Assert.assertEquals(30_000, configuration.getCairoConfiguration().getWriterAsyncCommandMaxTimeout());
        Assert.assertEquals(1023, configuration.getCairoConfiguration().getWriterTickRowsCountMod());
        Assert.assertEquals(ColumnType.DOUBLE, configuration.getLineTcpReceiverConfiguration().getDefaultColumnTypeForFloat());
        Assert.assertEquals(ColumnType.LONG, configuration.getLineTcpReceiverConfiguration().getDefaultColumnTypeForInteger());
        Assert.assertFalse(configuration.getLineTcpReceiverConfiguration().isUseLegacyStringDefault());
        Assert.assertTrue(configuration.getLineTcpReceiverConfiguration().getDisconnectOnError());

        Assert.assertTrue(configuration.getHttpServerConfiguration().getLineHttpProcessorConfiguration().logMessageOnError());

        Assert.assertTrue(configuration.getHttpServerConfiguration().getHttpContextConfiguration().getServerKeepAlive());
        Assert.assertEquals("HTTP/1.1 ", configuration.getHttpServerConfiguration().getHttpContextConfiguration().getHttpVersion());

        Assert.assertEquals("[DEVELOPMENT]", configuration.getCairoConfiguration().getBuildInformation().getSwVersion());
        Assert.assertEquals("unknown", configuration.getCairoConfiguration().getBuildInformation().getJdkVersion());
        Assert.assertEquals("unknown", configuration.getCairoConfiguration().getBuildInformation().getCommitHash());

        Assert.assertFalse(configuration.getMetricsConfiguration().isEnabled());
        Assert.assertFalse(configuration.getCairoConfiguration().isQueryTracingEnabled());

        Assert.assertEquals(4, configuration.getCairoConfiguration().getQueryCacheEventQueueCapacity());
        Assert.assertEquals(16777216, configuration.getCairoConfiguration().getDataAppendPageSize());
        Assert.assertEquals(262144, configuration.getCairoConfiguration().getSystemDataAppendPageSize());
        Assert.assertEquals(524288, configuration.getCairoConfiguration().getDataIndexKeyAppendPageSize());
        Assert.assertEquals(16777216, configuration.getCairoConfiguration().getDataIndexValueAppendPageSize());
        Assert.assertEquals(Files.PAGE_SIZE, configuration.getCairoConfiguration().getMiscAppendPageSize());
        Assert.assertEquals(2.0, configuration.getHttpServerConfiguration().getWaitProcessorConfiguration().getExponentialWaitMultiplier(), 0.00001);

        Assert.assertEquals(128, configuration.getCairoConfiguration().getColumnPurgeQueueCapacity());
        Assert.assertEquals(10.0, configuration.getCairoConfiguration().getColumnPurgeRetryDelayMultiplier(), 0.00001);
        Assert.assertEquals(60000000, configuration.getCairoConfiguration().getColumnPurgeRetryDelayLimit());
        Assert.assertEquals(10000, configuration.getCairoConfiguration().getColumnPurgeRetryDelay());

        // PG wire
        Assert.assertEquals(64, configuration.getPGWireConfiguration().getLimit());
        Assert.assertEquals(64, configuration.getPGWireConfiguration().getTestConnectionBufferSize());
        Assert.assertEquals(2, configuration.getPGWireConfiguration().getBinParamCountCapacity());
        Assert.assertTrue(configuration.getPGWireConfiguration().isSelectCacheEnabled());
        Assert.assertEquals(8 * configuration.getWorkerPoolConfiguration().getWorkerCount(), configuration.getPGWireConfiguration().getConcurrentCacheConfiguration().getBlocks());
        Assert.assertEquals(2 * configuration.getWorkerPoolConfiguration().getWorkerCount(), configuration.getPGWireConfiguration().getConcurrentCacheConfiguration().getRows());
        Assert.assertTrue(configuration.getPGWireConfiguration().isInsertCacheEnabled());
        Assert.assertEquals(4, configuration.getPGWireConfiguration().getInsertCacheBlockCount());
        Assert.assertEquals(4, configuration.getPGWireConfiguration().getInsertCacheRowCount());
        Assert.assertTrue(configuration.getPGWireConfiguration().isUpdateCacheEnabled());
        Assert.assertEquals(4, configuration.getPGWireConfiguration().getUpdateCacheBlockCount());
        Assert.assertEquals(4, configuration.getPGWireConfiguration().getUpdateCacheRowCount());
        Assert.assertFalse(configuration.getPGWireConfiguration().readOnlySecurityContext());
        Assert.assertEquals("quest", configuration.getPGWireConfiguration().getDefaultPassword());
        Assert.assertEquals("admin", configuration.getPGWireConfiguration().getDefaultUsername());
        Assert.assertFalse(configuration.getPGWireConfiguration().isReadOnlyUserEnabled());
        Assert.assertEquals("quest", configuration.getPGWireConfiguration().getReadOnlyPassword());
        Assert.assertEquals("user", configuration.getPGWireConfiguration().getReadOnlyUsername());
        Assert.assertEquals(10_000, configuration.getPGWireConfiguration().getNamedStatementLimit());

        Assert.assertEquals(128, configuration.getCairoConfiguration().getColumnPurgeQueueCapacity());
        Assert.assertEquals(127, configuration.getCairoConfiguration().getMaxFileNameLength());
        Assert.assertEquals(127, configuration.getLineTcpReceiverConfiguration().getMaxFileNameLength());
        Assert.assertEquals(127, configuration.getLineUdpReceiverConfiguration().getMaxFileNameLength());

        Assert.assertTrue(configuration.getLineTcpReceiverConfiguration().getAutoCreateNewColumns());
        Assert.assertTrue(configuration.getLineUdpReceiverConfiguration().getAutoCreateNewColumns());
        Assert.assertTrue(configuration.getLineTcpReceiverConfiguration().getAutoCreateNewTables());
        Assert.assertTrue(configuration.getLineUdpReceiverConfiguration().getAutoCreateNewTables());

        Assert.assertEquals(TableUtils.ATTACHABLE_DIR_MARKER, configuration.getCairoConfiguration().getAttachPartitionSuffix());
        Assert.assertFalse(configuration.getCairoConfiguration().attachPartitionCopy());

        Assert.assertEquals(30_000, configuration.getCairoConfiguration().getWalPurgeInterval());
        Assert.assertEquals(3, configuration.getCairoConfiguration().getWalRecreateDistressedSequencerAttempts());
        Assert.assertEquals(120_000, configuration.getCairoConfiguration().getInactiveWalWriterTTL());
        Assert.assertEquals(4096, configuration.getCairoConfiguration().getWalTxnNotificationQueueCapacity());
        Assert.assertTrue(configuration.getCairoConfiguration().isWalSupported());
        Assert.assertTrue(configuration.getCairoConfiguration().getWalEnabledDefault());
        Assert.assertTrue(configuration.getCairoConfiguration().isWalApplyEnabled());
        Assert.assertTrue(configuration.getWalApplyPoolConfiguration().isEnabled());
        Assert.assertFalse(configuration.getWalApplyPoolConfiguration().haltOnError());
        Assert.assertEquals("wal-apply", configuration.getWalApplyPoolConfiguration().getPoolName());
        Assert.assertTrue(configuration.getWalApplyPoolConfiguration().getWorkerCount() > 0);
        Assert.assertEquals(10, configuration.getWalApplyPoolConfiguration().getSleepTimeout());
        Assert.assertEquals(7_000, configuration.getWalApplyPoolConfiguration().getNapThreshold());
        Assert.assertEquals(10_000, configuration.getWalApplyPoolConfiguration().getSleepThreshold());
        Assert.assertEquals(1000, configuration.getWalApplyPoolConfiguration().getYieldThreshold());
        Assert.assertEquals(200, configuration.getCairoConfiguration().getWalApplyLookAheadTransactionCount());
        Assert.assertEquals(4, configuration.getCairoConfiguration().getO3LagCalculationWindowsSize());
        Assert.assertEquals(200_000, configuration.getCairoConfiguration().getWalSegmentRolloverRowCount());
        Assert.assertEquals(20.0d, configuration.getCairoConfiguration().getWalLagRowsMultiplier(), 0.00001);
        Assert.assertEquals(-1, configuration.getCairoConfiguration().getWalMaxLagTxnCount());
        Assert.assertEquals(1048576, configuration.getCairoConfiguration().getWalDataAppendPageSize());
        Assert.assertEquals(262144, configuration.getCairoConfiguration().getSystemWalDataAppendPageSize());
        Assert.assertTrue(configuration.getCairoConfiguration().isTableTypeConversionEnabled());
        Assert.assertEquals(10, configuration.getCairoConfiguration().getWalWriterPoolMaxSegments());
        Assert.assertTrue(configuration.getCairoConfiguration().isWalApplyParallelSqlEnabled());

        Assert.assertEquals(20, configuration.getCairoConfiguration().getO3LastPartitionMaxSplits());
        Assert.assertEquals(50 * Numbers.SIZE_1MB, configuration.getCairoConfiguration().getPartitionO3SplitMinSize());
        Assert.assertFalse(configuration.getCairoConfiguration().getTextConfiguration().isUseLegacyStringDefault());

        Assert.assertTrue(configuration.getMatViewRefreshPoolConfiguration().isEnabled());
        Assert.assertFalse(configuration.getMatViewRefreshPoolConfiguration().haltOnError());
        Assert.assertEquals("mat-view-refresh", configuration.getMatViewRefreshPoolConfiguration().getPoolName());
        Assert.assertTrue(configuration.getMatViewRefreshPoolConfiguration().getWorkerCount() > 0);
        Assert.assertEquals(10, configuration.getMatViewRefreshPoolConfiguration().getSleepTimeout());
        Assert.assertEquals(7_000, configuration.getMatViewRefreshPoolConfiguration().getNapThreshold());
        Assert.assertEquals(10_000, configuration.getMatViewRefreshPoolConfiguration().getSleepThreshold());
        Assert.assertEquals(1000, configuration.getMatViewRefreshPoolConfiguration().getYieldThreshold());
    }

    @Test
    public void testCommitIntervalDefault() throws Exception {
        Properties properties = new Properties();
        properties.setProperty("line.tcp.commit.interval.default", "0");
        PropServerConfiguration configuration = newPropServerConfiguration(properties);
        Assert.assertEquals(PropServerConfiguration.COMMIT_INTERVAL_DEFAULT, configuration.getLineTcpReceiverConfiguration().getCommitIntervalDefault());

        properties.setProperty("line.tcp.commit.interval.default", "-1");
        configuration = newPropServerConfiguration(properties);
        Assert.assertEquals(PropServerConfiguration.COMMIT_INTERVAL_DEFAULT, configuration.getLineTcpReceiverConfiguration().getCommitIntervalDefault());

        properties.setProperty("line.tcp.commit.interval.default", "1000");
        configuration = newPropServerConfiguration(properties);
        Assert.assertEquals(1000, configuration.getLineTcpReceiverConfiguration().getCommitIntervalDefault());
    }

    @Test
    public void testContextPath() throws Exception {
        Properties properties = new Properties();
        properties.setProperty(PropertyKey.HTTP_CONTEXT_WEB_CONSOLE.getPropertyPath(), "/context");
        PropServerConfiguration configuration = newPropServerConfiguration(properties);
        Assert.assertEquals("/context", configuration.getHttpServerConfiguration().getContextPathWebConsole());

        properties.setProperty(PropertyKey.HTTP_CONTEXT_ILP.getPropertyPath(), "/ilp/write");
        configuration = newPropServerConfiguration(properties);
        Assert.assertEquals(1, configuration.getHttpServerConfiguration().getContextPathILP().size());
        Assert.assertEquals("/ilp/write", configuration.getHttpServerConfiguration().getContextPathILP().get(0));

        properties.setProperty(PropertyKey.HTTP_CONTEXT_ILP.getPropertyPath(), "/ilp/write,/write,/ilp");
        configuration = newPropServerConfiguration(properties);
        Assert.assertEquals(3, configuration.getHttpServerConfiguration().getContextPathILP().size());
        Assert.assertEquals("/ilp/write", configuration.getHttpServerConfiguration().getContextPathILP().get(0));
        Assert.assertEquals("/write", configuration.getHttpServerConfiguration().getContextPathILP().get(1));
        Assert.assertEquals("/ilp", configuration.getHttpServerConfiguration().getContextPathILP().get(2));
    }

    @Test
    public void testDefaultAddColumnTypeForFloat() throws Exception {
        Properties properties = new Properties();

        // default
        PropServerConfiguration configuration = newPropServerConfiguration(properties);
        Assert.assertEquals(ColumnType.DOUBLE, configuration.getLineTcpReceiverConfiguration().getDefaultColumnTypeForFloat());

        // empty
        properties.setProperty("line.float.default.column.type", "");
        configuration = newPropServerConfiguration(properties);
        Assert.assertEquals(ColumnType.DOUBLE, configuration.getLineTcpReceiverConfiguration().getDefaultColumnTypeForFloat());

        // double
        properties.setProperty("line.float.default.column.type", "DOUBLE");
        configuration = newPropServerConfiguration(properties);
        Assert.assertEquals(ColumnType.DOUBLE, configuration.getLineTcpReceiverConfiguration().getDefaultColumnTypeForFloat());

        // float
        properties.setProperty("line.float.default.column.type", "FLOAT");
        configuration = newPropServerConfiguration(properties);
        Assert.assertEquals(ColumnType.FLOAT, configuration.getLineTcpReceiverConfiguration().getDefaultColumnTypeForFloat());

        // lowercase
        properties.setProperty("line.float.default.column.type", "double");
        configuration = newPropServerConfiguration(properties);
        Assert.assertEquals(ColumnType.DOUBLE, configuration.getLineTcpReceiverConfiguration().getDefaultColumnTypeForFloat());

        // camel case
        properties.setProperty("line.float.default.column.type", "Float");
        configuration = newPropServerConfiguration(properties);
        Assert.assertEquals(ColumnType.FLOAT, configuration.getLineTcpReceiverConfiguration().getDefaultColumnTypeForFloat());

        // not allowed
        properties.setProperty("line.float.default.column.type", "STRING");
        configuration = newPropServerConfiguration(properties);
        Assert.assertEquals(ColumnType.DOUBLE, configuration.getLineTcpReceiverConfiguration().getDefaultColumnTypeForFloat());

        // not allowed
        properties.setProperty("line.float.default.column.type", "SHORT");
        configuration = newPropServerConfiguration(properties);
        Assert.assertEquals(ColumnType.DOUBLE, configuration.getLineTcpReceiverConfiguration().getDefaultColumnTypeForFloat());

        // nonexistent type
        properties.setProperty("line.float.default.column.type", "FLAT");
        configuration = newPropServerConfiguration(properties);
        Assert.assertEquals(ColumnType.DOUBLE, configuration.getLineTcpReceiverConfiguration().getDefaultColumnTypeForFloat());
    }

    @Test
    public void testDefaultAddColumnTypeForInteger() throws Exception {
        Properties properties = new Properties();

        // default
        PropServerConfiguration configuration = newPropServerConfiguration(properties);
        Assert.assertEquals(ColumnType.LONG, configuration.getLineTcpReceiverConfiguration().getDefaultColumnTypeForInteger());

        // empty
        properties.setProperty("line.integer.default.column.type", "");
        configuration = newPropServerConfiguration(properties);
        Assert.assertEquals(ColumnType.LONG, configuration.getLineTcpReceiverConfiguration().getDefaultColumnTypeForInteger());

        // long
        properties.setProperty("line.integer.default.column.type", "LONG");
        configuration = newPropServerConfiguration(properties);
        Assert.assertEquals(ColumnType.LONG, configuration.getLineTcpReceiverConfiguration().getDefaultColumnTypeForInteger());

        // int
        properties.setProperty("line.integer.default.column.type", "INT");
        configuration = newPropServerConfiguration(properties);
        Assert.assertEquals(ColumnType.INT, configuration.getLineTcpReceiverConfiguration().getDefaultColumnTypeForInteger());

        // short
        properties.setProperty("line.integer.default.column.type", "SHORT");
        configuration = newPropServerConfiguration(properties);
        Assert.assertEquals(ColumnType.SHORT, configuration.getLineTcpReceiverConfiguration().getDefaultColumnTypeForInteger());

        // byte
        properties.setProperty("line.integer.default.column.type", "BYTE");
        configuration = newPropServerConfiguration(properties);
        Assert.assertEquals(ColumnType.BYTE, configuration.getLineTcpReceiverConfiguration().getDefaultColumnTypeForInteger());

        // lowercase
        properties.setProperty("line.integer.default.column.type", "int");
        configuration = newPropServerConfiguration(properties);
        Assert.assertEquals(ColumnType.INT, configuration.getLineTcpReceiverConfiguration().getDefaultColumnTypeForInteger());

        // camel case
        properties.setProperty("line.integer.default.column.type", "Short");
        configuration = newPropServerConfiguration(properties);
        Assert.assertEquals(ColumnType.SHORT, configuration.getLineTcpReceiverConfiguration().getDefaultColumnTypeForInteger());

        // not allowed
        properties.setProperty("line.integer.default.column.type", "SYMBOL");
        configuration = newPropServerConfiguration(properties);
        Assert.assertEquals(ColumnType.LONG, configuration.getLineTcpReceiverConfiguration().getDefaultColumnTypeForInteger());

        // not allowed
        properties.setProperty("line.integer.default.column.type", "FLOAT");
        configuration = newPropServerConfiguration(properties);
        Assert.assertEquals(ColumnType.LONG, configuration.getLineTcpReceiverConfiguration().getDefaultColumnTypeForInteger());

        // nonexistent type
        properties.setProperty("line.integer.default.column.type", "BITE");
        configuration = newPropServerConfiguration(properties);
        Assert.assertEquals(ColumnType.LONG, configuration.getLineTcpReceiverConfiguration().getDefaultColumnTypeForInteger());
    }

    @Test
    public void testDeprecatedConfigKeys() throws Exception {
        Properties properties = new Properties();
        properties.setProperty("config.validation.strict", "true");
        properties.setProperty("http.min.bind.to", "0.0.0.0:0");

        // Using deprecated settings will not throw an exception, despite validation enabled.
        newPropServerConfiguration(properties);
    }

    @Test
    public void testDeprecatedValidationResult() {
        Properties properties = new Properties();
        properties.setProperty("http.net.rcv.buf.size", "10000");
        PropServerConfiguration.ValidationResult result = validate(properties);
        Assert.assertNotNull(result);
        Assert.assertFalse(result.isError);
        Assert.assertNotEquals(-1, result.message.indexOf("Deprecated settings"));
        Assert.assertNotEquals(-1, result.message.indexOf(
                "Replaced by `http.min.net.connection.rcvbuf` and `http.net.connection.rcvbuf`"));
    }

    @Test(expected = ServerConfigurationException.class)
    public void testDoubleCastScaleGreaterThanMax() throws Exception {
        Properties properties = new Properties();
        properties.setProperty("cairo.sql.double.cast.scale", Integer.toString(Numbers.MAX_DOUBLE_SCALE + 1));
        newPropServerConfiguration(properties);
    }

    @Test(expected = ServerConfigurationException.class)
    public void testDoubleScaleGreaterThanMax() throws Exception {
        Properties properties = new Properties();
        properties.setProperty("http.json.query.double.scale", Integer.toString(Numbers.MAX_DOUBLE_SCALE + 1));
        newPropServerConfiguration(properties);
    }

    @Test
    public void testEmptyTimestampTimezone() throws Exception {
        Properties properties = new Properties();
        properties.setProperty("log.timestamp.timezone", "");
        try {
            newPropServerConfiguration(properties);
            Assert.fail();
        } catch (ServerConfigurationException e) {
            TestUtils.assertEquals("Invalid log timezone: ''", e.getMessage());
        }
    }

    @Test
    public void testEnvOverrides() throws Exception {
        final Properties properties = new Properties();
        final Map<String, String> env = new HashMap<>();

        // double
        properties.setProperty("http.text.max.required.delimiter.stddev", "1.2");
        env.put("QDB_HTTP_TEXT_MAX_REQUIRED_DELIMITER_STDDEV", "1.5");

        // int
        properties.setProperty("http.connection.string.pool.capacity", "1200");
        env.put("QDB_HTTP_CONNECTION_STRING_POOL_CAPACITY", "3000");

        // string
        properties.setProperty("http.version", "1.0");
        env.put("QDB_HTTP_VERSION", "2.0");

        // affinity
        properties.setProperty("shared.worker.count", "2");
        properties.setProperty("shared.worker.affinity", "2,3");
        env.put("QDB_SHARED_WORKER_COUNT", "3");
        env.put("QDB_SHARED_WORKER_AFFINITY", "5,6,7");

        // int size
        properties.setProperty("http.send.buffer.size", "4k");
        env.put("QDB_HTTP_SEND_BUFFER_SIZE", "12k");

        // long
        properties.setProperty("http.multipart.idle.spin.count", "400");
        env.put("QDB_HTTP_MULTIPART_IDLE_SPIN_COUNT", "900");

        // boolean
        properties.setProperty("http.security.readonly", "true");
        env.put("QDB_HTTP_SECURITY_READONLY", "false");

        // long size
        properties.setProperty("cairo.writer.data.append.page.size", "3G");
        env.put("QDB_CAIRO_WRITER_DATA_APPEND_PAGE_SIZE", "9G");

        properties.setProperty("cairo.o3.max.lag", "60");

        properties.setProperty("cairo.legacy.string.column.type.default", "false");
        env.put("QDB_CAIRO_LEGACY_STRING_COLUMN_TYPE_DEFAULT", "true");

        properties.setProperty("http.json.query.connection.limit", "6");
        env.put("QDB_HTTP_JSON_QUERY_CONNECTION_LIMIT", "12");
        properties.setProperty("http.ilp.connection.limit", "4");
        env.put("QDB_HTTP_ILP_CONNECTION_LIMIT", "8");

        properties.setProperty("telemetry.db.size.estimate.timeout", "2000");
        env.put("QDB_TELEMETRY_DB_SIZE_ESTIMATE_TIMEOUT", "3000");

        PropServerConfiguration configuration = newPropServerConfiguration(root, properties, env, new BuildInformationHolder());
        Assert.assertEquals(1.5, configuration.getCairoConfiguration().getTextConfiguration().getMaxRequiredDelimiterStdDev(), 0.000001);
        Assert.assertEquals(3000, configuration.getHttpServerConfiguration().getHttpContextConfiguration().getConnectionStringPoolCapacity());
        Assert.assertEquals("2.0 ", configuration.getHttpServerConfiguration().getHttpContextConfiguration().getHttpVersion());
        Assert.assertEquals(3, configuration.getWorkerPoolConfiguration().getWorkerCount());
        Assert.assertArrayEquals(new int[]{5, 6, 7}, configuration.getWorkerPoolConfiguration().getWorkerAffinity());
        Assert.assertEquals(12288, configuration.getHttpServerConfiguration().getSendBufferSize());
        Assert.assertEquals(12, configuration.getHttpServerConfiguration().getHttpContextConfiguration().getJsonQueryConnectionLimit());
        Assert.assertEquals(8, configuration.getHttpServerConfiguration().getHttpContextConfiguration().getIlpConnectionLimit());
        Assert.assertEquals(900, configuration.getHttpServerConfiguration().getHttpContextConfiguration().getMultipartIdleSpinCount());
        Assert.assertFalse(configuration.getHttpServerConfiguration().getHttpContextConfiguration().readOnlySecurityContext());
        Assert.assertEquals(9663676416L, configuration.getCairoConfiguration().getDataAppendPageSize());
        Assert.assertEquals(60_000, configuration.getCairoConfiguration().getO3MaxLag());
        Assert.assertTrue(configuration.getCairoConfiguration().getTextConfiguration().isUseLegacyStringDefault());
        Assert.assertEquals(3000, configuration.getCairoConfiguration().getTelemetryConfiguration().getDbSizeEstimateTimeout());
    }

    @Test(expected = ServerConfigurationException.class)
    public void testFloatCastScaleGreaterThanMax() throws Exception {
        Properties properties = new Properties();
        properties.setProperty("cairo.sql.float.cast.scale", Integer.toString(Numbers.MAX_FLOAT_SCALE + 1));
        newPropServerConfiguration(properties);
    }

    @Test(expected = ServerConfigurationException.class)
    public void testFloatScaleGreaterThanMax() throws Exception {
        Properties properties = new Properties();
        properties.setProperty("http.json.query.float.scale", Integer.toString(Numbers.MAX_FLOAT_SCALE + 1));
        newPropServerConfiguration(properties);
    }

    @Test
    public void testHttpConnectionLimits() throws Exception {
        Properties properties = new Properties();
        properties.setProperty(PropertyKey.HTTP_NET_CONNECTION_LIMIT.getPropertyPath(), "10");
        properties.setProperty(PropertyKey.HTTP_JSON_QUERY_CONNECTION_LIMIT.getPropertyPath(), "6");
        newPropServerConfiguration(root, properties, null, new BuildInformationHolder());
        properties.setProperty(PropertyKey.HTTP_JSON_QUERY_CONNECTION_LIMIT.getPropertyPath(), "10");
        newPropServerConfiguration(root, properties, null, new BuildInformationHolder());
        properties.setProperty(PropertyKey.HTTP_JSON_QUERY_CONNECTION_LIMIT.getPropertyPath(), "11");
        try {
            newPropServerConfiguration(root, properties, null, new BuildInformationHolder());
        } catch (ServerConfigurationException e) {
            TestUtils.assertContains(e.getMessage(), "Json query connection limit cannot be greater than the overall " +
                    "HTTP connection limit [http.json.query.connection.limit=11, http.net.connection.limit=10]");
        }

        properties = new Properties();
        properties.setProperty(PropertyKey.HTTP_NET_CONNECTION_LIMIT.getPropertyPath(), "10");
        properties.setProperty(PropertyKey.HTTP_ILP_CONNECTION_LIMIT.getPropertyPath(), "4");
        newPropServerConfiguration(root, properties, null, new BuildInformationHolder());
        properties.setProperty(PropertyKey.HTTP_ILP_CONNECTION_LIMIT.getPropertyPath(), "10");
        newPropServerConfiguration(root, properties, null, new BuildInformationHolder());
        properties.setProperty(PropertyKey.HTTP_ILP_CONNECTION_LIMIT.getPropertyPath(), "11");
        try {
            newPropServerConfiguration(root, properties, null, new BuildInformationHolder());
        } catch (ServerConfigurationException e) {
            TestUtils.assertContains(e.getMessage(), "HTTP over ILP connection limit cannot be greater than the overall " +
                    "HTTP connection limit [http.ilp.connection.limit=11, http.net.connection.limit=10]");
        }

        properties = new Properties();
        properties.setProperty(PropertyKey.HTTP_NET_CONNECTION_LIMIT.getPropertyPath(), "10");

        properties.setProperty(PropertyKey.HTTP_JSON_QUERY_CONNECTION_LIMIT.getPropertyPath(), "6");
        properties.setProperty(PropertyKey.HTTP_ILP_CONNECTION_LIMIT.getPropertyPath(), "4");
        newPropServerConfiguration(root, properties, null, new BuildInformationHolder());

        properties.setProperty(PropertyKey.HTTP_JSON_QUERY_CONNECTION_LIMIT.getPropertyPath(), "7");
        properties.setProperty(PropertyKey.HTTP_ILP_CONNECTION_LIMIT.getPropertyPath(), "4");
        try {
            newPropServerConfiguration(root, properties, null, new BuildInformationHolder());
        } catch (ServerConfigurationException e) {
            TestUtils.assertContains(e.getMessage(), "The sum of the json query and HTTP over ILP connection limits " +
                    "cannot be greater than the overall HTTP connection limit [http.json.query.connection.limit=7, " +
                    "http.ilp.connection.limit=4, http.net.connection.limit=10]");
        }

        properties.setProperty(PropertyKey.HTTP_JSON_QUERY_CONNECTION_LIMIT.getPropertyPath(), "5");
        properties.setProperty(PropertyKey.HTTP_ILP_CONNECTION_LIMIT.getPropertyPath(), "6");
        try {
            newPropServerConfiguration(root, properties, null, new BuildInformationHolder());
        } catch (ServerConfigurationException e) {
            TestUtils.assertContains(e.getMessage(), "The sum of the json query and HTTP over ILP connection limits " +
                    "cannot be greater than the overall HTTP connection limit [http.json.query.connection.limit=5, " +
                    "http.ilp.connection.limit=6, http.net.connection.limit=10]");
        }
    }

    @Test
    public void testHttpDisabled() throws Exception {
        try (InputStream is = PropServerConfigurationTest.class.getResourceAsStream("/server-http-disabled.conf")) {
            Properties properties = new Properties();
            properties.load(is);
            PropServerConfiguration configuration = newPropServerConfiguration(properties);
            Assert.assertFalse(configuration.getHttpServerConfiguration().isEnabled());
        }
    }

    @Test
    public void testHttpRedirects() throws Exception {
        final Properties properties = new Properties();
        properties.setProperty(PropertyKey.HTTP_REDIRECT_COUNT.getPropertyPath(), "2");
        properties.setProperty(PropertyKey.HTTP_REDIRECT_PREFIX.getPropertyPath() + "1", "/ -> /index.html");
        properties.setProperty(PropertyKey.HTTP_REDIRECT_PREFIX.getPropertyPath() + "2", "/x -> /x/index.html");

        final PropServerConfiguration configuration = newPropServerConfiguration(properties);
        final Utf8SequenceObjHashMap<Utf8Sequence> redirects = configuration.getHttpServerConfiguration()
                .getStaticContentProcessorConfiguration().getRedirectMap();

        Assert.assertEquals(3, redirects.size());
        Assert.assertEquals("/index.html", Utf8s.toString(redirects.get(new Utf8String(""))));
        Assert.assertEquals("/index.html", Utf8s.toString(redirects.get(new Utf8String("/"))));
        Assert.assertEquals("/x/index.html", Utf8s.toString(redirects.get(new Utf8String("/x"))));
    }

    @Test
    public void testILPMsgBufferSizeAdjustment() throws Exception {
        Properties properties = new Properties();

        properties.setProperty(PropertyKey.LINE_TCP_MAX_MEASUREMENT_SIZE.getPropertyPath(), "1024");
        properties.setProperty(PropertyKey.LINE_TCP_MSG_BUFFER_SIZE.getPropertyPath(), "8192");
        PropServerConfiguration configuration = newPropServerConfiguration(properties);
        Assert.assertEquals(1024, configuration.getLineTcpReceiverConfiguration().getMaxMeasurementSize());
        Assert.assertEquals(8192, configuration.getLineTcpReceiverConfiguration().getRecvBufferSize());

        properties.setProperty(PropertyKey.LINE_TCP_MAX_MEASUREMENT_SIZE.getPropertyPath(), "1024");
        properties.setProperty(PropertyKey.LINE_TCP_MSG_BUFFER_SIZE.getPropertyPath(), "1024");
        configuration = newPropServerConfiguration(properties);
        Assert.assertEquals(1024, configuration.getLineTcpReceiverConfiguration().getMaxMeasurementSize());
        Assert.assertEquals(1024, configuration.getLineTcpReceiverConfiguration().getRecvBufferSize());

        // if the msg buffer size is smaller than the max measurement size,
        // then msg buffer size is adjusted to have enough space at least for a single measurement
        properties.setProperty(PropertyKey.LINE_TCP_MAX_MEASUREMENT_SIZE.getPropertyPath(), "1024");
        properties.setProperty(PropertyKey.LINE_TCP_MSG_BUFFER_SIZE.getPropertyPath(), "256");
        configuration = newPropServerConfiguration(properties);
        Assert.assertEquals(1024, configuration.getLineTcpReceiverConfiguration().getMaxMeasurementSize());
        Assert.assertEquals(1024, configuration.getLineTcpReceiverConfiguration().getRecvBufferSize());
    }

    @Test
    public void testImportWorkRootCantBeTheSameAsOtherInstanceDirectories() throws Exception {
        Properties properties = new Properties();

        PropServerConfiguration configuration = newPropServerConfiguration(properties);
        Assert.assertTrue(Chars.endsWith(configuration.getCairoConfiguration().getSqlCopyInputWorkRoot(), "tmp"));

        //direct cases
        assertInputWorkRootCantBeSetTo(properties, root);
        assertInputWorkRootCantBeSetTo(properties, configuration.getCairoConfiguration().getDbRoot());
        assertInputWorkRootCantBeSetTo(properties, configuration.getCairoConfiguration().getCheckpointRoot().toString());
        assertInputWorkRootCantBeSetTo(properties, configuration.getCairoConfiguration().getConfRoot().toString());

        //relative cases
        assertInputWorkRootCantBeSetTo(properties, getRelativePath(root));
        assertInputWorkRootCantBeSetTo(properties, getRelativePath(configuration.getCairoConfiguration().getDbRoot()));
        assertInputWorkRootCantBeSetTo(properties, getRelativePath(configuration.getCairoConfiguration().getCheckpointRoot().toString()));
        assertInputWorkRootCantBeSetTo(properties, getRelativePath(configuration.getCairoConfiguration().getConfRoot().toString()));
    }

    @Test
    public void testImportWorkRootCantBeTheSameAsOtherInstanceDirectories2() throws Exception {
        Assume.assumeTrue(Os.isWindows());

        Properties properties = new Properties();

        PropServerConfiguration configuration = newPropServerConfiguration(properties);
        Assert.assertTrue(Chars.endsWith(configuration.getCairoConfiguration().getSqlCopyInputWorkRoot(), "tmp"));

        assertInputWorkRootCantBeSetTo(properties, configuration.getCairoConfiguration().getDbRoot().toUpperCase());
        assertInputWorkRootCantBeSetTo(properties, configuration.getCairoConfiguration().getDbRoot().toLowerCase());
    }

    @Test(expected = ServerConfigurationException.class)
    public void testInvalidBindToAddress() throws Exception {
        Properties properties = new Properties();
        properties.setProperty("http.bind.to", "10.5.6:8990");
        newPropServerConfiguration(properties);
    }

    @Test(expected = ServerConfigurationException.class)
    public void testInvalidBindToMissingColon() throws Exception {
        Properties properties = new Properties();
        properties.setProperty("http.bind.to", "10.5.6.1");
        newPropServerConfiguration(properties);
    }

    @Test(expected = ServerConfigurationException.class)
    public void testInvalidBindToPort() throws Exception {
        Properties properties = new Properties();
        properties.setProperty("http.bind.to", "10.5.6.1:");
        newPropServerConfiguration(properties);
    }

    @Test(expected = ServerConfigurationException.class)
    public void testInvalidConfigKeys() throws Exception {
        try (InputStream inputStream = PropServerConfigurationTest.class.getResourceAsStream("/server.conf")) {
            Properties properties = new Properties();
            properties.load(inputStream);
            properties.setProperty("this.will.throw", "Test");
            properties.setProperty("this.will.also", "throw");

            newPropServerConfiguration(properties);
        }
    }

    @Test(expected = ServerConfigurationException.class)
    public void testInvalidDouble() throws Exception {
        Properties properties = new Properties();
        properties.setProperty("http.text.max.required.delimiter.stddev", "abc");
        newPropServerConfiguration(properties);
    }

    @Test(expected = ServerConfigurationException.class)
    public void testInvalidIPv4Address() throws Exception {
        Properties properties = new Properties();
        properties.setProperty("line.udp.join", "12a.990.00");
        newPropServerConfiguration(properties);
    }

    @Test(expected = ServerConfigurationException.class)
    public void testInvalidInt() throws Exception {
        Properties properties = new Properties();
        properties.setProperty("http.connection.string.pool.capacity", "1234a");
        newPropServerConfiguration(properties);
    }

    @Test(expected = ServerConfigurationException.class)
    public void testInvalidIntSize() throws Exception {
        Properties properties = new Properties();
        properties.setProperty("http.request.header.buffer.size", "22g");
        newPropServerConfiguration(properties);
    }

    @Test(expected = ServerConfigurationException.class)
    public void testInvalidLong() throws Exception {
        Properties properties = new Properties();
        properties.setProperty("cairo.idle.check.interval", "1234a");
        newPropServerConfiguration(properties);
    }

    @Test
    public void testInvalidTimestampLocale() throws Exception {
        Properties properties = new Properties();
        properties.setProperty("log.timestamp.locale", "jp");
        try {
            newPropServerConfiguration(properties);
            Assert.fail();
        } catch (ServerConfigurationException e) {
            TestUtils.assertEquals("Invalid log locale: 'jp'", e.getMessage());
        }
    }

    @Test
    public void testInvalidTimestampTimezone() throws Exception {
        Properties properties = new Properties();
        properties.setProperty("log.timestamp.timezone", "HKK");
        try {
            newPropServerConfiguration(properties);
            Assert.fail();
        } catch (ServerConfigurationException e) {
            TestUtils.assertEquals("Invalid log timezone: 'HKK'", e.getMessage());
        }
    }

    @Test
    public void testInvalidValidationResult() {
        Properties properties = new Properties();
        properties.setProperty("invalid.key", "value");
        PropServerConfiguration.ValidationResult result = validate(properties);
        Assert.assertNotNull(result);
        Assert.assertTrue(result.isError);
        Assert.assertNotEquals(-1, result.message.indexOf("Invalid settings"));
        Assert.assertNotEquals(-1, result.message.indexOf("* invalid.key"));
    }

    @Test
    public void testJpTimestampTimezoneCustomUtcOffset() throws Exception {
        assertTimestampTimezone(
                "月, 11 3月 2024 06:11:40 UTC+08",
                "UTC+08",
                "ja",
                "E, d MMM yyyy HH:mm:ss Z",
                "2024-03-10T22:11:40.000000Z"
        );

        assertTimestampTimezone(
                "lun, 11 mar 2024 00:11:40 CET",
                "CET",
                "it",
                "E, d MMM yyyy HH:mm:ss Z",
                "2024-03-10T23:11:40.000000Z"
        );

        assertTimestampTimezone(
                "周日, 10 3月 2024 13:11:40.222555 -10:00",
                "-10:00",
                "zh",
                "E, d MMM yyyy HH:mm:ss.SSSUUU Z",
                "2024-03-10T23:11:40.222555Z"
        );
    }

    @Test
    public void testLineUdpTimestamp() throws Exception {
        Properties properties = new Properties();
        properties.setProperty("http.enabled", "false");
        properties.setProperty("line.udp.timestamp", "");
        PropServerConfiguration configuration = newPropServerConfiguration(properties);
        Assert.assertSame(LineNanoTimestampAdapter.INSTANCE, configuration.getLineUdpReceiverConfiguration().getTimestampAdapter());

        properties.setProperty("line.udp.timestamp", "n");
        configuration = newPropServerConfiguration(properties);
        Assert.assertSame(LineNanoTimestampAdapter.INSTANCE, configuration.getLineUdpReceiverConfiguration().getTimestampAdapter());

        properties.setProperty("line.udp.timestamp", "u");
        configuration = newPropServerConfiguration(properties);
        Assert.assertSame(LineMicroTimestampAdapter.INSTANCE, configuration.getLineUdpReceiverConfiguration().getTimestampAdapter());

        properties.setProperty("line.udp.timestamp", "ms");
        configuration = newPropServerConfiguration(properties);
        Assert.assertSame(LineMilliTimestampAdapter.INSTANCE, configuration.getLineUdpReceiverConfiguration().getTimestampAdapter());

        properties.setProperty("line.udp.timestamp", "s");
        configuration = newPropServerConfiguration(properties);
        Assert.assertSame(LineSecondTimestampAdapter.INSTANCE, configuration.getLineUdpReceiverConfiguration().getTimestampAdapter());

        properties.setProperty("line.udp.timestamp", "m");
        configuration = newPropServerConfiguration(properties);
        Assert.assertSame(LineMinuteTimestampAdapter.INSTANCE, configuration.getLineUdpReceiverConfiguration().getTimestampAdapter());

        properties.setProperty("line.udp.timestamp", "h");
        configuration = newPropServerConfiguration(properties);
        Assert.assertSame(LineHourTimestampAdapter.INSTANCE, configuration.getLineUdpReceiverConfiguration().getTimestampAdapter());
    }

    @Test
    public void testMinimum4SharedWorkers() throws Exception {
        final Properties properties = new Properties();
        final PropServerConfiguration configuration = newPropServerConfiguration(properties);
        Assert.assertEquals("shared", configuration.getWorkerPoolConfiguration().getPoolName());
        Assert.assertTrue("must be minimum of 4 shared workers", configuration.getWorkerPoolConfiguration().getWorkerCount() >= 4);
    }

    @Test
    public void testNotValidAllowedVolumePaths0() throws Exception {
        File volumeA = temp.newFolder("volumeA");
        try {
            String aliasA = "volumeA";
            String aliasB = "volumeB";
            String volumeAPath = volumeA.getAbsolutePath();
            String volumeBPath = "banana";

            Properties properties = new Properties();
            sink.clear();
            loadVolumePath(aliasA, volumeAPath);
            sink.put(',');
            loadVolumePath(aliasB, volumeBPath);
            properties.setProperty(PropertyKey.CAIRO_VOLUMES.getPropertyPath(), sink.toString());
            try {
                newPropServerConfiguration(properties);
            } catch (ServerConfigurationException e) {
                TestUtils.assertContains(e.getMessage(), "inaccessible volume [path=banana]");
            }
        } finally {
            Assert.assertTrue(volumeA.delete());
        }
    }

    @Test
    public void testNotValidAllowedVolumePaths1() throws Exception {
        File volumeB = temp.newFolder("volumeB");
        try {
            String aliasA = "volumeA";
            String aliasB = "volumeB";
            String volumeAPath = "coconut";
            String volumeBPath = volumeB.getAbsolutePath();
            Properties properties = new Properties();
            sink.clear();
            loadVolumePath(aliasA, volumeAPath);
            sink.put(',');
            loadVolumePath(aliasB, volumeBPath);
            properties.setProperty(PropertyKey.CAIRO_VOLUMES.getPropertyPath(), sink.toString());
            try {
                newPropServerConfiguration(properties);
            } catch (ServerConfigurationException e) {
                TestUtils.assertContains(e.getMessage(), "inaccessible volume [path=coconut]");
            }
        } finally {
            Assert.assertTrue(volumeB.delete());
        }
    }

    @Test
    public void testNotValidAllowedVolumePaths2() throws Exception {
        String p = ",";
        Properties properties = new Properties();
        properties.setProperty(PropertyKey.CAIRO_VOLUMES.getPropertyPath(), p);
        try {
            newPropServerConfiguration(properties);
        } catch (ServerConfigurationException e) {
            TestUtils.assertContains(e.getMessage(), "invalid syntax, missing alias at offset 0");
        }
    }

    @Test
    public void testObsoleteValidationResult() {
        Properties properties = new Properties();
        properties.setProperty("line.tcp.commit.timeout", "10000");
        PropServerConfiguration.ValidationResult result = validate(properties);
        Assert.assertNotNull(result);
        Assert.assertTrue(result.isError);
        Assert.assertNotEquals(-1, result.message.indexOf("Obsolete settings"));
        Assert.assertNotEquals(-1, result.message.indexOf(
                "Replaced by `line.tcp.commit.interval.default` and `line.tcp.commit.interval.fraction`"));
    }

    @Test
    public void testPartitionBy() throws Exception {
        Properties properties = new Properties();
        PropServerConfiguration configuration = newPropServerConfiguration(properties);
        Assert.assertEquals(PartitionBy.DAY, configuration.getLineTcpReceiverConfiguration().getDefaultPartitionBy());
        Assert.assertEquals(PartitionBy.DAY, configuration.getLineUdpReceiverConfiguration().getDefaultPartitionBy());

        properties.setProperty("line.tcp.default.partition.by", "YEAR");
        configuration = newPropServerConfiguration(properties);
        Assert.assertEquals(PartitionBy.YEAR, configuration.getLineTcpReceiverConfiguration().getDefaultPartitionBy());
        Assert.assertEquals(PartitionBy.DAY, configuration.getLineUdpReceiverConfiguration().getDefaultPartitionBy());

        properties.setProperty("line.default.partition.by", "WEEK");
        configuration = newPropServerConfiguration(properties);
        Assert.assertEquals(PartitionBy.WEEK, configuration.getLineTcpReceiverConfiguration().getDefaultPartitionBy());
        Assert.assertEquals(PartitionBy.WEEK, configuration.getLineUdpReceiverConfiguration().getDefaultPartitionBy());

        properties.setProperty("line.default.partition.by", "MONTH");
        configuration = newPropServerConfiguration(properties);
        Assert.assertEquals(PartitionBy.MONTH, configuration.getLineTcpReceiverConfiguration().getDefaultPartitionBy());
        Assert.assertEquals(PartitionBy.MONTH, configuration.getLineUdpReceiverConfiguration().getDefaultPartitionBy());

        properties.setProperty("line.default.partition.by", "DAY");
        configuration = newPropServerConfiguration(properties);
        Assert.assertEquals(PartitionBy.DAY, configuration.getLineTcpReceiverConfiguration().getDefaultPartitionBy());
        Assert.assertEquals(PartitionBy.DAY, configuration.getLineUdpReceiverConfiguration().getDefaultPartitionBy());

        properties.setProperty("line.default.partition.by", "YEAR");
        properties.setProperty("line.tcp.default.partition.by", "MONTH");
        configuration = newPropServerConfiguration(properties);
        Assert.assertEquals(PartitionBy.YEAR, configuration.getLineTcpReceiverConfiguration().getDefaultPartitionBy());
        Assert.assertEquals(PartitionBy.YEAR, configuration.getLineUdpReceiverConfiguration().getDefaultPartitionBy());
    }

    @Test
    public void testSetAllFromFile() throws Exception {
        try (InputStream is = PropServerConfigurationTest.class.getResourceAsStream("/server.conf")) {
            Properties properties = new Properties();
            properties.load(is);

            PropServerConfiguration configuration = newPropServerConfiguration(properties);
            testSetAllFromFile(configuration.getCairoConfiguration());
            testSetAllFromFile(new CairoConfigurationWrapper(configuration.getCairoConfiguration()));

            Assert.assertEquals(64, configuration.getHttpServerConfiguration().getHttpContextConfiguration().getConnectionPoolInitialCapacity());
            Assert.assertEquals(512, configuration.getHttpServerConfiguration().getHttpContextConfiguration().getConnectionStringPoolCapacity());
            Assert.assertEquals(256, configuration.getHttpServerConfiguration().getHttpContextConfiguration().getMultipartHeaderBufferSize());
            Assert.assertEquals(100_000, configuration.getHttpServerConfiguration().getHttpContextConfiguration().getMultipartIdleSpinCount());
            Assert.assertEquals(2048, configuration.getHttpServerConfiguration().getHttpContextConfiguration().getRequestHeaderBufferSize());
            Assert.assertEquals(6, configuration.getHttpServerConfiguration().getWorkerCount());
            Assert.assertArrayEquals(new int[]{1, 2, 3, 4, 5, 6}, configuration.getHttpServerConfiguration().getWorkerAffinity());
            Assert.assertTrue(configuration.getHttpServerConfiguration().haltOnError());
            Assert.assertEquals(6, configuration.getHttpServerConfiguration().getHttpContextConfiguration().getJsonQueryConnectionLimit());
            Assert.assertEquals(2, configuration.getHttpServerConfiguration().getHttpContextConfiguration().getIlpConnectionLimit());
            Assert.assertEquals(SecurityContext.AUTH_TYPE_NONE, configuration.getHttpServerConfiguration().getStaticContentProcessorConfiguration().getRequiredAuthType());
            Assert.assertFalse(configuration.getHttpServerConfiguration().isQueryCacheEnabled());
            Assert.assertEquals(32, configuration.getHttpServerConfiguration().getConcurrentCacheConfiguration().getBlocks());
            Assert.assertEquals(16, configuration.getHttpServerConfiguration().getConcurrentCacheConfiguration().getRows());

            Assert.assertTrue(configuration.getHttpServerConfiguration().isPessimisticHealthCheckEnabled());
            Assert.assertEquals(SecurityContext.AUTH_TYPE_NONE, configuration.getHttpServerConfiguration().getRequiredAuthType());
            Assert.assertTrue(configuration.getHttpMinServerConfiguration().isPessimisticHealthCheckEnabled());
            Assert.assertEquals(SecurityContext.AUTH_TYPE_NONE, configuration.getHttpMinServerConfiguration().getRequiredAuthType());

            Assert.assertTrue(configuration.getHttpServerConfiguration().getHttpContextConfiguration().readOnlySecurityContext());
            Assert.assertEquals(50000, configuration.getHttpServerConfiguration().getJsonQueryProcessorConfiguration().getMaxQueryResponseRowLimit());

            Assert.assertEquals(100, configuration.getWorkerPoolConfiguration().getYieldThreshold());
            Assert.assertEquals(90000, configuration.getWorkerPoolConfiguration().getNapThreshold());
            Assert.assertEquals(100000, configuration.getWorkerPoolConfiguration().getSleepThreshold());
            Assert.assertEquals(1000, configuration.getWorkerPoolConfiguration().getSleepTimeout());

            Assert.assertEquals(101, configuration.getHttpServerConfiguration().getYieldThreshold());
            Assert.assertEquals(90001, configuration.getHttpServerConfiguration().getNapThreshold());
            Assert.assertEquals(100001, configuration.getHttpServerConfiguration().getSleepThreshold());
            Assert.assertEquals(1001, configuration.getHttpServerConfiguration().getSleepTimeout());

            Assert.assertEquals(102, configuration.getHttpMinServerConfiguration().getYieldThreshold());
            Assert.assertEquals(90002, configuration.getHttpMinServerConfiguration().getNapThreshold());
            Assert.assertEquals(100002, configuration.getHttpMinServerConfiguration().getSleepThreshold());
            Assert.assertEquals(1002, configuration.getHttpMinServerConfiguration().getSleepTimeout());
            Assert.assertEquals(16, configuration.getHttpMinServerConfiguration().getTestConnectionBufferSize());
            Assert.assertEquals(4, configuration.getHttpMinServerConfiguration().getWorkerCount());

            Assert.assertEquals(
                    new File(root, "public_ok").getAbsolutePath(),
                    configuration.getHttpServerConfiguration().getStaticContentProcessorConfiguration().getPublicDirectory()
            );

            Assert.assertEquals("Keep-Alive: timeout=10, max=50000" + Misc.EOL, configuration.getHttpServerConfiguration().getStaticContentProcessorConfiguration().getKeepAliveHeader());
            Assert.assertTrue(configuration.getHttpServerConfiguration().getHttpContextConfiguration().allowDeflateBeforeSend());

            Assert.assertEquals(63, configuration.getHttpServerConfiguration().getLimit());
            Assert.assertEquals(64, configuration.getHttpServerConfiguration().getEventCapacity());
            Assert.assertEquals(64, configuration.getHttpServerConfiguration().getIOQueueCapacity());
            Assert.assertEquals(7000000, configuration.getHttpServerConfiguration().getTimeout());
            Assert.assertEquals(1001, configuration.getHttpServerConfiguration().getQueueTimeout());
            Assert.assertEquals(64, configuration.getHttpServerConfiguration().getInterestQueueCapacity());
            Assert.assertEquals(IOOperation.READ, configuration.getHttpServerConfiguration().getInitialBias());
            Assert.assertEquals(63, configuration.getHttpServerConfiguration().getListenBacklog());
            Assert.assertEquals(4096, configuration.getHttpServerConfiguration().getSendBufferSize());
            Assert.assertEquals(4194304, configuration.getHttpServerConfiguration().getNetSendBufferSize());
            Assert.assertEquals(8192, configuration.getHttpServerConfiguration().getRecvBufferSize());
            Assert.assertEquals(8388608, configuration.getHttpServerConfiguration().getNetRecvBufferSize());
            Assert.assertEquals(16, configuration.getHttpServerConfiguration().getTestConnectionBufferSize());
            Assert.assertEquals(168101918, configuration.getHttpServerConfiguration().getBindIPv4Address());
            Assert.assertEquals(9900, configuration.getHttpServerConfiguration().getBindPort());
            Assert.assertEquals(2_000, configuration.getHttpServerConfiguration().getJsonQueryProcessorConfiguration().getConnectionCheckFrequency());
            Assert.assertEquals(4, configuration.getHttpServerConfiguration().getJsonQueryProcessorConfiguration().getFloatScale());
            Assert.assertSame(FilesFacadeImpl.INSTANCE, configuration.getHttpServerConfiguration().getJsonQueryProcessorConfiguration().getFilesFacade());
            Assert.assertEquals("Keep-Alive: timeout=10, max=50000" + Misc.EOL, configuration.getHttpServerConfiguration().getJsonQueryProcessorConfiguration().getKeepAliveHeader());

            Assert.assertEquals(167903521, configuration.getLineUdpReceiverConfiguration().getBindIPv4Address());
            Assert.assertEquals(9915, configuration.getLineUdpReceiverConfiguration().getPort());
            Assert.assertEquals(-536805119, configuration.getLineUdpReceiverConfiguration().getGroupIPv4Address());
            Assert.assertEquals(100_000, configuration.getLineUdpReceiverConfiguration().getCommitRate());
            Assert.assertEquals(4 * 1024 * 1024, configuration.getLineUdpReceiverConfiguration().getMsgBufferSize());
            Assert.assertEquals(4000, configuration.getLineUdpReceiverConfiguration().getMsgCount());
            Assert.assertEquals(512, configuration.getLineUdpReceiverConfiguration().getReceiveBufferSize());
            Assert.assertEquals(PartitionBy.MONTH, configuration.getLineUdpReceiverConfiguration().getDefaultPartitionBy());
            Assert.assertFalse(configuration.getLineUdpReceiverConfiguration().isEnabled());
            Assert.assertEquals(2, configuration.getLineUdpReceiverConfiguration().ownThreadAffinity());
            Assert.assertTrue(configuration.getLineUdpReceiverConfiguration().ownThread());

            // influxdb line TCP protocol
            Assert.assertTrue(configuration.getLineTcpReceiverConfiguration().isEnabled());
            Assert.assertFalse(configuration.getLineTcpReceiverConfiguration().logMessageOnError());
            Assert.assertEquals(11, configuration.getLineTcpReceiverConfiguration().getLimit());
            Assert.assertEquals(167903521, configuration.getLineTcpReceiverConfiguration().getBindIPv4Address());
            Assert.assertEquals(9916, configuration.getLineTcpReceiverConfiguration().getBindPort());
            Assert.assertEquals(16, configuration.getLineTcpReceiverConfiguration().getEventCapacity());
            Assert.assertEquals(16, configuration.getLineTcpReceiverConfiguration().getIOQueueCapacity());
            Assert.assertEquals(400_000, configuration.getLineTcpReceiverConfiguration().getTimeout());
            Assert.assertEquals(1_002, configuration.getLineTcpReceiverConfiguration().getQueueTimeout());
            Assert.assertEquals(16, configuration.getLineTcpReceiverConfiguration().getInterestQueueCapacity());
            Assert.assertEquals(11, configuration.getLineTcpReceiverConfiguration().getListenBacklog());
            Assert.assertEquals(16, configuration.getLineTcpReceiverConfiguration().getTestConnectionBufferSize());
            Assert.assertEquals(32, configuration.getLineTcpReceiverConfiguration().getConnectionPoolInitialCapacity());
            Assert.assertEquals(LineMicroTimestampAdapter.INSTANCE, configuration.getLineTcpReceiverConfiguration().getTimestampAdapter().getDefaultAdapter());
            Assert.assertEquals(2049, configuration.getLineTcpReceiverConfiguration().getRecvBufferSize());
            Assert.assertEquals(32768, configuration.getLineTcpReceiverConfiguration().getNetRecvBufferSize());
            Assert.assertEquals(128, configuration.getLineTcpReceiverConfiguration().getMaxMeasurementSize());
            Assert.assertEquals(256, configuration.getLineTcpReceiverConfiguration().getWriterQueueCapacity());
            Assert.assertEquals(2, configuration.getLineTcpReceiverConfiguration().getWriterWorkerPoolConfiguration().getWorkerCount());
            Assert.assertArrayEquals(new int[]{1, 2}, configuration.getLineTcpReceiverConfiguration().getWriterWorkerPoolConfiguration().getWorkerAffinity());
            Assert.assertEquals(20, configuration.getLineTcpReceiverConfiguration().getWriterWorkerPoolConfiguration().getYieldThreshold());
            Assert.assertEquals(9_002, configuration.getLineTcpReceiverConfiguration().getWriterWorkerPoolConfiguration().getNapThreshold());
            Assert.assertEquals(10_002, configuration.getLineTcpReceiverConfiguration().getWriterWorkerPoolConfiguration().getSleepThreshold());
            Assert.assertTrue(configuration.getLineTcpReceiverConfiguration().getWriterWorkerPoolConfiguration().haltOnError());
            Assert.assertEquals(3, configuration.getLineTcpReceiverConfiguration().getIOWorkerPoolConfiguration().getWorkerCount());
            Assert.assertArrayEquals(new int[]{3, 4, 5}, configuration.getLineTcpReceiverConfiguration().getIOWorkerPoolConfiguration().getWorkerAffinity());
            Assert.assertEquals(30, configuration.getLineTcpReceiverConfiguration().getIOWorkerPoolConfiguration().getYieldThreshold());
            Assert.assertEquals(9_003, configuration.getLineTcpReceiverConfiguration().getIOWorkerPoolConfiguration().getNapThreshold());
            Assert.assertEquals(10_003, configuration.getLineTcpReceiverConfiguration().getIOWorkerPoolConfiguration().getSleepThreshold());
            Assert.assertTrue(configuration.getLineTcpReceiverConfiguration().getIOWorkerPoolConfiguration().haltOnError());
            Assert.assertEquals(1000, configuration.getLineTcpReceiverConfiguration().getMaintenanceInterval());
            Assert.assertEquals(PartitionBy.MONTH, configuration.getLineTcpReceiverConfiguration().getDefaultPartitionBy());
            Assert.assertEquals(5_000, configuration.getLineTcpReceiverConfiguration().getWriterIdleTimeout());
            Assert.assertEquals(ColumnType.FLOAT, configuration.getLineTcpReceiverConfiguration().getDefaultColumnTypeForFloat());
            Assert.assertEquals(ColumnType.INT, configuration.getLineTcpReceiverConfiguration().getDefaultColumnTypeForInteger());
            Assert.assertFalse(configuration.getLineTcpReceiverConfiguration().getDisconnectOnError());

            Assert.assertFalse(configuration.getHttpServerConfiguration().getLineHttpProcessorConfiguration().logMessageOnError());

            Assert.assertFalse(configuration.getHttpServerConfiguration().getHttpContextConfiguration().getServerKeepAlive());
            Assert.assertEquals("HTTP/1.0 ", configuration.getHttpServerConfiguration().getHttpContextConfiguration().getHttpVersion());
            Assert.assertEquals(32, configuration.getCairoConfiguration().getQueryCacheEventQueueCapacity());
            Assert.assertEquals(1.5, configuration.getHttpServerConfiguration().getWaitProcessorConfiguration().getExponentialWaitMultiplier(), 0.00001);

            Assert.assertTrue(configuration.getMetricsConfiguration().isEnabled());

<<<<<<< HEAD
            Assert.assertFalse(configuration.getCairoConfiguration().isMatViewEnabled());
            Assert.assertEquals(100, configuration.getCairoConfiguration().getMatViewMaxRecompileAttempts());
=======
            Assert.assertTrue(configuration.getCairoConfiguration().isMatViewEnabled());
            Assert.assertEquals(1000, configuration.getCairoConfiguration().getMatViewMinRefreshInterval());
            Assert.assertEquals(100, configuration.getCairoConfiguration().getMatViewMaxRefreshRetries());
            Assert.assertEquals(10, configuration.getCairoConfiguration().getMatViewRefreshOomRetryTimeout());
>>>>>>> 33714477
            Assert.assertEquals(1000, configuration.getCairoConfiguration().getMatViewInsertAsSelectBatchSize());
            Assert.assertEquals(10000, configuration.getCairoConfiguration().getMatViewRowsPerQueryEstimate());
            Assert.assertFalse(configuration.getCairoConfiguration().isMatViewParallelSqlEnabled());

            // PG wire
            Assert.assertEquals(9, configuration.getPGWireConfiguration().getBinParamCountCapacity());
            Assert.assertFalse(configuration.getPGWireConfiguration().isSelectCacheEnabled());
            Assert.assertEquals(1, configuration.getPGWireConfiguration().getConcurrentCacheConfiguration().getBlocks());
            Assert.assertEquals(2, configuration.getPGWireConfiguration().getConcurrentCacheConfiguration().getRows());
            Assert.assertFalse(configuration.getPGWireConfiguration().isInsertCacheEnabled());
            Assert.assertEquals(128, configuration.getPGWireConfiguration().getInsertCacheBlockCount());
            Assert.assertEquals(256, configuration.getPGWireConfiguration().getInsertCacheRowCount());
            Assert.assertFalse(configuration.getPGWireConfiguration().isUpdateCacheEnabled());
            Assert.assertEquals(128, configuration.getPGWireConfiguration().getUpdateCacheBlockCount());
            Assert.assertEquals(256, configuration.getPGWireConfiguration().getUpdateCacheRowCount());
            Assert.assertTrue(configuration.getPGWireConfiguration().readOnlySecurityContext());
            Assert.assertEquals("my_quest", configuration.getPGWireConfiguration().getDefaultPassword());
            Assert.assertEquals("my_admin", configuration.getPGWireConfiguration().getDefaultUsername());
            Assert.assertTrue(configuration.getPGWireConfiguration().isReadOnlyUserEnabled());
            Assert.assertEquals("my_quest_ro", configuration.getPGWireConfiguration().getReadOnlyPassword());
            Assert.assertEquals("my_user", configuration.getPGWireConfiguration().getReadOnlyUsername());
            Assert.assertEquals(16, configuration.getPGWireConfiguration().getTestConnectionBufferSize());
            Assert.assertEquals(new DefaultPGWireConfiguration().getServerVersion(), configuration.getPGWireConfiguration().getServerVersion());
            Assert.assertEquals(10, configuration.getPGWireConfiguration().getNamedStatementLimit());

            Assert.assertEquals(255, configuration.getLineTcpReceiverConfiguration().getMaxFileNameLength());
            Assert.assertEquals(255, configuration.getLineUdpReceiverConfiguration().getMaxFileNameLength());

            Assert.assertFalse(configuration.getLineTcpReceiverConfiguration().getAutoCreateNewColumns());
            Assert.assertFalse(configuration.getLineUdpReceiverConfiguration().getAutoCreateNewColumns());
            Assert.assertFalse(configuration.getLineTcpReceiverConfiguration().getAutoCreateNewTables());
            Assert.assertFalse(configuration.getLineUdpReceiverConfiguration().getAutoCreateNewTables());

            Assert.assertTrue(configuration.getWalApplyPoolConfiguration().isEnabled());
            Assert.assertTrue(configuration.getWalApplyPoolConfiguration().haltOnError());
            Assert.assertEquals("wal-apply", configuration.getWalApplyPoolConfiguration().getPoolName());
            Assert.assertEquals(3, configuration.getWalApplyPoolConfiguration().getWorkerCount());
            Assert.assertArrayEquals(new int[]{1, 2, 3}, configuration.getWalApplyPoolConfiguration().getWorkerAffinity());
            Assert.assertEquals(55, configuration.getWalApplyPoolConfiguration().getSleepTimeout());
            Assert.assertEquals(23, configuration.getWalApplyPoolConfiguration().getNapThreshold());
            Assert.assertEquals(33, configuration.getWalApplyPoolConfiguration().getSleepThreshold());
            Assert.assertEquals(33033, configuration.getWalApplyPoolConfiguration().getYieldThreshold());
            Assert.assertFalse(configuration.getCairoConfiguration().isWalApplyParallelSqlEnabled());

            Assert.assertTrue(configuration.getMatViewRefreshPoolConfiguration().isEnabled());
            Assert.assertTrue(configuration.getMatViewRefreshPoolConfiguration().haltOnError());
            Assert.assertEquals("mat-view-refresh", configuration.getMatViewRefreshPoolConfiguration().getPoolName());
            Assert.assertEquals(3, configuration.getMatViewRefreshPoolConfiguration().getWorkerCount());
            Assert.assertArrayEquals(new int[]{1, 2, 3}, configuration.getMatViewRefreshPoolConfiguration().getWorkerAffinity());
            Assert.assertEquals(55, configuration.getMatViewRefreshPoolConfiguration().getSleepTimeout());
            Assert.assertEquals(23, configuration.getMatViewRefreshPoolConfiguration().getNapThreshold());
            Assert.assertEquals(33, configuration.getMatViewRefreshPoolConfiguration().getSleepThreshold());
            Assert.assertEquals(33033, configuration.getMatViewRefreshPoolConfiguration().getYieldThreshold());
        }
    }

    @Test
    public void testSetAllInternalProperties() throws Exception {
        final BuildInformation buildInformation = new BuildInformationHolder("5.0.6", "0fff7d46fd13b4705770f1fb126dd9b889768643", "11.0.9.1", "QuestDB");
        final PropServerConfiguration configuration = newPropServerConfiguration(root, new Properties(), null, buildInformation);

        Assert.assertEquals("5.0.6", configuration.getCairoConfiguration().getBuildInformation().getSwVersion());
        Assert.assertEquals("11.0.9.1", configuration.getCairoConfiguration().getBuildInformation().getJdkVersion());
        Assert.assertEquals("0fff7d46fd13b4705770f1fb126dd9b889768643", configuration.getCairoConfiguration().getBuildInformation().getCommitHash());
    }

    @Test
    public void testSetAllNetFromFile() throws Exception {
        try (InputStream is = PropServerConfigurationTest.class.getResourceAsStream("/server-net.conf")) {
            Properties properties = new Properties();
            properties.load(is);

            PropServerConfiguration configuration = newPropServerConfiguration(properties);

            Assert.assertEquals(9020, configuration.getHttpServerConfiguration().getBindPort());
            Assert.assertEquals(63, configuration.getHttpServerConfiguration().getLimit());
            Assert.assertEquals(7000000, configuration.getHttpServerConfiguration().getTimeout());
            Assert.assertEquals(1001, configuration.getHttpServerConfiguration().getQueueTimeout());
            Assert.assertEquals(4096, configuration.getHttpServerConfiguration().getSendBufferSize());
            Assert.assertEquals(4194304, configuration.getHttpServerConfiguration().getNetSendBufferSize());
            Assert.assertEquals(8192, configuration.getHttpServerConfiguration().getRecvBufferSize());
            Assert.assertEquals(8388608, configuration.getHttpServerConfiguration().getNetRecvBufferSize());
            Assert.assertTrue(configuration.getHttpServerConfiguration().getHint());

            Assert.assertEquals(9120, configuration.getHttpMinServerConfiguration().getBindPort());
            Assert.assertEquals(8, configuration.getHttpMinServerConfiguration().getLimit());
            Assert.assertEquals(7000000, configuration.getHttpMinServerConfiguration().getTimeout());
            Assert.assertEquals(1001, configuration.getHttpMinServerConfiguration().getQueueTimeout());
            Assert.assertEquals(32768, configuration.getHttpMinServerConfiguration().getSendBufferSize());
            Assert.assertEquals(33554432, configuration.getHttpMinServerConfiguration().getNetSendBufferSize());
            Assert.assertEquals(16384, configuration.getHttpMinServerConfiguration().getRecvBufferSize());
            Assert.assertEquals(16777216, configuration.getHttpMinServerConfiguration().getNetRecvBufferSize());
            Assert.assertEquals(64, configuration.getHttpMinServerConfiguration().getTestConnectionBufferSize());
            Assert.assertTrue(configuration.getHttpMinServerConfiguration().getHint());

            // ILP/TCP
            Assert.assertEquals(11, configuration.getLineTcpReceiverConfiguration().getLimit());
            Assert.assertEquals(400_000, configuration.getLineTcpReceiverConfiguration().getTimeout());
            Assert.assertEquals(1_002, configuration.getLineTcpReceiverConfiguration().getQueueTimeout());
            Assert.assertEquals(32768, configuration.getLineTcpReceiverConfiguration().getRecvBufferSize());
            Assert.assertEquals(32768, configuration.getLineTcpReceiverConfiguration().getNetRecvBufferSize());
            Assert.assertTrue(configuration.getLineTcpReceiverConfiguration().getHint());

            // PGWire
            Assert.assertEquals(11, configuration.getPGWireConfiguration().getLimit());
            Assert.assertEquals(400000, configuration.getPGWireConfiguration().getTimeout());
            Assert.assertEquals(1002, configuration.getPGWireConfiguration().getQueueTimeout());
            Assert.assertEquals(1048576, configuration.getPGWireConfiguration().getRecvBufferSize());
            Assert.assertEquals(32768, configuration.getPGWireConfiguration().getNetRecvBufferSize());
            Assert.assertEquals(1048576, configuration.getPGWireConfiguration().getSendBufferSize());
            Assert.assertEquals(32800, configuration.getPGWireConfiguration().getNetSendBufferSize());
            Assert.assertTrue(configuration.getPGWireConfiguration().getHint());
        }
    }

    @Test
    public void testSetZeroKeepAlive() throws Exception {
        try (InputStream is = PropServerConfigurationTest.class.getResourceAsStream("/server-keep-alive.conf")) {
            Properties properties = new Properties();
            properties.load(is);

            PropServerConfiguration configuration = newPropServerConfiguration(properties);
            Assert.assertNull(configuration.getHttpServerConfiguration().getStaticContentProcessorConfiguration().getKeepAliveHeader());
        }
    }

    @Test
    public void testSqlJitMode() throws Exception {
        Properties properties = new Properties();
        properties.setProperty("cairo.sql.jit.mode", "");
        PropServerConfiguration configuration = newPropServerConfiguration(properties);
        Assert.assertEquals(SqlJitMode.JIT_MODE_ENABLED, configuration.getCairoConfiguration().getSqlJitMode());

        properties.setProperty("cairo.sql.jit.mode", "on");
        configuration = newPropServerConfiguration(properties);
        Assert.assertEquals(SqlJitMode.JIT_MODE_ENABLED, configuration.getCairoConfiguration().getSqlJitMode());

        properties.setProperty("cairo.sql.jit.mode", "scalar");
        configuration = newPropServerConfiguration(properties);
        Assert.assertEquals(SqlJitMode.JIT_MODE_FORCE_SCALAR, configuration.getCairoConfiguration().getSqlJitMode());

        properties.setProperty("cairo.sql.jit.mode", "off");
        configuration = newPropServerConfiguration(properties);
        Assert.assertEquals(SqlJitMode.JIT_MODE_DISABLED, configuration.getCairoConfiguration().getSqlJitMode());

        properties.setProperty("cairo.sql.jit.mode", "foobar");
        configuration = newPropServerConfiguration(properties);
        Assert.assertEquals(SqlJitMode.JIT_MODE_ENABLED, configuration.getCairoConfiguration().getSqlJitMode());
    }

    @Test
    public void testValidAllowedVolumePaths0() throws Exception {
        File volumeA = temp.newFolder("volumeA");
        File volumeB = temp.newFolder("volumeB");
        File volumeC = temp.newFolder("volumeC");
        try {
            String aliasA = "volumeA";
            String aliasB = "volumeB";
            String aliasC = "volumeC";
            String volumeAPath = volumeA.getAbsolutePath();
            String volumeBPath = volumeB.getAbsolutePath();
            String volumeCPath = volumeC.getAbsolutePath();
            Properties properties = new Properties();
            properties.setProperty(PropertyKey.CAIRO_VOLUMES.getPropertyPath(), "");
            Assert.assertNull(validate(properties));
            for (int i = 0; i < 20; i++) {
                sink.clear();
                loadVolumePath(aliasA, volumeAPath);
                sink.put(',');
                loadVolumePath(aliasB, volumeBPath);
                sink.put(',');
                loadVolumePath(aliasC, volumeCPath);
                properties.setProperty(PropertyKey.CAIRO_VOLUMES.getPropertyPath(), sink.toString());
                CairoConfiguration cairoConfig = newPropServerConfiguration(properties).getCairoConfiguration();

                Assert.assertNotNull(cairoConfig.getVolumeDefinitions().resolveAlias(aliasA));
                Assert.assertNotNull(cairoConfig.getVolumeDefinitions().resolveAlias(aliasB));
                Assert.assertNotNull(cairoConfig.getVolumeDefinitions().resolveAlias(aliasC));
                Assert.assertNull(cairoConfig.getVolumeDefinitions().resolveAlias("banana"));
            }
        } finally {
            Assert.assertTrue(volumeA.delete());
            Assert.assertTrue(volumeB.delete());
            Assert.assertTrue(volumeC.delete());
        }
    }

    @Test
    public void testValidAllowedVolumePaths1() throws Exception {
        String p = "   ";
        Properties properties = new Properties();
        properties.setProperty(PropertyKey.CAIRO_VOLUMES.getPropertyPath(), p);
        CairoConfiguration cairoConfig = newPropServerConfiguration(properties).getCairoConfiguration();
        Assert.assertNull(cairoConfig.getVolumeDefinitions().resolveAlias("banana"));
    }

    @Test
    public void testValidConfiguration() {
        Properties properties = new Properties();
        properties.setProperty("http.net.connection.rcvbuf", "10000");
        PropServerConfiguration.ValidationResult result = validate(properties);
        Assert.assertNull(result);
    }

    @Test
    public void testValidationIsOffByDefault() throws Exception {
        Properties properties = new Properties();
        properties.setProperty("this.will.not.throw", "Test");
        properties.setProperty("this.will.also.not", "throw");
        newPropServerConfiguration(properties);
    }

    @Test
    public void testWebConsolePathChangeUpdatesDefaultDependencies() throws JsonException, ServerConfigurationException {
        Properties properties = new Properties();
        properties.setProperty("http.context.web.console", "/new-path");
        PropServerConfiguration configuration = newPropServerConfiguration(properties);
        // duplicates are ok
        Assert.assertEquals(
                "[/new-path/warnings,/new-path/warnings]",
                configuration.getHttpServerConfiguration().getContextPathWarnings().toString()
        );
        Assert.assertEquals(
                "[/new-path/exec,/new-path/exec]",
                configuration.getHttpServerConfiguration().getContextPathExec().toString()
        );
        Assert.assertEquals(
                "[/new-path/exp,/new-path/exp]",
                configuration.getHttpServerConfiguration().getContextPathExport().toString()
        );
        Assert.assertEquals(
                "[/new-path/imp,/new-path/imp]",
                configuration.getHttpServerConfiguration().getContextPathImport().toString()
        );

        Assert.assertEquals(
                "[/new-path/chk,/new-path/chk]",
                configuration.getHttpServerConfiguration().getContextPathTableStatus().toString()
        );

        Assert.assertEquals(
                "[/new-path/settings,/new-path/settings]",
                configuration.getHttpServerConfiguration().getContextPathSettings().toString()
        );

        // check the ILP did not move

        Assert.assertEquals(
                "[/write,/api/v2/write]",
                configuration.getHttpServerConfiguration().getContextPathILP().toString()
        );

        Assert.assertEquals(
                "[/ping]",
                configuration.getHttpServerConfiguration().getContextPathILPPing().toString()
        );
    }

    @Test
    public void testWebConsolePathChangeUpdatesDefaultDependenciesFuzz() throws JsonException, ServerConfigurationException {
        final Rnd rnd = TestUtils.generateRandom(LOG);

        final ObjList<FuzzItem> pathsThatCanBePinned = new ObjList<>();
        pathsThatCanBePinned.add(new FuzzItem("http.context.import", "/imp", HttpFullFatServerConfiguration::getContextPathImport));
        pathsThatCanBePinned.add(new FuzzItem("http.context.export", "/exp", HttpFullFatServerConfiguration::getContextPathExport));
        pathsThatCanBePinned.add(new FuzzItem("http.context.settings", "/settings", HttpFullFatServerConfiguration::getContextPathSettings));
        pathsThatCanBePinned.add(new FuzzItem("http.context.table.status", "/chk", HttpFullFatServerConfiguration::getContextPathTableStatus));
        pathsThatCanBePinned.add(new FuzzItem("http.context.warnings", "/warnings", HttpFullFatServerConfiguration::getContextPathWarnings));
        pathsThatCanBePinned.add(new FuzzItem("http.context.execute", "/exec", HttpFullFatServerConfiguration::getContextPathExec));

        String webConsolePath = rnd.nextString(64);
        Properties properties = new Properties();
        properties.setProperty("http.context.web.console", webConsolePath);
        int pinCount = rnd.nextInt(pathsThatCanBePinned.size() - 1) + 1; // at least one
        IntHashSet pinnedIndexes = new IntHashSet();
        for (int i = 0; i < pinCount; i++) {
            int index = rnd.nextPositiveInt() % pathsThatCanBePinned.size();
            FuzzItem item = pathsThatCanBePinned.getQuick(index);
            properties.setProperty(item.key, item.value);
            pinnedIndexes.add(index);
        }

        PropServerConfiguration configuration = newPropServerConfiguration(properties);

        for (int i = 0; i < pathsThatCanBePinned.size(); i++) {
            FuzzItem item = pathsThatCanBePinned.getQuick(i);
            String e1 = webConsolePath + item.value;
            String e2;
            if (pinnedIndexes.contains(i)) {
                e2 = item.value;
            } else {
                e2 = e1;
            }
            Assert.assertEquals(
                    "[" + e2 + "," + e1 + "]",
                    item.getter.apply(configuration.getHttpServerConfiguration()).toString()
            );
        }

        // check the ILP did not move
        Assert.assertEquals(
                "[/write,/api/v2/write]",
                configuration.getHttpServerConfiguration().getContextPathILP().toString()
        );

        Assert.assertEquals(
                "[/ping]",
                configuration.getHttpServerConfiguration().getContextPathILPPing().toString()
        );

        Utf8SequenceObjHashMap<Utf8Sequence> redirectMap = configuration.getHttpServerConfiguration().getStaticContentProcessorConfiguration().getRedirectMap();
        Assert.assertEquals(2, redirectMap.size());
        Assert.assertEquals(webConsolePath + "/index.html", redirectMap.get(new Utf8String(webConsolePath)).toString());
        Assert.assertEquals(webConsolePath + "/index.html", redirectMap.get(new Utf8String(webConsolePath + "/")).toString());
    }

    private void assertInputWorkRootCantBeSetTo(Properties properties, String value) throws JsonException {
        try {
            properties.setProperty(PropertyKey.CAIRO_SQL_COPY_ROOT.getPropertyPath(), value);
            properties.setProperty(PropertyKey.CAIRO_SQL_COPY_WORK_ROOT.getPropertyPath(), value);
            newPropServerConfiguration(properties);
            Assert.fail("Should fail for " + value);
        } catch (ServerConfigurationException e) {
            TestUtils.assertContains(e.getMessage(), "cairo.sql.copy.work.root can't point to root, data, conf or snapshot dirs");
        }
    }

    private void assertTimestampTimezone(
            String expected,
            String timezone,
            String locale,
            String format,
            String timestamp
    ) throws NumericException, ServerConfigurationException, JsonException {
        sink.clear();
        Properties properties = new Properties();
        properties.setProperty("log.timestamp.timezone", timezone);
        properties.setProperty("log.timestamp.locale", locale);
        properties.setProperty("log.timestamp.format", format);
        long epoch = TimestampFormatUtils.parseTimestamp(timestamp);
        PropServerConfiguration configuration = newPropServerConfiguration(properties);
        DateFormat timestampFormat = configuration.getCairoConfiguration().getLogTimestampFormat();
        DateLocale timestampLocale = configuration.getCairoConfiguration().getLogTimestampTimezoneLocale();
        TimeZoneRules timestampTimezoneRules = configuration.getCairoConfiguration().getLogTimestampTimezoneRules();
        String timestampTimezone = configuration.getCairoConfiguration().getLogTimestampTimezone();
        timestampFormat.format(epoch + timestampTimezoneRules.getOffset(epoch), timestampLocale, timestampTimezone, sink);
        TestUtils.assertEquals(expected, sink);
    }

    private String getRelativePath(String path) {
        return path + File.separator + ".." + File.separator + new File(path).getName();
    }

    private void loadVolumePath(String alias, String volumePath) {
        randWhiteSpace();
        sink.put(alias);
        randWhiteSpace();
        sink.put("->");
        randWhiteSpace();
        sink.put(volumePath);
        randWhiteSpace();
    }

    private void randWhiteSpace() {
        for (int i = 0, n = Math.abs(rnd.nextInt()) % 4; i < n; i++) {
            sink.put(' ');
        }
    }

    private void testSetAllFromFile(CairoConfiguration configuration) {
        final FilesFacade ff = configuration.getFilesFacade();

        Assert.assertFalse(configuration.getCircuitBreakerConfiguration().isEnabled());
        Assert.assertEquals(500, configuration.getCircuitBreakerConfiguration().getCircuitBreakerThrottle());
        Assert.assertEquals(16, configuration.getCircuitBreakerConfiguration().getBufferSize());

        Assert.assertEquals(32, configuration.getTextConfiguration().getDateAdapterPoolCapacity());
        Assert.assertEquals(65536, configuration.getTextConfiguration().getJsonCacheLimit());
        Assert.assertEquals(8388608, configuration.getTextConfiguration().getJsonCacheSize());
        Assert.assertEquals(0.3d, configuration.getTextConfiguration().getMaxRequiredDelimiterStdDev(), 0.000000001);
        Assert.assertEquals(0.9d, configuration.getTextConfiguration().getMaxRequiredLineLengthStdDev(), 0.000000001);
        Assert.assertEquals(512, configuration.getTextConfiguration().getMetadataStringPoolCapacity());
        Assert.assertEquals(6144, configuration.getTextConfiguration().getRollBufferLimit());
        Assert.assertEquals(3072, configuration.getTextConfiguration().getRollBufferSize());
        Assert.assertEquals(400, configuration.getTextConfiguration().getTextAnalysisMaxLines());
        Assert.assertEquals(128, configuration.getTextConfiguration().getTextLexerStringPoolCapacity());
        Assert.assertEquals(512, configuration.getTextConfiguration().getTimestampAdapterPoolCapacity());
        Assert.assertEquals(8192, configuration.getTextConfiguration().getUtf8SinkSize());
        Assert.assertEquals(4194304, configuration.getSqlCopyBufferSize());
        Assert.assertEquals(64, configuration.getCopyPoolCapacity());
        Assert.assertEquals(8, configuration.getDoubleToStrCastScale());
        Assert.assertEquals(3, configuration.getFloatToStrCastScale());
        Assert.assertEquals("test-id-42", configuration.getSnapshotInstanceId());
        Assert.assertFalse(configuration.isCheckpointRecoveryEnabled());

        Assert.assertEquals(CommitMode.ASYNC, configuration.getCommitMode());
        Assert.assertEquals(12, configuration.getCreateAsSelectRetryCount());
        Assert.assertFalse(configuration.isMatViewEnabled());
        Assert.assertTrue(configuration.getDefaultSymbolCacheFlag());
        Assert.assertEquals(512, configuration.getDefaultSymbolCapacity());
        Assert.assertEquals(10, configuration.getFileOperationRetryCount());
        Assert.assertEquals(20_000, configuration.getIdleCheckInterval());
        Assert.assertEquals(42, configuration.getInactiveReaderMaxOpenPartitions());
        Assert.assertEquals(600_000, configuration.getInactiveReaderTTL());
        Assert.assertEquals(400_000, configuration.getInactiveWriterTTL());
        Assert.assertEquals(1024, configuration.getIndexValueBlockSize());
        Assert.assertEquals(23, configuration.getMaxSwapFileCount());
        Assert.assertEquals(509, configuration.getMkDirMode());
        Assert.assertEquals(509, configuration.getDetachedMkDirMode());
        Assert.assertEquals(1000000, configuration.getParallelIndexThreshold());
        Assert.assertEquals(42, configuration.getReaderPoolMaxSegments());
        Assert.assertEquals(5_000_000, configuration.getSpinLockTimeout());
        Assert.assertEquals(2048, configuration.getSqlCharacterStoreCapacity());
        Assert.assertEquals(128, configuration.getSqlCharacterStoreSequencePoolCapacity());
        Assert.assertEquals(2048, configuration.getSqlColumnPoolCapacity());
        Assert.assertEquals(1024, configuration.getSqlExpressionPoolCapacity());
        Assert.assertEquals(0.3, configuration.getSqlFastMapLoadFactor(), 0.0000001);
        Assert.assertEquals(32, configuration.getSqlJoinContextPoolCapacity());
        Assert.assertEquals(1024, configuration.getSqlLexerPoolCapacity());
        Assert.assertEquals(16, configuration.getSqlSmallMapKeyCapacity());
        Assert.assertEquals(42 * 1024, configuration.getSqlSmallMapPageSize());
        Assert.assertEquals(1026, configuration.getSqlMapMaxPages());
        Assert.assertEquals(128, configuration.getSqlMapMaxResizes());
        Assert.assertEquals(8, configuration.getSqlUnorderedMapMaxEntrySize());
        Assert.assertEquals(256, configuration.getSqlModelPoolCapacity());
        Assert.assertEquals(42, configuration.getSqlMaxNegativeLimit());
        Assert.assertEquals(10 * 1024 * 1024, configuration.getSqlSortKeyPageSize());
        Assert.assertEquals(256, configuration.getSqlSortKeyMaxPages());
        Assert.assertEquals(3 * 1024 * 1024, configuration.getSqlSortLightValuePageSize());
        Assert.assertEquals(1027, configuration.getSqlSortLightValueMaxPages());
        Assert.assertEquals(8 * 1024 * 1024, configuration.getSqlHashJoinValuePageSize());
        Assert.assertEquals(1024, configuration.getSqlHashJoinValueMaxPages());
        Assert.assertEquals(10000, configuration.getSqlLatestByRowCount());
        Assert.assertEquals(2 * 1024 * 1024, configuration.getSqlHashJoinLightValuePageSize());
        Assert.assertEquals(1025, configuration.getSqlHashJoinLightValueMaxPages());
        Assert.assertEquals(42, configuration.getSqlAsOfJoinLookAhead());
        Assert.assertFalse(configuration.useFastAsOfJoin());
        Assert.assertEquals(4 * 1024 * 1024, configuration.getSqlSortValuePageSize());
        Assert.assertEquals(1028, configuration.getSqlSortValueMaxPages());
        Assert.assertEquals(1000000, configuration.getWorkStealTimeoutNanos());
        Assert.assertFalse(configuration.isParallelIndexingEnabled());
        Assert.assertEquals(8 * 1024, configuration.getSqlJoinMetadataPageSize());
        Assert.assertEquals(10_000, configuration.getSqlJoinMetadataMaxResizes());
        Assert.assertEquals(16, configuration.getBindVariablePoolSize());
        Assert.assertEquals(128, configuration.getQueryRegistryPoolSize());
        Assert.assertEquals(128, configuration.getCountDistinctCapacity());
        Assert.assertEquals(0.3, configuration.getCountDistinctLoadFactor(), 0.000001);

        Assert.assertEquals(256, configuration.getWindowColumnPoolCapacity());
        Assert.assertEquals(256, configuration.getSqlWindowMaxRecursion());
        Assert.assertEquals(512 * 1024, configuration.getSqlWindowTreeKeyPageSize());
        Assert.assertEquals(1031, configuration.getSqlWindowTreeKeyMaxPages());
        Assert.assertEquals(1024 * 1024, configuration.getSqlWindowStorePageSize());
        Assert.assertEquals(1029, configuration.getSqlWindowStoreMaxPages());
        Assert.assertEquals(524288, configuration.getSqlWindowRowIdPageSize());
        Assert.assertEquals(1030, configuration.getSqlWindowRowIdMaxPages());
        Assert.assertEquals(1024, configuration.getWithClauseModelPoolCapacity());
        Assert.assertEquals(512, configuration.getRenameTableModelPoolCapacity());
        Assert.assertEquals(128, configuration.getInsertModelPoolCapacity());
        Assert.assertEquals(256, configuration.getCreateTableColumnModelPoolCapacity());
        Assert.assertEquals(2001, configuration.getSampleByIndexSearchPageSize());
        Assert.assertFalse(configuration.getSampleByDefaultAlignmentCalendar());
        Assert.assertEquals(16, configuration.getWriterCommandQueueCapacity());
        Assert.assertEquals(4096, configuration.getWriterCommandQueueSlotSize());
        Assert.assertEquals(333000, configuration.getWriterAsyncCommandBusyWaitTimeout());
        Assert.assertEquals(7770001, configuration.getWriterAsyncCommandMaxTimeout());
        Assert.assertEquals(15, configuration.getWriterTickRowsCountMod());
        Assert.assertEquals(ff.allowMixedIO(root), configuration.isWriterMixedIOEnabled());
        Assert.assertEquals(CairoConfiguration.O_DIRECT | CairoConfiguration.O_SYNC, configuration.getWriterFileOpenOpts());
        Assert.assertFalse(configuration.isIOURingEnabled());

        Assert.assertEquals(100_000, configuration.getMaxUncommittedRows());
        Assert.assertEquals(42_000_000, configuration.getO3MinLag());
        Assert.assertEquals(420_000_000, configuration.getO3MaxLag());
        Assert.assertEquals(262144, configuration.getO3ColumnMemorySize());
        Assert.assertEquals(65536, configuration.getSystemO3ColumnMemorySize());

        Assert.assertEquals(256, configuration.getSqlDistinctTimestampKeyCapacity());
        Assert.assertEquals(0.4, configuration.getSqlDistinctTimestampLoadFactor(), 0.001);

        Assert.assertFalse(configuration.isSqlParallelFilterEnabled());
        Assert.assertFalse(configuration.isSqlParallelFilterPreTouchEnabled());
        Assert.assertEquals(0.1, configuration.getSqlParallelFilterPreTouchThreshold(), 0.000001);
        Assert.assertFalse(configuration.isSqlParallelGroupByEnabled());
        Assert.assertFalse(configuration.isSqlParallelReadParquetEnabled());
        Assert.assertFalse(configuration.isSqlOrderBySortEnabled());
        Assert.assertEquals(100, configuration.getSqlOrderByRadixSortThreshold());
        Assert.assertEquals(32, configuration.getSqlParallelWorkStealingThreshold());
        Assert.assertEquals(42, configuration.getSqlParquetFrameCacheCapacity());
        Assert.assertEquals(1000, configuration.getSqlPageFrameMaxRows());
        Assert.assertEquals(100, configuration.getSqlPageFrameMinRows());
        Assert.assertEquals(128, configuration.getPageFrameReduceShardCount());
        Assert.assertEquals(1024, configuration.getPageFrameReduceQueueCapacity());
        Assert.assertEquals(8, configuration.getPageFrameReduceRowIdListCapacity());
        Assert.assertEquals(4, configuration.getPageFrameReduceColumnListCapacity());
        Assert.assertEquals(2048, configuration.getGroupByMergeShardQueueCapacity());
        Assert.assertEquals(100, configuration.getGroupByShardingThreshold());
        Assert.assertFalse(configuration.isGroupByPresizeEnabled());
        Assert.assertEquals(100_000, configuration.getGroupByPresizeMaxCapacity());
        Assert.assertEquals(1024, configuration.getGroupByPresizeMaxHeapSize());
        Assert.assertEquals(4096, configuration.getGroupByAllocatorDefaultChunkSize());

        Assert.assertEquals(SqlJitMode.JIT_MODE_FORCE_SCALAR, configuration.getSqlJitMode());
        Assert.assertEquals(2048, configuration.getSqlJitIRMemoryPageSize());
        Assert.assertEquals(2, configuration.getSqlJitIRMemoryMaxPages());
        Assert.assertEquals(1024, configuration.getSqlJitBindVarsMemoryPageSize());
        Assert.assertEquals(1, configuration.getSqlJitBindVarsMemoryMaxPages());
        Assert.assertEquals(1024, configuration.getSqlJitPageAddressCacheThreshold());
        Assert.assertTrue(configuration.isSqlJitDebugEnabled());

        Assert.assertEquals(16384, configuration.getRndFunctionMemoryPageSize());
        Assert.assertEquals(32, configuration.getRndFunctionMemoryMaxPages());

        Assert.assertEquals(16, configuration.getPartitionPurgeListCapacity());

        Assert.assertTrue(configuration.getTelemetryConfiguration().getEnabled());
        Assert.assertEquals(512, configuration.getTelemetryConfiguration().getQueueCapacity());
        Assert.assertEquals(1000, configuration.getTelemetryConfiguration().getDbSizeEstimateTimeout());

        Assert.assertEquals(1048576, configuration.getDataAppendPageSize());
        Assert.assertEquals(131072, configuration.getSystemDataAppendPageSize());
        Assert.assertEquals(Files.PAGE_SIZE, configuration.getDataIndexKeyAppendPageSize());
        Assert.assertEquals(262144, configuration.getDataIndexValueAppendPageSize());
        Assert.assertEquals(131072, configuration.getMiscAppendPageSize());

        Assert.assertEquals(512, configuration.getColumnPurgeQueueCapacity());
        Assert.assertEquals(5.0, configuration.getColumnPurgeRetryDelayMultiplier(), 0.00001);
        Assert.assertEquals(30000000, configuration.getColumnPurgeRetryDelayLimit());
        Assert.assertEquals(30000, configuration.getColumnPurgeRetryDelay());

        Assert.assertEquals(255, configuration.getMaxFileNameLength());
        Assert.assertEquals(".detached", configuration.getAttachPartitionSuffix());
        Assert.assertTrue(configuration.attachPartitionCopy());

        Assert.assertEquals(333, configuration.getWalPurgeInterval());
        Assert.assertEquals(13, configuration.getWalRecreateDistressedSequencerAttempts());
        Assert.assertEquals(333303, configuration.getInactiveWalWriterTTL());
        Assert.assertEquals(128, configuration.getWalTxnNotificationQueueCapacity());
        Assert.assertTrue(configuration.isWalSupported());
        Assert.assertTrue(configuration.getWalEnabledDefault());
        Assert.assertFalse(configuration.isWalApplyEnabled());
        Assert.assertEquals(23, configuration.getWalApplyLookAheadTransactionCount());
        Assert.assertFalse(configuration.isTableTypeConversionEnabled());
        Assert.assertEquals(100, configuration.getWalWriterPoolMaxSegments());
        Assert.assertEquals(120, configuration.getO3LagCalculationWindowsSize());
        Assert.assertEquals(100, configuration.getWalSegmentRolloverRowCount());
        Assert.assertEquals(42.2d, configuration.getWalLagRowsMultiplier(), 0.00001);
        Assert.assertEquals(4242, configuration.getWalMaxLagTxnCount());
        Assert.assertEquals(262144, configuration.getWalDataAppendPageSize());
        Assert.assertEquals(524288, configuration.getSystemWalDataAppendPageSize());

        Assert.assertEquals(1, configuration.getO3LastPartitionMaxSplits());
        final long TB = (long) Numbers.SIZE_1MB * Numbers.SIZE_1MB;
        Assert.assertEquals(TB, configuration.getPartitionO3SplitMinSize());

        Assert.assertEquals(10 * Numbers.SIZE_1MB, configuration.getWalMaxLagSize());
        Assert.assertEquals(50, configuration.getWalMaxSegmentFileDescriptorsCache());
    }

    private PropServerConfiguration.ValidationResult validate(Properties properties) {
        return new PropServerConfiguration.PropertyValidator().validate(properties);
    }

    @NotNull
    protected PropServerConfiguration newPropServerConfiguration(
            String root,
            Properties properties,
            Map<String, String> env,
            BuildInformation buildInformation
    ) throws ServerConfigurationException, JsonException {
        return new PropServerConfiguration(root, properties, env, PropServerConfigurationTest.LOG, buildInformation);
    }

    protected PropServerConfiguration newPropServerConfiguration(Properties properties) throws ServerConfigurationException, JsonException {
        return new PropServerConfiguration(root, properties, null, PropServerConfigurationTest.LOG, new BuildInformationHolder());
    }

    private static class FuzzItem {
        private final Function<HttpFullFatServerConfiguration, ObjList<String>> getter;
        private final String key;
        private final String value;

        FuzzItem(String key, String value, Function<HttpFullFatServerConfiguration, ObjList<String>> getter) {
            this.key = key;
            this.value = value;
            this.getter = getter;
        }
    }
}<|MERGE_RESOLUTION|>--- conflicted
+++ resolved
@@ -207,15 +207,10 @@
         Assert.assertEquals(2097152, configuration.getCairoConfiguration().getSqlCopyBufferSize());
         Assert.assertEquals(32, configuration.getCairoConfiguration().getCopyPoolCapacity());
         Assert.assertEquals(5, configuration.getCairoConfiguration().getCreateAsSelectRetryCount());
-<<<<<<< HEAD
         Assert.assertTrue(configuration.getCairoConfiguration().isMatViewEnabled());
-        Assert.assertEquals(10, configuration.getCairoConfiguration().getMatViewMaxRecompileAttempts());
-=======
-        Assert.assertFalse(configuration.getCairoConfiguration().isMatViewEnabled());
         Assert.assertEquals(60_000_000, configuration.getCairoConfiguration().getMatViewMinRefreshInterval());
         Assert.assertEquals(10, configuration.getCairoConfiguration().getMatViewMaxRefreshRetries());
         Assert.assertEquals(200, configuration.getCairoConfiguration().getMatViewRefreshOomRetryTimeout());
->>>>>>> 33714477
         Assert.assertEquals(1_000_000, configuration.getCairoConfiguration().getMatViewInsertAsSelectBatchSize());
         Assert.assertEquals(10_000_000, configuration.getCairoConfiguration().getMatViewRowsPerQueryEstimate());
         Assert.assertTrue(configuration.getCairoConfiguration().isMatViewParallelSqlEnabled());
@@ -1343,15 +1338,10 @@
 
             Assert.assertTrue(configuration.getMetricsConfiguration().isEnabled());
 
-<<<<<<< HEAD
             Assert.assertFalse(configuration.getCairoConfiguration().isMatViewEnabled());
-            Assert.assertEquals(100, configuration.getCairoConfiguration().getMatViewMaxRecompileAttempts());
-=======
-            Assert.assertTrue(configuration.getCairoConfiguration().isMatViewEnabled());
             Assert.assertEquals(1000, configuration.getCairoConfiguration().getMatViewMinRefreshInterval());
             Assert.assertEquals(100, configuration.getCairoConfiguration().getMatViewMaxRefreshRetries());
             Assert.assertEquals(10, configuration.getCairoConfiguration().getMatViewRefreshOomRetryTimeout());
->>>>>>> 33714477
             Assert.assertEquals(1000, configuration.getCairoConfiguration().getMatViewInsertAsSelectBatchSize());
             Assert.assertEquals(10000, configuration.getCairoConfiguration().getMatViewRowsPerQueryEstimate());
             Assert.assertFalse(configuration.getCairoConfiguration().isMatViewParallelSqlEnabled());
