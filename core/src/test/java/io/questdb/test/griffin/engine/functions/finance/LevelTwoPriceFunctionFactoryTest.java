--- conflicted
+++ resolved
@@ -157,12 +157,8 @@
                     "from long_sequence(10))");
             drainWalQueue();
 
-<<<<<<< HEAD
-            assertPlan(
+            assertPlanNoLeakCheck(
                     "select avg(l2price(14, ask_size, ask_value)) " +
-=======
-            assertPlanNoLeakCheck("select avg(l2price(14, ask_size, ask_value)) " +
->>>>>>> 65f84ec2
                             "- avg(l2price(14, bid_size, bid_value))" +
                             " as spread from x",
                     "VirtualRecord\n" +
@@ -175,12 +171,8 @@
                             "            Frame forward scan on: x\n"
             );
 
-<<<<<<< HEAD
-            assertPlan(
+            assertPlanNoLeakCheck(
                     "select l2price(14, ask_size, ask_value) " +
-=======
-            assertPlanNoLeakCheck("select l2price(14, ask_size, ask_value) " +
->>>>>>> 65f84ec2
                             "- l2price(14, bid_size, bid_value)" +
                             " as spread from x",
                     "VirtualRecord\n" +
