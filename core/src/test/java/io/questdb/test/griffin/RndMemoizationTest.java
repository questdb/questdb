--- conflicted
+++ resolved
@@ -31,7 +31,18 @@
 public class RndMemoizationTest extends AbstractCairoTest {
 
     @Test
-<<<<<<< HEAD
+    public void testMemoizedFunctionsTriggerFullMaterialization() throws Exception {
+        allowFunctionMemoization();
+        assertSql(
+                "x1\tx12\n" +
+                        "-1148479919\t-1148479918\n" +
+                        "315515119\t315515120\n" +
+                        "1548800834\t1548800835\n",
+                "select rnd_int()+1 x1, x1+1 x12 from long_sequence(3) order by x12;"
+        );
+    }
+
+    @Test
     public void testRndByte() throws SqlException {
         allowFunctionMemoization();
         assertSql(
@@ -105,16 +116,6 @@
                         "111.98.117.250\t111.98.117.250\n" +
                         "205.123.179.216\t205.123.179.216\n",
                 "select rnd_ipv4() i, i::string from long_sequence(10)"
-=======
-    public void testMemoizedFunctionsTriggerFullMaterialization() throws Exception {
-        allowFunctionMemoization();
-        assertSql(
-                "x1\tx12\n" +
-                        "-1148479919\t-1148479918\n" +
-                        "315515119\t315515120\n" +
-                        "1548800834\t1548800835\n",
-                "select rnd_int()+1 x1, x1+1 x12 from long_sequence(3) order by x12;"
->>>>>>> 48ccbc2a
         );
     }
 
