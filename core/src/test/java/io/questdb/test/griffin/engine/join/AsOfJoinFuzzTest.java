--- conflicted
+++ resolved
@@ -255,18 +255,11 @@
         }
 
         String hint = switch (hintType) {
-<<<<<<< HEAD
             case MEMOIZED -> " /*+ asof_memoized(t1 t2) */ ";
             case MEMOIZED_DRIVEBY -> " /*+ asof_memoized_driveby(t1 t2) */ ";
             case INDEX -> " /*+ asof_index(t1 t2) */ ";
             case DENSE -> " /*+ asof_dense(t1 t2) */ ";
             case LINEAR -> " /*+ asof_linear(t1 t2) */ ";
-=======
-            case LINEAR -> " /*+ asof_linear(t1 t2) */ ";
-            case MEMOIZED -> " /*+ asof_memoized(t1 t2) */ ";
-            case MEMOIZED_DRIVEBY -> " /*+ asof_memoized_driveby(t1 t2) */ ";
-            case INDEX -> " /*+ asof_index(t1 t2) */ ";
->>>>>>> 01b60350
             default -> "";
         };
         String query = "select " + hint + outerProjection + " from " + "t1" + join + " JOIN " + "(select " + projection + " from t2 " + filter + ") t2" + onSuffix;
@@ -294,22 +287,19 @@
         if (hintType == HintType.LINEAR) {
             TestUtils.assertNotContains(sink, "AsOf Join Indexed Scan");
             TestUtils.assertNotContains(sink, "AsOf Join Memoized Scan");
-            TestUtils.assertNotContains(sink, "AsOf Join Dense ");
+            TestUtils.assertNotContains(sink, "AsOf Join Dense");
             TestUtils.assertNotContains(sink, "AsOf Join Fast Scan");
             TestUtils.assertNotContains(sink, "Lt Join Fast Scan");
         } else if (joinType == JoinType.ASOF_NONKEYED && numIntervalsOpt == NumIntervals.MANY) {
             TestUtils.assertContains(sink, "AsOf Join Fast Scan");
         } else if (joinType == JoinType.ASOF && numIntervalsOpt != NumIntervals.MANY && !exerciseFilters) {
             String algo = switch (hintType) {
-                case INDEX -> "Indexed";
-                case MEMOIZED, MEMOIZED_DRIVEBY -> "Memoized";
-<<<<<<< HEAD
+                case INDEX -> "Indexed Scan";
+                case MEMOIZED, MEMOIZED_DRIVEBY -> "Memoized Scan";
                 case DENSE -> "Dense Single Symbol";
-=======
->>>>>>> 01b60350
-                default -> "Fast";
+                default -> "Fast Scan";
             };
-            TestUtils.assertContains(sink, "AsOf Join " + algo + " Scan");
+            TestUtils.assertContains(sink, "AsOf Join " + algo);
         }
 
         final StringSink actualSink = new StringSink();
