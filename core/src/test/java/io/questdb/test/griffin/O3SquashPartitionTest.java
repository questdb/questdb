--- conflicted
+++ resolved
@@ -156,7 +156,7 @@
                     "2020-02-04T00:00:00.000000Z\t1201\t2020-02-04\n" +
                     "2020-02-04T20:01:00.000000Z\t319\t2020-02-04T200000-000001\n");
 
-            rowCount = assertRowCount(320, rowCount);
+            rowCount = assertRowCount(319, rowCount);
 
             // Partition "2020-02-04" squashed the new update
 
@@ -169,17 +169,11 @@
 
                 // Partition "2020-02-04" cannot be squashed with the new update because it's locked by the reader
                 assertSql(partitionsSql, "minTimestamp\tnumRows\tname\n" +
-<<<<<<< HEAD
                         "2020-02-04T00:00:00.000000Z\t1081\t2020-02-04\n" +
                         "2020-02-04T18:01:00.000000Z\t170\t2020-02-04T180000-000001\n" +
                         "2020-02-04T20:01:00.000000Z\t319\t2020-02-04T200000-000001\n");
-=======
-                        "2020-02-04T00:00:00.000000Z\t1080\t2020-02-04\n" +
-                        "2020-02-04T18:00:00.000000Z\t170\t2020-02-04T175900-000001\n" +
-                        "2020-02-04T20:00:00.000000Z\t320\t2020-02-04T195900-000001\n");
 
                 rowCount = assertRowCount(170, rowCount);
->>>>>>> 993d6afd
             }
 
             // should squash partitions into 2 pieces
@@ -220,7 +214,7 @@
                     "2020-02-04T00:00:00.000000Z\t1670\t2020-02-04\n" +
                     "2020-02-05T01:01:15.000000Z\t50\t2020-02-05\n");
 
-            delta = 370 + 50;
+            delta = 369 + 50;
             assertRowCount(delta, rowCount);
         });
     }
@@ -259,7 +253,7 @@
                             " from long_sequence(200)"
             );
 
-            rowCount = assertRowCount(320 * 2, rowCount);
+            rowCount = assertRowCount(319 * 2, rowCount);
 
             String partitionsSql = "select minTimestamp, numRows, name from table_partitions('x')";
             assertSql(partitionsSql, "minTimestamp\tnumRows\tname\n" +
