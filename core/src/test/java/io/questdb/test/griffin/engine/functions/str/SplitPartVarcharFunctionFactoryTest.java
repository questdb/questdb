/*******************************************************************************
 *     ___                  _   ____  ____
 *    / _ \ _   _  ___  ___| |_|  _ \| __ )
 *   | | | | | | |/ _ \/ __| __| | | |  _ \
 *   | |_| | |_| |  __/\__ \ |_| |_| | |_) |
 *    \__\_\\__,_|\___||___/\__|____/|____/
 *
 *  Copyright (c) 2014-2019 Appsicle
 *  Copyright (c) 2019-2024 QuestDB
 *
 *  Licensed under the Apache License, Version 2.0 (the "License");
 *  you may not use this file except in compliance with the License.
 *  You may obtain a copy of the License at
 *
 *  http://www.apache.org/licenses/LICENSE-2.0
 *
 *  Unless required by applicable law or agreed to in writing, software
 *  distributed under the License is distributed on an "AS IS" BASIS,
 *  WITHOUT WARRANTIES OR CONDITIONS OF ANY KIND, either express or implied.
 *  See the License for the specific language governing permissions and
 *  limitations under the License.
 *
 ******************************************************************************/

package io.questdb.test.griffin.engine.functions.str;

import io.questdb.griffin.FunctionFactory;
import io.questdb.griffin.SqlException;
import io.questdb.griffin.engine.functions.str.SplitPartVarcharFunctionFactory;
import io.questdb.std.Numbers;
import io.questdb.test.griffin.engine.AbstractFunctionFactoryTest;
import io.questdb.test.tools.TestUtils;
import org.junit.Assert;
import org.junit.Test;


public class SplitPartVarcharFunctionFactoryTest extends AbstractFunctionFactoryTest {

    @Test
    public void testDynamicIndex() throws Exception {
        assertMemoryLeak(() -> {
            try {
                call(utf8("abc~@~def~@~ghi"), utf8("~@~"), 2);
                Assert.fail("Should fail for dynamic index param");
            } catch (SqlException e) {
                TestUtils.assertContains(e.getFlyweightMessage(), "index must be either a constant expression or a placeholder");
            }
        });
    }

    @Test
    public void testNaNIndex() throws Exception {
        assertMemoryLeak(() -> {
            callCustomised(true, true, utf8("abc~@~def~@~ghi"), utf8("~@~"), Numbers.INT_NULL).andAssert(null);
            callCustomised(true, true, utf8("abc,def,ghi,jkl"), utf8(","), Numbers.INT_NULL).andAssert(null);
        });
    }

    @Test
    public void testNegativeIndex() throws Exception {
        assertQuery(
                "split_part\n" + "ghi\n",
                "select split_part('abc~@~def~@~ghi'::varchar, '~@~'::varchar, -1)",
                null,
                true,
                true
        );
        assertQuery(
                "split_part\n" + "ghi\n",
                "select split_part('abc,def,ghi,jkl'::varchar, cast(',' as varchar), -2)",
                null,
                true,
                true
        );
    }

    @Test
    public void testNullOrEmptyDelimiter() throws Exception {
        assertMemoryLeak(() -> {
            callCustomised(true, true, utf8("abc~@~def~@~ghi"), null, 2).andAssert(null);
            callCustomised(true, true, utf8("abc,def,ghi,jkl"), utf8(""), 2).andAssert("");
        });
    }

    @Test
    public void testNullOrEmptyStr() throws Exception {
        assertMemoryLeak(() -> {
            callCustomised(true, true, null, utf8("~@~"), 2).andAssert(null);
            callCustomised(true, true, utf8(""), utf8(","), 2).andAssert("");
        });
    }

    @Test
    public void testPositiveIndex() throws Exception {
        assertQuery(
                "split_part\n" + "def\n",
                "select split_part('abc~@~def~@~ghi::varchar', '~@~'::varchar, 2)",
                null,
                true,
                true
        );
        assertQuery(
                "split_part\n" + "def\n",
                "select split_part('abc,def,ghi,jkl'::varchar, cast(',' as varchar), 2)",
                null,
                true,
                true
        );
    }

    @Test
    public void testRuntimeConstant() throws Exception {
        assertQuery(
                "split_part\nabc\n",
                "select split_part('abc,QuestDB,sql'::varchar, ',', (now() % 1 + 1)::int)",
                "",
                true,
                true
        );
    }

    @Test
<<<<<<< HEAD
    public void testZeroIndex() throws Exception {
        assertMemoryLeak(() -> {
            try {
                callCustomised(true, true, utf8("abc~@~def~@~ghi"), utf8("~@~"), 0);
                Assert.fail("Should fail for 0 index");
            } catch (SqlException e) {
                TestUtils.assertContains(e.getFlyweightMessage(), "field position must not be zero");
            }
        });
=======
    public void testSinkIsCleared() throws SqlException {
        for (int i = 0; i < 10; i++) {
            assertQuery(
                    "split_part\n" +
                            "\n" +
                            "\n" +
                            "g\n" +
                            "j\n" +
                            "\n" +
                            "\n",
                    "select split_part(x, cast('.' as varchar), 3) from\n" +
                            "(select      cast('a.b' as varchar) as x\n" +
                            "union select cast('c.d' as varchar) as x\n" +
                            "union select cast('e.f.g' as varchar) as x\n" +
                            "union select cast('h.i.j' as varchar) as x\n" +
                            "union select cast('k.l' as varchar) as x\n" +
                            "union select cast('m.n' as varchar) as x)", null, false, false
            );
        }
    }

    @Test
    public void testZeroIndex() {
        try {
            callCustomised(true, true, utf8("abc~@~def~@~ghi"), utf8("~@~"), 0);
            Assert.fail("Should fail for 0 index");
        } catch (SqlException e) {
            TestUtils.assertContains(e.getFlyweightMessage(), "field position must not be zero");
        }
>>>>>>> b4836258
    }

    @Override
    protected FunctionFactory getFunctionFactory() {
        return new SplitPartVarcharFunctionFactory();
    }
}<|MERGE_RESOLUTION|>--- conflicted
+++ resolved
@@ -120,17 +120,6 @@
     }
 
     @Test
-<<<<<<< HEAD
-    public void testZeroIndex() throws Exception {
-        assertMemoryLeak(() -> {
-            try {
-                callCustomised(true, true, utf8("abc~@~def~@~ghi"), utf8("~@~"), 0);
-                Assert.fail("Should fail for 0 index");
-            } catch (SqlException e) {
-                TestUtils.assertContains(e.getFlyweightMessage(), "field position must not be zero");
-            }
-        });
-=======
     public void testSinkIsCleared() throws SqlException {
         for (int i = 0; i < 10; i++) {
             assertQuery(
@@ -153,14 +142,37 @@
     }
 
     @Test
-    public void testZeroIndex() {
-        try {
-            callCustomised(true, true, utf8("abc~@~def~@~ghi"), utf8("~@~"), 0);
-            Assert.fail("Should fail for 0 index");
-        } catch (SqlException e) {
-            TestUtils.assertContains(e.getFlyweightMessage(), "field position must not be zero");
+    public void testSinkIsCleared() throws SqlException {
+        for (int i = 0; i < 10; i++) {
+            assertQuery(
+                    "split_part\n" +
+                            "\n" +
+                            "\n" +
+                            "g\n" +
+                            "j\n" +
+                            "\n" +
+                            "\n",
+                    "select split_part(x, cast('.' as varchar), 3) from\n" +
+                            "(select      cast('a.b' as varchar) as x\n" +
+                            "union select cast('c.d' as varchar) as x\n" +
+                            "union select cast('e.f.g' as varchar) as x\n" +
+                            "union select cast('h.i.j' as varchar) as x\n" +
+                            "union select cast('k.l' as varchar) as x\n" +
+                            "union select cast('m.n' as varchar) as x)", null, false, false
+            );
         }
->>>>>>> b4836258
+    }
+
+    @Test
+    public void testZeroIndex() throws Exception {
+        assertMemoryLeak(() -> {
+            try {
+                callCustomised(true, true, utf8("abc~@~def~@~ghi"), utf8("~@~"), 0);
+                Assert.fail("Should fail for 0 index");
+            } catch (SqlException e) {
+                TestUtils.assertContains(e.getFlyweightMessage(), "field position must not be zero");
+            }
+        });
     }
 
     @Override
