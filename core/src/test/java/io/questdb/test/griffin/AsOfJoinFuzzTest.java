/*******************************************************************************
 *     ___                  _   ____  ____
 *    / _ \ _   _  ___  ___| |_|  _ \| __ )
 *   | | | | | | |/ _ \/ __| __| | | |  _ \
 *   | |_| | |_| |  __/\__ \ |_| |_| | |_) |
 *    \__\_\\__,_|\___||___/\__|____/|____/
 *
 *  Copyright (c) 2014-2019 Appsicle
 *  Copyright (c) 2019-2024 QuestDB
 *
 *  Licensed under the Apache License, Version 2.0 (the "License");
 *  you may not use this file except in compliance with the License.
 *  You may obtain a copy of the License at
 *
 *  http://www.apache.org/licenses/LICENSE-2.0
 *
 *  Unless required by applicable law or agreed to in writing, software
 *  distributed under the License is distributed on an "AS IS" BASIS,
 *  WITHOUT WARRANTIES OR CONDITIONS OF ANY KIND, either express or implied.
 *  See the License for the specific language governing permissions and
 *  limitations under the License.
 *
 ******************************************************************************/

package io.questdb.test.griffin;

import io.questdb.std.Rnd;
import io.questdb.std.datetime.microtime.TimestampFormatUtils;
import io.questdb.std.datetime.microtime.Timestamps;
import io.questdb.std.str.StringSink;
import io.questdb.test.AbstractCairoTest;
import io.questdb.test.tools.TestUtils;
import org.junit.Test;

public class AsOfJoinFuzzTest extends AbstractCairoTest {
    @Test
    public void testFuzzManyDuplicates() throws Exception {
        testFuzz(50);
    }

    @Test
    public void testFuzzNoDuplicates() throws Exception {
        testFuzz(0);
    }

    @Test
    public void testFuzzPartitionByNoneManyDuplicates() throws Exception {
        testFuzzPartitionByNone(50);
    }

    @Test
    public void testFuzzPartitionByNoneNoDuplicates() throws Exception {
        testFuzzPartitionByNone(0);
    }

    @Test
    public void testFuzzPartitionByNoneSomeDuplicates() throws Exception {
        testFuzzPartitionByNone(10);
    }

    @Test
    public void testFuzzSomeDuplicates() throws Exception {
        testFuzz(10);
    }

    private void assertResultSetsMatch0(Rnd rnd) throws Exception {
        Object[][] allParameterPermutations = TestUtils.cartesianProduct(new Object[][]{
                JoinType.values(),
                {true, false}, // exercise interval intrinsics
                LimitType.values(),
                {true, false}, // exercise filters
                ProjectionType.values(),
        });
        for (int i = 0, n = allParameterPermutations.length; i < n; i++) {
            Object[] params = allParameterPermutations[i];
            JoinType joinType = (JoinType) params[0];
            boolean exerciseIntervals = (boolean) params[1];
            LimitType limitType = (LimitType) params[2];
            boolean exerciseFilters = (boolean) params[3];
            ProjectionType projectionType = (ProjectionType) params[4];
            try {
                assertResultSetsMatch0(joinType, exerciseIntervals, limitType, exerciseFilters, projectionType, rnd);
            } catch (AssertionError e) {
                throw new AssertionError("Failed with parameters: " +
                        "joinType=" + joinType +
                        ", exerciseIntervals=" + exerciseIntervals +
                        ", limitType=" + limitType +
                        ", exerciseFilters=" + exerciseFilters +
                        ", projectionType=" + projectionType, e);
            }
        }
    }

    private void assertResultSetsMatch0(JoinType joinType, boolean exerciseIntervals, LimitType limitType, boolean exerciseFilters, ProjectionType projectionType, Rnd rnd) throws Exception {
        String join;
        String onSuffix = "";
        switch (joinType) {
            case ASOF:
                join = " ASOF";
                onSuffix = (projectionType == ProjectionType.RENAME_COLUMN) ? " on t1.s = t2.s2 " : " on s ";
                break;
            case ASOF_NONKEYD:
                join = " ASOF";
                break;
            case LT_NONKEYD:
                join = " LT";
                break;
            default:
                throw new IllegalArgumentException("Unexpected join type: " + joinType);
        }

        StringSink filter = new StringSink();
        if (exerciseIntervals) {
            int n = rnd.nextInt(5) + 1;
            long baseTs = TimestampFormatUtils.parseTimestamp("2000-01-01T00:00:00.000Z");
            for (int i = 0; i < n; i++) {
                if (i == 0) {
                    filter.put(" where ts between '");
                } else {
                    filter.put(" or ts between '");
                }
                int startDays = rnd.nextInt(10 * (i + 1));
                int endDays = startDays + rnd.nextInt(100) + 1;
                long tsStart = baseTs + Timestamps.DAY_MICROS * startDays;
                long tsEnd = baseTs + Timestamps.DAY_MICROS * endDays;
                TimestampFormatUtils.appendDateTimeUSec(filter, tsStart);
                filter.put("' and '");
                TimestampFormatUtils.appendDateTimeUSec(filter, tsEnd);
                filter.put("'");
            }
        }
        if (exerciseFilters) {
            int n = rnd.nextInt(5) + 1;
            for (int i = 0; i < n; i++) {
                if (i == 0 && !exerciseIntervals) {
                    filter.put("where i != ");
                } else {
                    filter.put(" and i != ");
                }
                int toBeExcluded = rnd.nextInt(100);
                filter.put(toBeExcluded);
            }
            // let's exercise symbol columns too,
            // symbols and symbol sources can be tricky
            filter.put(" and s != 'nope' ");
        }

        String projection = "";
        // (ts TIMESTAMP, i INT, s SYMBOL)
        switch (projectionType) {
            case NONE:
                projection = "*";
                break;
            case CROSS_COLUMN:
                projection = "s, ts, i";
                break;
            case RENAME_COLUMN:
                projection = "s as s2, ts as ts2, i as i2";
                break;
            case ADD_COLUMN:
                projection = "*, i as i2";
                break;
            case REMOVE_SYMBOL_COLUMN:
                if (joinType == JoinType.ASOF) {
//                     key-ed ASOF join can't remove symbol column since it is used as a JOIN key
                    return;
                }
                projection = "ts, i, ts";
                break;
        }

<<<<<<< HEAD
        String query = "select * from " + "t1" + join + " JOIN " + "(select " + projection + " from t2 " + filter + ") t2" + onSuffix;
=======
        String query = "select * from " + "t1" + join + " JOIN " + "(select " + projection + " from t2 " + timeFilter + ") t2" + onSuffix;
        int limit;
>>>>>>> 0c87a274
        switch (limitType) {
            case POSITIVE_LIMIT:
                limit = rnd.nextInt(100);
                query = "select * from (" + query + " ) limit " + limit;
                break;
            case NEGATIVE_LIMIT:
                limit = rnd.nextInt(100) + 1;
                query = "select * from (" + query + ") limit -" + limit;
                break;
            case NO_LIMIT:
                break;
        }

        final StringSink expectedSink = new StringSink();
        sink.clear();
        printSql(query, true);
        expectedSink.put(sink);

        // sanity check: make sure non-keyd ASOF join use the Fast-path
        if (joinType == JoinType.ASOF_NONKEYD) {
            sink.clear();
            printSql("EXPLAIN " + query, false);
            TestUtils.assertContains(sink, "AsOf Join Fast Scan");
        }

        final StringSink actualSink = new StringSink();
        sink.clear();
        printSql(query, false);
        actualSink.put(sink);
        TestUtils.assertEquals(expectedSink, actualSink);
    }

    private void testFuzz(int tsDuplicatePercentage) throws Exception {
        final Rnd rnd = TestUtils.generateRandom(LOG);
        assertMemoryLeak(() -> {
            final int table1Size = rnd.nextPositiveInt() % 1000;
            final int table2Size = rnd.nextPositiveInt() % 1000;

            execute("CREATE TABLE t1 (ts TIMESTAMP, i INT, s SYMBOL) timestamp(ts) partition by day bypass wal");
            long ts = TimestampFormatUtils.parseTimestamp("2000-01-01T00:00:00.000Z");
            ts += Timestamps.HOUR_MICROS * (rnd.nextLong() % 48);
            for (int i = 0; i < table1Size; i++) {
                if (rnd.nextInt(100) >= tsDuplicatePercentage) {
                    ts += Timestamps.HOUR_MICROS * rnd.nextLong(24);
                }
                String symbol = "s_" + rnd.nextInt(10);
                execute("INSERT INTO t1 values (" + ts + ", " + i + ", '" + symbol + "');");
            }

            execute("CREATE TABLE t2 (ts TIMESTAMP, i INT, s SYMBOL) timestamp(ts) partition by day bypass wal");
            ts = TimestampFormatUtils.parseTimestamp("2000-01-01T00:00:00.000Z");
            ts += Timestamps.HOUR_MICROS * rnd.nextLong(48);
            for (int i = 0; i < table2Size; i++) {
                if (rnd.nextInt(100) >= tsDuplicatePercentage) {
                    ts += Timestamps.HOUR_MICROS * rnd.nextLong(24);
                }
                String symbol = "s_" + rnd.nextInt(10);
                execute("INSERT INTO t2 values (" + ts + ", " + i + ", '" + symbol + "');");
            }

            assertResultSetsMatch0(rnd);
        });
    }

    private void testFuzzPartitionByNone(int tsDuplicatePercentage) throws Exception {
        final Rnd rnd = TestUtils.generateRandom(LOG);
        assertMemoryLeak(() -> {
            final int table1Size = rnd.nextPositiveInt() % 1000;
            final int table2Size = rnd.nextPositiveInt() % 1000;

            execute("CREATE TABLE t1 (ts TIMESTAMP, i INT, s SYMBOL) timestamp(ts)");
            long ts = TimestampFormatUtils.parseTimestamp("2000-01-01T00:00:00.000Z");
            ts += Timestamps.HOUR_MICROS * (rnd.nextLong() % 48);
            for (int i = 0; i < table1Size; i++) {
                if (rnd.nextInt(100) >= tsDuplicatePercentage) {
                    ts += Timestamps.HOUR_MICROS * rnd.nextLong(24);
                }
                String symbol = "s_" + rnd.nextInt(10);
                execute("INSERT INTO t1 values (" + ts + ", " + i + ", '" + symbol + "');");
            }

            execute("CREATE TABLE t2 (ts TIMESTAMP, i INT, s SYMBOL) timestamp(ts)");
            ts = TimestampFormatUtils.parseTimestamp("2000-01-01T00:00:00.000Z");
            ts += Timestamps.HOUR_MICROS * rnd.nextLong(48);
            for (int i = 0; i < table2Size; i++) {
                if (rnd.nextInt(100) >= tsDuplicatePercentage) {
                    ts += Timestamps.HOUR_MICROS * rnd.nextLong(24);
                }
                String symbol = "s_" + rnd.nextInt(10);
                execute("INSERT INTO t2 values (" + ts + ", " + i + ", '" + symbol + "');");
            }

            assertResultSetsMatch0(rnd);
        });
    }

    private enum JoinType {
        ASOF, ASOF_NONKEYD, LT_NONKEYD
    }

    private enum LimitType {
        NO_LIMIT,
        POSITIVE_LIMIT,
        NEGATIVE_LIMIT
    }

    private enum ProjectionType {
        NONE,
        CROSS_COLUMN,
        RENAME_COLUMN,
        ADD_COLUMN,
        REMOVE_SYMBOL_COLUMN
    }
}<|MERGE_RESOLUTION|>--- conflicted
+++ resolved
@@ -169,12 +169,8 @@
                 break;
         }
 
-<<<<<<< HEAD
         String query = "select * from " + "t1" + join + " JOIN " + "(select " + projection + " from t2 " + filter + ") t2" + onSuffix;
-=======
-        String query = "select * from " + "t1" + join + " JOIN " + "(select " + projection + " from t2 " + timeFilter + ") t2" + onSuffix;
         int limit;
->>>>>>> 0c87a274
         switch (limitType) {
             case POSITIVE_LIMIT:
                 limit = rnd.nextInt(100);
