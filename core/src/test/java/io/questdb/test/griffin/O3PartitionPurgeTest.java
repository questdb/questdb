/*******************************************************************************
 *     ___                  _   ____  ____
 *    / _ \ _   _  ___  ___| |_|  _ \| __ )
 *   | | | | | | |/ _ \/ __| __| | | |  _ \
 *   | |_| | |_| |  __/\__ \ |_| |_| | |_) |
 *    \__\_\\__,_|\___||___/\__|____/|____/
 *
 *  Copyright (c) 2014-2019 Appsicle
 *  Copyright (c) 2019-2023 QuestDB
 *
 *  Licensed under the Apache License, Version 2.0 (the "License");
 *  you may not use this file except in compliance with the License.
 *  You may obtain a copy of the License at
 *
 *  http://www.apache.org/licenses/LICENSE-2.0
 *
 *  Unless required by applicable law or agreed to in writing, software
 *  distributed under the License is distributed on an "AS IS" BASIS,
 *  WITHOUT WARRANTIES OR CONDITIONS OF ANY KIND, either express or implied.
 *  See the License for the specific language governing permissions and
 *  limitations under the License.
 *
 ******************************************************************************/

package io.questdb.test.griffin;

import io.questdb.cairo.*;
import io.questdb.std.*;
import io.questdb.std.datetime.microtime.Timestamps;
import io.questdb.std.str.Path;
import io.questdb.test.AbstractGriffinTest;
import io.questdb.test.cairo.TableModel;
import io.questdb.test.std.TestFilesFacadeImpl;
import io.questdb.test.tools.TestUtils;
import org.junit.AfterClass;
import org.junit.Assert;
import org.junit.BeforeClass;
import org.junit.Test;

import java.util.concurrent.CyclicBarrier;
import java.util.concurrent.atomic.AtomicInteger;

import static io.questdb.cairo.TableUtils.TXN_FILE_NAME;

public class O3PartitionPurgeTest extends AbstractGriffinTest {
    private static O3PartitionPurgeJob purgeJob;

    @BeforeClass
    public static void begin() {
        purgeJob = new O3PartitionPurgeJob(engine.getMessageBus(), 1);
    }

    @AfterClass
    public static void end() {
        purgeJob = Misc.free(purgeJob);
    }

    @Test
    public void test2ReadersUsePartition() throws Exception {
        assertMemoryLeak(() -> {
            compiler.compile("create table tbl as (select x, cast('1970-01-10T10' as timestamp) ts from long_sequence(1)) timestamp(ts) partition by DAY", sqlExecutionContext);

            // OOO insert
            compiler.compile("insert into tbl select 4, '1970-01-10T09'", sqlExecutionContext);

            // This should lock partition 1970-01-10.1 from being deleted from disk
            try (TableReader rdr = getReader("tbl")) {

                try (TableReader rdr2 = getReader("tbl")) {
                    // in order insert
                    compiler.compile("insert into tbl select 2, '1970-01-10T11'", sqlExecutionContext);

                    // OOO insert
                    compiler.compile("insert into tbl select 4, '1970-01-10T09'", sqlExecutionContext);

                    runPartitionPurgeJobs();

                    rdr2.openPartition(0);
                }

                runPartitionPurgeJobs();

                // This should not fail
                rdr.openPartition(0);
            }
            runPartitionPurgeJobs();

            try (Path path = new Path()) {
                path.concat(engine.getConfiguration().getRoot()).concat("tbl").concat("1970-01-10");
                int len = path.length();
                for (int i = 0; i < 3; i++) {
                    path.trimTo(len).put(".").put(Integer.toString(i)).concat("x.d").$();
                    Assert.assertFalse(Chars.toString(path), Files.exists(path));
                }
            }
        });
    }

    @Test
    public void testAsyncPurgeOnBusyWriter() throws Exception {
        int tableCount = 3;
        assertMemoryLeak(() -> {
            for (int i = 0; i < tableCount; i++) {
                compiler.compile("create table tbl" + i + " as (select x, cast('1970-01-01T10' as timestamp) ts from long_sequence(1)) timestamp(ts) partition by DAY", sqlExecutionContext);
            }

            final CyclicBarrier barrier = new CyclicBarrier(3);
            AtomicInteger done = new AtomicInteger();
            // Open a reader so that writer will not delete partitions easily
            ObjList<TableReader> readers = new ObjList<>(tableCount);
            for (int i = 0; i < tableCount; i++) {
                readers.add(getReader("tbl" + i));
            }

            Thread writeThread = new Thread(() -> {
                try {
                    barrier.await();
                    for (int i = 0; i < 32; i++) {
                        for (int j = 0; j < tableCount; j++) {
                            compiler.compile("insert into tbl" + j +
                                            " select 2, '1970-01-10T10' from long_sequence(1) " +
                                            "union all " +
                                            "select 1, '1970-01-09T09'  from long_sequence(1)"
                                    , sqlExecutionContext);
                        }
                    }
                    Path.clearThreadLocals();
                    done.incrementAndGet();
                } catch (Throwable ex) {
                    LOG.error().$(ex).$();
                    done.decrementAndGet();
                }
            });

            Thread readThread = new Thread(() -> {
                try {
                    barrier.await();
                    while (done.get() == 0) {
                        for (int i = 0; i < tableCount; i++) {
                            readers.get(i).openPartition(0);
                            readers.get(i).reload();
                        }
                        Os.pause();
                        Path.clearThreadLocals();
                    }
                } catch (Throwable ex) {
                    LOG.error().$(ex).$();
                    done.addAndGet(-2);
                }
            });

            writeThread.start();
            readThread.start();

            barrier.await();
            while (done.get() == 0) {
                runPartitionPurgeJobs();
                Os.pause();
            }
            runPartitionPurgeJobs();

            Assert.assertEquals(1, done.get());
            writeThread.join();
            readThread.join();
            Misc.freeObjList(readers);
        });
    }

    @Test
    public void testInvalidFolderNames() throws Exception {
        assertMemoryLeak(() -> {
            compiler.compile("create table tbl as (select x, cast('1970-01-10T10' as timestamp) ts from long_sequence(1)) timestamp(ts) partition by DAY", sqlExecutionContext);

            // This should lock partition 1970-01-10.1 from being deleted from disk
            try (TableReader ignored = getReader("tbl")) {
                // OOO insert
                compiler.compile("insert into tbl select 4, '1970-01-10T09'", sqlExecutionContext);
            }

            TableToken tableToken = engine.verifyTableName("tbl");
            try (Path path = new Path()) {
                Files.mkdir(path.of(engine.getConfiguration().getRoot()).concat(tableToken).concat("invalid_folder.123").$(), 509);
                Files.mkdir(path.of(engine.getConfiguration().getRoot()).concat(tableToken).concat("1970-01-01.invalid").$(), 509);

                runPartitionPurgeJobs();

                path.of(engine.getConfiguration().getRoot()).concat(tableToken).concat("1970-01-10").concat("x.d").$();
                Assert.assertFalse(Chars.toString(path), Files.exists(path));

                path.of(engine.getConfiguration().getRoot()).concat(tableToken).concat("1970-01-10.1").concat("x.d").$();
                Assert.assertTrue(Chars.toString(path), Files.exists(path));
            }
        });
    }

    @Test
    public void testLastPartitionDeletedAsyncAfterDroppedBySql() throws Exception {
        assertMemoryLeak(() -> {
            try (Path path = new Path()) {

                compiler.compile("create table tbl as (select x, timestamp_sequence('1970-01-10', 60*60*1000000L) ts from long_sequence(5)) timestamp(ts) partition by HOUR", sqlExecutionContext);

                TableToken tableToken = engine.verifyTableName("tbl");
                try (TableReader rdr = getReader("tbl")) {
                    try (TableReader rdr2 = getReader("tbl")) {
                        compile("alter table tbl drop partition where ts >= '1970-01-10T03'", sqlExecutionContext);
                        runPartitionPurgeJobs();

                        // This should not fail
                        rdr2.openPartition(0);
                    }
                    runPartitionPurgeJobs();
                    path.of(engine.getConfiguration().getRoot()).concat(tableToken).concat("1970-01-10T03").concat("x.d").$();
                    Assert.assertTrue(Chars.toString(path), Files.exists(path));

                    // This should not fail
                    rdr.openPartition(0);
                }
                runPartitionPurgeJobs();

                path.of(engine.getConfiguration().getRoot()).concat(tableToken).concat("1970-01-10T03").concat("x.d").$();
                Assert.assertFalse(Chars.toString(path), Files.exists(path));
                path.of(engine.getConfiguration().getRoot()).concat(tableToken).concat("1970-01-10T04").concat("x.d").$();
                Assert.assertFalse(Chars.toString(path), Files.exists(path));
                path.of(engine.getConfiguration().getRoot()).concat(tableToken).concat("1970-01-10T05").concat("x.d").$();
                Assert.assertFalse(Chars.toString(path), Files.exists(path));
            }
        });
    }

    @Test
    public void testManyReadersOpenClosedAscDense() throws Exception {
        testManyReadersOpenClosedDense(0, 1, 5);
    }

    @Test
    public void testManyReadersOpenClosedAscSparse() throws Exception {
        testManyReadersOpenClosedSparse(0, 1, 4);
    }

    @Test
    public void testManyReadersOpenClosedDescDense() throws Exception {
        testManyReadersOpenClosedDense(3, -1, 4);
    }

    @Test
    public void testManyReadersOpenClosedDescSparse() throws Exception {
        testManyReadersOpenClosedSparse(4, -1, 5);
    }

    @Test
    public void testManyTablesFuzzTest() throws Exception {
        Rnd rnd = TestUtils.generateRandom(LOG);
        int tableCount = 1;
        int testIterations = 100;

        assertMemoryLeak(() -> {
            for (int i = 0; i < tableCount; i++) {
                compiler.compile("create table tbl" + i + " as (select x, cast('1970-01-10T10' as timestamp) ts from long_sequence(1)) timestamp(ts) partition by DAY", sqlExecutionContext);
            }

            ObjList<TableReader> readers = new ObjList<>();
            for (int i = 0; i < testIterations; i++) {
                String tableName = "tbl" + rnd.nextInt(tableCount);
                String partition = "1970-0" + (1 + rnd.nextInt(1)) + "-01";

                runPartitionPurgeJobs();

                if (rnd.nextBoolean()) {
                    // deffo OOO insert
                    compiler.compile("insert into " + tableName + " select 4, '" + partition + "T09'", sqlExecutionContext);
                } else {
                    // in order insert if last partition
                    compiler.compile("insert into " + tableName + " select 2, '" + partition + "T11'", sqlExecutionContext);
                }

                // lock reader on this transaction
                readers.add(getReader(tableName));
            }

            runPartitionPurgeJobs();

            for (int i = 0; i < testIterations; i++) {
                runPartitionPurgeJobs();
                TableReader reader = readers.get(i);
                reader.openPartition(0);
                reader.close();
            }

            try (
                    Path path = new Path();
                    TxReader txReader = new TxReader(engine.getConfiguration().getFilesFacade())
            ) {
                for (int i = 0; i < tableCount; i++) {
                    String tableName = "tbl" + i;
                    TableToken tableToken = engine.verifyTableName(tableName);
                    path.of(engine.getConfiguration().getRoot()).concat(tableToken);
                    int len = path.length();
                    int partitionBy = PartitionBy.DAY;
                    txReader.ofRO(path.concat(TXN_FILE_NAME).$(), partitionBy);
                    txReader.unsafeLoadAll();

                    Assert.assertEquals(2, txReader.getPartitionCount());
                    for (int p = 0; p < 2; p++) {
                        long partitionTs = txReader.getPartitionTimestamp(p);
                        long partitionNameVersion = txReader.getPartitionNameTxn(p);

                        for (int v = 0; v < partitionNameVersion + 5; v++) {
                            path.trimTo(len);
                            TableUtils.setPathForPartition(path, partitionBy, partitionTs, v);
                            path.concat("x.d").$();
                            Assert.assertEquals(Chars.toString(path), v == partitionNameVersion, Files.exists(path));
                        }
                    }
                    txReader.clear();
                }
            }
        });
    }

    @Test
    public void testNonAsciiTableName() throws Exception {
        String tableName = "таблица";

        assertMemoryLeak(() -> {
            compiler.compile("create table " + tableName + " as (select x, cast('1970-01-10T10' as timestamp) ts from long_sequence(1)) timestamp(ts) partition by DAY", sqlExecutionContext);

            // OOO insert
            compiler.compile("insert into " + tableName + " select 4, '1970-01-10T09'", sqlExecutionContext);

            // in order insert
            compiler.compile("insert into " + tableName + " select 2, '1970-01-10T11'", sqlExecutionContext);

            // This should lock partition 1970-01-10.1 from being deleted from disk
            try (TableReader rdr = getReader(tableName)) {

                // OOO insert
                compiler.compile("insert into " + tableName + " select 4, '1970-01-10T09'", sqlExecutionContext);

                // This should not fail
                rdr.openPartition(0);
            }

            runPartitionPurgeJobs();

            try (Path path = new Path()) {
                TableToken tableToken = engine.verifyTableName(tableName);
                path.concat(engine.getConfiguration().getRoot()).concat(tableToken).concat("1970-01-10");
                int len = path.length();
                for (int i = 0; i < 3; i++) {
                    path.trimTo(len).put(".").put(Integer.toString(i)).concat("x.d").$();
                    Assert.assertFalse(Chars.toString(path), Files.exists(path));
                }
            }
        });
    }

    @Test
    public void testPartitionDeletedAsyncAfterDroppedBySql() throws Exception {
        assertMemoryLeak(() -> {
            try (Path path = new Path()) {

                compiler.compile("create table tbl as (select x, cast('1970-01-10T10' as timestamp) ts from long_sequence(1)) timestamp(ts) partition by DAY", sqlExecutionContext);

                // OOO inserts partition 1970-01-09
                compiler.compile("insert into tbl select 4, '1970-01-09T10'", sqlExecutionContext);

                TableToken tableToken = engine.verifyTableName("tbl");
                path.of(engine.getConfiguration().getRoot()).concat(tableToken).concat("1970-01-09.0").concat("x.d").$();
                Assert.assertTrue(Chars.toString(path), Files.exists(path));

                try (TableReader rdr = getReader("tbl")) {
                    // OOO inserts partition 1970-01-09
                    compiler.compile("insert into tbl select 4, '1970-01-09T09'", sqlExecutionContext);

                    path.of(engine.getConfiguration().getRoot()).concat(tableToken).concat("1970-01-09.2").concat("x.d").$();
                    Assert.assertTrue(Chars.toString(path), Files.exists(path));

                    try (TableReader rdr2 = getReader("tbl")) {
                        compile("alter table tbl drop partition list '1970-01-09'", sqlExecutionContext);
                        runPartitionPurgeJobs();

                        // This should not fail
                        rdr2.openPartition(0);
                    }
                    runPartitionPurgeJobs();
                    Assert.assertFalse(Chars.toString(path), Files.exists(path));

                    // This should not fail
                    rdr.openPartition(0);
                }
                runPartitionPurgeJobs();

                path.of(engine.getConfiguration().getRoot()).concat(tableToken).concat("1970-01-09.0").concat("x.d").$();
                Assert.assertFalse(Chars.toString(path), Files.exists(path));
            }
        });
    }

    @Test
    public void testPartitionSplitWithReaders() throws Exception {
        assertMemoryLeak(() -> {
            node1.getConfigurationOverrides().setPartitionO3SplitThreshold(100);

            TableToken token;
            try (TableModel tm = new TableModel(configuration, "tbl", PartitionBy.DAY)
                    .col("x", ColumnType.INT).timestamp()) {
                token = createPopulateTable(1, tm, 2000, "2022-02-24T04", 2);
            }

            Path path = Path.getThreadLocal("");

            // This should lock partition 1970-01-10.1 from being deleted from disk
            try (TableReader rdr = getReader("tbl")) {

                // OOO insert
                compiler.compile("insert into tbl select 4, '2022-02-24T12'", sqlExecutionContext);

                try (TableReader rdr2 = getReader("tbl")) {
                    // in order insert
                    compiler.compile("insert into tbl select 2, '2022-02-26T12'", sqlExecutionContext);

                    // OOO insert
                    compiler.compile("insert into tbl select 4, '2022-02-24T12'", sqlExecutionContext);

                    runPartitionPurgeJobs();

                    rdr2.openPartition(0);
                }

                runPartitionPurgeJobs();

                // This should not fail
                rdr.openPartition(0);
            }
            runPartitionPurgeJobs();

            path.of(engine.getConfiguration().getRoot()).concat(token).concat("2022-02-24T12.1");
            Assert.assertFalse(Chars.toString(path), Files.exists(path));

            path.of(engine.getConfiguration().getRoot()).concat(token).concat("2022-02-24T12.3");
            Assert.assertTrue(Chars.toString(path), Files.exists(path));
        });
    }

    @Test
    public void testPartitionsNotVacuumedBeforeCommit() throws Exception {
        assertMemoryLeak(() -> {

            compiler.compile("create table tbl as (" +
                    "select x, " +
                    "timestamp_sequence('1970-01-01', 10 * 60 * 60 * 1000000L) ts " +
                    "from long_sequence(1)" +
                    ") timestamp(ts) partition by HOUR", sqlExecutionContext);

            try (Path path = new Path()) {
                try (TableWriter writer = getWriter("tbl")) {
                    long startTimestamp = Timestamps.HOUR_MICROS + 10;

                    for (int i = 0; i < 10; i++) {
                        TableWriter.Row row = writer.newRow(startTimestamp);
                        row.putLong(0, i + 1);
                        row.append();
                        startTimestamp += Timestamps.HOUR_MICROS;
                    }

                    TableToken tableToken = engine.verifyTableName("tbl");
                    path.of(engine.getConfiguration().getRoot()).concat(tableToken).concat("1970-01-01T01.0").concat("x.d").$();
                    Assert.assertTrue(Chars.toString(path), Files.exists(path));

                    compiler.compile("vacuum table tbl", sqlExecutionContext);
                    runPartitionPurgeJobs();

                    Assert.assertTrue(Chars.toString(path), Files.exists(path));

                    writer.commit();
                }
            }
        });
    }

    @Test
    public void testPurgeFailed() throws Exception {
        assertMemoryLeak(() -> {
            AtomicInteger deleteAttempts = new AtomicInteger();
            ff = new TestFilesFacadeImpl() {
                @Override
                public int rmdir(Path name) {
                    if (Chars.endsWith(name, "1970-01-10")) {
                        deleteAttempts.incrementAndGet();
                        return 5;
                    }
                    return super.rmdir(name);
                }
            };

            compiler.compile("create table tbl as (select x, cast('1970-01-10T10' as timestamp) ts from long_sequence(1)) timestamp(ts) partition by DAY", sqlExecutionContext);

            // This should lock partition 1970-01-10.1 from being deleted from disk
            try (TableReader ignored = getReader("tbl")) {
                // OOO insert
                compiler.compile("insert into tbl select 4, '1970-01-10T09'", sqlExecutionContext);
            }

            try (Path path = new Path()) {
                runPartitionPurgeJobs();

                Assert.assertEquals(2, deleteAttempts.get()); // One message from Writer, one from Reader

                TableToken tableToken = engine.verifyTableName("tbl");
                path.of(engine.getConfiguration().getRoot()).concat(tableToken).concat("1970-01-10.1").concat("x.d").$();
                Assert.assertTrue(Chars.toString(path), Files.exists(path));
            }
        });
    }

    @Test
    public void testPurgeFailedAndVacuumed() throws Exception {
        runPartitionPurgeJobs();
        assertMemoryLeak(() -> {
            AtomicInteger deleteAttempts = new AtomicInteger();
            ff = new TestFilesFacadeImpl() {
                @Override
                public int rmdir(Path name) {
                    if (Chars.endsWith(name, "1970-01-10")) {
                        if (deleteAttempts.incrementAndGet() < 3) {
                            return 5;
                        }
                    }
                    return super.rmdir(name);
                }
            };

            compiler.compile("create table tbl as (select x, cast('1970-01-10T10' as timestamp) ts from long_sequence(1)) timestamp(ts) partition by DAY", sqlExecutionContext);

            // This should lock partition 1970-01-10.1 from being deleted from disk
            try (TableReader ignored = getReader("tbl")) {
                // OOO insert
                compiler.compile("insert into tbl select 4, '1970-01-10T09'", sqlExecutionContext);
            }

            try (Path path = new Path()) {
                runPartitionPurgeJobs();

                Assert.assertEquals(2, deleteAttempts.get()); // One message from Writer, one from Reader

                TableToken tableToken = engine.verifyTableName("tbl");
                path.of(engine.getConfiguration().getRoot()).concat(tableToken).concat("1970-01-10").concat("x.d").$();
                Assert.assertTrue(Chars.toString(path), Files.exists(path));

                path.of(engine.getConfiguration().getRoot()).concat(tableToken).concat("1970-01-10.1").concat("x.d").$();
                Assert.assertTrue(Chars.toString(path), Files.exists(path));

                // VACUUM SQL should delete partition version 1970-01-10 on attempt 3
                compiler.compile("vacuum partitions tbl", sqlExecutionContext);
                runPartitionPurgeJobs();
                path.of(engine.getConfiguration().getRoot()).concat(tableToken).concat("1970-01-10").concat("x.d").$();
                Assert.assertFalse(Chars.toString(path), Files.exists(path));
            }
        });
    }

    @Test
    public void testReaderUsesPartition() throws Exception {
        assertMemoryLeak(() -> {
            compiler.compile("create table tbl as (select x, cast('1970-01-10T10' as timestamp) ts from long_sequence(1)) timestamp(ts) partition by DAY", sqlExecutionContext);

            // OOO insert
            compiler.compile("insert into tbl select 4, '1970-01-10T09'", sqlExecutionContext);

            // This should lock partition 1970-01-10.1 from being deleted from disk
            try (TableReader rdr = getReader("tbl")) {

                // in order insert
                compiler.compile("insert into tbl select 2, '1970-01-10T11'", sqlExecutionContext);

                // OOO insert
                compiler.compile("insert into tbl select 4, '1970-01-10T09'", sqlExecutionContext);

                // This should not fail
                rdr.openPartition(0);
            }
            runPartitionPurgeJobs();

            try (Path path = new Path()) {
                path.concat(engine.getConfiguration().getRoot()).concat("tbl").concat("1970-01-10");
                int len = path.length();
                for (int i = 0; i < 3; i++) {
                    path.trimTo(len).put(".").put(Integer.toString(i)).concat("x.d").$();
                    Assert.assertFalse(Chars.toString(path), Files.exists(path));
                }
            }
        });
    }

    @Test
    public void testTableDropAfterPurgeScheduled() throws Exception {
        assertMemoryLeak(() -> {
            compiler.compile("create table tbl as (select x, cast('1970-01-10T10' as timestamp) ts from long_sequence(1)) timestamp(ts) partition by DAY", sqlExecutionContext);

            // This should lock partition 1970-01-10.1 to not do delete in writer
            try (TableReader ignored = getReader("tbl")) {
                // OOO insert
                compiler.compile("insert into tbl select 4, '1970-01-10T09'", sqlExecutionContext);
            }

            engine.releaseInactive();
            compiler.compile("drop table tbl", sqlExecutionContext);

            // Main assert here is that job runs without exceptions
            runPartitionPurgeJobs();
        });
    }

    @Test
    public void testTableWriterDeletePartitionWhenNoReadersOpen() throws Exception {
        String tableName = "tbl";

        assertMemoryLeak(() -> {
            compiler.compile("create table " + tableName + " as (select x, cast('1970-01-10T10' as timestamp) ts from long_sequence(1)) timestamp(ts) partition by DAY", sqlExecutionContext);

            compiler.compile("insert into " + tableName +
                            " select 2, '1970-01-11T09' from long_sequence(1) " +
                            "union all " +
                            " select 2, '1970-01-12T09' from long_sequence(1) " +
                            "union all " +
                            " select 2, '1970-01-11T08' from long_sequence(1) " +
                            "union all " +
                            " select 2, '1970-01-10T09' from long_sequence(1) " +
                            "union all " +
                            "select 1, '1970-01-09T09'  from long_sequence(1)"
                    , sqlExecutionContext);

            try (Path path = new Path()) {
                TableToken tableToken = engine.verifyTableName(tableName);
                path.of(engine.getConfiguration().getRoot()).concat(tableToken).concat("1970-01-10").concat("x.d").$();
                Assert.assertFalse(Chars.toString(path), Files.exists(path));

                path.of(engine.getConfiguration().getRoot()).concat(tableToken).concat("1970-01-10.0").concat("x.d").$();
                Assert.assertFalse(Chars.toString(path), Files.exists(path));

                path.of(engine.getConfiguration().getRoot()).concat(tableToken).concat("1970-01-10.1").concat("x.d").$();
                Assert.assertTrue(Chars.toString(path), Files.exists(path));

                path.of(engine.getConfiguration().getRoot()).concat(tableToken).concat("1970-01-11").concat("x.d").$();
                Assert.assertFalse(Chars.toString(path), Files.exists(path));

                path.of(engine.getConfiguration().getRoot()).concat(tableToken).concat("1970-01-11.0").concat("x.d").$();
                Assert.assertFalse(Chars.toString(path), Files.exists(path));

                path.of(engine.getConfiguration().getRoot()).concat(tableToken).concat("1970-01-11.1").concat("x.d").$();
                Assert.assertTrue(Chars.toString(path), Files.exists(path));
            }
        });
    }

    @Test
    public void testTheOnlyPartitionDeletedAsyncAfterDroppedBySql() throws Exception {
        assertMemoryLeak(() -> {
            try (Path path = new Path()) {

                compiler.compile("create table tbl as (select x, timestamp_sequence('1970-01-09T22', 60*60*1000000L) ts" +
                        " from long_sequence(10)) " +
                        " timestamp(ts) partition by HOUR", sqlExecutionContext);

<<<<<<< HEAD
                // Remove middle partition
                TableToken tableToken = engine.getTableToken("tbl");
=======
                TableToken tableToken = engine.verifyTableName("tbl");
>>>>>>> 0851aea5
                try (TableReader rdr = getReader("tbl")) {
                    try (TableReader rdr2 = getReader("tbl")) {
                        compile("alter table tbl drop partition list '1970-01-10T00'", sqlExecutionContext);
                        runPartitionPurgeJobs();

                        // This should not fail
                        rdr2.openPartition(0);
                    }
                    runPartitionPurgeJobs();

                    path.of(engine.getConfiguration().getRoot()).concat(tableToken).concat("1970-01-10T00").concat("x.d").$();
                    Assert.assertTrue(Chars.toString(path), Files.exists(path));

                    // This should not fail
                    rdr.openPartition(0);
                }
                runPartitionPurgeJobs();

                // Remove last partition
                path.of(engine.getConfiguration().getRoot()).concat(tableToken).concat("1970-01-10T00").concat("x.d").$();
                Assert.assertFalse(Chars.toString(path), Files.exists(path));

                try (TableReader rdr = getReader("tbl")) {
                    try (TableReader rdr2 = getReader("tbl")) {
                        compile("alter table tbl drop partition list '1970-01-10T07'", sqlExecutionContext);
                        runPartitionPurgeJobs();

                        // This should not fail
                        rdr2.openPartition(0);
                    }
                    runPartitionPurgeJobs();

                    path.of(engine.getConfiguration().getRoot()).concat(tableToken).concat("1970-01-10T07").concat("x.d").$();
                    Assert.assertTrue(Chars.toString(path), Files.exists(path));

                    // This should not fail
                    rdr.openPartition(0);
                }
                runPartitionPurgeJobs();

                path.of(engine.getConfiguration().getRoot()).concat(tableToken).concat("1970-01-10T07").concat("x.d").$();
                Assert.assertFalse(Chars.toString(path), Files.exists(path));
            }
        });
    }

    private void runPartitionPurgeJobs() {
        // when reader is returned to pool it remains in open state
        // holding files such that purge fails with access violation
        engine.releaseInactive();
        purgeJob.drain(0);
    }

    private void testManyReadersOpenClosedDense(int start, int increment, int iterations) throws Exception {
        assertMemoryLeak(() -> {
            compiler.compile("create table tbl as (select x, cast('1970-01-10T10' as timestamp) ts from long_sequence(1)) timestamp(ts) partition by DAY", sqlExecutionContext);

            TableReader[] readers = new TableReader[iterations];
            for (int i = 0; i < iterations; i++) {
                TableReader rdr = getReader("tbl");
                readers[i] = rdr;

                // OOO insert
                compiler.compile("insert into tbl select 4, '1970-01-10T09'", sqlExecutionContext);

                runPartitionPurgeJobs();
            }

            // Unwind readers one by one old to new
            for (int i = start; i >= 0 && i < iterations; i += increment) {
                TableReader reader = readers[i];

                reader.openPartition(0);
                reader.close();

                runPartitionPurgeJobs();
            }

            try (Path path = new Path()) {
                TableToken tableToken = engine.verifyTableName("tbl");
                path.concat(engine.getConfiguration().getRoot()).concat(tableToken).concat("1970-01-10");
                int len = path.length();

                Assert.assertFalse(Chars.toString(path.concat("x.d")), Files.exists(path));
                for (int i = 0; i < iterations; i++) {
                    path.trimTo(len).put(".").put(Integer.toString(i)).concat("x.d").$();
                    Assert.assertFalse(Chars.toString(path), Files.exists(path));
                }

                path.trimTo(len).put(".").put(Integer.toString(iterations)).concat("x.d").$();
                Assert.assertTrue(Files.exists(path));
            }
        });
    }

    private void testManyReadersOpenClosedSparse(int start, int increment, int iterations) throws Exception {
        assertMemoryLeak(() -> {
            compiler.compile("create table tbl as (select x, cast('1970-01-10T10' as timestamp) ts from long_sequence(1)) timestamp(ts) partition by DAY", sqlExecutionContext);
            TableReader[] readers = new TableReader[2 * iterations];

            for (int i = 0; i < iterations; i++) {
                TableReader rdr = getReader("tbl");
                readers[2 * i] = rdr;

                // in order insert
                compiler.compile("insert into tbl select 2, '1970-01-10T11'", sqlExecutionContext);

                runPartitionPurgeJobs();

                TableReader rdr2 = getReader("tbl");
                readers[2 * i + 1] = rdr2;
                // OOO insert
                compiler.compile("insert into tbl select 4, '1970-01-10T09'", sqlExecutionContext);

                runPartitionPurgeJobs();
            }

            // Unwind readers one by in set order
            for (int i = start; i >= 0 && i < iterations; i += increment) {
                TableReader reader = readers[2 * i];
                reader.openPartition(0);
                reader.close();

                runPartitionPurgeJobs();

                reader = readers[2 * i + 1];
                reader.openPartition(0);
                reader.close();

                runPartitionPurgeJobs();
            }

            try (Path path = new Path()) {
                TableToken tableToken = engine.verifyTableName("tbl");
                path.concat(engine.getConfiguration().getRoot()).concat(tableToken).concat("1970-01-10");
                int len = path.length();

                Assert.assertFalse(Chars.toString(path.concat("x.d")), Files.exists(path));
                for (int i = 0; i < 2 * iterations; i++) {
                    path.trimTo(len).put(".").put(Integer.toString(i)).concat("x.d").$();
                    Assert.assertFalse(Chars.toString(path), Files.exists(path));
                }

                path.trimTo(len).put(".").put(Integer.toString(2 * iterations)).concat("x.d").$();
                Assert.assertTrue(Files.exists(path));
            }
        });
    }
}<|MERGE_RESOLUTION|>--- conflicted
+++ resolved
@@ -663,12 +663,8 @@
                         " from long_sequence(10)) " +
                         " timestamp(ts) partition by HOUR", sqlExecutionContext);
 
-<<<<<<< HEAD
                 // Remove middle partition
-                TableToken tableToken = engine.getTableToken("tbl");
-=======
                 TableToken tableToken = engine.verifyTableName("tbl");
->>>>>>> 0851aea5
                 try (TableReader rdr = getReader("tbl")) {
                     try (TableReader rdr2 = getReader("tbl")) {
                         compile("alter table tbl drop partition list '1970-01-10T00'", sqlExecutionContext);
