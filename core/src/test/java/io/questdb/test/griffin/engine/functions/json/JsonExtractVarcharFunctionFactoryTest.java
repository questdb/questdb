--- conflicted
+++ resolved
@@ -124,8 +124,6 @@
     }
 
     @Test
-<<<<<<< HEAD
-=======
     public void testString() throws Exception {
         assertMemoryLeak(
                 () -> {
@@ -192,7 +190,6 @@
     }
 
     @Test
->>>>>>> 550f1362
     public void testEmptyJson() throws Exception {
         assertMemoryLeak(() -> {
             final String json = "'{}'";
@@ -221,27 +218,6 @@
                             "1\n" +
                             "\n",
                     "select json_extract(text, '.path')::char x from json_test order by 1 desc"
-            );
-        });
-    }
-
-    @Test
-    public void testExtractString() throws Exception {
-        assertMemoryLeak(() -> {
-            ddl("create table json_test (text varchar)");
-            insert("insert into json_test values ('{\"path\": \"blue\"}')");
-            insert("insert into json_test values ('{\"path\": \"klll\"}')");
-            insert("insert into json_test values ('{\"path\": \"appl\"}')");
-            insert("insert into json_test values ('{\"path2\": \"4\"}')");
-            insert("insert into json_test values ('{\"path\": \"1on1\"}')");
-            assertSqlWithTypes(
-                    "x\n" +
-                            "klll:STRING\n" +
-                            "blue:STRING\n" +
-                            "appl:STRING\n" +
-                            "1on1:STRING\n" +
-                            ":STRING\n",
-                    "select json_extract(text, '.path')::string x from json_test order by 1 desc"
             );
         });
     }
@@ -268,15 +244,8 @@
     }
 
     @Test
-    public void testExtractUUID() throws Exception {
-        assertMemoryLeak(() -> {
-<<<<<<< HEAD
-            ddl("create table json_test (text varchar)");
-            insert("insert into json_test values ('{\"path\": \"6e18f80d-8b8f-4561-a9c8-703b73d5560d\"}')");
-            insert("insert into json_test values ('{\"path\": \"7d4bb839-98e4-4c31-9a5a-2dc39834a2a2\"}')");
-            insert("insert into json_test values ('{\"path\": \"58e9a7c6-6112-4c48-8723-8765c706773a\"}')");
-            assertSql(
-=======
+    public void testExtractString() throws Exception {
+        assertMemoryLeak(() -> {
             execute("create table json_test (text varchar)");
             execute("insert into json_test values ('{\"path\": \"blue\"}')");
             execute("insert into json_test values ('{\"path\": \"klll\"}')");
@@ -284,12 +253,13 @@
             execute("insert into json_test values ('{\"path2\": \"4\"}')");
             execute("insert into json_test values ('{\"path\": \"1on1\"}')");
             assertSqlWithTypes(
->>>>>>> 550f1362
                     "x\n" +
-                            "7d4bb839-98e4-4c31-9a5a-2dc39834a2a2\n" +
-                            "6e18f80d-8b8f-4561-a9c8-703b73d5560d\n" +
-                            "58e9a7c6-6112-4c48-8723-8765c706773a\n",
-                    "select json_extract(text, '.path')::uuid x from json_test order by 1 desc"
+                            "klll:STRING\n" +
+                            "blue:STRING\n" +
+                            "appl:STRING\n" +
+                            "1on1:STRING\n" +
+                            ":STRING\n",
+                    "select json_extract(text, '.path')::string x from json_test order by 1 desc"
             );
         });
     }
@@ -316,8 +286,6 @@
     }
 
     @Test
-<<<<<<< HEAD
-=======
     public void testExtractUUID() throws Exception {
         assertMemoryLeak(() -> {
             execute("create table json_test (text varchar)");
@@ -335,7 +303,6 @@
     }
 
     @Test
->>>>>>> 550f1362
     public void testHttpAccess() throws Exception {
         final String json = "'{\"path\": 0.0000000000000000000000000001}'";
 
@@ -586,69 +553,15 @@
     }
 
     @Test
-    public void testString() throws Exception {
-        assertMemoryLeak(
-                () -> {
-                    ddl("create table json_test as (" +
-                            "select rnd_str('{\n" +
-                            "    \"hello\": \"world\",\n" +
-                            "    \"list\": [\n" +
-                            "        1,\n" +
-                            "        2,\n" +
-                            "        3\n" +
-                            "     ],\n" +
-                            "     \"dicts\": [\n" +
-                            "         {\"hello\": \"world\"},\n" +
-                            "         {\"hello\": \"bob\"}\n" +
-                            "     ]\n" +
-                            "}', \n" +
-                            "'{\n" +
-                            "    \"hello\": \"world\",\n" +
-                            "    \"list\": [\n" +
-                            "        1,\n" +
-                            "        2,\n" +
-                            "        3\n" +
-                            "     ],\n" +
-                            "     \"dicts\": [\n" +
-                            "         {\"hello\": \"world\"},\n" +
-                            "         {\"hello\": \"bob\"},\n" +
-                            "         {\"hello\": \"alice\"}\n" +
-                            "     ]\n" +
-                            "}',\n" +
-                            "'{\n" +
-                            "    \"hello\": \"world\",\n" +
-                            "    \"list\": [\n" +
-                            "        1,\n" +
-                            "        2,\n" +
-                            "        3\n" +
-                            "     ],\n" +
-                            "     \"dicts\": [\n" +
-                            "         {\"hello\": \"world\"},\n" +
-                            "         {\"hello\": \"bob\"},\n" +
-                            "         {\"hello\": \"запросила\"}\n" +
-                            "     ]\n" +
-                            "}',\n" +
-                            "null\n" +
-                            ")::varchar text from long_sequence(10)\n" +
-                            ")");
-
-                    assertQuery(
-                            "k\n" +
-                                    "\n" +
-                                    "{\"hello\": \"запросила\"}\n" +
-                                    "{\"hello\": \"alice\"}\n" +
-                                    "\n" +
-                                    "{\"hello\": \"alice\"}\n" +
-                                    "\n" +
-                                    "{\"hello\": \"запросила\"}\n" +
-                                    "\n" +
-                                    "{\"hello\": \"запросила\"}\n" +
-                                    "\n",
-                            "select json_extract(text, '.dicts[2]')::string k from json_test",
-                            true
-                    );
-                }
-        );
+    public void testVarcharVanilla() throws Exception {
+        assertMemoryLeak(() -> {
+            final String json = "'{\"path\": \"abc\"}'";
+            final String expected = "json_extract\n" +
+                    "abc\n";
+            execute("create table json_test as (select " + json + "::varchar text)");
+            assertSql(expected, "select json_extract(" + json + ", '.path')");
+            assertSql(expected, "select json_extract(text, '.path') from json_test");
+        });
     }
 
     @Test
@@ -656,30 +569,8 @@
         assertMemoryLeak(() -> {
             final String json = "'{\"path\": 9999999999999999999}'";
             final String expected = "json_extract\n" +
-<<<<<<< HEAD
                     "9999999999999999999\n";
-            ddl("create table json_test as (select " + json + "::varchar text)");
-=======
-                    "abc\n";
-            execute("create table json_test as (select " + json + "::varchar text)");
->>>>>>> 550f1362
-            assertSql(expected, "select json_extract(" + json + ", '.path')");
-            assertSql(expected, "select json_extract(text, '.path') from json_test");
-        });
-    }
-
-    @Test
-    public void testVarcharVanilla() throws Exception {
-        assertMemoryLeak(() -> {
-            final String json = "'{\"path\": \"abc\"}'";
-            final String expected = "json_extract\n" +
-<<<<<<< HEAD
-                    "abc\n";
-            ddl("create table json_test as (select " + json + "::varchar text)");
-=======
-                    "9999999999999999999\n";
-            execute("create table json_test as (select " + json + "::varchar text)");
->>>>>>> 550f1362
+            execute("create table json_test as (select " + json + "::varchar text)");
             assertSql(expected, "select json_extract(" + json + ", '.path')");
             assertSql(expected, "select json_extract(text, '.path') from json_test");
         });
