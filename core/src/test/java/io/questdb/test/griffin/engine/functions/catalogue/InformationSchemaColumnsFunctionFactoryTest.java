--- conflicted
+++ resolved
@@ -37,31 +37,17 @@
             ddl("create table C(col0 double, col1 char, col2 byte)");
             drainWalQueue();
             assertQuery(
-<<<<<<< HEAD
                     "table_catalog\ttable_schema\ttable_name\tcolumn_name\tordinal_position\tcolumn_default\tis_nullable\tdata_type\n" +
-                            "qdb\tpublic\tC\tcol0\t0\t\tyes\tDOUBLE\n" +
-                            "qdb\tpublic\tC\tcol1\t1\t\tyes\tCHAR\n" +
-                            "qdb\tpublic\tC\tcol2\t2\t\tyes\tBYTE\n" +
+                            "qdb\tpublic\tA\tcol0\t0\t\tyes\tINT\n" +
+                            "qdb\tpublic\tA\tcol1\t1\t\tyes\tSYMBOL\n" +
+                            "qdb\tpublic\tA\tcol2\t2\t\tyes\tDOUBLE\n" +
                             "qdb\tpublic\tB\tcol0\t0\t\tyes\tLONG\n" +
                             "qdb\tpublic\tB\tcol1\t1\t\tyes\tSTRING\n" +
                             "qdb\tpublic\tB\tcol2\t2\t\tyes\tFLOAT\n" +
-                            "qdb\tpublic\tA\tcol0\t0\t\tyes\tINT\n" +
-                            "qdb\tpublic\tA\tcol1\t1\t\tyes\tSYMBOL\n" +
-                            "qdb\tpublic\tA\tcol2\t2\t\tyes\tDOUBLE\n",
-                    "SELECT * FROM information_schema.columns()",
-=======
-                    "table_name\tordinal_position\tcolumn_name\tdata_type\n" +
-                            "A\t0\tcol0\tINT\n" +
-                            "A\t1\tcol1\tSYMBOL\n" +
-                            "A\t2\tcol2\tDOUBLE\n" +
-                            "B\t0\tcol0\tLONG\n" +
-                            "B\t1\tcol1\tSTRING\n" +
-                            "B\t2\tcol2\tFLOAT\n" +
-                            "C\t0\tcol0\tDOUBLE\n" +
-                            "C\t1\tcol1\tCHAR\n" +
-                            "C\t2\tcol2\tBYTE\n",
+                            "qdb\tpublic\tC\tcol0\t0\t\tyes\tDOUBLE\n" +
+                            "qdb\tpublic\tC\tcol1\t1\t\tyes\tCHAR\n" +
+                            "qdb\tpublic\tC\tcol2\t2\t\tyes\tBYTE\n",
                     "SELECT * FROM information_schema.columns() ORDER BY table_name",
->>>>>>> edd665a0
                     null,
                     null,
                     true
@@ -79,9 +65,9 @@
                     "ts\tTIMESTAMP\tfalse\t0\tfalse\t0\ttrue\tfalse\n" +
                     "x\tINT\tfalse\t0\tfalse\t0\tfalse\tfalse\n", "show columns from test_rename");
 
-            assertSql("table_name\tordinal_position\tcolumn_name\tdata_type\n" +
-                    "test_rename\t0\tts\tTIMESTAMP\n" +
-                    "test_rename\t1\tx\tINT\n", "information_schema.columns()");
+            assertSql("table_catalog\ttable_schema\ttable_name\tcolumn_name\tordinal_position\tcolumn_default\tis_nullable\tdata_type\n" +
+                    "qdb\tpublic\ttest_rename\tts\t0\t\tyes\tTIMESTAMP\n" +
+                    "qdb\tpublic\ttest_rename\tx\t1\t\tyes\tINT\n", "information_schema.columns()");
 
             ddl("rename table test_rename to test_renamed");
             drainWalQueue();
@@ -90,9 +76,9 @@
                     "ts\tTIMESTAMP\tfalse\t0\tfalse\t0\ttrue\tfalse\n" +
                     "x\tINT\tfalse\t0\tfalse\t0\tfalse\tfalse\n", "show columns from test_renamed");
 
-            assertSql("table_name\tordinal_position\tcolumn_name\tdata_type\n" +
-                    "test_renamed\t0\tts\tTIMESTAMP\n" +
-                    "test_renamed\t1\tx\tINT\n", "information_schema.columns()");
+            assertSql("table_catalog\ttable_schema\ttable_name\tcolumn_name\tordinal_position\tcolumn_default\tis_nullable\tdata_type\n" +
+                    "qdb\tpublic\ttest_renamed\tts\t0\t\tyes\tTIMESTAMP\n" +
+                    "qdb\tpublic\ttest_renamed\tx\t1\t\tyes\tINT\n", "information_schema.columns()");
         });
     }
 }