--- conflicted
+++ resolved
@@ -3136,11 +3136,7 @@
 
     @Test
     public void testExplainWithBadOption() throws Exception {
-<<<<<<< HEAD
-        assertSyntaxError("explain (xyz) select * from x", 21, "unexpected token [*]",
-=======
         assertSyntaxError("explain (xyz) select * from x", 14, "table and columns names that are SQL keywords have to be enclosed in double quotes, such as \"select\"",
->>>>>>> b7897fd1
                 modelOf("x").col("x", ColumnType.INT)
         );
     }
