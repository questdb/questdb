--- conflicted
+++ resolved
@@ -34,12 +34,7 @@
 import io.questdb.griffin.model.ExecutionModel;
 import io.questdb.griffin.model.QueryColumn;
 import io.questdb.griffin.model.QueryModel;
-<<<<<<< HEAD
 import io.questdb.std.*;
-=======
-import io.questdb.std.FilesFacade;
-import io.questdb.std.Os;
->>>>>>> aec8b347
 import io.questdb.std.str.LPSZ;
 import io.questdb.std.str.Path;
 import io.questdb.std.str.Utf8s;
@@ -464,7 +459,7 @@
                 "GROUPS mode requires an ORDER BY clause"
         );
     }
-    
+
     @Test
     public void testACRangeFrameAcceptsTimeUnits() throws Exception {
         String[] unitsAndValues = new String[]{
