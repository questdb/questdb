/*******************************************************************************
 *     ___                  _   ____  ____
 *    / _ \ _   _  ___  ___| |_|  _ \| __ )
 *   | | | | | | |/ _ \/ __| __| | | |  _ \
 *   | |_| | |_| |  __/\__ \ |_| |_| | |_) |
 *    \__\_\\__,_|\___||___/\__|____/|____/
 *
 *  Copyright (c) 2014-2019 Appsicle
 *  Copyright (c) 2019-2024 QuestDB
 *
 *  Licensed under the Apache License, Version 2.0 (the "License");
 *  you may not use this file except in compliance with the License.
 *  You may obtain a copy of the License at
 *
 *  http://www.apache.org/licenses/LICENSE-2.0
 *
 *  Unless required by applicable law or agreed to in writing, software
 *  distributed under the License is distributed on an "AS IS" BASIS,
 *  WITHOUT WARRANTIES OR CONDITIONS OF ANY KIND, either express or implied.
 *  See the License for the specific language governing permissions and
 *  limitations under the License.
 *
 ******************************************************************************/

package io.questdb.test.griffin.engine.functions;

import io.questdb.cairo.sql.Record;
import io.questdb.griffin.engine.functions.SymbolFunction;
import io.questdb.std.str.Utf8Sequence;
import io.questdb.test.tools.TestUtils;
import org.junit.Assert;
import org.junit.Test;

public class SymbolFunctionTest {
    // assert that all type casts that are not possible will throw exception

    private static final SymbolFunction function = new SymbolFunction() {
        @Override
        public int getInt(Record rec) {
            return 0;
        }

        @Override
        public CharSequence getSymbol(Record rec) {
            return "XYZ";
        }

        @Override
        public CharSequence getSymbolB(Record rec) {
            return "XYZ";
        }

        @Override
        public boolean isSymbolTableStatic() {
            return false;
        }

        @Override
        public CharSequence valueBOf(int key) {
            return "XYZ";
        }

        @Override
        public CharSequence valueOf(int symbolKey) {
            return "XYZ";
        }
    };

    @Test(expected = UnsupportedOperationException.class)
    public void testGetBin() {
        function.getBin(null);
    }

    @Test(expected = UnsupportedOperationException.class)
    public void testGetBinLen() {
        function.getBinLen(null);
    }

    @Test(expected = UnsupportedOperationException.class)
    public void testGetBool() {
        function.getBool(null);
    }

    @Test(expected = UnsupportedOperationException.class)
    public void testGetByte() {
        function.getByte(null);
    }

    @Test(expected = UnsupportedOperationException.class)
    public void testGetChar() {
        function.getChar(null);
    }

    @Test(expected = UnsupportedOperationException.class)
    public void testGetDate() {
        function.getDate(null);
    }

    @Test(expected = UnsupportedOperationException.class)
    public void testGetDouble() {
        function.getDouble(null);
    }

    @Test(expected = UnsupportedOperationException.class)
    public void testGetFloat() {
        function.getFloat(null);
    }

    @Test(expected = UnsupportedOperationException.class)
    public void testGetGeoByte() {
        function.getGeoByte(null);
    }

    @Test(expected = UnsupportedOperationException.class)
    public void testGetGeoInt() {
        function.getGeoInt(null);
    }

    @Test(expected = UnsupportedOperationException.class)
    public void testGetGeoLong() {
        function.getGeoLong(null);
    }

    @Test(expected = UnsupportedOperationException.class)
    public void testGetGeoShort() {
        function.getGeoShort(null);
    }

    @Test(expected = UnsupportedOperationException.class)
    public void testGetIPv4() {
        function.getIPv4(null);
    }

    @Test(expected = UnsupportedOperationException.class)
<<<<<<< HEAD
=======
    public void testGetLong() {
        function.getLong(null);
    }

    @Test(expected = UnsupportedOperationException.class)
>>>>>>> b00c7f42
    public void testGetLong128Hi() {
        function.getLong128Hi(null);
    }

    @Test(expected = UnsupportedOperationException.class)
    public void testGetLong128Lo() {
        function.getLong128Lo(null);
    }

    @Test(expected = UnsupportedOperationException.class)
    public void testGetLong256() {
        function.getLong256(null, null);
    }

    @Test(expected = UnsupportedOperationException.class)
    public void testGetLong256A() {
        function.getLong256A(null);
    }

    @Test(expected = UnsupportedOperationException.class)
    public void testGetLong256B() {
        function.getLong256B(null);
    }

    @Test(expected = UnsupportedOperationException.class)
    public void testGetRecordCursorFactory() {
        function.getRecordCursorFactory();
    }

    @Test(expected = UnsupportedOperationException.class)
    public void testGetShort() {
        function.getShort(null);
    }

    @Test
    public void testGetStr() {
        Assert.assertEquals("XYZ", function.getStrA(null));
    }

    @Test
    public void testGetStrB() {
        Assert.assertEquals("XYZ", function.getStrB(null));
    }

    @Test(expected = UnsupportedOperationException.class)
    public void testGetStrLen() {
        function.getStrLen(null);
    }

    @Test(expected = UnsupportedOperationException.class)
    public void testGetStrSink() {
        function.getStr(null, null);
    }

    @Test(expected = UnsupportedOperationException.class)
    public void testGetTimestamp() {
        function.getTimestamp(null);
    }

    @Test
    public void testGetVarcharA() {
        Utf8Sequence value = function.getVarcharA(null);
        Assert.assertNotNull(value);
        TestUtils.assertEquals("XYZ", value.toString());
    }

    @Test
    public void testGetVarcharB() {
        Utf8Sequence value = function.getVarcharB(null);
        Assert.assertNotNull(value);
        TestUtils.assertEquals("XYZ", value.toString());
    }
}<|MERGE_RESOLUTION|>--- conflicted
+++ resolved
@@ -132,14 +132,11 @@
     }
 
     @Test(expected = UnsupportedOperationException.class)
-<<<<<<< HEAD
-=======
     public void testGetLong() {
         function.getLong(null);
     }
 
     @Test(expected = UnsupportedOperationException.class)
->>>>>>> b00c7f42
     public void testGetLong128Hi() {
         function.getLong128Hi(null);
     }
@@ -192,6 +189,31 @@
     @Test(expected = UnsupportedOperationException.class)
     public void testGetStrSink() {
         function.getStr(null, null);
+    }
+
+    @Test(expected = UnsupportedOperationException.class)
+    public void testGetLong128Hi() {
+        function.getLong128Hi(null);
+    }
+
+    @Test(expected = UnsupportedOperationException.class)
+    public void testGetLong128Lo() {
+        function.getLong128Lo(null);
+    }
+
+    @Test(expected = UnsupportedOperationException.class)
+    public void testGetLong256() {
+        function.getLong256(null, null);
+    }
+
+    @Test(expected = UnsupportedOperationException.class)
+    public void testGetLong256A() {
+        function.getLong256A(null);
+    }
+
+    @Test(expected = UnsupportedOperationException.class)
+    public void testGetLong256B() {
+        function.getLong256B(null);
     }
 
     @Test(expected = UnsupportedOperationException.class)
