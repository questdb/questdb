--- conflicted
+++ resolved
@@ -32,26 +32,16 @@
     @Test
     public void testShowColumnsWithFunction() throws Exception {
         assertMemoryLeak(() -> {
-<<<<<<< HEAD
             ddl("create table balances(cust_id int, ccy symbol, balance double)");
             assertQuery(
-                    "column\ttype\tindexed\tindexBlockCapacity\tsymbolCached\tsymbolCapacity\tdesignated\n" +
-                            "cust_id\tINT\tfalse\t0\tfalse\t0\tfalse\n" +
-                            "ccy\tSYMBOL\tfalse\t256\ttrue\t128\tfalse\n" +
-                            "balance\tDOUBLE\tfalse\t0\tfalse\t0\tfalse\n",
+                    "column\ttype\tindexed\tindexBlockCapacity\tsymbolCached\tsymbolCapacity\tdesignated\tupsertKey\n" +
+                            "cust_id\tINT\tfalse\t0\tfalse\t0\tfalse\tfalse\n" +
+                            "ccy\tSYMBOL\tfalse\t256\ttrue\t128\tfalse\tfalse\n" +
+                            "balance\tDOUBLE\tfalse\t0\tfalse\t0\tfalse\tfalse\n",
                     "select * from table_columns('balances')",
                     null,
                     null,
                     false
-=======
-            compile("create table balances(cust_id int, ccy symbol, balance double)", sqlExecutionContext);
-            assertQuery8(
-                    "column\ttype\tindexed\tindexBlockCapacity\tsymbolCached\tsymbolCapacity\tdesignated\tupsertKey\n" +
-                            "cust_id\tINT\tfalse\t0\tfalse\t0\tfalse\tfalse\n" +
-                            "ccy\tSYMBOL\tfalse\t256\ttrue\t128\tfalse\tfalse\n" +
-                            "balance\tDOUBLE\tfalse\t0\tfalse\t0\tfalse\tfalse\n",
-                    "select * from table_columns('balances')"
->>>>>>> 79edd741
             );
         });
     }
@@ -71,27 +61,17 @@
     @Test
     public void testShowColumnsWithSimpleTable() throws Exception {
         assertMemoryLeak(() -> {
-<<<<<<< HEAD
             ddl("create table balances(cust_id int, ccy symbol, balance double)");
             assertQuery(
-                    "column\ttype\tindexed\tindexBlockCapacity\tsymbolCached\tsymbolCapacity\tdesignated\n" +
-                            "cust_id\tINT\tfalse\t0\tfalse\t0\tfalse\n" +
-                            "ccy\tSYMBOL\tfalse\t256\ttrue\t128\tfalse\n" +
-                            "balance\tDOUBLE\tfalse\t0\tfalse\t0\tfalse\n",
+                    "column\ttype\tindexed\tindexBlockCapacity\tsymbolCached\tsymbolCapacity\tdesignated\tupsertKey\n" +
+                            "cust_id\tINT\tfalse\t0\tfalse\t0\tfalse\tfalse\n" +
+                            "ccy\tSYMBOL\tfalse\t256\ttrue\t128\tfalse\tfalse\n" +
+                            "balance\tDOUBLE\tfalse\t0\tfalse\t0\tfalse\tfalse\n",
                     "show columns from balances",
                     null,
                     null,
                     false
             );
-=======
-            compile("create table balances(cust_id int, ccy symbol, balance double)", sqlExecutionContext);
-            assertQuery8(
-                    "column\ttype\tindexed\tindexBlockCapacity\tsymbolCached\tsymbolCapacity\tdesignated\tupsertKey\n" +
-                            "cust_id\tINT\tfalse\t0\tfalse\t0\tfalse\tfalse\n" +
-                            "ccy\tSYMBOL\tfalse\t256\ttrue\t128\tfalse\tfalse\n" +
-                            "balance\tDOUBLE\tfalse\t0\tfalse\t0\tfalse\tfalse\n",
-                    "show columns from balances");
->>>>>>> 79edd741
         });
     }
 
