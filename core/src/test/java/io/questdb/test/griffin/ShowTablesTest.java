--- conflicted
+++ resolved
@@ -65,15 +65,10 @@
                 try (RecordCursorFactory recordCursorFactory = compile.getRecordCursorFactory()) {
                     try (RecordCursor cursor = recordCursorFactory.getCursor(sqlExecutionContext)) {
                         assertCursor(
-<<<<<<< HEAD
-                                "id\ttable_name\tdesignatedTimestamp\tpartitionBy\tmaxUncommittedRows\to3MaxLag\twalEnabled\tdirectoryName\tdedup\tttlValue\tttlUnit\ttable_type\n" +
-                                        "1\tx\tts\tDAY\t1000\t300000000\tfalse\tx~\tfalse\t0\tHOUR\tT\n",
-=======
                                 """
                                         id\ttable_name\tdesignatedTimestamp\tpartitionBy\tmaxUncommittedRows\to3MaxLag\twalEnabled\tdirectoryName\tdedup\tttlValue\tttlUnit\ttable_type
                                         1\tx\tts\tDAY\t1000\t300000000\tfalse\tx~\tfalse\t0\tHOUR\tT
                                         """,
->>>>>>> 08bdbf76
                                 false,
                                 true,
                                 true,
@@ -91,15 +86,10 @@
                     try (RecordCursor cursor = recordCursorFactory.getCursor(sqlExecutionContext)) {
                         // note the ID is 2 now!
                         assertCursor(
-<<<<<<< HEAD
-                                "id\ttable_name\tdesignatedTimestamp\tpartitionBy\tmaxUncommittedRows\to3MaxLag\twalEnabled\tdirectoryName\tdedup\tttlValue\tttlUnit\ttable_type\n" +
-                                        "2\tx\tts\tDAY\t1000\t300000000\tfalse\tx~\tfalse\t0\tHOUR\tT\n",
-=======
                                 """
                                         id\ttable_name\tdesignatedTimestamp\tpartitionBy\tmaxUncommittedRows\to3MaxLag\twalEnabled\tdirectoryName\tdedup\tttlValue\tttlUnit\ttable_type
                                         2\tx\tts\tDAY\t1000\t300000000\tfalse\tx~\tfalse\t0\tHOUR\tT
                                         """,
->>>>>>> 08bdbf76
                                 false,
                                 true,
                                 true,
@@ -287,19 +277,12 @@
             execute("create materialized view balances_1h as (select ts, max(balance) from balances sample by 1h) partition by week");
             execute("create view balances_view as (select ts, max(balance) from balances sample by 1h)");
             assertSql(
-<<<<<<< HEAD
-                    "id\ttable_name\tdesignatedTimestamp\tpartitionBy\tmaxUncommittedRows\to3MaxLag\twalEnabled\tdirectoryName\tdedup\tttlValue\tttlUnit\ttable_type\n" +
-                            "1\tbalances\tts\tDAY\t1000\t300000000\ttrue\tbalances~1\tfalse\t0\tHOUR\tT\n" +
-                            "2\tbalances_1h\tts\tWEEK\t1000\t-1\ttrue\tbalances_1h~2\tfalse\t0\tHOUR\tM\n" +
-                            "3\tbalances_view\tts\tN/A\t-1\t-1\ttrue\tbalances_view~3\tfalse\t0\tHOUR\tV\n",
-=======
                     """
                             id\ttable_name\tdesignatedTimestamp\tpartitionBy\tmaxUncommittedRows\to3MaxLag\twalEnabled\tdirectoryName\tdedup\tttlValue\tttlUnit\ttable_type
                             1\tbalances\tts\tDAY\t1000\t300000000\ttrue\tbalances~1\tfalse\t0\tHOUR\tT
                             2\tbalances_1h\tts\tWEEK\t1000\t-1\ttrue\tbalances_1h~2\tfalse\t0\tHOUR\tM
                             3\tbalances_view\tts\tN/A\t-1\t-1\ttrue\tbalances_view~3\tfalse\t0\tHOUR\tV
                             """,
->>>>>>> 08bdbf76
                     "tables() order by table_name"
             );
         });
