--- conflicted
+++ resolved
@@ -157,11 +157,7 @@
                             "5\t1\n" +
                             "7\t1\n" +
                             "9\t1\n",
-<<<<<<< HEAD
-                    "select * from tab order by y",
-=======
                     "select * from tab order by y, x",
->>>>>>> ba602e1b
                     null,
                     true,
                     true
