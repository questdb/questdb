--- conflicted
+++ resolved
@@ -608,12 +608,7 @@
                     " rnd_symbol(3,3,3,20000) sym2," +
                     " rnd_double(2) d2," +
                     " timestamp_sequence(0, 1000000000) ts2" +
-<<<<<<< HEAD
-                    " from long_sequence(10)) timestamp(ts2)", sqlExecutionContext);
-=======
                     " from long_sequence(10)) timestamp(ts2)");
->>>>>>> 83dacadf
-
             assertQuery(
                     "sym1\tsym2\nVTJW\tFJG\nVTJW\tULO\n",
                     "select sym1, sym2 from tb1 inner join tb2 on tb2.ts2=tb1.ts1 where d1 < 0.3",
@@ -1111,7 +1106,6 @@
             String query,
             String expectedTimestamp,
             boolean supportsRandomAccess,
-            boolean expectSize,
             SqlExecutionContext sqlExecutionContext
     ) throws SqlException {
         memoryRestrictedEngine.reloadTableNames();
@@ -1121,12 +1115,8 @@
                 query,
                 expectedTimestamp,
                 supportsRandomAccess,
-<<<<<<< HEAD
-                expectSize
-=======
                 sqlExecutionContext,
                 false
->>>>>>> 83dacadf
         );
     }
 }