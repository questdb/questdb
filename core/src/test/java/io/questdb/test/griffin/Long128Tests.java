/*******************************************************************************
 *     ___                  _   ____  ____
 *    / _ \ _   _  ___  ___| |_|  _ \| __ )
 *   | | | | | | |/ _ \/ __| __| | | |  _ \
 *   | |_| | |_| |  __/\__ \ |_| |_| | |_) |
 *    \__\_\\__,_|\___||___/\__|____/|____/
 *
 *  Copyright (c) 2014-2019 Appsicle
 *  Copyright (c) 2019-2023 QuestDB
 *
 *  Licensed under the Apache License, Version 2.0 (the "License");
 *  you may not use this file except in compliance with the License.
 *  You may obtain a copy of the License at
 *
 *  http://www.apache.org/licenses/LICENSE-2.0
 *
 *  Unless required by applicable law or agreed to in writing, software
 *  distributed under the License is distributed on an "AS IS" BASIS,
 *  WITHOUT WARRANTIES OR CONDITIONS OF ANY KIND, either express or implied.
 *  See the License for the specific language governing permissions and
 *  limitations under the License.
 *
 ******************************************************************************/

package io.questdb.test.griffin;

import io.questdb.griffin.SqlException;
import io.questdb.test.AbstractCairoTest;
import org.junit.Test;

public class Long128Tests extends AbstractCairoTest {
    @Test
    public void testFatJoinOnLong128Column() throws Exception {
        assertMemoryLeak(() -> {
            ddl(
                    "create table tab1 as " +
                            "(select" +
                            " to_long128(3 * x, 6 * x) ts, " +
                            " timestamp_sequence('2022-02-24', 1000000L) ts1," +
                            " cast(x as int) i" +
                            " from long_sequence(20)" +
                            ")"
            );

            ddl("create table tab2 as " +
                    "(select" +
                    " to_long128(x, 2 * x) ts, " +
                    " timestamp_sequence('2022-02-24', 1000000L) ts1," +
                    " cast(x as int) i" +
                    " from long_sequence(20)" +
                    ")"
            );

            assertQueryFullFat(
                    "ts\tts1\tts11\ti\n" +
                            "00000000-0000-0006-0000-000000000003\t00000000-0000-0006-0000-000000000003\t2022-02-24T00:00:00.000000Z\t1\n" +
                            "00000000-0000-000c-0000-000000000006\t00000000-0000-000c-0000-000000000006\t2022-02-24T00:00:01.000000Z\t2\n" +
                            "00000000-0000-0012-0000-000000000009\t00000000-0000-0012-0000-000000000009\t2022-02-24T00:00:02.000000Z\t3\n" +
                            "00000000-0000-0018-0000-00000000000c\t00000000-0000-0018-0000-00000000000c\t2022-02-24T00:00:03.000000Z\t4\n" +
                            "00000000-0000-001e-0000-00000000000f\t00000000-0000-001e-0000-00000000000f\t2022-02-24T00:00:04.000000Z\t5\n" +
                            "00000000-0000-0024-0000-000000000012\t00000000-0000-0024-0000-000000000012\t2022-02-24T00:00:05.000000Z\t6\n",
                    "select tab2.ts, tab1.* from tab1 JOIN tab2 ON tab1.ts = tab2.ts",
                    null,
                    false,
<<<<<<< HEAD
=======
                    false,
>>>>>>> 83dacadf
                    true
            );
        });
    }

    @Test
    public void testGroupByLong128Column() throws Exception {
        assertQuery(
                "ts\tcount\n" +
                        "00000000-0000-0000-0000-000000000000\t1\n" +
                        "00000000-0000-0001-0000-000000000000\t2\n" +
                        "00000000-0000-0002-0000-000000000001\t2\n" +
                        "00000000-0000-0003-0000-000000000001\t2\n" +
                        "00000000-0000-0004-0000-000000000002\t2\n" +
                        "00000000-0000-0005-0000-000000000002\t2\n" +
                        "00000000-0000-0006-0000-000000000003\t2\n" +
                        "00000000-0000-0007-0000-000000000003\t2\n" +
                        "00000000-0000-0008-0000-000000000004\t2\n" +
                        "00000000-0000-0009-0000-000000000004\t2\n" +
                        "00000000-0000-000a-0000-000000000005\t1\n",
                "select ts, count() from tab1",
                "create table tab1 as " +
                        "(select" +
                        " to_long128(x / 4, x / 2) ts, " +
                        " timestamp_sequence('2022-02-24', 1000000L) ts1," +
                        " cast(x as int) i" +
                        " from long_sequence(20)" +
                        ")",
                null,
                true,
                true
        );
    }

    @Test
    public void testGroupByLong128ColumnWithNulls() throws Exception {
        assertQuery(
                "ts\tcount\n" +
                        "\t10\n" +
                        "00000000-0000-0004-0000-000000000002\t1\n" +
                        "00000000-0000-0008-0000-000000000004\t1\n" +
                        "00000000-0000-000c-0000-000000000006\t1\n" +
                        "00000000-0000-0010-0000-000000000008\t1\n" +
                        "00000000-0000-0014-0000-00000000000a\t1\n" +
                        "00000000-0000-0018-0000-00000000000c\t1\n" +
                        "00000000-0000-001c-0000-00000000000e\t1\n" +
                        "00000000-0000-0020-0000-000000000010\t1\n" +
                        "00000000-0000-0024-0000-000000000012\t1\n" +
                        "00000000-0000-0028-0000-000000000014\t1\n",
                "select ts, count() from tab1",
                "create table tab1 as " +
                        "(select" +
                        " case when x % 2 = 0 then to_long128(x, 2 * x) else NULL end ts, " +
                        " timestamp_sequence('2022-02-24', 1000000L) ts1," +
                        " cast(x as int) i" +
                        " from long_sequence(20)" +
                        ")",
                null,
                true,
                true
        );
    }

    @Test
    public void testJoinOnLong128Column() throws Exception {
        compile(
                "create table tab1 as " +
                        "(select" +
                        " to_long128(3 * x, 6 * x) ts, " +
                        " timestamp_sequence('2022-02-24', 1000000L) ts1," +
                        " cast(x as int) i" +
                        " from long_sequence(20)" +
                        ")"
        );
        engine.clear();

        assertQuery(
                "ts\tts1\tts11\ti\n" +
                        "00000000-0000-0006-0000-000000000003\t00000000-0000-0006-0000-000000000003\t2022-02-24T00:00:00.000000Z\t1\n" +
                        "00000000-0000-000c-0000-000000000006\t00000000-0000-000c-0000-000000000006\t2022-02-24T00:00:01.000000Z\t2\n" +
                        "00000000-0000-0012-0000-000000000009\t00000000-0000-0012-0000-000000000009\t2022-02-24T00:00:02.000000Z\t3\n" +
                        "00000000-0000-0018-0000-00000000000c\t00000000-0000-0018-0000-00000000000c\t2022-02-24T00:00:03.000000Z\t4\n" +
                        "00000000-0000-001e-0000-00000000000f\t00000000-0000-001e-0000-00000000000f\t2022-02-24T00:00:04.000000Z\t5\n" +
                        "00000000-0000-0024-0000-000000000012\t00000000-0000-0024-0000-000000000012\t2022-02-24T00:00:05.000000Z\t6\n",
                "select tab2.ts, tab1.* from tab1 JOIN tab2 ON tab1.ts = tab2.ts",
                "create table tab2 as " +
                        "(select" +
                        " to_long128(x, 2 * x) ts, " +
                        " timestamp_sequence('2022-02-24', 1000000L) ts1," +
                        " cast(x as int) i" +
                        " from long_sequence(20)" +
                        ")",
                null,
                false,
                true
        );
    }

    @Test
    public void testJoinOnLong128ColumnCompact() throws Exception {
        compile(
                "create table tab1 as " +
                        "(select" +
                        " to_long128(3 * x, 6 * x) ts, " +
                        " timestamp_sequence('2022-02-24', 1000000L) ts1," +
                        " cast(x as int) i" +
                        " from long_sequence(20)" +
                        ")"
        );
        engine.clear();
        configOverrideDefaultMapType("compact");

        assertQuery(
                "ts\tts1\tts11\ti\n" +
                        "00000000-0000-0006-0000-000000000003\t00000000-0000-0006-0000-000000000003\t2022-02-24T00:00:00.000000Z\t1\n" +
                        "00000000-0000-000c-0000-000000000006\t00000000-0000-000c-0000-000000000006\t2022-02-24T00:00:01.000000Z\t2\n" +
                        "00000000-0000-0012-0000-000000000009\t00000000-0000-0012-0000-000000000009\t2022-02-24T00:00:02.000000Z\t3\n" +
                        "00000000-0000-0018-0000-00000000000c\t00000000-0000-0018-0000-00000000000c\t2022-02-24T00:00:03.000000Z\t4\n" +
                        "00000000-0000-001e-0000-00000000000f\t00000000-0000-001e-0000-00000000000f\t2022-02-24T00:00:04.000000Z\t5\n" +
                        "00000000-0000-0024-0000-000000000012\t00000000-0000-0024-0000-000000000012\t2022-02-24T00:00:05.000000Z\t6\n",
                "select tab2.ts, tab1.* from tab1 JOIN tab2 ON tab1.ts = tab2.ts",
                "create table tab2 as " +
                        "(select" +
                        " to_long128(x, 2 * x) ts, " +
                        " timestamp_sequence('2022-02-24', 1000000L) ts1," +
                        " cast(x as int) i" +
                        " from long_sequence(20)" +
                        ")",
                null,
                false,
                true
        );
    }

    @Test
    public void testJoinWithLong128ColumnOnPrimaryAndSecondary() throws Exception {
        compile(
                "create table tab1 as " +
                        "(select" +
                        " to_long128(x, x) ts, " +
                        " timestamp_sequence('2022-02-24', 1000000L) ts1," +
                        " cast(x as int) i" +
                        " from long_sequence(10)" +
                        ")"
        );
        engine.clear();

        assertQuery(
                "ts\tts1\tts11\ti\n" +
                        "00000000-0000-0002-0000-000000000001\t00000000-0000-0001-0000-000000000001\t2022-02-24T00:00:00.000000Z\t1\n" +
                        "00000000-0000-0004-0000-000000000002\t00000000-0000-0002-0000-000000000002\t2022-02-24T00:00:01.000000Z\t2\n" +
                        "00000000-0000-0006-0000-000000000003\t00000000-0000-0003-0000-000000000003\t2022-02-24T00:00:02.000000Z\t3\n" +
                        "00000000-0000-0008-0000-000000000004\t00000000-0000-0004-0000-000000000004\t2022-02-24T00:00:03.000000Z\t4\n" +
                        "00000000-0000-000a-0000-000000000005\t00000000-0000-0005-0000-000000000005\t2022-02-24T00:00:04.000000Z\t5\n" +
                        "00000000-0000-000c-0000-000000000006\t00000000-0000-0006-0000-000000000006\t2022-02-24T00:00:05.000000Z\t6\n" +
                        "00000000-0000-000e-0000-000000000007\t00000000-0000-0007-0000-000000000007\t2022-02-24T00:00:06.000000Z\t7\n" +
                        "00000000-0000-0010-0000-000000000008\t00000000-0000-0008-0000-000000000008\t2022-02-24T00:00:07.000000Z\t8\n" +
                        "00000000-0000-0012-0000-000000000009\t00000000-0000-0009-0000-000000000009\t2022-02-24T00:00:08.000000Z\t9\n" +
                        "00000000-0000-0014-0000-00000000000a\t00000000-0000-000a-0000-00000000000a\t2022-02-24T00:00:09.000000Z\t10\n",
                "select tab2.ts, tab1.* from tab1 JOIN tab2 ON tab1.ts1 = tab2.ts1",
                "create table tab2 as " +
                        "(select" +
                        " to_long128(x, 2 * x) ts, " +
                        " timestamp_sequence('2022-02-24', 1000000L) ts1," +
                        " cast(x as int) i" +
                        " from long_sequence(10)" +
                        ")",
                null,
                false,
                true
        );
    }

    @Test
    public void testLatestOn() throws Exception {
        ddl("create table x (ts timestamp, l long128, i int) timestamp(ts) partition by DAY");
        insert("insert into x values ('2020-01-01T00:00:00.000000Z', to_long128(0, 0), 0)");
        insert("insert into x values ('2020-01-02T00:01:00.000000Z', to_long128(1, 1), 2)");
        insert("insert into x values ('2020-01-02T00:01:00.000000Z', to_long128(2, 2), 0)");

        assertSql(
                "ts\tl\ti\n" +
                        "2020-01-01T00:00:00.000000Z\t00000000-0000-0000-0000-000000000000\t0\n" +
                        "2020-01-02T00:01:00.000000Z\t00000000-0000-0001-0000-000000000001\t2\n" +
                        "2020-01-02T00:01:00.000000Z\t00000000-0000-0002-0000-000000000002\t0\n",
                "select ts, l, i from x latest on ts partition by l"
        );
    }

    @Test
    public void testLong128ValueNotSet() throws Exception {
        assertQuery(
                "ts\tcount\n" +
                        "\t10\n" +
                        "00000000-0000-0004-0000-000000000002\t1\n" +
                        "00000000-0000-0008-0000-000000000004\t1\n" +
                        "00000000-0000-000c-0000-000000000006\t1\n" +
                        "00000000-0000-0010-0000-000000000008\t1\n" +
                        "00000000-0000-0014-0000-00000000000a\t1\n" +
                        "00000000-0000-0018-0000-00000000000c\t1\n" +
                        "00000000-0000-001c-0000-00000000000e\t1\n" +
                        "00000000-0000-0020-0000-000000000010\t1\n" +
                        "00000000-0000-0024-0000-000000000012\t1\n" +
                        "00000000-0000-0028-0000-000000000014\t1\n",
                "select ts, count() from tab1",
                "create table tab1 as " +
                        "(select" +
                        " case when x % 2 = 0 then to_long128(x, 2 * x) else NULL end ts, " +
                        " timestamp_sequence('2022-02-24', 1000000L) ts1," +
                        " cast(x as int) i" +
                        " from long_sequence(20)" +
                        ")",
                null,
                "insert into tab1(i) select 21 as i from long_sequence(1)",
                "ts\tcount\n" +
                        "\t11\n" +
                        "00000000-0000-0004-0000-000000000002\t1\n" +
                        "00000000-0000-0008-0000-000000000004\t1\n" +
                        "00000000-0000-000c-0000-000000000006\t1\n" +
                        "00000000-0000-0010-0000-000000000008\t1\n" +
                        "00000000-0000-0014-0000-00000000000a\t1\n" +
                        "00000000-0000-0018-0000-00000000000c\t1\n" +
                        "00000000-0000-001c-0000-00000000000e\t1\n" +
                        "00000000-0000-0020-0000-000000000010\t1\n" +
                        "00000000-0000-0024-0000-000000000012\t1\n" +
                        "00000000-0000-0028-0000-000000000014\t1\n",
                true,
                true,
                false
        );
    }

    @Test
    public void testOrderByLong128Column() throws Exception {
        assertQuery(
                "ts\tts1\ti\n" +
                        "00000000-0000-0005-ffff-fffffffffff6\t2022-02-24T00:00:09.000000Z\t10\n" +
                        "00000000-0000-0004-ffff-fffffffffff8\t2022-02-24T00:00:07.000000Z\t8\n" +
                        "00000000-0000-0004-ffff-fffffffffff7\t2022-02-24T00:00:08.000000Z\t9\n" +
                        "00000000-0000-0003-ffff-fffffffffffa\t2022-02-24T00:00:05.000000Z\t6\n" +
                        "00000000-0000-0003-ffff-fffffffffff9\t2022-02-24T00:00:06.000000Z\t7\n" +
                        "00000000-0000-0002-ffff-fffffffffffc\t2022-02-24T00:00:03.000000Z\t4\n" +
                        "00000000-0000-0002-ffff-fffffffffffb\t2022-02-24T00:00:04.000000Z\t5\n" +
                        "00000000-0000-0001-ffff-fffffffffffe\t2022-02-24T00:00:01.000000Z\t2\n" +
                        "00000000-0000-0001-ffff-fffffffffffd\t2022-02-24T00:00:02.000000Z\t3\n" +
                        "00000000-0000-0000-ffff-ffffffffffff\t2022-02-24T00:00:00.000000Z\t1\n",
                "select * from tab1 order by ts desc",
                "create table tab1 as " +
                        "(select" +
                        " to_long128(-x, x / 2) ts, " +
                        " timestamp_sequence('2022-02-24', 1000000L) ts1," +
                        " cast(x as int) i" +
                        " from long_sequence(10)" +
                        ")",
                null,
                true,
                true
        );
    }

    @Test
    public void testOrderByLong128ColumnAndOtherFields() throws Exception {
        assertQuery(
                "ts\tts1\ti\n" +
                        "00000000-0000-0000-ffff-ffffffffffff\t2022-02-24T00:00:00.000000Z\t0\n" +
                        "00000000-0000-0001-ffff-fffffffffffe\t2022-02-24T00:00:01.000000Z\t1\n" +
                        "00000000-0000-0001-ffff-fffffffffffd\t2022-02-24T00:00:02.000000Z\t1\n" +
                        "00000000-0000-0002-ffff-fffffffffffc\t2022-02-24T00:00:03.000000Z\t2\n" +
                        "00000000-0000-0002-ffff-fffffffffffb\t2022-02-24T00:00:04.000000Z\t2\n" +
                        "00000000-0000-0003-ffff-fffffffffffa\t2022-02-24T00:00:05.000000Z\t3\n" +
                        "00000000-0000-0003-ffff-fffffffffff9\t2022-02-24T00:00:06.000000Z\t3\n" +
                        "00000000-0000-0004-ffff-fffffffffff8\t2022-02-24T00:00:07.000000Z\t4\n" +
                        "00000000-0000-0004-ffff-fffffffffff7\t2022-02-24T00:00:08.000000Z\t4\n" +
                        "00000000-0000-0005-ffff-fffffffffff6\t2022-02-24T00:00:09.000000Z\t5\n",
                "select * from tab1 order by i, ts desc, ts1 asc",
                "create table tab1 as " +
                        "(select" +
                        " to_long128(-x, x / 2) ts, " +
                        " timestamp_sequence('2022-02-24', 1000000L) ts1," +
                        " cast(x / 2 as int) i" +
                        " from long_sequence(10)" +
                        ")",
                null,
                true,
                true
        );
    }

    @Test
    public void testReadLong128Column() throws SqlException {
        assertQuery(
                "ts\tts1\ti\n" +
                        "00000000-0000-0001-0005-d8b84367a000\t2022-02-24T00:00:00.000000Z\t1\n" +
                        "00000000-0000-0002-0005-d8b84376e240\t2022-02-24T00:00:01.000000Z\t2\n" +
                        "00000000-0000-0003-0005-d8b843862480\t2022-02-24T00:00:02.000000Z\t3\n" +
                        "00000000-0000-0004-0005-d8b8439566c0\t2022-02-24T00:00:03.000000Z\t4\n" +
                        "00000000-0000-0005-0005-d8b843a4a900\t2022-02-24T00:00:04.000000Z\t5\n" +
                        "00000000-0000-0006-0005-d8b843b3eb40\t2022-02-24T00:00:05.000000Z\t6\n" +
                        "00000000-0000-0007-0005-d8b843c32d80\t2022-02-24T00:00:06.000000Z\t7\n" +
                        "00000000-0000-0008-0005-d8b843d26fc0\t2022-02-24T00:00:07.000000Z\t8\n" +
                        "00000000-0000-0009-0005-d8b843e1b200\t2022-02-24T00:00:08.000000Z\t9\n" +
                        "00000000-0000-000a-0005-d8b843f0f440\t2022-02-24T00:00:09.000000Z\t10\n",
                "select" +
                        " to_long128(timestamp_sequence('2022-02-24', 1000000L), x) ts," +
                        " timestamp_sequence('2022-02-24', 1000000L) ts1," +
                        " cast(x as int) i" +
                        " from long_sequence(10)",
                null,
                false,
                true
        );
    }

    @Test
    public void testUpdateLong128ColumnToNull() throws Exception {
        assertMemoryLeak(() -> {
            compile("create table testUpdateLong128ColumnToNull as " +
                    "(select" +
                    " to_long128(-x, x / 2) uuid, " +
                    " timestamp_sequence('2022-02-24', 1000000L) ts1," +
                    " cast(x as int) i" +
                    " from long_sequence(10)" +
                    ")");

            compile("update testUpdateLong128ColumnToNull set uuid = null where i < 5");
            assertSql(
                    "uuid\tts1\ti\n" +
                            "\t2022-02-24T00:00:00.000000Z\t1\n" +
                            "\t2022-02-24T00:00:01.000000Z\t2\n" +
                            "\t2022-02-24T00:00:02.000000Z\t3\n" +
                            "\t2022-02-24T00:00:03.000000Z\t4\n" +
                            "00000000-0000-0002-ffff-fffffffffffb\t2022-02-24T00:00:04.000000Z\t5\n" +
                            "00000000-0000-0003-ffff-fffffffffffa\t2022-02-24T00:00:05.000000Z\t6\n" +
                            "00000000-0000-0003-ffff-fffffffffff9\t2022-02-24T00:00:06.000000Z\t7\n" +
                            "00000000-0000-0004-ffff-fffffffffff8\t2022-02-24T00:00:07.000000Z\t8\n" +
                            "00000000-0000-0004-ffff-fffffffffff7\t2022-02-24T00:00:08.000000Z\t9\n" +
                            "00000000-0000-0005-ffff-fffffffffff6\t2022-02-24T00:00:09.000000Z\t10\n", "testUpdateLong128ColumnToNull"
            );

        });
    }

    @Test
    public void testWhereEquals() throws Exception {
        assertQuery(
                "uuid\tts1\ti\n" +
                        "00000000-0000-0009-ffff-fffffffffff7\t2022-02-24T00:00:08.000000Z\t9\n",
                "testWhereEquals where uuid = to_long128(-9, 9)",
                "create table testWhereEquals as (" +
                        " select to_long128(-x, x) uuid," +
                        " timestamp_sequence('2022-02-24', 1000000L) ts1," +
                        " cast(x as int) i" +
                        " from long_sequence(10)" +
                        ")",
                null,
                true
        );
    }
}<|MERGE_RESOLUTION|>--- conflicted
+++ resolved
@@ -62,10 +62,7 @@
                     "select tab2.ts, tab1.* from tab1 JOIN tab2 ON tab1.ts = tab2.ts",
                     null,
                     false,
-<<<<<<< HEAD
-=======
                     false,
->>>>>>> 83dacadf
                     true
             );
         });
