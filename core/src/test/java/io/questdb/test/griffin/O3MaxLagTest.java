--- conflicted
+++ resolved
@@ -30,11 +30,8 @@
 import io.questdb.griffin.SqlException;
 import io.questdb.griffin.SqlExecutionContext;
 import io.questdb.griffin.model.IntervalUtils;
-<<<<<<< HEAD
-=======
 import io.questdb.log.Log;
 import io.questdb.log.LogFactory;
->>>>>>> 6ec178ce
 import io.questdb.std.*;
 import io.questdb.std.datetime.microtime.Timestamps;
 import io.questdb.test.cairo.TableModel;
@@ -46,16 +43,13 @@
 import org.junit.Test;
 
 public class O3MaxLagTest extends AbstractO3Test {
-<<<<<<< HEAD
     private RecordToRowCopier copier;
 
     @Before
     public void clearRecordToRowCopier() {
         copier = null;
     }
-=======
     private final static Log LOG = LogFactory.getLog(O3MaxLagTest.class);
->>>>>>> 6ec178ce
 
     @Test
     public void testBigUncommittedCheckStrColFixedAndVarMappedSizes() throws Exception {
