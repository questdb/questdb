--- conflicted
+++ resolved
@@ -820,9 +820,7 @@
             assertAlgoAndResult(queryBody, "", "Fast", expected);
             assertAlgoAndResult(queryBody, "asof_index(t q)", "Indexed", expected);
             assertAlgoAndResult(queryBody, "asof_memoized(t q)", "Memoized", expected);
-<<<<<<< HEAD
             assertAlgoAndResult(queryBody, "asof_dense(t q)", "Dense", expected);
-=======
         });
     }
 
@@ -915,7 +913,6 @@
 
             assertQueryNoLeakCheck(expectedResult, queryWithLinearHint, "ts", false, false);
             assertQueryNoLeakCheck(expectedResult, queryWithoutHint, "ts", false, false);
->>>>>>> d7ac53ba
         });
     }
 
@@ -1123,29 +1120,6 @@
 
                 String leftSuffix = getTimestampSuffix(leftTableTimestampType.getTypeName());
                 String rightSuffix = getTimestampSuffix(rightTableTimestampType.getTypeName());
-<<<<<<< HEAD
-                String expected = "stock\texchange\tmarket\tts\ti\trating\tstock1\texchange1\tmarket1\tts1\ti1\trating1\n" +
-                        "AAPL\tNASDAQ\tUS\t2000-01-01T00:00:00.000000" + leftSuffix + "\t1\tGOOD\tAAPL\tNASDAQ\tUS\t2000-01-01T00:00:00.000000" + rightSuffix + "\t1\tGOOD\n" +
-                        "AAPL\tNASDAQ\tEU\t2000-01-01T00:00:00.000000" + leftSuffix + "\t4\tSCAM\tAAPL\tNASDAQ\tEU\t2000-01-01T00:00:00.000000" + rightSuffix + "\t4\tEXCELLENT\n" +
-                        "AAPL\tLSE\tUK\t2000-01-01T00:00:00.000000" + leftSuffix + "\t6\tSCAM\tAAPL\tLSE\tUK\t2000-01-01T00:00:00.000000" + rightSuffix + "\t6\tSCAM\n" +
-                        "MSFT\tNASDAQ\tUS\t2000-01-01T00:00:00.000000" + leftSuffix + "\t9\tGOOD\tMSFT\tNASDAQ\tUS\t2000-01-01T00:00:00.000000" + rightSuffix + "\t9\tEXCELLENT\n" +
-                        "MSFT\tLSE\tUK\t2000-01-01T00:00:00.000000" + leftSuffix + "\t12\tUNKNOWN\tMSFT\tLSE\tUK\t2000-01-01T00:00:00.000000" + rightSuffix + "\t12\tGOOD\n" +
-                        "AAPL\tNASDAQ\tUS\t2001-01-01T00:00:00.000000" + leftSuffix + "\t2\tGOOD\tAAPL\tNASDAQ\tUS\t2001-01-01T00:00:00.000000" + rightSuffix + "\t2\tEXCELLENT\n" +
-                        "AAPL\tNASDAQ\tEU\t2001-01-01T00:00:00.000000" + leftSuffix + "\t5\tEXCELLENT\tAAPL\tNASDAQ\tEU\t2001-01-01T00:00:00.000000" + rightSuffix + "\t5\tEXCELLENT\n" +
-                        "AAPL\tLSE\tUK\t2001-01-01T00:00:00.000000" + leftSuffix + "\t7\tGOOD\tAAPL\tLSE\tUK\t2001-01-01T00:00:00.000000" + rightSuffix + "\t7\tEXCELLENT\n" +
-                        "MSFT\tNASDAQ\tUS\t2001-01-01T00:00:00.000000" + leftSuffix + "\t10\tGOOD\tMSFT\tNASDAQ\tUS\t2001-01-01T00:00:00.000000" + rightSuffix + "\t10\tGOOD\n" +
-                        "MSFT\tLSE\tUK\t2001-01-01T00:00:00.000000" + leftSuffix + "\t13\tGOOD\tMSFT\tLSE\tUK\t2001-01-01T00:00:00.000000" + rightSuffix + "\t13\tSCAM\n" +
-                        "AAPL\tLSE\tUK\t2002-01-01T00:00:00.000000" + leftSuffix + "\t8\tGOOD\tAAPL\tLSE\tUK\t2002-01-01T00:00:00.000000" + rightSuffix + "\t8\tGOOD\n" +
-                        "MSFT\tNASDAQ\tUS\t2002-01-01T00:00:00.000000" + leftSuffix + "\t11\tSCAM\tMSFT\tNASDAQ\tUS\t2002-01-01T00:00:00.000000" + rightSuffix + "\t11\tEXCELLENT\n" +
-                        "AAPL\tNASDAQ\tUS\t2002-01-01T00:00:00.000000" + leftSuffix + "\t3\tSCAM\tAAPL\tNASDAQ\tUS\t2002-01-01T00:00:00.000000" + rightSuffix + "\t3\tEXCELLENT\n";
-                assertQueryNoLeakCheck(compiler, expected, queryWithoutHint, "ts", false, sqlExecutionContext, true);
-                assertQueryNoLeakCheck(compiler, expected, queryWithDenseHint, "ts", false, sqlExecutionContext, true);
-
-                printSql("EXPLAIN " + queryWithoutHint);
-                TestUtils.assertContains(sink, "AsOf Join Fast Scan");
-                printSql("EXPLAIN " + queryWithDenseHint);
-                TestUtils.assertContains(sink, "AsOf Join Dense Scan");
-=======
                 String expected = String.format("""
                         stock\texchange\tmarket\tts\ti\trating\tstock1\texchange1\tmarket1\tts1\ti1\trating1
                         AAPL\tNASDAQ\tUS\t2000-01-01T00:00:00.000000%1$s\t1\tGOOD\tAAPL\tNASDAQ\tUS\t2000-01-01T00:00:00.000000%2$s\t1\tGOOD
@@ -1162,8 +1136,13 @@
                         MSFT\tNASDAQ\tUS\t2002-01-01T00:00:00.000000%1$s\t11\tSCAM\tMSFT\tNASDAQ\tUS\t2002-01-01T00:00:00.000000%2$s\t11\tEXCELLENT
                         AAPL\tNASDAQ\tUS\t2002-01-01T00:00:00.000000%1$s\t3\tSCAM\tAAPL\tNASDAQ\tUS\t2002-01-01T00:00:00.000000%2$s\t3\tEXCELLENT
                         """, leftSuffix, rightSuffix);
-                assertQueryNoLeakCheck(compiler, expected, query, "ts", false, sqlExecutionContext, true);
->>>>>>> d7ac53ba
+                assertQueryNoLeakCheck(compiler, expected, queryWithoutHint, "ts", false, sqlExecutionContext, true);
+                assertQueryNoLeakCheck(compiler, expected, queryWithDenseHint, "ts", false, sqlExecutionContext, true);
+
+                printSql("EXPLAIN " + queryWithoutHint);
+                TestUtils.assertContains(sink, "AsOf Join Fast Scan");
+                printSql("EXPLAIN " + queryWithDenseHint);
+                TestUtils.assertContains(sink, "AsOf Join Dense Scan");
             }
         });
     }
