--- conflicted
+++ resolved
@@ -1477,8 +1477,6 @@
                       select cast(x+2 as string) as str3
                       from long_sequence(3)
                     )""");
-<<<<<<< HEAD
-=======
 
             assertQueryNoLeakCheck(
                     """
@@ -1512,7 +1510,6 @@
                     "  select cast(case when x = 1 then 'common' else 'varchar_' || x end as varchar) as col " +
                     "  from long_sequence(3)" +
                     ")");
->>>>>>> dc8e45da
 
             // Table with SYMBOL column - include 'common' value
             execute("create table t_symbol (col symbol)");
@@ -1524,19 +1521,6 @@
             // Result should have 5 unique values, not 6
             assertQueryNoLeakCheck(
                     """
-<<<<<<< HEAD
-                            sym1
-                            1
-                            2
-                            3
-                            4
-                            5
-                            """,
-                    """
-                            select sym1 from table1\s
-                            union distinct
-                            select str3 from table3""",
-=======
                             col
                             common
                             sym_a
@@ -1549,7 +1533,6 @@
                             "  union distinct " +
                             "  select col from t_symbol" +
                             ") order by col",
->>>>>>> dc8e45da
                     null,
                     true,
                     false
@@ -1592,8 +1575,6 @@
                       select cast(x+2 as string) as str3
                       from long_sequence(3)
                     )""");
-<<<<<<< HEAD
-=======
 
             assertQueryNoLeakCheck(
                     """
@@ -1628,7 +1609,6 @@
                     "  select cast('varchar_' || x as varchar) as col " +
                     "  from long_sequence(3)" +
                     ")");
->>>>>>> dc8e45da
 
             // Table with SYMBOL column - use explicit values
             execute("create table t_symbol (col symbol)");
@@ -1640,19 +1620,6 @@
             // Verify the actual data and type - result type should be VARCHAR
             assertQueryNoLeakCheck(
                     """
-<<<<<<< HEAD
-                            sym1
-                            1
-                            2
-                            3
-                            4
-                            5
-                            """,
-                    """
-                            select sym1 from table1\s
-                            union
-                            select str3 from table3""",
-=======
                             typeof\tcol
                             VARCHAR\tsym_a
                             VARCHAR\tsym_b
@@ -1666,7 +1633,6 @@
                             "  union " +
                             "  select col from t_symbol" +
                             ") order by col",
->>>>>>> dc8e45da
                     null,
                     true,
                     false
@@ -1710,19 +1676,11 @@
 
             assertPlanNoLeakCheck(limitQuery, """
                     Union All
-<<<<<<< HEAD
                         Limit value: 1 skip-rows: 0 take-rows: 1
                             PageFrame
                                 Row forward scan
                                 Frame forward scan on: trades
                         Limit value: -1 skip-rows: 2 take-rows: 1
-=======
-                        Limit lo: 1 skip-over-rows: 0 limit: 1
-                            PageFrame
-                                Row forward scan
-                                Frame forward scan on: trades
-                        Limit lo: -1 skip-over-rows: 2 limit: 1
->>>>>>> dc8e45da
                             PageFrame
                                 Row forward scan
                                 Frame forward scan on: trades
@@ -1743,19 +1701,11 @@
 
             assertPlanNoLeakCheck(groupQuery, """
                     Union All
-<<<<<<< HEAD
                         Limit value: 1 skip-rows: 0 take-rows: 1
                             PageFrame
                                 Row forward scan
                                 Frame forward scan on: trades
                         Limit value: 1 skip-rows: 0 take-rows: 1
-=======
-                        Limit lo: 1 skip-over-rows: 0 limit: 1
-                            PageFrame
-                                Row forward scan
-                                Frame forward scan on: trades
-                        Limit lo: 1 skip-over-rows: 0 limit: 1
->>>>>>> dc8e45da
                             SelectedRecord
                                 PageFrame
                                     Row backward scan
