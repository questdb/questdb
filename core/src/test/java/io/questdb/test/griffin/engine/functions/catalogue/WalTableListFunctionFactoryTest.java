/*******************************************************************************
 *     ___                  _   ____  ____
 *    / _ \ _   _  ___  ___| |_|  _ \| __ )
 *   | | | | | | |/ _ \/ __| __| | | |  _ \
 *   | |_| | |_| |  __/\__ \ |_| |_| | |_) |
 *    \__\_\\__,_|\___||___/\__|____/|____/
 *
 *  Copyright (c) 2014-2019 Appsicle
 *  Copyright (c) 2019-2024 QuestDB
 *
 *  Licensed under the Apache License, Version 2.0 (the "License");
 *  you may not use this file except in compliance with the License.
 *  You may obtain a copy of the License at
 *
 *  http://www.apache.org/licenses/LICENSE-2.0
 *
 *  Unless required by applicable law or agreed to in writing, software
 *  distributed under the License is distributed on an "AS IS" BASIS,
 *  WITHOUT WARRANTIES OR CONDITIONS OF ANY KIND, either express or implied.
 *  See the License for the specific language governing permissions and
 *  limitations under the License.
 *
 ******************************************************************************/

package io.questdb.test.griffin.engine.functions.catalogue;

import io.questdb.PropertyKey;
import io.questdb.cairo.ErrorTag;
import io.questdb.cairo.TableToken;
import io.questdb.cairo.sql.RecordCursor;
import io.questdb.cairo.sql.RecordCursorFactory;
import io.questdb.cairo.wal.seq.SeqTxnTracker;
import io.questdb.cairo.wal.seq.TableSequencerAPI;
import io.questdb.griffin.SqlException;
import io.questdb.std.Files;
import io.questdb.std.FilesFacade;
import io.questdb.std.Os;
import io.questdb.std.Rnd;
import io.questdb.std.str.LPSZ;
import io.questdb.std.str.Utf8s;
import io.questdb.test.AbstractCairoTest;
import io.questdb.test.std.TestFilesFacadeImpl;
import io.questdb.test.tools.TestUtils;
import org.junit.Assert;
import org.junit.Before;
import org.junit.Test;

import java.util.concurrent.TimeUnit;

import static io.questdb.cairo.ErrorTag.*;
import static io.questdb.std.Files.SEPARATOR;

public class WalTableListFunctionFactoryTest extends AbstractCairoTest {

    @Before
    public void setUp() {
        super.setUp();
        node1.setProperty(PropertyKey.DEV_MODE_ENABLED, true);
    }

    @Test
    public void testMemoryPressureIndicator() throws Exception {
        Rnd rnd = TestUtils.generateRandom(LOG);
        assertMemoryLeak(() -> {
            TableSequencerAPI tableSequencerAPI = engine.getTableSequencerAPI();

            createTable("A", true);
            engine.awaitTable("A", 30, TimeUnit.SECONDS);

            TableToken token = engine.getTableTokenIfExists("A");
            Assert.assertNotNull(token);

            SeqTxnTracker txnTracker = tableSequencerAPI.getTxnTracker(token);
            assertMemoryPressureLevel(0);

            long now = 0;
            int parallelism = txnTracker.getMaxO3MergeParallelism();
            txnTracker.updateInflightPartitions(parallelism);
            txnTracker.onOutOfMemory(now, "A", rnd);

            // Memory pressure level should be 1 after the first OOM event - it indicates that the table is under memory pressure
            // and reducing parallelism
            assertMemoryPressureLevel(1);

            do {
                now += 1000;
                parallelism = txnTracker.getMaxO3MergeParallelism();
                txnTracker.updateInflightPartitions(parallelism);
                txnTracker.onOutOfMemory(now, "A", rnd);
            } while (txnTracker.getMemoryPressureLevel() == 1);

            // eventually memory pressure level should be 2 after the second OOM event - it indicates that the table is under memory pressure
            // and is applying backoff
            assertMemoryPressureLevel(2);


            // now let's simulate reducing memory pressure
            now += 1000;
            parallelism = txnTracker.getMaxO3MergeParallelism();
            txnTracker.updateInflightPartitions(parallelism);
            txnTracker.hadEnoughMemory("A", rnd);

            // after a first successful O3 merge memory pressure level should be 1 - still reducing parallelism
            // but no longer applying backoff
            assertMemoryPressureLevel(1);

            do {
                now += 1000;
                parallelism = txnTracker.getMaxO3MergeParallelism();
                txnTracker.updateInflightPartitions(parallelism);
                txnTracker.hadEnoughMemory("A", rnd);
            } while (txnTracker.getMemoryPressureLevel() == 1);

            // eventually the memory pressure should be 0 - no memory pressure at all
            assertMemoryPressureLevel(0);
        });
    }

    @Test
    public void testNotInitialized() throws Exception {
        assertMemoryLeak(() -> {
            createTable("B", true);
            createTable("C", true);
            assertSql("name\tsuspended\twriterTxn\tbufferedTxnSize\tsequencerTxn\terrorTag\terrorMessage\tmemoryPressure\n" +
                    "B\tfalse\t0\t0\t0\t\t\t0\n" +
                    "C\tfalse\t0\t0\t0\t\t\t0\n", "wal_tables()");
        });
    }

    @Test
    public void testWalTablesQueryCache() throws Exception {
        assertMemoryLeak(() -> {
            createTable("A", false);
            createTable("B", true);
            createTable("C", true);

            try (RecordCursorFactory factory = select("wal_tables()")) {
                // RecordCursorFactory could be cached in QueryCache and reused
                // so let's run the query few times using the same factory
                for (int i = 0; i < 5; i++) {
                    try (RecordCursor cursor = factory.getCursor(sqlExecutionContext)) {
                        println(factory, cursor);
                        TestUtils.assertEquals("name\tsuspended\twriterTxn\tbufferedTxnSize\tsequencerTxn\terrorTag\terrorMessage\tmemoryPressure\n" +
                                "B\tfalse\t0\t0\t0\t\t\t0\n" +
                                "C\tfalse\t0\t0\t0\t\t\t0\n", sink);
                    }
                }
            }
        });
    }

    @Test
    public void testWalTablesSelectAll() throws Exception {
        FilesFacade filesFacade = new TestFilesFacadeImpl() {
            private int attempt = 0;

            @Override
            public int errno() {
                return 888;
            }

            @Override
            public long openRW(LPSZ name, long opts) {
                if (Utf8s.containsAscii(name, "x.d.1") && attempt++ == 0) {
                    return -1;
                }
                return Files.openRW(name, opts);
            }
        };

        assertMemoryLeak(filesFacade, () -> {
            createTable("A", false);
            createTable("B", true);
            createTable("C", true);
            createTable("D", true);

            execute("insert into B values (1, 'A', '2022-12-05T01', 'B')");
            execute("update B set x = 101");
            execute("insert into B values (2, 'C', '2022-12-05T02', 'D')");
            execute("insert into C values (1, 'A', '2022-12-05T01', 'B')");
            execute("insert into C values (2, 'C', '2022-12-05T02', 'D')");
            execute("insert into D values (1, 'A', '2022-12-05T01', 'B')");

            drainWalQueue();

            Assert.assertTrue(engine.getTableSequencerAPI().isSuspended(engine.verifyTableName("B")));
            Assert.assertFalse(engine.getTableSequencerAPI().isSuspended(engine.verifyTableName("C")));
            Assert.assertFalse(engine.getTableSequencerAPI().isSuspended(engine.verifyTableName("D")));

            assertSql("name\tsuspended\twriterTxn\tbufferedTxnSize\tsequencerTxn\terrorTag\terrorMessage\tmemoryPressure\n" +
                    "B\ttrue\t1\t0\t3\t\tcould not open read-write [file=" + root + SEPARATOR + "B~2" + SEPARATOR + "2022-12-05" + SEPARATOR + "x.d.1]\t0\n" +
                    "C\tfalse\t2\t0\t2\t\t\t0\n" +
                    "D\tfalse\t1\t0\t1\t\t\t0\n", "wal_tables() order by name");

            assertSql("name\tsuspended\twriterTxn\n" +
                    "B\ttrue\t1\n" +
                    "C\tfalse\t2\n" +
                    "D\tfalse\t1\n", "select name, suspended, writerTxn from wal_tables() order by name");

            assertSql("name\tsuspended\twriterTxn\n" +
                    "B\ttrue\t1\n", "select name, suspended, writerTxn from wal_tables() where name = 'B'");
        });
    }

    @Test
    public void testWalTablesSuspendedWithErrorCode() throws Exception {
        testWalTablesSuspendedWithError("alter table B suspend wal with " + (Os.isWindows() ? 112 : 28) + ", 'Out of disk space'", DISK_FULL, "Out of disk space");
        testWalTablesSuspendedWithError("alter table B suspend wal with " + (Os.isWindows() ? 8 : 12) + ", 'Out of memory'", OUT_OF_MMAP_AREAS, "Out of memory");
        testWalTablesSuspendedWithError("alter table B suspend wal with " + (Os.isWindows() ? 4 : 24) + ", 'Too many open file handlers'", TOO_MANY_OPEN_FILES, "Too many open file handlers");
    }

    @Test
    public void testWalTablesSuspendedWithErrorTag() throws Exception {
        testWalTablesSuspendedWithError("alter table B suspend wal with 'DISK FULL', 'test error message 1'", DISK_FULL, "test error message 1");
        testWalTablesSuspendedWithError("alter table B suspend wal with 'OUT OF MMAP AREAS', 'test error message 2'", OUT_OF_MMAP_AREAS, "test error message 2");
        testWalTablesSuspendedWithError("alter table B suspend wal with 'OUT OF MEMORY', 'test error message 3'", OUT_OF_MEMORY, "test error message 3");
        testWalTablesSuspendedWithError("alter table B suspend wal with 'TOO MANY OPEN FILES', 'test error message 4'", TOO_MANY_OPEN_FILES, "test error message 4");
        testWalTablesSuspendedWithError("alter table B suspend wal with '', 'test error message 5'", NONE, "test error message 5");
        testWalTablesSuspendedWithError("alter table B suspend wal", NONE, "");
    }

    private void assertMemoryPressureLevel(int expectedMemoryPressureLevel) throws SqlException {
        assertQuery("memoryPressure\n" +
                        expectedMemoryPressureLevel + "\n",
<<<<<<< HEAD
                "select memoryPressure from wal_tables() where name = '" + tableName + "'", false, false);
=======
                "select memoryPressure from wal_tables() where name = '" + "A" + "'", false, false);
>>>>>>> 1cb35ad7
    }

    private void createTable(final String tableName, boolean isWal) throws SqlException {
        execute("create table " + tableName + " (" +
                "x long," +
                "sym symbol," +
                "ts timestamp," +
                "sym2 symbol" +
                ") timestamp(ts) partition by DAY" + (isWal ? " WAL" : ""));
    }

    private void dropTable(final String tableName) throws SqlException {
        execute("drop table " + tableName);
    }

    private void testWalTablesSuspendedWithError(String suspendSql, ErrorTag expectedErrorTag, String expectedErrorMessage) throws Exception {
        assertMemoryLeak(() -> {
            createTable("A", false);
            createTable("B", true);

<<<<<<< HEAD
            insert("insert into A values (1, 'A', '2022-12-05T01', 'A')");
            insert("insert into B values (2, 'A', '2022-12-05T01', 'B')");

            drainWalQueue();
            compile(suspendSql);

            insert("insert into B values (3, 'C', '2022-12-05T02', 'D')");
=======
            execute("insert into A values (1, 'A', '2022-12-05T01', 'A')");
            execute("insert into B values (2, 'A', '2022-12-05T01', 'B')");
            execute(suspendSql);
            execute("insert into B values (3, 'C', '2022-12-05T02', 'D')");
>>>>>>> 1cb35ad7

            drainWalQueue();

            Assert.assertTrue(engine.getTableSequencerAPI().isSuspended(engine.verifyTableName("B")));

            assertSql("name\tsuspended\twriterTxn\tbufferedTxnSize\tsequencerTxn\terrorTag\terrorMessage\tmemoryPressure\n" +
                    "B\ttrue\t1\t0\t2\t" + expectedErrorTag.text() + "\t" + expectedErrorMessage + "\t0\n", "wal_tables()");

            execute("alter table B resume wal");

            drainWalQueue();

            Assert.assertFalse(engine.getTableSequencerAPI().isSuspended(engine.verifyTableName("B")));

            assertSql("name\tsuspended\twriterTxn\tbufferedTxnSize\tsequencerTxn\terrorTag\terrorMessage\tmemoryPressure\n" +
                    "B\tfalse\t2\t0\t2\t\t\t0\n", "wal_tables()");

            dropTable("A");
            dropTable("B");
        });
    }
}<|MERGE_RESOLUTION|>--- conflicted
+++ resolved
@@ -222,11 +222,7 @@
     private void assertMemoryPressureLevel(int expectedMemoryPressureLevel) throws SqlException {
         assertQuery("memoryPressure\n" +
                         expectedMemoryPressureLevel + "\n",
-<<<<<<< HEAD
-                "select memoryPressure from wal_tables() where name = '" + tableName + "'", false, false);
-=======
                 "select memoryPressure from wal_tables() where name = '" + "A" + "'", false, false);
->>>>>>> 1cb35ad7
     }
 
     private void createTable(final String tableName, boolean isWal) throws SqlException {
@@ -247,20 +243,13 @@
             createTable("A", false);
             createTable("B", true);
 
-<<<<<<< HEAD
-            insert("insert into A values (1, 'A', '2022-12-05T01', 'A')");
-            insert("insert into B values (2, 'A', '2022-12-05T01', 'B')");
-
-            drainWalQueue();
-            compile(suspendSql);
-
-            insert("insert into B values (3, 'C', '2022-12-05T02', 'D')");
-=======
             execute("insert into A values (1, 'A', '2022-12-05T01', 'A')");
             execute("insert into B values (2, 'A', '2022-12-05T01', 'B')");
+
+            drainWalQueue();
             execute(suspendSql);
+
             execute("insert into B values (3, 'C', '2022-12-05T02', 'D')");
->>>>>>> 1cb35ad7
 
             drainWalQueue();
 
