--- conflicted
+++ resolved
@@ -26,16 +26,12 @@
 
 import io.questdb.cairo.sql.RecordCursor;
 import io.questdb.cairo.sql.RecordCursorFactory;
-<<<<<<< HEAD
 import io.questdb.test.AbstractCairoTest;
-=======
->>>>>>> b76aacd3
 import io.questdb.griffin.SqlException;
 import io.questdb.std.Chars;
 import io.questdb.std.Files;
 import io.questdb.std.FilesFacade;
 import io.questdb.std.str.LPSZ;
-import io.questdb.test.AbstractGriffinTest;
 import io.questdb.test.std.TestFilesFacadeImpl;
 import io.questdb.test.tools.TestUtils;
 import org.junit.Assert;
@@ -50,7 +46,7 @@
             cloneCreateTable("B", true);
             cloneCreateTable("C", true);
 
-            try (RecordCursorFactory factory = compiler.compile("wal_tables()", sqlExecutionContext).getRecordCursorFactory()) {
+            try (RecordCursorFactory factory = select("wal_tables()")) {
                 // RecordCursorFactory could be cached in QueryCache and reused
                 // so let's run the query few times using the same factory
                 for (int i = 0; i < 5; i++) {
@@ -98,17 +94,10 @@
             Assert.assertFalse(engine.getTableSequencerAPI().isSuspended(engine.verifyTableName("C")));
             Assert.assertFalse(engine.getTableSequencerAPI().isSuspended(engine.verifyTableName("D")));
 
-<<<<<<< HEAD
-            assertSql("name\tsuspended\twriterTxn\tsequencerTxn\n" +
-                    "B\ttrue\t1\t3\n" +
-                    "C\tfalse\t2\t2\n" +
-                    "D\tfalse\t1\t1\n", "wal_tables() order by name");
-=======
-            assertSql("wal_tables() order by name", "name\tsuspended\twriterTxn\twriterLagTxnCount\tsequencerTxn\n" +
+            assertSql("name\tsuspended\twriterTxn\twriterLagTxnCount\tsequencerTxn\n" +
                     "B\ttrue\t1\t0\t3\n" +
                     "C\tfalse\t2\t0\t2\n" +
-                    "D\tfalse\t1\t0\t1\n");
->>>>>>> b76aacd3
+                    "D\tfalse\t1\t0\t1\n", "wal_tables() order by name");
 
             assertSql("name\tsuspended\twriterTxn\n" +
                     "B\ttrue\t1\n" +
@@ -120,31 +109,6 @@
         });
     }
 
-<<<<<<< HEAD
-    @Test
-    public void testWalTablesQueryCache() throws Exception {
-        assertMemoryLeak(() -> {
-            cloneCreateTable("A", false);
-            cloneCreateTable("B", true);
-            cloneCreateTable("C", true);
-
-            try (RecordCursorFactory factory = select("wal_tables()")) {
-                // RecordCursorFactory could be cached in QueryCache and reused
-                // so let's run the query few times using the same factory
-                for (int i = 0; i < 5; i++) {
-                    try (RecordCursor cursor = factory.getCursor(sqlExecutionContext)) {
-                        TestUtils.printCursor(cursor, factory.getMetadata(), true, sink, TestUtils.printer);
-                        TestUtils.assertEquals("name\tsuspended\twriterTxn\tsequencerTxn\n" +
-                                "B\tfalse\t0\t0\n" +
-                                "C\tfalse\t0\t0\n", sink);
-                    }
-                }
-            }
-        });
-    }
-
-=======
->>>>>>> b76aacd3
     private void cloneCreateTable(final String tableName, boolean isWal) throws SqlException {
         compile("create table " + tableName + " (" +
                 "x long," +
