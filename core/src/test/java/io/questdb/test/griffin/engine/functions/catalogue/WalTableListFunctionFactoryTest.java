--- conflicted
+++ resolved
@@ -255,13 +255,8 @@
 
             Assert.assertTrue(engine.getTableSequencerAPI().isSuspended(engine.verifyTableName("B")));
 
-<<<<<<< HEAD
-            assertSql("name\tsuspended\twriterTxn\twriterLagTxnCount\tsequencerTxn\terrorTag\terrorMessage\tmemoryPressure\n" +
+            assertSql("name\tsuspended\twriterTxn\tbufferedTxnSize\tsequencerTxn\terrorTag\terrorMessage\tmemoryPressure\n" +
                     "B\ttrue\t1\t0\t2\t" + expectedErrorTag.text() + "\t" + expectedErrorMessage + "\t0\n", "wal_tables()");
-=======
-            assertSql("name\tsuspended\twriterTxn\tbufferedTxnSize\tsequencerTxn\terrorTag\terrorMessage\tmemoryPressure\n" +
-                    "B\ttrue\t2\t0\t2\t" + expectedErrorTag.text() + "\t" + expectedErrorMessage + "\t0\n", "wal_tables()");
->>>>>>> a0547a14
 
             compile("alter table B resume wal");
 
