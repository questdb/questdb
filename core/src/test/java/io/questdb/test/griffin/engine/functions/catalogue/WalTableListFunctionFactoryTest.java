--- conflicted
+++ resolved
@@ -65,15 +65,9 @@
                 for (int i = 0; i < 5; i++) {
                     try (RecordCursor cursor = factory.getCursor(sqlExecutionContext)) {
                         println(factory, cursor);
-<<<<<<< HEAD
-                        TestUtils.assertEquals("name\tsuspended\twriterTxn\twriterLagTxnCount\tsequencerTxn\tmemoryPressure\n" +
-                                "B\tfalse\t0\t0\t0\t0\n" +
-                                "C\tfalse\t0\t0\t0\t0\n", sink);
-=======
-                        TestUtils.assertEquals("name\tsuspended\twriterTxn\twriterLagTxnCount\tsequencerTxn\terrorTag\terrorMessage\n" +
-                                "B\tfalse\t0\t0\t0\t\t\n" +
-                                "C\tfalse\t0\t0\t0\t\t\n", sink);
->>>>>>> 22d99f07
+                        TestUtils.assertEquals("name\tsuspended\twriterTxn\twriterLagTxnCount\tsequencerTxn\terrorTag\terrorMessage\tmemoryPressure\n" +
+                                "B\tfalse\t0\t0\t0\t\t\t0\n" +
+                                "C\tfalse\t0\t0\t0\t\t\t0\n", sink);
                     }
                 }
             }
@@ -118,17 +112,10 @@
             Assert.assertFalse(engine.getTableSequencerAPI().isSuspended(engine.verifyTableName("C")));
             Assert.assertFalse(engine.getTableSequencerAPI().isSuspended(engine.verifyTableName("D")));
 
-<<<<<<< HEAD
-            assertSql("name\tsuspended\twriterTxn\twriterLagTxnCount\tsequencerTxn\tmemoryPressure\n" +
-                    "B\ttrue\t1\t0\t3\t0\n" +
-                    "C\tfalse\t2\t0\t2\t0\n" +
-                    "D\tfalse\t1\t0\t1\t0\n", "wal_tables() order by name");
-=======
-            assertSql("name\tsuspended\twriterTxn\twriterLagTxnCount\tsequencerTxn\terrorTag\terrorMessage\n" +
-                    "B\ttrue\t1\t0\t3\t\tcould not open read-write [file=" + root + SEPARATOR + "B~2" + SEPARATOR + "2022-12-05" + SEPARATOR + "x.d.1]\n" +
-                    "C\tfalse\t2\t0\t2\t\t\n" +
-                    "D\tfalse\t1\t0\t1\t\t\n", "wal_tables() order by name");
->>>>>>> 22d99f07
+            assertSql("name\tsuspended\twriterTxn\twriterLagTxnCount\tsequencerTxn\terrorTag\terrorMessage\tmemoryPressure\n" +
+                    "B\ttrue\t1\t0\t3\t\tcould not open read-write [file=" + root + SEPARATOR + "B~2" + SEPARATOR + "2022-12-05" + SEPARATOR + "x.d.1]\t0\n" +
+                    "C\tfalse\t2\t0\t2\t\t\t0\n" +
+                    "D\tfalse\t1\t0\t1\t\t\t0\n", "wal_tables() order by name");
 
             assertSql("name\tsuspended\twriterTxn\n" +
                     "B\ttrue\t1\n" +
@@ -184,8 +171,8 @@
 
             Assert.assertTrue(engine.getTableSequencerAPI().isSuspended(engine.verifyTableName("B")));
 
-            assertSql("name\tsuspended\twriterTxn\twriterLagTxnCount\tsequencerTxn\terrorTag\terrorMessage\n" +
-                    "B\ttrue\t2\t0\t2\t" + expectedErrorTag.text() + "\t" + expectedErrorMessage + "\n", "wal_tables()");
+            assertSql("name\tsuspended\twriterTxn\twriterLagTxnCount\tsequencerTxn\terrorTag\terrorMessage\tmemoryPressure\n" +
+                    "B\ttrue\t2\t0\t2\t" + expectedErrorTag.text() + "\t" + expectedErrorMessage + "\t0\n", "wal_tables()");
 
             compile("alter table B resume wal");
 
@@ -193,8 +180,8 @@
 
             Assert.assertFalse(engine.getTableSequencerAPI().isSuspended(engine.verifyTableName("B")));
 
-            assertSql("name\tsuspended\twriterTxn\twriterLagTxnCount\tsequencerTxn\terrorTag\terrorMessage\n" +
-                    "B\tfalse\t2\t0\t2\t\t\n", "wal_tables()");
+            assertSql("name\tsuspended\twriterTxn\twriterLagTxnCount\tsequencerTxn\terrorTag\terrorMessage\tmemoryPressure\n" +
+                    "B\tfalse\t2\t0\t2\t\t\t0\n", "wal_tables()");
 
             dropTable("A");
             dropTable("B");
