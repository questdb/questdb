--- conflicted
+++ resolved
@@ -62,28 +62,6 @@
     }
 
     @Test
-    public void testWalTablesQueryCache() throws Exception {
-        assertMemoryLeak(() -> {
-            cloneCreateTable("A", false);
-            cloneCreateTable("B", true);
-            cloneCreateTable("C", true);
-
-            try (RecordCursorFactory factory = compiler.compile("wal_tables()", sqlExecutionContext).getRecordCursorFactory()) {
-                // RecordCursorFactory could be cached in QueryCache and reused
-                // so let's run the query few times using the same factory
-                for (int i = 0; i < 5; i++) {
-                    try (RecordCursor cursor = factory.getCursor(sqlExecutionContext)) {
-                        TestUtils.printCursor(cursor, factory.getMetadata(), true, sink, TestUtils.printer);
-                        TestUtils.assertEquals("name\tsuspended\twriterTxn\tsequencerTxn\n" +
-                                "B\tfalse\t0\t0\n" +
-                                "C\tfalse\t0\t0\n", sink);
-                    }
-                }
-            }
-        });
-    }
-
-    @Test
     public void testWalTablesSelectAll() throws Exception {
         FilesFacade filesFacade = new TestFilesFacadeImpl() {
             private int attempt = 0;
@@ -126,13 +104,8 @@
                     "C\tfalse\t2\n" +
                     "D\tfalse\t1\n", "select name, suspended, writerTxn from wal_tables() order by name");
 
-<<<<<<< HEAD
-            assertSql("select name, suspended, writerTxn from wal_tables() where name = 'B'", "name\tsuspended\twriterTxn\n" +
-                    "B\ttrue\t1\n");
-=======
             assertSql("name\tsuspended\twriterTxn\n" +
                     "B\ttrue\t1\n", "select name, suspended, writerTxn from wal_tables() where name = 'B'");
->>>>>>> 83dacadf
         });
     }
 
