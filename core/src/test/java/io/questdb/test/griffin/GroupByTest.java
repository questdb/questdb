--- conflicted
+++ resolved
@@ -2207,11 +2207,7 @@
                                 GroupBy vectorized: false
                                   keys: [i]
                                   values: [last(ts),last(avg),last(sum),last(first_value)]
-<<<<<<< HEAD
                                     Limit value: -100 skip-rows: 999900 take-rows: 100
-=======
-                                    Limit lo: -100 skip-over-rows: 999900 limit: 100
->>>>>>> dc8e45da
                                         Window
                                           functions: [avg(j) over (partition by [i] range between 80000 preceding and current row),sum(j) over (partition by [i] range between 80000 preceding and current row),first_value(j) over (partition by [i] range between 80000 preceding and current row)]
                                             PageFrame
