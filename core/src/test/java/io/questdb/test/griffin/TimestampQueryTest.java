/*******************************************************************************
 *     ___                  _   ____  ____
 *    / _ \ _   _  ___  ___| |_|  _ \| __ )
 *   | | | | | | |/ _ \/ __| __| | | |  _ \
 *   | |_| | |_| |  __/\__ \ |_| |_| | |_) |
 *    \__\_\\__,_|\___||___/\__|____/|____/
 *
 *  Copyright (c) 2014-2019 Appsicle
 *  Copyright (c) 2019-2024 QuestDB
 *
 *  Licensed under the Apache License, Version 2.0 (the "License");
 *  you may not use this file except in compliance with the License.
 *  You may obtain a copy of the License at
 *
 *  http://www.apache.org/licenses/LICENSE-2.0
 *
 *  Unless required by applicable law or agreed to in writing, software
 *  distributed under the License is distributed on an "AS IS" BASIS,
 *  WITHOUT WARRANTIES OR CONDITIONS OF ANY KIND, either express or implied.
 *  See the License for the specific language governing permissions and
 *  limitations under the License.
 *
 ******************************************************************************/

package io.questdb.test.griffin;

import io.questdb.cairo.ColumnType;
import io.questdb.cairo.PartitionBy;
import io.questdb.griffin.SqlException;
import io.questdb.std.Chars;
import io.questdb.std.datetime.microtime.Timestamps;
import io.questdb.std.str.StringSink;
import io.questdb.test.AbstractCairoTest;
import io.questdb.test.cairo.TableModel;
import org.junit.Assert;
import org.junit.Test;

import java.text.SimpleDateFormat;
import java.util.ArrayList;
import java.util.Date;
import java.util.List;
import java.util.TimeZone;
import java.util.function.LongPredicate;
import java.util.stream.Collectors;
import java.util.stream.LongStream;
import java.util.stream.Stream;

public class TimestampQueryTest extends AbstractCairoTest {

    @Test
    public void testCast2AsValidColumnNameTouchFunction() throws Exception {
        assertMemoryLeak(() -> {
            //create table
            String createStmt = "create table xyz(time timestamp, cast2 geohash(8c)) timestamp(time) partition by DAY;";
            ddl(createStmt);
            //insert
            insert("INSERT INTO xyz VALUES(1609459199000000, #u33d8b12)");
            String expected = "touch\n{\"data_pages\": 2, \"index_key_pages\":0, \"index_values_pages\": 0}\n";
            String query = "select touch(select time, cast2 from xyz);";
            assertSql(expected, query);
        });
    }


    @Test
    public void testCastAsValidColumnNameSelectTest() throws Exception {
        assertMemoryLeak(() -> {
            //create table
            String createStmt = "create table xyz(time timestamp, \"cast\" geohash(8c)) timestamp(time) partition by DAY;";
            ddl(createStmt);
            //insert
            insert("INSERT INTO xyz VALUES(1609459199000000, #u33d8b12)");
            String expected = "time\tcast\n" +
                    "2020-12-31T23:59:59.000000Z\tu33d8b12\n";
            String query = "select time, \"cast\" from xyz;";
            assertSql(expected, query);
        });
    }

    @Test
    public void testDesignatedTimestampOpSymbolColumns() throws Exception {
        assertQuery(
                "a\tdk\tk\n" +
                        "1970-01-01T00:00:00.040000Z\t1970-01-01T00:00:00.030000Z\t1970-01-01T00:00:00.030000Z\n" +
                        "1970-01-01T00:00:00.050000Z\t1970-01-01T00:00:00.040000Z\t1970-01-01T00:00:00.040000Z\n",
                "select a, dk, k from x where dk < cast(a as timestamp)",
                "create table x as (select cast(concat('1970-01-01T00:00:00.0', (case when x > 3 then x else x - 1 end), '0000Z') as symbol) a, timestamp_sequence(0, 10000) dk, timestamp_sequence(0, 10000) k from long_sequence(5)) timestamp(k)",
                "k",
                null,
                null,
                true,
                false,
                false
        );
    }

    @Test
    public void testEqualityTimestampFormatYearAndMonthNegativeTest() throws Exception {
        assertMemoryLeak(() -> {
            //create table
            String createStmt = "create table ob_mem_snapshot (symbol int,  me_seq_num long,  timestamp timestamp) timestamp(timestamp) partition by DAY";
            ddl(createStmt);
            //insert
            insert("INSERT INTO ob_mem_snapshot  VALUES(1, 1, 1609459199000000)");
            String expected = "symbol\tme_seq_num\ttimestamp\n" +
                    "1\t1\t2020-12-31T23:59:59.000000Z\n";
            String query = "select * from ob_mem_snapshot";
            assertSql(expected, query);
            // test where ts ='2021-01'
            expected = "symbol\tme_seq_num\ttimestamp\n";
            query = "SELECT * FROM ob_mem_snapshot where timestamp ='2021-01'";
            assertSql(expected, query);
            // test where ts ='2020-11'
            expected = "symbol\tme_seq_num\ttimestamp\n";
            query = "SELECT * FROM ob_mem_snapshot where timestamp ='2020-11'";
            assertSql(expected, query);
        });
    }

    @Test
    public void testEqualityTimestampFormatYearAndMonthPositiveTest() throws Exception {
        assertMemoryLeak(() -> {
            //create table
            String createStmt = "create table ob_mem_snapshot (symbol int,  me_seq_num long,  timestamp timestamp) timestamp(timestamp) partition by DAY";
            ddl(createStmt);
            //insert
            insert("INSERT INTO ob_mem_snapshot  VALUES(1, 1, 1609459199000000)");
            String expected = "symbol\tme_seq_num\ttimestamp\n" +
                    "1\t1\t2020-12-31T23:59:59.000000Z\n";
            String query = "select * from ob_mem_snapshot";
            assertSql(expected, query);
            // test where ts ='2020-12'
            expected = "symbol\tme_seq_num\ttimestamp\n" +
                    "1\t1\t2020-12-31T23:59:59.000000Z\n";
            query = "SELECT * FROM ob_mem_snapshot where timestamp IN '2020-12'";
            assertSql(expected, query);
        });
    }

    @Test
    public void testEqualityTimestampFormatYearOnlyNegativeTest() throws Exception {
        assertMemoryLeak(() -> {
            //create table
            String createStmt = "create table ob_mem_snapshot (symbol int,  me_seq_num long,  timestamp timestamp) timestamp(timestamp) partition by DAY";
            ddl(createStmt);
            //insert
            insert("INSERT INTO ob_mem_snapshot  VALUES(1, 1, 1609459199000000)");
            String expected = "symbol\tme_seq_num\ttimestamp\n" +
                    "1\t1\t2020-12-31T23:59:59.000000Z\n";
            String query = "select * from ob_mem_snapshot";
            assertSql(expected, query);
            // test where ts ='2021'
            expected = "symbol\tme_seq_num\ttimestamp\n";
            query = "SELECT * FROM ob_mem_snapshot where timestamp ='2021'";
            assertSql(expected, query);
        });
    }

    @Test
    public void testEqualityTimestampFormatYearOnlyPositiveTest() throws Exception {
        assertMemoryLeak(() -> {
            //create table
            String createStmt = "create table ob_mem_snapshot (symbol int,  me_seq_num long,  timestamp timestamp) timestamp(timestamp) partition by DAY";
            ddl(createStmt);
            //insert
            insert("INSERT INTO ob_mem_snapshot  VALUES(1, 1, 1609459199000000)");
            String expected = "symbol\tme_seq_num\ttimestamp\n" +
                    "1\t1\t2020-12-31T23:59:59.000000Z\n";
            String query = "select * from ob_mem_snapshot";
            printSqlResult(expected, query, "timestamp", true, true);
            // test where ts ='2020'
            expected = "symbol\tme_seq_num\ttimestamp\n" +
                    "1\t1\t2020-12-31T23:59:59.000000Z\n";
            query = "SELECT * FROM ob_mem_snapshot where timestamp IN '2020'";
            printSqlResult(expected, query, "timestamp", true, true);
        });
    }

    @Test
    public void testEqualsToTimestampFormatYearMonthDay() throws Exception {
        assertMemoryLeak(() -> {
            //create table
            String createStmt = "create table ob_mem_snapshot (symbol int,  me_seq_num long,  timestamp timestamp) timestamp(timestamp) partition by DAY";
            ddl(createStmt);
            //insert
            insert("INSERT INTO ob_mem_snapshot  VALUES(1, 1, 1609459199000000)");
            String expected = "symbol\tme_seq_num\ttimestamp\n" +
                    "1\t1\t2020-12-31T23:59:59.000000Z\n";
            String query = "select * from ob_mem_snapshot";
            printSqlResult(expected, query, "timestamp", true, true);
            // test
            expected = "symbol\tme_seq_num\ttimestamp\n" +
                    "1\t1\t2020-12-31T23:59:59.000000Z\n";
            query = "SELECT * FROM ob_mem_snapshot where timestamp IN '2020-12-31'";
            printSqlResult(expected, query, "timestamp", true, true);
        });
    }

    @Test
    public void testEqualsToTimestampFormatYearMonthDayHour() throws Exception {
        assertMemoryLeak(() -> {
            //create table
            String createStmt = "create table ob_mem_snapshot (symbol int,  me_seq_num long,  timestamp timestamp) timestamp(timestamp) partition by DAY";
            ddl(createStmt);
            //insert
            insert("INSERT INTO ob_mem_snapshot  VALUES(1, 1, 1609459199000000)");
            String expected = "symbol\tme_seq_num\ttimestamp\n" +
                    "1\t1\t2020-12-31T23:59:59.000000Z\n";
            String query = "select * from ob_mem_snapshot";
            printSqlResult(expected, query, "timestamp", true, true);
            // test
            expected = "symbol\tme_seq_num\ttimestamp\n" +
                    "1\t1\t2020-12-31T23:59:59.000000Z\n";
            query = "SELECT * FROM ob_mem_snapshot where timestamp IN '2020-12-31T23'";
            printSqlResult(expected, query, "timestamp", true, true);
        });
    }

    @Test
    public void testEqualsToTimestampFormatYearMonthDayHourMinute() throws Exception {
        assertMemoryLeak(() -> {
            //create table
            String createStmt = "create table ob_mem_snapshot (symbol int,  me_seq_num long,  timestamp timestamp) timestamp(timestamp) partition by DAY";
            ddl(createStmt);
            //insert
            insert("INSERT INTO ob_mem_snapshot  VALUES(1, 1, 1609459199000000)");
            String expected = "symbol\tme_seq_num\ttimestamp\n" +
                    "1\t1\t2020-12-31T23:59:59.000000Z\n";
            String query = "select * from ob_mem_snapshot";
            printSqlResult(expected, query, "timestamp", true, true);
            // test
            expected = "symbol\tme_seq_num\ttimestamp\n" +
                    "1\t1\t2020-12-31T23:59:59.000000Z\n";
            query = "SELECT * FROM ob_mem_snapshot where timestamp IN '2020-12-31T23:59'";
            printSqlResult(expected, query, "timestamp", true, true);
        });
    }

    @Test
    public void testEqualsToTimestampFormatYearMonthDayHourMinuteSecond() throws Exception {
        assertMemoryLeak(() -> {
            //create table
            String createStmt = "create table ob_mem_snapshot (symbol int,  me_seq_num long,  timestamp timestamp) timestamp(timestamp) partition by DAY";
            ddl(createStmt);
            //insert
            insert("INSERT INTO ob_mem_snapshot  VALUES(1, 1, 1609459199000000)");
            String expected = "symbol\tme_seq_num\ttimestamp\n" +
                    "1\t1\t2020-12-31T23:59:59.000000Z\n";
            String query = "select * from ob_mem_snapshot";
            printSqlResult(expected, query, "timestamp", true, true);
            // test
            expected = "symbol\tme_seq_num\ttimestamp\n" +
                    "1\t1\t2020-12-31T23:59:59.000000Z\n";
            query = "SELECT * FROM ob_mem_snapshot where timestamp = '2020-12-31T23:59:59'";
            printSqlResult(expected, query, "timestamp", true, true);
        });
    }

    @Test
    public void testEqualsToTimestampWithMicrosecond() throws Exception {
        assertMemoryLeak(() -> {
            //create table
            String createStmt = "create table ob_mem_snapshot (symbol int,  me_seq_num long,  timestamp timestamp) timestamp(timestamp) partition by DAY";
            ddl(createStmt);
            //insert
            insert("INSERT INTO ob_mem_snapshot  VALUES(1, 1, 1609459199000001)");
            String expected = "symbol\tme_seq_num\ttimestamp\n" +
                    "1\t1\t2020-12-31T23:59:59.000001Z\n";
            String query = "select * from ob_mem_snapshot";
            printSqlResult(expected, query, "timestamp", true, true);
            // test
            expected = "symbol\tme_seq_num\ttimestamp\n" +
                    "1\t1\t2020-12-31T23:59:59.000001Z\n";
            query = "SELECT * FROM ob_mem_snapshot where timestamp = '2020-12-31T23:59:59.000001Z'";
            printSqlResult(expected, query, "timestamp", true, true);
        });
    }

    @Test
    public void testInsertAsSelectTimestampVarcharCast() throws Exception {
        assertMemoryLeak(() -> {
            ddl("create table x (l long, t timestamp) timestamp(t) partition by DAY");
            insert("insert into x select 1, '2024-02-27T00:00:00'::varchar");
            assertSql("l\tt\n1\t2024-02-27T00:00:00.000000Z\n", "select * from x");
        });
    }

    @Test
    public void testLMoreThanOrEqualsToTimestampFormatYearOnlyPositiveTest1() throws Exception {
        assertMemoryLeak(() -> {
            //create table
            String createStmt = "create table ob_mem_snapshot (symbol int,  me_seq_num long,  timestamp timestamp) timestamp(timestamp) partition by DAY";
            ddl(createStmt);
            //insert
            insert("INSERT INTO ob_mem_snapshot  VALUES(1, 1, 1609459199000000)");
            String expected = "symbol\tme_seq_num\ttimestamp\n" +
                    "1\t1\t2020-12-31T23:59:59.000000Z\n";
            String query = "select * from ob_mem_snapshot";
            printSqlResult(expected, query, "timestamp", true, true);
            // test
            expected = "symbol\tme_seq_num\ttimestamp\n" +
                    "1\t1\t2020-12-31T23:59:59.000000Z\n";
            query = "SELECT * FROM ob_mem_snapshot where timestamp >= '2020'";
            printSqlResult(expected, query, "timestamp", true, true);
        });
    }

    @Test
    public void testLMoreThanTimestampFormatYearOnlyPositiveTest1() throws Exception {
        assertMemoryLeak(() -> {
            //create table
            String createStmt = "create table ob_mem_snapshot (symbol int,  me_seq_num long,  timestamp timestamp) timestamp(timestamp) partition by DAY";
            ddl(createStmt);
            //insert
            insert("INSERT INTO ob_mem_snapshot  VALUES(1, 1, 1609459199000000)");
            String expected = "symbol\tme_seq_num\ttimestamp\n" +
                    "1\t1\t2020-12-31T23:59:59.000000Z\n";
            String query = "select * from ob_mem_snapshot";
            printSqlResult(expected, query, "timestamp", true, true);
            // test
            expected = "symbol\tme_seq_num\ttimestamp\n" +
                    "1\t1\t2020-12-31T23:59:59.000000Z\n";
            query = "SELECT * FROM ob_mem_snapshot where timestamp > '2019'";
            printSqlResult(expected, query, "timestamp", true, true);
        });
    }

    @Test
    public void testLessThanOrEqualsToTimestampFormatYearOnlyNegativeTest1() throws Exception {
        assertMemoryLeak(() -> {
            //create table
            String createStmt = "create table ob_mem_snapshot (symbol int,  me_seq_num long,  timestamp timestamp) timestamp(timestamp) partition by DAY";
            ddl(createStmt);
            //insert
            insert("INSERT INTO ob_mem_snapshot  VALUES(1, 1, 1609459199000000)");
            String expected = "symbol\tme_seq_num\ttimestamp\n" +
                    "1\t1\t2020-12-31T23:59:59.000000Z\n";
            String query = "select * from ob_mem_snapshot";
            printSqlResult(expected, query, "timestamp", true, true);
            // test
            expected = "symbol\tme_seq_num\ttimestamp\n";
            query = "SELECT * FROM ob_mem_snapshot where timestamp <= '2019'";
            printSqlResult(expected, query, "timestamp", true, true);
        });
    }

    @Test
    public void testLessThanOrEqualsToTimestampFormatYearOnlyNegativeTest2() throws Exception {
        assertMemoryLeak(() -> {
            //create table
            String createStmt = "create table ob_mem_snapshot (symbol int,  me_seq_num long,  timestamp timestamp) timestamp(timestamp) partition by DAY";
            ddl(createStmt);
            //insert
            insert("INSERT INTO ob_mem_snapshot  VALUES(1, 1, 1609459199000000)");
            String expected = "symbol\tme_seq_num\ttimestamp\n" +
                    "1\t1\t2020-12-31T23:59:59.000000Z\n";
            String query = "select * from ob_mem_snapshot";
            printSqlResult(expected, query, "timestamp", true, true);
            // test
            expected = "symbol\tme_seq_num\ttimestamp\n";
            query = "SELECT * FROM ob_mem_snapshot where '2021' <=  timestamp";
            printSqlResult(expected, query, "timestamp", true, true);
        });
    }

    @Test
    public void testLessThanOrEqualsToTimestampFormatYearOnlyPositiveTest1() throws Exception {
        assertMemoryLeak(() -> {
            //create table
            String createStmt = "create table ob_mem_snapshot (symbol int,  me_seq_num long,  timestamp timestamp) timestamp(timestamp) partition by DAY";
            ddl(createStmt);
            //insert
            insert("INSERT INTO ob_mem_snapshot  VALUES(1, 1, 1609459199000000)");
            String expected = "symbol\tme_seq_num\ttimestamp\n" +
                    "1\t1\t2020-12-31T23:59:59.000000Z\n";
            String query = "select * from ob_mem_snapshot";
            printSqlResult(expected, query, "timestamp", true, true);
            // test
            expected = "symbol\tme_seq_num\ttimestamp\n" +
                    "1\t1\t2020-12-31T23:59:59.000000Z\n";
            query = "SELECT * FROM ob_mem_snapshot where timestamp <= '2021'";
            printSqlResult(expected, query, "timestamp", true, true);
        });
    }

    @Test
    public void testLessThanOrEqualsToTimestampFormatYearOnlyPositiveTest2() throws Exception {
        assertMemoryLeak(() -> {
            //create table
            String createStmt = "create table ob_mem_snapshot (symbol int,  me_seq_num long,  timestamp timestamp) timestamp(timestamp) partition by DAY";
            ddl(createStmt);
            //insert
            insert("INSERT INTO ob_mem_snapshot  VALUES(1, 1, 1609459199000000)");
            String expected = "symbol\tme_seq_num\ttimestamp\n" +
                    "1\t1\t2020-12-31T23:59:59.000000Z\n";
            String query = "select * from ob_mem_snapshot";
            printSqlResult(expected, query, "timestamp", true, true);
            // test
            expected = "symbol\tme_seq_num\ttimestamp\n" +
                    "1\t1\t2020-12-31T23:59:59.000000Z\n";
            query = "SELECT * FROM ob_mem_snapshot where '2020' <=  timestamp";
            printSqlResult(expected, query, "timestamp", true, true);
        });
    }

    @Test
    public void testLessThanTimestampFormatYearOnlyNegativeTest1() throws Exception {
        assertMemoryLeak(() -> {
            //create table
            String createStmt = "create table ob_mem_snapshot (symbol int,  me_seq_num long,  timestamp timestamp) timestamp(timestamp) partition by DAY";
            ddl(createStmt);
            //insert
            insert("INSERT INTO ob_mem_snapshot  VALUES(1, 1, 1609459199000000)");
            String expected = "symbol\tme_seq_num\ttimestamp\n" +
                    "1\t1\t2020-12-31T23:59:59.000000Z\n";
            String query = "select * from ob_mem_snapshot";
            printSqlResult(expected, query, "timestamp", true, true);
            // test
            expected = "symbol\tme_seq_num\ttimestamp\n";
            query = "SELECT * FROM ob_mem_snapshot where timestamp <'2020'";
            printSqlResult(expected, query, "timestamp", true, true);
        });
    }

    @Test
    public void testLessThanTimestampFormatYearOnlyNegativeTest2() throws Exception {
        assertMemoryLeak(() -> {
            //create table
            String createStmt = "create table ob_mem_snapshot (symbol int,  me_seq_num long,  timestamp timestamp) timestamp(timestamp) partition by DAY";
            ddl(createStmt);
            //insert
            insert("INSERT INTO ob_mem_snapshot  VALUES(1, 1, 1609459199000000)");
            String expected = "symbol\tme_seq_num\ttimestamp\n" +
                    "1\t1\t2020-12-31T23:59:59.000000Z\n";
            String query = "select * from ob_mem_snapshot";
            printSqlResult(expected, query, "timestamp", true, true);
            // test
            expected = "symbol\tme_seq_num\ttimestamp\n";
            query = "SELECT * FROM ob_mem_snapshot where '2021' <  timestamp";
            printSqlResult(expected, query, "timestamp", true, true);
        });
    }

    @Test
    public void testLessThanTimestampFormatYearOnlyPositiveTest1() throws Exception {
        assertMemoryLeak(() -> {
            //create table
            String createStmt = "create table ob_mem_snapshot (symbol int,  me_seq_num long,  timestamp timestamp) timestamp(timestamp) partition by DAY";
            ddl(createStmt);
            //insert
            insert("INSERT INTO ob_mem_snapshot  VALUES(1, 1, 1609459199000000)");
            String expected = "symbol\tme_seq_num\ttimestamp\n" +
                    "1\t1\t2020-12-31T23:59:59.000000Z\n";
            String query = "select * from ob_mem_snapshot";
            printSqlResult(expected, query, "timestamp", true, true);
            // test
            expected = "symbol\tme_seq_num\ttimestamp\n" +
                    "1\t1\t2020-12-31T23:59:59.000000Z\n";
            query = "SELECT * FROM ob_mem_snapshot where timestamp <'2021'";
            printSqlResult(expected, query, "timestamp", true, true);
        });
    }

    @Test
    public void testLessThanTimestampFormatYearOnlyPositiveTest2() throws Exception {
        assertMemoryLeak(() -> {
            //create table
            String createStmt = "create table ob_mem_snapshot (symbol int,  me_seq_num long,  timestamp timestamp) timestamp(timestamp) partition by DAY";
            ddl(createStmt);
            //insert
            insert("INSERT INTO ob_mem_snapshot  VALUES(1, 1, 1609459199000000)");
            String expected = "symbol\tme_seq_num\ttimestamp\n" +
                    "1\t1\t2020-12-31T23:59:59.000000Z\n";
            String query = "select * from ob_mem_snapshot";
            printSqlResult(expected, query, "timestamp", true, true);
            // test
            expected = "symbol\tme_seq_num\ttimestamp\n" +
                    "1\t1\t2020-12-31T23:59:59.000000Z\n";
            query = "SELECT * FROM ob_mem_snapshot where '2019' <  timestamp";
            printSqlResult(expected, query, "timestamp", true, true);
        });
    }

    @Test
    public void testMinOnTimestampEmptyResutlSetIsNull() throws Exception {
        assertMemoryLeak(() -> {
            // create table
            String createStmt = "create table tt (dts timestamp, nts timestamp) timestamp(dts)";
            ddl(createStmt);

            // insert same values to dts (designated) as nts (non-designated) timestamp
            insert("insert into tt " +
                    "select timestamp_sequence(1577836800000000L, 60*60*1000000L), timestamp_sequence(1577836800000000L, 60*60*1000000L) " +
                    "from long_sequence(48L)");

            String expected = "min\tmax\tcount\n\t\t0\n";
            assertTimestampTtQuery(expected, "select min(nts), max(nts), count() from tt where nts < '2020-01-01'");
            assertTimestampTtQuery(expected, "select min(nts), max(nts), count() from tt where '2020-01-01' > nts");
        });
    }

    @Test
    public void testMoreThanOrEqualsToTimestampFormatYearOnlyNegativeTest1() throws Exception {
        assertMemoryLeak(() -> {
            //create table
            String createStmt = "create table ob_mem_snapshot (symbol int,  me_seq_num long,  timestamp timestamp) timestamp(timestamp) partition by DAY";
            ddl(createStmt);
            //insert
            insert("INSERT INTO ob_mem_snapshot  VALUES(1, 1, 1609459199000000)");
            String expected = "symbol\tme_seq_num\ttimestamp\n" +
                    "1\t1\t2020-12-31T23:59:59.000000Z\n";
            String query = "select * from ob_mem_snapshot";
            printSqlResult(expected, query, "timestamp", true, true);
            // test
            expected = "symbol\tme_seq_num\ttimestamp\n";
            query = "SELECT * FROM ob_mem_snapshot where timestamp >= '2021'";
            printSqlResult(expected, query, "timestamp", true, true);
        });
    }

    @Test
    public void testMoreThanOrEqualsToTimestampFormatYearOnlyNegativeTest2() throws Exception {
        assertMemoryLeak(() -> {
            //create table
            String createStmt = "create table ob_mem_snapshot (symbol int,  me_seq_num long,  timestamp timestamp) timestamp(timestamp) partition by DAY";
            ddl(createStmt);
            //insert
            insert("INSERT INTO ob_mem_snapshot  VALUES(1, 1, 1609459199000000)");
            String expected = "symbol\tme_seq_num\ttimestamp\n" +
                    "1\t1\t2020-12-31T23:59:59.000000Z\n";
            String query = "select * from ob_mem_snapshot";
            printSqlResult(expected, query, "timestamp", true, true);
            // test
            expected = "symbol\tme_seq_num\ttimestamp\n";
            query = "SELECT * FROM ob_mem_snapshot where '2019' >=  timestamp";
            printSqlResult(expected, query, "timestamp", true, true);
        });
    }

    @Test
    public void testMoreThanOrEqualsToTimestampFormatYearOnlyPositiveTest2() throws Exception {
        assertMemoryLeak(() -> {
            //create table
            String createStmt = "create table ob_mem_snapshot (symbol int,  me_seq_num long,  timestamp timestamp) timestamp(timestamp) partition by DAY";
            ddl(createStmt);
            //insert
            insert("INSERT INTO ob_mem_snapshot  VALUES(1, 1, 1609459199000000)");
            String expected = "symbol\tme_seq_num\ttimestamp\n" +
                    "1\t1\t2020-12-31T23:59:59.000000Z\n";
            String query = "select * from ob_mem_snapshot";
            printSqlResult(expected, query, "timestamp", true, true);
            // test
            expected = "symbol\tme_seq_num\ttimestamp\n" +
                    "1\t1\t2020-12-31T23:59:59.000000Z\n";
            query = "SELECT * FROM ob_mem_snapshot where '2021-01-01' >=  timestamp";
            printSqlResult(expected, query, "timestamp", true, true);
        });
    }

    @Test
    public void testMoreThanTimestampFormatYearOnlyNegativeTest1() throws Exception {
        assertMemoryLeak(() -> {
            //create table
            String createStmt = "create table ob_mem_snapshot (symbol int,  me_seq_num long,  timestamp timestamp) timestamp(timestamp) partition by DAY";
            ddl(createStmt);
            //insert
            insert("INSERT INTO ob_mem_snapshot  VALUES(1, 1, 1609459199000000)");
            String expected = "symbol\tme_seq_num\ttimestamp\n" +
                    "1\t1\t2020-12-31T23:59:59.000000Z\n";
            String query = "select * from ob_mem_snapshot";
            printSqlResult(expected, query, "timestamp", true, true);
            // test
            expected = "symbol\tme_seq_num\ttimestamp\n";
            query = "SELECT * FROM ob_mem_snapshot where timestamp >= '2021'";
            printSqlResult(expected, query, "timestamp", true, true);
        });
    }

    @Test
    public void testMoreThanTimestampFormatYearOnlyNegativeTest2() throws Exception {
        assertMemoryLeak(() -> {
            //create table
            String createStmt = "create table ob_mem_snapshot (symbol int,  me_seq_num long,  timestamp timestamp) timestamp(timestamp) partition by DAY";
            ddl(createStmt);
            //insert
            insert("INSERT INTO ob_mem_snapshot  VALUES(1, 1, 1609459199000000)");
            String expected = "symbol\tme_seq_num\ttimestamp\n" +
                    "1\t1\t2020-12-31T23:59:59.000000Z\n";
            String query = "select * from ob_mem_snapshot";
            printSqlResult(expected, query, "timestamp", true, true);
            // test
            expected = "symbol\tme_seq_num\ttimestamp\n";
            query = "SELECT * FROM ob_mem_snapshot where '2020' > timestamp";
            printSqlResult(expected, query, "timestamp", true, true);
        });
    }

    @Test
    public void testMoreThanTimestampFormatYearOnlyPositiveTest2() throws Exception {
        assertMemoryLeak(() -> {
            //create table
            String createStmt = "create table ob_mem_snapshot (symbol int,  me_seq_num long,  timestamp timestamp) timestamp(timestamp) partition by DAY";
            ddl(createStmt);
            //insert
            insert("INSERT INTO ob_mem_snapshot  VALUES(1, 1, 1609459199000000)");
            String expected = "symbol\tme_seq_num\ttimestamp\n" +
                    "1\t1\t2020-12-31T23:59:59.000000Z\n";
            String query = "select * from ob_mem_snapshot";
            printSqlResult(expected, query, "timestamp", true, true);
            // test
            expected = "symbol\tme_seq_num\ttimestamp\n" +
                    "1\t1\t2020-12-31T23:59:59.000000Z\n";
            query = "SELECT * FROM ob_mem_snapshot where '2021' >  timestamp";
            printSqlResult(expected, query, "timestamp", true, true);
        });
    }

    @Test
    public void testNonContinuousPartitions() throws Exception {
        currentMicros = 0;
        assertMemoryLeak(() -> {
            // Create table
            // One hour step timestamps from epoch for 32 then skip 48 etc for 10 iterations
            final int count = 32;
            final int skip = 48;
            final int iterations = 10;
            final long hour = Timestamps.HOUR_MICROS;

            String createStmt = "create table xts (ts Timestamp) timestamp(ts) partition by DAY";
            ddl(createStmt);
            long start = 0;
            List<Object[]> datesArr = new ArrayList<>();
            SimpleDateFormat formatter = new SimpleDateFormat("yyyy-MM-dd'T'HH:mm:ss'.000000Z'");
            formatter.setTimeZone(TimeZone.getTimeZone("UTC"));

            for (int i = 0; i < iterations; i++) {
                String insert = "insert into xts " +
                        "select timestamp_sequence(" + start + "L, 3600L * 1000 * 1000) ts from long_sequence(" + count + ")";
                insert(insert);
                for (long ts = 0; ts < count; ts++) {
                    long nextTs = start + ts * hour;
                    datesArr.add(new Object[]{nextTs, formatter.format(nextTs / 1000L)});
                }
                start += (count + skip) * hour;
            }
            final long end = start;

            // Search with 3 hour window every 22 hours
            int min = Integer.MAX_VALUE;
            int max = Integer.MIN_VALUE;
            for (currentMicros = 0; currentMicros < end; currentMicros += 22 * hour) {
                int results = compareNowRange(
                        "select ts FROM xts WHERE ts <= dateadd('h', 2, now()) and ts >= dateadd('h', -1, now())",
                        datesArr,
                        ts -> ts >= (currentMicros - hour) && (ts <= currentMicros + 2 * hour)
                );
                min = Math.min(min, results);
                max = Math.max(max, results);
            }

            Assert.assertEquals(0, min);
            Assert.assertEquals(4, max);
        });
    }

    @Test
    public void testNowIsSameForAllQueryParts() throws Exception {
        currentMicros = 0;
        assertMemoryLeak(() -> {
            //create table
            String createStmt = "create table ob_mem_snapshot (symbol int,  me_seq_num long,  timestamp timestamp) timestamp(timestamp) partition by DAY";
            ddl(createStmt);
            //insert
            insert("INSERT INTO ob_mem_snapshot  VALUES(1, 1, 1609459199000000)");
            String expected = "now1\tnow2\tsymbol\ttimestamp\n" +
                    "1970-01-01T00:00:00.000000Z\t1970-01-01T00:00:00.000000Z\t1\t2020-12-31T23:59:59.000000Z\n";

            String query1 = "select now() as now1, now() as now2, symbol, timestamp FROM ob_mem_snapshot WHERE now() = now()";
            printSqlResult(expected, query1, "timestamp", true, false);

            expected = "symbol\tme_seq_num\ttimestamp\n" +
                    "1\t1\t2020-12-31T23:59:59.000000Z\n";
            String query = "select * from ob_mem_snapshot where timestamp > now()";
            printSqlResult(expected, query, "timestamp", true, true);
        });
    }

    @Test
    public void testNowPerformsBinarySearchOnTimestamp() throws Exception {
        currentMicros = 0;
        assertMemoryLeak(() -> {
            //create table
            // One hour step timestamps from epoch for 2000 steps
            final int count = 200;
            String createStmt = "create table xts as (select timestamp_sequence(0, 3600L * 1000 * 1000) ts from long_sequence(" + count + ")) timestamp(ts) partition by DAY";
            SimpleDateFormat formatter = new SimpleDateFormat("yyyy-MM-dd'T'HH:mm:ss'.000000Z'");
            ddl(createStmt);

            formatter.setTimeZone(TimeZone.getTimeZone("UTC"));
            Stream<Object[]> dates = LongStream.rangeClosed(0, count - 1)
                    .map(i -> i * 3600L * 1000)
                    .mapToObj(ts -> new Object[]{ts * 1000L, formatter.format(new Date(ts))});

            List<Object[]> datesArr = dates.collect(Collectors.toList());

            final long hour = Timestamps.HOUR_MICROS;
            final long day = 24 * hour;
            compareNowRange("select * FROM xts WHERE ts >= '1970' and ts <= '2021'", datesArr, ts -> true);

            // Scroll now to the end
            currentMicros = 200L * hour;
            compareNowRange("select ts FROM xts WHERE ts >= now() - 3600 * 1000 * 1000L", datesArr, ts -> ts >= currentMicros - hour);
            compareNowRange("select ts FROM xts WHERE ts >= now() + 3600 * 1000 * 1000L", datesArr, ts -> ts >= currentMicros + hour);

            for (currentMicros = hour; currentMicros < count * hour; currentMicros += day) {
                compareNowRange("select ts FROM xts WHERE ts < now()", datesArr, ts -> ts < currentMicros);
            }

            for (currentMicros = hour; currentMicros < count * hour; currentMicros += 12 * hour) {
                compareNowRange("select ts FROM xts WHERE ts >= now()", datesArr, ts -> ts >= currentMicros);
            }

            for (currentMicros = 0; currentMicros < count * hour + 4 * day; currentMicros += 5 * hour) {
                compareNowRange(
                        "select ts FROM xts WHERE ts <= dateadd('d', -1, now()) and ts >= dateadd('d', -2, now())",
                        datesArr,
                        ts -> ts >= (currentMicros - 2 * day) && (ts <= currentMicros - day)
                );
            }

            currentMicros = 100L * hour;
            compareNowRange("WITH temp AS (SELECT ts FROM xts WHERE ts > dateadd('y', -1, now())) " +
                    "SELECT ts FROM temp WHERE ts < now()", datesArr, ts -> ts < currentMicros);
        });
    }

    @Test
    public void testTimestampConversion() throws Exception {
        assertMemoryLeak(() -> {
            TableModel m = new TableModel(configuration, "tt", PartitionBy.DAY);
            m.timestamp("dts")
                    .col("ts", ColumnType.TIMESTAMP);
            createPopulateTable(m, 31, "2021-03-14", 31);
            String expected = "dts\tts\n" +
                    "2021-04-02T23:59:59.354820Z\t2021-04-02T23:59:59.354820Z\n";

            assertQuery(
                    expected,
                    "tt where dts > '2021-04-02T13:45:49.207Z' and dts < '2021-04-03 13:45:49.207'",
                    "dts",
                    true,
                    true
            );

            assertQuery(
                    expected,
                    "tt where ts > '2021-04-02T13:45:49.207Z' and ts < '2021-04-03 13:45:49.207'",
                    "dts",
                    true,
                    false
            );
        });
    }

    @Test
    public void testTimestampDifferentThanFixedValue() throws Exception {
        assertQuery("t\n" +
                "1970-01-01T00:00:01.000000Z\n" +
                "1970-01-01T00:00:02.000000Z\n", "select t from x where t != to_timestamp('1970-01-01:00:00:00', 'yyyy-MM-dd:HH:mm:ss') ", "create table x as (select timestamp_sequence(0, 1000000) t from long_sequence(3)) timestamp(t)", "t", null, null, true, true, false);
    }

    @Test
    public void testTimestampDifferentThanNonFixedValue() throws Exception {
        assertQuery("t\n" +
                "1970-01-01T00:00:00.000000Z\n" +
                "1970-01-01T00:00:01.000000Z\n", "select t from x where t != to_timestamp('201' || rnd_long(0,9,0),'yyyy')", "create table x as (select timestamp_sequence(0, 1000000) t from long_sequence(2)) timestamp(t)", "t", null, null, true, false, false);
    }

    @Test
    public void testTimestampInDay1orDay2() throws Exception {
        assertQuery("min\tmax\n\t\n", "select min(nts), max(nts) from tt where nts IN '2020-01-01' or nts IN '2020-01-02'", "create table tt (dts timestamp, nts timestamp) timestamp(dts)", null, "insert into tt " +
                "select timestamp_sequence(1577836800000000L, 60*60*1000000L), timestamp_sequence(1577836800000000L, 60*60*1000000L) " +
                "from long_sequence(48L)", "min\tmax\n" +
                "2020-01-01T00:00:00.000000Z\t2020-01-02T23:00:00.000000Z\n", false, true, false);
    }

    @Test
    public void testTimestampIntervalPartitionDay() throws Exception {
        assertMemoryLeak(() -> {
            //create table
            String createStmt = "create table interval_test(seq_num long, timestamp timestamp) timestamp(timestamp) partition by DAY";
            ddl(createStmt);
            //insert as select
            insert("insert into interval_test select x, timestamp_sequence(" +
                    "'2022-11-19T00:00:00', " +
                    Timestamps.DAY_MICROS + ") FROM long_sequence(5)");
            String expected = "seq_num\ttimestamp\n" +
                    "1\t2022-11-19T00:00:00.000000Z\n" +
                    "2\t2022-11-20T00:00:00.000000Z\n" +
                    "3\t2022-11-21T00:00:00.000000Z\n" +
                    "4\t2022-11-22T00:00:00.000000Z\n" +
                    "5\t2022-11-23T00:00:00.000000Z\n";
            String query = "select * from interval_test";
            assertSql(expected, query);
            // test mid-case
            expected = "seq_num\ttimestamp\n" +
                    "3\t2022-11-21T00:00:00.000000Z\n";
            query = "SELECT * FROM interval_test where timestamp IN '2022-11-21'";
            assertSql(expected, query);
        });
    }

    @Test
    public void testTimestampIntervalPartitionMonth() throws Exception {
        assertMemoryLeak(() -> {
            //create table
            String createStmt = "create table interval_test(seq_num long, timestamp timestamp) timestamp(timestamp) partition by MONTH";
            ddl(createStmt);
            //insert as select
            insert("insert into interval_test select x, timestamp_sequence(" +
                    "'2022-11-19T00:00:00', " +
                    Timestamps.DAY_MICROS * 30 + ") FROM long_sequence(5)");
            String expected = "seq_num\ttimestamp\n" +
                    "1\t2022-11-19T00:00:00.000000Z\n" +
                    "2\t2022-12-19T00:00:00.000000Z\n" +
                    "3\t2023-01-18T00:00:00.000000Z\n" +
                    "4\t2023-02-17T00:00:00.000000Z\n" +
                    "5\t2023-03-19T00:00:00.000000Z\n";
            String query = "select * from interval_test";
            assertSql(expected, query);
            // test mid-case
            expected = "seq_num\ttimestamp\n" +
                    "3\t2023-01-18T00:00:00.000000Z\n";
            query = "SELECT * FROM interval_test where timestamp IN '2023-01'";
            assertSql(expected, query);
        });
    }

    @Test
    public void testTimestampIntervalPartitionWeek() throws Exception {
        assertMemoryLeak(() -> {
            //create table
            String createStmt = "create table interval_test(seq_num long, timestamp timestamp) timestamp(timestamp) partition by WEEK";
            ddl(createStmt);
            //insert as select
            insert("insert into interval_test select x, timestamp_sequence(" +
                    "'2022-11-19T00:00:00', " +
                    Timestamps.WEEK_MICROS + ") FROM long_sequence(5)");
            String expected = "seq_num\ttimestamp\n" +
                    "1\t2022-11-19T00:00:00.000000Z\n" +
                    "2\t2022-11-26T00:00:00.000000Z\n" +
                    "3\t2022-12-03T00:00:00.000000Z\n" +
                    "4\t2022-12-10T00:00:00.000000Z\n" +
                    "5\t2022-12-17T00:00:00.000000Z\n";
            String query = "select * from interval_test";
            assertSql(expected, query);
            // test mid-case
            expected = "seq_num\ttimestamp\n" +
                    "3\t2022-12-03T00:00:00.000000Z\n";
            query = "SELECT * FROM interval_test where timestamp IN '2022-12-03'";
            assertSql(expected, query);
        });
    }

    @Test
    public void testTimestampIntervalPartitionYear() throws Exception {
        assertMemoryLeak(() -> {
            //create table
            String createStmt = "create table interval_test(seq_num long, timestamp timestamp) timestamp(timestamp) partition by YEAR";
            ddl(createStmt);
            //insert as select
            insert("insert into interval_test select x, timestamp_sequence(" +
                    "'2022-11-19T00:00:00', " +
                    Timestamps.DAY_MICROS * 365 + ") FROM long_sequence(5)");
            String expected = "seq_num\ttimestamp\n" +
                    "1\t2022-11-19T00:00:00.000000Z\n" +
                    "2\t2023-11-19T00:00:00.000000Z\n" +
                    "3\t2024-11-18T00:00:00.000000Z\n" +
                    "4\t2025-11-18T00:00:00.000000Z\n" +
                    "5\t2026-11-18T00:00:00.000000Z\n";
            String query = "select * from interval_test";
            assertSql(expected, query);
            // test mid-case
            expected = "seq_num\ttimestamp\n" +
                    "3\t2024-11-18T00:00:00.000000Z\n";
            query = "SELECT * FROM interval_test where timestamp IN '2024'";
            assertSql(expected, query);
        });
    }

    @Test
    public void testTimestampMin() throws Exception {
        assertQuery("nts\tmin\n" +
                "nts\t\n", "select 'nts', min(nts) from tt where nts > '2020-01-01T00:00:00.000000Z'", "create table tt (dts timestamp, nts timestamp) timestamp(dts)", null, "insert into tt " +
                "select timestamp_sequence(1577836800000000L, 10L), timestamp_sequence(1577836800000000L, 10L) " +
                "from long_sequence(2L)", "nts\tmin\n" +
                "nts\t2020-01-01T00:00:00.000010Z\n", false, true, false);
    }

    @Test
    public void testTimestampOpSymbolColumns() throws Exception {
        assertQuery("a\tk\n" +
                "1970-01-01T00:00:00.040000Z\t1970-01-01T00:00:00.030000Z\n" +
                "1970-01-01T00:00:00.050000Z\t1970-01-01T00:00:00.040000Z\n", "select a, k from x where k < cast(a as timestamp)", "create table x as (select cast(concat('1970-01-01T00:00:00.0', (case when x > 3 then x else x - 1 end), '0000Z') as symbol) a, timestamp_sequence(0, 10000) k from long_sequence(5)) timestamp(k)", "k", null, null, true, false, false);
    }

    @Test
    public void testTimestampParseWithYearMonthDayTHourMinuteSecondAndIncompleteMillisTimeZone() throws Exception {
        assertMemoryLeak(() -> {
            //create table
            String createStmt = "create table ob_mem_snapshot (symbol int,  me_seq_num long,  timestamp timestamp) timestamp(timestamp) partition by DAY";
            ddl(createStmt);
            //insert
            insert("INSERT INTO ob_mem_snapshot  VALUES(1, 1, 1609459199000000)");
            String expected = "symbol\tme_seq_num\ttimestamp\n" +
                    "1\t1\t2020-12-31T23:59:59.000000Z\n";
            String query = "select * from ob_mem_snapshot";
            printSqlResult(expected, query, "timestamp", true, true);
            //2 millisec characters
            expected = "symbol\tme_seq_num\ttimestamp\n" +
                    "1\t1\t2020-12-31T23:59:59.000000Z\n";
            query = "SELECT * FROM ob_mem_snapshot where timestamp IN '2020-12-31T23:59:59.00Z'";
            printSqlResult(expected, query, "timestamp", true, true);
            //1 millisec character
            expected = "symbol\tme_seq_num\ttimestamp\n" +
                    "1\t1\t2020-12-31T23:59:59.000000Z\n";
            query = "SELECT * FROM ob_mem_snapshot where timestamp IN '2020-12-31T23:59:59.0Z'";
            printSqlResult(expected, query, "timestamp", true, true);
            printSqlResult(expected, query, "timestamp", true, true);
        });
    }

    @Test
    public void testTimestampParseWithYearMonthDayTHourMinuteSecondTimeZone() throws Exception {
        assertMemoryLeak(() -> {
            //create table
            String createStmt = "create table ob_mem_snapshot (symbol int,  me_seq_num long,  timestamp timestamp) timestamp(timestamp) partition by DAY";
            ddl(createStmt);
            //insert
            insert("INSERT INTO ob_mem_snapshot  VALUES(1, 1, 1609459199000000)");
            String expected = "symbol\tme_seq_num\ttimestamp\n" +
                    "1\t1\t2020-12-31T23:59:59.000000Z\n";
            String query = "select * from ob_mem_snapshot";
            printSqlResult(expected, query, "timestamp", true, true);
            expected = "symbol\tme_seq_num\ttimestamp\n" +
                    "1\t1\t2020-12-31T23:59:59.000000Z\n";
            query = "SELECT * FROM ob_mem_snapshot where timestamp ='2020-12-31T23:59:59Z'";
            printSqlResult(expected, query, "timestamp", true, true);
        });
    }

    @Test
    public void testTimestampStringComparison() throws Exception {
        assertQuery("min\tmax\n\t\n", "select min(nts), max(nts) from tt where nts = '2020-01-01'", "create table tt (dts timestamp, nts timestamp) timestamp(dts)", null, "insert into tt " +
                "select timestamp_sequence(1577836800000000L, 60*60*1000000L), timestamp_sequence(1577836800000000L, 60*60*1000000L) " +
                "from long_sequence(48L)", "min\tmax\n" +
                "2020-01-01T00:00:00.000000Z\t2020-01-01T00:00:00.000000Z\n", false, true, false);
    }

    @Test
    public void testTimestampStringComparisonBetween() throws Exception {
        assertMemoryLeak(() -> {
            // create table
            String createStmt = "create table tt (dts timestamp, nts timestamp) timestamp(dts)";
            ddl(createStmt);

            // insert same values to dts (designated) as nts (non-designated) timestamp
            insert("insert into tt " +
                    "select timestamp_sequence(1577836800000000L, 60*60*1000000L), timestamp_sequence(1577836800000000L, 60*60*1000000L) " +
                    "from long_sequence(48L)");

            String expected;
            // between constants
            expected = "min\tmax\n" +
                    "2020-01-01T00:00:00.000000Z\t2020-01-02T00:00:00.000000Z\n";
            assertTimestampTtQuery(expected, "select min(nts), max(nts) from tt where nts between '2020-01-01' and '2020-01-02' ");
            assertTimestampTtQuery(expected, "select min(nts), max(nts) from tt where nts between '2020-01-02' and '2020-01-01' ");

            // Between non-constants
            expected = "min\tmax\n" +
                    "2020-01-01T12:00:00.000000Z\t2020-01-02T00:00:00.000000Z\n";
            assertTimestampTtQuery(expected, "select min(nts), max(nts) from tt where nts between '2020-01-02' and dateadd('d', -1, '2020-01-01') and nts >= '2020-01-01T12:00'");

            // NOT between constants
            expected = "min\tmax\n" +
                    "2020-01-02T01:00:00.000000Z\t2020-01-02T23:00:00.000000Z\n";
            assertTimestampTtQuery(expected, "select min(nts), max(nts) from tt where nts not between '2020-01-01' and '2020-01-02' ");

            // NOT between non-constants
            expected = "min\tmax\n" +
                    "2020-01-01T01:00:00.000000Z\t2020-01-02T23:00:00.000000Z\n";
            assertTimestampTtQuery(expected, "select min(nts), max(nts) from tt where nts not between dateadd('d', -1, '2020-01-01') and '2020-01-01'");

            // Non constant
            expected = "min\tmax\n" +
                    "2020-01-01T00:00:00.000000Z\t2020-01-02T00:00:00.000000Z\n";
            assertTimestampTtQuery(expected, "select min(nts), max(nts) from tt where nts between '2020-01-' || '02' and dateadd('d', -1, nts)");

            // Runtime constant TernaryFunction
            expected = "min\tmax\n" +
                    "2020-01-02T00:00:00.000000Z\t2020-01-02T23:00:00.000000Z\n";
            assertTimestampTtQuery(expected, "select min(nts), max(nts) from tt where nts between '2020-01-02' and dateadd(CAST(rnd_str('s', 's') as CHAR), rnd_short(0, 1), now())");

            // NOT between Non constant
            expected = "min\tmax\n" +
                    "2020-01-02T01:00:00.000000Z\t2020-01-02T23:00:00.000000Z\n";
            assertTimestampTtQuery(expected, "select min(nts), max(nts) from tt where nts not between '2020-01-' || '02' and dateadd('d', -1, nts)");

            // NOT between in case
            expected = "sum\n" +
                    "0\n";
            assertTimestampTtQuery(expected, "select sum(case when nts not between now() and '2020-01-01' then 1 else 0 end) from tt");

            // Between runtime constant inside case
            expected = "min\tmax\n" +
                    "2020-01-02T00:00:00.000000Z\t2020-01-02T23:00:00.000000Z\n";
            assertTimestampTtQuery(expected, "select min(nts), max(nts) from tt where nts between '2020-01-02' and case when 1=1 then now() else now() end");

            // Between with NULL and NULL
            expected = "dts\tnts\n";
            assertTimestampTtQuery(expected, "select * from tt where nts between NULL and NULL");

            // Not between with NULL and NULL
            expected = "dts\tnts\n" +
                    "2020-01-01T00:00:00.000000Z\t2020-01-01T00:00:00.000000Z\n" +
                    "2020-01-01T01:00:00.000000Z\t2020-01-01T01:00:00.000000Z\n" +
                    "2020-01-01T02:00:00.000000Z\t2020-01-01T02:00:00.000000Z\n" +
                    "2020-01-01T03:00:00.000000Z\t2020-01-01T03:00:00.000000Z\n" +
                    "2020-01-01T04:00:00.000000Z\t2020-01-01T04:00:00.000000Z\n" +
                    "2020-01-01T05:00:00.000000Z\t2020-01-01T05:00:00.000000Z\n" +
                    "2020-01-01T06:00:00.000000Z\t2020-01-01T06:00:00.000000Z\n" +
                    "2020-01-01T07:00:00.000000Z\t2020-01-01T07:00:00.000000Z\n" +
                    "2020-01-01T08:00:00.000000Z\t2020-01-01T08:00:00.000000Z\n" +
                    "2020-01-01T09:00:00.000000Z\t2020-01-01T09:00:00.000000Z\n" +
                    "2020-01-01T10:00:00.000000Z\t2020-01-01T10:00:00.000000Z\n" +
                    "2020-01-01T11:00:00.000000Z\t2020-01-01T11:00:00.000000Z\n" +
                    "2020-01-01T12:00:00.000000Z\t2020-01-01T12:00:00.000000Z\n" +
                    "2020-01-01T13:00:00.000000Z\t2020-01-01T13:00:00.000000Z\n" +
                    "2020-01-01T14:00:00.000000Z\t2020-01-01T14:00:00.000000Z\n" +
                    "2020-01-01T15:00:00.000000Z\t2020-01-01T15:00:00.000000Z\n" +
                    "2020-01-01T16:00:00.000000Z\t2020-01-01T16:00:00.000000Z\n" +
                    "2020-01-01T17:00:00.000000Z\t2020-01-01T17:00:00.000000Z\n" +
                    "2020-01-01T18:00:00.000000Z\t2020-01-01T18:00:00.000000Z\n" +
                    "2020-01-01T19:00:00.000000Z\t2020-01-01T19:00:00.000000Z\n" +
                    "2020-01-01T20:00:00.000000Z\t2020-01-01T20:00:00.000000Z\n" +
                    "2020-01-01T21:00:00.000000Z\t2020-01-01T21:00:00.000000Z\n" +
                    "2020-01-01T22:00:00.000000Z\t2020-01-01T22:00:00.000000Z\n" +
                    "2020-01-01T23:00:00.000000Z\t2020-01-01T23:00:00.000000Z\n" +
                    "2020-01-02T00:00:00.000000Z\t2020-01-02T00:00:00.000000Z\n" +
                    "2020-01-02T01:00:00.000000Z\t2020-01-02T01:00:00.000000Z\n" +
                    "2020-01-02T02:00:00.000000Z\t2020-01-02T02:00:00.000000Z\n" +
                    "2020-01-02T03:00:00.000000Z\t2020-01-02T03:00:00.000000Z\n" +
                    "2020-01-02T04:00:00.000000Z\t2020-01-02T04:00:00.000000Z\n" +
                    "2020-01-02T05:00:00.000000Z\t2020-01-02T05:00:00.000000Z\n" +
                    "2020-01-02T06:00:00.000000Z\t2020-01-02T06:00:00.000000Z\n" +
                    "2020-01-02T07:00:00.000000Z\t2020-01-02T07:00:00.000000Z\n" +
                    "2020-01-02T08:00:00.000000Z\t2020-01-02T08:00:00.000000Z\n" +
                    "2020-01-02T09:00:00.000000Z\t2020-01-02T09:00:00.000000Z\n" +
                    "2020-01-02T10:00:00.000000Z\t2020-01-02T10:00:00.000000Z\n" +
                    "2020-01-02T11:00:00.000000Z\t2020-01-02T11:00:00.000000Z\n" +
                    "2020-01-02T12:00:00.000000Z\t2020-01-02T12:00:00.000000Z\n" +
                    "2020-01-02T13:00:00.000000Z\t2020-01-02T13:00:00.000000Z\n" +
                    "2020-01-02T14:00:00.000000Z\t2020-01-02T14:00:00.000000Z\n" +
                    "2020-01-02T15:00:00.000000Z\t2020-01-02T15:00:00.000000Z\n" +
                    "2020-01-02T16:00:00.000000Z\t2020-01-02T16:00:00.000000Z\n" +
                    "2020-01-02T17:00:00.000000Z\t2020-01-02T17:00:00.000000Z\n" +
                    "2020-01-02T18:00:00.000000Z\t2020-01-02T18:00:00.000000Z\n" +
                    "2020-01-02T19:00:00.000000Z\t2020-01-02T19:00:00.000000Z\n" +
                    "2020-01-02T20:00:00.000000Z\t2020-01-02T20:00:00.000000Z\n" +
                    "2020-01-02T21:00:00.000000Z\t2020-01-02T21:00:00.000000Z\n" +
                    "2020-01-02T22:00:00.000000Z\t2020-01-02T22:00:00.000000Z\n" +
                    "2020-01-02T23:00:00.000000Z\t2020-01-02T23:00:00.000000Z\n";
            assertTimestampTtQuery(expected, "select * from tt where nts not between NULL and NULL");

            // Between with NULL
            expected = "dts\tnts\n";
            assertTimestampTtQuery(expected, "select * from tt where nts between CAST(NULL as TIMESTAMP) and '2020-01-01'");
            assertTimestampTtQuery(expected, "select * from tt where nts between NULL and '2020-01-01'");
            assertTimestampTtQuery(expected, "select * from tt where nts between '2020-01-01' and NULL");

            // NOT Between with NULL
            expected = "min\tmax\n" +
                    "2020-01-01T00:00:00.000000Z\t2020-01-02T23:00:00.000000Z\n";
            assertTimestampTtQuery(expected, "select min(nts), max(nts) from tt where nts not between CAST(NULL as TIMESTAMP) and '2020-01-01'");
            assertTimestampTtQuery(expected, "select min(nts), max(nts) from tt where nts not between NULL and '2020-01-01'");
            assertTimestampTtQuery(expected, "select min(nts), max(nts) from tt where nts not between '2020-01-01' and NULL");

            // Between with NULL and now()
            expected = "dts\tnts\n";
            assertTimestampTtQuery(expected, "select * from tt where nts between CAST(NULL as TIMESTAMP) and now()");
            assertTimestampTtQuery(expected, "select * from tt where nts between NULL and now()");

            // Between with now() and NULL
            expected = "dts\tnts\n";
            assertTimestampTtQuery(expected, "select * from tt where nts between now() and CAST(NULL as TIMESTAMP)");
            assertTimestampTtQuery(expected, "select * from tt where nts between now() and NULL");

            // NOT Between with NULL and now()
            expected = "min\tmax\n" +
                    "2020-01-01T00:00:00.000000Z\t2020-01-02T23:00:00.000000Z\n";
            assertTimestampTtQuery(expected, "select min(nts), max(nts) from tt where nts not between CAST(NULL as TIMESTAMP) and now()");
            assertTimestampTtQuery(expected, "select min(nts), max(nts) from tt where nts not between NULL and now()");

            // NOT Between with now() and NULL
            expected = "min\tmax\n" +
                    "2020-01-01T00:00:00.000000Z\t2020-01-02T23:00:00.000000Z\n";
            assertTimestampTtQuery(expected, "select min(nts), max(nts) from tt where nts not between now() and CAST(NULL as TIMESTAMP)");
            assertTimestampTtQuery(expected, "select min(nts), max(nts) from tt where nts not between now() and NULL");

            // Between runtime const evaluating to NULL
            expected = "dts\tnts\n";
            assertTimestampTtQuery(expected, "select * from tt where nts between (now() + CAST(NULL AS LONG)) and now()");

            // NOT Between runtime const evaluating to NULL
            expected = "min\tmax\n" +
                    "2020-01-01T00:00:00.000000Z\t2020-01-02T23:00:00.000000Z\n";
            assertTimestampTtQuery(expected, "select min(nts), max(nts) from tt where nts not between (now() + CAST(NULL AS LONG)) and now()");

            // NOT Between runtime const evaluating to invalid string
            expected = "min\tmax\n" +
                    "2020-01-01T00:00:00.000000Z\t2020-01-02T23:00:00.000000Z\n";
            assertTimestampTtQuery(expected, "select min(nts), max(nts) from tt where nts not between cast((to_str(now(), 'yyyy-MM-dd') || '-222') as timestamp) and now()");

            // Between columns
            expected = "min\tmax\n" +
                    "2020-01-01T00:00:00.000000Z\t2020-01-02T23:00:00.000000Z\n";
            assertTimestampTtQuery(expected, "select min(nts), max(nts) from tt where nts between nts and dts");
        });
    }

    @Test
    public void testTimestampStringComparisonBetweenInvalidValue() throws Exception {
        assertMemoryLeak(() -> {
            // create table
            String createStmt = "create table tt (dts timestamp, nts timestamp) timestamp(dts)";
            ddl(createStmt);

            // insert same values to dts (designated) as nts (non-designated) timestamp
            insert("insert into tt " +
                    "select timestamp_sequence(1577836800000000L, 60*60*1000000L), timestamp_sequence(1577836800000000L, 60*60*1000000L) " +
                    "from long_sequence(48L)");

            assertTimestampTtFailedQuery("Invalid date", "select min(nts), max(nts) from tt where nts between 'invalid' and '2020-01-01'");
            assertTimestampTtFailedQuery("Invalid date", "select min(nts), max(nts) from tt where nts between '2020-01-01' and 'invalid'");
            assertTimestampTtFailedQuery("Invalid date", "select min(nts), max(nts) from tt where nts between '2020-01-01' and 'invalid' || 'dd'");
            assertTimestampTtFailedQuery("Invalid column: invalidCol", "select min(nts), max(nts) from tt where invalidCol not between '2020-01-01' and '2020-01-02'");
            assertTimestampTtFailedQuery("Invalid date", "select min(nts), max(nts) from tt where nts in ('2020-01-01', 'invalid')");
            assertTimestampTtFailedQuery("cannot compare TIMESTAMP with type CURSOR", "select min(nts), max(nts) from tt where nts in (select nts from tt)");
        });
    }

    @Test
    public void testTimestampStringComparisonInString() throws Exception {
        assertMemoryLeak(() -> {
            // create table
            String createStmt = "create table tt (dts timestamp, nts timestamp) timestamp(dts)";
            ddl(createStmt);

            // insert same values to dts (designated) as nts (non-designated) timestamp
            insert("insert into tt " +
                    "select timestamp_sequence(1577836800000000L, 60*60*1000000L), timestamp_sequence(1577836800000000L, 60*60*1000000L) " +
                    "from long_sequence(48L)");

            String expected;
            // not in period
            expected = "min\tmax\n" +
                    "2020-01-02T00:00:00.000000Z\t2020-01-02T23:00:00.000000Z\n";
            assertTimestampTtQuery(expected, "select min(nts), max(nts) from tt where nts not in '2020-01-01'");

            expected = "min\tmax\n" +
                    "2020-01-01T00:00:00.000000Z\t2020-01-01T23:00:00.000000Z\n";
            assertTimestampTtQuery(expected, "select min(nts), max(nts) from tt where nts in '2020-01-01'");

            expected = "min\tmax\n" +
                    "2020-01-01T00:00:00.000000Z\t2020-01-01T23:00:00.000000Z\n";
            assertTimestampTtQuery(expected, "select min(nts), max(nts) from tt where nts not in ('2020-01' || '-02')");

            expected = "min\tmax\n" +
                    "2020-01-01T00:00:00.000000Z\t2020-01-01T23:00:00.000000Z\n";
            assertTimestampTtQuery(expected, "select min(nts), max(nts) from tt where nts in ('2020-01-' || rnd_str('01', '01'))");

            expected = "min\tmax\n" +
                    "2020-01-01T00:00:00.000000Z\t2020-01-01T12:00:00.000000Z\n";
            assertTimestampTtQuery(expected, "select min(nts), max(nts) from tt where nts in ('2020-01-01T12:00', '2020-01-01')");

            expected = "min\tmax\n" +
                    "2020-01-01T00:00:00.000000Z\t2020-01-01T00:00:00.000000Z\n";
            assertTimestampTtQuery(expected, "select min(nts), max(nts) from tt where dts in ('2020-01-01', '2020-01-03') ");

            expected = "min\tmax\n" +
                    "2020-01-02T00:00:00.000000Z\t2020-01-02T23:00:00.000000Z\n";
            assertTimestampTtQuery(expected, "select min(nts), max(nts) from tt where nts in '2020-01' || '-02'");

            expected = "dts\tnts\n" +
                    "2020-01-02T00:00:00.000000Z\t2020-01-02T00:00:00.000000Z\n";
            assertTimestampTtQuery(expected, "select * from tt where nts in (NULL, cast('2020-01-05' as TIMESTAMP), '2020-01-02', NULL)");

            expected = "min\tmax\n" +
                    "2020-01-01T00:00:00.000000Z\t2020-01-02T23:00:00.000000Z\n";
            assertTimestampTtQuery(expected, "select min(nts), max(nts) from tt where nts in (now(),'2020-01-01',1234567,1234567L,CAST('2020-01-01' as TIMESTAMP),NULL,nts)");

            expected = "min\tmax\n" +
                    "2020-01-01T00:00:00.000000Z\t2020-01-01T00:00:00.000000Z\n";
            assertTimestampTtQuery(expected, "select min(nts), max(nts) from tt where nts in (now(),'2020-01-01')");

            expected = "dts\tnts\n";
            assertTimestampTtQuery(expected, "select * from tt where CAST(NULL as TIMESTAMP) in ('2020-01-02', now())");

            expected = "dts\tnts\n";
            assertTimestampTtQuery(expected, "select * from tt where CAST(NULL as TIMESTAMP) in ('2020-01-02', '2020-01-01')");

            expected = "dts\tnts\n";
            assertTimestampTtQuery(expected, "select * from tt where nts in now()");

            expected = "dts\tnts\n";
            assertTimestampTtQuery(expected, "select * from tt where nts in (now() || 'invalid')");

            expected = "min\tmax\n" +
                    "2020-01-01T00:00:00.000000Z\t2020-01-02T23:00:00.000000Z\n";
            assertTimestampTtQuery(expected, "select min(nts), max(nts) from tt where  nts not in (now() || 'invalid')");
        });
    }

    @Test
    public void testTimestampStringComparisonInVarchar() throws Exception {
        assertMemoryLeak(() -> {
            // create table
            String createStmt = "create table tt (dts timestamp, nts timestamp) timestamp(dts)";
            ddl(createStmt);

            // insert same values to dts (designated) as nts (non-designated) timestamp
            insert("insert into tt " +
                    "select timestamp_sequence(1577836800000000L, 60*60*1000000L), timestamp_sequence(1577836800000000L, 60*60*1000000L) " +
                    "from long_sequence(48L)");

            String expected;
            // not in period
            expected = "min\tmax\n" +
                    "2020-01-02T00:00:00.000000Z\t2020-01-02T23:00:00.000000Z\n";
            assertTimestampTtQuery(expected, "select min(nts), max(nts) from tt where nts not in '2020-01-01'::varchar");

            expected = "min\tmax\n" +
                    "2020-01-01T00:00:00.000000Z\t2020-01-01T23:00:00.000000Z\n";
            assertTimestampTtQuery(expected, "select min(nts), max(nts) from tt where nts in '2020-01-01'::varchar");

            expected = "min\tmax\n" +
                    "2020-01-01T00:00:00.000000Z\t2020-01-01T23:00:00.000000Z\n";
            assertTimestampTtQuery(expected, "select min(nts), max(nts) from tt where nts not in cast(('2020-01' || '-02') as varchar)");

            expected = "min\tmax\n" +
                    "2020-01-01T00:00:00.000000Z\t2020-01-01T23:00:00.000000Z\n";
            assertTimestampTtQuery(expected, "select min(nts), max(nts) from tt where nts in cast(('2020-01-' || rnd_str('01', '01')) as varchar)");

            expected = "min\tmax\n" +
                    "2020-01-01T00:00:00.000000Z\t2020-01-01T12:00:00.000000Z\n";
            assertTimestampTtQuery(expected, "select min(nts), max(nts) from tt where nts in ('2020-01-01T12:00'::varchar, '2020-01-01'::varchar)");

            expected = "min\tmax\n" +
                    "2020-01-01T00:00:00.000000Z\t2020-01-01T00:00:00.000000Z\n";
            assertTimestampTtQuery(expected, "select min(nts), max(nts) from tt where dts in ('2020-01-01'::varchar, '2020-01-03'::varchar) ");

            expected = "min\tmax\n" +
                    "2020-01-02T00:00:00.000000Z\t2020-01-02T23:00:00.000000Z\n";
            assertTimestampTtQuery(expected, "select min(nts), max(nts) from tt where nts in cast('2020-01' || '-02' as varchar)");

            expected = "dts\tnts\n" +
                    "2020-01-02T00:00:00.000000Z\t2020-01-02T00:00:00.000000Z\n";
            assertTimestampTtQuery(expected, "select * from tt where nts in (NULL, cast('2020-01-05' as TIMESTAMP), '2020-01-02'::varchar, NULL)");

            expected = "min\tmax\n" +
                    "2020-01-01T00:00:00.000000Z\t2020-01-02T23:00:00.000000Z\n";
            assertTimestampTtQuery(expected, "select min(nts), max(nts) from tt where nts in (now(),'2020-01-01'::varchar,1234567,1234567L,CAST('2020-01-01' as TIMESTAMP),NULL::varchar,nts)");

            expected = "min\tmax\n" +
                    "2020-01-01T00:00:00.000000Z\t2020-01-01T00:00:00.000000Z\n";
            assertTimestampTtQuery(expected, "select min(nts), max(nts) from tt where nts in (now(),'2020-01-01'::varchar)");

            expected = "dts\tnts\n";
            assertTimestampTtQuery(expected, "select * from tt where CAST(NULL as TIMESTAMP) in ('2020-01-02'::varchar, now())");

            expected = "dts\tnts\n";
            assertTimestampTtQuery(expected, "select * from tt where CAST(NULL as TIMESTAMP) in ('2020-01-02'::varchar, '2020-01-01'::varchar)");

            expected = "dts\tnts\n";
            assertTimestampTtQuery(expected, "select * from tt where nts in (now() || 'invalid'::varchar)");

            expected = "min\tmax\n" +
                    "2020-01-01T00:00:00.000000Z\t2020-01-02T23:00:00.000000Z\n";
            assertTimestampTtQuery(expected, "select min(nts), max(nts) from tt where  nts not in (now() || 'invalid'::varchar)");
        });
    }

    @Test
    public void testTimestampStringComparisonInvalidValue() throws Exception {
        assertMemoryLeak(() -> {
            // create table
            String createStmt = "create table tt (dts timestamp, nts timestamp) timestamp(dts)";
            ddl(createStmt);

            // insert same values to dts (designated) as nts (non-designated) timestamp
            insert("insert into tt " +
                    "select timestamp_sequence(1577836800000000L, 60*60*1000000L), timestamp_sequence(1577836800000000L, 60*60*1000000L) " +
                    "from long_sequence(48L)");

            assertTimestampTtFailedQuery("Invalid date", "select min(nts), max(nts) from tt where nts > 'invalid'");
<<<<<<< HEAD
            assertTimestampTtFailedQuery("STRING constant expected", "select min(nts), max(nts) from tt where '2020-01-01' in (0.34)");
=======
            assertTimestampTtFailedQuery("cannot compare STRING with type DOUBLE", "select min(nts), max(nts) from tt where '2020-01-01' in ( NaN)");
>>>>>>> 0817f9b0
        });
    }

    @Test
    public void testTimestampStringComparisonNonConst() throws Exception {
        assertMemoryLeak(() -> {
            // create table
            String createStmt = "create table tt (dts timestamp, nts timestamp) timestamp(dts)";
            ddl(createStmt);

            // insert same values to dts (designated) as nts (non-designated) timestamp
            insert("insert into tt " +
                    "select timestamp_sequence(1577836800000000L, 60*60*1000000L), timestamp_sequence(1577836800000000L, 60*60*1000000L) " +
                    "from long_sequence(48L)");

            String expected;
            // between constants
            expected = "min\tmax\n" +
                    "2020-01-01T00:00:00.000000Z\t2020-01-02T00:00:00.000000Z\n";
            assertTimestampTtQuery(expected, "select min(nts), max(nts) from tt where nts = cast( to_str(nts,'yyyy-MM-dd') as timestamp)");
        });
    }

    @Test
    public void testTimestampStringComparisonWithString() throws Exception {
        assertMemoryLeak(() -> {
            // create table
            String createStmt = "create table tt (dts timestamp, nts timestamp) timestamp(dts)";
            ddl(createStmt);

            // insert same values to dts (designated) as nts (non-designated) timestamp
            insert("insert into tt " +
                    "select timestamp_sequence(1577836800000000L, 60*60*1000000L), timestamp_sequence(1577836800000000L, 60*60*1000000L) " +
                    "from long_sequence(48L)");

            String expected;
            // >
            expected = "min\tmax\n" +
                    "2020-01-01T01:00:00.000000Z\t2020-01-02T23:00:00.000000Z\n";
            assertTimestampTtQuery(expected, "select min(nts), max(nts) from tt where nts > '2020-01-01'");
            assertTimestampTtQuery(expected, "select min(nts), max(nts) from tt where '2020-01-01' < nts");

            // >=
            expected = "min\tmax\n" +
                    "2020-01-01T00:00:00.000000Z\t2020-01-02T23:00:00.000000Z\n";
            assertTimestampTtQuery(expected, "select min(nts), max(nts) from tt where nts >= '2020-01-01'");
            assertTimestampTtQuery(expected, "select min(nts), max(nts) from tt where '2020-01-01' <= nts");

            // <
            expected = "min\tmax\n" +
                    "2020-01-01T00:00:00.000000Z\t2020-01-01T00:00:00.000000Z\n";
            assertTimestampTtQuery(expected, "select min(nts), max(nts) from tt where nts < '2020-01-01T01:00:00'");
            assertTimestampTtQuery(expected, "select min(nts), max(nts) from tt where '2020-01-01T01:00:00' > nts");

            // <=
            expected = "min\tmax\n" +
                    "2020-01-01T00:00:00.000000Z\t2020-01-01T01:00:00.000000Z\n";
            assertTimestampTtQuery(expected, "select min(nts), max(nts) from tt where nts <= '2020-01-01T01:00:00'");
            assertTimestampTtQuery(expected, "select min(nts), max(nts) from tt where '2020-01-01T01:00:00' >= nts");

            expected = "min\tmax\n" +
                    "2020-01-01T00:00:00.000000Z\t2020-01-01T11:00:00.000000Z\n";
            assertTimestampTtQuery(expected, "select min(nts), max(nts) from tt where nts < dateadd('d',-1, '2020-01-02T12:00:00')");
            assertTimestampTtQuery(expected, "select min(nts), max(nts) from tt where dateadd('d', -1, '2020-01-02T12:00:00') > nts");

            expected = "dts\tnts\n";
            assertTimestampTtQuery(expected, "select * from tt where nts > (case when 1=1 THEN dts else now() end)");
        });
    }

    @Test
    public void testTimestampStringDateAdd() throws Exception {
        assertQuery("dateadd\n" +
                "2020-01-02T00:00:00.000000Z\n", "select dateadd('d', 1, '2020-01-01')", null, null, null, null, true, true, false);
    }

    @Test
    public void testTimestampSymbolComparison() throws Exception {
        assertQuery("min\tmax\n\t\n", "select min(nts), max(nts) from tt where nts = cast('2020-01-01' as symbol)", "create table tt (dts timestamp, nts timestamp) timestamp(dts)", null, "insert into tt " +
                "select timestamp_sequence(1577836800000000L, 60*60*1000000L), timestamp_sequence(1577836800000000L, 60*60*1000000L) " +
                "from long_sequence(48L)", "min\tmax\n" +
                "2020-01-01T00:00:00.000000Z\t2020-01-01T00:00:00.000000Z\n", false, true, false);
    }

    @Test
    public void testTimestampSymbolComparisonBetweenInvalidValue() throws Exception {
        assertMemoryLeak(() -> {
            // create table
            String createStmt = "create table tt (dts timestamp, nts timestamp) timestamp(dts)";
            ddl(createStmt);

            // insert same values to dts (designated) as nts (non-designated) timestamp
            insert("insert into tt " +
                    "select timestamp_sequence(1577836800000000L, 60*60*1000000L), timestamp_sequence(1577836800000000L, 60*60*1000000L) " +
                    "from long_sequence(48L)");

            assertTimestampTtFailedQuery("Invalid date", "select min(nts), max(nts) from tt where nts between cast('invalid' as symbol) and cast('2020-01-01' as symbol)");
            assertTimestampTtFailedQuery("Invalid date", "select min(nts), max(nts) from tt where nts between cast('2020-01-01' as symbol) and cast('invalid' as symbol)");
            assertTimestampTtFailedQuery("Invalid date", "select min(nts), max(nts) from tt where nts between cast('2020-01-01' as symbol) and cast('invalid' as symbol) || cast('dd' as symbol)");
            assertTimestampTtFailedQuery("Invalid column: invalidCol", "select min(nts), max(nts) from tt where invalidCol not between cast('2020-01-01' as symbol) and cast('2020-01-02' as symbol)");
            assertTimestampTtFailedQuery("Invalid date", "select min(nts), max(nts) from tt where nts in (cast('2020-01-01' as symbol), cast('invalid' as symbol))");
            assertTimestampTtFailedQuery("cannot compare TIMESTAMP with type CURSOR", "select min(nts), max(nts) from tt where nts in (select nts from tt)");
        });
    }

    @Test
    public void testTimestampSymbolComparisonInvalidValue() throws Exception {
        assertMemoryLeak(() -> {
            // create table
            String createStmt = "create table tt (dts timestamp, nts timestamp) timestamp(dts)";
            ddl(createStmt);

            // insert same values to dts (designated) as nts (non-designated) timestamp
            insert("insert into tt " +
                    "select timestamp_sequence(1577836800000000L, 60*60*1000000L), timestamp_sequence(1577836800000000L, 60*60*1000000L) " +
                    "from long_sequence(48L)");

            assertTimestampTtFailedQuery("Invalid date", "select min(nts), max(nts) from tt where nts > cast('invalid' as symbol)");
            assertTimestampTtFailedQuery("STRING constant expected", "select min(nts), max(nts) from tt where cast('2020-01-01' as symbol) in (3.14)");
        });
    }

    @Test
    public void testTimestampSymbolConversion() throws Exception {
        assertMemoryLeak(() -> {
            TableModel m = new TableModel(configuration, "tt", PartitionBy.DAY)
                    .timestamp("dts")
                    .col("ts", ColumnType.TIMESTAMP);

            createPopulateTable(m, 31, "2021-03-14", 31);
            String expected = "dts\tts\n" +
                    "2021-04-02T23:59:59.354820Z\t2021-04-02T23:59:59.354820Z\n";

            assertQuery(
                    expected,
                    "tt where dts > cast('2021-04-02T13:45:49.207Z' as symbol) and dts < cast('2021-04-03 13:45:49.207' as symbol)",
                    "dts",
                    true,
                    true
            );

            assertQuery(
                    expected,
                    "tt where ts > cast('2021-04-02T13:45:49.207Z' as symbol) and ts < cast('2021-04-03 13:45:49.207' as symbol)",
                    "dts",
                    true,
                    false
            );
        });
    }

    @Test
    public void testTimestampSymbolDateAdd() throws Exception {
        assertQuery(
                "dateadd\n" +
                "2020-01-02T00:00:00.000000Z\n",
                "select dateadd('d', 1, cast('2020-01-01' as symbol))",
                null,
                null,
                null,
                null,
                true,
                true,
                false
        );
    }

    private void assertQueryWithConditions(String query, String expected, String columnName) throws SqlException {
        assertSql(expected, query);

        String joining = query.indexOf("where") > 0 ? " and " : " where ";

        // Non-impacting additions to WHERE
        assertSql(expected, query + joining + columnName + " not between now() and CAST(NULL as TIMESTAMP)");
        assertSql(expected, query + joining + columnName + " between '2200-01-01' and dateadd('y', -10000, now())");
        assertSql(expected, query + joining + columnName + " > dateadd('y', -1000, now())");
        assertSql(expected, query + joining + columnName + " <= dateadd('y', 1000, now())");
        assertSql(expected, query + joining + columnName + " not in '1970-01-01'");
    }

    private void assertTimestampTtFailedQuery(String expectedError, String sql) throws Exception {
        assertTimestampTtFailedQuery0(sql, expectedError);
        String dtsQuery = sql.replace("nts", "dts");
        assertTimestampTtFailedQuery0(dtsQuery, expectedError);
    }

    private void assertTimestampTtFailedQuery0(String sql, String contains) throws Exception {
        assertException(sql, -1, contains);
    }

    private void assertTimestampTtQuery(String expected, String query) throws SqlException {
        assertQueryWithConditions(query, expected, "nts");
        String dtsQuery = query.replace("nts", "dts");
        assertQueryWithConditions(dtsQuery, expected, "dts");
    }

    private int compareNowRange(String query, List<Object[]> dates, LongPredicate filter) throws SqlException {
        String queryPlan = "Interval forward scan on: xts";
        StringSink text = getPlanSink(query).getSink();
        Assert.assertTrue(text.toString(), Chars.contains(text, queryPlan));

        long expectedCount = dates.stream().filter(arr -> filter.test((long) arr[0])).count();
        String expected = "ts\n"
                + dates.stream().filter(arr -> filter.test((long) arr[0]))
                .map(arr -> arr[1] + "\n")
                .collect(Collectors.joining());
        printSqlResult(expected, query, "ts", true, true);
        return (int) expectedCount;
    }
}<|MERGE_RESOLUTION|>--- conflicted
+++ resolved
@@ -1303,11 +1303,7 @@
                     "from long_sequence(48L)");
 
             assertTimestampTtFailedQuery("Invalid date", "select min(nts), max(nts) from tt where nts > 'invalid'");
-<<<<<<< HEAD
-            assertTimestampTtFailedQuery("STRING constant expected", "select min(nts), max(nts) from tt where '2020-01-01' in (0.34)");
-=======
-            assertTimestampTtFailedQuery("cannot compare STRING with type DOUBLE", "select min(nts), max(nts) from tt where '2020-01-01' in ( NaN)");
->>>>>>> 0817f9b0
+            assertTimestampTtFailedQuery("cannot compare STRING with type DOUBLE", "select min(nts), max(nts) from tt where '2020-01-01' in (0.34)");
         });
     }
 
