/*******************************************************************************
 *     ___                  _   ____  ____
 *    / _ \ _   _  ___  ___| |_|  _ \| __ )
 *   | | | | | | |/ _ \/ __| __| | | |  _ \
 *   | |_| | |_| |  __/\__ \ |_| |_| | |_) |
 *    \__\_\\__,_|\___||___/\__|____/|____/
 *
 *  Copyright (c) 2014-2019 Appsicle
 *  Copyright (c) 2019-2024 QuestDB
 *
 *  Licensed under the Apache License, Version 2.0 (the "License");
 *  you may not use this file except in compliance with the License.
 *  You may obtain a copy of the License at
 *
 *  http://www.apache.org/licenses/LICENSE-2.0
 *
 *  Unless required by applicable law or agreed to in writing, software
 *  distributed under the License is distributed on an "AS IS" BASIS,
 *  WITHOUT WARRANTIES OR CONDITIONS OF ANY KIND, either express or implied.
 *  See the License for the specific language governing permissions and
 *  limitations under the License.
 *
 ******************************************************************************/

package io.questdb.test.griffin;

import io.questdb.PropertyKey;
import io.questdb.cairo.CairoException;
import io.questdb.cairo.ColumnType;
import io.questdb.cairo.GeoHashes;
import io.questdb.cairo.ImplicitCastException;
import io.questdb.cairo.PartitionBy;
import io.questdb.cairo.TableReader;
import io.questdb.cairo.TableWriter;
import io.questdb.cairo.sql.BindVariableService;
import io.questdb.cairo.sql.InsertMethod;
import io.questdb.cairo.sql.InsertOperation;
import io.questdb.cairo.sql.Record;
import io.questdb.cairo.sql.TableReferenceOutOfDateException;
import io.questdb.griffin.CompiledQuery;
import io.questdb.griffin.SqlCompiler;
import io.questdb.griffin.SqlException;
import io.questdb.griffin.SqlExecutionContext;
import io.questdb.griffin.engine.functions.bind.BindVariableServiceImpl;
import io.questdb.std.BinarySequence;
import io.questdb.std.Long256;
import io.questdb.std.Numbers;
import io.questdb.std.Rnd;
import io.questdb.std.datetime.microtime.TimestampFormatUtils;
import io.questdb.test.AbstractCairoTest;
import io.questdb.test.CreateTableTestUtils;
import io.questdb.test.cairo.TableModel;
import io.questdb.test.cairo.TestTableReaderRecordCursor;
import io.questdb.test.griffin.engine.TestBinarySequence;
import io.questdb.test.tools.TestUtils;
import org.junit.Assert;
import org.junit.Before;
import org.junit.Test;
import org.junit.runner.RunWith;
import org.junit.runners.Parameterized;
import org.junit.runners.Parameterized.Parameters;

import java.util.Arrays;
import java.util.Collection;

@RunWith(Parameterized.class)
public class InsertTest extends AbstractCairoTest {
    private final boolean walEnabled;

    public InsertTest(boolean walEnabled) {
        this.walEnabled = walEnabled;
    }

    @Parameters
    public static Collection<Object[]> data() {
        return Arrays.asList(new Object[][]{{false}, {true}});
    }

    public void assertReaderCheckWal(String expected, CharSequence tableName) {
        if (walEnabled) {
            drainWalQueue();
        }
        assertReader(expected, tableName);
    }

    @Before
    public void setUp() {
        super.setUp();
        node1.setProperty(PropertyKey.CAIRO_WAL_ENABLED_DEFAULT, walEnabled);
<<<<<<< HEAD
        engine.getMatViewGraph().clear();
=======
        node1.setProperty(PropertyKey.CAIRO_MAT_VIEW_ENABLED, true);
        engine.getMatViewStateStore().clear();
>>>>>>> c0a905be
    }

    @Test
    public void testAutoIncrementUniqueId_FirstColumn() throws Exception {
        assertMemoryLeak(() -> {
            execute("create table currencies(id long, ccy symbol, ts timestamp) timestamp(ts)");

            execute("insert into currencies values (1, 'USD', '2019-03-10T00:00:00.000000Z')");
            assertSql("id\tccy\tts\n" + "1\tUSD\t2019-03-10T00:00:00.000000Z\n", "currencies");

            execute("insert into currencies select max(id) + 1, 'EUR', '2019-03-10T01:00:00.000000Z' from currencies");
            assertSql("id\tccy\tts\n" + "1\tUSD\t2019-03-10T00:00:00.000000Z\n" + "2\tEUR\t2019-03-10T01:00:00.000000Z\n", "currencies");

            execute("insert into currencies select max(id) + 1, 'GBP', '2019-03-10T02:00:00.000000Z' from currencies");
            assertSql("id\tccy\tts\n" + "1\tUSD\t2019-03-10T00:00:00.000000Z\n" + "2\tEUR\t2019-03-10T01:00:00.000000Z\n" + "3\tGBP\t2019-03-10T02:00:00.000000Z\n", "currencies");
        });
    }

    @Test
    public void testAutoIncrementUniqueId_NotFirstColumn() throws Exception {
        assertMemoryLeak(() -> {
            execute("create table currencies(ccy symbol, id long, ts timestamp) timestamp(ts)");

            execute("insert into currencies values ('USD', 1, '2019-03-10T00:00:00.000000Z')");
            assertSql("ccy\tid\tts\n" + "USD\t1\t2019-03-10T00:00:00.000000Z\n", "currencies");

            execute("insert into currencies select 'EUR', max(id) + 1, '2019-03-10T01:00:00.000000Z' from currencies");
            assertSql("ccy\tid\tts\n" + "USD\t1\t2019-03-10T00:00:00.000000Z\n" + "EUR\t2\t2019-03-10T01:00:00.000000Z\n", "currencies");

            execute("insert into currencies select 'GBP', max(id) + 1, '2019-03-10T02:00:00.000000Z' from currencies");
            assertSql("ccy\tid\tts\n" + "USD\t1\t2019-03-10T00:00:00.000000Z\n" + "EUR\t2\t2019-03-10T01:00:00.000000Z\n" + "GBP\t3\t2019-03-10T02:00:00.000000Z\n", "currencies");
        });
    }

    @Test
    public void testCannotInsertIntoMatView() throws Exception {
        assertMemoryLeak(() -> {
            execute("create table currencies(ccy symbol, id long, ts timestamp) timestamp(ts) partition by day wal");
            execute("insert into currencies values ('USD', 1, '2019-03-10T00:00:00.000000Z')");
            execute("insert into currencies select 'EUR', max(id) + 1, '2019-03-10T01:00:00.000000Z' from currencies");
            execute("insert into currencies select 'GBP', max(id) + 1, '2019-03-10T02:00:00.000000Z' from currencies");

            execute("create materialized view curr_view as (select ts, max(id) as id from currencies sample by 1h) partition by day");
            try {
                execute("insert into curr_view values ('SEK', 3, '2019-03-10T03:00:00.000000Z')");
                Assert.fail("INSERT should fail");
            } catch (SqlException e) {
                TestUtils.assertContains(e.getFlyweightMessage(), "cannot modify materialized view [view=curr_view]");
                Assert.assertEquals(12, e.getPosition());
            }
        });
    }

    @Test
    public void testGeoHash() throws Exception {
        final TimestampFunction timestampFunction = new TimestampFunction() {
            private long last = TimestampFormatUtils.parseTimestamp("2019-03-10T00:00:00.000000Z");

            @Override
            public long getTimestamp() {
                return last = last + 100000L * 30 * 12;
            }
        };

        assertMemoryLeak(() -> {
            TableModel model = CreateTableTestUtils.getGeoHashTypesModelWithNewTypes(configuration, PartitionBy.YEAR);
            TestUtils.createTable(engine, model);
            Rnd rnd = new Rnd();

            final String sql;
            sql = "insert into allgeo values (" + "$1, " + "$2, " + "$3, " + "$4, " + "$5)";


            try (SqlCompiler compiler = engine.getSqlCompiler()) {
                final CompiledQuery cq = compiler.compile(sql, sqlExecutionContext);
                Assert.assertEquals(CompiledQuery.INSERT, cq.getType());
                InsertOperation insert = cq.getInsertOperation();
                try (InsertMethod method = insert.createMethod(sqlExecutionContext)) {
                    for (int i = 0; i < 10_000; i++) {
                        bindVariableService.setGeoHash(0, rnd.nextGeoHashByte(6), ColumnType.getGeoHashTypeWithBits(6));
                        bindVariableService.setGeoHash(1, rnd.nextGeoHashShort(12), ColumnType.getGeoHashTypeWithBits(12));
                        // truncate this one, target column is 27 bit
                        bindVariableService.setGeoHash(2, rnd.nextGeoHashInt(29), ColumnType.getGeoHashTypeWithBits(29));
                        bindVariableService.setGeoHash(3, rnd.nextGeoHashLong(44), ColumnType.getGeoHashTypeWithBits(44));
                        bindVariableService.setTimestamp(4, timestampFunction.getTimestamp());
                        method.execute();
                    }
                    method.commit();
                }
            }

            rnd.reset();
            try (
                    TableReader reader = getReader("allgeo");
                    TestTableReaderRecordCursor cursor = new TestTableReaderRecordCursor().of(reader)
            ) {
                final Record record = cursor.getRecord();
                while (cursor.hasNext()) {
                    Assert.assertEquals(rnd.nextGeoHashByte(6), record.getGeoByte(0));
                    Assert.assertEquals(rnd.nextGeoHashShort(12), record.getGeoShort(1));
                    Assert.assertEquals(GeoHashes.widen(rnd.nextGeoHashInt(29), 29, 27), record.getGeoInt(2));
                    Assert.assertEquals(rnd.nextGeoHashLong(44), record.getGeoLong(3));
                }
            }
        });
    }

    @Test
    public void testInsertAllByDay() throws Exception {
        testBindVariableInsert(PartitionBy.DAY, new TimestampFunction() {
            private long last = TimestampFormatUtils.parseTimestamp("2019-03-10T00:00:00.000000Z");

            @Override
            public long getTimestamp() {
                return last = last + 100000L;
            }
        }, true, true);
    }

    @Test
    public void testInsertAllByDayUndefined() throws Exception {
        testBindVariableInsert(PartitionBy.DAY, new TimestampFunction() {
            private long last = TimestampFormatUtils.parseTimestamp("2019-03-10T00:00:00.000000Z");

            @Override
            public long getTimestamp() {
                return last = last + 100000L;
            }
        }, false, true);
    }

    @Test
    public void testInsertAllByDayUndefinedNoColumnSet() throws Exception {
        testBindVariableInsert(PartitionBy.DAY, new TimestampFunction() {
            private long last = TimestampFormatUtils.parseTimestamp("2019-03-10T00:00:00.000000Z");

            @Override
            public long getTimestamp() {
                return last = last + 100000L;
            }
        }, false, false);
    }

    @Test
    public void testInsertAllByMonth() throws Exception {
        testBindVariableInsert(PartitionBy.MONTH, new TimestampFunction() {
            private long last = TimestampFormatUtils.parseTimestamp("2019-03-10T00:00:00.000000Z");

            @Override
            public long getTimestamp() {
                return last = last + 100000L * 30;
            }
        }, true, true);
    }

    @Test
    public void testInsertAllByMonthUndefined() throws Exception {
        testBindVariableInsert(PartitionBy.MONTH, new TimestampFunction() {
            private long last = TimestampFormatUtils.parseTimestamp("2019-03-10T00:00:00.000000Z");

            @Override
            public long getTimestamp() {
                return last = last + 100000L * 30;
            }
        }, false, true);
    }

    @Test
    public void testInsertAllByMonthUndefinedNoColumnSet() throws Exception {
        testBindVariableInsert(PartitionBy.MONTH, new TimestampFunction() {
            private long last = TimestampFormatUtils.parseTimestamp("2019-03-10T00:00:00.000000Z");

            @Override
            public long getTimestamp() {
                return last = last + 100000L * 30;
            }
        }, false, false);
    }

    @Test
    public void testInsertAllByNone() throws Exception {
        testBindVariableInsert(PartitionBy.NONE, () -> 0, true, true);
    }

    @Test
    public void testInsertAllByNoneUndefined() throws Exception {
        testBindVariableInsert(PartitionBy.NONE, () -> 0, false, true);
    }

    @Test
    public void testInsertAllByNoneUndefinedNoColumnSet() throws Exception {
        testBindVariableInsert(PartitionBy.NONE, () -> 0, false, false);
    }

    @Test
    public void testInsertAllByWeek() throws Exception {
        testBindVariableInsert(PartitionBy.WEEK, new TimestampFunction() {
            private long last = TimestampFormatUtils.parseTimestamp("2019-03-10T00:00:00.000000Z");

            @Override
            public long getTimestamp() {
                return last = last + 100000L * 7;
            }
        }, true, true);
    }

    @Test
    public void testInsertAllByWeekUndefined() throws Exception {
        testBindVariableInsert(PartitionBy.WEEK, new TimestampFunction() {
            private long last = TimestampFormatUtils.parseTimestamp("2019-03-10T00:00:00.000000Z");

            @Override
            public long getTimestamp() {
                return last = last + 100000L * 7;
            }
        }, false, true);
    }

    @Test
    public void testInsertAllByWeekUndefinedNoColumnSet() throws Exception {
        testBindVariableInsert(PartitionBy.WEEK, new TimestampFunction() {
            private long last = TimestampFormatUtils.parseTimestamp("2019-03-10T00:00:00.000000Z");

            @Override
            public long getTimestamp() {
                return last = last + 100000L * 7;
            }
        }, false, false);
    }

    @Test
    public void testInsertAllByYear() throws Exception {
        testBindVariableInsert(PartitionBy.YEAR, new TimestampFunction() {
            private long last = TimestampFormatUtils.parseTimestamp("2019-03-10T00:00:00.000000Z");

            @Override
            public long getTimestamp() {
                return last = last + 100000L * 30 * 12;
            }
        }, true, true);
    }

    @Test
    public void testInsertAllByYearUndefined() throws Exception {
        testBindVariableInsert(PartitionBy.YEAR, new TimestampFunction() {
            private long last = TimestampFormatUtils.parseTimestamp("2019-03-10T00:00:00.000000Z");

            @Override
            public long getTimestamp() {
                return last = last + 100000L * 30 * 12;
            }
        }, false, true);
    }

    @Test
    public void testInsertAsSelectISODateStringToDesignatedTimestampColumn() throws Exception {
        final String expected = "seq\tts\n" + "1\t2021-01-03T00:00:00.000000Z\n";

        assertInsertTimestamp(expected, "insert into tab select 1, '2021-01-03'", null, false);
    }

    @Test
    public void testInsertAsSelectISODateVarcharToDesignatedTimestampColumn() throws Exception {
        final String expected = "seq\tts\n" + "1\t2021-01-03T00:00:00.000000Z\n";

        assertInsertTimestamp(expected, "insert into tab select 1, '2021-01-03'::varchar", null, false);
    }

    @Test
    public void testInsertAsSelectNumberStringToDesignatedTimestampColumn() throws Exception {
        assertInsertTimestamp("seq\tts\n" + "1\t1970-01-01T00:00:00.123456Z\n", "insert atomic into tab select 1, '123456'", null, false);
    }

    @Test
    public void testInsertAsSelectNumberVarcharToDesignatedTimestampColumn() throws Exception {
        assertInsertTimestamp("seq\tts\n" + "1\t1970-01-01T00:00:00.123456Z\n", "insert atomic into tab select 1, '123456'::varchar", null, false);
    }

    @Test
    public void testInsertAsSelectTimestampAscOrder() throws Exception {
        testInsertAsSelectWithOrderBy("order by ts asc");
    }

    @Test
    public void testInsertAsSelectTimestampDescOrder() throws Exception {
        testInsertAsSelectWithOrderBy("order by ts desc");
    }

    @Test
    public void testInsertAsSelectTimestampNoOrder() throws Exception {
        testInsertAsSelectWithOrderBy("");
    }

    @Test
    public void testInsertAsWith_string() throws Exception {
        assertInsertTimestamp("seq\tts\n" + "1\t1970-01-01T00:00:00.123456Z\n", "with x as (select 1, '123456') insert atomic into tab select * from x", null, false);
    }

    @Test
    public void testInsertAsWith_varchar() throws Exception {
        assertInsertTimestamp("seq\tts\n" + "1\t1970-01-01T00:00:00.123456Z\n", "with x as (select 1, '123456'::varchar) insert atomic into tab select * from x", null, false);
    }

    @Test
    public void testInsertContextSwitch() throws Exception {
        assertMemoryLeak(() -> {
            execute("create table balances(cust_id int, ccy symbol, balance double)");
            sqlExecutionContext.getBindVariableService().setDouble("bal", 150.4);
            try (SqlCompiler compiler = engine.getSqlCompiler()) {
                CompiledQuery cq = compiler.compile("insert into balances values (1, 'GBP', :bal)", sqlExecutionContext);
                Assert.assertEquals(CompiledQuery.INSERT, cq.getType());
                InsertOperation insertOperation = cq.getInsertOperation();

                try (InsertMethod method = insertOperation.createMethod(sqlExecutionContext)) {
                    method.execute();
                    method.commit();
                }

                BindVariableService bindVariableService = new BindVariableServiceImpl(configuration);
                bindVariableService.setDouble("bal", 56.4);

                try (SqlExecutionContext sqlExecutionContext = TestUtils.createSqlExecutionCtx(engine, bindVariableService); InsertMethod method = insertOperation.createMethod(sqlExecutionContext)) {
                    method.execute();
                    method.commit();
                }
            }

            assertReaderCheckWal("cust_id\tccy\tbalance\n" + "1\tGBP\t150.4\n" + "1\tGBP\t56.4\n", "balances");
        });
    }

    @Test
    public void testInsertContextSwitch_varchar() throws Exception {
        assertMemoryLeak(() -> {
            execute("create table balances(cust_id int, ccy symbol, balance double)");
            sqlExecutionContext.getBindVariableService().setDouble("bal", 150.4);
            try (SqlCompiler compiler = engine.getSqlCompiler()) {
                CompiledQuery cq = compiler.compile("insert into balances values (1, 'GBP'::varchar, :bal)", sqlExecutionContext);
                Assert.assertEquals(CompiledQuery.INSERT, cq.getType());
                InsertOperation insertOperation = cq.getInsertOperation();

                try (InsertMethod method = insertOperation.createMethod(sqlExecutionContext)) {
                    method.execute();
                    method.commit();
                }

                BindVariableService bindVariableService = new BindVariableServiceImpl(configuration);
                bindVariableService.setDouble("bal", 56.4);

                try (SqlExecutionContext sqlExecutionContext = TestUtils.createSqlExecutionCtx(engine, bindVariableService); InsertMethod method = insertOperation.createMethod(sqlExecutionContext)) {
                    method.execute();
                    method.commit();
                }
            }

            assertReaderCheckWal("cust_id\tccy\tbalance\n" + "1\tGBP\t150.4\n" + "1\tGBP\t56.4\n", "balances");
        });
    }

    @Test
    public void testInsertEmptyStringSelectEmptyStringColumnIndexed() throws Exception {
        assertMemoryLeak(() -> {
            execute("create table tab (id int, val symbol index)");
            execute("insert into tab values (1, '')");
            assertSql("id\n1\n", "select id from tab where val = ''");
        });
    }

    @Test
    public void testInsertEmptyStringSelectNullStringColumnIndexed() throws Exception {
        assertMemoryLeak(() -> {
            execute("create table tab (id int, val symbol index)");
            execute("insert into tab values (1, '')");
            assertSql("id\n", "select id from tab where val = null");
        });
    }

    @Test
    public void testInsertEmptyVarcharSelectEmptyVarcharColumnIndexed() throws Exception {
        assertMemoryLeak(() -> {
            execute("create table tab (id int, val symbol index)");
            execute("insert into tab values (1, ''::varchar)");
            assertSql("id\n1\n", "select id from tab where val = ''");
        });
    }

    @Test
    public void testInsertEmptyVarcharSelectNullVarcharColumnIndexed() throws Exception {
        assertMemoryLeak(() -> {
            execute("create table tab (id int, val symbol index)");
            execute("insert into tab values (1, ''::varchar)");
            assertSql("id\n", "select id from tab where val = null");
        });
    }

    @Test
    public void testInsertExecutionAfterStructureChange() throws Exception {
        assertMemoryLeak(() -> {
            execute("create table balances(cust_id int, ccy symbol, balance double)");
            try (SqlCompiler compiler = engine.getSqlCompiler()) {
                CompiledQuery cq = compiler.compile("insert into balances values (1, 'GBP', 356.12)", sqlExecutionContext);
                Assert.assertEquals(CompiledQuery.INSERT, cq.getType());
                InsertOperation insertOperation = cq.getInsertOperation();

                execute("alter table balances drop column ccy", sqlExecutionContext);

                insertOperation.createMethod(sqlExecutionContext);
                Assert.fail();
            } catch (TableReferenceOutOfDateException ignored) {
            }
        });
    }

    @Test
    public void testInsertExplicitTimestampPos1() throws Exception {
        assertMemoryLeak(() -> {
            execute("CREATE TABLE TS (timestamp TIMESTAMP, field STRING, value DOUBLE) TIMESTAMP(timestamp)");
            execute("INSERT INTO TS(field, value, timestamp) values('X',123.33, to_timestamp('2019-12-04T13:20:49', 'yyyy-MM-ddTHH:mm:ss'))");
            String expected = "timestamp\tfield\tvalue\n" + "2019-12-04T13:20:49.000000Z\tX\t123.33\n";

            assertReaderCheckWal(expected, "TS");
        });
    }

    @Test
    public void testInsertExplicitTimestampPos1_varchar() throws Exception {
        assertMemoryLeak(() -> {
            execute("CREATE TABLE TS (timestamp TIMESTAMP, field STRING, value DOUBLE) TIMESTAMP(timestamp)");
            execute("INSERT INTO TS(field, value, timestamp) values('X',123.33, to_timestamp('2019-12-04T13:20:49'::varchar, 'yyyy-MM-ddTHH:mm:ss'))");
            String expected = "timestamp\tfield\tvalue\n" + "2019-12-04T13:20:49.000000Z\tX\t123.33\n";

            assertReaderCheckWal(expected, "TS");
        });
    }

    @Test
    public void testInsertISODateStringToDesignatedTimestampColumn() throws Exception {
        final String expected = "seq\tts\n" + "1\t2021-01-03T00:00:00.000000Z\n";

        assertInsertTimestamp(expected, "insert into tab values (1, '2021-01-03')", null, true);
    }

    @Test
    public void testInsertISODateVarcharToDesignatedTimestampColumn() throws Exception {
        final String expected = "seq\tts\n" + "1\t2021-01-03T00:00:00.000000Z\n";

        assertInsertTimestamp(expected, "insert into tab values (1, '2021-01-03'::varchar)", null, true);
    }

    @Test
    public void testInsertISOMicroStringTimestampColumn() throws Exception {
        final String expected = "seq\tts\n" + "1\t2021-01-03T00:00:00.000000Z\n";

        assertInsertTimestamp(expected, "insert into tab values (1, '2021-01-03T00:00:00.000000Z')", null, true);
    }

    @Test
    public void testInsertISOMicroStringTimestampColumnNoTimezone() throws Exception {
        final String expected = "seq\tts\n" + "1\t2021-01-03T00:00:00.000000Z\n";

        assertInsertTimestamp(expected, "insert into tab values (1, '2021-01-03T00:00:00.000000')", null, true);
    }

    @Test
    public void testInsertISOMicroVarcharTimestampColumn() throws Exception {
        final String expected = "seq\tts\n" + "1\t2021-01-03T00:00:00.000000Z\n";

        assertInsertTimestamp(expected, "insert into tab values (1, '2021-01-03T00:00:00.000000Z'::varchar)", null, true);
    }

    @Test
    public void testInsertISOMicroVarcharTimestampColumnNoTimezone() throws Exception {
        final String expected = "seq\tts\n" + "1\t2021-01-03T00:00:00.000000Z\n";

        assertInsertTimestamp(expected, "insert into tab values (1, '2021-01-03T00:00:00.000000'::varchar)", null, true);
    }

    @Test
    public void testInsertISOMilliWithTzDateStringTimestampColumn() throws Exception {
        final String expected = "seq\tts\n" + "1\t2021-01-02T23:00:00.000000Z\n";

        assertInsertTimestamp(expected, "insert into tab values (1, '2021-01-03T00:00:00+01')", null, true);
    }

    @Test
    public void testInsertISOMilliWithTzDateStringTimestampColumn2() throws Exception {
        final String expected = "seq\tts\n" + "1\t2021-01-03T03:30:00.000000Z\n";

        assertInsertTimestamp(expected, "insert into tab values (1, '2021-01-03T02:00:00-01:30')", null, true);
    }

    @Test
    public void testInsertISOMilliWithTzDateStringTimestampColumnFails() throws Exception {
        assertInsertTimestamp("inconvertible value: `2021-01-03T02:00:00-:30` [STRING -> TIMESTAMP]", "insert into tab values (1, '2021-01-03T02:00:00-:30')", ImplicitCastException.class, true);
    }

    @Test
    public void testInsertISOMilliWithTzDateVarcharTimestampColumn() throws Exception {
        final String expected = "seq\tts\n" + "1\t2021-01-02T23:00:00.000000Z\n";

        assertInsertTimestamp(expected, "insert into tab values (1, '2021-01-03T00:00:00+01'::varchar)", null, true);
    }

    @Test
    public void testInsertISOMilliWithTzDateVarcharTimestampColumn2() throws Exception {
        final String expected = "seq\tts\n" + "1\t2021-01-03T03:30:00.000000Z\n";

        assertInsertTimestamp(expected, "insert into tab values (1, '2021-01-03T02:00:00-01:30'::varchar)", null, true);
    }

    @Test
    public void testInsertISOMilliWithTzDateVarcharTimestampColumnFails() throws Exception {
        assertInsertTimestamp("inconvertible value: `2021-01-03T02:00:00-:30` [VARCHAR -> TIMESTAMP]", "insert into tab values (1, '2021-01-03T02:00:00-:30'::varchar)", ImplicitCastException.class, true);
    }

    @Test
    public void testInsertISOSecondsDateStringTimestampColumn() throws Exception {
        final String expected = "seq\tts\n" + "1\t2021-01-03T00:00:00.000000Z\n";

        assertInsertTimestamp(expected, "insert into tab values (1, '2021-01-03T00:00:00Z')", null, true);
    }

    @Test
    public void testInsertISOSecondsDateVarcharTimestampColumn() throws Exception {
        final String expected = "seq\tts\n" + "1\t2021-01-03T00:00:00.000000Z\n";

        assertInsertTimestamp(expected, "insert into tab values (1, '2021-01-03T00:00:00Z'::varchar)", null, true);
    }

    @Test
    public void testInsertImplicitTimestampPos1() throws Exception {
        assertMemoryLeak(() -> {
            execute("CREATE TABLE TS (timestamp TIMESTAMP, field STRING, value DOUBLE) TIMESTAMP(timestamp)");
            execute("INSERT INTO TS values(to_timestamp('2019-12-04T13:20:49', 'yyyy-MM-ddTHH:mm:ss'),'X',123.33d)");
            String expected = "timestamp\tfield\tvalue\n" + "2019-12-04T13:20:49.000000Z\tX\t123.33\n";

            assertReaderCheckWal(expected, "TS");
        });
    }

    @Test
    public void testInsertImplicitTimestampPos1_varchar() throws Exception {
        assertMemoryLeak(() -> {
            execute("CREATE TABLE TS (timestamp TIMESTAMP, field VARCHAR, value DOUBLE) TIMESTAMP(timestamp)");
            execute("INSERT INTO TS values(to_timestamp('2019-12-04T13:20:49'::varchar, 'yyyy-MM-ddTHH:mm:ss'),'X',123.33d)");
            String expected = "timestamp\tfield\tvalue\n" + "2019-12-04T13:20:49.000000Z\tX\t123.33\n";

            assertReaderCheckWal(expected, "TS");
        });
    }

    @Test
    public void testInsertIntoNonExistingTable() throws Exception {
        assertMemoryLeak(() -> {
            try {
                execute("insert into tab values (1)");
                Assert.fail();
            } catch (SqlException e) {
                TestUtils.assertContains(e.getFlyweightMessage(), "table does not exist [table=tab]");
                Assert.assertEquals(12, e.getPosition());
            }
        });
    }

    @Test
    public void testInsertInvalidColumn() throws Exception {
        assertMemoryLeak(() -> {
            execute("create table balances(cust_id int, ccy symbol, balance double)");
            try {
                assertExceptionNoLeakCheck("insert into balances(cust_id, ccy2, balance) values (1, 'GBP', 356.12)", sqlExecutionContext);
            } catch (SqlException e) {
                Assert.assertEquals(30, e.getPosition());
                TestUtils.assertContains(e.getFlyweightMessage(), "Invalid column");
            }
        });
    }

    @Test
    public void testInsertInvalidDateStringTimestampColumn() throws Exception {
        assertInsertTimestamp("inconvertible value: `2021-23-03T00:00:00Z` [STRING -> TIMESTAMP]", "insert into tab values (1, '2021-23-03T00:00:00Z')", ImplicitCastException.class, true);
    }

    @Test
    public void testInsertInvalidDateVarcharTimestampColumn() throws Exception {
        assertInsertTimestamp("inconvertible value: `2021-23-03T00:00:00Z` [VARCHAR -> TIMESTAMP]", "insert into tab values (1, '2021-23-03T00:00:00Z'::varchar)", ImplicitCastException.class, true);
    }

    @Test
    public void testInsertMultipleRows() throws Exception {
        assertMemoryLeak(() -> {
            execute("create table trades (ts timestamp, sym symbol) timestamp(ts);");
            execute("insert into trades VALUES (1262599200000000, 'USDJPY'), (3262599300000000, 'USDFJD');");

            String expected = "ts\tsym\n" + "2010-01-04T10:00:00.000000Z\tUSDJPY\n" + "2073-05-21T13:35:00.000000Z\tUSDFJD\n";

            assertReaderCheckWal(expected, "trades");
        });
    }

    @Test
    public void testInsertMultipleRowsBindVariables() throws Exception {
        assertMemoryLeak(() -> {
            execute("create table trades (ts timestamp, sym symbol) timestamp(ts);");
            try (SqlCompiler compiler = engine.getSqlCompiler()) {
                final String sql = "insert into trades VALUES (1262599200000000, $1), (3262599300000000, $2);";
                final CompiledQuery cq = compiler.compile(sql, sqlExecutionContext);
                Assert.assertEquals(CompiledQuery.INSERT, cq.getType());
                InsertOperation insert = cq.getInsertOperation();
                try (InsertMethod method = insert.createMethod(sqlExecutionContext)) {
                    bindVariableService.setStr(0, "USDJPY");
                    bindVariableService.setStr(1, "USDFJD");
                    method.execute();
                    method.commit();
                }
            }
            String expected = "ts\tsym\n" + "2010-01-04T10:00:00.000000Z\tUSDJPY\n" + "2073-05-21T13:35:00.000000Z\tUSDFJD\n";
            assertReaderCheckWal(expected, "trades");
        });
    }

    @Test
    public void testInsertMultipleRowsExtraParentheses() throws Exception {
        assertMemoryLeak(() -> {
            execute("create table trades (i INT, sym symbol)");
            execute("insert into trades VALUES ((1), 'USD'), ((2), (('FJD')));");

            String expected = "i\tsym\n" + "1\tUSD\n" + "2\tFJD\n";

            assertReaderCheckWal(expected, "trades");
        });
    }

    @Test
    public void testInsertMultipleRowsFailInvalidSyntax() throws Exception {
        assertMemoryLeak(() -> {
            execute("create table trades (i int, sym symbol)");

            // No comma delimiter between rows
            assertException("insert into trades VALUES (1, 'USDJPY')(2, 'USDFJD');", 39, "',' expected");

            // Empty row
            assertException("insert into trades VALUES (1, 'USDJPY'), ();", 42, "Expression expected");

            // Empty row with comma delimiter inside
            assertException("insert into trades VALUES (1, 'USDJPY'), (2, 'USDFJD'), (,);", 57, "Expression expected");

            // Empty row column
            assertException("insert into trades VALUES (1, 'USDJPY'), (2, 'USDFJD'), (3,);", 59, "Expression expected");

            // Multi row insert can't end in comma token
            assertException("insert into trades VALUES (1, 'USDJPY'), (2, 'USDFJD'),;", 55, "'(' expected");
        });
    }

    @Test
    public void testInsertMultipleRowsFailRowWrongColumnCount() throws Exception {
        assertMemoryLeak(() -> {
            execute("create table trades (i int, sym symbol)");
            assertException("insert into trades VALUES (1, 'USDJPY'), ('USDFJD');", 50, "row value count does not match column count [expected=2, actual=1, tuple=2]");
        });
    }

    @Test
    public void testInsertMultipleRowsFailTypeConversion() throws Exception {
        assertMemoryLeak(() -> {
            execute("create table trades (sym symbol)");
            assertException("insert into trades VALUES ('USDJPY'), (1), ('USDFJD');", 39, "inconvertible types: INT -> SYMBOL [from=1, to=sym]");
        });
    }

    @Test
    public void testInsertMultipleRowsMissingBindVariables() throws Exception {
        assertMemoryLeak(() -> {
            execute("create table t (ts timestamp, i int) timestamp(ts);");
            try (SqlCompiler compiler = engine.getSqlCompiler()) {
                final String sql = "insert into t VALUES (1262599200000000, $1), (3262599300000000, $2);";
                final CompiledQuery cq = compiler.compile(sql, sqlExecutionContext);
                Assert.assertEquals(CompiledQuery.INSERT, cq.getType());
                InsertOperation insert = cq.getInsertOperation();
                try (InsertMethod method = insert.createMethod(sqlExecutionContext)) {
                    bindVariableService.setInt(0, 1);
                    method.execute();
                    method.commit();
                }
            }
            String expected = "ts\ti\n" + "2010-01-04T10:00:00.000000Z\t1\n" + "2073-05-21T13:35:00.000000Z\tnull\n";
            assertReaderCheckWal(expected, "t");
        });
    }

    @Test
    public void testInsertMultipleRowsOutOfOrder() throws Exception {
        assertMemoryLeak(() -> {
            execute("create table trades (ts timestamp) timestamp(ts);");
            try {
                execute("insert into trades VALUES (1), (3), (2);");
            } catch (CairoException e) {
                TestUtils.assertContains(e.getFlyweightMessage(), "cannot insert rows out of order to non-partitioned table.");
            }
        });
    }

    @Test
    public void testInsertNoSelfReference() throws Exception {
        assertMemoryLeak(() -> {
            execute("CREATE TABLE trades_aapl (ts TIMESTAMP, px INT, qty int, side STRING) TIMESTAMP(ts)");
            assertException("insert into trades_aapl (ts) values (ts)", 37, "Invalid column");
        });
    }

    @Test
    public void testInsertNoTimestamp() throws Exception {
        assertMemoryLeak(() -> {
            execute("create table balances(cust_id int, ccy symbol, balance double)");
            execute("insert into balances values (1, 'USD', 356.12)");
            String expected = "cust_id\tccy\tbalance\n" + "1\tUSD\t356.12\n";

            assertReaderCheckWal(expected, "balances");
        });
    }

    @Test
    public void testInsertNotEnoughFields() throws Exception {
        assertMemoryLeak(() -> {
            execute("create table balances(cust_id int, ccy symbol, balance double)");
            assertException("insert into balances values (1, 'USD')", 37, "row value count does not match column count [expected=3, actual=2, tuple=1]");
        });
    }

    @Test
    public void testInsertNullStringSelectEmptyStringColumnIndexed() throws Exception {
        assertMemoryLeak(() -> {
            execute("create table tab (id int, val symbol index)");
            execute("insert into tab values (1, NULL)");
            assertSql("id\n", "select id from tab where val = ''");
        });
    }

    @Test
    public void testInsertNullStringSelectNullStringColumnIndexed() throws Exception {
        assertMemoryLeak(() -> {
            execute("create table tab (id int, val symbol index)");
            execute("insert into tab values (1, null)");
            assertSql("id\n1\n", "select id from tab where val = null");
        });
    }

    @Test
    public void testInsertNullVarcharSelectEmptyVarcharColumnIndexed() throws Exception {
        assertMemoryLeak(() -> {
            execute("create table tab (id int, val symbol index)");
            execute("insert into tab values (1, NULL::varchar)");
            assertSql("id\n", "select id from tab where val = ''");
        });
    }

    @Test
    public void testInsertNullVarcharSelectNullVarcharColumnIndexed() throws Exception {
        assertMemoryLeak(() -> {
            execute("create table tab (id int, val symbol index)");
            execute("insert into tab values (1, null::varchar)");
            assertSql("id\n1\n", "select id from tab where val = null");
        });
    }

    @Test
    public void testInsertSelectTwoWheres() throws Exception {
        assertMemoryLeak(() -> {
            execute("create table result (r long)");

            assertExceptionNoLeakCheck(
                    "insert into result select * from long_sequence(1) where true where false;",
                    61,
                    "unexpected token [where]"
            );
        });
    }

    @Test
    public void testInsertSingleAndMultipleCharacterSymbols() throws Exception {
        final String expected = "sym\tid\tts\n" + "A\t315515118\t1970-01-03T00:00:00.000000Z\n" + "BB\t-727724771\t1970-01-03T00:06:00.000000Z\n" + "BB\t-948263339\t1970-01-03T00:12:00.000000Z\n" + "CC\t592859671\t1970-01-03T00:18:00.000000Z\n" + "CC\t-847531048\t1970-01-03T00:24:00.000000Z\n" + "A\t-2041844972\t1970-01-03T00:30:00.000000Z\n" + "CC\t-1575378703\t1970-01-03T00:36:00.000000Z\n" + "BB\t1545253512\t1970-01-03T00:42:00.000000Z\n" + "A\t1573662097\t1970-01-03T00:48:00.000000Z\n" + "BB\t339631474\t1970-01-03T00:54:00.000000Z\n";

        assertQuery("sym\tid\tts\n", "x", "create table x (\n" + "    sym symbol index,\n" + "    id int,\n" + "    ts timestamp\n" + ") timestamp(ts) partition by DAY", "ts", "insert into x select * from (select rnd_symbol('A', 'BB', 'CC', 'DDD') sym, \n" + "        rnd_int() id, \n" + "        timestamp_sequence(172800000000, 360000000) ts \n" + "    from long_sequence(10)) timestamp (ts)", expected, true, true, false);
    }

    @Test
    public void testInsertSingleCharacterSymbol() throws Exception {
        assertMemoryLeak(() -> {
            execute("create table ww (id int, sym symbol)");
            execute("insert into ww VALUES ( 2, 'A')");
            String expected = "id\tsym\n" + "2\tA\n";

            assertReaderCheckWal(expected, "ww");
        });
    }

    @Test
    public void testInsertSymbolIntoVarcharCol() throws Exception {
        assertMemoryLeak(() -> {
            execute("create table src (ts timestamp, sym symbol) timestamp(ts) partition by day;");
            execute("insert into src values (0, 'foo');");
            execute("insert into src values (20000, null);");
            execute("insert into src values (30000, 'bar');");

            execute("create table dest (ts timestamp, vch varchar) timestamp(ts) partition by day;");
            drainWalQueue();

            execute("insert into dest select ts, sym from src;");

            String expected = "ts\tvch\n" + "1970-01-01T00:00:00.000000Z\tfoo\n" + "1970-01-01T00:00:00.020000Z\t\n" + "1970-01-01T00:00:00.030000Z\tbar\n";
            assertQueryCheckWal(expected);

            // check symbol null was inserted as a null varch and not as an empty varchar
            assertQuery("ts\tvch\n" + "1970-01-01T00:00:00.020000Z\t\n", "select * from dest where vch is null", "ts", true, false);
        });
    }

    @Test
    public void testInsertSymbolNonPartitioned() throws Exception {
        assertMemoryLeak(() -> {
            execute("create table symbols (sym symbol, isNewSymbol BOOLEAN)");
            execute("insert into symbols (sym, isNewSymbol) VALUES ('USDJPY', false);");
            execute("insert into symbols (sym, isNewSymbol) VALUES ('USDFJD', true);");

            String expected = "sym\tisNewSymbol\n" + "USDJPY\tfalse\n" + "USDFJD\ttrue\n";

            assertReaderCheckWal(expected, "symbols");
        });
    }

    @Test
    public void testInsertSymbolNonPartitioned_varchar() throws Exception {
        assertMemoryLeak(() -> {
            execute("create table symbols (sym symbol, isNewSymbol BOOLEAN)");
            execute("insert into symbols (sym, isNewSymbol) VALUES ('USDJPY'::varchar, false);");
            execute("insert into symbols (sym, isNewSymbol) VALUES ('USDFJD'::varchar, true);");

            String expected = "sym\tisNewSymbol\n" + "USDJPY\tfalse\n" + "USDFJD\ttrue\n";

            assertReaderCheckWal(expected, "symbols");
        });
    }

    @Test
    public void testInsertSymbolPartitioned() throws Exception {
        assertMemoryLeak(() -> {
            execute("create table trades (ts timestamp, sym symbol, bid double, ask double) timestamp(ts) partition by DAY;");
            execute("insert into trades VALUES ( 1262599200000000, 'USDJPY', 1, 2);");
            execute("insert into trades VALUES ( 1262599300000000, 'USDFJD', 2, 4);");

            String expected = "ts\tsym\tbid\task\n" + "2010-01-04T10:00:00.000000Z\tUSDJPY\t1.0\t2.0\n" + "2010-01-04T10:01:40.000000Z\tUSDFJD\t2.0\t4.0\n";

            assertReaderCheckWal(expected, "trades");
        });
    }

    @Test
    public void testInsertSymbolPartitionedAfterTruncate() throws Exception {
        assertMemoryLeak(() -> {
            execute("create table trades (ts timestamp, sym symbol, bid double, ask double) timestamp(ts) partition by DAY;");
            execute("insert into trades VALUES ( 1262599200000000, 'USDJPY', 1, 2);");

            String expected1 = "ts\tsym\tbid\task\n" + "2010-01-04T10:00:00.000000Z\tUSDJPY\t1.0\t2.0\n";

            assertReaderCheckWal(expected1, "trades");

            try (TableWriter w = getWriter("trades")) {
                w.truncate();
            }

            execute("insert into trades VALUES ( 3262599300000000, 'USDFJD', 2, 4);");

            String expected2 = "ts\tsym\tbid\task\n" + "2073-05-21T13:35:00.000000Z\tUSDFJD\t2.0\t4.0\n";

            assertReaderCheckWal(expected2, "trades");
        });
    }

    @Test
    public void testInsertSymbolPartitionedAfterTruncate_varchar() throws Exception {
        assertMemoryLeak(() -> {
            execute("create table trades (ts timestamp, sym symbol, bid double, ask double) timestamp(ts) partition by DAY;");
            execute("insert into trades VALUES ( 1262599200000000, 'USDJPY'::varchar, 1, 2);");

            String expected1 = "ts\tsym\tbid\task\n" + "2010-01-04T10:00:00.000000Z\tUSDJPY\t1.0\t2.0\n";

            assertReaderCheckWal(expected1, "trades");

            try (TableWriter w = getWriter("trades")) {
                w.truncate();
            }

            execute("insert into trades VALUES ( 3262599300000000, 'USDFJD'::varchar, 2, 4);");

            String expected2 = "ts\tsym\tbid\task\n" + "2073-05-21T13:35:00.000000Z\tUSDFJD\t2.0\t4.0\n";

            assertReaderCheckWal(expected2, "trades");
        });
    }

    @Test
    public void testInsertSymbolPartitionedFarApart() throws Exception {
        assertMemoryLeak(() -> {
            execute("create table trades (ts timestamp, sym symbol, bid double, ask double) timestamp(ts) partition by DAY;");
            execute("insert into trades VALUES ( 1262599200000000, 'USDJPY', 1, 2);");
            execute("insert into trades VALUES ( 3262599300000000, 'USDFJD', 2, 4);");

            String expected = "ts\tsym\tbid\task\n" + "2010-01-04T10:00:00.000000Z\tUSDJPY\t1.0\t2.0\n" + "2073-05-21T13:35:00.000000Z\tUSDFJD\t2.0\t4.0\n";

            assertReaderCheckWal(expected, "trades");
        });
    }

    @Test
    public void testInsertSymbolPartitionedFarApart_varchar() throws Exception {
        assertMemoryLeak(() -> {
            execute("create table trades (ts timestamp, sym symbol, bid double, ask double) timestamp(ts) partition by DAY;");
            execute("insert into trades VALUES ( 1262599200000000, 'USDJPY'::varchar, 1, 2);");
            execute("insert into trades VALUES ( 3262599300000000, 'USDFJD'::varchar, 2, 4);");

            String expected = "ts\tsym\tbid\task\n" + "2010-01-04T10:00:00.000000Z\tUSDJPY\t1.0\t2.0\n" + "2073-05-21T13:35:00.000000Z\tUSDFJD\t2.0\t4.0\n";

            assertReaderCheckWal(expected, "trades");
        });
    }

    @Test
    public void testInsertSymbolPartitioned_varchar() throws Exception {
        assertMemoryLeak(() -> {
            execute("create table trades (ts timestamp, sym symbol, bid double, ask double) timestamp(ts) partition by DAY;");
            execute("insert into trades VALUES ( 1262599200000000, 'USDJPY'::varchar, 1, 2);");
            execute("insert into trades VALUES ( 1262599300000000, 'USDFJD'::varchar, 2, 4);");

            String expected = "ts\tsym\tbid\task\n" + "2010-01-04T10:00:00.000000Z\tUSDJPY\t1.0\t2.0\n" + "2010-01-04T10:01:40.000000Z\tUSDFJD\t2.0\t4.0\n";

            assertReaderCheckWal(expected, "trades");
        });
    }

    @Test
    public void testInsertTimestampWithTimeZone() throws Exception {
        assertMemoryLeak(() -> {
            execute("create table t (timestamp timestamp) timestamp(timestamp);");
            execute("insert into t values (timestamp with time zone '2020-12-31 15:15:51.663+00:00')");

            String expected1 = "timestamp\n" + "2020-12-31T15:15:51.663000Z\n";

            assertReaderCheckWal(expected1, "t");

            execute("insert into t values (cast('2021-12-31 15:15:51.663+00:00' as timestamp with time zone))");

            String expected2 = expected1 + "2021-12-31T15:15:51.663000Z\n";

            assertReaderCheckWal(expected2, "t");

            assertException("insert into t values  (timestamp with time zone)", 47, "String literal expected after 'timestamp with time zone'");
        });
    }

    @Test
    public void testInsertTimestampWithTimeZone_varchar() throws Exception {
        assertMemoryLeak(() -> {
            execute("create table t (timestamp timestamp) timestamp(timestamp);");

            // We cannot cast '2020-12-31 15:15:51.663+00:00'::varchar,
            // because it will act as (timestamp with time zone '2020-12-31 15:15:51.663+00:00')::varchar
            // This creates a varchar constant whose value is the string representation of the timestamp in microseconds
            // since the epoch. And such string constants cannot be inserted as timestamps. Only actual string/varchar timestamps
            // can be inserted into a timestamp column.
            // If you cast '2020-12-31 15:15:51.663+00:00'::string then it fails too.
            // thus Varchar behaves the same as String in this case.
            execute("insert into t values (timestamp with time zone '2020-12-31 15:15:51.663+00:00')");

            String expected1 = "timestamp\n" + "2020-12-31T15:15:51.663000Z\n";

            assertReaderCheckWal(expected1, "t");

            execute("insert into t values (cast('2021-12-31 15:15:51.663+00:00'::varchar as timestamp with time zone))");

            String expected2 = expected1 + "2021-12-31T15:15:51.663000Z\n";

            assertReaderCheckWal(expected2, "t");

            assertException("insert into t values  (timestamp with time zone)", 47, "String literal expected after 'timestamp with time zone'");
        });
    }

    @Test
    public void testInsertUUIDIntoVarcharCol() throws Exception {
        assertMemoryLeak(() -> {
            execute("create table src (ts timestamp, u uuid) timestamp(ts) partition by day;");
            execute("insert into src values (0, '11111111-1111-1111-1111-111111111111');");
            execute("insert into src values (20000, null);");
            execute("insert into src values (30000, 'a0eebc99-9c0b-4ef8-bb6d-6bb9bd380a11');");

            execute("create table dest (ts timestamp, vch varchar) timestamp(ts) partition by day;");
            drainWalQueue();

            execute("insert into dest select ts, u from src;");

            String expected = "ts\tvch\n" + "1970-01-01T00:00:00.000000Z\t11111111-1111-1111-1111-111111111111\n" + "1970-01-01T00:00:00.020000Z\t\n" + "1970-01-01T00:00:00.030000Z\ta0eebc99-9c0b-4ef8-bb6d-6bb9bd380a11\n";
            assertQueryCheckWal(expected);

            // check symbol null was inserted as a null varch and not as an empty varchar
            assertQuery("ts\tvch\n" + "1970-01-01T00:00:00.020000Z\t\n", "select * from dest where vch is null", "ts", true, false);
        });
    }

    @Test
    public void testInsertValueCannotReferenceTableColumn() throws Exception {
        assertMemoryLeak(() -> {
            execute("create table balances(cust_id int, ccy symbol, balance double)");
            assertException("insert into balances values (1, ccy, 356.12)", 32, "Invalid column: ccy");
        });
    }

    @Test
    public void testInsertValuesAsLambda() throws Exception {
        assertException("insert into names values(select rnd_str('Tom', 'Anna', 'John', 'Tim', 'Kim', 'Jim'), rnd_str('Smith', 'Mason', 'Johnson', 'Thompson') from long_sequence(8))", 25, "query is not allowed here");
    }

    @Test
    public void testInsertVarcharToDifferentTypeCol() throws Exception {
        assertMemoryLeak(() -> {
            execute("create table src (ts timestamp, vch varchar, vch2 varchar, vch3 varchar) timestamp(ts) partition by day;");
            execute("insert into src values (0, '1', '11111111-1111-1111-1111-111111111111', '2022-11-20T10:30:55.123Z');");
            execute("insert into src values (20000, null, null, null);");
            execute("insert into src values (30000, '2', 'a0eebc99-9c0b-4ef8-bb6d-6bb9bd380a11', '-900');");

            execute("create table dest (ts timestamp, s string, l long, sh short, i int, b byte, c char, f float, d double, u uuid, dt date, ts2 timestamp, sym symbol) timestamp(ts) partition by day;");
            drainWalQueue();

            execute("insert into dest select ts, vch, vch, vch, vch, vch, vch, vch, vch, vch2, vch3, vch3, vch from src;");

            String expected = "ts\ts\tl\tsh\ti\tb\tc\tf\td\tu\tdt\tts2\tsym\n" + "1970-01-01T00:00:00.000000Z\t1\t1\t1\t1\t1\t1\t1.0000\t1.0\t11111111-1111-1111-1111-111111111111\t2022-11-20T10:30:55.123Z\t2022-11-20T10:30:55.123000Z\t1\n" + "1970-01-01T00:00:00.020000Z\t\tnull\t0\tnull\t0\t\tnull\tnull\t\t\t\t\n" + "1970-01-01T00:00:00.030000Z\t2\t2\t2\t2\t2\t2\t2.0000\t2.0\ta0eebc99-9c0b-4ef8-bb6d-6bb9bd380a11\t1969-12-31T23:59:59.100Z\t1969-12-31T23:59:59.999100Z\t2\n";
            assertQueryCheckWal(expected);

            // check varchar null was inserted as a null string and not as an empty string
            assertQuery("ts\ts\tl\tsh\ti\tb\tc\tf\td\tu\tdt\tts2\tsym\n" + "1970-01-01T00:00:00.020000Z\t\tnull\t0\tnull\t0\t\tnull\tnull\t\t\t\t\n", "select * from dest where s is null", "ts", true, false);
        });
    }

    @Test
    public void testInsertWithLessColumnsThanExistingTable() throws Exception {
        assertMemoryLeak(() -> {
            execute("create table tab(seq long, ts timestamp) timestamp(ts);");
            assertException("insert into tab select x ac  from long_sequence(10)", 12, "select clause must provide timestamp column");
        });
    }

    @Test
    public void testInsertWithWrongDesignatedColumn() throws Exception {
        assertMemoryLeak(() -> {
            execute("create table tab(seq long, ts timestamp) timestamp(ts);");
            assertException("insert into tab select * from (select  timestamp_sequence(0, x) ts, x ac from long_sequence(10)) timestamp(ts)", 12, "designated timestamp of existing table");
        });
    }

    @Test
    public void testInsertWithoutDesignatedTimestamp() throws Exception {
        final String expected = "seq\tts\n" + "1\t1970-01-01T00:00:00.000000Z\n" + "2\t1970-01-01T00:00:00.000001Z\n" + "3\t1970-01-01T00:00:00.000003Z\n" + "4\t1970-01-01T00:00:00.000006Z\n" + "5\t1970-01-01T00:00:00.000010Z\n" + "6\t1970-01-01T00:00:00.000015Z\n" + "7\t1970-01-01T00:00:00.000021Z\n" + "8\t1970-01-01T00:00:00.000028Z\n" + "9\t1970-01-01T00:00:00.000036Z\n" + "10\t1970-01-01T00:00:00.000045Z\n";

        if (walEnabled) {
            drainWalQueue();
        }
        assertQuery("seq\tts\n", "tab", "create table tab(seq long, ts timestamp) timestamp(ts);", "ts", "insert into tab select x ac, timestamp_sequence(0, x) ts from long_sequence(10)", expected, true, true, false);
    }

    @Test
    public void testInsertWithoutDesignatedTimestampAndTypeDoesNotMatch() throws Exception {
        assertMemoryLeak(() -> {
            execute("create table tab(seq long, ts timestamp) timestamp(ts);");
            assertException("insert into tab select x ac, rnd_int() id from long_sequence(10)", 12, "expected timestamp column");
        });
    }

    @Test
    public void testInsertWrongTypeConstant() throws Exception {
        assertMemoryLeak(() -> {
            execute("create table test (a timestamp)", sqlExecutionContext);
            assertException("insert into test values ('foobar')", 0, "inconvertible value: `foobar` [STRING -> TIMESTAMP]");
            assertException("insert into test values ('foobar'::varchar)", 0, "inconvertible value: `foobar` [VARCHAR -> TIMESTAMP]");
        });
    }

    @Test
    public void testVarcharMixedAscii() throws Exception {
        assertMemoryLeak(() -> {
            execute("create table test (a varchar, b varchar, ts timestamp) timestamp(ts) partition by day");
            execute("insert into test values ('a', 'b', 0)");
            execute("insert into test values ('2HEz*Dq', 'cVԕΖVq', 0)");
            execute("insert into test values ('Ɨ\uDA83\uDD95\uD9ED\uDF4C눻D\uDBA8\uDFB6qٽUY⚂խ:', 'C>Wy;', 0)");
            execute("insert into test values ('6tuU}+8mV', null, 0)");
            execute("insert into test values ('te', '葈ﾫ!\uD8F3\uDD99Ҧ\uDB8D\uDFC8R\uD988\uDCEEOa*', 0)");
            execute("insert into test values ('+٘ˣ聉|凜-،W.ƣ', '1);86rU)', 0)");
            execute("insert into test values ('{[pG5d^fG>v [6', 'Ȕ\uDB75\uDF17ߚ`ŷ֪', 0)");

            drainWalQueue();

            assertSql(
                    "a\tb\tts\n" +
                            "a\tb\t1970-01-01T00:00:00.000000Z\n" +
                            "2HEz*Dq\tcVԕΖVq\t1970-01-01T00:00:00.000000Z\n" +
                            "Ɨ\uDA83\uDD95\uD9ED\uDF4C눻D\uDBA8\uDFB6qٽUY⚂խ:\tC>Wy;\t1970-01-01T00:00:00.000000Z\n" +
                            "6tuU}+8mV\t\t1970-01-01T00:00:00.000000Z\n" +
                            "te\t葈ﾫ!\uD8F3\uDD99Ҧ\uDB8D\uDFC8R\uD988\uDCEEOa*\t1970-01-01T00:00:00.000000Z\n" +
                            "+٘ˣ聉|凜-،W.ƣ\t1);86rU)\t1970-01-01T00:00:00.000000Z\n" +
                            "{[pG5d^fG>v [6\tȔ\uDB75\uDF17ߚ`ŷ֪\t1970-01-01T00:00:00.000000Z\n",
                    "test"
            );

            execute("create table y as (select * from test) timestamp(ts) partition by day");

            drainWalQueue();

            assertSql(
                    "a\tb\tts\n" +
                            "a\tb\t1970-01-01T00:00:00.000000Z\n" +
                            "2HEz*Dq\tcVԕΖVq\t1970-01-01T00:00:00.000000Z\n" +
                            "Ɨ\uDA83\uDD95\uD9ED\uDF4C눻D\uDBA8\uDFB6qٽUY⚂խ:\tC>Wy;\t1970-01-01T00:00:00.000000Z\n" +
                            "6tuU}+8mV\t\t1970-01-01T00:00:00.000000Z\n" +
                            "te\t葈ﾫ!\uD8F3\uDD99Ҧ\uDB8D\uDFC8R\uD988\uDCEEOa*\t1970-01-01T00:00:00.000000Z\n" +
                            "+٘ˣ聉|凜-،W.ƣ\t1);86rU)\t1970-01-01T00:00:00.000000Z\n" +
                            "{[pG5d^fG>v [6\tȔ\uDB75\uDF17ߚ`ŷ֪\t1970-01-01T00:00:00.000000Z\n",
                    "y"
            );

            // sort rows without using rowid
            assertSql(
                    "a\tb\tts\n" +
                            "+٘ˣ聉|凜-،W.ƣ\t1);86rU)\t1970-01-01T00:00:00.000000Z\n" +
                            "2HEz*Dq\tcVԕΖVq\t1970-01-01T00:00:00.000000Z\n" +
                            "6tuU}+8mV\t\t1970-01-01T00:00:00.000000Z\n" +
                            "a\tb\t1970-01-01T00:00:00.000000Z\n" +
                            "te\t葈ﾫ!\uD8F3\uDD99Ҧ\uDB8D\uDFC8R\uD988\uDCEEOa*\t1970-01-01T00:00:00.000000Z\n" +
                            "{[pG5d^fG>v [6\tȔ\uDB75\uDF17ߚ`ŷ֪\t1970-01-01T00:00:00.000000Z\n" +
                            "Ɨ\uDA83\uDD95\uD9ED\uDF4C눻D\uDBA8\uDFB6qٽUY⚂խ:\tC>Wy;\t1970-01-01T00:00:00.000000Z\n",
                    "'*!*y' order by a, b"
            );
        });
    }

    private void assertInsertTimestamp(String expected, String ddl2, Class<?> exceptionType, boolean commitInsert) throws Exception {
        assertMemoryLeak(() -> {
            if (commitInsert) {
                execute("create table tab(seq long, ts timestamp) timestamp(ts)");
                try {
                    execute(ddl2);
                    if (exceptionType != null) {
                        Assert.fail("SqlException expected");
                    }
                    assertSql(expected, "tab");
                } catch (Throwable e) {
                    if (exceptionType == null) {
                        throw e;
                    }
                    Assert.assertSame(exceptionType, e.getClass());
                    TestUtils.assertContains(e.getMessage(), expected);
                }
            } else {
                execute("create table tab(seq long, ts timestamp) timestamp(ts)");
                try {
                    execute(ddl2);
                    if (exceptionType != null) {
                        Assert.fail("SqlException expected");
                    }
                    assertSql(expected, "tab");
                } catch (Throwable e) {
                    if (exceptionType == null) throw e;
                    Assert.assertSame(exceptionType, e.getClass());
                    TestUtils.assertContains(e.getMessage(), expected);
                }
            }

            execute("drop table tab");

            if (commitInsert) {
                execute("create table tab(seq long, ts timestamp)");
                try {
                    execute(ddl2);
                    if (exceptionType != null) {
                        Assert.fail("SqlException expected");
                    }
                    assertSql(expected, "tab");
                } catch (Throwable e) {
                    if (exceptionType == null) throw e;
                    Assert.assertSame(exceptionType, e.getClass());
                    TestUtils.assertContains(e.getMessage(), expected);
                }
            } else {
                execute("create table tab(seq long, ts timestamp)");
                try {
                    execute(ddl2, sqlExecutionContext);
                    if (exceptionType != null) {
                        Assert.fail("SqlException expected");
                    }
                    assertSql(expected, "tab");
                } catch (Throwable e) {
                    e.printStackTrace(System.out);
                    if (exceptionType == null) throw e;
                    Assert.assertSame(exceptionType, e.getClass());
                    TestUtils.assertContains(e.getMessage(), expected);
                }
            }
        });
    }

    private void assertQueryCheckWal(String expected) throws Exception {
        if (walEnabled) {
            drainWalQueue();
        }

        assertQueryNoLeakCheck(expected, "dest", "ts", true, true);
    }

    private void testBindVariableInsert(int partitionBy, TimestampFunction timestampFunction, boolean initBindVariables, boolean columnSet) throws Exception {
        assertMemoryLeak(() -> {
            CreateTableTestUtils.createAllTableWithNewTypes(engine, partitionBy);
            // this is BLOB
            byte[] blob = new byte[500];
            TestBinarySequence bs = new TestBinarySequence();
            bs.of(blob);
            Rnd rnd = new Rnd();

            if (initBindVariables) {
                // this is type declaration to have query compile correctly
                bindVariableService.setInt(0, 0);
                bindVariableService.setShort(1, (short) 10);
                bindVariableService.setByte(2, (byte) 91);
                bindVariableService.setDouble(3, 9.2);
                bindVariableService.setFloat(4, 5.6f);
                bindVariableService.setLong(5, 99901);
                bindVariableService.setStr(6, "hello kitty");
                bindVariableService.setStr(7, "sym?");
                bindVariableService.setBoolean(8, true);
                bindVariableService.setBin(9, bs);
                bindVariableService.setDate(10, 1234L);
                bindVariableService.setLong256(11, 1, 2, 3, 4);
                bindVariableService.setChar(12, 'A');
                bindVariableService.setStr(13, "a07934b2-a15d-48e0-9509-88dbaca49734");
                bindVariableService.setStr(14, "192.0.0.1");
                bindVariableService.setStr(15, "foo bar");
                bindVariableService.setTimestamp(16, timestampFunction.getTimestamp());
            }

            final String sql;
            if (columnSet) {
                sql = "insert into all2 (" + "int, " + "short, " + "byte, " + "double, " + "float, " + "long, " + "str, " + "sym, " + "bool, " + "bin, " + "date, " + "long256, " + "chr, " + "uuid, " + "ipv4, " + "varchar, " + "timestamp" + ") values (" + "$1, " + "$2, " + "$3, " + "$4, " + "$5, " + "$6, " + "$7, " + "$8, " + "$9, " + "$10, " + "$11, " + "$12, " + "$13, " + "$14, " + "$15, " + "$16, " + "$17)";
            } else {
                sql = "insert into all2 values (" + "$1, " + "$2, " + "$3, " + "$4, " + "$5, " + "$6, " + "$7, " + "$8, " + "$9, " + "$10, " + "$11, " + "$12, " + "$13, " + "$14, " + "$15, " + "$16, " + "$17)";
            }

            try (SqlCompiler compiler = engine.getSqlCompiler()) {
                final CompiledQuery cq = compiler.compile(sql, sqlExecutionContext);

                Assert.assertEquals(CompiledQuery.INSERT, cq.getType());
                InsertOperation insert = cq.getInsertOperation();
                try (InsertMethod method = insert.createMethod(sqlExecutionContext)) {
                    for (int i = 0; i < 10_000; i++) {
                        bindVariableService.setInt(0, rnd.nextInt());
                        bindVariableService.setShort(1, rnd.nextShort());
                        bindVariableService.setByte(2, rnd.nextByte());
                        bindVariableService.setDouble(3, rnd.nextDouble());
                        bindVariableService.setFloat(4, rnd.nextFloat());
                        bindVariableService.setLong(5, rnd.nextLong());
                        bindVariableService.setStr(6, rnd.nextChars(6));
                        bindVariableService.setStr(7, rnd.nextChars(1));
                        bindVariableService.setBoolean(8, rnd.nextBoolean());
                        rnd.nextBytes(blob);
                        bindVariableService.setBin(9, bs);
                        bindVariableService.setDate(10, rnd.nextLong());
                        bindVariableService.setLong256(11, rnd.nextLong(), rnd.nextLong(), rnd.nextLong(), rnd.nextLong());
                        bindVariableService.setChar(12, rnd.nextChar());
                        sink.clear();
                        Numbers.appendUuid(rnd.nextLong(), rnd.nextLong(), sink);
                        bindVariableService.setStr(13, sink);
                        sink.clear();
                        Numbers.intToIPv4Sink(sink, rnd.nextInt());
                        bindVariableService.setStr(14, sink);
                        bindVariableService.setStr(15, rnd.nextChars(16));
                        bindVariableService.setTimestamp(16, timestampFunction.getTimestamp());
                        method.execute();
                    }
                    method.commit();
                }
            }

            rnd.reset();
            try (
                    TableReader reader = getReader("all2");
                    TestTableReaderRecordCursor cursor = new TestTableReaderRecordCursor().of(reader)
            ) {
                final Record record = cursor.getRecord();
                while (cursor.hasNext()) {
                    Assert.assertEquals(rnd.nextInt(), record.getInt(0));
                    Assert.assertEquals(rnd.nextShort(), record.getShort(1));
                    Assert.assertEquals(rnd.nextByte(), record.getByte(2));
                    Assert.assertEquals(rnd.nextDouble(), record.getDouble(3), 0.0001);
                    Assert.assertEquals(rnd.nextFloat(), record.getFloat(4), 0.000001);
                    Assert.assertEquals(rnd.nextLong(), record.getLong(5));
                    TestUtils.assertEquals(rnd.nextChars(6), record.getStrA(6));
                    TestUtils.assertEquals(rnd.nextChars(1), record.getSymA(7));
                    Assert.assertEquals(rnd.nextBoolean(), record.getBool(8));
                    rnd.nextBytes(blob);
                    BinarySequence binarySequence = record.getBin(9);
                    Assert.assertEquals(blob.length, binarySequence.length());
                    for (int j = 0, m = blob.length; j < m; j++) {
                        Assert.assertEquals(blob[j], binarySequence.byteAt(j));
                    }
                    Assert.assertEquals(rnd.nextLong(), record.getDate(10));
                    Long256 long256 = record.getLong256A(11);
                    Assert.assertEquals(rnd.nextLong(), long256.getLong0());
                    Assert.assertEquals(rnd.nextLong(), long256.getLong1());
                    Assert.assertEquals(rnd.nextLong(), long256.getLong2());
                    Assert.assertEquals(rnd.nextLong(), long256.getLong3());
                    Assert.assertEquals(rnd.nextChar(), record.getChar(12));
                    Assert.assertEquals(rnd.nextLong(), record.getLong128Lo(13));
                    Assert.assertEquals(rnd.nextLong(), record.getLong128Hi(13));
                    Assert.assertEquals(rnd.nextInt(), record.getInt(14));
                    TestUtils.assertEquals(rnd.nextChars(16), record.getVarcharA(15));
                }
            }
        });
    }

    private void testInsertAsSelectWithOrderBy(String orderByClause) throws Exception {
        assertMemoryLeak(() -> {
            execute("create table src (ts timestamp, v long) timestamp(ts) partition by day;");
            execute("insert into src values (0, 0);");
            execute("insert into src values (10000, 1);");
            execute("insert into src values (20000, 2);");
            execute("insert into src values (30000, 3);");
            execute("insert into src values (40000, 4);");

            execute("create table dest (ts timestamp, v long) timestamp(ts) partition by day;");
            drainWalQueue();

            execute("insert into dest select * from src where v % 2 = 0 " + orderByClause + ";");

            String expected = "ts\tv\n" + "1970-01-01T00:00:00.000000Z\t0\n" + "1970-01-01T00:00:00.020000Z\t2\n" + "1970-01-01T00:00:00.040000Z\t4\n";

            assertQueryCheckWal(expected);
        });
    }

    @FunctionalInterface
    private interface TimestampFunction {
        long getTimestamp();
    }
}<|MERGE_RESOLUTION|>--- conflicted
+++ resolved
@@ -87,12 +87,7 @@
     public void setUp() {
         super.setUp();
         node1.setProperty(PropertyKey.CAIRO_WAL_ENABLED_DEFAULT, walEnabled);
-<<<<<<< HEAD
-        engine.getMatViewGraph().clear();
-=======
-        node1.setProperty(PropertyKey.CAIRO_MAT_VIEW_ENABLED, true);
         engine.getMatViewStateStore().clear();
->>>>>>> c0a905be
     }
 
     @Test
