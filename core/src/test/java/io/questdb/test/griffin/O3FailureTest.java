/*******************************************************************************
 *     ___                  _   ____  ____
 *    / _ \ _   _  ___  ___| |_|  _ \| __ )
 *   | | | | | | |/ _ \/ __| __| | | |  _ \
 *   | |_| | |_| |  __/\__ \ |_| |_| | |_) |
 *    \__\_\\__,_|\___||___/\__|____/|____/
 *
 *  Copyright (c) 2014-2019 Appsicle
 *  Copyright (c) 2019-2024 QuestDB
 *
 *  Licensed under the Apache License, Version 2.0 (the "License");
 *  you may not use this file except in compliance with the License.
 *  You may obtain a copy of the License at
 *
 *  http://www.apache.org/licenses/LICENSE-2.0
 *
 *  Unless required by applicable law or agreed to in writing, software
 *  distributed under the License is distributed on an "AS IS" BASIS,
 *  WITHOUT WARRANTIES OR CONDITIONS OF ANY KIND, either express or implied.
 *  See the License for the specific language governing permissions and
 *  limitations under the License.
 *
 ******************************************************************************/

package io.questdb.test.griffin;

import io.questdb.cairo.CairoConfiguration;
import io.questdb.cairo.CairoEngine;
import io.questdb.cairo.CairoException;
import io.questdb.cairo.ColumnType;
import io.questdb.cairo.CommitMode;
import io.questdb.cairo.TableUtils;
import io.questdb.cairo.TableWriter;
import io.questdb.cairo.sql.RecordMetadata;
import io.questdb.cairo.wal.ApplyWal2TableJob;
import io.questdb.cairo.wal.CheckWalTransactionsJob;
import io.questdb.griffin.SqlCompiler;
import io.questdb.griffin.SqlException;
import io.questdb.griffin.SqlExecutionContext;
import io.questdb.griffin.model.IntervalUtils;
import io.questdb.mp.Job;
import io.questdb.mp.SOCountDownLatch;
import io.questdb.mp.WorkerPool;
import io.questdb.std.Chars;
import io.questdb.std.Files;
import io.questdb.std.FilesFacade;
import io.questdb.std.Rnd;
import io.questdb.std.datetime.microtime.Timestamps;
import io.questdb.std.str.LPSZ;
import io.questdb.std.str.Path;
import io.questdb.std.str.Utf8StringSink;
import io.questdb.std.str.Utf8s;
import io.questdb.test.cairo.DefaultTestCairoConfiguration;
import io.questdb.test.mp.TestWorkerPool;
import io.questdb.test.std.TestFilesFacadeImpl;
import io.questdb.test.tools.TestUtils;
import org.jetbrains.annotations.NotNull;
import org.junit.Assert;
import org.junit.Assume;
import org.junit.Before;
import org.junit.Test;

import java.util.concurrent.CyclicBarrier;
import java.util.concurrent.atomic.AtomicBoolean;
import java.util.concurrent.atomic.AtomicInteger;
import java.util.concurrent.atomic.AtomicLong;

import static io.questdb.cairo.vm.Vm.getStorageLength;

public class O3FailureTest extends AbstractO3Test {

    private final static AtomicInteger counter = new AtomicInteger(0);
    private static final FilesFacade ffOpenIndexFailure = new TestFilesFacadeImpl() {
        @Override
        public long openRW(LPSZ name, long opts) {
            if (Utf8s.endsWithAscii(name, Files.SEPARATOR + "sym.v") && Utf8s.containsAscii(name, "1970-01-02") && counter.decrementAndGet() == 0) {
                return -1;
            }
            return super.openRW(name, opts);
        }
    };
    private final static AtomicBoolean fixFailure = new AtomicBoolean(true);
    private static final FilesFacade ffMapRW = new TestFilesFacadeImpl() {
        @Override
        public boolean close(long fd) {
            if (fd > 0 && fd == this.fd) {
                this.fd = -1;
            }
            return super.close(fd);
        }

        @Override
        public long mmap(long fd, long len, long offset, int flags, int memoryTag) {
            if (!fixFailure.get() || this.fd == fd) {
                fixFailure.set(false);
                this.fd = -1;
                return -1;
            }
            return super.mmap(fd, len, offset, flags, memoryTag);
        }

        @Override
        public long openRW(LPSZ name, long opts) {
            long fd = super.openRW(name, opts);
            if (Utf8s.endsWithAscii(name, "1970-01-06.16" + Files.SEPARATOR + "i.d") && counter.decrementAndGet() == 0) {
                this.fd = fd;
            }
            return fd;
        }
    };
    private static final FilesFacade ffMkDirFailure = new TestFilesFacadeImpl() {
        @Override
        public int mkdirs(Path path, int mode) {
            if (!fixFailure.get() || (Utf8s.containsAscii(path, "1970-01-06.16") && counter.decrementAndGet() == 0)) {
                fixFailure.set(false);
                return -1;
            }
            return super.mkdirs(path, mode);
        }
    };
    private static final FilesFacade ffOpenRW = new TestFilesFacadeImpl() {
        @Override
        public long openRW(LPSZ name, long opts) {
            if (!fixFailure.get() || (Utf8s.endsWithAscii(name, "1970-01-06.16" + Files.SEPARATOR + "i.d") && counter.decrementAndGet() == 0)) {
                fixFailure.set(false);
                return -1;
            }
            return super.openRW(name, opts);
        }
    };

    @Before
    public void setUp() {
        super.setUp();
        fixFailure.set(true);
        commitMode = CommitMode.NOSYNC;
    }

    @Test
    public void testAllocateFailsAtO3OpenColumn() throws Exception {
        // Failing to allocate concrete file is more stable than failing on a counter
        String fileName = "1970-01-06" + Files.SEPARATOR + "ts.d";
        executeWithPool(
                0, O3FailureTest::testAllocateFailsAtO3OpenColumn0, new TestFilesFacadeImpl() {
                    @Override
                    public boolean allocate(long fd, long size) {
                        if (fd == this.fd && size == 1472) {
                            this.fd = -1;
                            return false;
                        }
                        return super.allocate(fd, size);
                    }

                    @Override
                    public boolean close(long fd) {
                        if (fd > 0 && fd == this.fd) {
                            boolean result = super.close(fd);
                            this.fd = 0;
                            return result;
                        }
                        return super.close(fd);
                    }

                    @Override
                    public long length(long fd) {
                        long len = super.length(fd);
                        if (fd == this.fd) {
                            if (len == Files.PAGE_SIZE) {
                                return 0;
                            }
                        }
                        return len;
                    }

                    @Override
                    public long openRW(LPSZ name, long opts) {
                        long fd = TestFilesFacadeImpl.INSTANCE.openRW(name, opts);
                        if (this.fd >= 0 && fd > 0 && Utf8s.endsWithAscii(name, fileName)) {
                            this.fd = fd;
                            return fd;
                        }
                        return fd;
                    }

                    {
                        this.fd = 0;
                    }
                }
        );
    }

    @Test
    public void testAllocateToResizeLastPartition() throws Exception {
        // Failing to allocate concrete file is more stable than failing on a counter
        String fileName = "1970-01-06" + Files.SEPARATOR + "ts.d";
        executeWithPool(
                0, O3FailureTest::testAllocateToResizeLastPartition0, new TestFilesFacadeImpl() {

                    @Override
                    public boolean allocate(long fd, long size) {
                        if (fd == this.fd) {
                            if (size == 1480) {
                                this.fd = -1;
                                return false;
                            }
                        }
                        return super.allocate(fd, size);
                    }

                    @Override
                    public boolean close(long fd) {
                        if (fd > 0 && fd == this.fd) {
                            this.fd = -1;
                        }
                        return super.close(fd);
                    }

                    @Override
                    public long length(long fd) {
                        long len = super.length(fd);
                        if (fd == this.fd) {
                            if (len == Files.PAGE_SIZE) {
                                return 0;
                            }
                        }
                        return len;
                    }

                    @Override
                    public long openRW(LPSZ name, long opts) {
                        long fd = TestFilesFacadeImpl.INSTANCE.openRW(name, opts);
                        if (fd > 0 && Utf8s.endsWithAscii(name, fileName)) {
                            this.fd = fd;
                            return fd;
                        }
                        return fd;
                    }
                }
        );
    }

    @Test
    public void testColumnTopLastDataOOODataFailRetryCantWriteTop() throws Exception {
        counter.set(1);
        executeWithoutPool(
                O3FailureTest::testColumnTopLastDataOOODataFailRetry0,
                failToMMap("1970-01-07" + Files.SEPARATOR + "v.d.1")
        );
    }

    @Test
    public void testColumnTopLastDataOOODataFailRetryCantWriteTopContended() throws Exception {
        counter.set(1);
        executeWithPool(
                0,
                O3FailureTest::testColumnTopLastDataOOODataFailRetry0,
                failToMMap("1970-01-07" + Files.SEPARATOR + "v.d.1")
        );
    }

    @Test
    public void testColumnTopLastDataOOODataFailRetryMapRo() throws Exception {
        counter.set(1);
        executeWithoutPool(
                O3FailureTest::testColumnTopLastDataOOODataFailRetry0, new TestFilesFacadeImpl() {


                    @Override
                    public long mmap(long fd, long len, long offset, int flags, int memoryTag) {
                        if (fd == this.fd && flags == Files.MAP_RO) {
                            this.fd = -1;
                            return -1;
                        }
                        return super.mmap(fd, len, offset, flags, memoryTag);
                    }

                    @Override
                    public long openRW(LPSZ name, long opts) {
                        long fd = super.openRW(name, opts);
                        if (Utf8s.containsAscii(name, "1970-01-07" + Files.SEPARATOR + "v11.d") && counter.decrementAndGet() == 0) {
                            this.fd = fd;
                        }
                        return fd;
                    }
                }
        );
    }

    @Test
    public void testColumnTopLastDataOOODataFailRetryMapRoContended() throws Exception {
        counter.set(1);
        executeWithPool(
                0, O3FailureTest::testColumnTopLastDataOOODataFailRetry0, new TestFilesFacadeImpl() {


                    @Override
                    public long mmap(long fd, long len, long offset, int flags, int memoryTag) {
                        if (fd == this.fd && flags == Files.MAP_RO) {
                            this.fd = -1;
                            return -1;
                        }
                        return super.mmap(fd, len, offset, flags, memoryTag);
                    }

                    @Override
                    public long openRW(LPSZ name, long opts) {
                        long fd = super.openRW(name, opts);
                        if (Utf8s.containsAscii(name, "1970-01-07" + Files.SEPARATOR + "v11.d") && counter.decrementAndGet() == 0) {
                            this.fd = fd;
                        }
                        return fd;
                    }
                }
        );
    }

    @Test
    public void testColumnTopLastDataOOODataFailToSyncContended() throws Exception {
        counter.set(1);
        commitMode = CommitMode.SYNC;
        executeWithPool(
                0,
                O3FailureTest::testColumnTopLastDataOOODataFailRetry0,
                failToFSync("1970-01-07.17" + Files.SEPARATOR + "i.d")
        );
    }

    @Test
    public void testColumnTopLastDataOOODataFailToSyncParallel() throws Exception {
        counter.set(1);
        commitMode = CommitMode.SYNC;
        executeWithPool(
                4,
                O3FailureTest::testColumnTopLastDataOOODataFailRetry0,
                failToFSync("1970-01-07.17" + Files.SEPARATOR + "i.d")
        );
    }

    @Test
    public void testColumnTopMidAppend() throws Exception {
        counter.set(3);
        executeWithoutPool(
                O3FailureTest::testColumnTopMidAppendColumnFailRetry0, new TestFilesFacadeImpl() {
                    @Override
                    public long openRW(LPSZ name, long opts) {
                        if (Utf8s.containsAscii(name, "1970-01-07" + Files.SEPARATOR + "v12.d") && counter.decrementAndGet() == 0) {
                            return -1;
                        }
                        return super.openRW(name, opts);
                    }
                }
        );
    }

    @Test
    public void testColumnTopMidAppendBlank() throws Exception {
        counter.set(1);
        executeWithoutPool(
                O3FailureTest::testColumnTopMidAppendBlankColumnFailRetry0,
                failOnOpenRW("v.d.1", 2)
        );
    }

    @Test
    public void testColumnTopMidAppendBlankContended() throws Exception {
        counter.set(1);
        executeWithPool(
                0,
                O3FailureTest::testColumnTopMidAppendBlankColumnFailRetry0,
                failOnOpenRW("v.d.1", 2)
        );
    }

    @Test
    public void testColumnTopMidAppendContended() throws Exception {
        counter.set(3);
        executeWithPool(
                0, O3FailureTest::testColumnTopMidAppendColumnFailRetry0, new TestFilesFacadeImpl() {
                    @Override
                    public long openRW(LPSZ name, long opts) {
                        if (Utf8s.containsAscii(name, "1970-01-07" + Files.SEPARATOR + "v12.d") && counter.decrementAndGet() == 0) {
                            return -1;
                        }
                        return super.openRW(name, opts);
                    }
                }
        );
    }

    @Test
    public void testColumnTopMidDataMergeDataFailRetryReadTop() throws Exception {
        counter.set(13);
        executeWithoutPool(O3FailureTest::testColumnTopMidDataMergeDataFailRetry0, failOnOpenRW("v2.d.3", 3));
    }

    @Test
    public void testColumnTopMidDataMergeDataFailRetryReadTopContended() throws Exception {
        counter.set(13);
        executeWithPool(0, O3FailureTest::testColumnTopMidDataMergeDataFailRetry0, failOnOpenRW("v2.d.3", 3));
    }

    @Test
    public void testColumnTopMidMergeBlankFailRetryMapRW() throws Exception {
        counter.set(1);
        executeWithoutPool(O3FailureTest::testColumnTopMidMergeBlankColumnFailRetry0, ffMapRW);
    }

    @Test
    public void testColumnTopMidMergeBlankFailRetryMapRWContended() throws Exception {
        counter.set(1);
        executeWithPool(0, O3FailureTest::testColumnTopMidMergeBlankColumnFailRetry0, ffMapRW);
    }

    @Test
    public void testColumnTopMidMergeBlankFailRetryMergeFixMapRW() throws Exception {
        counter.set(1);
        executeWithoutPool(
                O3FailureTest::testColumnTopMidMergeBlankColumnFailRetry0, new TestFilesFacadeImpl() {

                    @Override
                    public long mmap(long fd, long len, long offset, int flags, int memoryTag) {
                        if (fixFailure.get() && fd != this.fd) {
                            return super.mmap(fd, len, offset, flags, memoryTag);
                        }
                        fixFailure.set(false);
                        this.fd = -1;
                        return -1;
                    }

                    @Override
                    public long openRW(LPSZ name, long opts) {
                        long fd = super.openRW(name, opts);
                        if (Utf8s.containsAscii(name, "1970-01-06.16" + Files.SEPARATOR + "v8.d") && counter.decrementAndGet() == 0) {
                            this.fd = fd;
                        }
                        return fd;
                    }
                }
        );
    }

    @Test
    public void testColumnTopMidMergeBlankFailRetryMergeFixMapRWContended() throws Exception {
        counter.set(1);
        executeWithPool(
                0, O3FailureTest::testColumnTopMidMergeBlankColumnFailRetry0, new TestFilesFacadeImpl() {

                    @Override
                    public long mmap(long fd, long len, long offset, int flags, int memoryTag) {
                        if (fixFailure.get() && fd != this.fd) {
                            return super.mmap(fd, len, offset, flags, memoryTag);
                        }

                        fixFailure.set(false);
                        this.fd = -1;
                        return -1;
                    }

                    @Override
                    public long openRW(LPSZ name, long opts) {
                        long fd = super.openRW(name, opts);
                        if (Utf8s.containsAscii(name, "1970-01-06.16" + Files.SEPARATOR + "v8.d") && counter.decrementAndGet() == 0) {
                            this.fd = fd;
                        }
                        return fd;
                    }
                }
        );
    }

    @Test
    public void testColumnTopMidMergeBlankFailRetryOpenRW() throws Exception {
        counter.set(1);
        executeWithoutPool(O3FailureTest::testColumnTopMidMergeBlankColumnFailRetry0, ffOpenRW);
    }

    @Test
    public void testColumnTopMidMergeBlankFailRetryOpenRWContended() throws Exception {
        counter.set(1);
        executeWithPool(0, O3FailureTest::testColumnTopMidMergeBlankColumnFailRetry0, ffOpenRW);
    }

    @Test
    public void testColumnTopMidMergeBlankFailRetryOpenRw() throws Exception {
        counter.set(3);
        executeWithoutPool(
                O3FailureTest::testColumnTopMidMergeBlankColumnFailRetry0, new TestFilesFacadeImpl() {
                    @Override
                    public long openRW(LPSZ name, long opts) {
                        if (!fixFailure.get() || (Utf8s.endsWithAscii(name, "1970-01-06" + Files.SEPARATOR + "m.d") && counter.decrementAndGet() == 0)) {
                            fixFailure.set(false);
                            return -1;
                        }
                        return super.openRW(name, opts);
                    }
                }
        );
    }

    @Test
    public void testColumnTopMidMergeBlankFailRetryOpenRw2() throws Exception {
        counter.set(3);
        executeWithoutPool(
                O3FailureTest::testColumnTopMidMergeBlankColumnFailRetry0, new TestFilesFacadeImpl() {
                    @Override
                    public long openRW(LPSZ name, long opts) {
                        if (!fixFailure.get() || (Utf8s.endsWithAscii(name, "1970-01-06" + Files.SEPARATOR + "b.d") && counter.decrementAndGet() == 0)) {
                            fixFailure.set(false);
                            return -1;
                        }
                        return super.openRW(name, opts);
                    }
                }
        );
    }

    @Test
    public void testColumnTopMidMergeBlankFailRetryOpenRw2Contended() throws Exception {
        counter.set(3);
        executeWithPool(
                4, O3FailureTest::testColumnTopMidMergeBlankColumnFailRetry0, new TestFilesFacadeImpl() {
                    @Override
                    public long openRW(LPSZ name, long opts) {
                        if (!fixFailure.get() || (Utf8s.endsWithAscii(name, "1970-01-06" + Files.SEPARATOR + "b.d") && counter.decrementAndGet() == 0)) {
                            fixFailure.set(false);
                            return -1;
                        }
                        return super.openRW(name, opts);
                    }
                }
        );
    }

    @Test
    public void testColumnTopMidMergeBlankFailRetryOpenRwContended() throws Exception {
        counter.set(3);
        executeWithPool(
                0, O3FailureTest::testColumnTopMidMergeBlankColumnFailRetry0, new TestFilesFacadeImpl() {
                    @Override
                    public long openRW(LPSZ name, long opts) {
                        if (!fixFailure.get() || (Utf8s.endsWithAscii(name, "1970-01-06" + Files.SEPARATOR + "m.d") && counter.decrementAndGet() == 0)) {
                            fixFailure.set(false);
                            return -1;
                        }
                        return super.openRW(name, opts);
                    }
                }
        );
    }

    @Test
    public void testFailMergeWalFixIntoLagContended() throws Exception {
        executeWithPool(0, O3FailureTest::testFailMergeWalFixIntoLag0);
    }

    @Test
    public void testFailMergeWalFixIntoLagParallel() throws Exception {
        executeWithPool(2, O3FailureTest::testFailMergeWalFixIntoLag0);
    }

    @Test
    public void testFailMergeWalVarIntoLagContended() throws Exception {
        executeWithPool(0, O3FailureTest::testFailMergeWalVarIntoLag0);
    }

    @Test
    public void testFailMergeWalVarIntoLagParallel() throws Exception {
        executeWithPool(2, O3FailureTest::testFailMergeWalVarIntoLag0);
    }

    @Test
    public void testFailMoveUncommittedContended() throws Exception {
        executeWithPool(0, O3FailureTest::testFailMoveUncommitted0);
    }

    @Test
    public void testFailMoveUncommittedParallel() throws Exception {
        executeWithPool(2, O3FailureTest::testFailMoveUncommitted0);
    }

    @Test
    public void testFailMoveWalToLagContended() throws Exception {
        executeWithPool(0, O3FailureTest::testFailMoveWalToLag0);
    }

    @Test
    public void testFailMoveWalToLagParallel() throws Exception {
        executeWithPool(2, O3FailureTest::testFailMoveWalToLag0);
    }

    @Test
    public void testFailOnTruncateKeyIndexContended() throws Exception {
        counter.set(0);
        executeWithPool(
                0, O3FailureTest::testColumnTopLastOOOPrefixFailRetry0, new TestFilesFacadeImpl() {
                    @Override
                    public boolean truncate(long fd, long size) {
                        // First two calls to truncate are for varchar column
                        if (size == 0 && counter.getAndIncrement() == 2) {
                            return false;
                        }
                        return super.truncate(fd, size);
                    }
                }
        );
    }

    @Test
    public void testFailOnTruncateKeyValueContended() throws Exception {
        counter.set(0);
        // different number of calls to "truncate" on Windows and *Nix
        // the number targets truncate of key file in BitmapIndexWriter
        executeWithPool(
                0, O3FailureTest::testColumnTopLastOOOPrefixFailRetry0, new TestFilesFacadeImpl() {
                    @Override
                    public boolean truncate(long fd, long size) {
                        // First two calls to truncate are for varchar column
                        if (size == 0 && counter.getAndIncrement() == 2) {
                            return false;
                        }
                        return super.truncate(fd, size);
                    }
                }
        );
    }

    @Test
    public void testFixedColumnCopyPrefixFails() throws Exception {
        int storageLength = 8;
        long records = 500;

        executeWithPool(
                0,
                (engine, compiler, sqlExecutionContext) -> {
                    Assume.assumeTrue(engine.getConfiguration().isWriterMixedIOEnabled());

                    String tableName = "testFixedColumnCopyPrefixFails";
                    engine.execute(
                            "create atomic table " + tableName + " as ( " +
                                    "select " +
                                    "x, " +
                                    " timestamp_sequence('2022-02-24', 1000) ts" +
                                    " from long_sequence(" + records + ")" +
                                    ") timestamp (ts) partition by DAY",
                            sqlExecutionContext
                    );

                    long maxTimestamp = IntervalUtils.parseFloorPartialTimestamp("2022-02-24") + records * 1000L;
                    CharSequence o3Ts = Timestamps.toString(maxTimestamp - 2000);

                    try {
                        engine.execute("insert into " + tableName + " VALUES(-1, '" + o3Ts + "')", sqlExecutionContext);
                        Assert.fail();
                    } catch (CairoException ignored) {
                    }

                    TestUtils.assertSql(
                            compiler,
                            sqlExecutionContext,
                            "select * from " + tableName + " limit -5,5",
                            sink,
                            "x\tts\n" +
                                    "496\t2022-02-24T00:00:00.495000Z\n" +
                                    "497\t2022-02-24T00:00:00.496000Z\n" +
                                    "498\t2022-02-24T00:00:00.497000Z\n" +
                                    "499\t2022-02-24T00:00:00.498000Z\n" +
                                    "500\t2022-02-24T00:00:00.499000Z\n"
                    );

                    // Insert ok after failure
                    o3Ts = Timestamps.toString(maxTimestamp - 3000);
                    engine.execute("insert into " + tableName + " VALUES(-1, '" + o3Ts + "')", sqlExecutionContext);
                    TestUtils.assertSql(
                            compiler,
                            sqlExecutionContext, "select * from " + tableName + " limit -5,5",
                            sink,
                            "x\tts\n" +
                                    "497\t2022-02-24T00:00:00.496000Z\n" +
                                    "498\t2022-02-24T00:00:00.497000Z\n" +
                                    "-1\t2022-02-24T00:00:00.497000Z\n" +
                                    "499\t2022-02-24T00:00:00.498000Z\n" +
                                    "500\t2022-02-24T00:00:00.499000Z\n"
                    );
                },
                new TestFilesFacadeImpl() {
                    @Override
                    public long write(long fd, long address, long len, long offset) {
                        if (offset == 0 && len == storageLength * (records - 1)) {
                            return -1;
                        }
                        return super.write(fd, address, len, offset);
                    }
                }
        );
    }

    @Test
    public void testInsertAsSelectNegativeTimestamp() throws Exception {
        executeWithPool(0, O3FailureTest::testInsertAsSelectNegativeTimestamp0);
    }

    @Test
    public void testInsertAsSelectNulls() throws Exception {
        executeWithPool(0, O3FailureTest::testInsertAsSelectNulls0);
    }

    @Test
    public void testOOOFollowedByAnotherOOO() throws Exception {
        counter.set(1);
        final AtomicBoolean restoreDiskSpace = new AtomicBoolean(false);
        executeWithPool(
                0,
                (engine, compiler, sqlExecutionContext) -> testOooFollowedByAnotherOOO0(engine, compiler, sqlExecutionContext, restoreDiskSpace),
                new TestFilesFacadeImpl() {
                    boolean armageddon = false;
                    long theFd = 0;

                    @Override
                    public boolean allocate(long fd, long size) {
                        if (restoreDiskSpace.get()) {
                            return super.allocate(fd, size);
                        }

                        if (armageddon) {
                            return false;
                        }
                        if (fd == theFd) {
                            theFd = 0;
                            armageddon = true;
                            return false;
                        }
                        return super.allocate(fd, size);
                    }

                    @Override
                    public boolean close(long fd) {
                        if (fd == theFd) {
                            theFd = 0;
                        }
                        return super.close(fd);
                    }

                    @Override
                    public long openRW(LPSZ name, long opts) {
                        long fd = super.openRW(name, opts);
                        if (Utf8s.endsWithAscii(name, "x" + TableUtils.SYSTEM_TABLE_NAME_SUFFIX + Files.SEPARATOR + "1970-01-01.1" + Files.SEPARATOR + "m.d")) {
                            if (counter.decrementAndGet() == 0) {
                                theFd = fd;
                            }
                        }
                        return fd;
                    }
                }
        );
    }

    @Test
    public void testOutOfFileHandles() throws Exception {
<<<<<<< HEAD
        counter.set(600);
        executeWithPool(4, O3FailureTest::testOutOfFileHandles0, new TestFilesFacadeImpl() {
            @Override
            public boolean close(long fd) {
                counter.incrementAndGet();
                return super.close(fd);
            }
=======
        counter.set(1195); // 995 files are opened when provisioning tables
        executeWithPool(
                4, O3FailureTest::testOutOfFileHandles0, new TestFilesFacadeImpl() {
                    @Override
                    public boolean close(long fd) {
                        counter.incrementAndGet();
                        return super.close(fd);
                    }
>>>>>>> 1cb35ad7

                    @Override
                    public long openAppend(LPSZ name) {
                        if (counter.decrementAndGet() < 0) {
                            return -1;
                        }
                        return super.openAppend(name);
                    }

                    @Override
                    public long openRO(LPSZ name) {
                        if (counter.decrementAndGet() < 0) {
                            return -1;
                        }
                        return super.openRO(name);
                    }

                    @Override
                    public long openRW(LPSZ name, long opts) {
                        if (counter.decrementAndGet() < 0) {
                            return -1;
                        }
                        return super.openRW(name, opts);
                    }
                }
        );
    }

    @Test
    public void testPartitionedCreateDirFail() throws Exception {
        counter.set(1);
        executeWithoutPool(O3FailureTest::testColumnTopMidMergeBlankColumnFailRetry0, ffMkDirFailure);
    }

    @Test
    public void testPartitionedCreateDirFailContended() throws Exception {
        counter.set(1);
        executeWithPool(0, O3FailureTest::testColumnTopMidMergeBlankColumnFailRetry0, ffMkDirFailure);
    }

    @Test
    public void testPartitionedDataAppendOOData() throws Exception {
        counter.set(4);
        executeWithoutPool(
                O3FailureTest::testPartitionedDataAppendOODataFailRetry0, new TestFilesFacadeImpl() {
                    private final AtomicInteger mapCounter = new AtomicInteger(2);
                    private long theFd = 0;

                    @Override
                    public boolean close(long fd) {
                        if (fd > 0 && fd == theFd) {
                            theFd = 0;
                        }
                        return super.close(fd);
                    }

                    @Override
                    public long mmap(long fd, long len, long offset, int flags, int memoryTag) {
                        if (!fixFailure.get() || (theFd == fd && mapCounter.decrementAndGet() == 0)) {
                            fixFailure.set(false);
                            theFd = 0;
                            return -1;
                        }
                        return super.mmap(fd, len, offset, flags, memoryTag);
                    }

                    @Override
                    public long openRW(LPSZ name, long opts) {
                        long fd = super.openRW(name, opts);
                        if (Utf8s.endsWithAscii(name, "ts.d") && counter.decrementAndGet() == 0) {
                            theFd = fd;
                        }
                        return fd;
                    }
                }
        );
    }

    @Test
    public void testPartitionedDataAppendOODataContended() throws Exception {
        counter.set(4);
        executeWithPool(
                0, O3FailureTest::testPartitionedDataAppendOODataFailRetry0, new TestFilesFacadeImpl() {
                    private final AtomicInteger mapCounter = new AtomicInteger(2);
                    private long theFd = 0;

                    @Override
                    public boolean close(long fd) {
                        if (fd > 0 && fd == theFd) {
                            theFd = 0;
                        }
                        return super.close(fd);
                    }

                    @Override
                    public long mmap(long fd, long len, long offset, int flags, int memoryTag) {
                        if (!fixFailure.get() || (theFd == fd && mapCounter.decrementAndGet() == 0)) {
                            fixFailure.set(false);
                            theFd = 0;
                            return -1;
                        }
                        return super.mmap(fd, len, offset, flags, memoryTag);
                    }

                    @Override
                    public long openRW(LPSZ name, long opts) {
                        long fd = super.openRW(name, opts);
                        if (Utf8s.endsWithAscii(name, "ts.d") && counter.decrementAndGet() == 0) {
                            theFd = fd;
                        }
                        return fd;
                    }
                }
        );
    }

    @Test
    public void testPartitionedDataAppendOODataIndexed() throws Exception {
        counter.set(3);
        executeWithoutPool(
                O3FailureTest::testPartitionedDataAppendOODataIndexedFailRetry0, new TestFilesFacadeImpl() {
                    @Override
                    public long openRW(LPSZ name, long opts) {
                        if (Utf8s.endsWithAscii(name, "1970-01-06" + Files.SEPARATOR + "timestamp.d") && counter.decrementAndGet() == 0) {
                            return -1;
                        }
                        return super.openRW(name, opts);
                    }
                }
        );
    }

    @Test
    public void testPartitionedDataAppendOODataIndexedContended() throws Exception {
        counter.set(3);
        executeWithPool(
                0, O3FailureTest::testPartitionedDataAppendOODataIndexedFailRetry0, new TestFilesFacadeImpl() {
                    @Override
                    public long openRW(LPSZ name, long opts) {
                        if (Utf8s.endsWithAscii(name, "1970-01-06" + Files.SEPARATOR + "timestamp.d") && counter.decrementAndGet() == 0) {
                            return -1;
                        }
                        return super.openRW(name, opts);
                    }
                }
        );
    }

    @Test
    public void testPartitionedOOPrefixesExistingPartitions() throws Exception {
        counter.set(1);
        executeWithoutPool(O3FailureTest::testPartitionedOOPrefixesExistingPartitionsFailRetry0, ffOpenIndexFailure);
    }

    @Test
    public void testPartitionedOOPrefixesExistingPartitionsContended() throws Exception {
        counter.set(1);
        executeWithPool(0, O3FailureTest::testPartitionedOOPrefixesExistingPartitionsFailRetry0, ffOpenIndexFailure);
    }

    @Test
    public void testPartitionedOOPrefixesExistingPartitionsCreateDirs() throws Exception {
        counter.set(2);
        executeWithoutPool(
                O3FailureTest::testPartitionedOOPrefixesExistingPartitionsFailRetry0, new TestFilesFacadeImpl() {
                    @Override
                    public int mkdirs(Path path, int mode) {
                        if (Utf8s.containsAscii(path, "1970-01-01") && counter.decrementAndGet() == 0) {
                            return -1;
                        }
                        return super.mkdirs(path, mode);
                    }
                }
        );
    }

    @Test
    public void testPartitionedOOPrefixesExistingPartitionsCreateDirsContended() throws Exception {
        counter.set(2);
        executeWithPool(
                0, O3FailureTest::testPartitionedOOPrefixesExistingPartitionsFailRetry0, new TestFilesFacadeImpl() {
                    @Override
                    public int mkdirs(Path path, int mode) {
                        if (Utf8s.containsAscii(path, "1970-01-01") && counter.decrementAndGet() == 0) {
                            return -1;
                        }
                        return super.mkdirs(path, mode);
                    }
                }
        );
    }

    @Test
    public void testPartitionedWithAllocationCallLimit() throws Exception {
        counter.set(0);
        executeWithPool(
                0, O3FailureTest::testPartitionedWithAllocationCallLimit0, new TestFilesFacadeImpl() {
                    @Override
                    public boolean allocate(long fd, long size) {
                        // This tests that BitmapIndexWriter allocates value file in configured incremental pages
                        // instead of allocating block by block.
                        // If allocation block by block happens, number of calls is very big here and failure is simulated.
                        if (counter.incrementAndGet() > 200) {
                            return false;
                        }
                        return super.allocate(fd, size);
                    }
                }
        );
    }

    @Test
    public void testTwoRowsConsistency() throws Exception {
        executeWithPool(0, O3FailureTest::testTwoRowsConsistency0);
    }

    @Test
    public void testVarColumnCopyPrefixFails() throws Exception {
        String strColVal = "[srcDataMax=165250000]";
        int storageLength = getStorageLength(strColVal);
        long records = 500;

        executeWithPool(
                0,
                (engine, compiler, sqlExecutionContext) -> {
                    Assume.assumeTrue(engine.getConfiguration().isWriterMixedIOEnabled());

                    String tableName = "testVarColumnCopyPrefixFails";
                    engine.execute(
                            "create atomic table " + tableName + " as ( " +
                                    "select " +
                                    "'" + strColVal + "' as str, " +
                                    " timestamp_sequence('2022-02-24', 1000) ts" +
                                    " from long_sequence(" + records + ")" +
                                    ") timestamp (ts) partition by DAY",
                            sqlExecutionContext
                    );

                    long maxTimestamp = IntervalUtils.parseFloorPartialTimestamp("2022-02-24") + records * 1000L;
                    CharSequence o3Ts = Timestamps.toString(maxTimestamp - 2000);

                    try {
                        engine.execute("insert into " + tableName + " VALUES('abcd', '" + o3Ts + "')", sqlExecutionContext);
                        Assert.fail();
                    } catch (CairoException ignored) {
                    }

                    TestUtils.assertSql(
                            compiler,
                            sqlExecutionContext,
                            "select * from " + tableName + " limit -5,5",
                            sink,
                            "str\tts\n" +
                                    strColVal + "\t2022-02-24T00:00:00.495000Z\n" +
                                    strColVal + "\t2022-02-24T00:00:00.496000Z\n" +
                                    strColVal + "\t2022-02-24T00:00:00.497000Z\n" +
                                    strColVal + "\t2022-02-24T00:00:00.498000Z\n" +
                                    strColVal + "\t2022-02-24T00:00:00.499000Z\n"
                    );

                    // Insert ok after failure
                    o3Ts = Timestamps.toString(maxTimestamp - 3000);
                    engine.execute("insert into " + tableName + " VALUES('abcd', '" + o3Ts + "')", sqlExecutionContext);
                    TestUtils.assertSql(
                            compiler,
                            sqlExecutionContext, "select * from " + tableName + " limit -5,5",
                            sink,
                            "str\tts\n" +
                                    strColVal + "\t2022-02-24T00:00:00.496000Z\n" +
                                    strColVal + "\t2022-02-24T00:00:00.497000Z\n" +
                                    "abcd\t2022-02-24T00:00:00.497000Z\n" +
                                    strColVal + "\t2022-02-24T00:00:00.498000Z\n" +
                                    strColVal + "\t2022-02-24T00:00:00.499000Z\n"
                    );
                },
                new TestFilesFacadeImpl() {
                    @Override
                    public long write(long fd, long address, long len, long offset) {
                        if (offset == 0 && len == storageLength * (records - 1)) {
                            return -1;
                        }
                        return super.write(fd, address, len, offset);
                    }
                }
        );
    }

    @Test
    public void testVarColumnStress() throws Exception {
        dataAppendPageSize = 1024 * 1024;
        executeWithPool(
                8, O3FailureTest::testVarColumnStress, new TestFilesFacadeImpl() {
                    boolean tooManyFiles = false;

                    @Override
                    public int mkdirs(Path path, int mode) {
                        return super.mkdirs(path, mode);
                    }

                    @Override
                    public long openRO(LPSZ name) {
                        if (tooManyFiles) {
                            return -1;
                        }
                        return super.openRO(name);
                    }

                    @Override
                    public long openRW(LPSZ name, long opts) {
                        if (Utf8s.containsAscii(name, "1970-01-01.4" + Files.SEPARATOR + "g.d")) {
                            tooManyFiles = true;
                            return -1;
                        }
                        return super.openRW(name, opts);
                    }
                }
        );
    }

    private static void assertO3DataConsistency(
            CairoEngine engine,
            SqlCompiler compiler,
            SqlExecutionContext sqlExecutionContext
    ) throws SqlException {
        // create third table, which will contain both X and 1AM
        engine.execute("create atomic table y as (x union all append)", sqlExecutionContext);
        engine.execute("insert atomic into x select * from append", sqlExecutionContext);

        assertO3DataConsistencyStableSort(
                engine,
                compiler,
                sqlExecutionContext,
                null,
                null
        );

        engine.releaseAllReaders();

        assertO3DataConsistencyStableSort(
                engine,
                compiler,
                sqlExecutionContext,
                null,
                null
        );
    }

    private static void assertXCountAndMax(
            CairoEngine engine,
            SqlCompiler compiler,
            SqlExecutionContext sqlExecutionContext,
            CharSequence expectedMaxTimestamp
    ) throws SqlException {
        assertXCount(compiler, sqlExecutionContext);
        assertMaxTimestamp(engine, expectedMaxTimestamp);
    }

    private static void assertXCountAndMax(
            CairoEngine engine,
            SqlCompiler compiler,
            SqlExecutionContext sqlExecutionContext,
            CharSequence expectedCount,
            CharSequence expectedMaxTimestamp
    ) throws SqlException {
        sink2.clear();
        sink2.put(expectedCount);
        assertXCount(compiler, sqlExecutionContext);
        assertMaxTimestamp(engine, expectedMaxTimestamp);
    }

    private static FilesFacade failOnOpenRW(String fileName, int count) {
        AtomicInteger counter = new AtomicInteger(count);
        return new TestFilesFacadeImpl() {
            @Override
            public long openRW(LPSZ name, long opts) {
                if (Utf8s.endsWithAscii(name, fileName) && counter.decrementAndGet() == 0) {
                    return -1;
                }
                return super.openRW(name, opts);
            }
        };
    }

    @NotNull
    private static String prepareCountAndMaxTimestampSinks(SqlCompiler compiler, SqlExecutionContext sqlExecutionContext) throws SqlException {
        TestUtils.printSql(
                compiler,
                sqlExecutionContext,
                "select count() from x",
                sink2
        );

        TestUtils.printSql(
                compiler,
                sqlExecutionContext,
                "select max(ts) from x",
                sink
        );

        return Chars.toString(sink);
    }

    private static void putRndStr(Rnd rnd, RecordMetadata metadata, TableWriter.Row r, int col, int len, Utf8StringSink sink) {
        switch (metadata.getColumnType(col)) {
            case ColumnType.STRING:
                r.putStr(col, rnd.nextChars(len));
                break;
            case ColumnType.VARCHAR:
                sink.clear();
                rnd.nextUtf8Str(len, sink);
                r.putVarchar(col, sink);
                break;
            default:
                throw new UnsupportedOperationException();
        }
    }

    private static void testAllocateFailsAtO3OpenColumn0(
            CairoEngine engine,
            SqlCompiler compiler,
            SqlExecutionContext executionContext
    ) throws SqlException {
        // create table with roughly 2AM data
        engine.execute(
                "create atomic table x as (" +
                        "select" +
                        " cast(x as int) i," +
                        " rnd_long() j," +
                        " timestamp_sequence(500000000000L,100000000L) ts" +
                        " from long_sequence(500)" +
                        ") timestamp (ts) partition by DAY",
                executionContext
        );

        final String expected = "i\tj\tts\tv\n" +
                "1\t4689592037643856\t1970-01-06T18:53:20.000000Z\tnull\n" +
                "2\t4729996258992366\t1970-01-06T18:55:00.000000Z\tnull\n" +
                "3\t7746536061816329025\t1970-01-06T18:56:40.000000Z\tnull\n" +
                "4\t-6945921502384501475\t1970-01-06T18:58:20.000000Z\tnull\n" +
                "5\t8260188555232587029\t1970-01-06T19:00:00.000000Z\tnull\n" +
                "6\t8920866532787660373\t1970-01-06T19:01:40.000000Z\tnull\n" +
                "7\t-7611843578141082998\t1970-01-06T19:03:20.000000Z\tnull\n" +
                "8\t-5354193255228091881\t1970-01-06T19:05:00.000000Z\tnull\n" +
                "9\t-2653407051020864006\t1970-01-06T19:06:40.000000Z\tnull\n" +
                "10\t-1675638984090602536\t1970-01-06T19:08:20.000000Z\tnull\n" +
                "11\t8754899401270281932\t1970-01-06T19:10:00.000000Z\tnull\n" +
                "12\t3614738589890112276\t1970-01-06T19:11:40.000000Z\tnull\n" +
                "13\t7513930126251977934\t1970-01-06T19:13:20.000000Z\tnull\n" +
                "14\t-7489826605295361807\t1970-01-06T19:15:00.000000Z\tnull\n" +
                "15\t-4094902006239100839\t1970-01-06T19:16:40.000000Z\tnull\n" +
                "16\t-4474835130332302712\t1970-01-06T19:18:20.000000Z\tnull\n" +
                "17\t-6943924477733600060\t1970-01-06T19:20:00.000000Z\tnull\n" +
                "18\t8173439391403617681\t1970-01-06T19:21:40.000000Z\tnull\n" +
                "19\t3394168647660478011\t1970-01-06T19:23:20.000000Z\tnull\n" +
                "20\t5408639942391651698\t1970-01-06T19:25:00.000000Z\tnull\n" +
                "21\t7953532976996720859\t1970-01-06T19:26:40.000000Z\tnull\n" +
                "22\t-8968886490993754893\t1970-01-06T19:28:20.000000Z\tnull\n" +
                "23\t6236292340460979716\t1970-01-06T19:30:00.000000Z\tnull\n" +
                "24\t8336855953317473051\t1970-01-06T19:31:40.000000Z\tnull\n" +
                "25\t-3985256597569472057\t1970-01-06T19:33:20.000000Z\tnull\n" +
                "26\t-8284534269888369016\t1970-01-06T19:35:00.000000Z\tnull\n" +
                "27\t9116006198143953886\t1970-01-06T19:36:40.000000Z\tnull\n" +
                "28\t-6856503215590263904\t1970-01-06T19:38:20.000000Z\tnull\n" +
                "29\t-8671107786057422727\t1970-01-06T19:40:00.000000Z\tnull\n" +
                "30\t5539350449504785212\t1970-01-06T19:41:40.000000Z\tnull\n" +
                "31\t4086802474270249591\t1970-01-06T19:43:20.000000Z\tnull\n" +
                "32\t7039584373105579285\t1970-01-06T19:45:00.000000Z\tnull\n" +
                "33\t-4485747798769957016\t1970-01-06T19:46:40.000000Z\tnull\n" +
                "34\t-4100339045953973663\t1970-01-06T19:48:20.000000Z\tnull\n" +
                "35\t-7475784581806461658\t1970-01-06T19:50:00.000000Z\tnull\n" +
                "36\t5926373848160552879\t1970-01-06T19:51:40.000000Z\tnull\n" +
                "37\t375856366519011353\t1970-01-06T19:53:20.000000Z\tnull\n" +
                "38\t2811900023577169860\t1970-01-06T19:55:00.000000Z\tnull\n" +
                "39\t8416773233910814357\t1970-01-06T19:56:40.000000Z\tnull\n" +
                "40\t6600081143067978388\t1970-01-06T19:58:20.000000Z\tnull\n" +
                "41\t8349358446893356086\t1970-01-06T20:00:00.000000Z\tnull\n" +
                "42\t7700030475747712339\t1970-01-06T20:01:40.000000Z\tnull\n" +
                "43\t8000176386900538697\t1970-01-06T20:03:20.000000Z\tnull\n" +
                "44\t-8479285918156402508\t1970-01-06T20:05:00.000000Z\tnull\n" +
                "45\t3958193676455060057\t1970-01-06T20:06:40.000000Z\tnull\n" +
                "46\t9194293009132827518\t1970-01-06T20:08:20.000000Z\tnull\n" +
                "47\t7759636733976435003\t1970-01-06T20:10:00.000000Z\tnull\n" +
                "48\t8942747579519338504\t1970-01-06T20:11:40.000000Z\tnull\n" +
                "49\t-7166640824903897951\t1970-01-06T20:13:20.000000Z\tnull\n" +
                "50\t7199909180655756830\t1970-01-06T20:15:00.000000Z\tnull\n" +
                "51\t-8889930662239044040\t1970-01-06T20:16:40.000000Z\tnull\n" +
                "52\t-4442449726822927731\t1970-01-06T20:18:20.000000Z\tnull\n" +
                "53\t-3546540271125917157\t1970-01-06T20:20:00.000000Z\tnull\n" +
                "54\t6404066507400987550\t1970-01-06T20:21:40.000000Z\tnull\n" +
                "55\t6854658259142399220\t1970-01-06T20:23:20.000000Z\tnull\n" +
                "56\t-4842723177835140152\t1970-01-06T20:25:00.000000Z\tnull\n" +
                "57\t-5986859522579472839\t1970-01-06T20:26:40.000000Z\tnull\n" +
                "58\t8573481508564499209\t1970-01-06T20:28:20.000000Z\tnull\n" +
                "59\t5476540218465058302\t1970-01-06T20:30:00.000000Z\tnull\n" +
                "60\t7709707078566863064\t1970-01-06T20:31:40.000000Z\tnull\n" +
                "61\t6270672455202306717\t1970-01-06T20:33:20.000000Z\tnull\n" +
                "62\t-8480005421611953360\t1970-01-06T20:35:00.000000Z\tnull\n" +
                "63\t-8955092533521658248\t1970-01-06T20:36:40.000000Z\tnull\n" +
                "64\t1205595184115760694\t1970-01-06T20:38:20.000000Z\tnull\n" +
                "65\t3619114107112892010\t1970-01-06T20:40:00.000000Z\tnull\n" +
                "66\t8325936937764905778\t1970-01-06T20:41:40.000000Z\tnull\n" +
                "67\t-7723703968879725602\t1970-01-06T20:43:20.000000Z\tnull\n" +
                "68\t-6186964045554120476\t1970-01-06T20:45:00.000000Z\tnull\n" +
                "69\t-4986232506486815364\t1970-01-06T20:46:40.000000Z\tnull\n" +
                "70\t-7885528361265853230\t1970-01-06T20:48:20.000000Z\tnull\n" +
                "71\t-6794405451419334859\t1970-01-06T20:50:00.000000Z\tnull\n" +
                "72\t-6253307669002054137\t1970-01-06T20:51:40.000000Z\tnull\n" +
                "73\t6820495939660535106\t1970-01-06T20:53:20.000000Z\tnull\n" +
                "74\t3152466304308949756\t1970-01-06T20:55:00.000000Z\tnull\n" +
                "75\t3705833798044144433\t1970-01-06T20:56:40.000000Z\tnull\n" +
                "76\t6993925225312419449\t1970-01-06T20:58:20.000000Z\tnull\n" +
                "77\t7304706257487484767\t1970-01-06T21:00:00.000000Z\tnull\n" +
                "78\t6179044593759294347\t1970-01-06T21:01:40.000000Z\tnull\n" +
                "79\t4238042693748641409\t1970-01-06T21:03:20.000000Z\tnull\n" +
                "80\t5334238747895433003\t1970-01-06T21:05:00.000000Z\tnull\n" +
                "81\t-7439145921574737517\t1970-01-06T21:06:40.000000Z\tnull\n" +
                "82\t-7153335833712179123\t1970-01-06T21:08:20.000000Z\tnull\n" +
                "83\t7392877322819819290\t1970-01-06T21:10:00.000000Z\tnull\n" +
                "84\t5536695302686527374\t1970-01-06T21:11:40.000000Z\tnull\n" +
                "85\t-8811278461560712840\t1970-01-06T21:13:20.000000Z\tnull\n" +
                "86\t-4371031944620334155\t1970-01-06T21:15:00.000000Z\tnull\n" +
                "87\t-5228148654835984711\t1970-01-06T21:16:40.000000Z\tnull\n" +
                "88\t6953604195888525841\t1970-01-06T21:18:20.000000Z\tnull\n" +
                "89\t7585187984144261203\t1970-01-06T21:20:00.000000Z\tnull\n" +
                "90\t-6919361415374675248\t1970-01-06T21:21:40.000000Z\tnull\n" +
                "91\t5942480340792044027\t1970-01-06T21:23:20.000000Z\tnull\n" +
                "92\t2968650253814730084\t1970-01-06T21:25:00.000000Z\tnull\n" +
                "93\t9036423629723776443\t1970-01-06T21:26:40.000000Z\tnull\n" +
                "94\t-7316123607359392486\t1970-01-06T21:28:20.000000Z\tnull\n" +
                "95\t7641144929328646356\t1970-01-06T21:30:00.000000Z\tnull\n" +
                "96\t8171230234890248944\t1970-01-06T21:31:40.000000Z\tnull\n" +
                "97\t-7689224645273531603\t1970-01-06T21:33:20.000000Z\tnull\n" +
                "98\t-7611030538224290496\t1970-01-06T21:35:00.000000Z\tnull\n" +
                "99\t-7266580375914176030\t1970-01-06T21:36:40.000000Z\tnull\n" +
                "100\t-5233802075754153909\t1970-01-06T21:38:20.000000Z\tnull\n" +
                "101\t-4692986177227268943\t1970-01-06T21:40:00.000000Z\tnull\n" +
                "102\t7528475600160271422\t1970-01-06T21:41:40.000000Z\tnull\n" +
                "103\t6473208488991371747\t1970-01-06T21:43:20.000000Z\tnull\n" +
                "104\t-4091897709796604687\t1970-01-06T21:45:00.000000Z\tnull\n" +
                "105\t-3107239868490395663\t1970-01-06T21:46:40.000000Z\tnull\n" +
                "106\t7522482991756933150\t1970-01-06T21:48:20.000000Z\tnull\n" +
                "107\t5866052386674669514\t1970-01-06T21:50:00.000000Z\tnull\n" +
                "108\t8831607763082315932\t1970-01-06T21:51:40.000000Z\tnull\n" +
                "109\t3518554007419864093\t1970-01-06T21:53:20.000000Z\tnull\n" +
                "110\t571924429013198086\t1970-01-06T21:55:00.000000Z\tnull\n" +
                "111\t5271904137583983788\t1970-01-06T21:56:40.000000Z\tnull\n" +
                "112\t-6487422186320825289\t1970-01-06T21:58:20.000000Z\tnull\n" +
                "113\t-5935729153136649272\t1970-01-06T22:00:00.000000Z\tnull\n" +
                "114\t-5028301966399563827\t1970-01-06T22:01:40.000000Z\tnull\n" +
                "115\t-4608960730952244094\t1970-01-06T22:03:20.000000Z\tnull\n" +
                "116\t-7387846268299105911\t1970-01-06T22:05:00.000000Z\tnull\n" +
                "117\t7848851757452822827\t1970-01-06T22:06:40.000000Z\tnull\n" +
                "118\t6373284943859989837\t1970-01-06T22:08:20.000000Z\tnull\n" +
                "119\t4014104627539596639\t1970-01-06T22:10:00.000000Z\tnull\n" +
                "120\t5867661438830308598\t1970-01-06T22:11:40.000000Z\tnull\n" +
                "121\t-6365568807668711866\t1970-01-06T22:13:20.000000Z\tnull\n" +
                "122\t-3214230645884399728\t1970-01-06T22:15:00.000000Z\tnull\n" +
                "123\t9029468389542245059\t1970-01-06T22:16:40.000000Z\tnull\n" +
                "124\t4349785000461902003\t1970-01-06T22:18:20.000000Z\tnull\n" +
                "125\t-8081265393416742311\t1970-01-06T22:20:00.000000Z\tnull\n" +
                "126\t-8663526666273545842\t1970-01-06T22:21:40.000000Z\tnull\n" +
                "127\t7122109662042058469\t1970-01-06T22:23:20.000000Z\tnull\n" +
                "128\t6079275973105085025\t1970-01-06T22:25:00.000000Z\tnull\n" +
                "129\t8155981915549526575\t1970-01-06T22:26:40.000000Z\tnull\n" +
                "130\t-4908948886680892316\t1970-01-06T22:28:20.000000Z\tnull\n" +
                "131\t8587391969565958670\t1970-01-06T22:30:00.000000Z\tnull\n" +
                "132\t4167328623064065836\t1970-01-06T22:31:40.000000Z\tnull\n" +
                "133\t-8906871108655466881\t1970-01-06T22:33:20.000000Z\tnull\n" +
                "134\t-5512653573876168745\t1970-01-06T22:35:00.000000Z\tnull\n" +
                "135\t-6161552193869048721\t1970-01-06T22:36:40.000000Z\tnull\n" +
                "136\t-8425379692364264520\t1970-01-06T22:38:20.000000Z\tnull\n" +
                "137\t9131882544462008265\t1970-01-06T22:40:00.000000Z\tnull\n" +
                "138\t-6626590012581323602\t1970-01-06T22:41:40.000000Z\tnull\n" +
                "139\t8654368763944235816\t1970-01-06T22:43:20.000000Z\tnull\n" +
                "140\t1504966027220213191\t1970-01-06T22:45:00.000000Z\tnull\n" +
                "141\t2474001847338644868\t1970-01-06T22:46:40.000000Z\tnull\n" +
                "142\t8977823376202838087\t1970-01-06T22:48:20.000000Z\tnull\n" +
                "143\t-7995393784734742820\t1970-01-06T22:50:00.000000Z\tnull\n" +
                "144\t-6190031864817509934\t1970-01-06T22:51:40.000000Z\tnull\n" +
                "145\t8702525427024484485\t1970-01-06T22:53:20.000000Z\tnull\n" +
                "146\t2762535352290012031\t1970-01-06T22:55:00.000000Z\tnull\n" +
                "147\t-8408704077728333147\t1970-01-06T22:56:40.000000Z\tnull\n" +
                "148\t-4116381468144676168\t1970-01-06T22:58:20.000000Z\tnull\n" +
                "149\t8611582118025429627\t1970-01-06T23:00:00.000000Z\tnull\n" +
                "150\t2235053888582262602\t1970-01-06T23:01:40.000000Z\tnull\n" +
                "151\t915906628308577949\t1970-01-06T23:03:20.000000Z\tnull\n" +
                "152\t1761725072747471430\t1970-01-06T23:05:00.000000Z\tnull\n" +
                "153\t5407260416602246268\t1970-01-06T23:06:40.000000Z\tnull\n" +
                "154\t-5710210982977201267\t1970-01-06T23:08:20.000000Z\tnull\n" +
                "155\t-9128506055317587235\t1970-01-06T23:10:00.000000Z\tnull\n" +
                "156\t9063592617902736531\t1970-01-06T23:11:40.000000Z\tnull\n" +
                "157\t-2406077911451945242\t1970-01-06T23:13:20.000000Z\tnull\n" +
                "158\t-6003256558990918704\t1970-01-06T23:15:00.000000Z\tnull\n" +
                "159\t6623443272143014835\t1970-01-06T23:16:40.000000Z\tnull\n" +
                "160\t-8082754367165748693\t1970-01-06T23:18:20.000000Z\tnull\n" +
                "161\t-1438352846894825721\t1970-01-06T23:20:00.000000Z\tnull\n" +
                "162\t-5439556746612026472\t1970-01-06T23:21:40.000000Z\tnull\n" +
                "163\t-7256514778130150964\t1970-01-06T23:23:20.000000Z\tnull\n" +
                "164\t-2605516556381756042\t1970-01-06T23:25:00.000000Z\tnull\n" +
                "165\t-7103100524321179064\t1970-01-06T23:26:40.000000Z\tnull\n" +
                "166\t9144172287200792483\t1970-01-06T23:28:20.000000Z\tnull\n" +
                "167\t-5024542231726589509\t1970-01-06T23:30:00.000000Z\tnull\n" +
                "168\t-2768987637252864412\t1970-01-06T23:31:40.000000Z\tnull\n" +
                "169\t-3289070757475856942\t1970-01-06T23:33:20.000000Z\tnull\n" +
                "170\t7277991313017866925\t1970-01-06T23:35:00.000000Z\tnull\n" +
                "171\t6574958665733670985\t1970-01-06T23:36:40.000000Z\tnull\n" +
                "172\t-5817309269683380708\t1970-01-06T23:38:20.000000Z\tnull\n" +
                "173\t-8910603140262731534\t1970-01-06T23:40:00.000000Z\tnull\n" +
                "174\t7035958104135945276\t1970-01-06T23:41:40.000000Z\tnull\n" +
                "175\t9169223215810156269\t1970-01-06T23:43:20.000000Z\tnull\n" +
                "176\t7973684666911773753\t1970-01-06T23:45:00.000000Z\tnull\n" +
                "177\t9143800334706665900\t1970-01-06T23:46:40.000000Z\tnull\n" +
                "178\t8907283191913183400\t1970-01-06T23:48:20.000000Z\tnull\n" +
                "179\t7505077128008208443\t1970-01-06T23:50:00.000000Z\tnull\n" +
                "180\t6624299878707135910\t1970-01-06T23:51:40.000000Z\tnull\n" +
                "181\t4990844051702733276\t1970-01-06T23:53:20.000000Z\tnull\n" +
                "182\t3446015290144635451\t1970-01-06T23:55:00.000000Z\tnull\n" +
                "183\t3393210801760647293\t1970-01-06T23:56:40.000000Z\tnull\n" +
                "184\t-8193596495481093333\t1970-01-06T23:58:20.000000Z\tnull\n" +
                "10\t3500000\t1970-01-06T23:58:20.000000Z\t10.2\n" +
                "185\t9130722816060153827\t1970-01-07T00:00:00.000000Z\tnull\n" +
                "186\t4385246274849842834\t1970-01-07T00:01:40.000000Z\tnull\n" +
                "187\t-7709579215942154242\t1970-01-07T00:03:20.000000Z\tnull\n" +
                "188\t-6912707344119330199\t1970-01-07T00:05:00.000000Z\tnull\n" +
                "189\t-6265628144430971336\t1970-01-07T00:06:40.000000Z\tnull\n" +
                "190\t-2656704586686189855\t1970-01-07T00:08:20.000000Z\tnull\n" +
                "191\t-5852887087189258121\t1970-01-07T00:10:00.000000Z\tnull\n" +
                "192\t-5616524194087992934\t1970-01-07T00:11:40.000000Z\tnull\n" +
                "193\t8889492928577876455\t1970-01-07T00:13:20.000000Z\tnull\n" +
                "194\t5398991075259361292\t1970-01-07T00:15:00.000000Z\tnull\n" +
                "195\t-4947578609540920695\t1970-01-07T00:16:40.000000Z\tnull\n" +
                "196\t-1550912036246807020\t1970-01-07T00:18:20.000000Z\tnull\n" +
                "197\t-3279062567400130728\t1970-01-07T00:20:00.000000Z\tnull\n" +
                "198\t-6187389706549636253\t1970-01-07T00:21:40.000000Z\tnull\n" +
                "199\t-5097437605148611401\t1970-01-07T00:23:20.000000Z\tnull\n" +
                "200\t-9053195266501182270\t1970-01-07T00:25:00.000000Z\tnull\n" +
                "201\t1064753200933634719\t1970-01-07T00:26:40.000000Z\tnull\n" +
                "202\t2155318342410845737\t1970-01-07T00:28:20.000000Z\tnull\n" +
                "203\t4437331957970287246\t1970-01-07T00:30:00.000000Z\tnull\n" +
                "204\t8152044974329490473\t1970-01-07T00:31:40.000000Z\tnull\n" +
                "205\t6108846371653428062\t1970-01-07T00:33:20.000000Z\tnull\n" +
                "206\t4641238585508069993\t1970-01-07T00:35:00.000000Z\tnull\n" +
                "207\t-5315599072928175674\t1970-01-07T00:36:40.000000Z\tnull\n" +
                "208\t-8755128364143858197\t1970-01-07T00:38:20.000000Z\tnull\n" +
                "209\t5294917053935522538\t1970-01-07T00:40:00.000000Z\tnull\n" +
                "210\t5824745791075827139\t1970-01-07T00:41:40.000000Z\tnull\n" +
                "211\t-8757007522346766135\t1970-01-07T00:43:20.000000Z\tnull\n" +
                "212\t-1620198143795539853\t1970-01-07T00:45:00.000000Z\tnull\n" +
                "213\t9161691782935400339\t1970-01-07T00:46:40.000000Z\tnull\n" +
                "214\t5703149806881083206\t1970-01-07T00:48:20.000000Z\tnull\n" +
                "215\t-6071768268784020226\t1970-01-07T00:50:00.000000Z\tnull\n" +
                "216\t-5336116148746766654\t1970-01-07T00:51:40.000000Z\tnull\n" +
                "217\t8009040003356908243\t1970-01-07T00:53:20.000000Z\tnull\n" +
                "218\t5292387498953709416\t1970-01-07T00:55:00.000000Z\tnull\n" +
                "219\t-6786804316219531143\t1970-01-07T00:56:40.000000Z\tnull\n" +
                "220\t-1798101751056570485\t1970-01-07T00:58:20.000000Z\tnull\n" +
                "221\t-8323443786521150653\t1970-01-07T01:00:00.000000Z\tnull\n" +
                "222\t-7714378722470181347\t1970-01-07T01:01:40.000000Z\tnull\n" +
                "223\t-2888119746454814889\t1970-01-07T01:03:20.000000Z\tnull\n" +
                "224\t-8546113611224784332\t1970-01-07T01:05:00.000000Z\tnull\n" +
                "225\t7158971986470055172\t1970-01-07T01:06:40.000000Z\tnull\n" +
                "226\t5746626297238459939\t1970-01-07T01:08:20.000000Z\tnull\n" +
                "227\t7574443524652611981\t1970-01-07T01:10:00.000000Z\tnull\n" +
                "228\t-8994301462266164776\t1970-01-07T01:11:40.000000Z\tnull\n" +
                "229\t4099611147050818391\t1970-01-07T01:13:20.000000Z\tnull\n" +
                "230\t-9147563299122452591\t1970-01-07T01:15:00.000000Z\tnull\n" +
                "231\t-7400476385601852536\t1970-01-07T01:16:40.000000Z\tnull\n" +
                "232\t-8642609626818201048\t1970-01-07T01:18:20.000000Z\tnull\n" +
                "233\t-2000273984235276379\t1970-01-07T01:20:00.000000Z\tnull\n" +
                "234\t-166300099372695016\t1970-01-07T01:21:40.000000Z\tnull\n" +
                "235\t-3416748419425937005\t1970-01-07T01:23:20.000000Z\tnull\n" +
                "236\t6351664568801157821\t1970-01-07T01:25:00.000000Z\tnull\n" +
                "237\t3084117448873356811\t1970-01-07T01:26:40.000000Z\tnull\n" +
                "238\t6601850686822460257\t1970-01-07T01:28:20.000000Z\tnull\n" +
                "239\t7759595275644638709\t1970-01-07T01:30:00.000000Z\tnull\n" +
                "240\t4360855047041000285\t1970-01-07T01:31:40.000000Z\tnull\n" +
                "241\t6087087705757854416\t1970-01-07T01:33:20.000000Z\tnull\n" +
                "242\t-5103414617212558357\t1970-01-07T01:35:00.000000Z\tnull\n" +
                "243\t8574802735490373479\t1970-01-07T01:36:40.000000Z\tnull\n" +
                "244\t2387397055355257412\t1970-01-07T01:38:20.000000Z\tnull\n" +
                "245\t8072168822566640807\t1970-01-07T01:40:00.000000Z\tnull\n" +
                "246\t-3293392739929464726\t1970-01-07T01:41:40.000000Z\tnull\n" +
                "247\t-8749723816463910031\t1970-01-07T01:43:20.000000Z\tnull\n" +
                "248\t6127579245089953588\t1970-01-07T01:45:00.000000Z\tnull\n" +
                "249\t-6883412613642983200\t1970-01-07T01:46:40.000000Z\tnull\n" +
                "250\t-7153690499922882896\t1970-01-07T01:48:20.000000Z\tnull\n" +
                "251\t7107508275327837161\t1970-01-07T01:50:00.000000Z\tnull\n" +
                "252\t-8260644133007073640\t1970-01-07T01:51:40.000000Z\tnull\n" +
                "253\t-7336930007738575369\t1970-01-07T01:53:20.000000Z\tnull\n" +
                "254\t5552835357100545895\t1970-01-07T01:55:00.000000Z\tnull\n" +
                "255\t4534912711595148130\t1970-01-07T01:56:40.000000Z\tnull\n" +
                "256\t-7228011205059401944\t1970-01-07T01:58:20.000000Z\tnull\n" +
                "257\t-6703401424236463520\t1970-01-07T02:00:00.000000Z\tnull\n" +
                "258\t-8857660828600848720\t1970-01-07T02:01:40.000000Z\tnull\n" +
                "259\t-3105499275013799956\t1970-01-07T02:03:20.000000Z\tnull\n" +
                "260\t-8371487291073160693\t1970-01-07T02:05:00.000000Z\tnull\n" +
                "261\t2383285963471887250\t1970-01-07T02:06:40.000000Z\tnull\n" +
                "262\t1488156692375549016\t1970-01-07T02:08:20.000000Z\tnull\n" +
                "263\t2151565237758036093\t1970-01-07T02:10:00.000000Z\tnull\n" +
                "264\t4107109535030235684\t1970-01-07T02:11:40.000000Z\tnull\n" +
                "265\t-8534688874718947140\t1970-01-07T02:13:20.000000Z\tnull\n" +
                "266\t-3491277789316049618\t1970-01-07T02:15:00.000000Z\tnull\n" +
                "267\t8815523022464325728\t1970-01-07T02:16:40.000000Z\tnull\n" +
                "268\t4959459375462458218\t1970-01-07T02:18:20.000000Z\tnull\n" +
                "269\t7037372650941669660\t1970-01-07T02:20:00.000000Z\tnull\n" +
                "270\t4502522085684189707\t1970-01-07T02:21:40.000000Z\tnull\n" +
                "271\t8850915006829016608\t1970-01-07T02:23:20.000000Z\tnull\n" +
                "272\t-8095658968635787358\t1970-01-07T02:25:00.000000Z\tnull\n" +
                "273\t-6716055087713781882\t1970-01-07T02:26:40.000000Z\tnull\n" +
                "274\t-8425895280081943671\t1970-01-07T02:28:20.000000Z\tnull\n" +
                "275\t8880550034995457591\t1970-01-07T02:30:00.000000Z\tnull\n" +
                "276\t8464194176491581201\t1970-01-07T02:31:40.000000Z\tnull\n" +
                "277\t6056145309392106540\t1970-01-07T02:33:20.000000Z\tnull\n" +
                "278\t6121305147479698964\t1970-01-07T02:35:00.000000Z\tnull\n" +
                "279\t2282781332678491916\t1970-01-07T02:36:40.000000Z\tnull\n" +
                "280\t3527911398466283309\t1970-01-07T02:38:20.000000Z\tnull\n" +
                "281\t6176277818569291296\t1970-01-07T02:40:00.000000Z\tnull\n" +
                "282\t-8656750634622759804\t1970-01-07T02:41:40.000000Z\tnull\n" +
                "283\t7058145725055366226\t1970-01-07T02:43:20.000000Z\tnull\n" +
                "284\t-8849142892360165671\t1970-01-07T02:45:00.000000Z\tnull\n" +
                "285\t-1134031357796740497\t1970-01-07T02:46:40.000000Z\tnull\n" +
                "286\t-6782883555378798844\t1970-01-07T02:48:20.000000Z\tnull\n" +
                "287\t6405448934035934123\t1970-01-07T02:50:00.000000Z\tnull\n" +
                "288\t-8425483167065397721\t1970-01-07T02:51:40.000000Z\tnull\n" +
                "289\t-8719797095546978745\t1970-01-07T02:53:20.000000Z\tnull\n" +
                "290\t9089874911309539983\t1970-01-07T02:55:00.000000Z\tnull\n" +
                "291\t-7202923278768687325\t1970-01-07T02:56:40.000000Z\tnull\n" +
                "292\t-6571406865336879041\t1970-01-07T02:58:20.000000Z\tnull\n" +
                "293\t-3396992238702724434\t1970-01-07T03:00:00.000000Z\tnull\n" +
                "294\t-8205259083320287108\t1970-01-07T03:01:40.000000Z\tnull\n" +
                "295\t-9029407334801459809\t1970-01-07T03:03:20.000000Z\tnull\n" +
                "296\t-4058426794463997577\t1970-01-07T03:05:00.000000Z\tnull\n" +
                "297\t6517485707736381444\t1970-01-07T03:06:40.000000Z\tnull\n" +
                "298\t579094601177353961\t1970-01-07T03:08:20.000000Z\tnull\n" +
                "299\t750145151786158348\t1970-01-07T03:10:00.000000Z\tnull\n" +
                "300\t5048272224871876586\t1970-01-07T03:11:40.000000Z\tnull\n" +
                "301\t-4547802916868961458\t1970-01-07T03:13:20.000000Z\tnull\n" +
                "302\t-1832315370633201942\t1970-01-07T03:15:00.000000Z\tnull\n" +
                "303\t-8888027247206813045\t1970-01-07T03:16:40.000000Z\tnull\n" +
                "304\t3352215237270276085\t1970-01-07T03:18:20.000000Z\tnull\n" +
                "305\t6937484962759020303\t1970-01-07T03:20:00.000000Z\tnull\n" +
                "306\t7797019568426198829\t1970-01-07T03:21:40.000000Z\tnull\n" +
                "307\t2691623916208307891\t1970-01-07T03:23:20.000000Z\tnull\n" +
                "308\t6184401532241477140\t1970-01-07T03:25:00.000000Z\tnull\n" +
                "309\t-8653777305694768077\t1970-01-07T03:26:40.000000Z\tnull\n" +
                "310\t8756159220596318848\t1970-01-07T03:28:20.000000Z\tnull\n" +
                "311\t4579251508938058953\t1970-01-07T03:30:00.000000Z\tnull\n" +
                "312\t425369166370563563\t1970-01-07T03:31:40.000000Z\tnull\n" +
                "313\t5478379480606573987\t1970-01-07T03:33:20.000000Z\tnull\n" +
                "314\t-4284648096271470489\t1970-01-07T03:35:00.000000Z\tnull\n" +
                "315\t-1741953200710332294\t1970-01-07T03:36:40.000000Z\tnull\n" +
                "316\t-4450383397583441126\t1970-01-07T03:38:20.000000Z\tnull\n" +
                "317\t8984932460293088377\t1970-01-07T03:40:00.000000Z\tnull\n" +
                "318\t9058067501760744164\t1970-01-07T03:41:40.000000Z\tnull\n" +
                "319\t8490886945852172597\t1970-01-07T03:43:20.000000Z\tnull\n" +
                "320\t-8841102831894340636\t1970-01-07T03:45:00.000000Z\tnull\n" +
                "321\t8503557900983561786\t1970-01-07T03:46:40.000000Z\tnull\n" +
                "322\t1508637934261574620\t1970-01-07T03:48:20.000000Z\tnull\n" +
                "323\t663602980874300508\t1970-01-07T03:50:00.000000Z\tnull\n" +
                "324\t788901813531436389\t1970-01-07T03:51:40.000000Z\tnull\n" +
                "325\t6793615437970356479\t1970-01-07T03:53:20.000000Z\tnull\n" +
                "326\t6380499796471875623\t1970-01-07T03:55:00.000000Z\tnull\n" +
                "327\t2006083905706813287\t1970-01-07T03:56:40.000000Z\tnull\n" +
                "328\t5513479607887040119\t1970-01-07T03:58:20.000000Z\tnull\n" +
                "329\t5343275067392229138\t1970-01-07T04:00:00.000000Z\tnull\n" +
                "330\t4527121849171257172\t1970-01-07T04:01:40.000000Z\tnull\n" +
                "331\t4847320715984654162\t1970-01-07T04:03:20.000000Z\tnull\n" +
                "332\t7092246624397344208\t1970-01-07T04:05:00.000000Z\tnull\n" +
                "333\t6445007901796870697\t1970-01-07T04:06:40.000000Z\tnull\n" +
                "334\t1669226447966988582\t1970-01-07T04:08:20.000000Z\tnull\n" +
                "335\t5953039264407551685\t1970-01-07T04:10:00.000000Z\tnull\n" +
                "336\t7592940205308166826\t1970-01-07T04:11:40.000000Z\tnull\n" +
                "337\t-7414829143044491558\t1970-01-07T04:13:20.000000Z\tnull\n" +
                "338\t-6819946977256689384\t1970-01-07T04:15:00.000000Z\tnull\n" +
                "339\t-7186310556474199346\t1970-01-07T04:16:40.000000Z\tnull\n" +
                "340\t-8814330552804983713\t1970-01-07T04:18:20.000000Z\tnull\n" +
                "341\t-8960406850507339854\t1970-01-07T04:20:00.000000Z\tnull\n" +
                "342\t-8793423647053878901\t1970-01-07T04:21:40.000000Z\tnull\n" +
                "343\t5941398229034918748\t1970-01-07T04:23:20.000000Z\tnull\n" +
                "344\t5980197440602572628\t1970-01-07T04:25:00.000000Z\tnull\n" +
                "345\t2106240318003963024\t1970-01-07T04:26:40.000000Z\tnull\n" +
                "346\t9200214878918264613\t1970-01-07T04:28:20.000000Z\tnull\n" +
                "347\t-8211260649542902334\t1970-01-07T04:30:00.000000Z\tnull\n" +
                "348\t5068939738525201696\t1970-01-07T04:31:40.000000Z\tnull\n" +
                "349\t3820631780839257855\t1970-01-07T04:33:20.000000Z\tnull\n" +
                "350\t-9219078548506735248\t1970-01-07T04:35:00.000000Z\tnull\n" +
                "351\t8737100589707440954\t1970-01-07T04:36:40.000000Z\tnull\n" +
                "352\t9044897286885345735\t1970-01-07T04:38:20.000000Z\tnull\n" +
                "353\t-7381322665528955510\t1970-01-07T04:40:00.000000Z\tnull\n" +
                "354\t6174532314769579955\t1970-01-07T04:41:40.000000Z\tnull\n" +
                "355\t-8930904012891908076\t1970-01-07T04:43:20.000000Z\tnull\n" +
                "356\t-6765703075406647091\t1970-01-07T04:45:00.000000Z\tnull\n" +
                "357\t8810110521992874823\t1970-01-07T04:46:40.000000Z\tnull\n" +
                "358\t7570866088271751947\t1970-01-07T04:48:20.000000Z\tnull\n" +
                "359\t-7274175842748412916\t1970-01-07T04:50:00.000000Z\tnull\n" +
                "360\t6753412894015940665\t1970-01-07T04:51:40.000000Z\tnull\n" +
                "361\t2106204205501581842\t1970-01-07T04:53:20.000000Z\tnull\n" +
                "362\t2307279172463257591\t1970-01-07T04:55:00.000000Z\tnull\n" +
                "363\t812677186520066053\t1970-01-07T04:56:40.000000Z\tnull\n" +
                "364\t4621844195437841424\t1970-01-07T04:58:20.000000Z\tnull\n" +
                "365\t-7724577649125721868\t1970-01-07T05:00:00.000000Z\tnull\n" +
                "366\t-7171265782561774995\t1970-01-07T05:01:40.000000Z\tnull\n" +
                "367\t6966461743143051249\t1970-01-07T05:03:20.000000Z\tnull\n" +
                "368\t7629109032541741027\t1970-01-07T05:05:00.000000Z\tnull\n" +
                "369\t-7212878484370155026\t1970-01-07T05:06:40.000000Z\tnull\n" +
                "370\t5963775257114848600\t1970-01-07T05:08:20.000000Z\tnull\n" +
                "371\t3771494396743411509\t1970-01-07T05:10:00.000000Z\tnull\n" +
                "372\t8798087869168938593\t1970-01-07T05:11:40.000000Z\tnull\n" +
                "373\t8984775562394712402\t1970-01-07T05:13:20.000000Z\tnull\n" +
                "374\t3792128300541831563\t1970-01-07T05:15:00.000000Z\tnull\n" +
                "375\t7101009950667960843\t1970-01-07T05:16:40.000000Z\tnull\n" +
                "376\t-6460532424840798061\t1970-01-07T05:18:20.000000Z\tnull\n" +
                "377\t-5044078842288373275\t1970-01-07T05:20:00.000000Z\tnull\n" +
                "378\t-3323322733858034601\t1970-01-07T05:21:40.000000Z\tnull\n" +
                "379\t-7665470829783532891\t1970-01-07T05:23:20.000000Z\tnull\n" +
                "380\t6738282533394287579\t1970-01-07T05:25:00.000000Z\tnull\n" +
                "381\t6146164804821006241\t1970-01-07T05:26:40.000000Z\tnull\n" +
                "382\t-7398902448022205322\t1970-01-07T05:28:20.000000Z\tnull\n" +
                "383\t-2471456524133707236\t1970-01-07T05:30:00.000000Z\tnull\n" +
                "384\t9041413988802359580\t1970-01-07T05:31:40.000000Z\tnull\n" +
                "385\t5922689877598858022\t1970-01-07T05:33:20.000000Z\tnull\n" +
                "386\t5168847330186110459\t1970-01-07T05:35:00.000000Z\tnull\n" +
                "387\t8987698540484981038\t1970-01-07T05:36:40.000000Z\tnull\n" +
                "388\t-7228768303272348606\t1970-01-07T05:38:20.000000Z\tnull\n" +
                "389\t5700115585432451578\t1970-01-07T05:40:00.000000Z\tnull\n" +
                "390\t7879490594801163253\t1970-01-07T05:41:40.000000Z\tnull\n" +
                "391\t-5432682396344996498\t1970-01-07T05:43:20.000000Z\tnull\n" +
                "392\t-3463832009795858033\t1970-01-07T05:45:00.000000Z\tnull\n" +
                "393\t-8555544472620366464\t1970-01-07T05:46:40.000000Z\tnull\n" +
                "394\t5205180235397887203\t1970-01-07T05:48:20.000000Z\tnull\n" +
                "395\t2364286642781155412\t1970-01-07T05:50:00.000000Z\tnull\n" +
                "396\t5494476067484139960\t1970-01-07T05:51:40.000000Z\tnull\n" +
                "397\t7357244054212773895\t1970-01-07T05:53:20.000000Z\tnull\n" +
                "398\t-8506266080452644687\t1970-01-07T05:55:00.000000Z\tnull\n" +
                "399\t-1905597357123382478\t1970-01-07T05:56:40.000000Z\tnull\n" +
                "400\t-5496131157726548905\t1970-01-07T05:58:20.000000Z\tnull\n" +
                "401\t-7474351066761292033\t1970-01-07T06:00:00.000000Z\tnull\n" +
                "402\t-6482694999745905510\t1970-01-07T06:01:40.000000Z\tnull\n" +
                "403\t-8026283444976158481\t1970-01-07T06:03:20.000000Z\tnull\n" +
                "404\t5804262091839668360\t1970-01-07T06:05:00.000000Z\tnull\n" +
                "405\t7297601774924170699\t1970-01-07T06:06:40.000000Z\tnull\n" +
                "406\t-4229502740666959541\t1970-01-07T06:08:20.000000Z\tnull\n" +
                "407\t8842585385650675361\t1970-01-07T06:10:00.000000Z\tnull\n" +
                "408\t7046578844650327247\t1970-01-07T06:11:40.000000Z\tnull\n" +
                "409\t8070302167413932495\t1970-01-07T06:13:20.000000Z\tnull\n" +
                "410\t4480750444572460865\t1970-01-07T06:15:00.000000Z\tnull\n" +
                "411\t6205872689407104125\t1970-01-07T06:16:40.000000Z\tnull\n" +
                "412\t9029088579359707814\t1970-01-07T06:18:20.000000Z\tnull\n" +
                "413\t-8737543979347648559\t1970-01-07T06:20:00.000000Z\tnull\n" +
                "414\t-6522954364450041026\t1970-01-07T06:21:40.000000Z\tnull\n" +
                "415\t-6221841196965409356\t1970-01-07T06:23:20.000000Z\tnull\n" +
                "416\t6484482332827923784\t1970-01-07T06:25:00.000000Z\tnull\n" +
                "417\t7036584259400395476\t1970-01-07T06:26:40.000000Z\tnull\n" +
                "418\t-6795628328806886847\t1970-01-07T06:28:20.000000Z\tnull\n" +
                "419\t7576110962745644701\t1970-01-07T06:30:00.000000Z\tnull\n" +
                "420\t8537223925650740475\t1970-01-07T06:31:40.000000Z\tnull\n" +
                "421\t8737613628813682249\t1970-01-07T06:33:20.000000Z\tnull\n" +
                "422\t4598876523645326656\t1970-01-07T06:35:00.000000Z\tnull\n" +
                "423\t6436453824498875972\t1970-01-07T06:36:40.000000Z\tnull\n" +
                "424\t4634177780953489481\t1970-01-07T06:38:20.000000Z\tnull\n" +
                "425\t6390608559661380246\t1970-01-07T06:40:00.000000Z\tnull\n" +
                "426\t8282637062702131151\t1970-01-07T06:41:40.000000Z\tnull\n" +
                "427\t5360746485515325739\t1970-01-07T06:43:20.000000Z\tnull\n" +
                "428\t-7910490643543561037\t1970-01-07T06:45:00.000000Z\tnull\n" +
                "429\t8321277364671502705\t1970-01-07T06:46:40.000000Z\tnull\n" +
                "430\t3987576220753016999\t1970-01-07T06:48:20.000000Z\tnull\n" +
                "431\t3944678179613436885\t1970-01-07T06:50:00.000000Z\tnull\n" +
                "432\t6153381060986313135\t1970-01-07T06:51:40.000000Z\tnull\n" +
                "433\t8278953979466939153\t1970-01-07T06:53:20.000000Z\tnull\n" +
                "434\t6831200789490300310\t1970-01-07T06:55:00.000000Z\tnull\n" +
                "435\t5175638765020222775\t1970-01-07T06:56:40.000000Z\tnull\n" +
                "436\t7090323083171574792\t1970-01-07T06:58:20.000000Z\tnull\n" +
                "437\t6598154038796950493\t1970-01-07T07:00:00.000000Z\tnull\n" +
                "438\t6418970788912980120\t1970-01-07T07:01:40.000000Z\tnull\n" +
                "439\t-7518902569991053841\t1970-01-07T07:03:20.000000Z\tnull\n" +
                "440\t6083279743811422804\t1970-01-07T07:05:00.000000Z\tnull\n" +
                "441\t7459338290943262088\t1970-01-07T07:06:40.000000Z\tnull\n" +
                "442\t7657422372928739370\t1970-01-07T07:08:20.000000Z\tnull\n" +
                "443\t6235849401126045090\t1970-01-07T07:10:00.000000Z\tnull\n" +
                "444\t8227167469487474861\t1970-01-07T07:11:40.000000Z\tnull\n" +
                "445\t4794469881975683047\t1970-01-07T07:13:20.000000Z\tnull\n" +
                "446\t3861637258207773908\t1970-01-07T07:15:00.000000Z\tnull\n" +
                "447\t8485507312523128674\t1970-01-07T07:16:40.000000Z\tnull\n" +
                "448\t-5106801657083469087\t1970-01-07T07:18:20.000000Z\tnull\n" +
                "449\t-7069883773042994098\t1970-01-07T07:20:00.000000Z\tnull\n" +
                "450\t7415337004567900118\t1970-01-07T07:21:40.000000Z\tnull\n" +
                "451\t9026435187365103026\t1970-01-07T07:23:20.000000Z\tnull\n" +
                "452\t-6517956255651384489\t1970-01-07T07:25:00.000000Z\tnull\n" +
                "453\t-5611837907908424613\t1970-01-07T07:26:40.000000Z\tnull\n" +
                "454\t-4036499202601723677\t1970-01-07T07:28:20.000000Z\tnull\n" +
                "455\t8197069319221391729\t1970-01-07T07:30:00.000000Z\tnull\n" +
                "456\t1732923061962778685\t1970-01-07T07:31:40.000000Z\tnull\n" +
                "457\t1737550138998374432\t1970-01-07T07:33:20.000000Z\tnull\n" +
                "458\t1432925274378784738\t1970-01-07T07:35:00.000000Z\tnull\n" +
                "459\t4698698969091611703\t1970-01-07T07:36:40.000000Z\tnull\n" +
                "460\t3843127285248668146\t1970-01-07T07:38:20.000000Z\tnull\n" +
                "461\t2004830221820243556\t1970-01-07T07:40:00.000000Z\tnull\n" +
                "462\t5341431345186701123\t1970-01-07T07:41:40.000000Z\tnull\n" +
                "463\t-8490120737538725244\t1970-01-07T07:43:20.000000Z\tnull\n" +
                "464\t9158482703525773397\t1970-01-07T07:45:00.000000Z\tnull\n" +
                "465\t7702559600184398496\t1970-01-07T07:46:40.000000Z\tnull\n" +
                "466\t-6167105618770444067\t1970-01-07T07:48:20.000000Z\tnull\n" +
                "467\t-6141734738138509500\t1970-01-07T07:50:00.000000Z\tnull\n" +
                "468\t-7300976680388447983\t1970-01-07T07:51:40.000000Z\tnull\n" +
                "469\t6260580881559018466\t1970-01-07T07:53:20.000000Z\tnull\n" +
                "470\t1658444875429025955\t1970-01-07T07:55:00.000000Z\tnull\n" +
                "471\t7920520795110290468\t1970-01-07T07:56:40.000000Z\tnull\n" +
                "472\t-5701911565963471026\t1970-01-07T07:58:20.000000Z\tnull\n" +
                "473\t-6446120489339099836\t1970-01-07T08:00:00.000000Z\tnull\n" +
                "474\t6527501025487796136\t1970-01-07T08:01:40.000000Z\tnull\n" +
                "475\t1851817982979037709\t1970-01-07T08:03:20.000000Z\tnull\n" +
                "476\t2439907409146962686\t1970-01-07T08:05:00.000000Z\tnull\n" +
                "477\t4160567228070722087\t1970-01-07T08:06:40.000000Z\tnull\n" +
                "478\t3250595453661431788\t1970-01-07T08:08:20.000000Z\tnull\n" +
                "479\t7780743197986640723\t1970-01-07T08:10:00.000000Z\tnull\n" +
                "480\t-3261700233985485037\t1970-01-07T08:11:40.000000Z\tnull\n" +
                "481\t-3578120825657825955\t1970-01-07T08:13:20.000000Z\tnull\n" +
                "482\t7443603913302671026\t1970-01-07T08:15:00.000000Z\tnull\n" +
                "483\t7794592287856397845\t1970-01-07T08:16:40.000000Z\tnull\n" +
                "484\t-5391587298431311641\t1970-01-07T08:18:20.000000Z\tnull\n" +
                "485\t9202397484277640888\t1970-01-07T08:20:00.000000Z\tnull\n" +
                "486\t-6951348785425447115\t1970-01-07T08:21:40.000000Z\tnull\n" +
                "487\t-4645139889518544281\t1970-01-07T08:23:20.000000Z\tnull\n" +
                "488\t-7924422932179070052\t1970-01-07T08:25:00.000000Z\tnull\n" +
                "489\t-6861664727068297324\t1970-01-07T08:26:40.000000Z\tnull\n" +
                "490\t-6251867197325094983\t1970-01-07T08:28:20.000000Z\tnull\n" +
                "491\t8177920927333375630\t1970-01-07T08:30:00.000000Z\tnull\n" +
                "492\t8210594435353205032\t1970-01-07T08:31:40.000000Z\tnull\n" +
                "493\t8417830123562577846\t1970-01-07T08:33:20.000000Z\tnull\n" +
                "494\t6785355388782691241\t1970-01-07T08:35:00.000000Z\tnull\n" +
                "495\t-5892588302528885225\t1970-01-07T08:36:40.000000Z\tnull\n" +
                "496\t-1185822981454562836\t1970-01-07T08:38:20.000000Z\tnull\n" +
                "497\t-5296023984443079410\t1970-01-07T08:40:00.000000Z\tnull\n" +
                "498\t6829382503979752449\t1970-01-07T08:41:40.000000Z\tnull\n" +
                "499\t3669882909701240516\t1970-01-07T08:43:20.000000Z\tnull\n" +
                "500\t8068645982235546347\t1970-01-07T08:45:00.000000Z\tnull\n" +
                "10\t3500000\t1970-01-07T08:45:00.000000Z\t10.2\n";

        try (TableWriter w = TestUtils.getWriter(engine, "x")) {

            // Adding column is essential, columns open in writer's constructor will have
            // mapped memory, whereas newly added column does not
            w.addColumn("v", ColumnType.DOUBLE);

            // stash copy of X, in case X is corrupt
            engine.execute("create atomic table y as (select * from x)", executionContext);

            testAllocateFailsAtO3OpenColumnAppendRows(w);

            // this should fail
            try {
                w.commit();
                Assert.fail();
            } catch (CairoException ignored) {
                w.rollback();
            }

            // check that X and Y are the same
            TestUtils.assertEquals(
                    compiler,
                    executionContext,
                    "x",
                    "y"
            );

            // repeat the same rows
            testAllocateFailsAtO3OpenColumnAppendRows(w);
            w.commit();
        }

        TestUtils.printSql(
                compiler,
                executionContext,
                "x",
                sink2
        );

        TestUtils.assertEquals(expected, sink2);

        sink2.clear();
        sink2.put(
                "count\n" +
                        "502\n"
        );

        assertXCount(
                compiler,
                executionContext
        );

    }

    private static void testAllocateFailsAtO3OpenColumnAppendRows(TableWriter w) {
        TableWriter.Row row;
        // this row goes into a non-recent partition
        // triggering O3
        row = w.newRow(518300000000L);
        row.putInt(0, 10);
        row.putLong(1, 3500000L);
        // skip over the timestamp
        row.putDouble(3, 10.2);
        row.append();

        // another O3 row, this time it is appended to last partition
        row = w.newRow(549900000000L);
        row.putInt(0, 10);
        row.putLong(1, 3500000L);
        // skip over the timestamp
        row.putDouble(3, 10.2);
        row.append();
    }

    private static void testAllocateToResizeLastPartition0(
            CairoEngine engine,
            SqlCompiler compiler,
            SqlExecutionContext executionContext
    ) throws SqlException {
        // create table with roughly 2AM data
        engine.execute(
                "create atomic table x as (" +
                        "select" +
                        " cast(x as int) i," +
                        " rnd_long() j," +
                        " timestamp_sequence(500000000000L,100000000L) ts" +
                        " from long_sequence(500)" +
                        ") timestamp (ts) partition by DAY",
                executionContext
        );

        try (TableWriter w = TestUtils.getWriter(engine, "x")) {

            // stash copy of X, in case X is corrupt
            engine.execute("create atomic table y as (select * from x)", executionContext);

            TableWriter.Row row;
            // this row goes into a non-recent partition
            // triggering O3
            row = w.newRow(518300000000L);
            row.putInt(0, 10);
            row.putLong(1, 3500000L);
            row.append();

            // here we need enough rows to saturate existing page
            // same timestamp is ok
            for (int i = 0; i < 4_000_000; i++) {
                row = w.newRow(549900000000L);
                row.putInt(0, 10);
                row.putLong(1, 3500000L);
                row.append();
            }

            // this should fail
            try {
                w.commit();
                Assert.fail();
            } catch (CairoException ignored) {
                w.rollback();
            }
        }

        // check that X and Y are the same
        TestUtils.assertSqlCursors(
                compiler,
                executionContext,
                "x",
                "y",
                LOG
        );

        engine.execute(
                "create atomic table z as (select rnd_int() i, rnd_long() j, timestamp_sequence(549900000000L-4000000L, 10) ts from long_sequence(3000000))",
                executionContext
        );

        engine.execute(
                "insert atomic into x select * from z",
                executionContext
        );

        TestUtils.assertSqlCursors(
                compiler,
                executionContext,
                "x",
                "(y union all z) order by ts",
                LOG,
                true
        );

        TestUtils.printSql(
                compiler,
                executionContext,
                "select max(ts), count() from (y union all z)",
                sink2
        );

        TestUtils.printSql(
                compiler,
                executionContext,
                "select max(ts), count() from x",
                sink
        );
        TestUtils.assertEquals(sink2, sink);
    }

    private static void testColumnTopLastDataOOODataFailRetry0(
            CairoEngine engine,
            SqlCompiler compiler,
            SqlExecutionContext sqlExecutionContext
    ) throws SqlException {

        //
        // ----- last partition
        //
        // +-----------+
        // |   empty   |
        // |           |
        // +-----------+   <-- top -->       +---------+
        // |           |                     |   data  |
        // |           |   +----------+      +---------+
        // |           |   |   OOO    |      |   ooo   |
        // |           | < |  block   |  ==  +---------+
        // |           |   | (narrow) |      |   data  |
        // |           |   +----------+      +---------+
        // +-----------+
        engine.execute(
                "create atomic table x as (" +
                        "select" +
                        " 1 as commit," +
                        " cast(x as int) i," +
                        " rnd_symbol('msft','ibm', 'googl') sym," +
                        " round(rnd_double(0)*100, 3) amt," +
                        " to_timestamp('2018-01', 'yyyy-MM') + x * 720000000 timestamp," +
                        " rnd_boolean() b," +
                        " rnd_str('ABC', 'CDE', null, 'XYZ') c," +
                        " rnd_double(2) d," +
                        " rnd_float(2) e," +
                        " rnd_short(10,1024) f," +
                        " rnd_date(to_date('2015', 'yyyy'), to_date('2016', 'yyyy'), 2) g," +
                        " rnd_symbol(4,4,4,2) ik," +
                        " rnd_long() j," +
                        " timestamp_sequence(500000000000L,100000000L) ts," +
                        " rnd_byte(2,50) l," +
                        " rnd_bin(10, 20, 2) m," +
                        " rnd_str(5,16,2) n," +
                        " rnd_char() t," +
                        " rnd_varchar(1,40,1) vc1," +
                        " rnd_varchar(1,1,1) vc2," +
                        " from long_sequence(500)" +
                        "), index(sym) timestamp (ts) partition by DAY",
                sqlExecutionContext
        );

        engine.execute("alter table x add column v double", sqlExecutionContext);
        engine.execute("alter table x add column v1 float", sqlExecutionContext);
        engine.execute("alter table x add column v2 int", sqlExecutionContext);
        engine.execute("alter table x add column v3 byte", sqlExecutionContext);
        engine.execute("alter table x add column v4 short", sqlExecutionContext);
        engine.execute("alter table x add column v5 boolean", sqlExecutionContext);
        engine.execute("alter table x add column v6 date", sqlExecutionContext);
        engine.execute("alter table x add column v7 timestamp", sqlExecutionContext);
        engine.execute("alter table x add column v8 symbol", sqlExecutionContext);
        engine.execute("alter table x add column v10 char", sqlExecutionContext);
        engine.execute("alter table x add column v11 string", sqlExecutionContext);
        engine.execute("alter table x add column v12 binary", sqlExecutionContext);
        engine.execute("alter table x add column v9 long", sqlExecutionContext);
        engine.execute("alter table x add column v13 varchar", sqlExecutionContext);
        engine.execute("alter table x add column v14 varchar", sqlExecutionContext);


        engine.execute(
                "insert into x " +
                        "select" +
                        " 2 as commit," +
                        " cast(x as int) i," +
                        " rnd_symbol('msft','ibm', 'googl') sym," +
                        " round(rnd_double(0)*100, 3) amt," +
                        " to_timestamp('2018-01', 'yyyy-MM') + x * 720000000 timestamp," +
                        " rnd_boolean() b," +
                        " rnd_str('ABC', 'CDE', null, 'XYZ') c," +
                        " rnd_double(2) d," +
                        " rnd_float(2) e," +
                        " rnd_short(10,1024) f," +
                        " rnd_date(to_date('2015', 'yyyy'), to_date('2016', 'yyyy'), 2) g," +
                        " rnd_symbol(4,4,4,2) ik," +
                        " rnd_long() j," +
                        " timestamp_sequence(549920000000L,100000000L) ts," +
                        " rnd_byte(2,50) l," +
                        " rnd_bin(10, 20, 2) m," +
                        " rnd_str(5,16,2) n," +
                        " rnd_char() t," +
                        " rnd_varchar(1,40,1) vc1," +
                        " rnd_varchar(1,1,1) vc2," +
//        --------     new columns here ---------------
                        " rnd_double() v," +
                        " rnd_float() v1," +
                        " rnd_int() v2," +
                        " rnd_byte() v3," +
                        " rnd_short() v4," +
                        " rnd_boolean() v5," +
                        " rnd_date() v6," +
                        " rnd_timestamp(10,100000,356) v7," +
                        " rnd_symbol('AAA','BBB', null) v8," +
                        " rnd_char() v10," +
                        " rnd_str() v11," +
                        " rnd_bin() v12," +
                        " rnd_long() v9," +
                        " rnd_varchar(1,40,1) v13," +
                        " rnd_varchar(1,1,1) v14" +
                        " from long_sequence(500)",
                sqlExecutionContext
        );

        engine.execute(
                "create atomic table append as (" +
                        "select" +
                        " 3 as commit," +
                        " cast(x as int) i," +
                        " rnd_symbol('msft','ibm', 'googl') sym," +
                        " round(rnd_double(0)*100, 3) amt," +
                        " to_timestamp('2018-01', 'yyyy-MM') + x * 720000000 timestamp," +
                        " rnd_boolean() b," +
                        " rnd_str('ABC', 'CDE', null, 'XYZ') c," +
                        " rnd_double(2) d," +
                        " rnd_float(2) e," +
                        " rnd_short(10,1024) f," +
                        " rnd_date(to_date('2015', 'yyyy'), to_date('2016', 'yyyy'), 2) g," +
                        " rnd_symbol(4,4,4,2) ik," +
                        " rnd_long() j," +
                        " timestamp_sequence(549930000000L,100000L) ts," +
                        " rnd_byte(2,50) l," +
                        " rnd_bin(10, 20, 2) m," +
                        " rnd_str(5,16,2) n," +
                        " rnd_char() t," +
                        " rnd_varchar(1,40,1) vc1," +
                        " rnd_varchar(1,1,1) vc2," +
//        --------     new columns here ---------------
                        " rnd_double() v," +
                        " rnd_float() v1," +
                        " rnd_int() v2," +
                        " rnd_byte() v3," +
                        " rnd_short() v4," +
                        " rnd_boolean() v5," +
                        " rnd_date() v6," +
                        " rnd_timestamp(10,100000,356) v7," +
                        " rnd_symbol('AAA','BBB', null) v8," +
                        " rnd_char() v10," +
                        " rnd_str() v11," +
                        " rnd_bin() v12," +
                        " rnd_long() v9," +
                        " rnd_varchar(1,40,1) v13," +
                        " rnd_varchar(1,1,1) v14" +
                        " from long_sequence(50)" +
                        ") timestamp (ts) partition by DAY",
                sqlExecutionContext
        );

        final String expectedMaxTimestamp = prepareCountAndMaxTimestampSinks(compiler, sqlExecutionContext);

        try {
            engine.execute("insert atomic into x select * from append", sqlExecutionContext);
            Assert.fail();
        } catch (CairoException ignored) {
        }

        assertXCountAndMax(engine, compiler, sqlExecutionContext, expectedMaxTimestamp);

        engine.execute("create atomic table y as (x union all append)", sqlExecutionContext);
        engine.execute("insert atomic into x select * from append", sqlExecutionContext);

        assertO3DataConsistencyStableSort(
                engine,
                compiler,
                sqlExecutionContext,
                null,
                null
        );
    }

    private static void testColumnTopLastOOOPrefixFailRetry0(
            CairoEngine engine,
            SqlCompiler compiler,
            SqlExecutionContext sqlExecutionContext
    ) throws SqlException {
        engine.execute(
                "create atomic table x as (" +
                        "select" +
                        " 0 as commit," +
                        " cast(x as int) i," +
                        " rnd_symbol('msft','ibm', 'googl') sym," +
                        " round(rnd_double(0)*100, 3) amt," +
                        " to_timestamp('2018-01', 'yyyy-MM') + x * 720000000 timestamp," +
                        " rnd_boolean() b," +
                        " rnd_str('ABC', 'CDE', null, 'XYZ') c," +
                        " rnd_double(2) d," +
                        " rnd_float(2) e," +
                        " rnd_short(10,1024) f," +
                        " rnd_date(to_date('2015', 'yyyy'), to_date('2016', 'yyyy'), 2) g," +
                        " rnd_symbol(4,4,4,2) ik," +
                        " rnd_long() j," +
                        " timestamp_sequence(500000000000L,330000000L) ts," +
                        " rnd_byte(2,50) l," +
                        " rnd_bin(10, 20, 2) m," +
                        " rnd_str(5,16,2) n," +
                        " rnd_char() t," +
                        " rnd_varchar(1,40,1) vc1," +
                        " rnd_varchar(1,1,1) vc2," +
                        " from long_sequence(500)" +
                        "), index(sym) timestamp (ts) partition by DAY",
                sqlExecutionContext
        );

        engine.execute("alter table x add column v double", sqlExecutionContext);
        engine.execute("alter table x add column v1 float", sqlExecutionContext);
        engine.execute("alter table x add column v2 int", sqlExecutionContext);
        engine.execute("alter table x add column v3 byte", sqlExecutionContext);
        engine.execute("alter table x add column v4 short", sqlExecutionContext);
        engine.execute("alter table x add column v5 boolean", sqlExecutionContext);
        engine.execute("alter table x add column v6 date", sqlExecutionContext);
        engine.execute("alter table x add column v7 timestamp", sqlExecutionContext);
        engine.execute("alter table x add column v8 symbol", sqlExecutionContext);
        engine.execute("alter table x add column v10 char", sqlExecutionContext);
        engine.execute("alter table x add column v11 string", sqlExecutionContext);
        engine.execute("alter table x add column v12 binary", sqlExecutionContext);
        engine.execute("alter table x add column v9 long", sqlExecutionContext);
        engine.execute("alter table x add column v13 varchar", sqlExecutionContext);
        engine.execute("alter table x add column v14 varchar", sqlExecutionContext);

        engine.execute("create table w as (select * from x)", sqlExecutionContext);

        engine.execute(
                "create table append1 as (" +
                        "select" +
                        " 1 as commit," +
                        " cast(x as int) i," +
                        " rnd_symbol('msft','ibm', 'googl') sym," +
                        " round(rnd_double(0)*100, 3) amt," +
                        " to_timestamp('2018-01', 'yyyy-MM') + x * 720000000 timestamp," +
                        " rnd_boolean() b," +
                        " rnd_str('ABC', 'CDE', null, 'XYZ') c," +
                        " rnd_double(2) d," +
                        " rnd_float(2) e," +
                        " rnd_short(10,1024) f," +
                        " rnd_date(to_date('2015', 'yyyy'), to_date('2016', 'yyyy'), 2) g," +
                        " rnd_symbol(4,4,4,2) ik," +
                        " rnd_long() j," +
                        " timestamp_sequence(664670000000L,10000L) ts," +
                        " rnd_byte(2,50) l," +
                        " rnd_bin(10, 20, 2) m," +
                        " rnd_str(5,16,2) n," +
                        " rnd_char() t," +
                        " rnd_varchar(1,40,1) vc1," +
                        " rnd_varchar(1,1,1) vc2," +
//        --------     new columns here ---------------
                        " rnd_double() v," +
                        " rnd_float() v1," +
                        " rnd_int() v2," +
                        " rnd_byte() v3," +
                        " rnd_short() v4," +
                        " rnd_boolean() v5," +
                        " rnd_date() v6," +
                        " rnd_timestamp(10,100000,356) v7," +
                        " rnd_symbol('AAA','BBB', null) v8," +
                        " rnd_char() v10," +
                        " rnd_str() v11," +
                        " rnd_bin() v12," +
                        " rnd_long() v9," +
                        " rnd_varchar(1,40,1) v13," +
                        " rnd_varchar(1,1,1) v14" +
                        " from long_sequence(500)" +
                        ")",
                sqlExecutionContext
        );

        engine.execute(
                "create atomic table append2 as (" +
                        "select" +
                        " 2 as commit," +
                        " cast(x as int) i," +
                        " rnd_symbol('msft','ibm', 'googl') sym," +
                        " round(rnd_double(0)*100, 3) amt," +
                        " to_timestamp('2018-01', 'yyyy-MM') + x * 720000000 timestamp," +
                        " rnd_boolean() b," +
                        " rnd_str('ABC', 'CDE', null, 'XYZ') c," +
                        " rnd_double(2) d," +
                        " rnd_float(2) e," +
                        " rnd_short(10,1024) f," +
                        " rnd_date(to_date('2015', 'yyyy'), to_date('2016', 'yyyy'), 2) g," +
                        " rnd_symbol(4,4,4,2) ik," +
                        " rnd_long() j," +
                        " timestamp_sequence(604800000000L,10000L) ts," +
                        " rnd_byte(2,50) l," +
                        " rnd_bin(10, 20, 2) m," +
                        " rnd_str(5,16,2) n," +
                        " rnd_char() t," +
                        " rnd_varchar(1,40,1) vc1," +
                        " rnd_varchar(1,1,1) vc2," +
//        --------     new columns here ---------------
                        " rnd_double() v," +
                        " rnd_float() v1," +
                        " rnd_int() v2," +
                        " rnd_byte() v3," +
                        " rnd_short() v4," +
                        " rnd_boolean() v5," +
                        " rnd_date() v6," +
                        " rnd_timestamp(10,100000,356) v7," +
                        " rnd_symbol('AAA','BBB', null) v8," +
                        " rnd_char() v10," +
                        " rnd_str() v11," +
                        " rnd_bin() v12," +
                        " rnd_long() v9," +
                        " rnd_varchar(1,40,1) v13," +
                        " rnd_varchar(1,1,1) v14" +
                        " from long_sequence(400)" +
                        ") timestamp (ts) partition by DAY",
                sqlExecutionContext
        );

        engine.execute("insert into x select * from append1", sqlExecutionContext);
        final String expectedMaxTimestamp = prepareCountAndMaxTimestampSinks(compiler, sqlExecutionContext);

        try {
            engine.execute("insert into x select * from append2", sqlExecutionContext);
            Assert.fail();
        } catch (CairoException ignored) {
        }

        assertXCountAndMax(engine, compiler, sqlExecutionContext, expectedMaxTimestamp);

        assertO3DataConsistencyStableSort(
                engine,
                compiler,
                sqlExecutionContext,
                "create table y as (select * from w union all append1 union all append2)",
                "insert into x select * from append2"
        );
    }

    private static void testColumnTopMidAppendBlankColumnFailRetry0(
            CairoEngine engine,
            SqlCompiler compiler,
            SqlExecutionContext executionContext
    ) throws SqlException {
        // create table with roughly 2AM data
        engine.execute(
                "create atomic table x as (" +
                        "select" +
                        " cast(x as int) i," +
                        " rnd_symbol('msft','ibm', 'googl') sym," +
                        " round(rnd_double(0)*100, 3) amt," +
                        " to_timestamp('2018-01', 'yyyy-MM') + x * 720000000 timestamp," +
                        " rnd_boolean() b," +
                        " rnd_str('ABC', 'CDE', null, 'XYZ') c," +
                        " rnd_double(2) d," +
                        " rnd_float(2) e," +
                        " rnd_short(10,1024) f," +
                        " rnd_date(to_date('2015', 'yyyy'), to_date('2016', 'yyyy'), 2) g," +
                        " rnd_symbol(4,4,4,2) ik," +
                        " rnd_long() j," +
                        " timestamp_sequence(500000000000L,100000000L) ts," +
                        " rnd_byte(2,50) l," +
                        " rnd_bin(10, 20, 2) m," +
                        " rnd_str(5,16,2) n," +
                        " rnd_char() t," +
                        " rnd_varchar(1,40,1) vc1," +
                        " rnd_varchar(1,1,1) vc2," +
                        " from long_sequence(500)" +
                        "), index(sym) timestamp (ts) partition by DAY",
                executionContext
        );

        engine.execute("alter table x add column v double", executionContext);
        engine.execute("alter table x add column v1 float", executionContext);
        engine.execute("alter table x add column v2 int", executionContext);
        engine.execute("alter table x add column v3 byte", executionContext);
        engine.execute("alter table x add column v4 short", executionContext);
        engine.execute("alter table x add column v5 boolean", executionContext);
        engine.execute("alter table x add column v6 date", executionContext);
        engine.execute("alter table x add column v7 timestamp", executionContext);
        engine.execute("alter table x add column v8 symbol", executionContext);
        engine.execute("alter table x add column v10 char", executionContext);
        engine.execute("alter table x add column v11 string", executionContext);
        engine.execute("alter table x add column v12 binary", executionContext);
        engine.execute("alter table x add column v9 long", executionContext);
        engine.execute("alter table x add column v13 varchar", executionContext);
        engine.execute("alter table x add column v14 varchar", executionContext);

        engine.execute(
                "create atomic table append as (" +
                        "select" +
                        " cast(x as int) i," +
                        " rnd_symbol('msft','ibm', 'googl') sym," +
                        " round(rnd_double(0)*100, 3) amt," +
                        " to_timestamp('2018-01', 'yyyy-MM') + x * 720000000 timestamp," +
                        " rnd_boolean() b," +
                        " rnd_str('ABC', 'CDE', null, 'XYZ') c," +
                        " rnd_double(2) d," +
                        " rnd_float(2) e," +
                        " rnd_short(10,1024) f," +
                        " rnd_date(to_date('2015', 'yyyy'), to_date('2016', 'yyyy'), 2) g," +
                        " rnd_symbol(4,4,4,2) ik," +
                        " rnd_long() j," +
                        " timestamp_sequence(518300000010L,100000L) ts," +
                        " rnd_byte(2,50) l," +
                        " rnd_bin(10, 20, 2) m," +
                        " rnd_str(5,16,2) n," +
                        " rnd_char() t," +
                        " rnd_varchar(1,40,1) vc1," +
                        " rnd_varchar(1,1,1) vc2," +
                        //  ------------------- new columns ------------------
                        " rnd_double() v," +
                        " rnd_float() v1," +
                        " rnd_int() v2," +
                        " rnd_byte() v3," +
                        " rnd_short() v4," +
                        " rnd_boolean() v5," +
                        " rnd_date() v6," +
                        " rnd_timestamp(10,100000,356) v7," +
                        " rnd_symbol('AAA','BBB', null) v8," +
                        " rnd_char() v10," +
                        " rnd_str() v11," +
                        " rnd_bin() v12," +
                        " rnd_long() v9," +
                        " rnd_varchar(1,40,1) v13," +
                        " rnd_varchar(1,1,1) v14" +
                        " from long_sequence(100)" +
                        ") timestamp (ts) partition by DAY",
                executionContext
        );

        final String expectedMaxTimestamp = prepareCountAndMaxTimestampSinks(compiler, executionContext);

        try {
            engine.execute("insert into x select * from append", executionContext);
            Assert.fail();
        } catch (CairoException ignored) {
        }

        assertXCountAndMax(engine, compiler, executionContext, expectedMaxTimestamp);

        // create third table, which will contain both X and 1AM
        assertO3DataConsistency(
                engine,
                compiler,
                executionContext,
                "create atomic table y as (x union all append)",
                "insert atomic into x select * from append"
        );

        assertIndexConsistency(compiler, executionContext, engine);
        assertXCountY(engine, compiler, executionContext);
    }

    private static void testColumnTopMidAppendColumnFailRetry0(
            CairoEngine engine,
            SqlCompiler compiler,
            SqlExecutionContext sqlExecutionContext
    ) throws SqlException {
        engine.execute(
                "create atomic table x as (" +
                        "select" +
                        " 0 as commit," +
                        " cast(x as int) i," +
                        " rnd_symbol('msft','ibm', 'googl') sym," +
                        " round(rnd_double(0)*100, 3) amt," +
                        " to_timestamp('2018-01', 'yyyy-MM') + x * 720000000 timestamp," +
                        " rnd_boolean() b," +
                        " rnd_str('ABC', 'CDE', null, 'XYZ') c," +
                        " rnd_double(2) d," +
                        " rnd_float(2) e," +
                        " rnd_short(10,1024) f," +
                        " rnd_date(to_date('2015', 'yyyy'), to_date('2016', 'yyyy'), 2) g," +
                        " rnd_symbol(4,4,4,2) ik," +
                        " rnd_long() j," +
                        " timestamp_sequence(500000000000L,100000000L) ts," +
                        " rnd_byte(2,50) l," +
                        " rnd_bin(10, 20, 2) m," +
                        " rnd_str(5,16,2) n," +
                        " rnd_char() t," +
                        " rnd_varchar(1,40,1) vc1," +
                        " rnd_varchar(1,1,1) vc2," +
                        " from long_sequence(500)" +
                        "), index(sym) timestamp (ts) partition by DAY",
                sqlExecutionContext
        );

        engine.execute("alter table x add column v double", sqlExecutionContext);
        engine.execute("alter table x add column v1 float", sqlExecutionContext);
        engine.execute("alter table x add column v2 int", sqlExecutionContext);
        engine.execute("alter table x add column v3 byte", sqlExecutionContext);
        engine.execute("alter table x add column v4 short", sqlExecutionContext);
        engine.execute("alter table x add column v5 boolean", sqlExecutionContext);
        engine.execute("alter table x add column v6 date", sqlExecutionContext);
        engine.execute("alter table x add column v7 timestamp", sqlExecutionContext);
        engine.execute("alter table x add column v8 symbol", sqlExecutionContext);
        engine.execute("alter table x add column v10 char", sqlExecutionContext);
        engine.execute("alter table x add column v11 string", sqlExecutionContext);
        engine.execute("alter table x add column v12 binary", sqlExecutionContext);
        engine.execute("alter table x add column v9 long", sqlExecutionContext);
        engine.execute("alter table x add column v13 varchar", sqlExecutionContext);
        engine.execute("alter table x add column v14 varchar", sqlExecutionContext);

        engine.execute(
                "insert atomic into x " +
                        "select" +
                        " 1 as commit," +
                        " cast(x as int) i," +
                        " rnd_symbol('msft','ibm', 'googl') sym," +
                        " round(rnd_double(0)*100, 3) amt," +
                        " to_timestamp('2018-01', 'yyyy-MM') + x * 720000000 timestamp," +
                        " rnd_boolean() b," +
                        " rnd_str('ABC', 'CDE', null, 'XYZ') c," +
                        " rnd_double(2) d," +
                        " rnd_float(2) e," +
                        " rnd_short(10,1024) f," +
                        " rnd_date(to_date('2015', 'yyyy'), to_date('2016', 'yyyy'), 2) g," +
                        " rnd_symbol(4,4,4,2) ik," +
                        " rnd_long() j," +
                        " timestamp_sequence(549900000000L,100000000L) ts," +
                        " rnd_byte(2,50) l," +
                        " rnd_bin(10, 20, 2) m," +
                        " rnd_str(5,16,2) n," +
                        " rnd_char() t," +
                        " rnd_varchar(1,40,1) vc1," +
                        " rnd_varchar(1,1,1) vc2," +
                        // ---- new columns ----
                        " rnd_double() v," +
                        " rnd_float() v1," +
                        " rnd_int() v2," +
                        " rnd_byte() v3," +
                        " rnd_short() v4," +
                        " rnd_boolean() v5," +
                        " rnd_date() v6," +
                        " rnd_timestamp(10,100000,356) v7," +
                        " rnd_symbol('AAA','BBB', null) v8," +
                        " rnd_char() v10," +
                        " rnd_str() v11," +
                        " rnd_bin() v12," +
                        " rnd_long() v9," +
                        " rnd_varchar(1,40,1) v13," +
                        " rnd_varchar(1,1,1) v14" +
                        " from long_sequence(1000)",
                sqlExecutionContext
        );

        engine.execute(
                "create atomic table append as (" +
                        "select" +
                        " 2 as commit," +
                        " cast(x as int) i," +
                        " rnd_symbol('msft','ibm', 'googl') sym," +
                        " round(rnd_double(0)*100, 3) amt," +
                        " to_timestamp('2018-01', 'yyyy-MM') + x * 720000000 timestamp," +
                        " rnd_boolean() b," +
                        " rnd_str('ABC', 'CDE', null, 'XYZ') c," +
                        " rnd_double(2) d," +
                        " rnd_float(2) e," +
                        " rnd_short(10,1024) f," +
                        " rnd_date(to_date('2015', 'yyyy'), to_date('2016', 'yyyy'), 2) g," +
                        " rnd_symbol(4,4,4,2) ik," +
                        " rnd_long() j," +
                        " timestamp_sequence(604700000001,100000L) ts," +
                        " rnd_byte(2,50) l," +
                        " rnd_bin(10, 20, 2) m," +
                        " rnd_str(5,16,2) n," +
                        " rnd_char() t," +
                        " rnd_varchar(1,40,1) vc1," +
                        " rnd_varchar(1,1,1) vc2," +
                        // --------- new columns -----------
                        " rnd_double() v," +
                        " rnd_float() v1," +
                        " rnd_int() v2," +
                        " rnd_byte() v3," +
                        " rnd_short() v4," +
                        " rnd_boolean() v5," +
                        " rnd_date() v6," +
                        " rnd_timestamp(10,100000,356) v7," +
                        " rnd_symbol('AAA','BBB', null) v8," +
                        " rnd_char() v10," +
                        " rnd_str() v11," +
                        " rnd_bin() v12," +
                        " rnd_long() v9," +
                        " rnd_varchar(1,40,1) v13," +
                        " rnd_varchar(1,1,1) v14" +
                        " from long_sequence(100)" +
                        ") timestamp (ts) partition by DAY",
                sqlExecutionContext
        );

        final String expectedMaxTimestamp = prepareCountAndMaxTimestampSinks(compiler, sqlExecutionContext);
        try {
            engine.execute("insert atomic into x select * from append", sqlExecutionContext);
            Assert.fail();
        } catch (CairoException ignore) {
        }

        assertXCountAndMax(engine, compiler, sqlExecutionContext, expectedMaxTimestamp);

        assertO3DataConsistency(
                engine,
                compiler,
                sqlExecutionContext
        );

        assertIndexConsistency(compiler, sqlExecutionContext, engine);
    }

    private static void testColumnTopMidDataMergeDataFailRetry0(
            CairoEngine engine,
            SqlCompiler compiler,
            SqlExecutionContext sqlExecutionContext
    ) throws SqlException {

        engine.execute(
                "create atomic table x as (" +
                        "select" +
                        " 0 as commit," +
                        " cast(x as int) i," +
                        " rnd_symbol('msft','ibm', 'googl') sym," +
                        " round(rnd_double(0)*100, 3) amt," +
                        " to_timestamp('2018-01', 'yyyy-MM') + x * 720000000 timestamp," +
                        " rnd_boolean() b," +
                        " rnd_str('ABC', 'CDE', null, 'XYZ') c," +
                        " rnd_double(2) d," +
                        " rnd_float(2) e," +
                        " rnd_short(10,1024) f," +
                        " rnd_date(to_date('2015', 'yyyy'), to_date('2016', 'yyyy'), 2) g," +
                        " rnd_symbol(4,4,4,2) ik," +
                        " rnd_long() j," +
                        " timestamp_sequence(500000000000L,100000000L) ts," +
                        " rnd_byte(2,50) l," +
                        " rnd_bin(10, 20, 2) m," +
                        " rnd_str(5,16,2) n," +
                        " rnd_char() t," +
                        " rnd_varchar(1,40,1) vc1," +
                        " rnd_varchar(1,1,1) vc2," +
                        " from long_sequence(500)" +
                        "), index(sym) timestamp (ts) partition by DAY",
                sqlExecutionContext
        );

        engine.execute("alter table x add column v double", sqlExecutionContext);
        engine.execute("alter table x add column v1 float", sqlExecutionContext);
        engine.execute("alter table x add column v2 int", sqlExecutionContext);
        engine.execute("alter table x add column v3 byte", sqlExecutionContext);
        engine.execute("alter table x add column v4 short", sqlExecutionContext);
        engine.execute("alter table x add column v5 boolean", sqlExecutionContext);
        engine.execute("alter table x add column v6 date", sqlExecutionContext);
        engine.execute("alter table x add column v7 timestamp", sqlExecutionContext);
        engine.execute("alter table x add column v8 symbol", sqlExecutionContext);
        engine.execute("alter table x add column v10 char", sqlExecutionContext);
        engine.execute("alter table x add column v11 string", sqlExecutionContext);
        engine.execute("alter table x add column v12 binary", sqlExecutionContext);
        engine.execute("alter table x add column v9 long", sqlExecutionContext);
        engine.execute("alter table x add column v13 varchar", sqlExecutionContext);
        engine.execute("alter table x add column v14 varchar", sqlExecutionContext);

        engine.execute("create table w as (select * from x)", sqlExecutionContext);

        engine.execute(
                "create atomic table append1 as (" +
                        "select" +
                        " 1 as commit," +
                        " cast(x as int) i," +
                        " rnd_symbol('msft','ibm', 'googl') sym," +
                        " round(rnd_double(0)*100, 3) amt," +
                        " to_timestamp('2018-01', 'yyyy-MM') + x * 720000000 timestamp," +
                        " rnd_boolean() b," +
                        " rnd_str('ABC', 'CDE', null, 'XYZ') c," +
                        " rnd_double(2) d," +
                        " rnd_float(2) e," +
                        " rnd_short(10,1024) f," +
                        " rnd_date(to_date('2015', 'yyyy'), to_date('2016', 'yyyy'), 2) g," +
                        " rnd_symbol(4,4,4,2) ik," +
                        " rnd_long() j," +
                        " timestamp_sequence(549920000000L,100000000L) ts," +
                        " rnd_byte(2,50) l," +
                        " rnd_bin(10, 20, 2) m," +
                        " rnd_str(5,16,2) n," +
                        " rnd_char() t," +
                        " rnd_varchar(1,40,1) vc1," +
                        " rnd_varchar(1,1,1) vc2," +
//        --------     new columns here ---------------
                        " rnd_double() v," +
                        " rnd_float() v1," +
                        " rnd_int() v2," +
                        " rnd_byte() v3," +
                        " rnd_short() v4," +
                        " rnd_boolean() v5," +
                        " rnd_date() v6," +
                        " rnd_timestamp(10,100000,356) v7," +
                        " rnd_symbol('AAA','BBB', null) v8," +
                        " rnd_char() v10," +
                        " rnd_str() v11," +
                        " rnd_bin() v12," +
                        " rnd_long() v9," +
                        " rnd_varchar(1,40,1) v13," +
                        " rnd_varchar(1,1,1) v14" +
                        " from long_sequence(1000)" +
                        ")",
                sqlExecutionContext
        );

        engine.execute(
                "create atomic table append2 as (" +
                        "select" +
                        " 2 as commit," +
                        " cast(x as int) i," +
                        " rnd_symbol('msft','ibm', 'googl') sym," +
                        " round(rnd_double(0)*100, 3) amt," +
                        " to_timestamp('2018-01', 'yyyy-MM') + x * 720000000 timestamp," +
                        " rnd_boolean() b," +
                        " rnd_str('ABC', 'CDE', null, 'XYZ') c," +
                        " rnd_double(2) d," +
                        " rnd_float(2) e," +
                        " rnd_short(10,1024) f," +
                        " rnd_date(to_date('2015', 'yyyy'), to_date('2016', 'yyyy'), 2) g," +
                        " rnd_symbol(4,4,4,2) ik," +
                        " rnd_long() j," +
                        " timestamp_sequence(549900000000L,50000000L) ts," +
                        " rnd_byte(2,50) l," +
                        " rnd_bin(10, 20, 2) m," +
                        " rnd_str(5,16,2) n," +
                        " rnd_char() t," +
                        " rnd_varchar(1,40,1) vc1," +
                        " rnd_varchar(1,1,1) vc2," +
//        --------     new columns here ---------------
                        " rnd_double() v," +
                        " rnd_float() v1," +
                        " rnd_int() v2," +
                        " rnd_byte() v3," +
                        " rnd_short() v4," +
                        " rnd_boolean() v5," +
                        " rnd_date() v6," +
                        " rnd_timestamp(10,100000,356) v7," +
                        " rnd_symbol('AAA','BBB', null) v8," +
                        " rnd_char() v10," +
                        " rnd_str() v11," +
                        " rnd_bin() v12," +
                        " rnd_long() v9," +
                        " rnd_varchar(1,40,1) v13," +
                        " rnd_varchar(1,1,1) v14" +
                        " from long_sequence(100)" +
                        ") timestamp (ts) partition by DAY",
                sqlExecutionContext
        );

        engine.execute("insert into x select * from append1", sqlExecutionContext);

        final String expectedMaxTimestamp = prepareCountAndMaxTimestampSinks(compiler, sqlExecutionContext);

        try {
            engine.execute("insert atomic into x select * from append2", sqlExecutionContext);
            Assert.fail();
        } catch (CairoException ignored) {
        }

        assertXCountAndMax(engine, compiler, sqlExecutionContext, expectedMaxTimestamp);

        assertO3DataConsistencyStableSort(
                engine,
                compiler,
                sqlExecutionContext,
                "create atomic table y as (select * from w union all append1 union all append2)",
                "insert atomic into x select * from append2"
        );
    }

    private static void testColumnTopMidMergeBlankColumnFailRetry0(
            CairoEngine engine,
            SqlCompiler compiler,
            SqlExecutionContext sqlExecutionContext
    ) throws SqlException {
        // create table with roughly 2AM data
        engine.execute(
                "create atomic table x as (" +
                        "select" +
                        " cast(x as int) i," +
                        " rnd_symbol('msft','ibm', 'googl') sym," +
                        " round(rnd_double(0)*100, 3) amt," +
                        " to_timestamp('2018-01', 'yyyy-MM') + x * 720000000 timestamp," +
                        " rnd_boolean() b," +
                        " rnd_str('ABC', 'CDE', null, 'XYZ') c," +
                        " rnd_double(2) d," +
                        " rnd_float(2) e," +
                        " rnd_short(10,1024) f," +
                        " rnd_date(to_date('2015', 'yyyy'), to_date('2016', 'yyyy'), 2) g," +
                        " rnd_symbol(4,4,4,2) ik," +
                        " rnd_long() j," +
                        " timestamp_sequence(500000000000L,100000000L) ts," +
                        " rnd_byte(2,50) l," +
                        " rnd_bin(10, 20, 2) m," +
                        " rnd_str(5,16,2) n," +
                        " rnd_char() t," +
                        " rnd_varchar(1,40,1) vc1," +
                        " rnd_varchar(1,1,1) vc2," +
                        " from long_sequence(500)" +
                        "), index(sym) timestamp (ts) partition by DAY",
                sqlExecutionContext
        );

        engine.execute("alter table x add column v double", sqlExecutionContext);
        engine.execute("alter table x add column v1 float", sqlExecutionContext);
        engine.execute("alter table x add column v2 int", sqlExecutionContext);
        engine.execute("alter table x add column v3 byte", sqlExecutionContext);
        engine.execute("alter table x add column v4 short", sqlExecutionContext);
        engine.execute("alter table x add column v5 boolean", sqlExecutionContext);
        engine.execute("alter table x add column v6 date", sqlExecutionContext);
        engine.execute("alter table x add column v7 timestamp", sqlExecutionContext);
        engine.execute("alter table x add column v8 symbol index", sqlExecutionContext);
        engine.execute("alter table x add column v10 char", sqlExecutionContext);
        engine.execute("alter table x add column v11 string", sqlExecutionContext);
        engine.execute("alter table x add column v12 binary", sqlExecutionContext);
        engine.execute("alter table x add column v9 long", sqlExecutionContext);
        engine.execute("alter table x add column v13 varchar", sqlExecutionContext);
        engine.execute("alter table x add column v14 varchar", sqlExecutionContext);

        engine.execute(
                "create atomic table append as (" +
                        "select" +
                        " cast(x as int) i," +
                        " rnd_symbol('msft','ibm', 'googl') sym," +
                        " round(rnd_double(0)*100, 3) amt," +
                        " to_timestamp('2018-01', 'yyyy-MM') + x * 720000000 timestamp," +
                        " rnd_boolean() b," +
                        " rnd_str('ABC', 'CDE', null, 'XYZ') c," +
                        " rnd_double(2) d," +
                        " rnd_float(2) e," +
                        " rnd_short(10,1024) f," +
                        " rnd_date(to_date('2015', 'yyyy'), to_date('2016', 'yyyy'), 2) g," +
                        " rnd_symbol(4,4,4,2) ik," +
                        " rnd_long() j," +
                        " timestamp_sequence(518300000000L-1000L,100000L) ts," +
                        " rnd_byte(2,50) l," +
                        " rnd_bin(10, 20, 2) m," +
                        " rnd_str(5,16,2) n," +
                        " rnd_char() t," +
                        " rnd_varchar(1,40,1) vc1," +
                        " rnd_varchar(1,1,1) vc2," +
                        //  ------------------- new columns ------------------
                        " rnd_double() v," +
                        " rnd_float() v1," +
                        " rnd_int() v2," +
                        " rnd_byte() v3," +
                        " rnd_short() v4," +
                        " rnd_boolean() v5," +
                        " rnd_date() v6," +
                        " rnd_timestamp(10,100000,356) v7," +
                        " rnd_symbol('AAA','BBB', null) v8," +
                        " rnd_char() v10," +
                        " rnd_str() v11," +
                        " rnd_bin() v12," +
                        " rnd_long() v9," +
                        " rnd_varchar(1,40,1) v13," +
                        " rnd_varchar(1,1,1) v14" +
                        " from long_sequence(100)" +
                        ") timestamp (ts) partition by DAY",
                sqlExecutionContext
        );

        final String expectedMaxTimestamp = prepareCountAndMaxTimestampSinks(compiler, sqlExecutionContext);

        for (int i = 0; i < 10; i++) {
            try {
                engine.execute("insert atomic into x select * from append", sqlExecutionContext);
                Assert.fail();
            } catch (CairoException ignored) {
            }
        }

        fixFailure.set(true);

        assertXCountAndMax(engine, compiler, sqlExecutionContext, expectedMaxTimestamp);

        // create third table, which will contain both X and 1AM
        assertO3DataConsistency(
                engine,
                compiler,
                sqlExecutionContext,
                "create atomic table y as (x union all append)",
                "insert atomic into x select * from append"
        );

        assertIndexConsistency(compiler, sqlExecutionContext, engine);
        assertXCountY(engine, compiler, sqlExecutionContext);
    }

    private static void testFailMergeWalFixIntoLag0(
            CairoEngine engine,
            SqlCompiler compiler,
            SqlExecutionContext executionContext
    ) throws SqlException {
        o3MemMaxPages = 1;
        engine.execute(
                "create atomic table x as (" +
                        "select" +
                        " cast(x as int) i," +
                        " rnd_long() j," +
                        " rnd_long256(5) l256," +
                        " timestamp_sequence('2020-02-24T01',1000L) ts" +
                        " from long_sequence(20)" +
                        ") timestamp (ts) partition by DAY WAL",
                executionContext
        );

        engine.execute(
                "insert atomic into x " +
                        "select" +
                        " cast(x as int) i," +
                        " rnd_long() j," +
                        " rnd_long256(5) l256," +
                        " timestamp_sequence('2020-02-24',100L) ts" +
                        " from long_sequence(50000)",
                executionContext
        );


        drainWalQueue(engine);
        Assert.assertTrue(engine.getTableSequencerAPI().isSuspended(engine.verifyTableName("x")));

        engine.releaseInactive();

        o3MemMaxPages = Integer.MAX_VALUE;
        engine.execute("ALTER TABLE x RESUME WAL", executionContext);

        drainWalQueue(engine);
        Assert.assertFalse(engine.getTableSequencerAPI().isSuspended(engine.verifyTableName("x")));

        assertXCountAndMax(
                engine,
                compiler,
                executionContext,
                "count\n" +
                        "50020\n",
                "max\n" +
                        "2020-02-24T01:00:00.019000Z\n"
        );
    }

    private static void testFailMergeWalVarIntoLag0(
            CairoEngine engine,
            SqlCompiler compiler,
            SqlExecutionContext executionContext
    ) throws SqlException {
        o3MemMaxPages = 1;
        cairoCommitLatency = Long.MAX_VALUE;
        engine.execute(
                "create atomic table x as (" +
                        "select" +
                        " cast(x as int) i," +
                        " rnd_long() j," +
                        " rnd_str(5,16,2) str," +
                        " rnd_varchar(1,40,1) vc1," +
                        " rnd_varchar(1,1,1) vc2," +
                        " timestamp_sequence('2020-02-24T01',1000L) ts" +
                        " from long_sequence(20)" +
                        ") timestamp (ts) partition by DAY WAL",
                executionContext
        );

        engine.execute(
                "insert atomic into x " +
                        "select" +
                        " cast(x as int) i," +
                        " rnd_long() j," +
                        " rnd_str(5,160,2) str," +
                        " rnd_varchar(1,40,1) vc1," +
                        " rnd_varchar(1,1,1) vc2," +
                        " timestamp_sequence('2020-02-24',100L) ts" +
                        " from long_sequence(50000)",
                executionContext
        );


        drainWalQueue(engine);
        Assert.assertTrue(engine.getTableSequencerAPI().isSuspended(engine.verifyTableName("x")));

        engine.releaseInactive();

        o3MemMaxPages = Integer.MAX_VALUE;
        engine.execute("ALTER TABLE x RESUME WAL", executionContext);

        drainWalQueue(engine);
        Assert.assertFalse(engine.getTableSequencerAPI().isSuspended(engine.verifyTableName("x")));

        assertXCountAndMax(
                engine,
                compiler,
                executionContext,
                "count\n" +
                        "50020\n",
                "max\n" +
                        "2020-02-24T01:00:00.019000Z\n"
        );
    }

    private static void testFailMoveUncommitted0(
            CairoEngine engine,
            SqlCompiler compiler,
            SqlExecutionContext executionContext
    ) throws SqlException {
        o3MemMaxPages = 1;
        // create table with roughly 2AM data
        engine.execute(
                "create atomic table x as (" +
                        "select" +
                        " cast(x as int) i," +
                        " rnd_long() j," +
                        " timestamp_sequence('2020-02-24',1000L) ts" +
                        " from long_sequence(500000)" +
                        ") timestamp (ts) partition by DAY",
                executionContext
        );

        try {
            engine.execute(
                    "insert atomic into x " +
                            "select" +
                            " cast(x as int) i," +
                            " rnd_long() j," +
                            " timestamp_sequence('2020-02-26',100L) ts" +
                            " from long_sequence(500000)" +
                            "union all " +
                            "select -2, -2, CAST('2020-02-24T00:00:00.000000Z' as TIMESTAMP) from long_sequence(1)",
                    executionContext
            );
            Assert.fail();
        } catch (CairoException ex) {
            TestUtils.assertContains(ex.getFlyweightMessage(), "commit failed");
        }

        engine.execute(
                "insert atomic into x " +
                        "select -2, -2, CAST('2020-02-24T00:00:00.000000Z' as TIMESTAMP) from long_sequence(1)" +
                        "union all select -2, -2, CAST('2020-02-25T00:00:00.000000Z' as TIMESTAMP) from long_sequence(1)",
                executionContext
        );

        assertXCountAndMax(
                engine,
                compiler,
                executionContext,
                "count\n" +
                        "500002\n",
                "max\n" +
                        "2020-02-25T00:00:00.000000Z\n"
        );

    }

    private static void testFailMoveWalToLag0(
            CairoEngine engine,
            SqlCompiler compiler,
            SqlExecutionContext executionContext
    ) throws SqlException {
        o3MemMaxPages = 1;
        // create table with roughly 2AM data
        engine.execute(
                "create atomic table x as (" +
                        "select" +
                        " cast(x as int) i," +
                        " rnd_long() j," +
                        " timestamp_sequence('2020-02-24',1000L) ts" +
                        " from long_sequence(20)" +
                        ") timestamp (ts) partition by DAY WAL",
                executionContext
        );

        engine.execute(
                "insert atomic into x " +
                        "select" +
                        " cast(x as int) i," +
                        " rnd_long() j," +
                        " timestamp_sequence('2020-02-26',100L) ts" +
                        " from long_sequence(500000)" +
                        "union all " +
                        "select -2, -2, CAST('2020-02-24T00:00:00.000000Z' as TIMESTAMP) from long_sequence(1)",
                executionContext
        );

        engine.execute(
                "insert atomic into x " +
                        "select" +
                        " cast(x as int) i," +
                        " rnd_long() j," +
                        " timestamp_sequence('2020-02-26',100L) ts" +
                        " from long_sequence(500000)" +
                        "union all " +
                        "select -2, -2, CAST('2020-02-24T00:00:00.000000Z' as TIMESTAMP) from long_sequence(1)",
                executionContext
        );


        drainWalQueue(engine);
        Assert.assertTrue(engine.getTableSequencerAPI().isSuspended(engine.verifyTableName("x")));

        engine.releaseInactive();
        o3MemMaxPages = Integer.MAX_VALUE;

        engine.execute("ALTER TABLE x RESUME WAL", executionContext);
        drainWalQueue(engine);

        Assert.assertFalse(engine.getTableSequencerAPI().isSuspended(engine.verifyTableName("x")));

        assertXCountAndMax(
                engine,
                compiler,
                executionContext,
                "count\n" +
                        "1000022\n",
                "max\n" +
                        "2020-02-26T00:00:49.999900Z\n"
        );
    }

    private static void testInsertAsSelectNegativeTimestamp0(
            CairoEngine engine,
            SqlCompiler compiler,
            SqlExecutionContext sqlExecutionContext
    ) throws SqlException {
        engine.execute(
                "create atomic table x as (" +
                        "select" +
                        " cast(x as int) i, " +
                        " rnd_symbol('msft','ibm', 'googl') sym," +
                        " timestamp_sequence(500000000000L,1000000L) ts," +
                        " cast(x as short) l" +
                        " from long_sequence(50)" +
                        "), index(sym) timestamp (ts) partition by DAY",
                sqlExecutionContext
        );

        engine.execute(
                "create atomic table top as (" +
                        "select" +
                        " cast(x as int) i," +
                        " rnd_symbol('msft','ibm', 'googl') sym," +
                        " timestamp_sequence(-500,10L) ts," +
                        " cast(x + 1000 as short)  l" +
                        " from long_sequence(100)" +
                        ")",
                sqlExecutionContext
        );

        final String expectedMaxTimestamp = prepareCountAndMaxTimestampSinks(compiler, sqlExecutionContext);

        try {
            engine.execute("insert atomic into x select * from top", sqlExecutionContext);
            Assert.fail();
        } catch (CairoException ex) {
            Chars.contains(ex.getFlyweightMessage(), "timestamps before 1970-01-01");
        }

        assertXCountAndMax(engine, compiler, sqlExecutionContext, expectedMaxTimestamp);

        assertO3DataConsistency(
                engine,
                compiler,
                sqlExecutionContext,
                "create atomic table y as (select * from top where ts >= 0 union all select * from x)",
                "insert atomic into x select * from top where ts >= 0"
        );
        assertIndexConsistency(compiler, sqlExecutionContext, engine);
        assertXCountY(engine, compiler, sqlExecutionContext);
    }

    private static void testInsertAsSelectNulls0(
            CairoEngine engine,
            SqlCompiler compiler,
            SqlExecutionContext sqlExecutionContext
    ) throws SqlException {
        engine.execute(
                "create atomic table x as (" +
                        "select" +
                        " cast(x as int) i, " +
                        " rnd_symbol('msft','ibm', 'googl') sym," +
                        " timestamp_sequence(500000000000L,1000000L) ts," +
                        " cast(x as short) l" +
                        " from long_sequence(50)" +
                        "), index(sym) timestamp (ts) partition by DAY",
                sqlExecutionContext
        );

        engine.execute(
                "create atomic table top as (" +
                        "select" +
                        " cast(x as int) i," +
                        " rnd_symbol('msft','ibm', 'googl') sym," +
                        " case WHEN x < 2 THEN CAST(NULL as TIMESTAMP) ELSE CAST(x as TIMESTAMP) END ts," +
                        " cast(x + 1000 as short)  l" +
                        " from long_sequence(100)" +
                        ")",
                sqlExecutionContext
        );

        final String expectedMaxTimestamp = prepareCountAndMaxTimestampSinks(compiler, sqlExecutionContext);

        try {
            engine.execute("insert atomic into x select * from top", sqlExecutionContext);
            Assert.fail();
        } catch (CairoException ex) {
            Chars.contains(ex.getFlyweightMessage(), "timestamps before 1970-01-01");
        }

        assertXCountAndMax(engine, compiler, sqlExecutionContext, expectedMaxTimestamp);

        assertO3DataConsistency(
                engine,
                compiler,
                sqlExecutionContext,
                "create atomic table y as (select * from top where ts >= 0 union all select * from x)",
                "insert atomic into x select * from top where ts >= 0"
        );
        assertIndexConsistency(compiler, sqlExecutionContext, engine);
        assertXCountY(engine, compiler, sqlExecutionContext);
    }

    private static void testOooFollowedByAnotherOOO0(
            CairoEngine engine,
            SqlCompiler compiler,
            SqlExecutionContext sqlExecutionContext,
            AtomicBoolean restoreDiskSpace
    ) throws SqlException {
        engine.execute(
                "create atomic table x as (" +
                        "select" +
                        " 1 as commit," +
                        " cast(x as int) i," +
                        " rnd_symbol('msft','ibm', 'googl') sym," +
                        " round(rnd_double(0)*100, 3) amt," +
                        " to_timestamp('2018-01', 'yyyy-MM') + x * 720000000 timestamp," +
                        " rnd_boolean() b," +
                        " rnd_str('ABC', 'CDE', null, 'XYZ') c," +
                        " rnd_double(2) d," +
                        " rnd_float(2) e," +
                        " rnd_short(10,1024) f," +
                        " rnd_date(to_date('2015', 'yyyy'), to_date('2016', 'yyyy'), 2) g," +
                        " rnd_symbol(4,4,4,2) ik," +
                        " rnd_long() j," +
                        " timestamp_sequence(10000000000,1000000L) ts," +
                        " rnd_byte(2,50) l," +
                        " rnd_bin(10, 20, 2) m," +
                        " rnd_str(5,16,2) n," +
                        " rnd_char() t," +
                        " rnd_varchar(1,40,1) vc1," +
                        " rnd_varchar(1,1,1) vc2," +
                        " from long_sequence(500)" +
                        "), index(sym) timestamp (ts) partition by DAY",
                sqlExecutionContext
        );

        printSqlResult(
                compiler,
                sqlExecutionContext,
                "x"
        );

        // create table with 1AM data

        engine.execute(
                "create atomic table 1am as (" +
                        "select" +
                        " 2 as commit," +
                        " cast(x as int) i," +
                        " rnd_symbol('msft','ibm', 'googl') sym," +
                        " round(rnd_double(0)*100, 3) amt," +
                        " to_timestamp('2018-01', 'yyyy-MM') + x * 720000000 timestamp," +
                        " rnd_boolean() b," +
                        " rnd_str('ABC', 'CDE', null, 'XYZ') c," +
                        " rnd_double(2) d," +
                        " rnd_float(2) e," +
                        " rnd_short(10,1024) f," +
                        " rnd_date(to_date('2015', 'yyyy'), to_date('2016', 'yyyy'), 2) g," +
                        " rnd_symbol(4,4,4,2) ik," +
                        " rnd_long() j," +
                        " timestamp_sequence(9993000000,1000000L) ts," +
                        " rnd_byte(2,50) l," +
                        " rnd_bin(10, 20, 2) m," +
                        " rnd_str(5,16,2) n," +
                        " rnd_char() t," +
                        " rnd_varchar(1,40,1) vc1," +
                        " rnd_varchar(1,1,1) vc2," +
                        " from long_sequence(507)" +
                        ")",
                sqlExecutionContext
        );

        engine.execute(
                "create atomic table tail as (" +
                        "select" +
                        " 3 as commit," +
                        " cast(x as int) i," +
                        " rnd_symbol('msft','ibm', 'googl') sym," +
                        " round(rnd_double(0)*100, 3) amt," +
                        " to_timestamp('2018-01', 'yyyy-MM') + x * 720000000 timestamp," +
                        " rnd_boolean() b," +
                        " rnd_str('ABC', 'CDE', null, 'XYZ') c," +
                        " rnd_double(2) d," +
                        " rnd_float(2) e," +
                        " rnd_short(10,1024) f," +
                        " rnd_date(to_date('2015', 'yyyy'), to_date('2016', 'yyyy'), 2) g," +
                        " rnd_symbol(4,4,4,2) ik," +
                        " rnd_long() j," +
                        " timestamp_sequence(9997000010L,1000000L) ts," +
                        " rnd_byte(2,50) l," +
                        " rnd_bin(10, 20, 2) m," +
                        " rnd_str(5,16,2) n," +
                        " rnd_char() t," +
                        " rnd_varchar(1,40,1) vc1," +
                        " rnd_varchar(1,1,1) vc2," +
                        " from long_sequence(100)" +
                        ") timestamp (ts) partition by DAY",
                sqlExecutionContext
        );

        // create third table, which will contain both X and 1AM
        engine.execute("create atomic table y as (x union all 1am union all tail)", sqlExecutionContext);

        try {
            engine.execute("insert atomic into x select * from 1am", sqlExecutionContext);
            Assert.fail();
        } catch (CairoException ignore) {
            // ignore "no disk space left" error and keep going
        }

        try {
            engine.execute("insert atomic into x select * from tail", sqlExecutionContext);
            Assert.fail();
        } catch (CairoException ignore) {
        }

        restoreDiskSpace.set(true);

        // check that table data is intact using "cached" table reader
        // e.g. one that had files already open
        TestUtils.printSql(compiler, sqlExecutionContext, "x", sink2);
        TestUtils.assertEquals(sink, sink2);

        engine.releaseAllReaders();

        // now check that "fresh" table reader can also see consistent data
        TestUtils.printSql(compiler, sqlExecutionContext, "x", sink2);
        TestUtils.assertEquals(sink, sink2);

        // now perform two OOO inserts
        engine.execute("insert atomic into x select * from 1am", sqlExecutionContext);
        engine.execute("insert atomic into x select * from tail", sqlExecutionContext);

        engine.print("y order by ts, commit", sink, sqlExecutionContext);
        engine.print("x", sink2, sqlExecutionContext);
        TestUtils.assertEquals(sink, sink2);

        assertXCountY(engine, compiler, sqlExecutionContext);
    }

    private static void testOutOfFileHandles0(
            CairoEngine engine,
            SqlCompiler compiler,
            SqlExecutionContext executionContext
    ) throws SqlException {
        engine.execute(
                "create atomic table x as (" +
                        "select" +
                        " rnd_str(5,16,2) i," +
                        " rnd_str(5,16,2) sym," +
                        " rnd_str(5,16,2) amt," +
                        " rnd_str(5,16,2) timestamp," +
                        " rnd_str(5,16,2) b," +
                        " rnd_str('ABC', 'CDE', null, 'XYZ') c," +
                        " rnd_str(5,16,2) d," +
                        " rnd_str(5,16,2) e," +
                        " rnd_str(5,16,2) f," +
                        " rnd_str(5,16,2) g," +
                        " rnd_str(5,16,2) ik," +
                        " rnd_str(5,16,2) j," +
                        " timestamp_sequence(500000000000L,100000000L) ts," +
                        " rnd_str(5,16,2) l," +
                        " rnd_str(5,16,2) m," +
                        " rnd_str(5,16,2) n," +
                        " rnd_str(5,16,2) t," +
                        " rnd_str(5,16,2) l256" +
                        " from long_sequence(10000)" +
                        ") timestamp (ts) partition by DAY",
                executionContext
        );

        engine.execute("create atomic table x1 as (x) timestamp(ts) partition by DAY", executionContext);

        engine.execute(
                "create atomic table y as (" +
                        "select" +
                        " rnd_str(5,16,2) i," +
                        " rnd_str(5,16,2) sym," +
                        " rnd_str(5,16,2) amt," +
                        " rnd_str(5,16,2) timestamp," +
                        " rnd_str(5,16,2) b," +
                        " rnd_str('ABC', 'CDE', null, 'XYZ') c," +
                        " rnd_str(5,16,2) d," +
                        " rnd_str(5,16,2) e," +
                        " rnd_str(5,16,2) f," +
                        " rnd_str(5,16,2) g," +
                        " rnd_str(5,16,2) ik," +
                        " rnd_str(5,16,2) j," +
                        " timestamp_sequence(500000080000L,79999631L) ts," +
                        " rnd_str(5,16,2) l," +
                        " rnd_str(5,16,2) m," +
                        " rnd_str(5,16,2) n," +
                        " rnd_str(5,16,2) t," +
                        " rnd_str(5,16,2) l256" +
                        " from long_sequence(10000)" +
                        ") timestamp (ts) partition by DAY",
                executionContext
        );

        engine.execute("create table y1 as (y) timestamp(ts) partition by DAY", executionContext);

        // create another compiler to be used by second pool
        try (SqlCompiler compiler2 = engine.getSqlCompiler()) {
            final CyclicBarrier barrier = new CyclicBarrier(2);
            final SOCountDownLatch haltLatch = new SOCountDownLatch(2);
            final AtomicInteger errorCount = new AtomicInteger();

            // we have two pairs of tables (x,y) and (x1,y1)
            try (WorkerPool pool1 = new WorkerPool(() -> 1)) {
                pool1.assign(new Job() {
                    private boolean toRun = true;

                    @Override
                    public boolean run(int workerId, @NotNull RunStatus runStatus) {
                        if (toRun) {
                            try {
                                toRun = false;
                                barrier.await();
                                engine.execute("insert atomic into x select * from y", executionContext);
                            } catch (Throwable e) {
                                //noinspection CallToPrintStackTrace
                                e.printStackTrace();
                                errorCount.incrementAndGet();
                            } finally {
                                haltLatch.countDown();
                            }
                        }
                        return false;
                    }
                });

                try (final WorkerPool pool2 = new TestWorkerPool(1)) {
                    pool2.assign(new Job() {
                        private boolean toRun = true;

                        @Override
                        public boolean run(int workerId, @NotNull RunStatus runStatus) {
                            if (toRun) {
                                try {
                                    toRun = false;
                                    barrier.await();
                                    compiler2.compile("insert atomic into x1 select * from y1", executionContext);
                                } catch (Throwable e) {
                                    //noinspection CallToPrintStackTrace
                                    e.printStackTrace();
                                    errorCount.incrementAndGet();
                                } finally {
                                    haltLatch.countDown();
                                }
                            }
                            return false;
                        }
                    });

                    pool1.start();
                    pool2.start();
                    haltLatch.await();

                    pool2.halt();
                }
                pool1.halt();
            }

            Assert.assertTrue(errorCount.get() > 0);
        }
    }

    private static void testPartitionedDataAppendOODataFailRetry0(
            CairoEngine engine,
            SqlCompiler compiler,
            SqlExecutionContext executionContext
    ) throws SqlException {
        // create table with roughly 2AM data
        engine.execute(
                "create atomic table x as (" +
                        "select" +
                        " cast(x as int) i," +
                        " rnd_symbol('msft','ibm', 'googl') sym," +
                        " round(rnd_double(0)*100, 3) amt," +
                        " to_timestamp('2018-01', 'yyyy-MM') + x * 720000000 timestamp," +
                        " rnd_boolean() b," +
                        " rnd_str('ABC', 'CDE', null, 'XYZ') c," +
                        " rnd_double(2) d," +
                        " rnd_float(2) e," +
                        " rnd_short(10,1024) f," +
                        " rnd_date(to_date('2015', 'yyyy'), to_date('2016', 'yyyy'), 2) g," +
                        " rnd_symbol(4,4,4,2) ik," +
                        " rnd_long() j," +
                        " timestamp_sequence(500000000000L,100000000L) ts," +
                        " rnd_byte(2,50) l," +
                        " rnd_bin(10, 20, 2) m," +
                        " rnd_str(5,16,2) n," +
                        " rnd_char() t," +
                        " rnd_varchar(1,40,1) vc1," +
                        " rnd_varchar(1,1,1) vc2," +
                        " from long_sequence(500)" +
                        "), index(sym) timestamp (ts) partition by DAY",
                executionContext
        );

        engine.execute(
                "create atomic table append as (" +
                        "select" +
                        " cast(x as int) i," +
                        " rnd_symbol('msft','ibm', 'googl') sym," +
                        " round(rnd_double(0)*100, 3) amt," +
                        " to_timestamp('2018-01', 'yyyy-MM') + x * 720000000 timestamp," +
                        " rnd_boolean() b," +
                        " rnd_str('ABC', 'CDE', null, 'XYZ') c," +
                        " rnd_double(2) d," +
                        " rnd_float(2) e," +
                        " rnd_short(10,1024) f," +
                        " rnd_date(to_date('2015', 'yyyy'), to_date('2016', 'yyyy'), 2) g," +
                        " rnd_symbol(4,4,4,2) ik," +
                        " rnd_long() j," +
                        " timestamp_sequence(518300000010L,100000L) ts," +
                        " rnd_byte(2,50) l," +
                        " rnd_bin(10, 20, 2) m," +
                        " rnd_str(5,16,2) n," +
                        " rnd_char() t," +
                        " rnd_varchar(1,40,1) vc1," +
                        " rnd_varchar(1,1,1) vc2," +
                        " from long_sequence(100)" +
                        ") timestamp (ts) partition by DAY",
                executionContext
        );

        final String expectedMaxTimestamp = prepareCountAndMaxTimestampSinks(compiler, executionContext);

        for (int i = 0; i < 10; i++) {
            try {
                engine.execute("insert atomic into x select * from append", executionContext);
                Assert.fail();
            } catch (CairoException ignored) {
            }
        }

        fixFailure.set(true);

        assertXCountAndMax(engine, compiler, executionContext, expectedMaxTimestamp);

        // create third table, which will contain both X and 1AM
        assertO3DataConsistency(
                engine,
                compiler,
                executionContext,
                "create atomic table y as (x union all append)",
                "insert atomic into x select * from append"
        );

        assertIndexConsistency(compiler, executionContext, engine);
        assertXCountY(engine, compiler, executionContext);
    }

    private static void testPartitionedDataAppendOODataIndexedFailRetry0(
            CairoEngine engine,
            SqlCompiler compiler,
            SqlExecutionContext sqlExecutionContext
    ) throws SqlException {
        engine.execute(
                "create atomic table x as (" +
                        "select" +
                        " cast(x as int) i," +
                        " rnd_symbol('msft','ibm', 'googl') sym," +
                        " round(rnd_double(0)*100, 3) amt," +
                        " to_timestamp('2018-01', 'yyyy-MM') + x * 720000000 timestamp," +
                        " rnd_boolean() b," +
                        " rnd_str('ABC', 'CDE', null, 'XYZ') c," +
                        " rnd_double(2) d," +
                        " rnd_float(2) e," +
                        " rnd_short(10,1024) f," +
                        " rnd_date(to_date('2015', 'yyyy'), to_date('2016', 'yyyy'), 2) g," +
                        " rnd_symbol(4,4,4,2) ik," +
                        " rnd_long() j," +
                        " timestamp_sequence(500000000000L,100000000L) ts," +
                        " rnd_byte(2,50) l," +
                        " rnd_bin(10, 20, 2) m," +
                        " rnd_str(5,16,2) n," +
                        " rnd_char() t," +
                        " rnd_varchar(1,40,1) vc1," +
                        " rnd_varchar(1,1,1) vc2," +
                        " from long_sequence(500)" +
                        "), index(sym) timestamp (ts) partition by DAY",
                sqlExecutionContext
        );

        engine.execute(
                "create atomic table append as (" +
                        "select" +
                        " cast(x as int) i," +
                        " rnd_symbol('msft','ibm', 'googl') sym," +
                        " round(rnd_double(0)*100, 3) amt," +
                        " to_timestamp('2018-01', 'yyyy-MM') + x * 720000000 timestamp," +
                        " rnd_boolean() b," +
                        " rnd_str('ABC', 'CDE', null, 'XYZ') c," +
                        " rnd_double(2) d," +
                        " rnd_float(2) e," +
                        " rnd_short(10,1024) f," +
                        " rnd_date(to_date('2015', 'yyyy'), to_date('2016', 'yyyy'), 2) g," +
                        " rnd_symbol(4,4,4,2) ik," +
                        " rnd_long() j," +
                        " timestamp_sequence(518300000010L,100000L) ts," +
                        " rnd_byte(2,50) l," +
                        " rnd_bin(10, 20, 2) m," +
                        " rnd_str(5,16,2) n," +
                        " rnd_char() t," +
                        " rnd_varchar(1,40,1) vc1," +
                        " rnd_varchar(1,1,1) vc2," +
                        " from long_sequence(100)" +
                        ") timestamp (ts) partition by DAY",
                sqlExecutionContext
        );

        final String expectedMaxTimestamp = prepareCountAndMaxTimestampSinks(compiler, sqlExecutionContext);

        try {
            engine.execute("insert atomic into x select * from append", sqlExecutionContext);
            Assert.fail();
        } catch (CairoException ignored) {
        }

        assertXCountAndMax(engine, compiler, sqlExecutionContext, expectedMaxTimestamp);

        assertO3DataConsistency(
                engine,
                compiler,
                sqlExecutionContext,
                "create atomic table y as (x union all append)",
                "insert atomic into x select * from append"
        );

        assertXCountY(engine, compiler, sqlExecutionContext);
    }

    private static void testPartitionedOOPrefixesExistingPartitionsFailRetry0(
            CairoEngine engine,
            SqlCompiler compiler,
            SqlExecutionContext sqlExecutionContext
    ) throws SqlException {
        engine.execute(
                "create atomic table x as (" +
                        "select" +
                        " cast(x as int) i," +
                        " rnd_symbol('msft','ibm', 'googl') sym," +
                        " round(rnd_double(0)*100, 3) amt," +
                        " to_timestamp('2018-01', 'yyyy-MM') + x * 720000000 timestamp," +
                        " rnd_boolean() b," +
                        " rnd_str('ABC', 'CDE', null, 'XYZ') c," +
                        " rnd_double(2) d," +
                        " rnd_float(2) e," +
                        " rnd_short(10,1024) f," +
                        " rnd_date(to_date('2015', 'yyyy'), to_date('2016', 'yyyy'), 2) g," +
                        " rnd_symbol(4,4,4,2) ik," +
                        " rnd_long() j," +
                        " timestamp_sequence(500000000000L,1000000L) ts," +
                        " rnd_byte(2,50) l," +
                        " rnd_bin(10, 20, 2) m," +
                        " rnd_str(5,16,2) n," +
                        " rnd_char() t," +
                        " rnd_varchar(1,40,1) vc1," +
                        " rnd_varchar(1,1,1) vc2," +
                        " from long_sequence(500)" +
                        "), index(sym) timestamp (ts) partition by DAY",
                sqlExecutionContext
        );

        // create table with 1AM data

        engine.execute(
                "create atomic table top as (" +
                        "select" +
                        " cast(x as int) i," +
                        " rnd_symbol('msft','ibm', 'googl') sym," +
                        " round(rnd_double(0)*100, 3) amt," +
                        " to_timestamp('2018-01', 'yyyy-MM') + x * 720000000 timestamp," +
                        " rnd_boolean() b," +
                        " rnd_str('ABC', 'CDE', null, 'XYZ') c," +
                        " rnd_double(2) d," +
                        " rnd_float(2) e," +
                        " rnd_short(10,1024) f," +
                        " rnd_date(to_date('2015', 'yyyy'), to_date('2016', 'yyyy'), 2) g," +
                        " rnd_symbol(4,4,4,2) ik," +
                        " rnd_long() j," +
                        " timestamp_sequence(15000000000L,100000000L) ts," +
                        " rnd_byte(2,50) l," +
                        " rnd_bin(10, 20, 2) m," +
                        " rnd_str(5,16,2) n," +
                        " rnd_char() t," +
                        " rnd_varchar(1,40,1) vc1," +
                        " rnd_varchar(1,1,1) vc2," +
                        " from long_sequence(1000)" +
                        ") timestamp (ts) partition by DAY",
                sqlExecutionContext
        );

        final String expectedMaxTimestamp = prepareCountAndMaxTimestampSinks(compiler, sqlExecutionContext);

        try {
            engine.execute("insert atomic into x select * from top", sqlExecutionContext);
            Assert.fail();
        } catch (CairoException ignored) {
        }

        assertXCountAndMax(engine, compiler, sqlExecutionContext, expectedMaxTimestamp);

        assertO3DataConsistency(
                engine,
                compiler,
                sqlExecutionContext,
                "create atomic table y as (select * from x union all select * from top)",
                "insert atomic into x select * from top"
        );

        assertIndexConsistency(compiler, sqlExecutionContext, engine);
        assertXCountY(engine, compiler, sqlExecutionContext);
    }

    private static void testPartitionedWithAllocationCallLimit0(
            CairoEngine engine,
            SqlCompiler compiler,
            SqlExecutionContext sqlExecutionContext
    ) throws SqlException {
        engine.execute(
                "create atomic table x as (" +
                        "select" +
                        " rnd_symbol('msft','ibm', 'googl') sym," +
                        " to_timestamp('2018-01', 'yyyy-MM') + x * 720000000 timestamp," +
                        " timestamp_sequence(500000000000L,1000000L) ts" +
                        " from long_sequence(100000L)" +
                        "), index(sym) timestamp (ts) partition by DAY",
                sqlExecutionContext
        );

        engine.execute(
                "create atomic table append as (" +
                        "select" +
                        " rnd_symbol('msft','ibm', 'googl') sym," +
                        " to_timestamp('2018-01', 'yyyy-MM') + x * 720000000 timestamp," +
                        " timestamp_sequence(518300000010L,100000L) ts" +
                        " from long_sequence(100)" +
                        ") timestamp (ts) partition by DAY",
                sqlExecutionContext
        );

        engine.execute("insert atomic into x select * from append", sqlExecutionContext);
        assertO3DataConsistency(
                engine,
                compiler,
                sqlExecutionContext,
                "create atomic table y as (x union all append)",
                "insert atomic into x select * from append"
        );

        assertIndexConsistency(compiler, sqlExecutionContext, engine);
        assertXCountY(engine, compiler, sqlExecutionContext);
    }

    private static void testTwoRowsConsistency0(
            CairoEngine engine,
            SqlCompiler compiler,
            SqlExecutionContext sqlExecutionContext
    ) throws SqlException {
        engine.execute(
                "create table x (ts timestamp, block_nr long) timestamp (ts) partition by DAY",
                sqlExecutionContext
        );

        TestUtils.assertSql(
                compiler,
                sqlExecutionContext,
                "x",
                sink,
                "ts\tblock_nr\n"
        );

        engine.execute("insert into x values(cast('2010-02-04T21:43:14.000000Z' as timestamp), 38304)", sqlExecutionContext);

        TestUtils.assertSql(
                compiler,
                sqlExecutionContext,
                "x",
                sink,
                "ts\tblock_nr\n" +
                        "2010-02-04T21:43:14.000000Z\t38304\n"
        );

        engine.execute("insert into x values(cast('2010-02-14T23:52:59.000000Z' as timestamp), 40320)", sqlExecutionContext);

        TestUtils.assertSql(
                compiler,
                sqlExecutionContext,
                "x",
                sink,
                "ts\tblock_nr\n" +
                        "2010-02-04T21:43:14.000000Z\t38304\n" +
                        "2010-02-14T23:52:59.000000Z\t40320\n"
        );

    }

    private static void testVarColumnStress(
            CairoEngine engine,
            SqlCompiler compiler,
            SqlExecutionContext executionContext
    ) throws SqlException {

        engine.execute("create table x (f symbol index, a string, b string, c string, d string, vc1 varchar, vc2 varchar, e symbol index, g int, t timestamp) timestamp (t) partition by DAY", executionContext);
        // max timestamp should be 100_000
        engine.execute("insert atomic into x select rnd_symbol('aa', 'bb', 'cc'), rnd_str(4,4,1), rnd_str(4,4,1), rnd_str(4,4,1), rnd_str(4,4,1), rnd_varchar(1,40,1), rnd_varchar(1,1,1), rnd_symbol('aa', 'bb', 'cc'), rnd_int(), timestamp_sequence(0, 100) from long_sequence(3000000)", executionContext);

        String[] symbols = new String[]{"ppp", "wrre", "0ppd", "l22z", "wwe32", "pps", "oop2", "00kk"};
        final int symbolLen = symbols.length;


        Rnd rnd = TestUtils.generateRandom(LOG);
        int batches = 0;
        int batchCount = 75;

        Utf8StringSink utf8Sink = new Utf8StringSink();
        while (batches < batchCount) {
            try (TableWriter w = TestUtils.getWriter(engine, "x")) {
                for (int i = 0; i < batchCount; i++) {
                    batches++;
                    for (int k = 0; k < 1000; k++) {
                        TableWriter.Row r = w.newRow(rnd.nextPositiveInt() % 100_000);
                        r.putSym(0, symbols[rnd.nextInt(symbolLen)]);
                        putRndStr(rnd, w.getMetadata(), r, 1, 7, utf8Sink);
                        putRndStr(rnd, w.getMetadata(), r, 2, 8, utf8Sink);
                        putRndStr(rnd, w.getMetadata(), r, 3, 4, utf8Sink);
                        putRndStr(rnd, w.getMetadata(), r, 4, 6, utf8Sink);

                        putRndStr(rnd, w.getMetadata(), r, 5, 40, utf8Sink);
                        putRndStr(rnd, w.getMetadata(), r, 6, 1, utf8Sink);

                        r.putSym(7, symbols[rnd.nextInt(symbolLen)]);
                        r.putInt(8, rnd.nextInt());

                        r.append();
                    }
                    try {
                        w.ic();
                    } catch (Throwable e) {
                        try {
                            w.rollback();
                        } catch (Throwable ex) {
                            // ignore
                        }
                    }
                }
            }
        }
    }

    private void executeWithoutPool(CustomisableRunnable runnable, FilesFacade ff) throws Exception {
        executeVanilla(() -> {
            final CairoConfiguration configuration = new DefaultTestCairoConfiguration(root) {
                @Override
                public @NotNull FilesFacade getFilesFacade() {
                    return ff;
                }
            };
            TestUtils.execute(null, runnable, configuration, LOG);
        });
    }

    private FilesFacade failToFSync(String fileName) {
        AtomicLong targetFd = new AtomicLong();
        AtomicInteger counter = new AtomicInteger(1);

        return new TestFilesFacadeImpl() {

            @Override
            public void fsync(long fd) {
                if (fd == targetFd.get()) {
                    targetFd.set(0);
                    throw CairoException.critical(22).put("cannot fsync");
                }
                super.fsync(fd);
            }

            @Override
            public long openRW(LPSZ name, long opts) {
                final long fd = super.openRW(name, opts);
                if (Utf8s.endsWithAscii(name, fileName) && counter.decrementAndGet() == 0) {
                    targetFd.set(fd);
                }
                return fd;
            }
        };
    }

    private FilesFacade failToMMap(String fileName) {
        AtomicLong targetFd = new AtomicLong();
        AtomicInteger counter = new AtomicInteger(2);

        return new TestFilesFacadeImpl() {
            @Override
            public long mmap(long fd, long len, long offset, int flags, int memoryTag) {
                if (fd == targetFd.get() && counter.decrementAndGet() == 0) {
                    return -1;
                }
                return super.mmap(fd, len, offset, flags, memoryTag);
            }

            @Override
            public long openRW(LPSZ name, long opts) {
                long fd = super.openRW(name, opts);
                if (Utf8s.endsWithAscii(name, fileName)) {
                    targetFd.set(fd);
                }
                return fd;
            }
        };
    }

    protected static void drainWalQueue(CairoEngine engine) {
        try (final ApplyWal2TableJob walApplyJob = new ApplyWal2TableJob(engine, 1, 1)) {
            walApplyJob.drain(0);
            new CheckWalTransactionsJob(engine).run(0);
            // run once again as there might be notifications to handle now
            walApplyJob.drain(0);
        }
    }
}<|MERGE_RESOLUTION|>--- conflicted
+++ resolved
@@ -756,16 +756,7 @@
 
     @Test
     public void testOutOfFileHandles() throws Exception {
-<<<<<<< HEAD
         counter.set(600);
-        executeWithPool(4, O3FailureTest::testOutOfFileHandles0, new TestFilesFacadeImpl() {
-            @Override
-            public boolean close(long fd) {
-                counter.incrementAndGet();
-                return super.close(fd);
-            }
-=======
-        counter.set(1195); // 995 files are opened when provisioning tables
         executeWithPool(
                 4, O3FailureTest::testOutOfFileHandles0, new TestFilesFacadeImpl() {
                     @Override
@@ -773,7 +764,6 @@
                         counter.incrementAndGet();
                         return super.close(fd);
                     }
->>>>>>> 1cb35ad7
 
                     @Override
                     public long openAppend(LPSZ name) {
