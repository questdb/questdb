/*******************************************************************************
 *     ___                  _   ____  ____
 *    / _ \ _   _  ___  ___| |_|  _ \| __ )
 *   | | | | | | |/ _ \/ __| __| | | |  _ \
 *   | |_| | |_| |  __/\__ \ |_| |_| | |_) |
 *    \__\_\\__,_|\___||___/\__|____/|____/
 *
 *  Copyright (c) 2014-2019 Appsicle
 *  Copyright (c) 2019-2023 QuestDB
 *
 *  Licensed under the Apache License, Version 2.0 (the "License");
 *  you may not use this file except in compliance with the License.
 *  You may obtain a copy of the License at
 *
 *  http://www.apache.org/licenses/LICENSE-2.0
 *
 *  Unless required by applicable law or agreed to in writing, software
 *  distributed under the License is distributed on an "AS IS" BASIS,
 *  WITHOUT WARRANTIES OR CONDITIONS OF ANY KIND, either express or implied.
 *  See the License for the specific language governing permissions and
 *  limitations under the License.
 *
 ******************************************************************************/

package io.questdb.test.griffin;

import io.questdb.cairo.*;
import io.questdb.cairo.sql.Record;
import io.questdb.cairo.sql.RecordCursor;
import io.questdb.cairo.sql.RecordCursorFactory;
import io.questdb.griffin.SqlCompiler;
import io.questdb.griffin.SqlException;
import io.questdb.griffin.SqlExecutionContext;
import io.questdb.griffin.model.IntervalUtils;
import io.questdb.mp.Job;
import io.questdb.mp.SOCountDownLatch;
import io.questdb.mp.WorkerPool;
import io.questdb.std.*;
import io.questdb.std.datetime.microtime.TimestampFormatUtils;
import io.questdb.std.datetime.microtime.Timestamps;
import io.questdb.std.str.LPSZ;
import io.questdb.std.str.Path;
import io.questdb.std.str.Utf8s;
import io.questdb.test.cairo.DefaultTestCairoConfiguration;
import io.questdb.test.cairo.TableModel;
import io.questdb.test.cairo.TestRecord;
import io.questdb.test.mp.TestWorkerPool;
import io.questdb.test.std.TestFilesFacadeImpl;
import io.questdb.test.tools.TestUtils;
import org.jetbrains.annotations.NotNull;
import org.jetbrains.annotations.Nullable;
import org.junit.*;

import java.util.concurrent.ConcurrentLinkedQueue;
import java.util.concurrent.CyclicBarrier;
import java.util.concurrent.atomic.AtomicBoolean;
import java.util.concurrent.atomic.AtomicInteger;
import java.util.concurrent.atomic.AtomicReference;

import static io.questdb.cairo.vm.Vm.getStorageLength;

public class O3Test extends AbstractO3Test {
    private final StringBuilder tstData = new StringBuilder();

    @Before
    public void setUp4() {
        Vect.resetPerformanceCounters();
        partitionO3SplitThreshold = 512 * (1L << 10);
        LOG.info().$("partitionO3SplitThreshold = ").$(partitionO3SplitThreshold).$();
    }

    @After
    public void tearDown4() {
        int count = Vect.getPerformanceCountersCount();
        if (count > 0) {
            tstData.setLength(0);
            tstData.append(testName.getMethodName()).append(",");
            long total = 0;
            for (int i = 0; i < count; i++) {
                long val = Vect.getPerformanceCounter(i);
                tstData.append(val).append("\t");
                total += val;
            }
            tstData.append(total);

            Os.sleep(10);
            System.err.flush();
            System.err.println(tstData);
            System.err.flush();
        }
        partitionO3SplitThreshold = -1;
    }

    @Test
    // test case is contributed by Zhongwei Yao
    public void testAddColumnO3Fuzz() throws Exception {
        executeWithPool(0, (engine, compiler, sqlExecutionContext) -> {
            final CairoConfiguration configuration = new DefaultTestCairoConfiguration(root);
            final String tableName = "ABC";
            try (TableModel model = new TableModel(configuration, tableName, PartitionBy.DAY)
                    .col("productId", ColumnType.INT)
                    .col("productName", ColumnType.STRING)
                    .col("category", ColumnType.SYMBOL)
                    .col("price", ColumnType.DOUBLE)
                    .timestamp()
                    .col("supplier", ColumnType.SYMBOL)
            ) {

                TestUtils.create(model, engine);
            }

            AtomicInteger errorCount = new AtomicInteger();
            short[] columnTypes = new short[]{ColumnType.INT, ColumnType.STRING, ColumnType.SYMBOL, ColumnType.DOUBLE};
            IntList newColTypes = new IntList();
            CyclicBarrier barrier = new CyclicBarrier(1);

            try (TableWriter writer = TestUtils.getWriter(engine, tableName)) {
                Thread writerT = new Thread(() -> {
                    try {
                        int i = 0;
                        ObjList<CharSequence> newCols = new ObjList<>();
                        // number of iterations here (70) is critical to reproduce O3 crash
                        // also row counts (1000) at every iteration, do not wind these down please
                        // to high values make for a long-running unit test
                        while (i < 70) {
                            ++i;
                            final long ts = TimestampFormatUtils.parseTimestamp("2013-03-04T00:00:00.000Z");

                            Rnd rnd = new Rnd();
                            appendNProducts(ts, rnd, writer);

                            CharSequence newCol = "price" + i;
                            short colType = columnTypes[i % columnTypes.length];
                            writer.addColumn(newCol, colType);
                            newCols.add(newCol);
                            newColTypes.add(colType);

                            appendNWithNewColumn(rnd, writer, newCols, newColTypes);

                            writer.commit();
                            LOG.info().$("writer:").$(i).$("put once with ColumnType:").$(colType).$();
                            barrier.await();
                        }
                        barrier.await();
                    } catch (Throwable e) {
                        //noinspection CallToPrintStackTrace
                        e.printStackTrace();
                        errorCount.incrementAndGet();
                    } finally {
                        Path.clearThreadLocals();
                        LOG.info().$("write is done").$();
                    }
                });

                writerT.start();
                writerT.join();
            }
            Assert.assertEquals(0, errorCount.get());
        });
    }

    @Test
    public void testAppendIntoColdWriterContended() throws Exception {
        executeWithPool(0, O3Test::testAppendIntoColdWriter0);
    }

    @Test
    public void testAppendOrderStabilityParallel() throws Exception {
        executeWithPool(4, O3Test::testAppendOrderStability);
    }

    @Test
    public void testAppendToLastPartition() throws Exception {
        executeWithPool(4, O3Test::testAppendToLastPartition);
    }

    @Test
    public void testBench() throws Exception {
        // On OSX it's not trivial to increase open file limit per process
        if (Os.type != Os.OSX_AMD64 && Os.type != Os.OSX_ARM64) {
            executeVanilla(O3Test::testBench0);
        }
    }

    @Test
    public void testBenchContended() throws Exception {
        // On OSX it's not trivial to increase open file limit per process
        if (Os.type != Os.OSX_AMD64 && Os.type != Os.OSX_ARM64) {
            executeWithPool(0, O3Test::testBench0);
        }
    }

    @Test
    public void testBenchParallel() throws Exception {
        // On OSX it's not trivial to increase open file limit per process
        if (Os.type != Os.OSX_AMD64 && Os.type != Os.OSX_ARM64) {
            executeWithPool(4, O3Test::testBench0);
        }
    }

    @Test
    public void testColumnTopLastAppend() throws Exception {
        executeVanilla(O3Test::testColumnTopLastAppendColumn0);
    }

    @Test
    public void testColumnTopLastAppendBlankContended() throws Exception {
        executeWithPool(0, O3Test::testColumnTopLastAppendBlankColumn0);
    }

    @Test
    public void testColumnTopLastAppendContended() throws Exception {
        executeWithPool(0, O3Test::testColumnTopLastAppendColumn0);
    }

    @Test
    public void testColumnTopLastDataMerge() throws Exception {
        executeVanilla(O3Test::testColumnTopLastDataMergeData0);
    }

    @Test
    public void testColumnTopLastDataMerge2Data() throws Exception {
        executeVanilla(O3Test::testColumnTopLastDataMerge2Data0);
    }

    @Test
    public void testColumnTopLastDataMerge2DataContended() throws Exception {
        executeWithPool(0, O3Test::testColumnTopLastDataMerge2Data0);
    }

    @Test
    public void testColumnTopLastDataMerge2DataParallel() throws Exception {
        executeWithPool(4, O3Test::testColumnTopLastDataMerge2Data0);
    }

    @Test
    public void testColumnTopLastDataMergeDataContended() throws Exception {
        executeWithPool(0, O3Test::testColumnTopLastDataMergeData0);
    }

    @Test
    public void testColumnTopLastDataMergeDataParallel() throws Exception {
        executeWithPool(4, O3Test::testColumnTopLastDataMergeData0);
    }

    @Test
    public void testColumnTopLastDataOOOData() throws Exception {
        executeVanilla(O3Test::testColumnTopLastDataOOOData0);
    }

    @Test
    public void testColumnTopLastDataOOODataContended() throws Exception {
        executeWithPool(0, O3Test::testColumnTopLastDataOOOData0);
    }

    @Test
    public void testColumnTopLastDataOOODataParallel() throws Exception {
        executeWithPool(4, O3Test::testColumnTopLastDataOOOData0);
    }

    @Test
    public void testColumnTopLastOOOData() throws Exception {
        executeVanilla(O3Test::testColumnTopLastOOOData0);
    }

    @Test
    public void testColumnTopLastOOODataContended() throws Exception {
        executeWithPool(0, O3Test::testColumnTopLastOOOData0);
    }

    @Test
    public void testColumnTopLastOOODataParallel() throws Exception {
        executeWithPool(4, O3Test::testColumnTopLastOOOData0);
    }

    @Test
    public void testColumnTopLastOOOPrefix() throws Exception {
        executeVanilla(O3Test::testColumnTopLastOOOPrefix0);
    }

    @Test
    public void testColumnTopLastOOOPrefixContended() throws Exception {
        executeWithPool(0, O3Test::testColumnTopLastOOOPrefix0);
    }

    @Test
    public void testColumnTopLastOOOPrefixParallel() throws Exception {
        executeWithPool(4, O3Test::testColumnTopLastOOOPrefix0);
    }

    @Test
    public void testColumnTopLastParallel() throws Exception {
        executeWithPool(4, O3Test::testColumnTopLastAppendColumn0);
    }

    @Test
    public void testColumnTopMidAppend() throws Exception {
        executeVanilla(O3Test::testColumnTopMidAppendColumn0);
    }

    @Test
    public void testColumnTopMidAppendBlank() throws Exception {
        executeVanilla(O3Test::testColumnTopMidAppendBlankColumn0);
    }

    @Test
    public void testColumnTopMidAppendBlankContended() throws Exception {
        executeWithPool(0, O3Test::testColumnTopMidAppendBlankColumn0);
    }

    @Test
    public void testColumnTopMidAppendBlankParallel() throws Exception {
        executeWithPool(4, O3Test::testColumnTopMidAppendBlankColumn0);
    }

    @Test
    public void testColumnTopMidAppendContended() throws Exception {
        executeWithPool(0, O3Test::testColumnTopMidAppendColumn0);
    }

    @Test
    public void testColumnTopMidAppendParallel() throws Exception {
        executeWithPool(4, O3Test::testColumnTopMidAppendColumn0);
    }

    @Test
    public void testColumnTopMidDataMergeData() throws Exception {
        executeVanilla(O3Test::testColumnTopMidDataMergeData0);
    }

    @Test
    public void testColumnTopMidDataMergeDataContended() throws Exception {
        executeWithPool(0, O3Test::testColumnTopMidDataMergeData0);
    }

    @Test
    public void testColumnTopMidDataMergeDataParallel() throws Exception {
        executeWithPool(4, O3Test::testColumnTopMidDataMergeData0);
    }

    @Test
    public void testColumnTopMidMergeBlank() throws Exception {
        executeVanilla(O3Test::testColumnTopMidMergeBlankColumn0);
    }

    @Test
    public void testColumnTopMidMergeBlankContended() throws Exception {
        executeWithPool(0, O3Test::testColumnTopMidMergeBlankColumn0);
    }

    @Test
    public void testColumnTopMidMergeBlankGeoHash() throws Exception {
        executeVanilla(O3Test::testColumnTopMidMergeBlankColumnGeoHash0);
    }

    @Test
    public void testColumnTopMidMergeBlankParallel() throws Exception {
        executeWithPool(4, O3Test::testColumnTopMidMergeBlankColumn0);
    }

    @Test
    public void testColumnTopMidOOOData() throws Exception {
        executeVanilla(O3Test::testColumnTopMidOOOData0);
    }

    @Test
    public void testColumnTopMidOOODataContended() throws Exception {
        executeWithPool(0, O3Test::testColumnTopMidOOOData0);
    }

    @Test
    public void testColumnTopMidOOODataParallel() throws Exception {
        executeWithPool(4, O3Test::testColumnTopMidOOOData0);
    }

    @Test
    public void testColumnTopMidOOODataUtf8Contended() throws Exception {
        executeWithPool(0, O3Test::testColumnTopMidOOODataUtf80);
    }

    @Test
    public void testColumnTopMidOOODataUtf8Parallel() throws Exception {
        executeWithPool(4, O3Test::testColumnTopMidOOODataUtf80);
    }

    @Test
    public void testColumnTopMoveUncommittedContended() throws Exception {
        executeWithPool(0, O3Test::testColumnTopMoveUncommitted0);
    }

    @Test
    public void testColumnTopMoveUncommittedLastPart() throws Exception {
        executeVanilla(O3Test::testColumnTopMoveUncommittedLastPart0);
    }

    @Test
    public void testColumnTopMoveUncommittedLastPartContended() throws Exception {
        executeWithPool(0, O3Test::testColumnTopMoveUncommittedLastPart0);
    }

    @Test
    public void testColumnTopMoveUncommittedLastPartParallel() throws Exception {
        executeWithPool(4, O3Test::testColumnTopMoveUncommittedLastPart0);
    }

    @Test
    public void testColumnTopMoveUncommittedParallel() throws Exception {
        executeWithPool(4, O3Test::testColumnTopMoveUncommitted0);
    }

    @Test
    public void testColumnTopNewPartitionMiddleOfTableContended() throws Exception {
        executeWithPool(0, O3Test::testColumnTopNewPartitionMiddleOfTable0);
    }

    @Test
    public void testColumnTopNewPartitionMiddleOfTableParallel() throws Exception {
        executeWithPool(4, O3Test::testColumnTopNewPartitionMiddleOfTable0);
    }

    @Test
    public void testInsertNullTimestamp() throws Exception {
        executeWithPool(2, (engine, compiler, sqlExecutionContext) -> {
            engine.ddl(
                    "create table x as (" +
                            "select" +
                            " cast(x as int) i," +
                            " rnd_symbol('msft','ibm', 'googl') sym," +
                            " timestamp_sequence(10000000000,1000000000L) ts" +
                            " from long_sequence(100)" +
                            "), index(sym) timestamp (ts) partition by DAY",
                    sqlExecutionContext
            );

            TestUtils.printSql(
                    compiler,
                    sqlExecutionContext,
                    "select count() from x",
                    sink2
            );

            TestUtils.printSql(
                    compiler,
                    sqlExecutionContext,
                    "select max(ts) from x",
                    sink
            );

            final String expectedMaxTimestamp = Chars.toString(sink);

            // to_timestamp produces NULL because values does not match the pattern
            try {
                CairoEngine.insert(compiler, "insert into x values(0, 'abc', to_timestamp('2019-08-15T16:03:06.595', 'yyyy-MM-dd:HH:mm:ss.SSSUUU'))", sqlExecutionContext);
                Assert.fail();
            } catch (CairoException e) {
                TestUtils.assertContains(e.getFlyweightMessage(), "timestamps before 1970-01-01 are not allowed for O3");
            }

            assertXCount(
                    compiler,
                    sqlExecutionContext
            );

            assertMaxTimestamp(
                    engine,
                    expectedMaxTimestamp
            );
        });
    }

    @Test
    public void testInsertTouchesNotLastPartition() throws Exception {
        executeVanilla(O3Test::testOOOTouchesNotLastPartition0);
    }

    @Test
    public void testInsertTouchesNotLastPartitionParallel() throws Exception {
        executeWithPool(4, O3Test::testOOOTouchesNotLastPartition0);
    }

    @Test
    public void testInsertTouchesNotLastPartitionTopParallel() throws Exception {
        executeWithPool(4, O3Test::testOOOTouchesNotLastPartitionTop0);
    }

    @Test
    public void testInsertTouchesNotLastTopPartition() throws Exception {
        executeVanilla(O3Test::testOOOTouchesNotLastPartitionTop0);
    }

    @Test
    public void testLagOverflowBySize() throws Exception {
        executeVanilla(O3Test::testLagOverflowBySize0);
    }

    @Test
    public void testLagOverflowBySizeContended() throws Exception {
        executeWithPool(0, O3Test::testLagOverflowBySize0);
    }

    @Test
    public void testLagOverflowBySizeParallel() throws Exception {
        executeWithPool(4, O3Test::testLagOverflowBySize0);
    }

    @Test
    public void testLagOverflowMidCommit() throws Exception {
        executeVanilla(O3Test::testLagOverflowMidCommit0);
    }

    @Test
    public void testLagOverflowMidCommitContended() throws Exception {
        executeWithPool(0, O3Test::testLagOverflowMidCommit0);
    }

    @Test
    public void testLagOverflowMidCommitParallel() throws Exception {
        executeWithPool(4, O3Test::testLagOverflowMidCommit0);
    }

    @Test
    public void testLargeO3MaxLagContended() throws Exception {
        executeWithPool(0, O3Test::testLargeO3MaxLag0);
    }

    @Test
    public void testManyPartitionsParallel() throws Exception {
        executeWithPool(4, O3Test::testManyPartitionsParallel);
    }

    @Test
    public void testO3EdgeBugContended() throws Exception {
        executeWithPool(0, O3Test::testO3EdgeBug);
    }

    @Test
    public void testOOOFollowedByAnotherOOOParallel() throws Exception {
        executeWithPool(4, O3Test::testOooFollowedByAnotherOOO0);
    }

    @Test
    public void testPartitionedDataAppendOOData() throws Exception {
        executeVanilla(O3Test::testPartitionedDataAppendOOData0);
    }

    @Test
    public void testPartitionedDataAppendOODataContended() throws Exception {
        executeWithPool(0, O3Test::testPartitionedDataAppendOOData0);
    }

    @Test
    public void testPartitionedDataAppendOODataIndexed() throws Exception {
        executeVanilla(O3Test::testPartitionedDataAppendOODataIndexed0);
    }

    @Test
    public void testPartitionedDataAppendOODataIndexedContended() throws Exception {
        executeWithPool(0, O3Test::testPartitionedDataAppendOODataIndexed0);
    }

    @Test
    public void testPartitionedDataAppendOODataIndexedParallel() throws Exception {
        executeWithPool(4, O3Test::testPartitionedDataAppendOODataIndexed0);
    }

    @Test
    public void testPartitionedDataAppendOODataNotNullStrTail() throws Exception {
        executeVanilla(O3Test::testPartitionedDataAppendOODataNotNullStrTail0);
    }

    @Test
    public void testPartitionedDataAppendOODataNotNullStrTailContended() throws Exception {
        executeWithPool(0, O3Test::testPartitionedDataAppendOODataNotNullStrTail0);
    }

    @Test
    public void testPartitionedDataAppendOODataNotNullStrTailParallel() throws Exception {
        executeWithPool(4, O3Test::testPartitionedDataAppendOODataNotNullStrTail0);
    }

    @Test
    public void testPartitionedDataAppendOODataParallel() throws Exception {
        executeWithPool(4, O3Test::testPartitionedDataAppendOOData0);
    }

    @Test
    public void testPartitionedDataAppendOOPrependOOData() throws Exception {
        executeVanilla(O3Test::testPartitionedDataAppendOOPrependOOData0);
    }

    @Test
    public void testPartitionedDataAppendOOPrependOODataContended() throws Exception {
        executeWithPool(0, O3Test::testPartitionedDataAppendOOPrependOOData0);
    }

    @Test
    public void testPartitionedDataAppendOOPrependOODataParallel() throws Exception {
        executeWithPool(4, O3Test::testPartitionedDataAppendOOPrependOOData0);
    }

    @Test
    public void testPartitionedDataMergeData() throws Exception {
        executeVanilla(O3Test::testPartitionedDataMergeData0);
    }

    @Test
    public void testPartitionedDataMergeDataContended() throws Exception {
        executeWithPool(0, O3Test::testPartitionedDataMergeData0);
    }

    @Test
    public void testPartitionedDataMergeDataParallel() throws Exception {
        executeWithPool(4, O3Test::testPartitionedDataMergeData0);
    }

    @Test
    public void testPartitionedDataMergeEnd() throws Exception {
        executeVanilla(O3Test::testPartitionedDataMergeEnd0);
    }

    @Test
    public void testPartitionedDataMergeEndContended() throws Exception {
        executeWithPool(0, O3Test::testPartitionedDataMergeEnd0);
    }

    @Test
    public void testPartitionedDataMergeEndParallel() throws Exception {
        executeWithPool(4, O3Test::testPartitionedDataMergeEnd0);
    }

    @Test
    public void testPartitionedDataOOData() throws Exception {
        executeVanilla(O3Test::testPartitionedDataOOData0);
    }

    @Test
    public void testPartitionedDataOODataContended() throws Exception {
        executeWithPool(0, O3Test::testPartitionedDataOOData0);
    }

    @Test
    public void testPartitionedDataOODataParallel() throws Exception {
        executeWithPool(4, O3Test::testPartitionedDataOOData0);
    }

    @Test
    public void testPartitionedDataOODataPbOOData() throws Exception {
        executeVanilla(O3Test::testPartitionedDataOODataPbOOData0);
    }

    @Test
    public void testPartitionedDataOODataPbOODataContended() throws Exception {
        executeWithPool(0, O3Test::testPartitionedDataOODataPbOOData0);
    }

    @Test
    public void testPartitionedDataOODataPbOODataDropColumnContended() throws Exception {
        executeWithPool(0, O3Test::testPartitionedDataOODataPbOODataDropColumn0);
    }

    @Test
    public void testPartitionedDataOODataPbOODataDropColumnParallel() throws Exception {
        executeWithPool(4, O3Test::testPartitionedDataOODataPbOODataDropColumn0);
    }

    @Test
    public void testPartitionedDataOODataPbOODataParallel() throws Exception {
        executeWithPool(4, O3Test::testPartitionedDataOODataPbOOData0);
    }

    @Test
    public void testPartitionedDataOOIntoLastIndexSearchBug() throws Exception {
        executeVanilla(O3Test::testPartitionedDataOOIntoLastIndexSearchBug0);
    }

    @Test
    public void testPartitionedDataOOIntoLastIndexSearchBugContended() throws Exception {
        executeWithPool(0, O3Test::testPartitionedDataOOIntoLastIndexSearchBug0);
    }

    @Test
    public void testPartitionedDataOOIntoLastIndexSearchBugParallel() throws Exception {
        executeWithPool(4, O3Test::testPartitionedDataOOIntoLastIndexSearchBug0);
    }

    @Test
    public void testPartitionedDataOOIntoLastOverflowIntoNewPartition() throws Exception {
        executeVanilla(O3Test::testPartitionedDataOOIntoLastOverflowIntoNewPartition0);
    }

    @Test
    public void testPartitionedDataOOIntoLastOverflowIntoNewPartitionContended() throws Exception {
        executeWithPool(0, O3Test::testPartitionedDataOOIntoLastOverflowIntoNewPartition0);
    }

    @Test
    public void testPartitionedDataOOIntoLastOverflowIntoNewPartitionParallel() throws Exception {
        executeWithPool(4, O3Test::testPartitionedDataOOIntoLastOverflowIntoNewPartition0);
    }

    @Test
    public void testPartitionedOOData() throws Exception {
        executeVanilla(O3Test::testPartitionedOOData0);
    }

    @Test
    public void testPartitionedOODataContended() throws Exception {
        executeWithPool(0, O3Test::testPartitionedOOData0);
    }

    @Test
    public void testPartitionedOODataOOCollapsed() throws Exception {
        executeVanilla(O3Test::testPartitionedOODataOOCollapsed0);
    }

    @Test
    public void testPartitionedOODataOOCollapsedContended() throws Exception {
        executeWithPool(0, O3Test::testPartitionedOODataOOCollapsed0);
    }

    @Test
    public void testPartitionedOODataOOCollapsedParallel() throws Exception {
        executeWithPool(4, O3Test::testPartitionedOODataOOCollapsed0);
    }

    @Test
    public void testPartitionedOODataParallel() throws Exception {
        executeWithPool(4, O3Test::testPartitionedOOData0);
    }

    @Test
    public void testPartitionedOODataUpdateMinTimestamp() throws Exception {
        executeVanilla(O3Test::testPartitionedOODataUpdateMinTimestamp0);
    }

    @Test
    public void testPartitionedOODataUpdateMinTimestampContended() throws Exception {
        executeWithPool(0, O3Test::testPartitionedOODataUpdateMinTimestamp0);
    }

    @Test
    public void testPartitionedOODataUpdateMinTimestampParallel() throws Exception {
        executeWithPool(4, O3Test::testPartitionedOODataUpdateMinTimestamp0);
    }

    @Test
    public void testPartitionedOOMerge() throws Exception {
        executeVanilla(O3Test::testPartitionedOOMerge0);
    }

    @Test
    public void testPartitionedOOMergeContended() throws Exception {
        executeWithPool(0, O3Test::testPartitionedOOMerge0);
    }

    @Test
    public void testPartitionedOOMergeData() throws Exception {
        executeVanilla(O3Test::testPartitionedOOMergeData0);
    }

    @Test
    public void testPartitionedOOMergeDataContended() throws Exception {
        executeWithPool(0, O3Test::testPartitionedOOMergeData0);
    }

    @Test
    public void testPartitionedOOMergeDataParallel() throws Exception {
        executeWithPool(4, O3Test::testPartitionedOOMergeData0);
    }

    @Test
    public void testPartitionedOOMergeOO() throws Exception {
        executeVanilla(O3Test::testPartitionedOOMergeOO0);
    }

    @Test
    public void testPartitionedOOMergeOOContended() throws Exception {
        executeWithPool(0, O3Test::testPartitionedOOMergeOO0);
    }

    @Test
    public void testPartitionedOOMergeOOParallel() throws Exception {
        executeWithPool(4, O3Test::testPartitionedOOMergeOO0);
    }

    @Test
    public void testPartitionedOOMergeParallel() throws Exception {
        executeWithPool(4, O3Test::testPartitionedOOMerge0);
    }

    @Test
    public void testPartitionedOOONullSetters() throws Exception {
        executeVanilla(O3Test::testPartitionedOOONullSetters0);
    }

    @Test
    public void testPartitionedOOONullSettersContended() throws Exception {
        executeWithPool(0, O3Test::testPartitionedOOONullSetters0);
    }

    @Test
    public void testPartitionedOOONullSettersParallel() throws Exception {
        executeWithPool(4, O3Test::testPartitionedOOONullSetters0);
    }

    @Test
    public void testPartitionedOOONullStrSetters() throws Exception {
        executeVanilla(O3Test::testPartitionedOOONullStrSetters0);
    }

    @Test
    public void testPartitionedOOPrefixesExistingPartitions() throws Exception {
        executeVanilla(O3Test::testPartitionedOOPrefixesExistingPartitions0);
    }

    @Test
    public void testPartitionedOOPrefixesExistingPartitionsContended() throws Exception {
        executeWithPool(0, O3Test::testPartitionedOOPrefixesExistingPartitions0);
    }

    @Test
    public void testPartitionedOOPrefixesExistingPartitionsParallel() throws Exception {
        executeWithPool(4, O3Test::testPartitionedOOPrefixesExistingPartitions0);
    }

    @Test
    public void testPartitionedOOTopAndBottom() throws Exception {
        executeVanilla(O3Test::testPartitionedOOTopAndBottom0);
    }

    @Test
    public void testPartitionedOOTopAndBottomContended() throws Exception {
        executeWithPool(0, O3Test::testPartitionedOOTopAndBottom0);
    }

    @Test
    public void testPartitionedOOTopAndBottomParallel() throws Exception {
        executeWithPool(4, O3Test::testPartitionedOOTopAndBottom0);
    }

    @Test
    public void testReadPartitionWhileMergingVarColumnWithColumnTop() throws Exception {
        // Read the partition with a column top at the same time
        // when TableWriter is merges it with O3 data.

        Assume.assumeTrue(partitionO3SplitThreshold > 2000);
        AtomicReference<SqlCompiler> compilerRef = new AtomicReference<>();
        AtomicReference<SqlExecutionContext> executionContextRef = new AtomicReference<>();
        AtomicBoolean compared = new AtomicBoolean(false);

        // Read the partition while it's being merged
        FilesFacade ff = new TestFilesFacadeImpl() {
            @Override
            public int openRW(LPSZ name, long opts) {
                if (Utf8s.containsAscii(name, "2020-02-05.") && Utf8s.containsAscii(name, Files.SEPARATOR + "last.d")) {
                    try {
                        TestUtils.assertSqlCursors(
                                compilerRef.get(),
                                executionContextRef.get(),
                                "zz order by ts",
                                "x",
                                LOG
                        );
                        compared.set(true);
                    } catch (SqlException e) {
                        throw new RuntimeException(e);
                    }
                }
                return super.openRW(name, opts);
            }
        };

        executeWithPool(
                0,
                (CairoEngine engine, SqlCompiler compiler, SqlExecutionContext executionContext) -> {
                    compilerRef.set(compiler);
                    executionContextRef.set(executionContext);

                    engine.ddl(
                            "create table x as (" +
                                    "select" +
                                    " cast(x as int) i," +
                                    " -x j," +
                                    " timestamp_sequence('2020-02-03T13', 60*1000000L) ts" +
                                    " from long_sequence(60*24*2+300)" +
                                    ") timestamp (ts) partition by DAY",
                            executionContext
                    );

                    engine.ddl("alter table x add column k uuid", executionContext);
                    engine.ddl("alter table x add column kb binary", executionContext);
                    engine.ddl("alter table x add column ks string", executionContext);
                    engine.ddl("alter table x add column kv1 varchar", executionContext);
                    engine.ddl("alter table x add column kv2 varchar", executionContext);
                    engine.ddl("alter table x add column last int", executionContext);

                    engine.ddl(
                            "create table y as (" +
                                    "select" +
                                    " cast(x as int) * 1000000 i," +
                                    " -x - 1000000L as j," +
                                    " timestamp_sequence('2020-02-05T20:01:05', 60*1000000L) ts," +
                                    " rnd_uuid4() as k," +
                                    " rnd_bin() as kb," +
                                    " rnd_str(5,16,2) as ks," +
                                    " rnd_varchar(1,40,1) as kv1," +
                                    " rnd_varchar(1,1,1) as kv2," +
                                    " -1 as last" +
                                    " from long_sequence(10))",
                            executionContext
                    );

                    engine.ddl(
                            "create table z as (" +
                                    "select" +
                                    " cast(x as int) * 1000000 i," +
                                    " -x - 1000000L as j," +
                                    " timestamp_sequence('2020-02-05T17:01:05', 60*1000000L) ts," +
                                    " rnd_uuid4() as k," +
                                    " rnd_bin() as kb," +
                                    " rnd_str(5,16,2) as ks," +
                                    " rnd_varchar(1,40,1) as kv1," +
                                    " rnd_varchar(1,1,1) as kv2," +
                                    " -2 as last" +
                                    " from long_sequence(100))",
                            executionContext
                    );

                    // Create table zz with first 2 inserts to be ready to compare.
                    engine.ddl(
                            "create table zz as (select * from x union all select * from y)",
                            executionContext
                    );

                    engine.insert("insert into x select * from y", executionContext);
                    engine.insert("insert into x select * from z", executionContext);

                    engine.insert("insert into zz select * from z", executionContext);

                    TestUtils.assertSqlCursors(
                            compiler,
                            executionContext,
                            "zz order by ts",
                            "x",
                            LOG
                    );
                },
                ff
        );

        Assert.assertTrue("comparison did not happen", compared.get());
    }

    @Test
    public void testRebuildIndexLastPartitionWithColumnTop() throws Exception {
        executeWithPool(0, O3Test::testRebuildIndexLastPartitionWithColumnTop);
    }

    @Test
    public void testRebuildIndexLastPartitionWithColumnTopParallel() throws Exception {
        executeWithPool(0, O3Test::testRebuildIndexLastPartitionWithColumnTop);
    }


    @Test
    public void testRebuildIndexWithColumnTopPrevPartitionParallel() throws Exception {
        executeWithPool(4, O3Test::testRebuildIndexWithColumnTopPrevPartition);
    }

    @Test
    public void testRebuildIndexWithColumnTopPrevPartitionParallelContended() throws Exception {
        executeWithPool(0, O3Test::testRebuildIndexWithColumnTopPrevPartition);
    }


    @Test
    public void testRepeatedIngest() throws Exception {
        executeWithPool(4, O3Test::testRepeatedIngest0);
    }

    @Test
    public void testSendDuplicatesContended() throws Exception {
        executeWithPool(4, O3Test::testSendDuplicates);
    }

    @Test
    public void testTwoTablesCompeteForBuffer() throws Exception {
        executeWithPool(4, O3Test::testTwoTablesCompeteForBuffer0);
    }

    @Test
    public void testVanillaO3MaxLag() throws Exception {
        executeVanilla(O3Test::testVanillaO3MaxLag0);
    }

    @Test
    public void testVanillaO3MaxLagContended() throws Exception {
        executeWithPool(0, O3Test::testVanillaO3MaxLag0);
    }

    @Test
    public void testVanillaO3MaxLagParallel() throws Exception {
        executeWithPool(4, O3Test::testVanillaO3MaxLag0);
    }

    @Test
    public void testVanillaO3MaxLagSinglePartition() throws Exception {
        executeVanilla(O3Test::testVanillaO3MaxLagSinglePartition0);
    }

    @Test
    public void testVanillaO3MaxLagSinglePartitionContended() throws Exception {
        executeWithPool(0, O3Test::testVanillaO3MaxLagSinglePartition0);
    }

    @Test
    public void testVanillaO3MaxLagSinglePartitionParallel() throws Exception {
        executeWithPool(4, O3Test::testVanillaO3MaxLagSinglePartition0);
    }

    @Test
    public void testVarColumnCopyLargePrefix() throws Exception {
        Assume.assumeTrue(Os.type != Os.WINDOWS);

        partitionO3SplitThreshold = 100 * (1L << 30); // 100GB, effectively no partition split

        ConcurrentLinkedQueue<Long> writeLen = new ConcurrentLinkedQueue<>();
        executeWithPool(0,
                (
                        CairoEngine engine,
                        SqlCompiler compiler,
                        SqlExecutionContext sqlExecutionContext
                ) -> {
                    String strColVal =
                            "2022-09-22T17:06:37.036305Z I i.q.c.O3CopyJob o3 copy [blockType=2, columnType=131080, dstFixFd=397, dstFixSize=1326000000, dstFixOffset=0, dstVarFd=0, dstVarSize=0, dstVarOffset=0, srcDataLo=0, srcDataHi=164458776, srcDataMax=165250000, srcOooLo=0, srcOooHi=0, srcOooMax=500000, srcOooPartitionLo=0, srcOooPartitionHi=499999, mixedIOFlag=true]";
                    int len = getStorageLength(strColVal);
                    int records = Integer.MAX_VALUE / len + 5;

                    // String
                    String tableName = testName.getMethodName();
                    engine.ddl("create table " + tableName + " as ( " +
                            "select " +
                            "'" + strColVal + "' as str, " +
                            " timestamp_sequence('2022-02-24', 1000) ts" +
                            " from long_sequence(" + records + ")" +
                            ") timestamp (ts) partition by DAY", sqlExecutionContext);

                    long maxTimestamp = IntervalUtils.parseFloorPartialTimestamp("2022-02-24") + records * 1000L;
                    CharSequence o3Ts = Timestamps.toString(maxTimestamp - 2000);
                    CairoEngine.insert(compiler, "insert into " + tableName + " VALUES('abcd', '" + o3Ts + "')", sqlExecutionContext);

                    // Check that there was an attempt to write a file bigger than 2GB
                    long max = 0;
                    for (Long wLen : writeLen) {
                        if (wLen > max) {
                            max = wLen;
                        }
                    }
                    Assert.assertTrue(max > (2L << 30));

                    TestUtils.assertSql(compiler, sqlExecutionContext, "select * from " + tableName + " limit -5,5", sink, "str\tts\n" +
                            strColVal + "\t2022-02-24T00:51:43.301000Z\n" +
                            strColVal + "\t2022-02-24T00:51:43.302000Z\n" +
                            strColVal + "\t2022-02-24T00:51:43.303000Z\n" +
                            "abcd\t2022-02-24T00:51:43.303000Z\n" +
                            strColVal + "\t2022-02-24T00:51:43.304000Z\n");
                }, new TestFilesFacadeImpl() {
                    @Override
                    public long write(int fd, long address, long len, long offset) {
                        writeLen.add(len);
                        return super.write(fd, address, len, offset);
                    }
                }
        );
    }

    @Test
    public void testVarColumnPageBoundariesAppend() throws Exception {
        dataAppendPageSize = (int) Files.PAGE_SIZE;
        executeWithPool(
                0,
                (
                        CairoEngine engine,
                        SqlCompiler compiler,
                        SqlExecutionContext sqlExecutionContext
                ) -> {
                    int longsPerPage = dataAppendPageSize / 8;
                    int hi = (longsPerPage + 8) * 2;
                    int lo = (longsPerPage - 8) * 2;
                    for (int i = lo; i < hi; i++) {
                        LOG.info().$("=========== iteration ").$(i).$(" ===================").$();
                        testVarColumnPageBoundaryIterationWithColumnTop(engine, compiler, sqlExecutionContext, i, "12:00:01.000000Z");
                        engine.drop("drop table x", sqlExecutionContext);
                    }
                }
        );
    }

    @Test
    public void testVarColumnPageBoundariesInsertInTheMiddle() throws Exception {
        dataAppendPageSize = (int) Files.PAGE_SIZE;
        executeWithPool(
                0,
                (
                        CairoEngine engine,
                        SqlCompiler compiler,
                        SqlExecutionContext sqlExecutionContext
                ) -> {
                    int longsPerPage = dataAppendPageSize / 8;
                    int hi = (longsPerPage + 8) * 2;
                    int lo = (longsPerPage - 8) * 2;
                    for (int i = lo; i < hi; i++) {
                        LOG.info().$("=========== iteration ").$(i).$(" ===================").$();
                        testVarColumnPageBoundaryIterationWithColumnTop(engine, compiler, sqlExecutionContext, i, "11:00:00.002500Z");
                        engine.drop("drop table x", sqlExecutionContext);
                    }
                }
        );
    }

    @Test
    public void testVarColumnPageBoundariesPrepend() throws Exception {
        dataAppendPageSize = (int) Files.PAGE_SIZE;
        executeWithPool(
                0,
                (
                        CairoEngine engine,
                        SqlCompiler compiler,
                        SqlExecutionContext sqlExecutionContext
                ) -> {
                    int longsPerPage = dataAppendPageSize / 8;
                    int hi = (longsPerPage + 8) * 2;
                    int lo = (longsPerPage - 8) * 2;
                    for (int i = lo; i < hi; i++) {
                        LOG.info().$("=========== iteration ").$(i).$(" ===================").$();
                        testVarColumnPageBoundaryIterationWithColumnTop(engine, compiler, sqlExecutionContext, i, "00:00:01.000000Z");
                        engine.drop("drop table x", sqlExecutionContext);
                    }
                }
        );
    }

    @Test
    public void testWriterOpensCorrectTxnPartitionOnRestart() throws Exception {
        executeWithPool(0, O3Test::testWriterOpensCorrectTxnPartitionOnRestart0);
    }

    @Test
    public void testWriterOpensUnmappedPage() throws Exception {
        executeWithPool(0, O3Test::testWriterOpensUnmappedPage);
    }

    private static void assertLag(
            CairoEngine engine,
            SqlCompiler compiler,
            SqlExecutionContext sqlExecutionContext,
            String createTableWith,
            String selectFrom,
            String o3InsertSql
    ) throws SqlException {
        engine.ddl(
                "create table x as (" +
                        "select" +
                        " cast(x as int) i," +
                        " rnd_symbol('msft','ibm', 'googl') sym," +
                        " round(rnd_double(0)*100, 3) amt," +
                        " to_timestamp('2018-01', 'yyyy-MM') + x * 720000000 timestamp," +
                        " rnd_boolean() b," +
                        " rnd_str('ABC', 'CDE', null, 'XYZ') c," +
                        " rnd_double(2) d," +
                        " rnd_float(2) e," +
                        " rnd_short(10,1024) f," +
                        " rnd_date(to_date('2015', 'yyyy'), to_date('2016', 'yyyy'), 2) g," +
                        " rnd_symbol(4,4,4,2) ik," +
                        " rnd_long() j," +
                        " timestamp_sequence(500000000000L,1000000L) ts," +
                        " rnd_byte(2,50) l," +
                        " rnd_bin(10, 20, 2) m," +
                        " rnd_str(5,16,2) n," +
                        " rnd_char() t," +
                        " rnd_long256() l256," +
                        " rnd_varchar(1, 40, 1) varc," +
                        " rnd_varchar(1, 1, 1) varc2" +
                        " from long_sequence(0)" +
                        "), index(sym) timestamp (ts) partition by MONTH " +
                        createTableWith,
                sqlExecutionContext
        );

        engine.ddl(
                "create table top as (" +
                        "select" +
                        " cast(x as int) i," +
                        " rnd_symbol('msft','ibm', 'googl') sym," +
                        " round(rnd_double(0)*100, 3) amt," +
                        " to_timestamp('2018-01', 'yyyy-MM') + x * 720000000 timestamp," +
                        " rnd_boolean() b," +
                        " rnd_str('ABC', 'CDE', null, 'XYZ') c," +
                        " rnd_double(2) d," +
                        " rnd_float(2) e," +
                        " rnd_short(10,1024) f," +
                        " rnd_date(to_date('2015', 'yyyy'), to_date('2016', 'yyyy'), 2) g," +
                        " rnd_symbol(4,4,4,2) ik," +
                        " rnd_long() j," +
                        // the formula below creates lag-friendly timestamp distribution
                        " cast(500000000000L + ((x-1)/4) * 1000000L + (4-(x-1)%4)*80009  as timestamp) ts," +
                        " rnd_byte(2,50) l," +
                        " rnd_bin(10, 20, 2) m," +
                        " rnd_str(5,16,2) n," +
                        " rnd_char() t," +
                        " rnd_long256() l256," +
                        " rnd_varchar(1, 40, 1) varc," +
                        " rnd_varchar(1, 1, 1) varc2" +
                        selectFrom +
                        ")",
                sqlExecutionContext
        );

        // create third table, which will contain both X and 1AM
        assertO3DataCursors(
                engine,
                compiler,
                sqlExecutionContext,
                "create table y as (x union all top)",
                "y order by ts",
                o3InsertSql,
                "x",
                "y",
                "x"
        );

        assertIndexConsistency(compiler, sqlExecutionContext, engine);

        assertMaxTimestamp(
                engine,
                sqlExecutionContext
        );
    }

    private static void assertO3DataCursors(
            CairoEngine engine,
            SqlCompiler compiler,
            SqlExecutionContext sqlExecutionContext,
            @Nullable String referenceTableDDL,
            String referenceSQL,
            String o3InsertSQL,
            String assertSQL,
            String countReferenceSQL,
            String countAssertSQL
    ) throws SqlException {
        // create third table, which will contain both X and 1AM
        if (referenceTableDDL != null) {
            engine.ddl(referenceTableDDL, sqlExecutionContext);
        }
        if (o3InsertSQL != null) {
            engine.insert(o3InsertSQL, sqlExecutionContext);
        }
        testXAndIndex(
                engine,
                compiler,
                sqlExecutionContext,
                referenceSQL,
                assertSQL
        );

        TestUtils.assertEquals(
                compiler,
                sqlExecutionContext,
                "select count() from " + countReferenceSQL,
                "select count() from " + countAssertSQL
        );
    }

    private static void dropTableY(CairoEngine engine, SqlExecutionContext sqlExecutionContext) throws SqlException {
        engine.drop("drop table y", sqlExecutionContext);
    }

    private static void testAppendIntoColdWriter0(
            CairoEngine engine,
            SqlCompiler compiler,
            SqlExecutionContext executionContext
    ) throws SqlException {
        // create table with roughly 2AM data
        engine.ddl(
                "create table x as (" +
                        "select" +
                        " cast(x as int) i," +
                        " rnd_long() j," +
                        " timestamp_sequence(500000000000L,100000000L) ts" +
                        " from long_sequence(500)" +
                        ") timestamp (ts) partition by DAY",
                executionContext
        );

        final String expected = "i\tj\tts\tv\n" +
                "1\t4689592037643856\t1970-01-06T18:53:20.000000Z\tNaN\n" +
                "2\t4729996258992366\t1970-01-06T18:55:00.000000Z\tNaN\n" +
                "3\t7746536061816329025\t1970-01-06T18:56:40.000000Z\tNaN\n" +
                "4\t-6945921502384501475\t1970-01-06T18:58:20.000000Z\tNaN\n" +
                "5\t8260188555232587029\t1970-01-06T19:00:00.000000Z\tNaN\n" +
                "6\t8920866532787660373\t1970-01-06T19:01:40.000000Z\tNaN\n" +
                "7\t-7611843578141082998\t1970-01-06T19:03:20.000000Z\tNaN\n" +
                "8\t-5354193255228091881\t1970-01-06T19:05:00.000000Z\tNaN\n" +
                "9\t-2653407051020864006\t1970-01-06T19:06:40.000000Z\tNaN\n" +
                "10\t-1675638984090602536\t1970-01-06T19:08:20.000000Z\tNaN\n" +
                "11\t8754899401270281932\t1970-01-06T19:10:00.000000Z\tNaN\n" +
                "12\t3614738589890112276\t1970-01-06T19:11:40.000000Z\tNaN\n" +
                "13\t7513930126251977934\t1970-01-06T19:13:20.000000Z\tNaN\n" +
                "14\t-7489826605295361807\t1970-01-06T19:15:00.000000Z\tNaN\n" +
                "15\t-4094902006239100839\t1970-01-06T19:16:40.000000Z\tNaN\n" +
                "16\t-4474835130332302712\t1970-01-06T19:18:20.000000Z\tNaN\n" +
                "17\t-6943924477733600060\t1970-01-06T19:20:00.000000Z\tNaN\n" +
                "18\t8173439391403617681\t1970-01-06T19:21:40.000000Z\tNaN\n" +
                "19\t3394168647660478011\t1970-01-06T19:23:20.000000Z\tNaN\n" +
                "20\t5408639942391651698\t1970-01-06T19:25:00.000000Z\tNaN\n" +
                "21\t7953532976996720859\t1970-01-06T19:26:40.000000Z\tNaN\n" +
                "22\t-8968886490993754893\t1970-01-06T19:28:20.000000Z\tNaN\n" +
                "23\t6236292340460979716\t1970-01-06T19:30:00.000000Z\tNaN\n" +
                "24\t8336855953317473051\t1970-01-06T19:31:40.000000Z\tNaN\n" +
                "25\t-3985256597569472057\t1970-01-06T19:33:20.000000Z\tNaN\n" +
                "26\t-8284534269888369016\t1970-01-06T19:35:00.000000Z\tNaN\n" +
                "27\t9116006198143953886\t1970-01-06T19:36:40.000000Z\tNaN\n" +
                "28\t-6856503215590263904\t1970-01-06T19:38:20.000000Z\tNaN\n" +
                "29\t-8671107786057422727\t1970-01-06T19:40:00.000000Z\tNaN\n" +
                "30\t5539350449504785212\t1970-01-06T19:41:40.000000Z\tNaN\n" +
                "31\t4086802474270249591\t1970-01-06T19:43:20.000000Z\tNaN\n" +
                "32\t7039584373105579285\t1970-01-06T19:45:00.000000Z\tNaN\n" +
                "33\t-4485747798769957016\t1970-01-06T19:46:40.000000Z\tNaN\n" +
                "34\t-4100339045953973663\t1970-01-06T19:48:20.000000Z\tNaN\n" +
                "35\t-7475784581806461658\t1970-01-06T19:50:00.000000Z\tNaN\n" +
                "36\t5926373848160552879\t1970-01-06T19:51:40.000000Z\tNaN\n" +
                "37\t375856366519011353\t1970-01-06T19:53:20.000000Z\tNaN\n" +
                "38\t2811900023577169860\t1970-01-06T19:55:00.000000Z\tNaN\n" +
                "39\t8416773233910814357\t1970-01-06T19:56:40.000000Z\tNaN\n" +
                "40\t6600081143067978388\t1970-01-06T19:58:20.000000Z\tNaN\n" +
                "41\t8349358446893356086\t1970-01-06T20:00:00.000000Z\tNaN\n" +
                "42\t7700030475747712339\t1970-01-06T20:01:40.000000Z\tNaN\n" +
                "43\t8000176386900538697\t1970-01-06T20:03:20.000000Z\tNaN\n" +
                "44\t-8479285918156402508\t1970-01-06T20:05:00.000000Z\tNaN\n" +
                "45\t3958193676455060057\t1970-01-06T20:06:40.000000Z\tNaN\n" +
                "46\t9194293009132827518\t1970-01-06T20:08:20.000000Z\tNaN\n" +
                "47\t7759636733976435003\t1970-01-06T20:10:00.000000Z\tNaN\n" +
                "48\t8942747579519338504\t1970-01-06T20:11:40.000000Z\tNaN\n" +
                "49\t-7166640824903897951\t1970-01-06T20:13:20.000000Z\tNaN\n" +
                "50\t7199909180655756830\t1970-01-06T20:15:00.000000Z\tNaN\n" +
                "51\t-8889930662239044040\t1970-01-06T20:16:40.000000Z\tNaN\n" +
                "52\t-4442449726822927731\t1970-01-06T20:18:20.000000Z\tNaN\n" +
                "53\t-3546540271125917157\t1970-01-06T20:20:00.000000Z\tNaN\n" +
                "54\t6404066507400987550\t1970-01-06T20:21:40.000000Z\tNaN\n" +
                "55\t6854658259142399220\t1970-01-06T20:23:20.000000Z\tNaN\n" +
                "56\t-4842723177835140152\t1970-01-06T20:25:00.000000Z\tNaN\n" +
                "57\t-5986859522579472839\t1970-01-06T20:26:40.000000Z\tNaN\n" +
                "58\t8573481508564499209\t1970-01-06T20:28:20.000000Z\tNaN\n" +
                "59\t5476540218465058302\t1970-01-06T20:30:00.000000Z\tNaN\n" +
                "60\t7709707078566863064\t1970-01-06T20:31:40.000000Z\tNaN\n" +
                "61\t6270672455202306717\t1970-01-06T20:33:20.000000Z\tNaN\n" +
                "62\t-8480005421611953360\t1970-01-06T20:35:00.000000Z\tNaN\n" +
                "63\t-8955092533521658248\t1970-01-06T20:36:40.000000Z\tNaN\n" +
                "64\t1205595184115760694\t1970-01-06T20:38:20.000000Z\tNaN\n" +
                "65\t3619114107112892010\t1970-01-06T20:40:00.000000Z\tNaN\n" +
                "66\t8325936937764905778\t1970-01-06T20:41:40.000000Z\tNaN\n" +
                "67\t-7723703968879725602\t1970-01-06T20:43:20.000000Z\tNaN\n" +
                "68\t-6186964045554120476\t1970-01-06T20:45:00.000000Z\tNaN\n" +
                "69\t-4986232506486815364\t1970-01-06T20:46:40.000000Z\tNaN\n" +
                "70\t-7885528361265853230\t1970-01-06T20:48:20.000000Z\tNaN\n" +
                "71\t-6794405451419334859\t1970-01-06T20:50:00.000000Z\tNaN\n" +
                "72\t-6253307669002054137\t1970-01-06T20:51:40.000000Z\tNaN\n" +
                "73\t6820495939660535106\t1970-01-06T20:53:20.000000Z\tNaN\n" +
                "74\t3152466304308949756\t1970-01-06T20:55:00.000000Z\tNaN\n" +
                "75\t3705833798044144433\t1970-01-06T20:56:40.000000Z\tNaN\n" +
                "76\t6993925225312419449\t1970-01-06T20:58:20.000000Z\tNaN\n" +
                "77\t7304706257487484767\t1970-01-06T21:00:00.000000Z\tNaN\n" +
                "78\t6179044593759294347\t1970-01-06T21:01:40.000000Z\tNaN\n" +
                "79\t4238042693748641409\t1970-01-06T21:03:20.000000Z\tNaN\n" +
                "80\t5334238747895433003\t1970-01-06T21:05:00.000000Z\tNaN\n" +
                "81\t-7439145921574737517\t1970-01-06T21:06:40.000000Z\tNaN\n" +
                "82\t-7153335833712179123\t1970-01-06T21:08:20.000000Z\tNaN\n" +
                "83\t7392877322819819290\t1970-01-06T21:10:00.000000Z\tNaN\n" +
                "84\t5536695302686527374\t1970-01-06T21:11:40.000000Z\tNaN\n" +
                "85\t-8811278461560712840\t1970-01-06T21:13:20.000000Z\tNaN\n" +
                "86\t-4371031944620334155\t1970-01-06T21:15:00.000000Z\tNaN\n" +
                "87\t-5228148654835984711\t1970-01-06T21:16:40.000000Z\tNaN\n" +
                "88\t6953604195888525841\t1970-01-06T21:18:20.000000Z\tNaN\n" +
                "89\t7585187984144261203\t1970-01-06T21:20:00.000000Z\tNaN\n" +
                "90\t-6919361415374675248\t1970-01-06T21:21:40.000000Z\tNaN\n" +
                "91\t5942480340792044027\t1970-01-06T21:23:20.000000Z\tNaN\n" +
                "92\t2968650253814730084\t1970-01-06T21:25:00.000000Z\tNaN\n" +
                "93\t9036423629723776443\t1970-01-06T21:26:40.000000Z\tNaN\n" +
                "94\t-7316123607359392486\t1970-01-06T21:28:20.000000Z\tNaN\n" +
                "95\t7641144929328646356\t1970-01-06T21:30:00.000000Z\tNaN\n" +
                "96\t8171230234890248944\t1970-01-06T21:31:40.000000Z\tNaN\n" +
                "97\t-7689224645273531603\t1970-01-06T21:33:20.000000Z\tNaN\n" +
                "98\t-7611030538224290496\t1970-01-06T21:35:00.000000Z\tNaN\n" +
                "99\t-7266580375914176030\t1970-01-06T21:36:40.000000Z\tNaN\n" +
                "100\t-5233802075754153909\t1970-01-06T21:38:20.000000Z\tNaN\n" +
                "101\t-4692986177227268943\t1970-01-06T21:40:00.000000Z\tNaN\n" +
                "102\t7528475600160271422\t1970-01-06T21:41:40.000000Z\tNaN\n" +
                "103\t6473208488991371747\t1970-01-06T21:43:20.000000Z\tNaN\n" +
                "104\t-4091897709796604687\t1970-01-06T21:45:00.000000Z\tNaN\n" +
                "105\t-3107239868490395663\t1970-01-06T21:46:40.000000Z\tNaN\n" +
                "106\t7522482991756933150\t1970-01-06T21:48:20.000000Z\tNaN\n" +
                "107\t5866052386674669514\t1970-01-06T21:50:00.000000Z\tNaN\n" +
                "108\t8831607763082315932\t1970-01-06T21:51:40.000000Z\tNaN\n" +
                "109\t3518554007419864093\t1970-01-06T21:53:20.000000Z\tNaN\n" +
                "110\t571924429013198086\t1970-01-06T21:55:00.000000Z\tNaN\n" +
                "111\t5271904137583983788\t1970-01-06T21:56:40.000000Z\tNaN\n" +
                "112\t-6487422186320825289\t1970-01-06T21:58:20.000000Z\tNaN\n" +
                "113\t-5935729153136649272\t1970-01-06T22:00:00.000000Z\tNaN\n" +
                "114\t-5028301966399563827\t1970-01-06T22:01:40.000000Z\tNaN\n" +
                "115\t-4608960730952244094\t1970-01-06T22:03:20.000000Z\tNaN\n" +
                "116\t-7387846268299105911\t1970-01-06T22:05:00.000000Z\tNaN\n" +
                "117\t7848851757452822827\t1970-01-06T22:06:40.000000Z\tNaN\n" +
                "118\t6373284943859989837\t1970-01-06T22:08:20.000000Z\tNaN\n" +
                "119\t4014104627539596639\t1970-01-06T22:10:00.000000Z\tNaN\n" +
                "120\t5867661438830308598\t1970-01-06T22:11:40.000000Z\tNaN\n" +
                "121\t-6365568807668711866\t1970-01-06T22:13:20.000000Z\tNaN\n" +
                "122\t-3214230645884399728\t1970-01-06T22:15:00.000000Z\tNaN\n" +
                "123\t9029468389542245059\t1970-01-06T22:16:40.000000Z\tNaN\n" +
                "124\t4349785000461902003\t1970-01-06T22:18:20.000000Z\tNaN\n" +
                "125\t-8081265393416742311\t1970-01-06T22:20:00.000000Z\tNaN\n" +
                "126\t-8663526666273545842\t1970-01-06T22:21:40.000000Z\tNaN\n" +
                "127\t7122109662042058469\t1970-01-06T22:23:20.000000Z\tNaN\n" +
                "128\t6079275973105085025\t1970-01-06T22:25:00.000000Z\tNaN\n" +
                "129\t8155981915549526575\t1970-01-06T22:26:40.000000Z\tNaN\n" +
                "130\t-4908948886680892316\t1970-01-06T22:28:20.000000Z\tNaN\n" +
                "131\t8587391969565958670\t1970-01-06T22:30:00.000000Z\tNaN\n" +
                "132\t4167328623064065836\t1970-01-06T22:31:40.000000Z\tNaN\n" +
                "133\t-8906871108655466881\t1970-01-06T22:33:20.000000Z\tNaN\n" +
                "134\t-5512653573876168745\t1970-01-06T22:35:00.000000Z\tNaN\n" +
                "135\t-6161552193869048721\t1970-01-06T22:36:40.000000Z\tNaN\n" +
                "136\t-8425379692364264520\t1970-01-06T22:38:20.000000Z\tNaN\n" +
                "137\t9131882544462008265\t1970-01-06T22:40:00.000000Z\tNaN\n" +
                "138\t-6626590012581323602\t1970-01-06T22:41:40.000000Z\tNaN\n" +
                "139\t8654368763944235816\t1970-01-06T22:43:20.000000Z\tNaN\n" +
                "140\t1504966027220213191\t1970-01-06T22:45:00.000000Z\tNaN\n" +
                "141\t2474001847338644868\t1970-01-06T22:46:40.000000Z\tNaN\n" +
                "142\t8977823376202838087\t1970-01-06T22:48:20.000000Z\tNaN\n" +
                "143\t-7995393784734742820\t1970-01-06T22:50:00.000000Z\tNaN\n" +
                "144\t-6190031864817509934\t1970-01-06T22:51:40.000000Z\tNaN\n" +
                "145\t8702525427024484485\t1970-01-06T22:53:20.000000Z\tNaN\n" +
                "146\t2762535352290012031\t1970-01-06T22:55:00.000000Z\tNaN\n" +
                "147\t-8408704077728333147\t1970-01-06T22:56:40.000000Z\tNaN\n" +
                "148\t-4116381468144676168\t1970-01-06T22:58:20.000000Z\tNaN\n" +
                "149\t8611582118025429627\t1970-01-06T23:00:00.000000Z\tNaN\n" +
                "150\t2235053888582262602\t1970-01-06T23:01:40.000000Z\tNaN\n" +
                "151\t915906628308577949\t1970-01-06T23:03:20.000000Z\tNaN\n" +
                "152\t1761725072747471430\t1970-01-06T23:05:00.000000Z\tNaN\n" +
                "153\t5407260416602246268\t1970-01-06T23:06:40.000000Z\tNaN\n" +
                "154\t-5710210982977201267\t1970-01-06T23:08:20.000000Z\tNaN\n" +
                "155\t-9128506055317587235\t1970-01-06T23:10:00.000000Z\tNaN\n" +
                "156\t9063592617902736531\t1970-01-06T23:11:40.000000Z\tNaN\n" +
                "157\t-2406077911451945242\t1970-01-06T23:13:20.000000Z\tNaN\n" +
                "158\t-6003256558990918704\t1970-01-06T23:15:00.000000Z\tNaN\n" +
                "159\t6623443272143014835\t1970-01-06T23:16:40.000000Z\tNaN\n" +
                "160\t-8082754367165748693\t1970-01-06T23:18:20.000000Z\tNaN\n" +
                "161\t-1438352846894825721\t1970-01-06T23:20:00.000000Z\tNaN\n" +
                "162\t-5439556746612026472\t1970-01-06T23:21:40.000000Z\tNaN\n" +
                "163\t-7256514778130150964\t1970-01-06T23:23:20.000000Z\tNaN\n" +
                "164\t-2605516556381756042\t1970-01-06T23:25:00.000000Z\tNaN\n" +
                "165\t-7103100524321179064\t1970-01-06T23:26:40.000000Z\tNaN\n" +
                "166\t9144172287200792483\t1970-01-06T23:28:20.000000Z\tNaN\n" +
                "167\t-5024542231726589509\t1970-01-06T23:30:00.000000Z\tNaN\n" +
                "168\t-2768987637252864412\t1970-01-06T23:31:40.000000Z\tNaN\n" +
                "169\t-3289070757475856942\t1970-01-06T23:33:20.000000Z\tNaN\n" +
                "170\t7277991313017866925\t1970-01-06T23:35:00.000000Z\tNaN\n" +
                "171\t6574958665733670985\t1970-01-06T23:36:40.000000Z\tNaN\n" +
                "172\t-5817309269683380708\t1970-01-06T23:38:20.000000Z\tNaN\n" +
                "173\t-8910603140262731534\t1970-01-06T23:40:00.000000Z\tNaN\n" +
                "174\t7035958104135945276\t1970-01-06T23:41:40.000000Z\tNaN\n" +
                "175\t9169223215810156269\t1970-01-06T23:43:20.000000Z\tNaN\n" +
                "176\t7973684666911773753\t1970-01-06T23:45:00.000000Z\tNaN\n" +
                "177\t9143800334706665900\t1970-01-06T23:46:40.000000Z\tNaN\n" +
                "178\t8907283191913183400\t1970-01-06T23:48:20.000000Z\tNaN\n" +
                "179\t7505077128008208443\t1970-01-06T23:50:00.000000Z\tNaN\n" +
                "180\t6624299878707135910\t1970-01-06T23:51:40.000000Z\tNaN\n" +
                "181\t4990844051702733276\t1970-01-06T23:53:20.000000Z\tNaN\n" +
                "182\t3446015290144635451\t1970-01-06T23:55:00.000000Z\tNaN\n" +
                "183\t3393210801760647293\t1970-01-06T23:56:40.000000Z\tNaN\n" +
                "184\t-8193596495481093333\t1970-01-06T23:58:20.000000Z\tNaN\n" +
                "10\t3500000\t1970-01-06T23:58:20.000000Z\t10.2\n" +
                "185\t9130722816060153827\t1970-01-07T00:00:00.000000Z\tNaN\n" +
                "186\t4385246274849842834\t1970-01-07T00:01:40.000000Z\tNaN\n" +
                "187\t-7709579215942154242\t1970-01-07T00:03:20.000000Z\tNaN\n" +
                "188\t-6912707344119330199\t1970-01-07T00:05:00.000000Z\tNaN\n" +
                "189\t-6265628144430971336\t1970-01-07T00:06:40.000000Z\tNaN\n" +
                "190\t-2656704586686189855\t1970-01-07T00:08:20.000000Z\tNaN\n" +
                "191\t-5852887087189258121\t1970-01-07T00:10:00.000000Z\tNaN\n" +
                "192\t-5616524194087992934\t1970-01-07T00:11:40.000000Z\tNaN\n" +
                "193\t8889492928577876455\t1970-01-07T00:13:20.000000Z\tNaN\n" +
                "194\t5398991075259361292\t1970-01-07T00:15:00.000000Z\tNaN\n" +
                "195\t-4947578609540920695\t1970-01-07T00:16:40.000000Z\tNaN\n" +
                "196\t-1550912036246807020\t1970-01-07T00:18:20.000000Z\tNaN\n" +
                "197\t-3279062567400130728\t1970-01-07T00:20:00.000000Z\tNaN\n" +
                "198\t-6187389706549636253\t1970-01-07T00:21:40.000000Z\tNaN\n" +
                "199\t-5097437605148611401\t1970-01-07T00:23:20.000000Z\tNaN\n" +
                "200\t-9053195266501182270\t1970-01-07T00:25:00.000000Z\tNaN\n" +
                "201\t1064753200933634719\t1970-01-07T00:26:40.000000Z\tNaN\n" +
                "202\t2155318342410845737\t1970-01-07T00:28:20.000000Z\tNaN\n" +
                "203\t4437331957970287246\t1970-01-07T00:30:00.000000Z\tNaN\n" +
                "204\t8152044974329490473\t1970-01-07T00:31:40.000000Z\tNaN\n" +
                "205\t6108846371653428062\t1970-01-07T00:33:20.000000Z\tNaN\n" +
                "206\t4641238585508069993\t1970-01-07T00:35:00.000000Z\tNaN\n" +
                "207\t-5315599072928175674\t1970-01-07T00:36:40.000000Z\tNaN\n" +
                "208\t-8755128364143858197\t1970-01-07T00:38:20.000000Z\tNaN\n" +
                "209\t5294917053935522538\t1970-01-07T00:40:00.000000Z\tNaN\n" +
                "210\t5824745791075827139\t1970-01-07T00:41:40.000000Z\tNaN\n" +
                "211\t-8757007522346766135\t1970-01-07T00:43:20.000000Z\tNaN\n" +
                "212\t-1620198143795539853\t1970-01-07T00:45:00.000000Z\tNaN\n" +
                "213\t9161691782935400339\t1970-01-07T00:46:40.000000Z\tNaN\n" +
                "214\t5703149806881083206\t1970-01-07T00:48:20.000000Z\tNaN\n" +
                "215\t-6071768268784020226\t1970-01-07T00:50:00.000000Z\tNaN\n" +
                "216\t-5336116148746766654\t1970-01-07T00:51:40.000000Z\tNaN\n" +
                "217\t8009040003356908243\t1970-01-07T00:53:20.000000Z\tNaN\n" +
                "218\t5292387498953709416\t1970-01-07T00:55:00.000000Z\tNaN\n" +
                "219\t-6786804316219531143\t1970-01-07T00:56:40.000000Z\tNaN\n" +
                "220\t-1798101751056570485\t1970-01-07T00:58:20.000000Z\tNaN\n" +
                "221\t-8323443786521150653\t1970-01-07T01:00:00.000000Z\tNaN\n" +
                "222\t-7714378722470181347\t1970-01-07T01:01:40.000000Z\tNaN\n" +
                "223\t-2888119746454814889\t1970-01-07T01:03:20.000000Z\tNaN\n" +
                "224\t-8546113611224784332\t1970-01-07T01:05:00.000000Z\tNaN\n" +
                "225\t7158971986470055172\t1970-01-07T01:06:40.000000Z\tNaN\n" +
                "226\t5746626297238459939\t1970-01-07T01:08:20.000000Z\tNaN\n" +
                "227\t7574443524652611981\t1970-01-07T01:10:00.000000Z\tNaN\n" +
                "228\t-8994301462266164776\t1970-01-07T01:11:40.000000Z\tNaN\n" +
                "229\t4099611147050818391\t1970-01-07T01:13:20.000000Z\tNaN\n" +
                "230\t-9147563299122452591\t1970-01-07T01:15:00.000000Z\tNaN\n" +
                "231\t-7400476385601852536\t1970-01-07T01:16:40.000000Z\tNaN\n" +
                "232\t-8642609626818201048\t1970-01-07T01:18:20.000000Z\tNaN\n" +
                "233\t-2000273984235276379\t1970-01-07T01:20:00.000000Z\tNaN\n" +
                "234\t-166300099372695016\t1970-01-07T01:21:40.000000Z\tNaN\n" +
                "235\t-3416748419425937005\t1970-01-07T01:23:20.000000Z\tNaN\n" +
                "236\t6351664568801157821\t1970-01-07T01:25:00.000000Z\tNaN\n" +
                "237\t3084117448873356811\t1970-01-07T01:26:40.000000Z\tNaN\n" +
                "238\t6601850686822460257\t1970-01-07T01:28:20.000000Z\tNaN\n" +
                "239\t7759595275644638709\t1970-01-07T01:30:00.000000Z\tNaN\n" +
                "240\t4360855047041000285\t1970-01-07T01:31:40.000000Z\tNaN\n" +
                "241\t6087087705757854416\t1970-01-07T01:33:20.000000Z\tNaN\n" +
                "242\t-5103414617212558357\t1970-01-07T01:35:00.000000Z\tNaN\n" +
                "243\t8574802735490373479\t1970-01-07T01:36:40.000000Z\tNaN\n" +
                "244\t2387397055355257412\t1970-01-07T01:38:20.000000Z\tNaN\n" +
                "245\t8072168822566640807\t1970-01-07T01:40:00.000000Z\tNaN\n" +
                "246\t-3293392739929464726\t1970-01-07T01:41:40.000000Z\tNaN\n" +
                "247\t-8749723816463910031\t1970-01-07T01:43:20.000000Z\tNaN\n" +
                "248\t6127579245089953588\t1970-01-07T01:45:00.000000Z\tNaN\n" +
                "249\t-6883412613642983200\t1970-01-07T01:46:40.000000Z\tNaN\n" +
                "250\t-7153690499922882896\t1970-01-07T01:48:20.000000Z\tNaN\n" +
                "251\t7107508275327837161\t1970-01-07T01:50:00.000000Z\tNaN\n" +
                "252\t-8260644133007073640\t1970-01-07T01:51:40.000000Z\tNaN\n" +
                "253\t-7336930007738575369\t1970-01-07T01:53:20.000000Z\tNaN\n" +
                "254\t5552835357100545895\t1970-01-07T01:55:00.000000Z\tNaN\n" +
                "255\t4534912711595148130\t1970-01-07T01:56:40.000000Z\tNaN\n" +
                "256\t-7228011205059401944\t1970-01-07T01:58:20.000000Z\tNaN\n" +
                "257\t-6703401424236463520\t1970-01-07T02:00:00.000000Z\tNaN\n" +
                "258\t-8857660828600848720\t1970-01-07T02:01:40.000000Z\tNaN\n" +
                "259\t-3105499275013799956\t1970-01-07T02:03:20.000000Z\tNaN\n" +
                "260\t-8371487291073160693\t1970-01-07T02:05:00.000000Z\tNaN\n" +
                "261\t2383285963471887250\t1970-01-07T02:06:40.000000Z\tNaN\n" +
                "262\t1488156692375549016\t1970-01-07T02:08:20.000000Z\tNaN\n" +
                "263\t2151565237758036093\t1970-01-07T02:10:00.000000Z\tNaN\n" +
                "264\t4107109535030235684\t1970-01-07T02:11:40.000000Z\tNaN\n" +
                "265\t-8534688874718947140\t1970-01-07T02:13:20.000000Z\tNaN\n" +
                "266\t-3491277789316049618\t1970-01-07T02:15:00.000000Z\tNaN\n" +
                "267\t8815523022464325728\t1970-01-07T02:16:40.000000Z\tNaN\n" +
                "268\t4959459375462458218\t1970-01-07T02:18:20.000000Z\tNaN\n" +
                "269\t7037372650941669660\t1970-01-07T02:20:00.000000Z\tNaN\n" +
                "270\t4502522085684189707\t1970-01-07T02:21:40.000000Z\tNaN\n" +
                "271\t8850915006829016608\t1970-01-07T02:23:20.000000Z\tNaN\n" +
                "272\t-8095658968635787358\t1970-01-07T02:25:00.000000Z\tNaN\n" +
                "273\t-6716055087713781882\t1970-01-07T02:26:40.000000Z\tNaN\n" +
                "274\t-8425895280081943671\t1970-01-07T02:28:20.000000Z\tNaN\n" +
                "275\t8880550034995457591\t1970-01-07T02:30:00.000000Z\tNaN\n" +
                "276\t8464194176491581201\t1970-01-07T02:31:40.000000Z\tNaN\n" +
                "277\t6056145309392106540\t1970-01-07T02:33:20.000000Z\tNaN\n" +
                "278\t6121305147479698964\t1970-01-07T02:35:00.000000Z\tNaN\n" +
                "279\t2282781332678491916\t1970-01-07T02:36:40.000000Z\tNaN\n" +
                "280\t3527911398466283309\t1970-01-07T02:38:20.000000Z\tNaN\n" +
                "281\t6176277818569291296\t1970-01-07T02:40:00.000000Z\tNaN\n" +
                "282\t-8656750634622759804\t1970-01-07T02:41:40.000000Z\tNaN\n" +
                "283\t7058145725055366226\t1970-01-07T02:43:20.000000Z\tNaN\n" +
                "284\t-8849142892360165671\t1970-01-07T02:45:00.000000Z\tNaN\n" +
                "285\t-1134031357796740497\t1970-01-07T02:46:40.000000Z\tNaN\n" +
                "286\t-6782883555378798844\t1970-01-07T02:48:20.000000Z\tNaN\n" +
                "287\t6405448934035934123\t1970-01-07T02:50:00.000000Z\tNaN\n" +
                "288\t-8425483167065397721\t1970-01-07T02:51:40.000000Z\tNaN\n" +
                "289\t-8719797095546978745\t1970-01-07T02:53:20.000000Z\tNaN\n" +
                "290\t9089874911309539983\t1970-01-07T02:55:00.000000Z\tNaN\n" +
                "291\t-7202923278768687325\t1970-01-07T02:56:40.000000Z\tNaN\n" +
                "292\t-6571406865336879041\t1970-01-07T02:58:20.000000Z\tNaN\n" +
                "293\t-3396992238702724434\t1970-01-07T03:00:00.000000Z\tNaN\n" +
                "294\t-8205259083320287108\t1970-01-07T03:01:40.000000Z\tNaN\n" +
                "295\t-9029407334801459809\t1970-01-07T03:03:20.000000Z\tNaN\n" +
                "296\t-4058426794463997577\t1970-01-07T03:05:00.000000Z\tNaN\n" +
                "297\t6517485707736381444\t1970-01-07T03:06:40.000000Z\tNaN\n" +
                "298\t579094601177353961\t1970-01-07T03:08:20.000000Z\tNaN\n" +
                "299\t750145151786158348\t1970-01-07T03:10:00.000000Z\tNaN\n" +
                "300\t5048272224871876586\t1970-01-07T03:11:40.000000Z\tNaN\n" +
                "301\t-4547802916868961458\t1970-01-07T03:13:20.000000Z\tNaN\n" +
                "302\t-1832315370633201942\t1970-01-07T03:15:00.000000Z\tNaN\n" +
                "303\t-8888027247206813045\t1970-01-07T03:16:40.000000Z\tNaN\n" +
                "304\t3352215237270276085\t1970-01-07T03:18:20.000000Z\tNaN\n" +
                "305\t6937484962759020303\t1970-01-07T03:20:00.000000Z\tNaN\n" +
                "306\t7797019568426198829\t1970-01-07T03:21:40.000000Z\tNaN\n" +
                "307\t2691623916208307891\t1970-01-07T03:23:20.000000Z\tNaN\n" +
                "308\t6184401532241477140\t1970-01-07T03:25:00.000000Z\tNaN\n" +
                "309\t-8653777305694768077\t1970-01-07T03:26:40.000000Z\tNaN\n" +
                "310\t8756159220596318848\t1970-01-07T03:28:20.000000Z\tNaN\n" +
                "311\t4579251508938058953\t1970-01-07T03:30:00.000000Z\tNaN\n" +
                "312\t425369166370563563\t1970-01-07T03:31:40.000000Z\tNaN\n" +
                "313\t5478379480606573987\t1970-01-07T03:33:20.000000Z\tNaN\n" +
                "314\t-4284648096271470489\t1970-01-07T03:35:00.000000Z\tNaN\n" +
                "315\t-1741953200710332294\t1970-01-07T03:36:40.000000Z\tNaN\n" +
                "316\t-4450383397583441126\t1970-01-07T03:38:20.000000Z\tNaN\n" +
                "317\t8984932460293088377\t1970-01-07T03:40:00.000000Z\tNaN\n" +
                "318\t9058067501760744164\t1970-01-07T03:41:40.000000Z\tNaN\n" +
                "319\t8490886945852172597\t1970-01-07T03:43:20.000000Z\tNaN\n" +
                "320\t-8841102831894340636\t1970-01-07T03:45:00.000000Z\tNaN\n" +
                "321\t8503557900983561786\t1970-01-07T03:46:40.000000Z\tNaN\n" +
                "322\t1508637934261574620\t1970-01-07T03:48:20.000000Z\tNaN\n" +
                "323\t663602980874300508\t1970-01-07T03:50:00.000000Z\tNaN\n" +
                "324\t788901813531436389\t1970-01-07T03:51:40.000000Z\tNaN\n" +
                "325\t6793615437970356479\t1970-01-07T03:53:20.000000Z\tNaN\n" +
                "326\t6380499796471875623\t1970-01-07T03:55:00.000000Z\tNaN\n" +
                "327\t2006083905706813287\t1970-01-07T03:56:40.000000Z\tNaN\n" +
                "328\t5513479607887040119\t1970-01-07T03:58:20.000000Z\tNaN\n" +
                "329\t5343275067392229138\t1970-01-07T04:00:00.000000Z\tNaN\n" +
                "330\t4527121849171257172\t1970-01-07T04:01:40.000000Z\tNaN\n" +
                "331\t4847320715984654162\t1970-01-07T04:03:20.000000Z\tNaN\n" +
                "332\t7092246624397344208\t1970-01-07T04:05:00.000000Z\tNaN\n" +
                "333\t6445007901796870697\t1970-01-07T04:06:40.000000Z\tNaN\n" +
                "334\t1669226447966988582\t1970-01-07T04:08:20.000000Z\tNaN\n" +
                "335\t5953039264407551685\t1970-01-07T04:10:00.000000Z\tNaN\n" +
                "336\t7592940205308166826\t1970-01-07T04:11:40.000000Z\tNaN\n" +
                "337\t-7414829143044491558\t1970-01-07T04:13:20.000000Z\tNaN\n" +
                "338\t-6819946977256689384\t1970-01-07T04:15:00.000000Z\tNaN\n" +
                "339\t-7186310556474199346\t1970-01-07T04:16:40.000000Z\tNaN\n" +
                "340\t-8814330552804983713\t1970-01-07T04:18:20.000000Z\tNaN\n" +
                "341\t-8960406850507339854\t1970-01-07T04:20:00.000000Z\tNaN\n" +
                "342\t-8793423647053878901\t1970-01-07T04:21:40.000000Z\tNaN\n" +
                "343\t5941398229034918748\t1970-01-07T04:23:20.000000Z\tNaN\n" +
                "344\t5980197440602572628\t1970-01-07T04:25:00.000000Z\tNaN\n" +
                "345\t2106240318003963024\t1970-01-07T04:26:40.000000Z\tNaN\n" +
                "346\t9200214878918264613\t1970-01-07T04:28:20.000000Z\tNaN\n" +
                "347\t-8211260649542902334\t1970-01-07T04:30:00.000000Z\tNaN\n" +
                "348\t5068939738525201696\t1970-01-07T04:31:40.000000Z\tNaN\n" +
                "349\t3820631780839257855\t1970-01-07T04:33:20.000000Z\tNaN\n" +
                "350\t-9219078548506735248\t1970-01-07T04:35:00.000000Z\tNaN\n" +
                "351\t8737100589707440954\t1970-01-07T04:36:40.000000Z\tNaN\n" +
                "352\t9044897286885345735\t1970-01-07T04:38:20.000000Z\tNaN\n" +
                "353\t-7381322665528955510\t1970-01-07T04:40:00.000000Z\tNaN\n" +
                "354\t6174532314769579955\t1970-01-07T04:41:40.000000Z\tNaN\n" +
                "355\t-8930904012891908076\t1970-01-07T04:43:20.000000Z\tNaN\n" +
                "356\t-6765703075406647091\t1970-01-07T04:45:00.000000Z\tNaN\n" +
                "357\t8810110521992874823\t1970-01-07T04:46:40.000000Z\tNaN\n" +
                "358\t7570866088271751947\t1970-01-07T04:48:20.000000Z\tNaN\n" +
                "359\t-7274175842748412916\t1970-01-07T04:50:00.000000Z\tNaN\n" +
                "360\t6753412894015940665\t1970-01-07T04:51:40.000000Z\tNaN\n" +
                "361\t2106204205501581842\t1970-01-07T04:53:20.000000Z\tNaN\n" +
                "362\t2307279172463257591\t1970-01-07T04:55:00.000000Z\tNaN\n" +
                "363\t812677186520066053\t1970-01-07T04:56:40.000000Z\tNaN\n" +
                "364\t4621844195437841424\t1970-01-07T04:58:20.000000Z\tNaN\n" +
                "365\t-7724577649125721868\t1970-01-07T05:00:00.000000Z\tNaN\n" +
                "366\t-7171265782561774995\t1970-01-07T05:01:40.000000Z\tNaN\n" +
                "367\t6966461743143051249\t1970-01-07T05:03:20.000000Z\tNaN\n" +
                "368\t7629109032541741027\t1970-01-07T05:05:00.000000Z\tNaN\n" +
                "369\t-7212878484370155026\t1970-01-07T05:06:40.000000Z\tNaN\n" +
                "370\t5963775257114848600\t1970-01-07T05:08:20.000000Z\tNaN\n" +
                "371\t3771494396743411509\t1970-01-07T05:10:00.000000Z\tNaN\n" +
                "372\t8798087869168938593\t1970-01-07T05:11:40.000000Z\tNaN\n" +
                "373\t8984775562394712402\t1970-01-07T05:13:20.000000Z\tNaN\n" +
                "374\t3792128300541831563\t1970-01-07T05:15:00.000000Z\tNaN\n" +
                "375\t7101009950667960843\t1970-01-07T05:16:40.000000Z\tNaN\n" +
                "376\t-6460532424840798061\t1970-01-07T05:18:20.000000Z\tNaN\n" +
                "377\t-5044078842288373275\t1970-01-07T05:20:00.000000Z\tNaN\n" +
                "378\t-3323322733858034601\t1970-01-07T05:21:40.000000Z\tNaN\n" +
                "379\t-7665470829783532891\t1970-01-07T05:23:20.000000Z\tNaN\n" +
                "380\t6738282533394287579\t1970-01-07T05:25:00.000000Z\tNaN\n" +
                "381\t6146164804821006241\t1970-01-07T05:26:40.000000Z\tNaN\n" +
                "382\t-7398902448022205322\t1970-01-07T05:28:20.000000Z\tNaN\n" +
                "383\t-2471456524133707236\t1970-01-07T05:30:00.000000Z\tNaN\n" +
                "384\t9041413988802359580\t1970-01-07T05:31:40.000000Z\tNaN\n" +
                "385\t5922689877598858022\t1970-01-07T05:33:20.000000Z\tNaN\n" +
                "386\t5168847330186110459\t1970-01-07T05:35:00.000000Z\tNaN\n" +
                "387\t8987698540484981038\t1970-01-07T05:36:40.000000Z\tNaN\n" +
                "388\t-7228768303272348606\t1970-01-07T05:38:20.000000Z\tNaN\n" +
                "389\t5700115585432451578\t1970-01-07T05:40:00.000000Z\tNaN\n" +
                "390\t7879490594801163253\t1970-01-07T05:41:40.000000Z\tNaN\n" +
                "391\t-5432682396344996498\t1970-01-07T05:43:20.000000Z\tNaN\n" +
                "392\t-3463832009795858033\t1970-01-07T05:45:00.000000Z\tNaN\n" +
                "393\t-8555544472620366464\t1970-01-07T05:46:40.000000Z\tNaN\n" +
                "394\t5205180235397887203\t1970-01-07T05:48:20.000000Z\tNaN\n" +
                "395\t2364286642781155412\t1970-01-07T05:50:00.000000Z\tNaN\n" +
                "396\t5494476067484139960\t1970-01-07T05:51:40.000000Z\tNaN\n" +
                "397\t7357244054212773895\t1970-01-07T05:53:20.000000Z\tNaN\n" +
                "398\t-8506266080452644687\t1970-01-07T05:55:00.000000Z\tNaN\n" +
                "399\t-1905597357123382478\t1970-01-07T05:56:40.000000Z\tNaN\n" +
                "400\t-5496131157726548905\t1970-01-07T05:58:20.000000Z\tNaN\n" +
                "401\t-7474351066761292033\t1970-01-07T06:00:00.000000Z\tNaN\n" +
                "402\t-6482694999745905510\t1970-01-07T06:01:40.000000Z\tNaN\n" +
                "403\t-8026283444976158481\t1970-01-07T06:03:20.000000Z\tNaN\n" +
                "404\t5804262091839668360\t1970-01-07T06:05:00.000000Z\tNaN\n" +
                "405\t7297601774924170699\t1970-01-07T06:06:40.000000Z\tNaN\n" +
                "406\t-4229502740666959541\t1970-01-07T06:08:20.000000Z\tNaN\n" +
                "407\t8842585385650675361\t1970-01-07T06:10:00.000000Z\tNaN\n" +
                "408\t7046578844650327247\t1970-01-07T06:11:40.000000Z\tNaN\n" +
                "409\t8070302167413932495\t1970-01-07T06:13:20.000000Z\tNaN\n" +
                "410\t4480750444572460865\t1970-01-07T06:15:00.000000Z\tNaN\n" +
                "411\t6205872689407104125\t1970-01-07T06:16:40.000000Z\tNaN\n" +
                "412\t9029088579359707814\t1970-01-07T06:18:20.000000Z\tNaN\n" +
                "413\t-8737543979347648559\t1970-01-07T06:20:00.000000Z\tNaN\n" +
                "414\t-6522954364450041026\t1970-01-07T06:21:40.000000Z\tNaN\n" +
                "415\t-6221841196965409356\t1970-01-07T06:23:20.000000Z\tNaN\n" +
                "416\t6484482332827923784\t1970-01-07T06:25:00.000000Z\tNaN\n" +
                "417\t7036584259400395476\t1970-01-07T06:26:40.000000Z\tNaN\n" +
                "418\t-6795628328806886847\t1970-01-07T06:28:20.000000Z\tNaN\n" +
                "419\t7576110962745644701\t1970-01-07T06:30:00.000000Z\tNaN\n" +
                "420\t8537223925650740475\t1970-01-07T06:31:40.000000Z\tNaN\n" +
                "421\t8737613628813682249\t1970-01-07T06:33:20.000000Z\tNaN\n" +
                "422\t4598876523645326656\t1970-01-07T06:35:00.000000Z\tNaN\n" +
                "423\t6436453824498875972\t1970-01-07T06:36:40.000000Z\tNaN\n" +
                "424\t4634177780953489481\t1970-01-07T06:38:20.000000Z\tNaN\n" +
                "425\t6390608559661380246\t1970-01-07T06:40:00.000000Z\tNaN\n" +
                "426\t8282637062702131151\t1970-01-07T06:41:40.000000Z\tNaN\n" +
                "427\t5360746485515325739\t1970-01-07T06:43:20.000000Z\tNaN\n" +
                "428\t-7910490643543561037\t1970-01-07T06:45:00.000000Z\tNaN\n" +
                "429\t8321277364671502705\t1970-01-07T06:46:40.000000Z\tNaN\n" +
                "430\t3987576220753016999\t1970-01-07T06:48:20.000000Z\tNaN\n" +
                "431\t3944678179613436885\t1970-01-07T06:50:00.000000Z\tNaN\n" +
                "432\t6153381060986313135\t1970-01-07T06:51:40.000000Z\tNaN\n" +
                "433\t8278953979466939153\t1970-01-07T06:53:20.000000Z\tNaN\n" +
                "434\t6831200789490300310\t1970-01-07T06:55:00.000000Z\tNaN\n" +
                "435\t5175638765020222775\t1970-01-07T06:56:40.000000Z\tNaN\n" +
                "436\t7090323083171574792\t1970-01-07T06:58:20.000000Z\tNaN\n" +
                "437\t6598154038796950493\t1970-01-07T07:00:00.000000Z\tNaN\n" +
                "438\t6418970788912980120\t1970-01-07T07:01:40.000000Z\tNaN\n" +
                "439\t-7518902569991053841\t1970-01-07T07:03:20.000000Z\tNaN\n" +
                "440\t6083279743811422804\t1970-01-07T07:05:00.000000Z\tNaN\n" +
                "441\t7459338290943262088\t1970-01-07T07:06:40.000000Z\tNaN\n" +
                "442\t7657422372928739370\t1970-01-07T07:08:20.000000Z\tNaN\n" +
                "443\t6235849401126045090\t1970-01-07T07:10:00.000000Z\tNaN\n" +
                "444\t8227167469487474861\t1970-01-07T07:11:40.000000Z\tNaN\n" +
                "445\t4794469881975683047\t1970-01-07T07:13:20.000000Z\tNaN\n" +
                "446\t3861637258207773908\t1970-01-07T07:15:00.000000Z\tNaN\n" +
                "447\t8485507312523128674\t1970-01-07T07:16:40.000000Z\tNaN\n" +
                "448\t-5106801657083469087\t1970-01-07T07:18:20.000000Z\tNaN\n" +
                "449\t-7069883773042994098\t1970-01-07T07:20:00.000000Z\tNaN\n" +
                "450\t7415337004567900118\t1970-01-07T07:21:40.000000Z\tNaN\n" +
                "451\t9026435187365103026\t1970-01-07T07:23:20.000000Z\tNaN\n" +
                "452\t-6517956255651384489\t1970-01-07T07:25:00.000000Z\tNaN\n" +
                "453\t-5611837907908424613\t1970-01-07T07:26:40.000000Z\tNaN\n" +
                "454\t-4036499202601723677\t1970-01-07T07:28:20.000000Z\tNaN\n" +
                "455\t8197069319221391729\t1970-01-07T07:30:00.000000Z\tNaN\n" +
                "456\t1732923061962778685\t1970-01-07T07:31:40.000000Z\tNaN\n" +
                "457\t1737550138998374432\t1970-01-07T07:33:20.000000Z\tNaN\n" +
                "458\t1432925274378784738\t1970-01-07T07:35:00.000000Z\tNaN\n" +
                "459\t4698698969091611703\t1970-01-07T07:36:40.000000Z\tNaN\n" +
                "460\t3843127285248668146\t1970-01-07T07:38:20.000000Z\tNaN\n" +
                "461\t2004830221820243556\t1970-01-07T07:40:00.000000Z\tNaN\n" +
                "462\t5341431345186701123\t1970-01-07T07:41:40.000000Z\tNaN\n" +
                "463\t-8490120737538725244\t1970-01-07T07:43:20.000000Z\tNaN\n" +
                "464\t9158482703525773397\t1970-01-07T07:45:00.000000Z\tNaN\n" +
                "465\t7702559600184398496\t1970-01-07T07:46:40.000000Z\tNaN\n" +
                "466\t-6167105618770444067\t1970-01-07T07:48:20.000000Z\tNaN\n" +
                "467\t-6141734738138509500\t1970-01-07T07:50:00.000000Z\tNaN\n" +
                "468\t-7300976680388447983\t1970-01-07T07:51:40.000000Z\tNaN\n" +
                "469\t6260580881559018466\t1970-01-07T07:53:20.000000Z\tNaN\n" +
                "470\t1658444875429025955\t1970-01-07T07:55:00.000000Z\tNaN\n" +
                "471\t7920520795110290468\t1970-01-07T07:56:40.000000Z\tNaN\n" +
                "472\t-5701911565963471026\t1970-01-07T07:58:20.000000Z\tNaN\n" +
                "473\t-6446120489339099836\t1970-01-07T08:00:00.000000Z\tNaN\n" +
                "474\t6527501025487796136\t1970-01-07T08:01:40.000000Z\tNaN\n" +
                "475\t1851817982979037709\t1970-01-07T08:03:20.000000Z\tNaN\n" +
                "476\t2439907409146962686\t1970-01-07T08:05:00.000000Z\tNaN\n" +
                "477\t4160567228070722087\t1970-01-07T08:06:40.000000Z\tNaN\n" +
                "478\t3250595453661431788\t1970-01-07T08:08:20.000000Z\tNaN\n" +
                "479\t7780743197986640723\t1970-01-07T08:10:00.000000Z\tNaN\n" +
                "480\t-3261700233985485037\t1970-01-07T08:11:40.000000Z\tNaN\n" +
                "481\t-3578120825657825955\t1970-01-07T08:13:20.000000Z\tNaN\n" +
                "482\t7443603913302671026\t1970-01-07T08:15:00.000000Z\tNaN\n" +
                "483\t7794592287856397845\t1970-01-07T08:16:40.000000Z\tNaN\n" +
                "484\t-5391587298431311641\t1970-01-07T08:18:20.000000Z\tNaN\n" +
                "485\t9202397484277640888\t1970-01-07T08:20:00.000000Z\tNaN\n" +
                "486\t-6951348785425447115\t1970-01-07T08:21:40.000000Z\tNaN\n" +
                "487\t-4645139889518544281\t1970-01-07T08:23:20.000000Z\tNaN\n" +
                "488\t-7924422932179070052\t1970-01-07T08:25:00.000000Z\tNaN\n" +
                "489\t-6861664727068297324\t1970-01-07T08:26:40.000000Z\tNaN\n" +
                "490\t-6251867197325094983\t1970-01-07T08:28:20.000000Z\tNaN\n" +
                "491\t8177920927333375630\t1970-01-07T08:30:00.000000Z\tNaN\n" +
                "492\t8210594435353205032\t1970-01-07T08:31:40.000000Z\tNaN\n" +
                "493\t8417830123562577846\t1970-01-07T08:33:20.000000Z\tNaN\n" +
                "494\t6785355388782691241\t1970-01-07T08:35:00.000000Z\tNaN\n" +
                "495\t-5892588302528885225\t1970-01-07T08:36:40.000000Z\tNaN\n" +
                "496\t-1185822981454562836\t1970-01-07T08:38:20.000000Z\tNaN\n" +
                "497\t-5296023984443079410\t1970-01-07T08:40:00.000000Z\tNaN\n" +
                "498\t6829382503979752449\t1970-01-07T08:41:40.000000Z\tNaN\n" +
                "499\t3669882909701240516\t1970-01-07T08:43:20.000000Z\tNaN\n" +
                "500\t8068645982235546347\t1970-01-07T08:45:00.000000Z\tNaN\n" +
                "10\t3500000\t1970-01-07T08:45:00.000000Z\t10.2\n";

        try (TableWriter w = TestUtils.getWriter(engine, "x")) {

            TableWriter.Row row;
            // lets add column
            w.addColumn("v", ColumnType.DOUBLE);

            // this row goes into a non-recent partition
            // triggering O3
            row = w.newRow(518300000000L);
            row.putInt(0, 10);
            row.putLong(1, 3500000L);
            // skip over the timestamp
            row.putDouble(3, 10.2);
            row.append();

            // another O3 row, this time it is appended to last partition
            row = w.newRow(549900000000L);
            row.putInt(0, 10);
            row.putLong(1, 3500000L);
            // skip over the timestamp
            row.putDouble(3, 10.2);
            row.append();
            w.commit();
        }

        TestUtils.printSql(
                compiler,
                executionContext,
                "x",
                sink2
        );

        TestUtils.assertEquals(expected, sink2);
    }

    private static void testAppendOrderStability(
            CairoEngine engine,
            SqlCompiler compiler,
            SqlExecutionContext sqlExecutionContext
    ) throws SqlException {
        engine.ddl(
                "create table x (" +
                        "seq long, " +
                        "sym symbol, " +
                        "ts timestamp" +
                        "), index(sym) timestamp (ts) partition by DAY",
                sqlExecutionContext
        );

        String[] symbols = {"AA", "BB"};
        long[] seq = new long[symbols.length];

        // insert some records in order
        final Rnd rnd = new Rnd();
        try (TableWriter w = TestUtils.getWriter(engine, "x")) {
            long t = 0;
            for (int i = 0; i < 1000; i++) {
                TableWriter.Row r = w.newRow(t++);
                int index = rnd.nextInt(1);
                r.putLong(0, seq[index]++);
                r.putSym(1, symbols[index]);
                r.append();
            }
            w.ic();

            // now do out of order
            for (int i = 0; i < 100_000; i++) {
                TableWriter.Row r;

                // symbol 0

                r = w.newRow(t + 1);
                r.putLong(0, seq[0]++);
                r.putSym(1, symbols[0]);
                r.append();

                r = w.newRow(t + 1);
                r.putLong(0, seq[0]++);
                r.putSym(1, symbols[0]);
                r.append();

                // symbol 1

                r = w.newRow(t);
                r.putLong(0, seq[1]++);
                r.putSym(1, symbols[1]);
                r.append();

                r = w.newRow(t);
                r.putLong(0, seq[1]++);
                r.putSym(1, symbols[1]);
                r.append();

                t += 2;
            }
            w.commit();
        }

        // now verify that sequence did not get mixed up in the table
        long[] actualSeq = new long[symbols.length];
        try (
                RecordCursorFactory f = compiler.compile("x", sqlExecutionContext).getRecordCursorFactory();
                RecordCursor cursor = f.getCursor(sqlExecutionContext)
        ) {
            final Record record = cursor.getRecord();
            while (cursor.hasNext()) {
                int index = record.getInt(1);
                Assert.assertEquals(record.getLong(0), actualSeq[index]++);
            }
        }
    }

    private static void testAppendToLastPartition(CairoEngine engine, SqlCompiler compiler, SqlExecutionContext sqlExecutionContext) throws SqlException {
        engine.ddl(
                "create table x (" +
                        " a int," +
                        " b double," +
                        " ts timestamp" +
                        ") timestamp (ts) partition by DAY",
                sqlExecutionContext
        );

        final Rnd rnd = new Rnd();
        try (TableWriter w = TestUtils.getWriter(engine, "x")) {
            long ts = 1000000 * 1000L;
            long step = 1000000;
            TxnScoreboard txnScoreboard = w.getTxnScoreboard();
            for (int i = 0; i < 1000; i++) {
                TableWriter.Row r;
                r = w.newRow(ts - step);
                r.putInt(0, rnd.nextInt());
                r.putDouble(1, rnd.nextDouble());
                r.append();

                r = w.newRow(ts);
                r.putInt(0, rnd.nextInt());
                r.putDouble(1, rnd.nextDouble());
                r.append();

                r = w.newRow(ts + step);
                r.putInt(0, rnd.nextInt());
                r.putDouble(1, rnd.nextDouble());
                r.append();

                ts += step;

                long txn = w.getTxn();
                txnScoreboard.acquireTxn(txn);
                w.commit();
                txnScoreboard.releaseTxn(txn);
            }
        }
    }

    private static void testBench0(CairoEngine engine, SqlCompiler compiler, SqlExecutionContext sqlExecutionContext) throws SqlException {
        // create table with roughly 2AM data
        engine.ddl(
                "create table x as (" +
                        "select" +
                        " cast(x as int) i," +
                        " rnd_symbol('msft','ibm', 'googl') sym," +
                        " round(rnd_double(0)*100, 3) amt," +
                        " to_timestamp('2018-01', 'yyyy-MM') + x * 720000000 timestamp," +
                        " rnd_boolean() b," +
                        " rnd_str('ABC', 'CDE', null, 'XYZ') c," +
                        " rnd_double(2) d," +
                        " rnd_float(2) e," +
                        " rnd_short(10,1024) f," +
                        " rnd_date(to_date('2015', 'yyyy'), to_date('2016', 'yyyy'), 2) g," +
                        " rnd_symbol(4,4,4,2) ik," +
                        " rnd_long() j," +
                        " timestamp_sequence(10000000000,1000000L) ts," +
                        " rnd_byte(2,50) l," +
                        " rnd_bin(10, 20, 2) m," +
                        " rnd_str(5,16,2) n," +
                        " rnd_char() t," +
                        " rnd_long256() l256," +
                        " rnd_varchar(1,30,1) varc," +
                        " rnd_varchar(1,1,1) varc2," +
                        " from long_sequence(1000000)" +
                        "), index(sym) timestamp (ts) partition by DAY",
                sqlExecutionContext
        );

        // create table with 1AM data

        engine.ddl(
                "create table append as (" +
                        "select" +
                        " cast(x as int) i," +
                        " rnd_symbol('msft','ibm', 'googl') sym," +
                        " round(rnd_double(0)*100, 3) amt," +
                        " to_timestamp('2018-01', 'yyyy-MM') + x * 720000000 timestamp," +
                        " rnd_boolean() b," +
                        " rnd_str('ABC', 'CDE', null, 'XYZ') c," +
                        " rnd_double(2) d," +
                        " rnd_float(2) e," +
                        " rnd_short(10,1024) f," +
                        " rnd_date(to_date('2015', 'yyyy'), to_date('2016', 'yyyy'), 2) g," +
                        " rnd_symbol(4,4,4,2) ik," +
                        " rnd_long() j," +
                        " timestamp_sequence(3000000000l,100000000L) ts," + // mid partition for "x"
                        " rnd_byte(2,50) l," +
                        " rnd_bin(10, 20, 2) m," +
                        " rnd_str(5,16,2) n," +
                        " rnd_char() t," +
                        " rnd_long256() l256," +
                        " rnd_varchar(1,30,1) varc," +
                        " rnd_varchar(1,1,1) varc2," +
                        " from long_sequence(1000000)" +
                        ")",
                sqlExecutionContext
        );

        assertO3DataCursors(
                engine,
                compiler,
                sqlExecutionContext,
                "create table y as (x union all append)",
                "y order by ts",
                "insert into x select * from append",
                "x",
                "y",
                "x"
        );
        assertXCountY(engine, compiler, sqlExecutionContext);
    }

    private static void testColumnTopLastAppendBlankColumn0(
            CairoEngine engine,
            SqlCompiler compiler,
            SqlExecutionContext executionContext
    ) throws SqlException {
        // create table with roughly 2AM data
        engine.ddl(
                "create table x as (" +
                        "select" +
                        " cast(x as int) i," +
                        " rnd_symbol('msft','ibm', 'googl') sym," +
                        " round(rnd_double(0)*100, 3) amt," +
                        " to_timestamp('2018-01', 'yyyy-MM') + x * 720000000 timestamp," +
                        " rnd_boolean() b," +
                        " rnd_str('ABC', 'CDE', null, 'XYZ') c," +
                        " rnd_double(2) d," +
                        " rnd_float(2) e," +
                        " rnd_short(10,1024) f," +
                        " rnd_date(to_date('2015', 'yyyy'), to_date('2016', 'yyyy'), 2) g," +
                        " rnd_symbol(4,4,4,2) ik," +
                        " rnd_long() j," +
                        " timestamp_sequence(500000000000L,100000000L) ts," +
                        " rnd_byte(2,50) l," +
                        " rnd_bin(10, 20, 2) m," +
                        " rnd_str(5,16,2) n," +
                        " rnd_char() t," +
                        " rnd_varchar(1,40,1) varc," +
                        " rnd_varchar(1,1,0) varc2," +
                        " from long_sequence(500)" +
                        "), index(sym) timestamp (ts) partition by DAY",
                executionContext
        );

        engine.ddl("alter table x add column v double", executionContext);
        engine.ddl("alter table x add column v1 float", executionContext);
        engine.ddl("alter table x add column v2 int", executionContext);
        engine.ddl("alter table x add column v3 byte", executionContext);
        engine.ddl("alter table x add column v4 short", executionContext);
        engine.ddl("alter table x add column v5 boolean", executionContext);
        engine.ddl("alter table x add column v6 date", executionContext);
        engine.ddl("alter table x add column v7 timestamp", executionContext);
        engine.ddl("alter table x add column v8 symbol", executionContext);
        engine.ddl("alter table x add column v10 char", executionContext);
        engine.ddl("alter table x add column v11 string", executionContext);
        engine.ddl("alter table x add column v12 binary", executionContext);
        engine.ddl("alter table x add column v9 long", executionContext);
        engine.ddl("alter table x add column v13 varchar", executionContext);
        engine.ddl("alter table x add column v14 varchar", executionContext);

        engine.ddl(
                "create table append as (" +
                        "select" +
                        " cast(x as int) i," +
                        " rnd_symbol('msft','ibm', 'googl') sym," +
                        " round(rnd_double(0)*100, 3) amt," +
                        " to_timestamp('2018-01', 'yyyy-MM') + x * 720000000 timestamp," +
                        " rnd_boolean() b," +
                        " rnd_str('ABC', 'CDE', null, 'XYZ') c," +
                        " rnd_double(2) d," +
                        " rnd_float(2) e," +
                        " rnd_short(10,1024) f," +
                        " rnd_date(to_date('2015', 'yyyy'), to_date('2016', 'yyyy'), 2) g," +
                        " rnd_symbol(4,4,4,2) ik," +
                        " rnd_long() j," +
                        " timestamp_sequence(549900000000L + 1,100000L) ts," +
                        " rnd_byte(2,50) l," +
                        " rnd_bin(10, 20, 2) m," +
                        " rnd_str(5,16,2) n," +
                        " rnd_char() t," +
                        " rnd_varchar(1,1,0) varc," +
                        " rnd_varchar(1,60,1) varc2," +
                        //  ------------------- new columns ------------------
                        " rnd_double() v," +
                        " rnd_float() v1," +
                        " rnd_int() v2," +
                        " rnd_byte() v3," +
                        " rnd_short() v4," +
                        " rnd_boolean() v5," +
                        " rnd_date() v6," +
                        " rnd_timestamp(10,100000,356) v7," +
                        " rnd_symbol('AAA','BBB', null) v8," +
                        " rnd_char() v10," +
                        " rnd_str() v11," +
                        " rnd_bin() v12," +
                        " rnd_long() v9," +
                        " rnd_varchar(1,30, 0) v13," +
                        " rnd_varchar(1,1,1) v14," +
                        " from long_sequence(100)" +
                        ") timestamp (ts) partition by DAY",
                executionContext
        );

        // create third table, which will contain both X and 1AM
        assertO3DataCursors(
                engine,
                compiler,
                executionContext,
                "create table y as (x union all append)",
                "y order by ts",
                "insert into x select * from append",
                "x",
                "y",
                "x"
        );

        assertIndexConsistency(compiler, executionContext, engine);
        assertXCountY(engine, compiler, executionContext);
    }

    private static void testColumnTopLastAppendColumn0(
            CairoEngine engine,
            SqlCompiler compiler,
            SqlExecutionContext sqlExecutionContext
    ) throws SqlException {
        engine.ddl(
                "create table x as (" +
                        "select" +
                        " 1 as commit," +
                        " cast(x as int) i," +
                        " rnd_symbol('msft','ibm', 'googl') sym," +
                        " round(rnd_double(0)*100, 3) amt," +
                        " to_timestamp('2018-01', 'yyyy-MM') + x * 720000000 timestamp," +
                        " rnd_boolean() b," +
                        " rnd_str('ABC', 'CDE', null, 'XYZ') c," +
                        " rnd_double(2) d," +
                        " rnd_float(2) e," +
                        " rnd_short(10,1024) f," +
                        " rnd_date(to_date('2015', 'yyyy'), to_date('2016', 'yyyy'), 2) g," +
                        " rnd_symbol(4,4,4,2) ik," +
                        " rnd_long() j," +
                        " timestamp_sequence(500000000000L,100000000L) ts," +
                        " rnd_byte(2,50) l," +
                        " rnd_bin(10, 20, 2) m," +
                        " rnd_str(5,16,2) n," +
                        " rnd_char() t," +
                        " rnd_varchar(1,30,1) varc," +
                        " rnd_varchar(1,1,1) varc2," +
                        " from long_sequence(500)" +
                        "), index(sym) timestamp (ts) partition by DAY",
                sqlExecutionContext
        );

        engine.ddl("alter table x add column v double", sqlExecutionContext);
        engine.ddl("alter table x add column v1 float", sqlExecutionContext);
        engine.ddl("alter table x add column v2 int", sqlExecutionContext);
        engine.ddl("alter table x add column v3 byte", sqlExecutionContext);
        engine.ddl("alter table x add column v4 short", sqlExecutionContext);
        engine.ddl("alter table x add column v5 boolean", sqlExecutionContext);
        engine.ddl("alter table x add column v6 date", sqlExecutionContext);
        engine.ddl("alter table x add column v7 timestamp", sqlExecutionContext);
        engine.ddl("alter table x add column v8 symbol", sqlExecutionContext);
        engine.ddl("alter table x add column v10 char", sqlExecutionContext);
        engine.ddl("alter table x add column v11 string", sqlExecutionContext);
        engine.ddl("alter table x add column v12 binary", sqlExecutionContext);
        engine.ddl("alter table x add column v9 long", sqlExecutionContext);
        engine.ddl("alter table x add column v13 varchar", sqlExecutionContext);
        engine.ddl("alter table x add column v14 varchar", sqlExecutionContext);

        engine.insert(
                "insert into x " +
                        "select" +
                        " 2 as commit," +
                        " cast(x as int) i," +
                        " rnd_symbol('msft','ibm', 'googl') sym," +
                        " round(rnd_double(0)*100, 3) amt," +
                        " to_timestamp('2018-01', 'yyyy-MM') + x * 720000000 timestamp," +
                        " rnd_boolean() b," +
                        " rnd_str('ABC', 'CDE', null, 'XYZ') c," +
                        " rnd_double(2) d," +
                        " rnd_float(2) e," +
                        " rnd_short(10,1024) f," +
                        " rnd_date(to_date('2015', 'yyyy'), to_date('2016', 'yyyy'), 2) g," +
                        " rnd_symbol(4,4,4,2) ik," +
                        " rnd_long() j," +
                        " timestamp_sequence(549900000000L,100000000L) ts," +
                        " rnd_byte(2,50) l," +
                        " rnd_bin(10, 20, 2) m," +
                        " rnd_str(5,16,2) n," +
                        " rnd_char() t," +
                        " rnd_varchar(1,1,1) varc," +
                        " rnd_varchar(1,40,1) varc2," +
                        // ---- new columns ----
                        " rnd_double() v," +
                        " rnd_float() v1," +
                        " rnd_int() v2," +
                        " rnd_byte() v3," +
                        " rnd_short() v4," +
                        " rnd_boolean() v5," +
                        " rnd_date() v6," +
                        " rnd_timestamp(10,100000,356) v7," +
                        " rnd_symbol('AAA','BBB', null) v8," +
                        " rnd_char() v10," +
                        " rnd_str() v11," +
                        " rnd_bin() v12," +
                        " rnd_long() v9," +
                        " rnd_varchar(1,1,1) v13," +
                        " rnd_varchar(1,40,1) v14," +
                        " from long_sequence(10)",
                sqlExecutionContext
        );

        engine.ddl(
                "create table append as (" +
                        "select" +
                        " 3 as commit," +
                        " cast(x as int) i," +
                        " rnd_symbol('msft','ibm', 'googl') sym," +
                        " round(rnd_double(0)*100, 3) amt," +
                        " to_timestamp('2018-01', 'yyyy-MM') + x * 720000000 timestamp," +
                        " rnd_boolean() b," +
                        " rnd_str('ABC', 'CDE', null, 'XYZ') c," +
                        " rnd_double(2) d," +
                        " rnd_float(2) e," +
                        " rnd_short(10,1024) f," +
                        " rnd_date(to_date('2015', 'yyyy'), to_date('2016', 'yyyy'), 2) g," +
                        " rnd_symbol(4,4,4,2) ik," +
                        " rnd_long() j," +
                        " timestamp_sequence(550800000000L + 1,100000L) ts," +
                        " rnd_byte(2,50) l," +
                        " rnd_bin(10, 20, 2) m," +
                        " rnd_str(5,16,2) n," +
                        " rnd_char() t," +
                        " rnd_varchar(1,50,1) varc," +
                        " rnd_varchar(1,1,1) varc2," +
                        // --------- new columns -----------
                        " rnd_double() v," +
                        " rnd_float() v1," +
                        " rnd_int() v2," +
                        " rnd_byte() v3," +
                        " rnd_short() v4," +
                        " rnd_boolean() v5," +
                        " rnd_date() v6," +
                        " rnd_timestamp(10,100000,356) v7," +
                        " rnd_symbol('AAA','BBB', null) v8," +
                        " rnd_char() v10," +
                        " rnd_str() v11," +
                        " rnd_bin() v12," +
                        " rnd_long() v9," +
                        " rnd_varchar(1,20,1) v13," +
                        " rnd_varchar(1,1,1) v14," +
                        " from long_sequence(100)" +
                        ") timestamp (ts) partition by DAY",
                sqlExecutionContext
        );

        assertO3DataConsistencyStableSort(
                engine,
                compiler,
                sqlExecutionContext,
                "create table y as (x union all append)",
                "insert into x select * from append"
        );

        assertIndexConsistency(compiler, sqlExecutionContext, engine);
        assertXCountY(engine, compiler, sqlExecutionContext);
    }

    private static void testColumnTopLastDataMerge2Data0(
            CairoEngine engine,
            SqlCompiler compiler,
            SqlExecutionContext ectx
    ) throws SqlException {

        // merge in the middle, however data prefix is such
        // that we can deal with by reducing column top rather than copying columns

        engine.ddl(
                "create table x as (" +
                        "select" +
                        " 0 as commit," +
                        " cast(x as int) i," +
                        " rnd_symbol('msft','ibm', 'googl') sym," +
                        " round(rnd_double(0)*100, 3) amt," +
                        " to_timestamp('2018-01', 'yyyy-MM') + x * 720000000 timestamp," +
                        " rnd_boolean() b," +
                        " rnd_str('ABC', 'CDE', null, 'XYZ') c," +
                        " rnd_double(2) d," +
                        " rnd_float(2) e," +
                        " rnd_short(10,1024) f," +
                        " rnd_date(to_date('2015', 'yyyy'), to_date('2016', 'yyyy'), 2) g," +
                        " rnd_symbol(4,4,4,2) ik," +
                        " rnd_long() j," +
                        " timestamp_sequence(500000000000L,100000000L) ts," +
                        " rnd_byte(2,50) l," +
                        " rnd_bin(10, 20, 2) m," +
                        " rnd_str(5,16,2) n," +
                        " rnd_char() t," +
                        " rnd_varchar(1,30,1) varc," +
                        " rnd_varchar(1,1,1) varc2," +
                        " from long_sequence(500)" +
                        "), index(sym) timestamp (ts) partition by DAY",
                ectx
        );

        engine.ddl("alter table x add column v double", ectx);
        engine.ddl("alter table x add column v1 float", ectx);
        engine.ddl("alter table x add column v2 int", ectx);
        engine.ddl("alter table x add column v3 byte", ectx);
        engine.ddl("alter table x add column v4 short", ectx);
        engine.ddl("alter table x add column v5 boolean", ectx);
        engine.ddl("alter table x add column v6 date", ectx);
        engine.ddl("alter table x add column v7 timestamp", ectx);
        engine.ddl("alter table x add column v8 symbol", ectx);
        engine.ddl("alter table x add column v10 char", ectx);
        engine.ddl("alter table x add column v11 string", ectx);
        engine.ddl("alter table x add column v12 binary", ectx);
        engine.ddl("alter table x add column v9 long", ectx);
        engine.ddl("alter table x add column v13 varchar", ectx);
        engine.ddl("alter table x add column v14 varchar", ectx);

        engine.ddl("create table z as (select * from x)", ectx);

        engine.ddl(
                "create table append as ( " +
                        "select" +
                        " 1 as commit," +
                        " cast(x as int) i," +
                        " rnd_symbol('msft','ibm', 'googl') sym," +
                        " round(rnd_double(0)*100, 3) amt," +
                        " to_timestamp('2018-01', 'yyyy-MM') + x * 720000000 timestamp," +
                        " rnd_boolean() b," +
                        " rnd_str('ABC', 'CDE', null, 'XYZ') c," +
                        " rnd_double(2) d," +
                        " rnd_float(2) e," +
                        " rnd_short(10,1024) f," +
                        " rnd_date(to_date('2015', 'yyyy'), to_date('2016', 'yyyy'), 2) g," +
                        " rnd_symbol(4,4,4,2) ik," +
                        " rnd_long() j," +
                        " timestamp_sequence(549920000000L,100000000L) ts," +
                        " rnd_byte(2,50) l," +
                        " rnd_bin(10, 20, 2) m," +
                        " rnd_str(5,16,2) n," +
                        " rnd_char() t," +
                        " rnd_varchar(1,30,1) varc," +
                        " rnd_varchar(1,1,1) varc2," +
//        --------     new columns here ---------------
                        " rnd_double() v," +
                        " rnd_float() v1," +
                        " rnd_int() v2," +
                        " rnd_byte() v3," +
                        " rnd_short() v4," +
                        " rnd_boolean() v5," +
                        " rnd_date() v6," +
                        " rnd_timestamp(10,100000,356) v7," +
                        " rnd_symbol('AAA','BBB', null) v8," +
                        " rnd_char() v10," +
                        " rnd_str() v11," +
                        " rnd_bin() v12," +
                        " rnd_long() v9," +
                        " rnd_varchar(1,30,0) v13," +
                        " rnd_varchar(1,1,1) v14," +
                        " from long_sequence(500)" +
                        ")",
                ectx
        );

        engine.ddl(
                "create table append1 as (" +
                        "select " +
                        " 2 as commit," +
                        " cast(x as int) i," +
                        " rnd_symbol('msft','ibm', 'googl') sym," +
                        " round(rnd_double(0)*100, 3) amt," +
                        " to_timestamp('2018-01', 'yyyy-MM') + x * 720000000 timestamp," +
                        " rnd_boolean() b," +
                        " rnd_str('ABC', 'CDE', null, 'XYZ') c," +
                        " rnd_double(2) d," +
                        " rnd_float(2) e," +
                        " rnd_short(10,1024) f," +
                        " rnd_date(to_date('2015', 'yyyy'), to_date('2016', 'yyyy'), 2) g," +
                        " rnd_symbol(4,4,4,2) ik," +
                        " rnd_long() j," +
                        " timestamp_sequence(549920000000L,50000000L) ts," +
                        " rnd_byte(2,50) l," +
                        " rnd_bin(10, 20, 2) m," +
                        " rnd_str(5,16,2) n," +
                        " rnd_char() t," +
                        " rnd_varchar(1,30,1) varc," +
                        " rnd_varchar(1,1,1) varc2," +
//        --------     new columns here ---------------
                        " rnd_double() v," +
                        " rnd_float() v1," +
                        " rnd_int() v2," +
                        " rnd_byte() v3," +
                        " rnd_short() v4," +
                        " rnd_boolean() v5," +
                        " rnd_date() v6," +
                        " rnd_timestamp(10,100000,356) v7," +
                        " rnd_symbol('AAA','BBB', null) v8," +
                        " rnd_char() v10," +
                        " rnd_str() v11," +
                        " rnd_bin() v12," +
                        " rnd_long() v9," +
                        " rnd_varchar(1,30,1) v13," +
                        " rnd_varchar(1,1,1) v14," +
                        " from long_sequence(100)" +
                        ") timestamp (ts) partition by DAY",
                ectx
        );

        engine.insert("insert into x select * from append", ectx);

        assertO3DataConsistencyStableSort(
                engine,
                compiler,
                ectx,
                "create table y as (select * from z union all append union all append1)",
                "insert into x select * from append1"
        );

        // 599820000000
        engine.ddl(
                "create table append2 as (" +
                        "select" +
                        " 3 as commit," +
                        " cast(x as int) i," +
                        " rnd_symbol('msft','ibm', 'googl') sym," +
                        " round(rnd_double(0)*100, 3) amt," +
                        " to_timestamp('2018-01', 'yyyy-MM') + x * 720000000 timestamp," +
                        " rnd_boolean() b," +
                        " rnd_str('ABC', 'CDE', null, 'XYZ') c," +
                        " rnd_double(2) d," +
                        " rnd_float(2) e," +
                        " rnd_short(10,1024) f," +
                        " rnd_date(to_date('2015', 'yyyy'), to_date('2016', 'yyyy'), 2) g," +
                        " rnd_symbol(4,4,4,2) ik," +
                        " rnd_long() j," +
                        " timestamp_sequence(599820000001L,50000000L) ts," +
                        " rnd_byte(2,50) l," +
                        " rnd_bin(10, 20, 2) m," +
                        " rnd_str(5,16,2) n," +
                        " rnd_char() t," +
                        " rnd_varchar(1,30,1) varc," +
                        " rnd_varchar(1,1,1) varc2," +
//        --------     new columns here ---------------
                        " rnd_double() v," +
                        " rnd_float() v1," +
                        " rnd_int() v2," +
                        " rnd_byte() v3," +
                        " rnd_short() v4," +
                        " rnd_boolean() v5," +
                        " rnd_date() v6," +
                        " rnd_timestamp(10,100000,356) v7," +
                        " rnd_symbol('AAA','BBB', null) v8," +
                        " rnd_char() v10," +
                        " rnd_str() v11," +
                        " rnd_bin() v12," +
                        " rnd_long() v9," +
                        " rnd_varchar(1,30,1) v13," +
                        " rnd_varchar(1,1,1) v14," +
                        " from long_sequence(100)" +
                        ") timestamp (ts) partition by DAY",
                ectx
        );

        TestUtils.printSql(compiler, ectx, "select count() from (x union all append2)", sink2);
        TestUtils.printSql(compiler, ectx, "select max(ts) from (x union all append2)", sink);

        final String expectedMaxTimestamp = Chars.toString(sink);

        // straight append
//        engine.insert("insert into x select * from append2", ectx);

        // to re-run the comparison, drop table "y"
        engine.drop("drop table y", ectx);

        assertO3DataConsistencyStableSort(
                engine,
                compiler,
                ectx,
                "create table y as (select * from z union all append union all append1 union all append2)",
                "insert into x select * from append2"
        );

        assertXCount(compiler, ectx);

        assertMaxTimestamp(
                engine,
                expectedMaxTimestamp
        );
    }

    private static void testColumnTopLastDataMergeData0(
            CairoEngine engine,
            SqlCompiler compiler,
            SqlExecutionContext sqlExecutionContext
    ) throws SqlException {

        //
        // ----- last partition
        //
        // +-----------+
        // |   empty   |
        // |           |
        // +-----------+   <-- top -->       +---------+
        // |           |                     |   data  |
        // |           |   +----------+      +---------+
        // |           |   |   OOO    |      |   ooo   |
        // |           | < |  block   |  ==  +---------+
        // |           |   | (narrow) |      |   data  |
        // |           |   +----------+      +---------+
        // +-----------+
        engine.ddl(
                "create table x as (" +
                        "select" +
                        " 1 as commit," +
                        " cast(x as int) i," +
                        " rnd_symbol('msft','ibm', 'googl') sym," +
                        " round(rnd_double(0)*100, 3) amt," +
                        " to_timestamp('2018-01', 'yyyy-MM') + x * 720000000 timestamp," +
                        " rnd_boolean() b," +
                        " rnd_str('ABC', 'CDE', null, 'XYZ') c," +
                        " rnd_double(2) d," +
                        " rnd_float(2) e," +
                        " rnd_short(10,1024) f," +
                        " rnd_date(to_date('2015', 'yyyy'), to_date('2016', 'yyyy'), 2) g," +
                        " rnd_symbol(4,4,4,2) ik," +
                        " rnd_long() j," +
                        " timestamp_sequence(500000000000L,100000000L) ts," +
                        " rnd_byte(2,50) l," +
                        " rnd_bin(10, 20, 2) m," +
                        " rnd_str(5,16,2) n," +
                        " rnd_char() t," +
                        " rnd_varchar(1, 40, 1) varc," +
                        " rnd_varchar(1, 1, 0) varc2," +
                        " from long_sequence(500)" +
                        "), index(sym) timestamp (ts) partition by DAY",
                sqlExecutionContext
        );

        engine.ddl("alter table x add column v double", sqlExecutionContext);
        engine.ddl("alter table x add column v1 float", sqlExecutionContext);
        engine.ddl("alter table x add column v2 int", sqlExecutionContext);
        engine.ddl("alter table x add column v3 byte", sqlExecutionContext);
        engine.ddl("alter table x add column v4 short", sqlExecutionContext);
        engine.ddl("alter table x add column v5 boolean", sqlExecutionContext);
        engine.ddl("alter table x add column v6 date", sqlExecutionContext);
        engine.ddl("alter table x add column v7 timestamp", sqlExecutionContext);
        engine.ddl("alter table x add column v8 symbol", sqlExecutionContext);
        engine.ddl("alter table x add column v10 char", sqlExecutionContext);
        engine.ddl("alter table x add column v11 string", sqlExecutionContext);
        engine.ddl("alter table x add column v12 binary", sqlExecutionContext);
        engine.ddl("alter table x add column v9 long", sqlExecutionContext);
        engine.ddl("alter table x add column v13 varchar", sqlExecutionContext);
        engine.ddl("alter table x add column v14 varchar", sqlExecutionContext);

        engine.ddl("create table z as (select * from x)", sqlExecutionContext);

        engine.ddl("create table append as (" +
                        "select" +
                        " 2 as commit," +
                        " cast(x as int) i," +
                        " rnd_symbol('msft','ibm', 'googl') sym," +
                        " round(rnd_double(0)*100, 3) amt," +
                        " to_timestamp('2018-01', 'yyyy-MM') + x * 720000000 timestamp," +
                        " rnd_boolean() b," +
                        " rnd_str('ABC', 'CDE', null, 'XYZ') c," +
                        " rnd_double(2) d," +
                        " rnd_float(2) e," +
                        " rnd_short(10,1024) f," +
                        " rnd_date(to_date('2015', 'yyyy'), to_date('2016', 'yyyy'), 2) g," +
                        " rnd_symbol(4,4,4,2) ik," +
                        " rnd_long() j," +
                        " timestamp_sequence(549920000000L,100000000L) ts," +
                        " rnd_byte(2,50) l," +
                        " rnd_bin(10, 20, 2) m," +
                        " rnd_str(5,16,2) n," +
                        " rnd_char() t," +
                        " rnd_varchar(1, 40, 1) varc," +
                        " rnd_varchar(1, 1, 0) varc2," +
//        --------     new columns here ---------------
                        " rnd_double() v," +
                        " rnd_float() v1," +
                        " rnd_int() v2," +
                        " rnd_byte() v3," +
                        " rnd_short() v4," +
                        " rnd_boolean() v5," +
                        " rnd_date() v6," +
                        " rnd_timestamp(10,100000,356) v7," +
                        " rnd_symbol('AAA','BBB', null) v8," +
                        " rnd_char() v10," +
                        " rnd_str() v11," +
                        " rnd_bin() v12," +
                        " rnd_long() v9," +
                        " rnd_varchar(1, 40, 1) v13," +
                        " rnd_varchar(1, 1, 1) v14," +
                        " from long_sequence(500)" +
                        ")",
                sqlExecutionContext);

        engine.ddl(
                "create table append2 as (" +
                        "select" +
                        " 3 as commit," +
                        " cast(x as int) i," +
                        " rnd_symbol('msft','ibm', 'googl') sym," +
                        " round(rnd_double(0)*100, 3) amt," +
                        " to_timestamp('2018-01', 'yyyy-MM') + x * 720000000 timestamp," +
                        " rnd_boolean() b," +
                        " rnd_str('ABC', 'CDE', null, 'XYZ') c," +
                        " rnd_double(2) d," +
                        " rnd_float(2) e," +
                        " rnd_short(10,1024) f," +
                        " rnd_date(to_date('2015', 'yyyy'), to_date('2016', 'yyyy'), 2) g," +
                        " rnd_symbol(4,4,4,2) ik," +
                        " rnd_long() j," +
                        " timestamp_sequence(549900000000L,50000000L) ts," +
                        " rnd_byte(2,50) l," +
                        " rnd_bin(10, 20, 2) m," +
                        " rnd_str(5,16,2) n," +
                        " rnd_char() t," +
                        " rnd_varchar(1, 40, 1) varc," +
                        " rnd_varchar(1, 1, 0) varc2," +
//        --------     new columns here ---------------
                        " rnd_double() v," +
                        " rnd_float() v1," +
                        " rnd_int() v2," +
                        " rnd_byte() v3," +
                        " rnd_short() v4," +
                        " rnd_boolean() v5," +
                        " rnd_date() v6," +
                        " rnd_timestamp(10,100000,356) v7," +
                        " rnd_symbol('AAA','BBB', null) v8," +
                        " rnd_char() v10," +
                        " rnd_str() v11," +
                        " rnd_bin() v12," +
                        " rnd_long() v9," +
                        " rnd_varchar(1, 40, 1) v13," +
                        " rnd_varchar(1, 1, 1) v14," +
                        " from long_sequence(100)" +
                        ") timestamp (ts) partition by DAY",
                sqlExecutionContext
        );

        engine.insert("insert into x select * from append", sqlExecutionContext);

        TestUtils.printSql(compiler, sqlExecutionContext, "select count() from (x union all append2)", sink2);
        TestUtils.printSql(compiler, sqlExecutionContext, "select max(ts) from (x union all append2)", sink);
        final String expectedMaxTimestamp = Chars.toString(sink);

        assertO3DataConsistencyStableSort(
                engine,
                compiler,
                sqlExecutionContext,
                "create table y as (select * from (z union all append union all append2))",
                "insert into x select * from append2"
        );

        assertXCount(compiler, sqlExecutionContext);

        assertMaxTimestamp(
                engine,
                expectedMaxTimestamp
        );
    }

    private static void testColumnTopLastDataOOOData0(
            CairoEngine engine,
            SqlCompiler compiler,
            SqlExecutionContext ectx
    ) throws SqlException {

        //
        // ----- last partition
        //
        // +-----------+
        // |   empty   |
        // |           |
        // +-----------+   <-- top -->       +---------+
        // |           |                     |   data  |
        // |           |   +----------+      +---------+
        // |           |   |   OOO    |      |   ooo   |
        // |           | < |  block   |  ==  +---------+
        // |           |   | (narrow) |      |   data  |
        // |           |   +----------+      +---------+
        // +-----------+
        engine.ddl(
                "create table x as (" +
                        "select" +
                        " 0 as commit," +
                        " cast(x as int) i," +
                        " rnd_symbol('msft','ibm', 'googl') sym," +
                        " round(rnd_double(0)*100, 3) amt," +
                        " to_timestamp('2018-01', 'yyyy-MM') + x * 720000000 timestamp," +
                        " rnd_boolean() b," +
                        " rnd_str('ABC', 'CDE', null, 'XYZ') c," +
                        " rnd_double(2) d," +
                        " rnd_float(2) e," +
                        " rnd_short(10,1024) f," +
                        " rnd_date(to_date('2015', 'yyyy'), to_date('2016', 'yyyy'), 2) g," +
                        " rnd_symbol(4,4,4,2) ik," +
                        " rnd_long() j," +
                        " timestamp_sequence(500000000000L,100000000L) ts," +
                        " rnd_byte(2,50) l," +
                        " rnd_bin(10, 20, 2) m," +
                        " rnd_str(5,16,2) n," +
                        " rnd_char() t," +
                        " rnd_varchar(1,30,1) varc," +
                        " rnd_varchar(1,1,0) varc2," +
                        " from long_sequence(500)" +
                        "), index(sym) timestamp (ts) partition by DAY",
                ectx
        );

        engine.ddl("alter table x add column v double", ectx);
        engine.ddl("alter table x add column v1 float", ectx);
        engine.ddl("alter table x add column v2 int", ectx);
        engine.ddl("alter table x add column v3 byte", ectx);
        engine.ddl("alter table x add column v4 short", ectx);
        engine.ddl("alter table x add column v5 boolean", ectx);
        engine.ddl("alter table x add column v6 date", ectx);
        engine.ddl("alter table x add column v7 timestamp", ectx);
        engine.ddl("alter table x add column v8 symbol", ectx);
        engine.ddl("alter table x add column v10 char", ectx);
        engine.ddl("alter table x add column v11 string", ectx);
        engine.ddl("alter table x add column v12 binary", ectx);
        engine.ddl("alter table x add column v9 long", ectx);
        engine.ddl("alter table x add column v13 varchar", ectx);
        engine.ddl("alter table x add column v14 varchar", ectx);

        engine.ddl("create table z as (select * from x)", ectx);

        engine.ddl(
                "create table append1 as ( " +
                        "select" +
                        " 1 as commit," +
                        " cast(x as int) i," +
                        " rnd_symbol('msft','ibm', 'googl') sym," +
                        " round(rnd_double(0)*100, 3) amt," +
                        " to_timestamp('2018-01', 'yyyy-MM') + x * 720000000 timestamp," +
                        " rnd_boolean() b," +
                        " rnd_str('ABC', 'CDE', null, 'XYZ') c," +
                        " rnd_double(2) d," +
                        " rnd_float(2) e," +
                        " rnd_short(10,1024) f," +
                        " rnd_date(to_date('2015', 'yyyy'), to_date('2016', 'yyyy'), 2) g," +
                        " rnd_symbol(4,4,4,2) ik," +
                        " rnd_long() j," +
                        " timestamp_sequence(549920000000L,100000000L) ts," +
                        " rnd_byte(2,50) l," +
                        " rnd_bin(10, 20, 2) m," +
                        " rnd_str(5,16,2) n," +
                        " rnd_char() t," +
                        " rnd_varchar(1,30,1) varc," +
                        " rnd_varchar(1,1,0) varc2," +
//        --------     new columns here ---------------
                        " rnd_double() v," +
                        " rnd_float() v1," +
                        " rnd_int() v2," +
                        " rnd_byte() v3," +
                        " rnd_short() v4," +
                        " rnd_boolean() v5," +
                        " rnd_date() v6," +
                        " rnd_timestamp(10,100000,356) v7," +
                        " rnd_symbol('AAA','BBB', null) v8," +
                        " rnd_char() v10," +
                        " rnd_str() v11," +
                        " rnd_bin() v12," +
                        " rnd_long() v9," +
                        " rnd_varchar(1,30,1) v13," +
                        " rnd_varchar(1,1,0) v14," +
                        " from long_sequence(500)" +
                        ")",
                ectx
        );

        engine.ddl(
                "create table append2 as (" +
                        "select" +
                        " 2 as commit," +
                        " cast(x as int) i," +
                        " rnd_symbol('msft','ibm', 'googl') sym," +
                        " round(rnd_double(0)*100, 3) amt," +
                        " to_timestamp('2018-01', 'yyyy-MM') + x * 720000000 timestamp," +
                        " rnd_boolean() b," +
                        " rnd_str('ABC', 'CDE', null, 'XYZ') c," +
                        " rnd_double(2) d," +
                        " rnd_float(2) e," +
                        " rnd_short(10,1024) f," +
                        " rnd_date(to_date('2015', 'yyyy'), to_date('2016', 'yyyy'), 2) g," +
                        " rnd_symbol(4,4,4,2) ik," +
                        " rnd_long() j," +
                        " timestamp_sequence(549920000000L,100000L) ts," +
                        " rnd_byte(2,50) l," +
                        " rnd_bin(10, 20, 2) m," +
                        " rnd_str(5,16,2) n," +
                        " rnd_char() t," +
                        " rnd_varchar(1,30,1) varc," +
                        " rnd_varchar(1,1,0) varc2," +
//        --------     new columns here ---------------
                        " rnd_double() v," +
                        " rnd_float() v1," +
                        " rnd_int() v2," +
                        " rnd_byte() v3," +
                        " rnd_short() v4," +
                        " rnd_boolean() v5," +
                        " rnd_date() v6," +
                        " rnd_timestamp(10,100000,356) v7," +
                        " rnd_symbol('AAA','BBB', null) v8," +
                        " rnd_char() v10," +
                        " rnd_str() v11," +
                        " rnd_bin() v12," +
                        " rnd_long() v9," +
                        " rnd_varchar(1,30,1) v13," +
                        " rnd_varchar(1,1,0) v14," +
                        " from long_sequence(100)" +
                        ") timestamp (ts) partition by DAY",
                ectx
        );

        engine.insert("insert into x select * from append1", ectx);

        TestUtils.printSql(compiler, ectx, "select count() from (x union all append2)", sink2);
        TestUtils.printSql(compiler, ectx, "select max(ts) from (x union all append2)", sink);
        final String expectedMaxTimestamp = Chars.toString(sink);

        assertO3DataConsistencyStableSort(
                engine,
                compiler,
                ectx,
                "create table y as (select * from z union all append1 union all append2)",
                "insert into x select * from append2"
        );

        assertXCount(compiler, ectx);

        assertMaxTimestamp(
                engine,
                expectedMaxTimestamp
        );
    }

    private static void testColumnTopLastOOOData0(
            CairoEngine engine,
            SqlCompiler compiler,
            SqlExecutionContext ectx
    ) throws SqlException {
        engine.ddl(
                "create table x as (" +
                        "select" +
                        " 0 as commit," +
                        " cast(x as int) i," +
                        " rnd_symbol('msft','ibm', 'googl') sym," +
                        " round(rnd_double(0)*100, 3) amt," +
                        " to_timestamp('2018-01', 'yyyy-MM') + x * 720000000 timestamp," +
                        " rnd_boolean() b," +
                        " rnd_str('ABC', 'CDE', null, 'XYZ') c," +
                        " rnd_double(2) d," +
                        " rnd_float(2) e," +
                        " rnd_short(10,1024) f," +
                        " rnd_date(to_date('2015', 'yyyy'), to_date('2016', 'yyyy'), 2) g," +
                        " rnd_symbol(4,4,4,2) ik," +
                        " rnd_long() j," +
                        " timestamp_sequence(500000000000L,100000000L) ts," +
                        " rnd_byte(2,50) l," +
                        " rnd_bin(10, 20, 2) m," +
                        " rnd_str(5,16,2) n," +
                        " rnd_char() t," +
                        " rnd_varchar(1,70,1) varc," +
                        " rnd_varchar(1,1,0) varc2," +
                        " from long_sequence(500)" +
                        "), index(sym) timestamp (ts) partition by DAY",
                ectx
        );

        engine.ddl("alter table x add column v double", ectx);
        engine.ddl("alter table x add column v1 float", ectx);
        engine.ddl("alter table x add column v2 int", ectx);
        engine.ddl("alter table x add column v3 byte", ectx);
        engine.ddl("alter table x add column v4 short", ectx);
        engine.ddl("alter table x add column v5 boolean", ectx);
        engine.ddl("alter table x add column v6 date", ectx);
        engine.ddl("alter table x add column v7 timestamp", ectx);
        engine.ddl("alter table x add column v8 symbol", ectx);
        engine.ddl("alter table x add column v10 char", ectx);
        engine.ddl("alter table x add column v11 string", ectx);
        engine.ddl("alter table x add column v12 binary", ectx);
        engine.ddl("alter table x add column v9 long", ectx);
        engine.ddl("alter table x add column v13 varchar", ectx);
        engine.ddl("alter table x add column v14 varchar", ectx);

        engine.ddl("create table z as (select * from x)", ectx);

        engine.ddl(
                "create table append1 as ( " +
                        "select" +
                        " 1 as commit," +
                        " cast(x as int) i," +
                        " rnd_symbol('msft','ibm', 'googl') sym," +
                        " round(rnd_double(0)*100, 3) amt," +
                        " to_timestamp('2018-01', 'yyyy-MM') + x * 720000000 timestamp," +
                        " rnd_boolean() b," +
                        " rnd_str('ABC', 'CDE', null, 'XYZ') c," +
                        " rnd_double(2) d," +
                        " rnd_float(2) e," +
                        " rnd_short(10,1024) f," +
                        " rnd_date(to_date('2015', 'yyyy'), to_date('2016', 'yyyy'), 2) g," +
                        " rnd_symbol(4,4,4,2) ik," +
                        " rnd_long() j," +
                        " timestamp_sequence(549920000000L,100000000L) ts," +
                        " rnd_byte(2,50) l," +
                        " rnd_bin(10, 20, 2) m," +
                        " rnd_str(5,16,2) n," +
                        " rnd_char() t," +
                        " rnd_varchar(1,70,1) varc," +
                        " rnd_varchar(1,1,0) varc2," +
//        --------     new columns here ---------------
                        " rnd_double() v," +
                        " rnd_float() v1," +
                        " rnd_int() v2," +
                        " rnd_byte() v3," +
                        " rnd_short() v4," +
                        " rnd_boolean() v5," +
                        " rnd_date() v6," +
                        " rnd_timestamp(10,100000,356) v7," +
                        " rnd_symbol('AAA','BBB', null) v8," +
                        " rnd_char() v10," +
                        " rnd_str() v11," +
                        " rnd_bin() v12," +
                        " rnd_long() v9," +
                        " rnd_varchar(1,70,1) v13," +
                        " rnd_varchar(1,1,0) v14," +
                        " from long_sequence(500)" +
                        ")",
                ectx
        );

        engine.ddl(
                "create table append2 as (" +
                        "select" +
                        " 2 as commit," +
                        " cast(x as int) i," +
                        " rnd_symbol('msft','ibm', 'googl') sym," +
                        " round(rnd_double(0)*100, 3) amt," +
                        " to_timestamp('2018-01', 'yyyy-MM') + x * 720000000 timestamp," +
                        " rnd_boolean() b," +
                        " rnd_str('ABC', 'CDE', null, 'XYZ') c," +
                        " rnd_double(2) d," +
                        " rnd_float(2) e," +
                        " rnd_short(10,1024) f," +
                        " rnd_date(to_date('2015', 'yyyy'), to_date('2016', 'yyyy'), 2) g," +
                        " rnd_symbol(4,4,4,2) ik," +
                        " rnd_long() j," +
                        " timestamp_sequence(546600000000L,100000L) ts," +
                        " rnd_byte(2,50) l," +
                        " rnd_bin(10, 20, 2) m," +
                        " rnd_str(5,16,2) n," +
                        " rnd_char() t," +
                        " rnd_varchar(1,70,1) varc," +
                        " rnd_varchar(1,1,0) varc2," +
//        --------     new columns here ---------------
                        " rnd_double() v," +
                        " rnd_float() v1," +
                        " rnd_int() v2," +
                        " rnd_byte() v3," +
                        " rnd_short() v4," +
                        " rnd_boolean() v5," +
                        " rnd_date() v6," +
                        " rnd_timestamp(10,100000,356) v7," +
                        " rnd_symbol('AAA','BBB', null) v8," +
                        " rnd_char() v10," +
                        " rnd_str() v11," +
                        " rnd_bin() v12," +
                        " rnd_long() v9," +
                        " rnd_varchar(1,70,1) v13," +
                        " rnd_varchar(1,1,0) v14," +
                        " from long_sequence(100)" +
                        ") timestamp (ts) partition by DAY",
                ectx
        );

        engine.insert("insert into x select * from append1", ectx);
        TestUtils.printSql(compiler, ectx, "select count() from (x union all append2)", sink2);
        TestUtils.printSql(compiler, ectx, "select max(ts) from (x union all append2)", sink);
        final String expectedMaxTimestamp = Chars.toString(sink);

        assertO3DataConsistencyStableSort(
                engine,
                compiler,
                ectx,
                "create table y as (select * from z union all append1 union all append2)",
                "insert into x select * from append2"
        );

        assertXCount(compiler, ectx);

        assertMaxTimestamp(
                engine,
                expectedMaxTimestamp
        );
    }

    private static void testColumnTopLastOOOPrefix0(
            CairoEngine engine,
            SqlCompiler compiler,
            SqlExecutionContext sqlExecutionContext
    ) throws SqlException {
        engine.ddl(
                "create table x as (" +
                        "select" +
                        " 0 as commit," +
                        " cast(x as int) i," +
                        " rnd_symbol('msft','ibm', 'googl') sym," +
                        " round(rnd_double(0)*100, 3) amt," +
                        " to_timestamp('2018-01', 'yyyy-MM') + x * 720000000 timestamp," +
                        " rnd_boolean() b," +
                        " rnd_str('ABC', 'CDE', null, 'XYZ') c," +
                        " rnd_double(2) d," +
                        " rnd_float(2) e," +
                        " rnd_short(10,1024) f," +
                        " rnd_date(to_date('2015', 'yyyy'), to_date('2016', 'yyyy'), 2) g," +
                        " rnd_symbol(4,4,4,2) ik," +
                        " rnd_long() j," +
                        " timestamp_sequence(500000000000L,330000000L) ts," +
                        " rnd_byte(2,50) l," +
                        " rnd_bin(10, 20, 2) m," +
                        " rnd_str(5,16,2) n," +
                        " rnd_char() t," +
                        " rnd_long256() l256," +
                        " rnd_varchar(1,40,1) varc," +
                        " rnd_varchar(1,1,0) varc2," +
                        " from long_sequence(500)" +
                        "), index(sym) timestamp (ts) partition by DAY",
                sqlExecutionContext
        );

        engine.ddl("alter table x add column v double", sqlExecutionContext);
        engine.ddl("alter table x add column v1 float", sqlExecutionContext);
        engine.ddl("alter table x add column v2 int", sqlExecutionContext);
        engine.ddl("alter table x add column v3 byte", sqlExecutionContext);
        engine.ddl("alter table x add column v4 short", sqlExecutionContext);
        engine.ddl("alter table x add column v5 boolean", sqlExecutionContext);
        engine.ddl("alter table x add column v6 date", sqlExecutionContext);
        engine.ddl("alter table x add column v7 timestamp", sqlExecutionContext);
        engine.ddl("alter table x add column v8 symbol", sqlExecutionContext);
        engine.ddl("alter table x add column v10 char", sqlExecutionContext);
        engine.ddl("alter table x add column v11 string", sqlExecutionContext);
        engine.ddl("alter table x add column v12 binary", sqlExecutionContext);
        engine.ddl("alter table x add column v13 long256", sqlExecutionContext);
        engine.ddl("alter table x add column v9 long", sqlExecutionContext);
        engine.ddl("alter table x add column v14 varchar", sqlExecutionContext);
        engine.ddl("alter table x add column v15 varchar", sqlExecutionContext);

        engine.ddl("create table w as (select * from x)", sqlExecutionContext);

        engine.ddl(
                "create table append1 as (" +
                        "select" +
                        " 1 as commit," +
                        " cast(x as int) i," +
                        " rnd_symbol('msft','ibm', 'googl') sym," +
                        " round(rnd_double(0)*100, 3) amt," +
                        " to_timestamp('2018-01', 'yyyy-MM') + x * 720000000 timestamp," +
                        " rnd_boolean() b," +
                        " rnd_str('ABC', 'CDE', null, 'XYZ') c," +
                        " rnd_double(2) d," +
                        " rnd_float(2) e," +
                        " rnd_short(10,1024) f," +
                        " rnd_date(to_date('2015', 'yyyy'), to_date('2016', 'yyyy'), 2) g," +
                        " rnd_symbol(4,4,4,2) ik," +
                        " rnd_long() j," +
                        " timestamp_sequence(664670000000L,10000L) ts," +
                        " rnd_byte(2,50) l," +
                        " rnd_bin(10, 20, 2) m," +
                        " rnd_str(5,16,2) n," +
                        " rnd_char() t," +
                        " rnd_long256() l256," +
                        " rnd_varchar(1,40,1) varc," +
                        " rnd_varchar(1,1,0) varc2," +
//        --------     new columns here ---------------
                        " rnd_double() v," +
                        " rnd_float() v1," +
                        " rnd_int() v2," +
                        " rnd_byte() v3," +
                        " rnd_short() v4," +
                        " rnd_boolean() v5," +
                        " rnd_date() v6," +
                        " rnd_timestamp(10,100000,356) v7," +
                        " rnd_symbol('AAA','BBB', null) v8," +
                        " rnd_char() v10," +
                        " rnd_str() v11," +
                        " rnd_bin() v12," +
                        " rnd_long256() v13," +
                        " rnd_long() v9," +
                        " rnd_varchar(1,40,1) v14," +
                        " rnd_varchar(1,1,0) v15," +
                        " from long_sequence(500)" +
                        ")",
                sqlExecutionContext
        );

        engine.ddl(
                "create table append2 as (" +
                        "select" +
                        " 2 as commit," +
                        " cast(x as int) i," +
                        " rnd_symbol('msft','ibm', 'googl') sym," +
                        " round(rnd_double(0)*100, 3) amt," +
                        " to_timestamp('2018-01', 'yyyy-MM') + x * 720000000 timestamp," +
                        " rnd_boolean() b," +
                        " rnd_str('ABC', 'CDE', null, 'XYZ') c," +
                        " rnd_double(2) d," +
                        " rnd_float(2) e," +
                        " rnd_short(10,1024) f," +
                        " rnd_date(to_date('2015', 'yyyy'), to_date('2016', 'yyyy'), 2) g," +
                        " rnd_symbol(4,4,4,2) ik," +
                        " rnd_long() j," +
                        " timestamp_sequence(604800000000L,10000L) ts," +
                        " rnd_byte(2,50) l," +
                        " rnd_bin(10, 20, 2) m," +
                        " rnd_str(5,16,2) n," +
                        " rnd_char() t," +
                        " rnd_long256() l256," +
                        " rnd_varchar(1,40,1) varc," +
                        " rnd_varchar(1,1,0) varc2," +
//        --------     new columns here ---------------
                        " rnd_double() v," +
                        " rnd_float() v1," +
                        " rnd_int() v2," +
                        " rnd_byte() v3," +
                        " rnd_short() v4," +
                        " rnd_boolean() v5," +
                        " rnd_date() v6," +
                        " rnd_timestamp(10,100000,356) v7," +
                        " rnd_symbol('AAA','BBB', null) v8," +
                        " rnd_char() v10," +
                        " rnd_str() v11," +
                        " rnd_bin() v12," +
                        " rnd_long256() v13," +
                        " rnd_long() v9," +
                        " rnd_varchar(1,40,1) v14," +
                        " rnd_varchar(1,1,0) v15," +
                        " from long_sequence(400)" +
                        ") timestamp (ts) partition by DAY",
                sqlExecutionContext
        );

        engine.insert("insert into x select * from append1", sqlExecutionContext);

        TestUtils.printSql(compiler, sqlExecutionContext, "select count() from (x union all append2)", sink2);
        TestUtils.printSql(compiler, sqlExecutionContext, "select max(ts) from (x union all append2)", sink);

        final String expectedMaxTimestamp = Chars.toString(sink);

        assertO3DataConsistencyStableSort(
                engine,
                compiler,
                sqlExecutionContext,
                "create table y as (select * from w union all append1 union all append2)",
                "insert into x select * from append2"
        );

        assertXCount(compiler, sqlExecutionContext);
        assertMaxTimestamp(engine, expectedMaxTimestamp);
    }

    private static void testColumnTopMidAppendBlankColumn0(
            CairoEngine engine,
            SqlCompiler compiler,
            SqlExecutionContext executionContext
    ) throws SqlException {
        // create table with roughly 2AM data
        engine.ddl(
                "create table x as (" +
                        "select" +
                        " cast(x as int) i," +
                        " rnd_symbol('msft','ibm', 'googl') sym," +
                        " round(rnd_double(0)*100, 3) amt," +
                        " to_timestamp('2018-01', 'yyyy-MM') + x * 720000000 timestamp," +
                        " rnd_boolean() b," +
                        " rnd_str('ABC', 'CDE', null, 'XYZ') c," +
                        " rnd_double(2) d," +
                        " rnd_float(2) e," +
                        " rnd_short(10,1024) f," +
                        " rnd_date(to_date('2015', 'yyyy'), to_date('2016', 'yyyy'), 2) g," +
                        " rnd_symbol(4,4,4,2) ik," +
                        " rnd_long() j," +
                        " timestamp_sequence(500000000000L,100000000L) ts," +
                        " rnd_byte(2,50) l," +
                        " rnd_bin(10, 20, 2) m," +
                        " rnd_str(5,16,2) n," +
                        " rnd_char() t," +
                        " rnd_long256() l256," +
                        " rnd_varchar(1, 40, 1) varc," +
                        " rnd_varchar(1, 1, 1) varc2," +
                        " from long_sequence(500)" +
                        "), index(sym) timestamp (ts) partition by DAY",
                executionContext
        );

        engine.ddl("alter table x add column v double", executionContext);
        engine.ddl("alter table x add column v1 float", executionContext);
        engine.ddl("alter table x add column v2 int", executionContext);
        engine.ddl("alter table x add column v3 byte", executionContext);
        engine.ddl("alter table x add column v4 short", executionContext);
        engine.ddl("alter table x add column v5 boolean", executionContext);
        engine.ddl("alter table x add column v6 date", executionContext);
        engine.ddl("alter table x add column v7 timestamp", executionContext);
        engine.ddl("alter table x add column v8 symbol", executionContext);
        engine.ddl("alter table x add column v10 char", executionContext);
        engine.ddl("alter table x add column v11 string", executionContext);
        engine.ddl("alter table x add column v12 binary", executionContext);
        engine.ddl("alter table x add column v13 long256", executionContext);
        engine.ddl("alter table x add column v9 long", executionContext);
        engine.ddl("alter table x add column v14 varchar", executionContext);
        engine.ddl("alter table x add column v15 varchar", executionContext);

        engine.ddl(
                "create table append as (" +
                        "select" +
                        " cast(x as int) i," +
                        " rnd_symbol('msft','ibm', 'googl') sym," +
                        " round(rnd_double(0)*100, 3) amt," +
                        " to_timestamp('2018-01', 'yyyy-MM') + x * 720000000 timestamp," +
                        " rnd_boolean() b," +
                        " rnd_str('ABC', 'CDE', null, 'XYZ') c," +
                        " rnd_double(2) d," +
                        " rnd_float(2) e," +
                        " rnd_short(10,1024) f," +
                        " rnd_date(to_date('2015', 'yyyy'), to_date('2016', 'yyyy'), 2) g," +
                        " rnd_symbol(4,4,4,2) ik," +
                        " rnd_long() j," +
                        " timestamp_sequence(518300000010L,100000L) ts," +
                        " rnd_byte(2,50) l," +
                        " rnd_bin(10, 20, 2) m," +
                        " rnd_str(5,16,2) n," +
                        " rnd_char() t," +
                        " rnd_long256() l256," +
                        " rnd_varchar(1, 40, 1) varc," +
                        " rnd_varchar(1, 1, 1) varc2," +
                        //  ------------------- new columns ------------------
                        " rnd_double() v," +
                        " rnd_float() v1," +
                        " rnd_int() v2," +
                        " rnd_byte() v3," +
                        " rnd_short() v4," +
                        " rnd_boolean() v5," +
                        " rnd_date() v6," +
                        " rnd_timestamp(10,100000,356) v7," +
                        " rnd_symbol('AAA','BBB', null) v8," +
                        " rnd_char() v10," +
                        " rnd_str() v11," +
                        " rnd_bin() v12," +
                        " rnd_long256() v13," +
                        " rnd_long() v9," +
                        " rnd_varchar(1, 40, 1) v14," +
                        " rnd_varchar(1, 1, 1) v15," +
                        " from long_sequence(100)" +
                        ") timestamp (ts) partition by DAY",
                executionContext
        );

        // create third table, which will contain both X and 1AM
        assertO3DataCursors(
                engine,
                compiler,
                executionContext,
                "create table y as (x union all append)",
                "y order by ts",
                "insert into x select * from append",
                "x",
                "y",
                "x"
        );

        assertIndexConsistency(compiler, executionContext, engine);
        assertXCountY(engine, compiler, executionContext);
    }

    private static void testColumnTopMidAppendColumn0(
            CairoEngine engine,
            SqlCompiler compiler,
            SqlExecutionContext sqlExecutionContext
    ) throws SqlException {
        engine.ddl(
                "create table x as (" +
                        "select" +
                        " 0 as commit," +
                        " cast(x as int) i," +
                        " rnd_symbol('msft','ibm', 'googl') sym," +
                        " round(rnd_double(0)*100, 3) amt," +
                        " to_timestamp('2018-01', 'yyyy-MM') + x * 720000000 timestamp," +
                        " rnd_boolean() b," +
                        " rnd_str('ABC', 'CDE', null, 'XYZ') c," +
                        " rnd_double(2) d," +
                        " rnd_float(2) e," +
                        " rnd_short(10,1024) f," +
                        " rnd_date(to_date('2015', 'yyyy'), to_date('2016', 'yyyy'), 2) g," +
                        " rnd_symbol(4,4,4,2) ik," +
                        " rnd_long() j," +
                        " timestamp_sequence(500000000000L,100000000L) ts," +
                        " rnd_byte(2,50) l," +
                        " rnd_bin(10, 20, 2) m," +
                        " rnd_str(5,16,2) n," +
                        " rnd_char() t," +
                        " rnd_long256() l256," +
                        " rnd_varchar(1, 30, 1) varc," +
                        " rnd_varchar(1, 1, 0) varc2," +
                        " from long_sequence(500)" +
                        "), index(sym) timestamp (ts) partition by DAY",
                sqlExecutionContext
        );

        engine.ddl("alter table x add column v double", sqlExecutionContext);
        engine.ddl("alter table x add column v1 float", sqlExecutionContext);
        engine.ddl("alter table x add column v2 int", sqlExecutionContext);
        engine.ddl("alter table x add column v3 byte", sqlExecutionContext);
        engine.ddl("alter table x add column v4 short", sqlExecutionContext);
        engine.ddl("alter table x add column v5 boolean", sqlExecutionContext);
        engine.ddl("alter table x add column v6 date", sqlExecutionContext);
        engine.ddl("alter table x add column v7 timestamp", sqlExecutionContext);
        engine.ddl("alter table x add column v8 symbol", sqlExecutionContext);
        engine.ddl("alter table x add column v10 char", sqlExecutionContext);
        engine.ddl("alter table x add column v11 string", sqlExecutionContext);
        engine.ddl("alter table x add column v12 binary", sqlExecutionContext);
        engine.ddl("alter table x add column v9 long", sqlExecutionContext);
        engine.ddl("alter table x add column v13 long256", sqlExecutionContext);
        engine.ddl("alter table x add column v14 varchar", sqlExecutionContext);
        engine.ddl("alter table x add column v15 varchar", sqlExecutionContext);

        engine.ddl("create table w as (select * from x)", sqlExecutionContext);

        engine.ddl(
                "create table append1 as (" +
                        "select" +
                        " 1 as commit," +
                        " cast(x as int) i," +
                        " rnd_symbol('msft','ibm', 'googl') sym," +
                        " round(rnd_double(0)*100, 3) amt," +
                        " to_timestamp('2018-01', 'yyyy-MM') + x * 720000000 timestamp," +
                        " rnd_boolean() b," +
                        " rnd_str('ABC', 'CDE', null, 'XYZ') c," +
                        " rnd_double(2) d," +
                        " rnd_float(2) e," +
                        " rnd_short(10,1024) f," +
                        " rnd_date(to_date('2015', 'yyyy'), to_date('2016', 'yyyy'), 2) g," +
                        " rnd_symbol(4,4,4,2) ik," +
                        " rnd_long() j," +
                        " timestamp_sequence(549900000000L,100000000L) ts," +
                        " rnd_byte(2,50) l," +
                        " rnd_bin(10, 20, 2) m," +
                        " rnd_str(5,16,2) n," +
                        " rnd_char() t," +
                        " rnd_long256() l256," +
                        " rnd_varchar(1, 30, 1) varc," +
                        " rnd_varchar(1, 1, 0) varc2," +
                        // ---- new columns ----
                        " rnd_double() v," +
                        " rnd_float() v1," +
                        " rnd_int() v2," +
                        " rnd_byte() v3," +
                        " rnd_short() v4," +
                        " rnd_boolean() v5," +
                        " rnd_date() v6," +
                        " rnd_timestamp(10,100000,356) v7," +
                        " rnd_symbol('AAA','BBB', null) v8," +
                        " rnd_char() v10," +
                        " rnd_str() v11," +
                        " rnd_bin() v12," +
                        " rnd_long() v9," +
                        " rnd_long256() v13," +
                        " rnd_varchar(1, 30, 1) v14," +
                        " rnd_varchar(1, 1, 0) v15," +
                        " from long_sequence(1000)" +
                        ")",
                sqlExecutionContext
        );

        engine.ddl(
                "create table append2 as (" +
                        "select" +
                        " 2 as commit," +
                        " cast(x as int) i," +
                        " rnd_symbol('msft','ibm', 'googl') sym," +
                        " round(rnd_double(0)*100, 3) amt," +
                        " to_timestamp('2018-01', 'yyyy-MM') + x * 720000000 timestamp," +
                        " rnd_boolean() b," +
                        " rnd_str('ABC', 'CDE', null, 'XYZ') c," +
                        " rnd_double(2) d," +
                        " rnd_float(2) e," +
                        " rnd_short(10,1024) f," +
                        " rnd_date(to_date('2015', 'yyyy'), to_date('2016', 'yyyy'), 2) g," +
                        " rnd_symbol(4,4,4,2) ik," +
                        " rnd_long() j," +
                        " timestamp_sequence(604700000001,100000L) ts," +
                        " rnd_byte(2,50) l," +
                        " rnd_bin(10, 20, 2) m," +
                        " rnd_str(5,16,2) n," +
                        " rnd_char() t," +
                        " rnd_long256() l256," +
                        " rnd_varchar(1, 30, 1) varc," +
                        " rnd_varchar(1, 1, 0) varc2," +
                        // --------- new columns -----------
                        " rnd_double() v," +
                        " rnd_float() v1," +
                        " rnd_int() v2," +
                        " rnd_byte() v3," +
                        " rnd_short() v4," +
                        " rnd_boolean() v5," +
                        " rnd_date() v6," +
                        " rnd_timestamp(10,100000,356) v7," +
                        " rnd_symbol('AAA','BBB', null) v8," +
                        " rnd_char() v10," +
                        " rnd_str() v11," +
                        " rnd_bin() v12," +
                        " rnd_long() v9," +
                        " rnd_long256() v13," +
                        " rnd_varchar(1, 30, 1) v14," +
                        " rnd_varchar(1, 1, 0) v15," +
                        " from long_sequence(100)" +
                        ") timestamp (ts) partition by DAY",
                sqlExecutionContext
        );

        engine.ddl("insert into x select * from append1", sqlExecutionContext);
        assertO3DataConsistencyStableSort(
                engine,
                compiler,
                sqlExecutionContext,
                "create table y as (w union all append1 union all append2)",
                "insert into x select * from append2"
        );

        assertIndexConsistency(compiler, sqlExecutionContext, engine);
        assertXCountY(engine, compiler, sqlExecutionContext);
    }

    private static void testColumnTopMidDataMergeData0(
            CairoEngine engine,
            SqlCompiler compiler,
            SqlExecutionContext ectx
    ) throws SqlException {

        engine.ddl(
                "create table x as (" +
                        "select" +
                        " 0 as commit," +
                        " cast(x as int) i," +
                        " rnd_symbol('msft','ibm', 'googl') sym," +
                        " round(rnd_double(0)*100, 3) amt," +
                        " to_timestamp('2018-01', 'yyyy-MM') + x * 720000000 timestamp," +
                        " rnd_boolean() b," +
                        " rnd_str('ABC', 'CDE', null, 'XYZ') c," +
                        " rnd_double(2) d," +
                        " rnd_float(2) e," +
                        " rnd_short(10,1024) f," +
                        " rnd_date(to_date('2015', 'yyyy'), to_date('2016', 'yyyy'), 2) g," +
                        " rnd_symbol(4,4,4,2) ik," +
                        " rnd_long() j," +
                        " timestamp_sequence(500000000000L,100000000L) ts," +
                        " rnd_byte(2,50) l," +
                        " rnd_bin(10, 20, 2) m," +
                        " rnd_str(5,16,2) n," +
                        " rnd_char() t," +
                        " rnd_varchar(1, 40, 1) varc," +
                        " rnd_varchar(1, 1, 1) varc2," +
                        " from long_sequence(500)" +
                        "), index(sym) timestamp (ts) partition by DAY",
                ectx
        );

        engine.ddl("alter table x add column v double", ectx);
        engine.ddl("alter table x add column v1 float", ectx);
        engine.ddl("alter table x add column v2 int", ectx);
        engine.ddl("alter table x add column v3 byte", ectx);
        engine.ddl("alter table x add column v4 short", ectx);
        engine.ddl("alter table x add column v5 boolean", ectx);
        engine.ddl("alter table x add column v6 date", ectx);
        engine.ddl("alter table x add column v7 timestamp", ectx);
        engine.ddl("alter table x add column v8 symbol", ectx);
        engine.ddl("alter table x add column v10 char", ectx);
        engine.ddl("alter table x add column v11 string", ectx);
        engine.ddl("alter table x add column v12 binary", ectx);
        engine.ddl("alter table x add column v9 long", ectx);
        engine.ddl("alter table x add column v13 varchar", ectx);
        engine.ddl("alter table x add column v14 varchar", ectx);

        engine.ddl("create table w as (select * from x)", ectx);

        engine.ddl(
                "create table append1 as ( " +
                        "select" +
                        " 1 as commit," +
                        " cast(x as int) i," +
                        " rnd_symbol('msft','ibm', 'googl') sym," +
                        " round(rnd_double(0)*100, 3) amt," +
                        " to_timestamp('2018-01', 'yyyy-MM') + x * 720000000 timestamp," +
                        " rnd_boolean() b," +
                        " rnd_str('ABC', 'CDE', null, 'XYZ') c," +
                        " rnd_double(2) d," +
                        " rnd_float(2) e," +
                        " rnd_short(10,1024) f," +
                        " rnd_date(to_date('2015', 'yyyy'), to_date('2016', 'yyyy'), 2) g," +
                        " rnd_symbol(4,4,4,2) ik," +
                        " rnd_long() j," +
                        " timestamp_sequence(549920000000L,100000000L) ts," +
                        " rnd_byte(2,50) l," +
                        " rnd_bin(10, 20, 2) m," +
                        " rnd_str(5,16,2) n," +
                        " rnd_char() t," +
                        " rnd_varchar(1, 40, 1) varc," +
                        " rnd_varchar(1, 1, 1) varc2," +
//        --------     new columns here ---------------
                        " rnd_double() v," +
                        " rnd_float() v1," +
                        " rnd_int() v2," +
                        " rnd_byte() v3," +
                        " rnd_short() v4," +
                        " rnd_boolean() v5," +
                        " rnd_date() v6," +
                        " rnd_timestamp(10,100000,356) v7," +
                        " rnd_symbol('AAA','BBB', null) v8," +
                        " rnd_char() v10," +
                        " rnd_str() v11," +
                        " rnd_bin() v12," +
                        " rnd_long() v9," +
                        " rnd_varchar(1, 40, 1) v13," +
                        " rnd_varchar(1, 1, 1) v14," +
                        " from long_sequence(1000)" +
                        ")",
                ectx
        );

        engine.ddl(
                "create table append2 as (" +
                        "select" +
                        " 2 as commit," +
                        " cast(x as int) i," +
                        " rnd_symbol('msft','ibm', 'googl') sym," +
                        " round(rnd_double(0)*100, 3) amt," +
                        " to_timestamp('2018-01', 'yyyy-MM') + x * 720000000 timestamp," +
                        " rnd_boolean() b," +
                        " rnd_str('ABC', 'CDE', null, 'XYZ') c," +
                        " rnd_double(2) d," +
                        " rnd_float(2) e," +
                        " rnd_short(10,1024) f," +
                        " rnd_date(to_date('2015', 'yyyy'), to_date('2016', 'yyyy'), 2) g," +
                        " rnd_symbol(4,4,4,2) ik," +
                        " rnd_long() j," +
                        " timestamp_sequence(549900000000L,50000000L) ts," +
                        " rnd_byte(2,50) l," +
                        " rnd_bin(10, 20, 2) m," +
                        " rnd_str(5,16,2) n," +
                        " rnd_char() t," +
                        " rnd_varchar(1, 40, 1) varc," +
                        " rnd_varchar(1, 1, 1) varc2," +
//        --------     new columns here ---------------
                        " rnd_double() v," +
                        " rnd_float() v1," +
                        " rnd_int() v2," +
                        " rnd_byte() v3," +
                        " rnd_short() v4," +
                        " rnd_boolean() v5," +
                        " rnd_date() v6," +
                        " rnd_timestamp(10,100000,356) v7," +
                        " rnd_symbol('AAA','BBB', null) v8," +
                        " rnd_char() v10," +
                        " rnd_str() v11," +
                        " rnd_bin() v12," +
                        " rnd_long() v9," +
                        " rnd_varchar(1, 40, 1) v13," +
                        " rnd_varchar(1, 1, 1) v14," +
                        " from long_sequence(100)" +
                        ") timestamp (ts) partition by DAY",
                ectx
        );

        engine.insert("insert into x select * from append1", ectx);

        TestUtils.printSql(compiler, ectx, "select count() from (x union all append2)", sink2);
        TestUtils.printSql(compiler, ectx, "select max(ts) from (x union all append2)", sink);
        final String expectedMaxTimestamp = Chars.toString(sink);

        assertO3DataConsistencyStableSort(
                engine,
                compiler,
                ectx,
                "create table y as (select * from w union all append1 union all append2)",
                "insert into x select * from append2"
        );

        assertXCount(compiler, ectx);

        assertMaxTimestamp(
                engine,
                expectedMaxTimestamp
        );
    }

    private static void testColumnTopMidMergeBlankColumn0(
            CairoEngine engine,
            SqlCompiler compiler,
            SqlExecutionContext executionContext
    ) throws SqlException {
        engine.ddl(
                "create table x as (" +
                        "select" +
                        " cast(x as int) i," +
                        " rnd_symbol('msft','ibm', 'googl') sym," +
                        " round(rnd_double(0)*100, 3) amt," +
                        " to_timestamp('2018-01', 'yyyy-MM') + x * 720000000 timestamp," +
                        " rnd_boolean() b," +
                        " rnd_str('ABC', 'CDE', null, 'XYZ') c," +
                        " rnd_double(2) d," +
                        " rnd_float(2) e," +
                        " rnd_short(10,1024) f," +
                        " rnd_date(to_date('2015', 'yyyy'), to_date('2016', 'yyyy'), 2) g," +
                        " rnd_symbol(4,4,4,2) ik," +
                        " rnd_long() j," +
                        " timestamp_sequence(500000000000L,100000000L) ts," +
                        " rnd_byte(2,50) l," +
                        " rnd_bin(10, 20, 2) m," +
                        " rnd_str(5,16,2) n," +
                        " rnd_char() t," +
                        " rnd_long256() l256," +
                        " rnd_varchar(1, 40, 1) varc," +
                        " rnd_varchar(1, 1, 1) varc2," +
                        " from long_sequence(500)" +
                        "), index(sym) timestamp (ts) partition by DAY",
                executionContext
        );

        engine.ddl("alter table x add column v double", executionContext);
        engine.ddl("alter table x add column v1 float", executionContext);
        engine.ddl("alter table x add column v2 int", executionContext);
        engine.ddl("alter table x add column v3 byte", executionContext);
        engine.ddl("alter table x add column v4 short", executionContext);
        engine.ddl("alter table x add column v5 boolean", executionContext);
        engine.ddl("alter table x add column v6 date", executionContext);
        engine.ddl("alter table x add column v7 timestamp", executionContext);
        engine.ddl("alter table x add column v8 symbol index", executionContext);
        engine.ddl("alter table x add column v10 char", executionContext);
        engine.ddl("alter table x add column v11 string", executionContext);
        engine.ddl("alter table x add column v12 binary", executionContext);
        engine.ddl("alter table x add column v13 long256", executionContext);
        engine.ddl("alter table x add column v9 long", executionContext);
        engine.ddl("alter table x add column v14 varchar", executionContext);
        engine.ddl("alter table x add column v15 varchar", executionContext);

        engine.ddl(
                "create table append as (" +
                        "select" +
                        " cast(x as int) i," +
                        " rnd_symbol('msft','ibm', 'googl') sym," +
                        " round(rnd_double(0)*100, 3) amt," +
                        " to_timestamp('2018-01', 'yyyy-MM') + x * 720000000 timestamp," +
                        " rnd_boolean() b," +
                        " rnd_str('ABC', 'CDE', null, 'XYZ') c," +
                        " rnd_double(2) d," +
                        " rnd_float(2) e," +
                        " rnd_short(10,1024) f," +
                        " rnd_date(to_date('2015', 'yyyy'), to_date('2016', 'yyyy'), 2) g," +
                        " rnd_symbol(4,4,4,2) ik," +
                        " rnd_long() j," +
                        " timestamp_sequence(518300000000L-1000L,100000L) ts," +
                        " rnd_byte(2,50) l," +
                        " rnd_bin(10, 20, 2) m," +
                        " rnd_str(5,16,2) n," +
                        " rnd_char() t," +
                        " rnd_long256() l256," +
                        " rnd_varchar(1, 40, 1) varc," +
                        " rnd_varchar(1, 1, 1) varc2," +
                        //  ------------------- new columns ------------------
                        " rnd_double() v," +
                        " rnd_float() v1," +
                        " rnd_int() v2," +
                        " rnd_byte() v3," +
                        " rnd_short() v4," +
                        " rnd_boolean() v5," +
                        " rnd_date() v6," +
                        " rnd_timestamp(10,100000,356) v7," +
                        " rnd_symbol('AAA','BBB', null) v8," +
                        " rnd_char() v10," +
                        " rnd_str() v11," +
                        " rnd_bin() v12," +
                        " rnd_long256() v13," +
                        " rnd_long() v9," +
                        " rnd_varchar(1, 40, 1) v14," +
                        " rnd_varchar(1, 1, 1) v15," +
                        " from long_sequence(100)" +
                        ") timestamp (ts) partition by DAY",
                executionContext
        );

        // create third table, which will contain both X and 1AM
        assertO3DataCursors(
                engine,
                compiler,
                executionContext,
                "create table y as (x union all append)",
                "y order by ts",
                "insert into x select * from append",
                "x",
                "y",
                "x"
        );

        assertIndexConsistency(compiler, executionContext, engine);
        assertXCountY(engine, compiler, executionContext);
    }

    private static void testColumnTopMidMergeBlankColumnGeoHash0(
            CairoEngine engine,
            SqlCompiler compiler,
            SqlExecutionContext executionContext
    ) throws SqlException {
        engine.ddl(
                "create table x as (" +
                        "select" +
                        " cast(x as int) i," +
                        " timestamp_sequence(500000000000L,100000000L) ts," +
                        " rnd_geohash(4) geo1," +
                        " rnd_geohash(15) geo2," +
                        " rnd_geohash(16) geo4," +
                        " rnd_geohash(40) geo8" +
                        " from long_sequence(500)" +
                        ") timestamp (ts) partition by DAY",
                executionContext
        );

        engine.ddl("alter table x add column v1 geohash(1c)", executionContext);
        engine.ddl("alter table x add column v2 geohash(2c)", executionContext);
        engine.ddl("alter table x add column v4 geohash(4c)", executionContext);
        engine.ddl("alter table x add column v8 geohash(10c)", executionContext);

        engine.ddl(
                "create table append as (" +
                        "select" +
                        " cast(x as int) i," +
                        " timestamp_sequence(518300000000L-1000L,100000L) ts," +
                        " rnd_geohash(4) geo1," +
                        " rnd_geohash(15) geo2," +
                        " rnd_geohash(16) geo4," +
                        " rnd_geohash(40) geo8," +
                        //  ------------------- new columns ------------------
                        " rnd_geohash(5) v1," +
                        " rnd_geohash(10) v2," +
                        " rnd_geohash(20) v4," +
                        " rnd_geohash(50) v8" +
                        " from long_sequence(100)" +
                        ") timestamp (ts) partition by DAY",
                executionContext
        );

        // create third table, which will contain both X and 1AM
        assertO3DataCursors(
                engine,
                compiler,
                executionContext,
                "create table y as (x union all append)",
                "y order by ts",
                "insert into x select * from append",
                "x",
                "y",
                "x"
        );
        assertXCountY(engine, compiler, executionContext);
    }

    private static void testColumnTopMidOOOData0(
            CairoEngine engine,
            SqlCompiler compiler,
            SqlExecutionContext sqlExecutionContext
    ) throws SqlException {
        engine.ddl(
                "create table x as (" +
                        "select" +
                        " 0 as commit," +
                        " cast(x as int) i," +
                        " rnd_symbol('msft','ibm', 'googl') sym," +
                        " round(rnd_double(0)*100, 3) amt," +
                        " to_timestamp('2018-01', 'yyyy-MM') + x * 720000000 timestamp," +
                        " rnd_boolean() b," +
                        " rnd_str('ABC', 'CDE', null, 'XYZ') c," +
                        " rnd_double(2) d," +
                        " rnd_float(2) e," +
                        " rnd_short(10,1024) f," +
                        " rnd_date(to_date('2015', 'yyyy'), to_date('2016', 'yyyy'), 2) g," +
                        " rnd_symbol(4,4,4,2) ik," +
                        " rnd_long() j," +
                        " timestamp_sequence(500000000000L,100000000L) ts," +
                        " rnd_byte(2,50) l," +
                        " rnd_bin(10, 20, 2) m," +
                        " rnd_str(5,16,2) n," +
                        " rnd_char() t," +
                        " rnd_varchar(1, 40, 1) varc," +
                        " rnd_varchar(1, 1, 1) varc2," +
                        " from long_sequence(500)" +
                        "), index(sym) timestamp (ts) partition by DAY",
                sqlExecutionContext
        );

        engine.ddl("alter table x add column v double", sqlExecutionContext);
        engine.ddl("alter table x add column v1 float", sqlExecutionContext);
        engine.ddl("alter table x add column v2 int", sqlExecutionContext);
        engine.ddl("alter table x add column v3 byte", sqlExecutionContext);
        engine.ddl("alter table x add column v4 short", sqlExecutionContext);
        engine.ddl("alter table x add column v5 boolean", sqlExecutionContext);
        engine.ddl("alter table x add column v6 date", sqlExecutionContext);
        engine.ddl("alter table x add column v7 timestamp", sqlExecutionContext);
        engine.ddl("alter table x add column v8 symbol", sqlExecutionContext);
        engine.ddl("alter table x add column v10 char", sqlExecutionContext);
        engine.ddl("alter table x add column v11 string", sqlExecutionContext);
        engine.ddl("alter table x add column v12 binary", sqlExecutionContext);
        engine.ddl("alter table x add column v9 long", sqlExecutionContext);
        engine.ddl("alter table x add column v13 varchar", sqlExecutionContext);
        engine.ddl("alter table x add column v14 varchar", sqlExecutionContext);

        engine.ddl("create table w as (select * from x)", sqlExecutionContext);

        engine.ddl(
                "create table append1 as (" +
                        "select" +
                        " 1 as commit," +
                        " cast(x as int) i," +
                        " rnd_symbol('msft','ibm', 'googl') sym," +
                        " round(rnd_double(0)*100, 3) amt," +
                        " to_timestamp('2018-01', 'yyyy-MM') + x * 720000000 timestamp," +
                        " rnd_boolean() b," +
                        " rnd_str('ABC', 'CDE', null, 'XYZ') c," +
                        " rnd_double(2) d," +
                        " rnd_float(2) e," +
                        " rnd_short(10,1024) f," +
                        " rnd_date(to_date('2015', 'yyyy'), to_date('2016', 'yyyy'), 2) g," +
                        " rnd_symbol(4,4,4,2) ik," +
                        " rnd_long() j," +
                        " timestamp_sequence(549920000000L,100000000L) ts," +
                        " rnd_byte(2,50) l," +
                        " rnd_bin(10, 20, 2) m," +
                        " rnd_str(5,16,2) n," +
                        " rnd_char() t," +
                        " rnd_varchar(1, 40, 1) varc," +
                        " rnd_varchar(1, 1, 1) varc2," +
//        --------     new columns here ---------------
                        " rnd_double() v," +
                        " rnd_float() v1," +
                        " rnd_int() v2," +
                        " rnd_byte() v3," +
                        " rnd_short() v4," +
                        " rnd_boolean() v5," +
                        " rnd_date() v6," +
                        " rnd_timestamp(10,100000,356) v7," +
                        " rnd_symbol('AAA','BBB', null) v8," +
                        " rnd_char() v10," +
                        " rnd_str() v11," +
                        " rnd_bin() v12," +
                        " rnd_long() v9," +
                        " rnd_varchar(1, 40, 1) v13," +
                        " rnd_varchar(1, 1, 1) v14" +
                        " from long_sequence(1000)" +
                        ")",
                sqlExecutionContext
        );

        engine.ddl(
                "create table append2 as (" +
                        "select" +
                        " 2 as commit," +
                        " cast(x as int) i," +
                        " rnd_symbol('msft','ibm', 'googl') sym," +
                        " round(rnd_double(0)*100, 3) amt," +
                        " to_timestamp('2018-01', 'yyyy-MM') + x * 720000000 timestamp," +
                        " rnd_boolean() b," +
                        " rnd_str('ABC', 'CDE', null, 'XYZ') c," +
                        " rnd_double(2) d," +
                        " rnd_float(2) e," +
                        " rnd_short(10,1024) f," +
                        " rnd_date(to_date('2015', 'yyyy'), to_date('2016', 'yyyy'), 2) g," +
                        " rnd_symbol(4,4,4,2) ik," +
                        " rnd_long() j," +
                        " timestamp_sequence(546600000000L,100000L) ts," +
                        " rnd_byte(2,50) l," +
                        " rnd_bin(10, 20, 2) m," +
                        " rnd_str(5,16,2) n," +
                        " rnd_char() t," +
                        " rnd_varchar(1, 40, 1) varc," +
                        " rnd_varchar(1, 1, 1) varc2," +
//        --------     new columns here ---------------
                        " rnd_double() v," +
                        " rnd_float() v1," +
                        " rnd_int() v2," +
                        " rnd_byte() v3," +
                        " rnd_short() v4," +
                        " rnd_boolean() v5," +
                        " rnd_date() v6," +
                        " rnd_timestamp(10,100000,356) v7," +
                        " rnd_symbol('AAA','BBB', null) v8," +
                        " rnd_char() v10," +
                        " rnd_str() v11," +
                        " rnd_bin() v12," +
                        " rnd_long() v9," +
                        " rnd_varchar(1, 40, 1) v13," +
                        " rnd_varchar(1, 1, 1) v14" +
                        " from long_sequence(100)" +
                        ") timestamp (ts) partition by DAY",
                sqlExecutionContext
        );

        engine.insert("insert into x select * from append1", sqlExecutionContext);

        TestUtils.printSql(compiler, sqlExecutionContext, "select count() from (x union all append2)", sink2);
        TestUtils.printSql(compiler, sqlExecutionContext, "select max(ts) from (x union all append2)", sink);
        final String expectedMaxTimestamp = Chars.toString(sink);

        assertO3DataConsistencyStableSort(
                engine,
                compiler,
                sqlExecutionContext,
                "create table y as (select * from w union all append1 union all append2)",
                "insert into x select * from append2"
        );

        assertXCount(compiler, sqlExecutionContext);

        assertMaxTimestamp(
                engine,
                expectedMaxTimestamp
        );
    }

    private static void testColumnTopMidOOODataUtf80(
            CairoEngine engine,
            SqlCompiler compiler,
            SqlExecutionContext sqlExecutionContext
    ) throws SqlException {
        engine.ddl(
                "create table 'привет от штиблет' as (" +
                        "select" +
                        " 0 as commit," +
                        " cast(x as int) i," +
                        " rnd_symbol('msft','ibm', 'googl') sym," +
                        " round(rnd_double(0)*100, 3) amt," +
                        " to_timestamp('2018-01', 'yyyy-MM') + x * 720000000 timestamp," +
                        " rnd_boolean() b," +
                        " rnd_str('ABC', 'CDE', null, 'XYZ') c," +
                        " rnd_double(2) d," +
                        " rnd_float(2) e," +
                        " rnd_short(10,1024) f," +
                        " rnd_date(to_date('2015', 'yyyy'), to_date('2016', 'yyyy'), 2) g," +
                        " rnd_symbol(4,4,4,2) ik," +
                        " rnd_long() j," +
                        " timestamp_sequence(500000000000L,100000000L) ts," +
                        " rnd_byte(2,50) l," +
                        " rnd_bin(10, 20, 2) m," +
                        " rnd_str(5,16,2) n," +
                        " rnd_char() t," +
                        " rnd_varchar(1, 40, 1) varc," +
                        " rnd_varchar(1, 1, 1) varc2," +
                        " from long_sequence(500)" +
                        "), index(sym) timestamp (ts) partition by DAY",
                sqlExecutionContext
        );

        engine.ddl("alter table 'привет от штиблет' add column v double", sqlExecutionContext);
        engine.ddl("alter table 'привет от штиблет' add column v1 float", sqlExecutionContext);
        engine.ddl("alter table 'привет от штиблет' add column v2 int", sqlExecutionContext);
        engine.ddl("alter table 'привет от штиблет' add column v3 byte", sqlExecutionContext);
        engine.ddl("alter table 'привет от штиблет' add column v4 short", sqlExecutionContext);
        engine.ddl("alter table 'привет от штиблет' add column v5 boolean", sqlExecutionContext);
        engine.ddl("alter table 'привет от штиблет' add column v6 date", sqlExecutionContext);
        engine.ddl("alter table 'привет от штиблет' add column v7 timestamp", sqlExecutionContext);
        engine.ddl("alter table 'привет от штиблет' add column v8 symbol", sqlExecutionContext);
        engine.ddl("alter table 'привет от штиблет' add column v10 char", sqlExecutionContext);
        engine.ddl("alter table 'привет от штиблет' add column v11 string", sqlExecutionContext);
        engine.ddl("alter table 'привет от штиблет' add column v12 binary", sqlExecutionContext);
        engine.ddl("alter table 'привет от штиблет' add column v9 long", sqlExecutionContext);
        engine.ddl("alter table 'привет от штиблет' add column v13 varchar", sqlExecutionContext);
        engine.ddl("alter table 'привет от штиблет' add column v14 varchar", sqlExecutionContext);

        engine.ddl("create table w as (select * from 'привет от штиблет')", sqlExecutionContext);

        engine.ddl(
                "create table append1 as (" +
                        "select" +
                        " 1 as commit," +
                        " cast(x as int) i," +
                        " rnd_symbol('msft','ibm', 'googl') sym," +
                        " round(rnd_double(0)*100, 3) amt," +
                        " to_timestamp('2018-01', 'yyyy-MM') + x * 720000000 timestamp," +
                        " rnd_boolean() b," +
                        " rnd_str('ABC', 'CDE', null, 'XYZ') c," +
                        " rnd_double(2) d," +
                        " rnd_float(2) e," +
                        " rnd_short(10,1024) f," +
                        " rnd_date(to_date('2015', 'yyyy'), to_date('2016', 'yyyy'), 2) g," +
                        " rnd_symbol(4,4,4,2) ik," +
                        " rnd_long() j," +
                        " timestamp_sequence(549920000000L,100000000L) ts," +
                        " rnd_byte(2,50) l," +
                        " rnd_bin(10, 20, 2) m," +
                        " rnd_str(5,16,2) n," +
                        " rnd_char() t," +
                        " rnd_varchar(1, 40, 1) varc," +
                        " rnd_varchar(1, 1, 1) varc2," +
//        --------     new columns here ---------------
                        " rnd_double() v," +
                        " rnd_float() v1," +
                        " rnd_int() v2," +
                        " rnd_byte() v3," +
                        " rnd_short() v4," +
                        " rnd_boolean() v5," +
                        " rnd_date() v6," +
                        " rnd_timestamp(10,100000,356) v7," +
                        " rnd_symbol('AAA','BBB', null) v8," +
                        " rnd_char() v10," +
                        " rnd_str() v11," +
                        " rnd_bin() v12," +
                        " rnd_long() v9," +
                        " rnd_varchar(1, 40, 1) v13," +
                        " rnd_varchar(1, 1, 1) v14," +
                        " from long_sequence(1000)" +
                        ")",
                sqlExecutionContext
        );

        engine.ddl(
                "create table append2 as (" +
                        "select" +
                        " 2 as commit," +
                        " cast(x as int) i," +
                        " rnd_symbol('msft','ibm', 'googl') sym," +
                        " round(rnd_double(0)*100, 3) amt," +
                        " to_timestamp('2018-01', 'yyyy-MM') + x * 720000000 timestamp," +
                        " rnd_boolean() b," +
                        " rnd_str('ABC', 'CDE', null, 'XYZ') c," +
                        " rnd_double(2) d," +
                        " rnd_float(2) e," +
                        " rnd_short(10,1024) f," +
                        " rnd_date(to_date('2015', 'yyyy'), to_date('2016', 'yyyy'), 2) g," +
                        " rnd_symbol(4,4,4,2) ik," +
                        " rnd_long() j," +
                        " timestamp_sequence(546600000000L,100000L) ts," +
                        " rnd_byte(2,50) l," +
                        " rnd_bin(10, 20, 2) m," +
                        " rnd_str(5,16,2) n," +
                        " rnd_char() t," +
                        " rnd_varchar(1, 40, 1) varc," +
                        " rnd_varchar(1, 1, 1) varc2," +
//        --------     new columns here ---------------
                        " rnd_double() v," +
                        " rnd_float() v1," +
                        " rnd_int() v2," +
                        " rnd_byte() v3," +
                        " rnd_short() v4," +
                        " rnd_boolean() v5," +
                        " rnd_date() v6," +
                        " rnd_timestamp(10,100000,356) v7," +
                        " rnd_symbol('AAA','BBB', null) v8," +
                        " rnd_char() v10," +
                        " rnd_str() v11," +
                        " rnd_bin() v12," +
                        " rnd_long() v9," +
                        " rnd_varchar(1, 40, 1) v13," +
                        " rnd_varchar(1, 1, 1) v14," +
                        " from long_sequence(100)" +
                        ") timestamp (ts) partition by DAY",
                sqlExecutionContext
        );

        engine.insert("insert into 'привет от штиблет' select * from append1", sqlExecutionContext);

        TestUtils.printSql(compiler, sqlExecutionContext, "select count() from ('привет от штиблет' union all append2)", sink2);
        TestUtils.printSql(compiler, sqlExecutionContext, "select max(ts) from ('привет от штиблет' union all append2)", sink);
        final String expectedMaxTimestamp = Chars.toString(sink);

        engine.insert("insert into 'привет от штиблет' select * from append2", sqlExecutionContext);
        assertO3DataConsistencyStableSort(
                engine,
                compiler,
                sqlExecutionContext,
                "create table y as (select * from w union all append1 union all append2)",
                "create table x as (select * from 'привет от штиблет')"
        );
<<<<<<< HEAD

        printSqlResult(compiler, sqlExecutionContext, "select count() from 'привет от штиблет'");
=======
        engine.print("select count() from 'привет от штиблет'", sink, sqlExecutionContext);
>>>>>>> 322d4129
        TestUtils.assertEquals(sink2, sink);

        try (
                final TableWriter w = TestUtils.getWriter(engine, "привет от штиблет")
        ) {
            sink.clear();
            sink.put("max\n");
            TimestampFormatUtils.appendDateTimeUSec(sink, w.getMaxTimestamp());
            sink.put('\n');
            TestUtils.assertEquals(expectedMaxTimestamp, sink);
            Assert.assertEquals(0, w.getO3RowCount());
        }
    }

    private static void testColumnTopMoveUncommitted0(
            CairoEngine engine,
            SqlCompiler compiler,
            SqlExecutionContext sqlExecutionContext
    ) throws SqlException {

        //
        // ----- prev to last partition
        //
        // +---------------+
        // |   committed   |
        // |               |
        // +---------------+ <---- top
        // |               |
        // |  uncommitted  | <----- last partition boundary
        // |               |
        // +---------------+
        // |       O3      |
        // |               |
        // |               |
        // +---------------+
        engine.ddl(
                "create table x as (" +
                        "select" +
                        " cast(x as int) i," +
                        " rnd_symbol('msft','ibm', 'googl') sym," +
                        " round(rnd_double(0)*100, 3) amt," +
                        " to_timestamp('2018-01', 'yyyy-MM') + x * 720000000 timestamp," +
                        " rnd_boolean() b," +
                        " rnd_str('ABC', 'CDE', null, 'XYZ') c," +
                        " rnd_double(2) d," +
                        " rnd_float(2) e," +
                        " rnd_short(10,1024) f," +
                        " rnd_date(to_date('2015', 'yyyy'), to_date('2016', 'yyyy'), 2) g," +
                        " rnd_symbol(4,4,4,2) ik," +
                        " rnd_long() j," +
                        " timestamp_sequence(500000000000L,100000000L) ts," +
                        " rnd_byte(2,50) l," +
                        " rnd_bin(10, 20, 2) m," +
                        " rnd_str(5,16,2) n," +
                        " rnd_char() t," +
                        " rnd_varchar(1, 40, 1) varc," +
                        " rnd_varchar(1, 1, 1) varc2," +
                        " from long_sequence(500)" +
                        "), index(sym) timestamp (ts) partition by DAY",
                sqlExecutionContext
        );

        engine.ddl("alter table x add column v double", sqlExecutionContext);
        engine.ddl("alter table x add column v1 float", sqlExecutionContext);
        engine.ddl("alter table x add column v2 int", sqlExecutionContext);
        engine.ddl("alter table x add column v3 byte", sqlExecutionContext);
        engine.ddl("alter table x add column v4 short", sqlExecutionContext);
        engine.ddl("alter table x add column v5 boolean", sqlExecutionContext);
        engine.ddl("alter table x add column v6 date", sqlExecutionContext);
        engine.ddl("alter table x add column v7 timestamp", sqlExecutionContext);
        engine.ddl("alter table x add column v8 symbol", sqlExecutionContext);
        engine.ddl("alter table x add column v10 char", sqlExecutionContext);
        engine.ddl("alter table x add column v11 string", sqlExecutionContext);
        engine.ddl("alter table x add column v12 binary", sqlExecutionContext);
        engine.ddl("alter table x add column v9 long", sqlExecutionContext);
        engine.ddl("alter table x add column v13 varchar", sqlExecutionContext);
        engine.ddl("alter table x add column v14 varchar", sqlExecutionContext);

        // prepare data in APPEND table (non-partitioned, unordered) such, that these rows cover the rest of the
        // last partition and will cause a new partition with uncommitted data to be created
        engine.ddl(
                "create table append as (" +
                        "select" +
                        " cast(x as int) i," +
                        " rnd_symbol('msft','ibm', 'googl') sym," +
                        " round(rnd_double(0)*100, 3) amt," +
                        " to_timestamp('2018-01', 'yyyy-MM') + x * 720000000 timestamp," +
                        " rnd_boolean() b," +
                        " rnd_str('ABC', 'CDE', null, 'XYZ') c," +
                        " rnd_double(2) d," +
                        " rnd_float(2) e," +
                        " rnd_short(10,1024) f," +
                        " rnd_date(to_date('2015', 'yyyy'), to_date('2016', 'yyyy'), 2) g," +
                        " rnd_symbol(4,4,4,2) ik," +
                        " rnd_long() j," +
                        " timestamp_sequence(549900000001L,1000000000L) ts," +
                        " rnd_byte(2,50) l," +
                        " rnd_bin(10, 20, 2) m," +
                        " rnd_str(5,16,2) n," +
                        " rnd_char() t," +
                        " rnd_varchar(1, 40, 1) varc," +
                        " rnd_varchar(1, 1, 1) varc2," +
//        --------     new columns here ---------------
                        " rnd_double() v," +
                        " rnd_float() v1," +
                        " rnd_int() v2," +
                        " rnd_byte() v3," +
                        " rnd_short() v4," +
                        " rnd_boolean() v5," +
                        " rnd_date() v6," +
                        " rnd_timestamp(10,100000,356) v7," +
                        " rnd_symbol('AAA','BBB', null) v8," +
                        " rnd_char() v10," +
                        " rnd_str() v11," +
                        " rnd_bin() v12," +
                        " rnd_long() v9," +
                        " rnd_varchar(1, 40, 1) v13," +
                        " rnd_varchar(1, 1, 1) v14," +
                        " from long_sequence(100)" +
                        ")",
                sqlExecutionContext
        );

        // Insert the O3 data, the conventional O3 logic should be triggered because this table does not
        // have designated timestamp. Space out O3 such that it hits the last partition.

        engine.insert(
                "insert into append " +
                        "select" +
                        " cast(x as int) i," +
                        " rnd_symbol('msft','ibm', 'googl') sym," +
                        " round(rnd_double(0)*100, 3) amt," +
                        " to_timestamp('2018-01', 'yyyy-MM') + x * 720000000 timestamp," +
                        " rnd_boolean() b," +
                        " rnd_str('ABC', 'CDE', null, 'XYZ') c," +
                        " rnd_double(2) d," +
                        " rnd_float(2) e," +
                        " rnd_short(10,1024) f," +
                        " rnd_date(to_date('2015', 'yyyy'), to_date('2016', 'yyyy'), 2) g," +
                        " rnd_symbol(4,4,4,2) ik," +
                        " rnd_long() j," +
                        " cast(639900000001L + ((x-1)/4) * 1000L + (4-(x-1)%4)*89 as timestamp) ts," +
                        " rnd_byte(2,50) l," +
                        " rnd_bin(10, 20, 2) m," +
                        " rnd_str(5,16,2) n," +
                        " rnd_char() t," +
                        " rnd_varchar(1, 40, 1) varc," +
                        " rnd_varchar(1, 1, 1) varc2," +
//        --------     new columns here ---------------
                        " rnd_double() v," +
                        " rnd_float() v1," +
                        " rnd_int() v2," +
                        " rnd_byte() v3," +
                        " rnd_short() v4," +
                        " rnd_boolean() v5," +
                        " rnd_date() v6," +
                        " rnd_timestamp(10,100000,356) v7," +
                        " rnd_symbol('AAA','BBB', null) v8," +
                        " rnd_char() v10," +
                        " rnd_str() v11," +
                        " rnd_bin() v12," +
                        " rnd_long() v9," +
                        " rnd_varchar(1, 40, 1) v13," +
                        " rnd_varchar(1, 1, 1) v14," +
                        " from long_sequence(100)",
                sqlExecutionContext
        );

        // copy "x" away before we modify it, get rid of timestamp by ordering table differently
        engine.ddl("create table y as (x order by 1)", sqlExecutionContext);
        // add "append" table to the mix
        engine.insert("insert into y select * from append", sqlExecutionContext);

        TestUtils.printSql(
                compiler,
                sqlExecutionContext,
                "y order by ts",
                sink
        );

        String expected = Chars.toString(sink);

        engine.insert("insert into x select * from append", sqlExecutionContext);

        TestUtils.assertSql(
                compiler,
                sqlExecutionContext,
                "x",
                sink,
                expected
        );

        assertMaxTimestamp(
                engine,
                sqlExecutionContext
        );
    }

    private static void testColumnTopMoveUncommittedLastPart0(
            CairoEngine engine,
            SqlCompiler compiler,
            SqlExecutionContext sqlExecutionContext
    ) throws SqlException {

        //
        // ----- last partition
        //
        // +---------------+
        // |   committed   |
        // |               |
        // +---------------+ <---- top
        // |               |
        // |  uncommitted  |
        // |               |
        // +---------------+
        // |       O3      |
        // |               |
        // |               |
        // +---------------+
        engine.ddl(
                "create table x as (" +
                        "select" +
                        " cast(x as int) i," +
                        " rnd_symbol('msft','ibm', 'googl') sym," +
                        " round(rnd_double(0)*100, 3) amt," +
                        " to_timestamp('2018-01', 'yyyy-MM') + x * 720000000 timestamp," +
                        " rnd_boolean() b," +
                        " rnd_str('ABC', 'CDE', null, 'XYZ') c," +
                        " rnd_double(2) d," +
                        " rnd_float(2) e," +
                        " rnd_short(10,1024) f," +
                        " rnd_date(to_date('2015', 'yyyy'), to_date('2016', 'yyyy'), 2) g," +
                        " rnd_symbol(4,4,4,2) ik," +
                        " rnd_long() j," +
                        " timestamp_sequence(500000000000L,100000000L) ts," +
                        " rnd_byte(2,50) l," +
                        " rnd_bin(10, 20, 2) m," +
                        " rnd_str(5,16,2) n," +
                        " rnd_char() t," +
                        " rnd_varchar(1, 40, 1) varc," +
                        " rnd_varchar(1, 1, 1) varc2," +
                        " from long_sequence(500)" +
                        "), index(sym) timestamp (ts) partition by DAY",
                sqlExecutionContext
        );

        engine.ddl("alter table x add column v double", sqlExecutionContext);
        engine.ddl("alter table x add column v1 float", sqlExecutionContext);
        engine.ddl("alter table x add column v2 int", sqlExecutionContext);
        engine.ddl("alter table x add column v3 byte", sqlExecutionContext);
        engine.ddl("alter table x add column v4 short", sqlExecutionContext);
        engine.ddl("alter table x add column v5 boolean", sqlExecutionContext);
        engine.ddl("alter table x add column v6 date", sqlExecutionContext);
        engine.ddl("alter table x add column v7 timestamp", sqlExecutionContext);
        engine.ddl("alter table x add column v8 symbol", sqlExecutionContext);
        engine.ddl("alter table x add column v10 char", sqlExecutionContext);
        engine.ddl("alter table x add column v11 string", sqlExecutionContext);
        engine.ddl("alter table x add column v12 binary", sqlExecutionContext);
        engine.ddl("alter table x add column v9 long", sqlExecutionContext);
        engine.ddl("alter table x add column v13 varchar", sqlExecutionContext);
        engine.ddl("alter table x add column v14 varchar", sqlExecutionContext);

        // prepare data in APPEND table (non-partitioned, unordered) such, that first 100 rows are in order
        // and another 100 rows are out of order
        engine.ddl(
                "create table append as (" +
                        "select" +
                        " cast(x as int) i," +
                        " rnd_symbol('msft','ibm', 'googl') sym," +
                        " round(rnd_double(0)*100, 3) amt," +
                        " to_timestamp('2018-01', 'yyyy-MM') + x * 720000000 timestamp," +
                        " rnd_boolean() b," +
                        " rnd_str('ABC', 'CDE', null, 'XYZ') c," +
                        " rnd_double(2) d," +
                        " rnd_float(2) e," +
                        " rnd_short(10,1024) f," +
                        " rnd_date(to_date('2015', 'yyyy'), to_date('2016', 'yyyy'), 2) g," +
                        " rnd_symbol(4,4,4,2) ik," +
                        " rnd_long() j," +
                        " timestamp_sequence(549900000001L,100000L) ts," +
                        " rnd_byte(2,50) l," +
                        " rnd_bin(10, 20, 2) m," +
                        " rnd_str(5,16,2) n," +
                        " rnd_char() t," +
                        " rnd_varchar(1, 40, 1) varc," +
                        " rnd_varchar(1, 1, 1) varc2," +
//        --------     new columns here ---------------
                        " rnd_double() v," +
                        " rnd_float() v1," +
                        " rnd_int() v2," +
                        " rnd_byte() v3," +
                        " rnd_short() v4," +
                        " rnd_boolean() v5," +
                        " rnd_date() v6," +
                        " rnd_timestamp(10,100000,356) v7," +
                        " rnd_symbol('AAA','BBB', null) v8," +
                        " rnd_char() v10," +
                        " rnd_str() v11," +
                        " rnd_bin() v12," +
                        " rnd_long() v9," +
                        " rnd_varchar(1, 40, 1) v13," +
                        " rnd_varchar(1, 1, 1) v14," +
                        " from long_sequence(100)" +
                        ")",
                sqlExecutionContext
        );

        // insert the O3 data, the conventional O3 logic should be triggered because this table does not
        // have designated timestamp

        engine.insert(
                "insert into append " +
                        "select" +
                        " cast(x as int) i," +
                        " rnd_symbol('msft','ibm', 'googl') sym," +
                        " round(rnd_double(0)*100, 3) amt," +
                        " to_timestamp('2018-01', 'yyyy-MM') + x * 720000000 timestamp," +
                        " rnd_boolean() b," +
                        " rnd_str('ABC', 'CDE', null, 'XYZ') c," +
                        " rnd_double(2) d," +
                        " rnd_float(2) e," +
                        " rnd_short(10,1024) f," +
                        " rnd_date(to_date('2015', 'yyyy'), to_date('2016', 'yyyy'), 2) g," +
                        " rnd_symbol(4,4,4,2) ik," +
                        " rnd_long() j," +
                        " cast(549900000001L + ((x-1)/4) * 1000L + (4-(x-1)%4)*89 as timestamp) ts," +
                        " rnd_byte(2,50) l," +
                        " rnd_bin(10, 20, 2) m," +
                        " rnd_str(5,16,2) n," +
                        " rnd_char() t," +
                        " rnd_varchar(1, 40, 1) varc," +
                        " rnd_varchar(1, 1, 1) varc2," +
//        --------     new columns here ---------------
                        " rnd_double() v," +
                        " rnd_float() v1," +
                        " rnd_int() v2," +
                        " rnd_byte() v3," +
                        " rnd_short() v4," +
                        " rnd_boolean() v5," +
                        " rnd_date() v6," +
                        " rnd_timestamp(10,100000,356) v7," +
                        " rnd_symbol('AAA','BBB', null) v8," +
                        " rnd_char() v10," +
                        " rnd_str() v11," +
                        " rnd_bin() v12," +
                        " rnd_long() v9," +
                        " rnd_varchar(1, 40, 1) v13," +
                        " rnd_varchar(1, 1, 1) v14," +
                        " from long_sequence(100)",
                sqlExecutionContext
        );

        // copy "x" away before we modify it, get rid of timestamp by ordering table differently
        engine.ddl("create table y as (x order by 1)", sqlExecutionContext);
        // add "append" table to the mix
        engine.insert("insert into y select * from append", sqlExecutionContext);

        TestUtils.printSql(
                compiler,
                sqlExecutionContext,
                "y order by ts",
                sink
        );

        String expected = Chars.toString(sink);

        engine.insert("insert into x select * from append", sqlExecutionContext);

        TestUtils.assertSql(
                compiler,
                sqlExecutionContext,
                "x",
                sink,
                expected
        );

        assertMaxTimestamp(
                engine,
                sqlExecutionContext
        );
    }

    private static void testColumnTopNewPartitionMiddleOfTable0(
            CairoEngine engine,
            SqlCompiler compiler,
            SqlExecutionContext sqlExecutionContext
    ) throws SqlException {
        // 1970-01-06
        engine.ddl(
                "create table x as (" +
                        "select" +
                        " cast(x as int) i," +
                        " rnd_symbol('msft','ibm', 'googl') sym," +
                        " round(rnd_double(0)*100, 3) amt," +
                        " to_timestamp('2018-01', 'yyyy-MM') + x * 720000000 timestamp," +
                        " rnd_boolean() b," +
                        " rnd_str('ABC', 'CDE', null, 'XYZ') c," +
                        " rnd_double(2) d," +
                        " rnd_float(2) e," +
                        " rnd_short(10,1024) f," +
                        " rnd_date(to_date('2015', 'yyyy'), to_date('2016', 'yyyy'), 2) g," +
                        " rnd_symbol(4,4,4,2) ik," +
                        " rnd_long() j," +
                        " timestamp_sequence(500000000000L,100000000L) ts," +
                        " rnd_byte(2,50) l," +
                        " rnd_bin(10, 20, 2) m," +
                        " rnd_str(5,16,2) n," +
                        " rnd_char() t," +
                        " rnd_varchar(1, 40, 1) varc," +
                        " rnd_varchar(1, 1, 1) varc2," +
                        " from long_sequence(500)" +
                        "), index(sym) timestamp (ts) partition by DAY",
                sqlExecutionContext
        );

        // 1970-01-09
        engine.insert(
                "insert into x " +
                        "select" +
                        " cast(x as int) i," +
                        " rnd_symbol('msft','ibm', 'googl') sym," +
                        " round(rnd_double(0)*100, 3) amt," +
                        " to_timestamp('2018-01', 'yyyy-MM') + x * 720000000 timestamp," +
                        " rnd_boolean() b," +
                        " rnd_str('ABC', 'CDE', null, 'XYZ') c," +
                        " rnd_double(2) d," +
                        " rnd_float(2) e," +
                        " rnd_short(10,1024) f," +
                        " rnd_date(to_date('2015', 'yyyy'), to_date('2016', 'yyyy'), 2) g," +
                        " rnd_symbol(4,4,4,2) ik," +
                        " rnd_long() j," +
                        " timestamp_sequence(700000000000L,100000000L) ts," +
                        " rnd_byte(2,50) l," +
                        " rnd_bin(10, 20, 2) m," +
                        " rnd_str(5,16,2) n," +
                        " rnd_char() t," +
                        " rnd_varchar(1, 40, 1) varc," +
                        " rnd_varchar(1, 1, 1) varc2," +
                        " from long_sequence(500)",
                sqlExecutionContext
        );

        engine.ddl("alter table x add column v double", sqlExecutionContext);
        engine.ddl("alter table x add column v1 float", sqlExecutionContext);
        engine.ddl("alter table x add column v2 int", sqlExecutionContext);
        engine.ddl("alter table x add column v3 byte", sqlExecutionContext);
        engine.ddl("alter table x add column v4 short", sqlExecutionContext);
        engine.ddl("alter table x add column v5 boolean", sqlExecutionContext);
        engine.ddl("alter table x add column v6 date", sqlExecutionContext);
        engine.ddl("alter table x add column v7 timestamp", sqlExecutionContext);
        engine.ddl("alter table x add column v8 symbol index", sqlExecutionContext);
        engine.ddl("alter table x add column v10 char", sqlExecutionContext);
        engine.ddl("alter table x add column v11 string", sqlExecutionContext);
        engine.ddl("alter table x add column v12 binary", sqlExecutionContext);
        engine.ddl("alter table x add column v9 long", sqlExecutionContext);
        engine.ddl("alter table x add column v13 varchar", sqlExecutionContext);
        engine.ddl("alter table x add column v14 varchar", sqlExecutionContext);

        // 1970-01-08
        engine.ddl(
                "create table append as (" +
                        "select" +
                        " cast(x as int) i," +
                        " rnd_symbol('msft','ibm', 'googl') sym," +
                        " round(rnd_double(0)*100, 3) amt," +
                        " to_timestamp('2018-01', 'yyyy-MM') + x * 720000000 timestamp," +
                        " rnd_boolean() b," +
                        " rnd_str('ABC', 'CDE', null, 'XYZ') c," +
                        " rnd_double(2) d," +
                        " rnd_float(2) e," +
                        " rnd_short(10,1024) f," +
                        " rnd_date(to_date('2015', 'yyyy'), to_date('2016', 'yyyy'), 2) g," +
                        " rnd_symbol(4,4,4,2) ik," +
                        " rnd_long() j," +
                        " timestamp_sequence(610000000000L,100000L) ts," +
                        " rnd_byte(2,50) l," +
                        " rnd_bin(10, 20, 2) m," +
                        " rnd_str(5,16,2) n," +
                        " rnd_char() t," +
                        " rnd_varchar(1, 40, 1) varc," +
                        " rnd_varchar(1, 1, 1) varc2," +
                        //  ------------------- new columns ------------------
                        " rnd_double() v," +
                        " rnd_float() v1," +
                        " rnd_int() v2," +
                        " rnd_byte() v3," +
                        " rnd_short() v4," +
                        " rnd_boolean() v5," +
                        " rnd_date() v6," +
                        " rnd_timestamp(10,100000,356) v7," +
                        " rnd_symbol('AAA','BBB', null) v8," +
                        " rnd_char() v10," +
                        " rnd_str() v11," +
                        " rnd_bin() v12," +
                        " rnd_long() v9," +
                        " rnd_varchar(1, 40, 1) v13," +
                        " rnd_varchar(1, 1, 1) v14," +
                        " from long_sequence(100)" +
                        ") timestamp (ts) partition by DAY",
                sqlExecutionContext
        );

        // create third table, which will contain both X and 1AM
        assertO3DataCursors(
                engine,
                compiler,
                sqlExecutionContext,
                "create table y as (x union all append)",
                "y order by ts",
                "insert into x select * from append",
                "x",
                "y",
                "x"
        );

        assertIndexConsistency(compiler, sqlExecutionContext, engine);
        assertXCountY(engine, compiler, sqlExecutionContext);
    }

    private static void testLagOverflowBySize0(
            CairoEngine engine,
            SqlCompiler compiler,
            SqlExecutionContext sqlExecutionContext
    ) throws SqlException {
        assertLag(
                engine,
                compiler,
                sqlExecutionContext,
                "with maxUncommittedRows=10000, o3MaxLag=5d",
                " from long_sequence(100000)",
                "insert batch 20000 o3MaxLag 3d into x select * from top"
        );
    }

    private static void testLagOverflowMidCommit0(
            CairoEngine engine,
            SqlCompiler compiler,
            SqlExecutionContext sqlExecutionContext
    ) throws SqlException {
        assertLag(
                engine,
                compiler,
                sqlExecutionContext,
                "with maxUncommittedRows=400",
                " from long_sequence(1000000)",
                "insert batch 100000 o3MaxLag 180s into x select * from top"
        );
    }

    private static void testLargeO3MaxLag0(
            CairoEngine engine,
            SqlCompiler compiler,
            SqlExecutionContext sqlExecutionContext
    ) throws SqlException {
        engine.ddl(
                "create table x as (" +
                        "select" +
                        " cast(x as int) i," +
                        " rnd_symbol('msft','ibm', 'googl') sym," +
                        " round(rnd_double(0)*100, 3) amt," +
                        " to_timestamp('2018-01', 'yyyy-MM') + x * 720000000 timestamp," +
                        " rnd_boolean() b," +
                        " rnd_str('ABC', 'CDE', null, 'XYZ') c," +
                        " rnd_double(2) d," +
                        " rnd_float(2) e," +
                        " rnd_short(10,1024) f," +
                        " rnd_date(to_date('2015', 'yyyy'), to_date('2016', 'yyyy'), 2) g," +
                        " rnd_symbol(4,4,4,2) ik," +
                        " rnd_long() j," +
                        " timestamp_sequence(500000000000L,1000000L) ts," +
                        " rnd_byte(2,50) l," +
                        " rnd_bin(10, 20, 2) m," +
                        " rnd_str(5,16,2) n," +
                        " rnd_char() t," +
                        " rnd_long256() l256," +
                        " rnd_varchar(1, 40, 1) varc," +
                        " rnd_varchar(1, 1, 1) varc2," +
                        " from long_sequence(0)" +
                        "), index(sym) timestamp (ts) partition by MONTH",
                sqlExecutionContext
        );

        engine.ddl("alter TABLE x SET PARAM maxUncommittedRows = 2000000", sqlExecutionContext);

        engine.ddl(
                "create table top as (" +
                        "select" +
                        " cast(x as int) i," +
                        " rnd_symbol('msft','ibm', 'googl') sym," +
                        " round(rnd_double(0)*100, 3) amt," +
                        " to_timestamp('2018-01', 'yyyy-MM') + x * 720000000 timestamp," +
                        " rnd_boolean() b," +
                        " rnd_str('ABC', 'CDE', null, 'XYZ') c," +
                        " rnd_double(2) d," +
                        " rnd_float(2) e," +
                        " rnd_short(10,1024) f," +
                        " rnd_date(to_date('2015', 'yyyy'), to_date('2016', 'yyyy'), 2) g," +
                        " rnd_symbol(4,4,4,2) ik," +
                        " rnd_long() j," +
                        // the formula below creates lag-friendly timestamp distribution
                        " cast(500000000000L + ((x-1)/4) * 1000L + (4-(x-1)%4)*89  as timestamp) ts," +
                        " rnd_byte(2,50) l," +
                        " rnd_bin(10, 20, 2) m," +
                        " rnd_str(5,16,2) n," +
                        " rnd_char() t," +
                        " rnd_long256() l256," +
                        " rnd_varchar(1, 40, 1) varc," +
                        " rnd_varchar(1, 1, 1) varc2," +
                        " from long_sequence(2096128)" +
                        ")",
                sqlExecutionContext
        );

        // create third table, which will contain both X and 1AM
        assertO3DataCursors(
                engine,
                compiler,
                sqlExecutionContext,
                "create table y as (x union all top)",
                "y order by ts",
                "insert batch 2000000 o3MaxLag 180s into x select * from top",
                "x",
                "y",
                "x"
        );

        assertIndexConsistency(compiler, sqlExecutionContext, engine);

        assertMaxTimestamp(
                engine,
                sqlExecutionContext
        );
    }

    private static void testManyPartitionsParallel(
            CairoEngine engine,
            SqlCompiler compiler,
            SqlExecutionContext sqlExecutionContext
    ) throws SqlException {
        engine.ddl(
                "create table x as (" +
                        "select" +
                        " cast(x as int) i," +
                        " timestamp_sequence(0, 10* 1000000L) ts " +
                        " from long_sequence(500)" +
                        ") timestamp(ts) partition by HOUR",
                sqlExecutionContext
        );

        for (int i = 0; i < 20; i++) {
            engine.insert(
                    "insert into x select" +
                            " cast(x as int) i," +
                            " cast(abs(rnd_int(0, 400, 0) * 60 * 60 * 1000000L) as timestamp) ts" +
                            " from long_sequence(200)",
                    sqlExecutionContext
            );
        }

        TestUtils.assertSql(compiler, sqlExecutionContext, "select sum(i) from x", sink, "sum\n" +
                "527250\n");
    }

    private static void testO3EdgeBug(
            CairoEngine engine,
            SqlCompiler compiler,
            SqlExecutionContext sqlExecutionContext
    ) throws SqlException {
        engine.ddl(
                "create table x as (" +
                        "select" +
                        " 1 as commit," +
                        " cast(x as int) i," +
                        " rnd_symbol('msft','ibm', 'googl') sym," +
                        " round(rnd_double(0)*100, 3) amt," +
                        " to_timestamp('2018-01', 'yyyy-MM') + x * 720000000 timestamp," +
                        " rnd_boolean() b," +
                        " rnd_str('ABC', 'CDE', null, 'XYZ') c," +
                        " rnd_double(2) d," +
                        " rnd_float(2) e," +
                        " rnd_short(10,1024) f," +
                        " rnd_date(to_date('2015', 'yyyy'), to_date('2016', 'yyyy'), 2) g," +
                        " rnd_symbol(4,4,4,2) ik," +
                        " rnd_long() j," +
                        " timestamp_sequence(10000000000,1000000L) ts," +
                        " rnd_byte(2,50) l," +
                        " rnd_bin(10, 20, 2) m," +
                        " rnd_str(5,16,2) n," +
                        " rnd_char() t," +
                        " rnd_long256() l256," +
                        " rnd_varchar(1, 40, 1) varc," +
                        " rnd_varchar(1, 1, 1) varc2," +
                        " from long_sequence(1000)" +
                        "), index(sym) timestamp (ts) partition by DAY",
                sqlExecutionContext
        );

        // create table with 1AM data

        engine.ddl(
                "create table 1am as (" +
                        "select" +
                        " 2 as commit," +
                        " cast(x as int) i," +
                        " rnd_symbol('msft','ibm', 'googl') sym," +
                        " round(rnd_double(0)*100, 3) amt," +
                        " to_timestamp('2018-01', 'yyyy-MM') + x * 720000000 timestamp," +
                        " rnd_boolean() b," +
                        " rnd_str('ABC', 'CDE', null, 'XYZ') c," +
                        " rnd_double(2) d," +
                        " rnd_float(2) e," +
                        " rnd_short(10,1024) f," +
                        " rnd_date(to_date('2015', 'yyyy'), to_date('2016', 'yyyy'), 2) g," +
                        " rnd_symbol(4,4,4,2) ik," +
                        " rnd_long() j," +
                        " timestamp_sequence(3000000000l,10000000L) ts," + // mid partition for "x"
                        " rnd_byte(2,50) l," +
                        " rnd_bin(10, 20, 2) m," +
                        " rnd_str(5,16,2) n," +
                        " rnd_char() t," +
                        " rnd_long256() l256," +
                        " rnd_varchar(1, 40, 1) varc," +
                        " rnd_varchar(1, 1, 1) varc2," +
                        " from long_sequence(801)" +
                        ")",
                sqlExecutionContext
        );

        engine.ddl(
                "create table tail as (" +
                        "select" +
                        " 3 as commit," +
                        " cast(x as int) i," +
                        " rnd_symbol('msft','ibm', 'googl') sym," +
                        " round(rnd_double(0)*100, 3) amt," +
                        " to_timestamp('2018-01', 'yyyy-MM') + x * 720000000 timestamp," +
                        " rnd_boolean() b," +
                        " rnd_str('ABC', 'CDE', null, 'XYZ') c," +
                        " rnd_double(2) d," +
                        " rnd_float(2) e," +
                        " rnd_short(10,1024) f," +
                        " rnd_date(to_date('2015', 'yyyy'), to_date('2016', 'yyyy'), 2) g," +
                        " rnd_symbol(4,4,4,2) ik," +
                        " rnd_long() j," +
                        " timestamp_sequence(20000000000,1000000L) ts," +
                        " rnd_byte(2,50) l," +
                        " rnd_bin(10, 20, 2) m," +
                        " rnd_str(5,16,2) n," +
                        " rnd_char() t," +
                        " rnd_long256() l256," +
                        " rnd_varchar(1, 40, 1) varc," +
                        " rnd_varchar(1, 1, 1) varc2," +
                        " from long_sequence(100)" +
                        ") timestamp (ts) partition by DAY",
                sqlExecutionContext
        );

        // create third table, which will contain both X and 1AM
        engine.ddl("create table y as (x union all 1am union all tail)", sqlExecutionContext);

        // The query above generates expected result, but there is a problem using it
        // This test produces duplicate timestamps. Those are being sorted in different order by OOO implementation
        // and the reference query. So they cannot be directly compared. The parts with duplicate timestamps will
        // look different. If this test ever breaks, uncomment the reference query and compare results visually.

        // insert 1AM data into X
        engine.insert("insert into x select * from 1am", sqlExecutionContext);
        engine.insert("insert into x select * from tail", sqlExecutionContext);

        assertO3DataCursors(
                engine,
                compiler,
                sqlExecutionContext,
                null,
                "y order by ts, commit",
                null,
                "x",
                "y",
                "x"
        );

        assertMaxTimestamp(
                engine,
                sqlExecutionContext
        );
    }

    private static void testOOOTouchesNotLastPartition0(
            CairoEngine engine,
            SqlCompiler compiler,
            SqlExecutionContext sqlExecutionContext
    ) throws SqlException {
        long day = Timestamps.DAY_MICROS;
        long hour = Timestamps.HOUR_MICROS;
        long min = hour / 60;
        long sec = min / 60;
        long minsPerDay = day / min;

        engine.ddl(
                "create table x as ( " +
                        "select" +
                        " cast(x as int) i," +
                        " rnd_symbol('msft','ibm', 'googl') sym," +
                        " round(rnd_double(0)*100, 3) amt," +
                        " to_timestamp('2018-01', 'yyyy-MM') + x * 720000000 timestamp," +
                        " rnd_boolean() b," +
                        " rnd_str('ABC', 'CDE', null, 'XYZ') c," +
                        " rnd_double(2) d," +
                        " rnd_float(2) e," +
                        " rnd_short(10,1024) f," +
                        " rnd_date(to_date('2015', 'yyyy'), to_date('2016', 'yyyy'), 2) g," +
                        " rnd_symbol(4,4,4,2) ik," +
                        " rnd_long() j," +
                        " timestamp_sequence(0L, " + min + "L) ts," +
                        " rnd_byte(2,50) l," +
                        " rnd_bin(10, 20, 2) m," +
                        " rnd_str(5,16,2) n," +
                        " rnd_char() t," +
                        " rnd_long256() l256," +
                        " rnd_varchar(1, 40, 1) varc," +
                        " rnd_varchar(1, 1, 1) varc2," +
                        " from long_sequence(" + 2 * minsPerDay + ")" +
                        ") timestamp (ts) partition by DAY",
                sqlExecutionContext
        );

        engine.ddl(
                "create table append as (" +
                        "select" +
                        " cast(x as int) i," +
                        " rnd_symbol('msft','ibm', 'googl') sym," +
                        " round(rnd_double(0)*100, 3) amt," +
                        " to_timestamp('2018-01', 'yyyy-MM') + x * 720000000 timestamp," +
                        " rnd_boolean() b," +
                        " rnd_str('ABC', 'CDE', null, 'XYZ') c," +
                        " rnd_double(2) d," +
                        " rnd_float(2) e," +
                        " rnd_short(10,1024) f," +
                        " rnd_date(to_date('2015', 'yyyy'), to_date('2016', 'yyyy'), 2) g," +
                        " rnd_symbol(4,4,4,2) ik," +
                        " rnd_long() j," +
                        " timestamp_sequence(" + (day - min) + "L, " + sec + "L) ts," +
                        " rnd_byte(2,50) l," +
                        " rnd_bin(10, 20, 2) m," +
                        " rnd_str(5,16,2) n," +
                        " rnd_char() t," +
                        " rnd_long256() l256," +
                        " rnd_varchar(1, 40, 1) varc," +
                        " rnd_varchar(1, 1, 1) varc2," +
                        " from long_sequence(60)" +
                        ") timestamp (ts) partition by DAY",
                sqlExecutionContext
        );

        assertO3DataCursors(
                engine,
                compiler,
                sqlExecutionContext,
                "create table y as (x union all append)",
                "y order by ts, i desc",
                "insert into x select * from append",
                "x",
                "y",
                "x"
        );

        assertIndexConsistency(compiler, sqlExecutionContext, engine);
        assertXCountY(engine, compiler, sqlExecutionContext);
    }

    private static void testOOOTouchesNotLastPartitionTop0(
            CairoEngine engine,
            SqlCompiler compiler,
            SqlExecutionContext sqlExecutionContext
    ) throws SqlException {
        long day = Timestamps.DAY_MICROS;
        long hour = Timestamps.HOUR_MICROS;
        long min = hour / 60;
        long minsPerDay = day / min;

        // crate records from Jan 1 01:00:00 to Jan 2 01:00:00 with 1 min interval
        engine.ddl(
                "create table x as ( " +
                        "select" +
                        " 1 as commit," +
                        " cast(x as int) i," +
                        " rnd_symbol('msft','ibm', 'googl') sym," +
                        " round(rnd_double(0)*100, 3) amt," +
                        " to_timestamp('2018-01', 'yyyy-MM') + x * 720000000 timestamp," +
                        " rnd_boolean() b," +
                        " rnd_str('ABC', 'CDE', null, 'XYZ') c," +
                        " rnd_double(2) d," +
                        " rnd_float(2) e," +
                        " rnd_short(10,1024) f," +
                        " rnd_date(to_date('2015', 'yyyy'), to_date('2016', 'yyyy'), 2) g," +
                        " rnd_symbol(4,4,4,2) ik," +
                        " rnd_long() j," +
                        " timestamp_sequence(" + hour + "L, " + min + "L) ts," +
                        " rnd_byte(2,50) l," +
                        " rnd_bin(10, 20, 2) m," +
                        " rnd_str(5,16,2) n," +
                        " rnd_char() t," +
                        " rnd_long256() l256," +
                        " rnd_varchar(1, 40, 1) varc," +
                        " rnd_varchar(1, 1, 1) varc2," +
                        " from long_sequence(" + minsPerDay + ")" +
                        ") timestamp (ts) partition by DAY",
                sqlExecutionContext
        );

        // crate 60 records from Jan 1 00:01:00 to Jan 1 01:00:00 with 1 min interval
        // so that Jan 1 01:00:00 present in both record sets
        engine.ddl(
                "create table append as (" +
                        "select" +
                        " 2 as commit," +
                        " cast(x as int) i," +
                        " rnd_symbol('msft','ibm', 'googl') sym," +
                        " round(rnd_double(0)*100, 3) amt," +
                        " to_timestamp('2018-01', 'yyyy-MM') + x * 720000000 timestamp," +
                        " rnd_boolean() b," +
                        " rnd_str('ABC', 'CDE', null, 'XYZ') c," +
                        " rnd_double(2) d," +
                        " rnd_float(2) e," +
                        " rnd_short(10,1024) f," +
                        " rnd_date(to_date('2015', 'yyyy'), to_date('2016', 'yyyy'), 2) g," +
                        " rnd_symbol(4,4,4,2) ik," +
                        " rnd_long() j," +
                        " timestamp_sequence(" + min + "L, " + min + "L) ts," +
                        " rnd_byte(2,50) l," +
                        " rnd_bin(10, 20, 2) m," +
                        " rnd_str(5,16,2) n," +
                        " rnd_char() t," +
                        " rnd_long256() l256," +
                        " rnd_varchar(1, 40, 1) varc," +
                        " rnd_varchar(1, 1, 1) varc2," +
                        " from long_sequence(60)" +
                        ") timestamp (ts) partition by DAY",
                sqlExecutionContext
        );

        assertO3DataCursors(
                engine,
                compiler,
                sqlExecutionContext,
                "create table y as (x union all append)",
                "y order by ts, commit",
                "insert into x select * from append",
                "x",
                "y",
                "x"
        );

        assertIndexConsistency(compiler, sqlExecutionContext, engine);
        assertXCountY(engine, compiler, sqlExecutionContext);
    }

    private static void testOooFollowedByAnotherOOO0(
            CairoEngine engine,
            SqlCompiler compiler,
            SqlExecutionContext sqlExecutionContext
    ) throws SqlException {
        engine.ddl(
                "create table x as (" +
                        "select" +
                        " 1 as commit," +
                        " cast(x as int) i," +
                        " rnd_symbol('msft','ibm', 'googl') sym," +
                        " round(rnd_double(0)*100, 3) amt," +
                        " to_timestamp('2018-01', 'yyyy-MM') + x * 720000000 timestamp," +
                        " rnd_boolean() b," +
                        " rnd_str('ABC', 'CDE', null, 'XYZ') c," +
                        " rnd_double(2) d," +
                        " rnd_float(2) e," +
                        " rnd_short(10,1024) f," +
                        " rnd_date(to_date('2015', 'yyyy'), to_date('2016', 'yyyy'), 2) g," +
                        " rnd_symbol(4,4,4,2) ik," +
                        " rnd_long() j," +
                        " timestamp_sequence(10000000000,1000000L) ts," +
                        " rnd_byte(2,50) l," +
                        " rnd_bin(10, 20, 2) m," +
                        " rnd_str(5,16,2) n," +
                        " rnd_char() t," +
                        " rnd_long256() l256," +
                        " rnd_varchar(1, 40, 1) varc," +
                        " rnd_varchar(1, 1, 1) varc2," +
                        " from long_sequence(500)" +
                        "), index(sym) timestamp (ts) partition by DAY",
                sqlExecutionContext
        );

        // create table with 1AM data

        engine.ddl(
                "create table 1am as (" +
                        "select" +
                        " 2 as commit," +
                        " cast(x as int) i," +
                        " rnd_symbol('msft','ibm', 'googl') sym," +
                        " round(rnd_double(0)*100, 3) amt," +
                        " to_timestamp('2018-01', 'yyyy-MM') + x * 720000000 timestamp," +
                        " rnd_boolean() b," +
                        " rnd_str('ABC', 'CDE', null, 'XYZ') c," +
                        " rnd_double(2) d," +
                        " rnd_float(2) e," +
                        " rnd_short(10,1024) f," +
                        " rnd_date(to_date('2015', 'yyyy'), to_date('2016', 'yyyy'), 2) g," +
                        " rnd_symbol(4,4,4,2) ik," +
                        " rnd_long() j," +
                        " timestamp_sequence(9993000000,1000000L) ts," +
                        " rnd_byte(2,50) l," +
                        " rnd_bin(10, 20, 2) m," +
                        " rnd_str(5,16,2) n," +
                        " rnd_char() t," +
                        " rnd_long256() l256," +
                        " rnd_varchar(1, 40, 1) varc," +
                        " rnd_varchar(1, 1, 1) varc2," +
                        " from long_sequence(507)" +
                        ")",
                sqlExecutionContext
        );

        engine.ddl(
                "create table tail as (" +
                        "select" +
                        " 3 as commit," +
                        " cast(x as int) i," +
                        " rnd_symbol('msft','ibm', 'googl') sym," +
                        " round(rnd_double(0)*100, 3) amt," +
                        " to_timestamp('2018-01', 'yyyy-MM') + x * 720000000 timestamp," +
                        " rnd_boolean() b," +
                        " rnd_str('ABC', 'CDE', null, 'XYZ') c," +
                        " rnd_double(2) d," +
                        " rnd_float(2) e," +
                        " rnd_short(10,1024) f," +
                        " rnd_date(to_date('2015', 'yyyy'), to_date('2016', 'yyyy'), 2) g," +
                        " rnd_symbol(4,4,4,2) ik," +
                        " rnd_long() j," +
                        " timestamp_sequence(9997000010L,1000000L) ts," +
                        " rnd_byte(2,50) l," +
                        " rnd_bin(10, 20, 2) m," +
                        " rnd_str(5,16,2) n," +
                        " rnd_char() t," +
                        " rnd_long256() l256," +
                        " rnd_varchar(1, 40, 1) varc," +
                        " rnd_varchar(1, 1, 1) varc2," +
                        " from long_sequence(100)" +
                        ") timestamp (ts) partition by DAY",
                sqlExecutionContext
        );

        engine.ddl("create table y as (x union all 1am union all tail)", sqlExecutionContext);

        // insert 1AM data into X
        engine.insert("insert into x select * from 1am", sqlExecutionContext);
        engine.insert("insert into x select * from tail", sqlExecutionContext);

        testXAndIndex(engine, compiler, sqlExecutionContext, "y order by ts, commit", "x");

        assertMaxTimestamp(
                engine,
                sqlExecutionContext
        );
    }

    private static void testPartitionedDataAppendOOData0(
            CairoEngine engine,
            SqlCompiler compiler,
            SqlExecutionContext executionContext
    ) throws SqlException {
        // create table with roughly 2AM data
        engine.ddl(
                "create table x as (" +
                        "select" +
                        " 1 as commit," +
                        " cast(x as int) i," +
                        " rnd_symbol('msft','ibm', 'googl') sym," +
                        " round(rnd_double(0)*100, 3) amt," +
                        " to_timestamp('2018-01', 'yyyy-MM') + x * 720000000 timestamp," +
                        " rnd_boolean() b," +
                        " rnd_str('ABC', 'CDE', null, 'XYZ') c," +
                        " rnd_double(2) d," +
                        " rnd_float(2) e," +
                        " rnd_short(10,1024) f," +
                        " rnd_date(to_date('2015', 'yyyy'), to_date('2016', 'yyyy'), 2) g," +
                        " rnd_symbol(4,4,4,2) ik," +
                        " rnd_long() j," +
                        " timestamp_sequence(500000000000L,100000000L) ts," +
                        " rnd_byte(2,50) l," +
                        " rnd_bin(10, 20, 2) m," +
                        " rnd_str(5,16,2) n," +
                        " rnd_char() t," +
                        " rnd_long256() l256," +
                        " rnd_varchar(1, 40, 1) varc," +
                        " rnd_varchar(1, 1, 1) varc2," +
                        " from long_sequence(500)" +
                        "), index(sym) timestamp (ts) partition by DAY",
                executionContext
        );

        engine.ddl(
                "create table append as (" +
                        "select" +
                        " 2 as commit," +
                        " cast(x as int) i," +
                        " rnd_symbol('msft','ibm', 'googl') sym," +
                        " round(rnd_double(0)*100, 3) amt," +
                        " to_timestamp('2018-01', 'yyyy-MM') + x * 720000000 timestamp," +
                        " rnd_boolean() b," +
                        " rnd_str('ABC', 'CDE', null, 'XYZ') c," +
                        " rnd_double(2) d," +
                        " rnd_float(2) e," +
                        " rnd_short(10,1024) f," +
                        " rnd_date(to_date('2015', 'yyyy'), to_date('2016', 'yyyy'), 2) g," +
                        " rnd_symbol(4,4,4,2) ik," +
                        " rnd_long() j," +
                        " timestamp_sequence(518300000010L,100000L) ts," +
                        " rnd_byte(2,50) l," +
                        " rnd_bin(10, 20, 2) m," +
                        " rnd_str(5,16,2) n," +
                        " rnd_char() t," +
                        " rnd_long256() l256," +
                        " rnd_varchar(1, 40, 1) varc," +
                        " rnd_varchar(1, 1, 1) varc2," +
                        " from long_sequence(100)" +
                        ") timestamp (ts) partition by DAY",
                executionContext
        );

        // create third table, which will contain both X and 1AM
        assertO3DataCursors(
                engine,
                compiler,
                executionContext,
                "create table y as (x union all append)",
                "y order by ts, commit",
                "insert into x select * from append",
                "x",
                "y",
                "x"
        );

        assertIndexConsistency(compiler, executionContext, engine);

        // x ends with timestamp 549900000000
        // straight append
        engine.ddl(
                "create table append2 as (" +
                        "select" +
                        " 3 as commit," +
                        " cast(x as int) i," +
                        " rnd_symbol('msft','ibm', 'googl') sym," +
                        " round(rnd_double(0)*100, 3) amt," +
                        " to_timestamp('2018-01', 'yyyy-MM') + x * 720000000 timestamp," +
                        " rnd_boolean() b," +
                        " rnd_str('ABC', 'CDE', null, 'XYZ') c," +
                        " rnd_double(2) d," +
                        " rnd_float(2) e," +
                        " rnd_short(10,1024) f," +
                        " rnd_date(to_date('2015', 'yyyy'), to_date('2016', 'yyyy'), 2) g," +
                        " rnd_symbol(4,4,4,2) ik," +
                        " rnd_long() j," +
                        " timestamp_sequence(549900000001L,100000L) ts," +
                        " rnd_byte(2,50) l," +
                        " rnd_bin(10, 20, 2) m," +
                        " rnd_str(5,16,2) n," +
                        " rnd_char() t," +
                        " rnd_long256() l256," +
                        " rnd_varchar(1, 40, 1) varc," +
                        " rnd_varchar(1, 1, 1) varc2," +
                        " from long_sequence(100)" +
                        ") timestamp (ts) partition by DAY",
                executionContext
        );

        engine.drop("drop table y", executionContext);

        // create third table, which will contain both X and 1AM
        assertO3DataCursors(
                engine,
                compiler,
                executionContext,
                "create table y as (x union all append2)",
                "y order by ts, commit",
                "insert into x select * from append2",
                "x",
                "y",
                "x"
        );


        TestUtils.printSql(
                compiler,
                executionContext,
                "select count() from y",
                sink2
        );

        assertXCount(compiler, executionContext);
        assertMaxTimestamp(engine, executionContext);
    }

    private static void testPartitionedDataAppendOODataIndexed0(
            CairoEngine engine,
            SqlCompiler compiler,
            SqlExecutionContext sqlExecutionContext
    ) throws SqlException {
        engine.ddl(
                "create table x as (" +
                        "select" +
                        " 1 as commit," +
                        " cast(x as int) i," +
                        " rnd_symbol('msft','ibm', 'googl') sym," +
                        " round(rnd_double(0)*100, 3) amt," +
                        " to_timestamp('2018-01', 'yyyy-MM') + x * 720000000 timestamp," +
                        " rnd_boolean() b," +
                        " rnd_str('ABC', 'CDE', null, 'XYZ') c," +
                        " rnd_double(2) d," +
                        " rnd_float(2) e," +
                        " rnd_short(10,1024) f," +
                        " rnd_date(to_date('2015', 'yyyy'), to_date('2016', 'yyyy'), 2) g," +
                        " rnd_symbol(4,4,4,2) ik," +
                        " rnd_long() j," +
                        " timestamp_sequence(500000000000L,100000000L) ts," +
                        " rnd_byte(2,50) l," +
                        " rnd_bin(10, 20, 2) m," +
                        " rnd_str(5,16,2) n," +
                        " rnd_char() t," +
                        " rnd_long256() l256," +
                        " rnd_varchar(1, 40, 1) varc," +
                        " rnd_varchar(1, 1, 1) varc2," +
                        " from long_sequence(500)" +
                        "), index(sym) timestamp (ts) partition by DAY",
                sqlExecutionContext
        );

        engine.ddl(
                "create table append as (" +
                        "select" +
                        " 2 as commit," +
                        " cast(x as int) i," +
                        " rnd_symbol('msft','ibm', 'googl') sym," +
                        " round(rnd_double(0)*100, 3) amt," +
                        " to_timestamp('2018-01', 'yyyy-MM') + x * 720000000 timestamp," +
                        " rnd_boolean() b," +
                        " rnd_str('ABC', 'CDE', null, 'XYZ') c," +
                        " rnd_double(2) d," +
                        " rnd_float(2) e," +
                        " rnd_short(10,1024) f," +
                        " rnd_date(to_date('2015', 'yyyy'), to_date('2016', 'yyyy'), 2) g," +
                        " rnd_symbol(4,4,4,2) ik," +
                        " rnd_long() j," +
                        " timestamp_sequence(518300000010L,100000L) ts," +
                        " rnd_byte(2,50) l," +
                        " rnd_bin(10, 20, 2) m," +
                        " rnd_str(5,16,2) n," +
                        " rnd_char() t," +
                        " rnd_long256() l256," +
                        " rnd_varchar(1, 40, 1) varc," +
                        " rnd_varchar(1, 1, 1) varc2," +
                        " from long_sequence(100)" +
                        ") timestamp (ts) partition by DAY",
                sqlExecutionContext
        );

        // create third table, which will contain both X and 1AM
        assertO3DataCursors(
                engine,
                compiler,
                sqlExecutionContext,
                "create table y as (x union all append)",
                "y where sym = 'googl' order by ts, commit",
                "insert into x select * from append",
                "x where sym = 'googl'",
                "y where sym = 'googl'",
                "x where sym = 'googl'"
        );

        assertMaxTimestamp(
                engine,
                sqlExecutionContext
        );
    }

    private static void testPartitionedDataAppendOODataNotNullStrTail0(
            CairoEngine engine,
            SqlCompiler compiler,
            SqlExecutionContext sqlExecutionContext
    ) throws SqlException {
        engine.ddl(
                "create table x as (" +
                        "select" +
                        " cast(x as int) i," +
                        " rnd_symbol('msft','ibm', 'googl') sym," +
                        " round(rnd_double(0)*100, 3) amt," +
                        " to_timestamp('2018-01', 'yyyy-MM') + x * 720000000 timestamp," +
                        " rnd_boolean() b," +
                        " rnd_str('ABC', 'CDE', null, 'XYZ') c," +
                        " rnd_double(2) d," +
                        " rnd_float(2) e," +
                        " rnd_short(10,1024) f," +
                        " rnd_date(to_date('2015', 'yyyy'), to_date('2016', 'yyyy'), 2) g," +
                        " rnd_symbol(4,4,4,2) ik," +
                        " rnd_long() j," +
                        " timestamp_sequence(500000000000L,100000000L) ts," +
                        " rnd_byte(2,50) l," +
                        " cast(null as binary) m," +
                        " rnd_str(5,16,2) n," +
                        " rnd_char() t," +
                        " rnd_long256() l256," +
                        " rnd_varchar(1, 40, 1) varc," +
                        " rnd_varchar(1, 1, 1) varc2," +
                        " from long_sequence(510)" +
                        "), index(sym) timestamp (ts) partition by DAY",
                sqlExecutionContext
        );

        engine.ddl(
                "create table append as (" +
                        "select" +
                        " cast(x as int) i," +
                        " rnd_symbol('msft','ibm', 'googl') sym," +
                        " round(rnd_double(0)*100, 3) amt," +
                        " to_timestamp('2018-01', 'yyyy-MM') + x * 720000000 timestamp," +
                        " rnd_boolean() b," +
                        " rnd_str('ABC', 'CDE', null, 'XYZ') c," +
                        " rnd_double(2) d," +
                        " rnd_float(2) e," +
                        " rnd_short(10,1024) f," +
                        " rnd_date(to_date('2015', 'yyyy'), to_date('2016', 'yyyy'), 2) g," +
                        " rnd_symbol(4,4,4,2) ik," +
                        " rnd_long() j," +
                        " timestamp_sequence(518300000010L,100000L) ts," +
                        " rnd_byte(2,50) l," +
                        " rnd_bin(10, 20, 2) m," +
                        " rnd_str(5,16,2) n," +
                        " rnd_char() t," +
                        " rnd_long256() l256," +
                        " rnd_varchar(1, 40, 1) varc," +
                        " rnd_varchar(1, 1, 1) varc2," +
                        " from long_sequence(100)" +
                        ") timestamp (ts) partition by DAY",
                sqlExecutionContext
        );

        assertO3DataCursors(
                engine,
                compiler,
                sqlExecutionContext,
                "create table y as (x union all append)",
                "y order by ts",
                "insert into x select * from append",
                "x",
                "y",
                "x"
        );

        assertIndexConsistency(compiler, sqlExecutionContext, engine);

        assertMaxTimestamp(
                engine,
                sqlExecutionContext
        );
    }

    private static void testPartitionedDataAppendOOPrependOOData0(
            CairoEngine engine,
            SqlCompiler compiler,
            SqlExecutionContext sqlExecutionContext
    ) throws SqlException {
        // create table with roughly 2AM data
        engine.ddl(
                "create table x as (" +
                        "select" +
                        " 1 as commit," +
                        " cast(x as int) i," +
                        " rnd_symbol('msft','ibm', 'googl') sym," +
                        " round(rnd_double(0)*100, 3) amt," +
                        " to_timestamp('2018-01', 'yyyy-MM') + x * 720000000 timestamp," +
                        " rnd_boolean() b," +
                        " rnd_str('ABC', 'CDE', null, 'XYZ') c," +
                        " rnd_double(2) d," +
                        " rnd_float(2) e," +
                        " rnd_short(10,1024) f," +
                        " rnd_date(to_date('2015', 'yyyy'), to_date('2016', 'yyyy'), 2) g," +
                        " rnd_symbol(4,4,4,2) ik," +
                        " rnd_long() j," +
                        " timestamp_sequence(500000000000L,100000000L) ts," +
                        " rnd_byte(2,50) l," +
                        " cast(null as binary) m," +
                        " rnd_str(5,16,2) n," +
                        " rnd_char() t," +
                        " rnd_long256() l256," +
                        " rnd_varchar(1, 40, 1) varc," +
                        " rnd_varchar(1, 1, 1) varc2," +
                        " from long_sequence(510)" +
                        "), index(sym) timestamp (ts) partition by DAY",
                sqlExecutionContext
        );

        // all records but one is appended to middle partition
        // last record is prepended to the last partition
        engine.ddl(
                "create table append as (" +
                        "select" +
                        " 2 as commit," +
                        " cast(x as int) i," +
                        " rnd_symbol('msft','ibm', 'googl') sym," +
                        " round(rnd_double(0)*100, 3) amt," +
                        " to_timestamp('2018-01', 'yyyy-MM') + x * 720000000 timestamp," +
                        " rnd_boolean() b," +
                        " rnd_str('ABC', 'CDE', null, 'XYZ') c," +
                        " rnd_double(2) d," +
                        " rnd_float(2) e," +
                        " rnd_short(10,1024) f," +
                        " rnd_date(to_date('2015', 'yyyy'), to_date('2016', 'yyyy'), 2) g," +
                        " rnd_symbol(4,4,4,2) ik," +
                        " rnd_long() j," +
                        " timestamp_sequence(518390000000L,100000L) ts," +
                        " rnd_byte(2,50) l," +
                        " rnd_bin(10, 20, 2) m," +
                        " rnd_str(5,16,2) n," +
                        " rnd_char() t," +
                        " rnd_long256() l256," +
                        " rnd_varchar(1, 40, 1) varc," +
                        " rnd_varchar(1, 1, 1) varc2," +
                        " from long_sequence(101)" +
                        ") timestamp (ts) partition by DAY",
                sqlExecutionContext
        );

        // create third table, which will contain both X and 1AM
        assertO3DataCursors(
                engine,
                compiler,
                sqlExecutionContext,
                "create table y as (x union all append)",
                "y order by ts, commit",
                "insert into x select * from append",
                "x",
                "y",
                "x"
        );

        assertIndexConsistency(
                compiler,
                sqlExecutionContext,
                engine
        );

        assertMaxTimestamp(
                engine,
                sqlExecutionContext
        );
    }

    private static void testPartitionedDataMergeData0(
            CairoEngine engine,
            SqlCompiler compiler,
            SqlExecutionContext sqlExecutionContext
    ) throws SqlException {
        engine.ddl(
                "create table x as (" +
                        "select" +
                        " 0 as commit," +
                        " cast(x as int) i," +
                        " rnd_symbol('msft','ibm', 'googl') sym," +
                        " round(rnd_double(0)*100, 3) amt," +
                        " to_timestamp('2018-01', 'yyyy-MM') + x * 720000000 timestamp," +
                        " rnd_boolean() b," +
                        " rnd_str('ABC', 'CDE', null, 'XYZ') c," +
                        " rnd_double(2) d," +
                        " rnd_float(2) e," +
                        " rnd_short(10,1024) f," +
                        " rnd_date(to_date('2015', 'yyyy'), to_date('2016', 'yyyy'), 2) g," +
                        " rnd_symbol(4,4,4,2) ik," +
                        " rnd_long() j," +
                        " timestamp_sequence(500000000000L,1000000L) ts," +
                        " rnd_byte(2,50) l," +
                        " rnd_bin(10, 20, 2) m," +
                        " rnd_str(5,16,2) n," +
                        " rnd_char() t," +
                        " cast(now() as long256) l256," +
                        " rnd_varchar(1, 30, 1) varc," +
                        " rnd_varchar(1, 1, 0) varc2," +
                        " from long_sequence(500)" +
                        "), index(sym) timestamp (ts) partition by DAY",
                sqlExecutionContext
        );

        engine.ddl(
                "create table middle as (" +
                        "select" +
                        " 1 as commit," +
                        " cast(x as int) i," +
                        " rnd_symbol('msft','ibm', 'googl') sym," +
                        " round(rnd_double(0)*100, 3) amt," +
                        " to_timestamp('2018-01', 'yyyy-MM') + x * 720000000 timestamp," +
                        " rnd_boolean() b," +
                        " rnd_str('ABC', 'CDE', null, 'XYZ') c," +
                        " rnd_double(2) d," +
                        " rnd_float(2) e," +
                        " rnd_short(10,1024) f," +
                        " rnd_date(to_date('2015', 'yyyy'), to_date('2016', 'yyyy'), 2) g," +
                        " rnd_symbol(4,4,4,2) ik," +
                        " rnd_long() j," +
                        " timestamp_sequence(500288000000L,100000L) ts," +
                        " rnd_byte(2,50) l," +
                        " rnd_bin(10, 20, 2) m," +
                        " rnd_str(5,16,2) n," +
                        " rnd_char() t," +
                        " cast(now() as long256) l256," +
                        " rnd_varchar(1, 30, 1) varc," +
                        " rnd_varchar(1, 1, 0) varc2," +
                        " from long_sequence(100)" +
                        ") timestamp (ts) partition by DAY",
                sqlExecutionContext
        );

        assertO3DataConsistencyStableSort(
                engine,
                compiler,
                sqlExecutionContext,
                "create table y as (x union all middle)",
                "insert into x select * from middle"
        );

        // check that reader can process out of order partition layout after fresh open
        engine.releaseAllReaders();

        assertO3DataConsistencyStableSort(
                engine,
                compiler,
                sqlExecutionContext,
                null,
                null
        );

        // create third table, which will contain both X and 1AM
        TestUtils.assertEqualsExactOrder(
                compiler,
                sqlExecutionContext,
                "y where sym = 'googl' order by ts, commit",
                "x where sym = 'googl'"
        );

        assertXCountY(engine, compiler, sqlExecutionContext);
    }

    private static void testPartitionedDataMergeEnd0(
            CairoEngine engine,
            SqlCompiler compiler,
            SqlExecutionContext sqlExecutionContext
    ) throws SqlException {
        engine.ddl(
                "create table x as (" +
                        "select" +
                        " 1 as commit," +
                        " cast(x as int) i," +
                        " rnd_symbol('msft','ibm', 'googl') sym," +
                        " round(rnd_double(0)*100, 3) amt," +
                        " to_timestamp('2018-01', 'yyyy-MM') + x * 720000000 timestamp," +
                        " rnd_boolean() b," +
                        " rnd_str('ABC', 'CDE', null, 'XYZ') c," +
                        " rnd_double(2) d," +
                        " rnd_float(2) e," +
                        " rnd_short(10,1024) f," +
                        " rnd_date(to_date('2015', 'yyyy'), to_date('2016', 'yyyy'), 2) g," +
                        " rnd_symbol(4,4,4,2) ik," +
                        " rnd_long() j," +
                        " timestamp_sequence(500000000000L,1000000L) ts," +
                        " rnd_byte(2,50) l," +
                        " rnd_bin(10, 20, 2) m," +
                        " rnd_str(5,16,2) n," +
                        " rnd_char() t," +
                        " rnd_varchar(1, 40, 1) varc," +
                        " rnd_varchar(1, 1, 1) varc2," +
                        " from long_sequence(295)" +
                        "), index(sym) timestamp (ts) partition by DAY",
                sqlExecutionContext
        );

        engine.ddl(
                "create table middle as (" +
                        "select" +
                        " 2 as commit," +
                        " cast(x as int) i," +
                        " rnd_symbol('msft','ibm', 'googl') sym," +
                        " round(rnd_double(0)*100, 3) amt," +
                        " to_timestamp('2018-01', 'yyyy-MM') + x * 720000000 timestamp," +
                        " rnd_boolean() b," +
                        " rnd_str('ABC', 'CDE', null, 'XYZ') c," +
                        " rnd_double(2) d," +
                        " rnd_float(2) e," +
                        " rnd_short(10,1024) f," +
                        " rnd_date(to_date('2015', 'yyyy'), to_date('2016', 'yyyy'), 2) g," +
                        " rnd_symbol(4,4,4,2) ik," +
                        " rnd_long() j," +
                        " timestamp_sequence(500288000000L,100000L) ts," +
                        " rnd_byte(2,50) l," +
                        " rnd_bin(10, 20, 2) m," +
                        " rnd_str(5,16,2) n," +
                        " rnd_char() t," +
                        " rnd_varchar(1, 40, 1) varc," +
                        " rnd_varchar(1, 1, 1) varc2," +
                        " from long_sequence(61)" + // <--- these counts are important to align the data
                        ") timestamp (ts) partition by DAY",
                sqlExecutionContext
        );

        assertO3DataCursors(
                engine,
                compiler,
                sqlExecutionContext,
                "create table y as (x union all middle)",
                "y where sym = 'googl' order by ts, commit",
                "insert into x select * from middle",
                "x where sym = 'googl'",
                "y",
                "x"
        );

        assertO3DataCursors(
                engine,
                compiler,
                sqlExecutionContext,
                null,
                "y order by ts, commit",
                null,
                "x",
                "y",
                "x"
        );

        assertMaxTimestamp(
                engine,
                sqlExecutionContext
        );
    }

    private static void testPartitionedDataOOData0(
            CairoEngine engine,
            SqlCompiler compiler,
            SqlExecutionContext sqlExecutionContext
    ) throws SqlException {
        engine.ddl(
                "create table x as (" +
                        "select" +
                        " 1 as commit," +
                        " cast(x as int) i," +
                        " rnd_symbol('msft','ibm', 'googl') sym," +
                        " round(rnd_double(0)*100, 3) amt," +
                        " to_timestamp('2018-01', 'yyyy-MM') + x * 720000000 timestamp," +
                        " rnd_boolean() b," +
                        " rnd_str('ABC', 'CDE', null, 'XYZ') c," +
                        " rnd_double(2) d," +
                        " rnd_float(2) e," +
                        " rnd_short(10,1024) f," +
                        " rnd_date(to_date('2015', 'yyyy'), to_date('2016', 'yyyy'), 2) g," +
                        " rnd_symbol(4,4,4,2) ik," +
                        " rnd_long() j," +
                        " timestamp_sequence(500000000000L,1000000L) ts," +
                        " rnd_byte(2,50) l," +
                        " rnd_bin(10, 20, 2) m," +
                        " rnd_str(5,16,2) n," +
                        " rnd_char() t," +
                        " rnd_varchar(1, 40, 1) varc," +
                        " rnd_varchar(1, 1, 1) varc2," +
                        " from long_sequence(500)" +
                        "), index(sym) timestamp (ts) partition by DAY",
                sqlExecutionContext
        );

        // create table with 1AM data

        engine.ddl(
                "create table middle as (" +
                        "select" +
                        " 2 as commit," +
                        " cast(x as int) i," +
                        " rnd_symbol('msft','ibm', 'googl') sym," +
                        " round(rnd_double(0)*100, 3) amt," +
                        " to_timestamp('2018-01', 'yyyy-MM') + x * 720000000 timestamp," +
                        " rnd_boolean() b," +
                        " rnd_str('ABC', 'CDE', null, 'XYZ') c," +
                        " rnd_double(2) d," +
                        " rnd_float(2) e," +
                        " rnd_short(10,1024) f," +
                        " rnd_date(to_date('2015', 'yyyy'), to_date('2016', 'yyyy'), 2) g," +
                        " rnd_symbol(4,4,4,2) ik," +
                        " rnd_long() j," +
                        " timestamp_sequence(500288000000L,10L) ts," +
                        " rnd_byte(2,50) l," +
                        " rnd_bin(10, 20, 2) m," +
                        " rnd_str(5,16,2) n," +
                        " rnd_char() t," +
                        " rnd_varchar(1, 40, 1) varc," +
                        " rnd_varchar(1, 1, 1) varc2," +
                        " from long_sequence(500)" +
                        ") timestamp (ts) partition by DAY",
                sqlExecutionContext
        );

        // create third table, which will contain both X and 1AM
        assertO3DataConsistencyStableSort(
                engine,
                compiler,
                sqlExecutionContext,
                "create table y as (x union all middle)",
                "insert into x select * from middle"
        );

        assertIndexConsistency(compiler, sqlExecutionContext, engine);

        assertMaxTimestamp(
                engine,
                sqlExecutionContext
        );
    }

    private static void testPartitionedDataOODataPbOOData0(
            CairoEngine engine,
            SqlCompiler compiler,
            SqlExecutionContext sqlExecutionContext
    ) throws SqlException {
        engine.ddl(
                "create table x as (" +
                        "select" +
                        " 1 as commit," +
                        " cast(x as int) i," +
                        " rnd_symbol('msft','ibm', 'googl') sym," +
                        " round(rnd_double(0)*100, 3) amt," +
                        " to_timestamp('2018-01', 'yyyy-MM') + x * 720000000 timestamp," +
                        " rnd_boolean() b," +
                        " rnd_str('ABC', 'CDE', null, 'XYZ') c," +
                        " rnd_double(2) d," +
                        " rnd_float(2) e," +
                        " rnd_short(10,1024) f," +
                        " rnd_date(to_date('2015', 'yyyy'), to_date('2016', 'yyyy'), 2) g," +
                        " rnd_symbol(4,4,4,2) ik," +
                        " rnd_long() j," +
                        " timestamp_sequence(10000000000,100000000L) ts," +
                        " rnd_byte(2,50) l," +
                        " rnd_bin(10, 20, 2) m," +
                        " rnd_str(5,16,2) n," +
                        " rnd_char() t," +
                        " rnd_varchar(1, 40, 1) varc," +
                        " rnd_varchar(1, 1, 1) varc2," +
                        " from long_sequence(1000)" +
                        "), index(sym) timestamp (ts) partition by DAY",
                sqlExecutionContext
        );

        // create table with 1AM data

        engine.ddl(
                "create table 1am as (" +
                        "select" +
                        " 2 as commit," +
                        " cast(x as int) i," +
                        " rnd_symbol('msft','ibm', 'googl') sym," +
                        " round(rnd_double(0)*100, 3) amt," +
                        " to_timestamp('2018-01', 'yyyy-MM') + x * 720000000 timestamp," +
                        " rnd_boolean() b," +
                        " rnd_str('ABC', 'CDE', null, 'XYZ') c," +
                        " rnd_double(2) d," +
                        " rnd_float(2) e," +
                        " rnd_short(10,1024) f," +
                        " rnd_date(to_date('2015', 'yyyy'), to_date('2016', 'yyyy'), 2) g," +
                        " rnd_symbol(4,4,4,2) ik," +
                        " rnd_long() j," +
                        " timestamp_sequence(72700000000L,1000000L) ts," + // mid partition for "x"
                        " rnd_byte(2,50) l," +
                        " rnd_bin(10, 20, 2) m," +
                        " rnd_str(5,16,2) n," +
                        " rnd_char() t," +
                        " rnd_varchar(1, 40, 1) varc," +
                        " rnd_varchar(1, 1, 1) varc2," +
                        " from long_sequence(100)" +
                        ")",
                sqlExecutionContext
        );

        engine.ddl(
                "create table top2 as (" +
                        "select" +
                        " 3 as commit," +
                        " cast(x as int) i," +
                        " rnd_symbol('msft','ibm', 'googl') sym," +
                        " round(rnd_double(0)*100, 3) amt," +
                        " to_timestamp('2018-01', 'yyyy-MM') + x * 720000000 timestamp," +
                        " rnd_boolean() b," +
                        " rnd_str('ABC', 'CDE', null, 'XYZ') c," +
                        " rnd_double(2) d," +
                        " rnd_float(2) e," +
                        " rnd_short(10,1024) f," +
                        " rnd_date(to_date('2015', 'yyyy'), to_date('2016', 'yyyy'), 2) g," +
                        " rnd_symbol(4,4,4,2) ik," +
                        " rnd_long() j," +
                        " cast(86400000000L as timestamp) ts," + // these row should go on top of second partition
                        " rnd_byte(2,50) l," +
                        " rnd_bin(10, 20, 2) m," +
                        " rnd_str(5,16,2) n," +
                        " rnd_char() t," +
                        " rnd_varchar(1, 40, 1) varc," +
                        " rnd_varchar(1, 1, 1) varc2," +
                        " from long_sequence(100)" +
                        ")",
                sqlExecutionContext
        );

        assertO3DataCursors(
                engine,
                compiler,
                sqlExecutionContext,
                "create table y as (select * from x union all select * from 1am union all select * from top2)",
                "y order by ts, commit, i",
                "insert into x select * from (1am union all top2)",
                "x",
                "y",
                "x"
        );

        assertIndexConsistency(
                compiler,
                sqlExecutionContext,
                engine
        );
        assertXCountY(engine, compiler, sqlExecutionContext);
    }

    private static void testPartitionedDataOODataPbOODataDropColumn0(
            CairoEngine engine,
            SqlCompiler compiler,
            SqlExecutionContext sqlExecutionContext
    ) throws SqlException {
        engine.ddl(
                "create table x as (" +
                        "select" +
                        " 1 as commit," +
                        " cast(x as int) i," +
                        " rnd_symbol('msft','ibm', 'googl') sym," +
                        " round(rnd_double(0)*100, 3) amt," +
                        " to_timestamp('2018-01', 'yyyy-MM') + x * 720000000 timestamp," +
                        " rnd_boolean() b," +
                        " rnd_str('ABC', 'CDE', null, 'XYZ') c," +
                        " rnd_double(2) d," +
                        " rnd_float(2) e," +
                        " rnd_short(10,1024) f," +
                        " rnd_date(to_date('2015', 'yyyy'), to_date('2016', 'yyyy'), 2) g," +
                        " rnd_symbol(4,4,4,2) ik," +
                        " rnd_long() j," +
                        " timestamp_sequence(10000000000,100000000L) ts," +
                        " rnd_byte(2,50) l," +
                        " rnd_bin(10, 20, 2) m," +
                        " rnd_str(5,16,2) n," +
                        " rnd_char() t," +
                        " rnd_long256() l256," +
                        " rnd_varchar(1, 40, 1) varc," +
                        " rnd_varchar(1, 1, 1) varc2," +
                        " from long_sequence(1000)" +
                        "), index(sym) timestamp (ts) partition by DAY",
                sqlExecutionContext
        );

        // create table with 1AM data

        engine.ddl(
                "create table 1am as (" +
                        "select" +
                        " 2 as commit," +
                        " cast(x as int) i," +
                        " rnd_symbol('msft','ibm', 'googl') sym," +
                        " round(rnd_double(0)*100, 3) amt," +
                        " to_timestamp('2018-01', 'yyyy-MM') + x * 720000000 timestamp," +
                        " rnd_boolean() b," +
                        " rnd_str('ABC', 'CDE', null, 'XYZ') c," +
                        " rnd_double(2) d," +
                        " rnd_float(2) e," +
                        " rnd_short(10,1024) f," +
                        " rnd_date(to_date('2015', 'yyyy'), to_date('2016', 'yyyy'), 2) g," +
                        " rnd_symbol(4,4,4,2) ik," +
                        " rnd_long() j," +
                        " timestamp_sequence(72700000000L-4,1000000L) ts," + // mid partition for "x"
                        " rnd_byte(2,50) l," +
                        " rnd_bin(10, 20, 2) m," +
                        " rnd_str(5,16,2) n," +
                        " rnd_char() t," +
                        " rnd_long256() l256," +
                        " rnd_varchar(1, 40, 1) varc," +
                        " rnd_varchar(1, 1, 1) varc2," +
                        " from long_sequence(100)" +
                        ")",
                sqlExecutionContext
        );

        engine.ddl(
                "create table append2 as (" +
                        "select" +
                        " 3 as commit," +
                        " cast(x as int) i," +
                        " rnd_symbol('msft','ibm', 'googl') sym," +
                        " round(rnd_double(0)*100, 3) amt," +
                        " to_timestamp('2018-01', 'yyyy-MM') + x * 720000000 timestamp," +
                        " rnd_boolean() b," +
                        " rnd_double(2) d," +
                        " rnd_float(2) e," +
                        " rnd_short(10,1024) f," +
                        " rnd_date(to_date('2015', 'yyyy'), to_date('2016', 'yyyy'), 2) g," +
                        " rnd_symbol(4,4,4,2) ik," +
                        " rnd_long() j," +
                        " timestamp_sequence(109890000000L-1,1000000L) ts," + // mid partition for "x"
                        " rnd_byte(2,50) l," +
                        " rnd_bin(10, 20, 2) m," +
                        " rnd_str(5,16,2) n," +
                        " rnd_char() t," +
                        " rnd_long256() l256," +
                        " rnd_varchar(1, 40, 1) varc," +
                        " rnd_varchar(1, 1, 1) varc2," +
                        " from long_sequence(100)" +
                        ")",
                sqlExecutionContext
        );

        assertO3DataConsistency(
                engine,
                compiler,
                sqlExecutionContext,
                "create table y as (select * from x union all 1am)",
                "insert into x select * from 1am"
        );

        assertIndexConsistency(
                compiler,
                sqlExecutionContext,
                engine
        );

        engine.ddl("alter table x drop column c", sqlExecutionContext);

        dropTableY(engine, sqlExecutionContext);
        assertO3DataCursors(
                engine,
                compiler,
                sqlExecutionContext,
                "create table y as (select * from x union all append2)",
                "y order by ts, commit",
                "insert into x select * from append2",
                "x",
                "y",
                "x"
        );

        assertIndexConsistency(
                compiler,
                sqlExecutionContext,
                "y",
                engine
        );

        TestUtils.printSql(
                compiler,
                sqlExecutionContext,
                "select count() from y",
                sink2
        );
        assertXCount(compiler, sqlExecutionContext);
        assertMaxTimestamp(engine, sqlExecutionContext);
    }

    private static void testPartitionedDataOOIntoLastIndexSearchBug0(
            CairoEngine engine,
            SqlCompiler compiler,
            SqlExecutionContext sqlExecutionContext
    ) throws SqlException {
        engine.ddl(
                "create table x as (" +
                        "select" +
                        " 1 as commit," +
                        " cast(x as int) i," +
                        " rnd_symbol('msft','ibm', 'googl') sym," +
                        " round(rnd_double(0)*100, 3) amt," +
                        " to_timestamp('2018-01', 'yyyy-MM') + x * 720000000 timestamp," +
                        " rnd_boolean() b," +
                        " rnd_str('ABC', 'CDE', null, 'XYZ') c," +
                        " rnd_double(2) d," +
                        " rnd_float(2) e," +
                        " rnd_short(10,1024) f," +
                        " rnd_date(to_date('2015', 'yyyy'), to_date('2016', 'yyyy'), 2) g," +
                        " rnd_symbol(4,4,4,2) ik," +
                        " rnd_long() j," +
                        " timestamp_sequence(10000000000,1000000L) ts," +
                        " rnd_byte(2,50) l," +
                        " rnd_bin(10, 20, 2) m," +
                        " rnd_str(5,16,2) n," +
                        " rnd_char() t," +
                        " rnd_long256() l256," +
                        " rnd_varchar(1, 40, 1) varc," +
                        " rnd_varchar(1, 1, 1) varc2," +
                        " from long_sequence(1000)" +
                        "), index(sym) timestamp (ts) partition by DAY",
                sqlExecutionContext
        );

        // create table with 1AM data

        engine.ddl(
                "create table 1am as (" +
                        "select" +
                        " 2 as commit," +
                        " cast(x as int) i," +
                        " rnd_symbol('msft','ibm', 'googl') sym," +
                        " round(rnd_double(0)*100, 3) amt," +
                        " to_timestamp('2018-01', 'yyyy-MM') + x * 720000000 timestamp," +
                        " rnd_boolean() b," +
                        " rnd_str('ABC', 'CDE', null, 'XYZ') c," +
                        " rnd_double(2) d," +
                        " rnd_float(2) e," +
                        " rnd_short(10,1024) f," +
                        " rnd_date(to_date('2015', 'yyyy'), to_date('2016', 'yyyy'), 2) g," +
                        " rnd_symbol(4,4,4,2) ik," +
                        " rnd_long() j," +
                        " timestamp_sequence(3000000000l,10000000L) ts," + // mid partition for "x"
                        " rnd_byte(2,50) l," +
                        " rnd_bin(10, 20, 2) m," +
                        " rnd_str(5,16,2) n," +
                        " rnd_char() t," +
                        " rnd_long256() l256," +
                        " rnd_varchar(1, 40, 1) varc," +
                        " rnd_varchar(1, 1, 1) varc2," +
                        " from long_sequence(1000)" +
                        ")",
                sqlExecutionContext
        );

        engine.ddl(
                "create table tail as (" +
                        "select" +
                        " 3 as commit," +
                        " cast(x as int) i," +
                        " rnd_symbol('msft','ibm', 'googl') sym," +
                        " round(rnd_double(0)*100, 3) amt," +
                        " to_timestamp('2018-01', 'yyyy-MM') + x * 720000000 timestamp," +
                        " rnd_boolean() b," +
                        " rnd_str('ABC', 'CDE', null, 'XYZ') c," +
                        " rnd_double(2) d," +
                        " rnd_float(2) e," +
                        " rnd_short(10,1024) f," +
                        " rnd_date(to_date('2015', 'yyyy'), to_date('2016', 'yyyy'), 2) g," +
                        " rnd_symbol(4,4,4,2) ik," +
                        " rnd_long() j," +
                        " timestamp_sequence(20000000000,1000000L) ts," +
                        " rnd_byte(2,50) l," +
                        " rnd_bin(10, 20, 2) m," +
                        " rnd_str(5,16,2) n," +
                        " rnd_char() t," +
                        " rnd_long256() l256," +
                        " rnd_varchar(1, 40, 1) varc," +
                        " rnd_varchar(1, 1, 1) varc2," +
                        " from long_sequence(100)" +
                        ") timestamp (ts) partition by DAY",
                sqlExecutionContext
        );

        // create third table, which will contain both X and 1AM
        engine.ddl("create table y as (x union all 1am union all tail)", sqlExecutionContext);

        // The query above generates expected result, but there is a problem using it
        // This test produces duplicate timestamps. Those are being sorted in different order by OOO implementation
        // and the reference query. So they cannot be directly compared. The parts with duplicate timestamps will
        // look different. If this test ever breaks, uncomment the reference query and compare results visually.

        // insert 1AM data into X
        engine.insert("insert into x select * from 1am", sqlExecutionContext);
        engine.insert("insert into x select * from tail", sqlExecutionContext);

        // It is necessary to release cached "x" reader because as of yet
        // reader cannot reload any partition other than "current".
        // Cached reader will assume smaller partition size for "1970-01-01", which out-of-order insert updated
        testXAndIndex(
                engine,
                compiler,
                sqlExecutionContext,
                "y order by ts, commit",
                "x"
        );

        assertMaxTimestamp(
                engine,
                sqlExecutionContext
        );
    }

    private static void testPartitionedDataOOIntoLastOverflowIntoNewPartition0(
            CairoEngine engine,
            SqlCompiler compiler,
            SqlExecutionContext sqlExecutionContext
    ) throws SqlException {
        engine.ddl(
                "create table x as (" +
                        "select" +
                        " 1 as commit," +
                        " cast(x as int) i," +
                        " rnd_symbol('msft','ibm', 'googl') sym," +
                        " round(rnd_double(0)*100, 3) amt," +
                        " to_timestamp('2018-01', 'yyyy-MM') + x * 720000000 timestamp," +
                        " rnd_boolean() b," +
                        " rnd_str('ABC', 'CDE', null, 'XYZ') c," +
                        " rnd_double(2) d," +
                        " rnd_float(2) e," +
                        " rnd_short(10,1024) f," +
                        " rnd_date(to_date('2015', 'yyyy'), to_date('2016', 'yyyy'), 2) g," +
                        " rnd_symbol(4,4,4,2) ik," +
                        " rnd_long() j," +
                        " timestamp_sequence(10000000000,1000000L) ts," +
                        " rnd_byte(2,50) l," +
                        " rnd_bin(10, 20, 2) m," +
                        " rnd_str(5,16,2) n," +
                        " rnd_char() t," +
                        " rnd_long256() l256," +
                        " rnd_varchar(1, 40, 1) varc," +
                        " rnd_varchar(1, 1, 1) varc2," +
                        " from long_sequence(1000)" +
                        "), index(sym) timestamp (ts) partition by DAY",
                sqlExecutionContext
        );

        // create table with 1AM data

        engine.ddl(
                "create table 1am as (" +
                        "select" +
                        " 2 as commit," +
                        " cast(x as int) i," +
                        " rnd_symbol('msft','ibm', 'googl') sym," +
                        " round(rnd_double(0)*100, 3) amt," +
                        " to_timestamp('2018-01', 'yyyy-MM') + x * 720000000 timestamp," +
                        " rnd_boolean() b," +
                        " rnd_str('ABC', 'CDE', null, 'XYZ') c," +
                        " rnd_double(2) d," +
                        " rnd_float(2) e," +
                        " rnd_short(10,1024) f," +
                        " rnd_date(to_date('2015', 'yyyy'), to_date('2016', 'yyyy'), 2) g," +
                        " rnd_symbol(4,4,4,2) ik," +
                        " rnd_long() j," +
                        " timestamp_sequence(3000000000l,100000000L) ts," + // mid partition for "x"
                        " rnd_byte(2,50) l," +
                        " rnd_bin(10, 20, 2) m," +
                        " rnd_str(5,16,2) n," +
                        " rnd_char() t," +
                        " rnd_long256() l256," +
                        " rnd_varchar(1, 40, 1) varc," +
                        " rnd_varchar(1, 1, 1) varc2," +
                        " from long_sequence(1000)" +
                        ")",
                sqlExecutionContext
        );

        engine.ddl(
                "create table tail as (" +
                        "select" +
                        " 3 as commit," +
                        " cast(x as int) i," +
                        " rnd_symbol('msft','ibm', 'googl') sym," +
                        " round(rnd_double(0)*100, 3) amt," +
                        " to_timestamp('2018-01', 'yyyy-MM') + x * 720000000 timestamp," +
                        " rnd_boolean() b," +
                        " rnd_str('ABC', 'CDE', null, 'XYZ') c," +
                        " rnd_double(2) d," +
                        " rnd_float(2) e," +
                        " rnd_short(10,1024) f," +
                        " rnd_date(to_date('2015', 'yyyy'), to_date('2016', 'yyyy'), 2) g," +
                        " rnd_symbol(4,4,4,2) ik," +
                        " rnd_long() j," +
                        " timestamp_sequence(40000000000,1000000L) ts," +
                        " rnd_byte(2,50) l," +
                        " rnd_bin(10, 20, 2) m," +
                        " rnd_str(5,16,2) n," +
                        " rnd_char() t," +
                        " rnd_long256() l256," +
                        " rnd_varchar(1, 40, 1) varc," +
                        " rnd_varchar(1, 1, 1) varc2," +
                        " from long_sequence(100)" +
                        ") timestamp (ts) partition by DAY",
                sqlExecutionContext
        );

        engine.ddl("create table y as (x union all 1am union all tail)", sqlExecutionContext);

        engine.insert("insert into x select * from 1am", sqlExecutionContext);
        engine.insert("insert into x select * from tail", sqlExecutionContext);

        testXAndIndex(
                engine,
                compiler,
                sqlExecutionContext,
                "y order by ts, commit",
                "x"
        );

        // check if the same remains true when we open fresh TableReader instance
        engine.releaseAllReaders();

        testXAndIndex(
                engine,
                compiler,
                sqlExecutionContext,
                "y order by ts, commit",
                "x"
        );

        assertXCountY(engine, compiler, sqlExecutionContext);
    }

    private static void testPartitionedOOData0(
            CairoEngine engine,
            SqlCompiler compiler,
            SqlExecutionContext sqlExecutionContext
    ) throws SqlException {
        engine.ddl(
                "create table x as (" +
                        "select" +
                        " cast(x as int) i," +
                        " rnd_symbol('msft','ibm', 'googl') sym," +
                        " round(rnd_double(0)*100, 3) amt," +
                        " to_timestamp('2018-01', 'yyyy-MM') + x * 720000000 timestamp," +
                        " rnd_boolean() b," +
                        " rnd_str('ABC', 'CDE', null, 'XYZ') c," +
                        " rnd_double(2) d," +
                        " rnd_float(2) e," +
                        " rnd_short(10,1024) f," +
                        " rnd_date(to_date('2015', 'yyyy'), to_date('2016', 'yyyy'), 2) g," +
                        " rnd_symbol(4,4,4,2) ik," +
                        " rnd_long() j," +
                        " timestamp_sequence(10000000000,1000000L) ts," +
                        " rnd_byte(2,50) l," +
                        " rnd_bin(10, 20, 2) m," +
                        " rnd_str(5,16,2) n," +
                        " rnd_char() t," +
                        " rnd_long256() l256," +
                        " rnd_varchar(1, 30, 1) varc," +
                        " rnd_varchar(1, 1, 0) varc2," +
                        " from long_sequence(500)" +
                        "), index(sym) timestamp (ts) partition by DAY",
                sqlExecutionContext
        );

        // create table with 1AM data

        engine.ddl(
                "create table 1am as (" +
                        "select" +
                        " cast(x as int) i," +
                        " rnd_symbol('msft','ibm', 'googl') sym," +
                        " round(rnd_double(0)*100, 3) amt," +
                        " to_timestamp('2018-01', 'yyyy-MM') + x * 720000000 timestamp," +
                        " rnd_boolean() b," +
                        " rnd_str('ABC', 'CDE', null, 'XYZ') c," +
                        " rnd_double(2) d," +
                        " rnd_float(2) e," +
                        " rnd_short(10,1024) f," +
                        " rnd_date(to_date('2015', 'yyyy'), to_date('2016', 'yyyy'), 2) g," +
                        " rnd_symbol(4,4,4,2) ik," +
                        " rnd_long() j," +
                        " timestamp_sequence(0,1000000L) ts," +
                        " rnd_byte(2,50) l," +
                        " rnd_bin(10, 20, 2) m," +
                        " rnd_str(5,16,2) n," +
                        " rnd_char() t," +
                        " rnd_long256() l256," +
                        " rnd_varchar(1, 30, 1) varc," +
                        " rnd_varchar(1, 1, 0) varc2," +
                        " from long_sequence(500)" +
                        ")",
                sqlExecutionContext
        );

        engine.ddl(
                "create table tail as (" +
                        "select" +
                        " cast(x as int) i," +
                        " rnd_symbol('msft','ibm', 'googl') sym," +
                        " round(rnd_double(0)*100, 3) amt," +
                        " to_timestamp('2018-01', 'yyyy-MM') + x * 720000000 timestamp," +
                        " rnd_boolean() b," +
                        " rnd_str('ABC', 'CDE', null, 'XYZ') c," +
                        " rnd_double(2) d," +
                        " rnd_float(2) e," +
                        " rnd_short(10,1024) f," +
                        " rnd_date(to_date('2015', 'yyyy'), to_date('2016', 'yyyy'), 2) g," +
                        " rnd_symbol(4,4,4,2) ik," +
                        " rnd_long() j," +
                        " timestamp_sequence(40000000000,1000000L) ts," +
                        " rnd_byte(2,50) l," +
                        " rnd_bin(10, 20, 2) m," +
                        " rnd_str(5,16,2) n," +
                        " rnd_char() t," +
                        " rnd_long256() l256," +
                        " rnd_varchar(1, 30, 1) varc," +
                        " rnd_varchar(1, 1, 0) varc2," +
                        " from long_sequence(100)" +
                        ") timestamp (ts) partition by DAY",
                sqlExecutionContext
        );

        // create third table, which will contain both X and 1AM
        engine.ddl("create table y as (select * from x union all 1am union all tail)", sqlExecutionContext);

        engine.insert("insert into x select * from 1am", sqlExecutionContext);
        engine.insert("insert into x select * from tail", sqlExecutionContext);

        testXAndIndex(
                engine,
                compiler,
                sqlExecutionContext,
                "y order by ts",
                "x"
        );

        assertMaxTimestamp(
                engine,
                sqlExecutionContext
        );
    }

    private static void testPartitionedOODataOOCollapsed0(
            CairoEngine engine,
            SqlCompiler compiler,
            SqlExecutionContext sqlExecutionContext
    ) throws SqlException {
        // top edge of data timestamp equals of of
        engine.ddl(
                "create table x as (" +
                        "select" +
                        " 1 as commit," +
                        " cast(x as int) i," +
                        " rnd_symbol('msft','ibm', 'googl') sym," +
                        " round(rnd_double(0)*100, 3) amt," +
                        " to_timestamp('2018-01', 'yyyy-MM') + x * 720000000 timestamp," +
                        " rnd_boolean() b," +
                        " rnd_str('ABC', 'CDE', null, 'XYZ') c," +
                        " rnd_double(2) d," +
                        " rnd_float(2) e," +
                        " rnd_short(10,1024) f," +
                        " rnd_date(to_date('2015', 'yyyy'), to_date('2016', 'yyyy'), 2) g," +
                        " rnd_symbol(4,4,4,2) ik," +
                        " rnd_long() j," +
                        " timestamp_sequence(500288000000L,10L) ts," +
                        " rnd_byte(2,50) l," +
                        " rnd_bin(10, 20, 2) m," +
                        " rnd_str(5,16,2) n," +
                        " rnd_char() t," +
                        " rnd_long256() l256," +
                        " rnd_varchar(1, 30, 1) varc," +
                        " rnd_varchar(1, 1, 0) varc2," +
                        " from long_sequence(500)" +
                        "), index(sym) timestamp (ts) partition by DAY",
                sqlExecutionContext
        );

        // create table with 1AM data

        engine.ddl(
                "create table middle as (" +
                        "select" +
                        " 2 as commit," +
                        " cast(x as int) i," +
                        " rnd_symbol('msft','ibm', 'googl') sym," +
                        " round(rnd_double(0)*100, 3) amt," +
                        " to_timestamp('2018-01', 'yyyy-MM') + x * 720000000 timestamp," +
                        " rnd_boolean() b," +
                        " rnd_str('ABC', 'CDE', null, 'XYZ') c," +
                        " rnd_double(2) d," +
                        " rnd_float(2) e," +
                        " rnd_short(10,1024) f," +
                        " rnd_date(to_date('2015', 'yyyy'), to_date('2016', 'yyyy'), 2) g," +
                        " rnd_symbol(4,4,4,2) ik," +
                        " rnd_long() j," +
                        " timestamp_sequence(500000000000L,1000000L) ts," +
                        " rnd_byte(2,50) l," +
                        " rnd_bin(10, 20, 2) m," +
                        " rnd_str(5,16,2) n," +
                        " rnd_char() t," +
                        " rnd_long256() l256," +
                        " rnd_varchar(1, 30, 1) varc," +
                        " rnd_varchar(1, 1, 0) varc2," +
                        " from long_sequence(500)" +
                        ") timestamp (ts) partition by DAY",
                sqlExecutionContext
        );

        // create third table, which will contain both X and 1AM
        assertO3DataCursors(
                engine,
                compiler,
                sqlExecutionContext,
                "create table y as (x union all middle)",
                "y order by ts, commit",
                "insert into x select * from middle",
                "x",
                "y",
                "x"
        );

        assertIndexConsistency(compiler, sqlExecutionContext, engine);

        assertMaxTimestamp(
                engine,
                sqlExecutionContext
        );
    }

    private static void testPartitionedOODataUpdateMinTimestamp0(
            CairoEngine engine,
            SqlCompiler compiler,
            SqlExecutionContext sqlExecutionContext
    ) throws SqlException {
        engine.ddl(
                "create table x as (" +
                        "select" +
                        " cast(x as int) i," +
                        " rnd_symbol('msft','ibm', 'googl') sym," +
                        " round(rnd_double(0)*100, 3) amt," +
                        " to_timestamp('2018-01', 'yyyy-MM') + x * 720000000 timestamp," +
                        " rnd_boolean() b," +
                        " rnd_str('ABC', 'CDE', null, 'XYZ') c," +
                        " rnd_double(2) d," +
                        " rnd_float(2) e," +
                        " rnd_short(10,1024) f," +
                        " rnd_date(to_date('2015', 'yyyy'), to_date('2016', 'yyyy'), 2) g," +
                        " rnd_symbol(4,4,4,2) ik," +
                        " rnd_long() j," +
                        " timestamp_sequence(500000000000L,1000000L) ts," +
                        " rnd_byte(2,50) l," +
                        " rnd_bin(10, 20, 2) m," +
                        " rnd_str(5,16,2) n," +
                        " rnd_char() t," +
                        " rnd_long256() l256," +
                        " rnd_varchar(1, 30, 1) varc," +
                        " rnd_varchar(1, 1, 0) varc2," +
                        " from long_sequence(500)" +
                        "), index(sym) timestamp (ts) partition by DAY",
                sqlExecutionContext
        );

        // create table with 1AM data

        engine.ddl(
                "create table 1am as (" +
                        "select" +
                        " cast(x as int) i," +
                        " rnd_symbol('msft','ibm', 'googl') sym," +
                        " round(rnd_double(0)*100, 3) amt," +
                        " to_timestamp('2018-01', 'yyyy-MM') + x * 720000000 timestamp," +
                        " rnd_boolean() b," +
                        " rnd_str('ABC', 'CDE', null, 'XYZ') c," +
                        " rnd_double(2) d," +
                        " rnd_float(2) e," +
                        " rnd_short(10,1024) f," +
                        " rnd_date(to_date('2015', 'yyyy'), to_date('2016', 'yyyy'), 2) g," +
                        " rnd_symbol(4,4,4,2) ik," +
                        " rnd_long() j," +
                        " timestamp_sequence(450000000000L,1000000L) ts," +
                        " rnd_byte(2,50) l," +
                        " rnd_bin(10, 20, 2) m," +
                        " rnd_str(5,16,2) n," +
                        " rnd_char() t," +
                        " rnd_long256() l256," +
                        " rnd_varchar(1, 30, 1) varc," +
                        " rnd_varchar(1, 1, 0) varc2," +
                        " from long_sequence(500)" +
                        ") timestamp (ts) partition by DAY",
                sqlExecutionContext
        );

        engine.ddl(
                "create table prev as (" +
                        "select" +
                        " cast(x as int) i," +
                        " rnd_symbol('msft','ibm', 'googl') sym," +
                        " round(rnd_double(0)*100, 3) amt," +
                        " to_timestamp('2018-01', 'yyyy-MM') + x * 720000000 timestamp," +
                        " rnd_boolean() b," +
                        " rnd_str('ABC', 'CDE', null, 'XYZ') c," +
                        " rnd_double(2) d," +
                        " rnd_float(2) e," +
                        " rnd_short(10,1024) f," +
                        " rnd_date(to_date('2015', 'yyyy'), to_date('2016', 'yyyy'), 2) g," +
                        " rnd_symbol(4,4,4,2) ik," +
                        " rnd_long() j," +
                        " timestamp_sequence(0L,100000000L) ts," +
                        " rnd_byte(2,50) l," +
                        " rnd_bin(10, 20, 2) m," +
                        " rnd_str(5,16,2) n," +
                        " rnd_char() t," +
                        " rnd_long256() l256," +
                        " rnd_varchar(1, 30, 1) varc," +
                        " rnd_varchar(1, 1, 0) varc2," +
                        " from long_sequence(3000)" +
                        ") timestamp (ts) partition by DAY",
                sqlExecutionContext
        );

        // create third table, which will contain both X and 1AM
        assertO3DataCursors(
                engine,
                compiler,
                sqlExecutionContext,
                "create table y as (select * from x union all select * from 1am union all select * from prev)",
                "y order by ts",
                "insert into x select * from (1am union all prev)",
                "x",
                "y",
                "x"
        );

        assertIndexConsistency(compiler, sqlExecutionContext, engine);

        assertMaxTimestamp(
                engine,
                sqlExecutionContext
        );
    }

    private static void testPartitionedOOMerge0(
            CairoEngine engine,
            SqlCompiler compiler,
            SqlExecutionContext sqlExecutionContext
    ) throws SqlException {
        engine.ddl(
                "create table x as (" +
                        "select" +
                        " 1 as commit," +
                        " cast(x as int) i," +
                        " rnd_symbol('msft','ibm', 'googl') sym," +
                        " round(rnd_double(0)*100, 3) amt," +
                        " to_timestamp('2018-01', 'yyyy-MM') + x * 720000000 timestamp," +
                        " rnd_boolean() b," +
                        " rnd_str('ABC', 'CDE', null, 'XYZ') c," +
                        " rnd_double(2) d," +
                        " rnd_float(2) e," +
                        " rnd_short(10,1024) f," +
                        " rnd_date(to_date('2015', 'yyyy'), to_date('2016', 'yyyy'), 2) g," +
                        " rnd_symbol(4,4,4,2) ik," +
                        " rnd_long() j," +
                        " timestamp_sequence(10000000000,1000000L) ts," +
                        " rnd_byte(2,50) l," +
                        " rnd_bin(10, 20, 2) m," +
                        " rnd_str(5,16,2) n," +
                        " rnd_char() t," +
                        " rnd_long256() l256," +
                        " rnd_varchar(1, 40, 1) varc," +
                        " rnd_varchar(1, 1, 1) varc2," +
                        " from long_sequence(500)" +
                        "), index(sym) timestamp (ts) partition by DAY",
                sqlExecutionContext
        );

        // create table with 1AM data

        engine.ddl(
                "create table 1am as (" +
                        "select" +
                        " 2 as commit," +
                        " cast(x as int) i," +
                        " rnd_symbol('msft','ibm', 'googl') sym," +
                        " round(rnd_double(0)*100, 3) amt," +
                        " to_timestamp('2018-01', 'yyyy-MM') + x * 720000000 timestamp," +
                        " rnd_boolean() b," +
                        " rnd_str('ABC', 'CDE', null, 'XYZ') c," +
                        " rnd_double(2) d," +
                        " rnd_float(2) e," +
                        " rnd_short(10,1024) f," +
                        " rnd_date(to_date('2015', 'yyyy'), to_date('2016', 'yyyy'), 2) g," +
                        " rnd_symbol(4,4,4,2) ik," +
                        " rnd_long() j," +
                        " timestamp_sequence(9993000000,1000000L) ts," +
                        " rnd_byte(2,50) l," +
                        " rnd_bin(10, 20, 2) m," +
                        " rnd_str(5,16,2) n," +
                        " rnd_char() t," +
                        " rnd_long256() l256," +
                        " rnd_varchar(1, 40, 1) varc," +
                        " rnd_varchar(1, 1, 1) varc2," +
                        " from long_sequence(507)" +
                        ")",
                sqlExecutionContext
        );

        engine.ddl(
                "create table tail as (" +
                        "select" +
                        " 3 as commit," +
                        " cast(x as int) i," +
                        " rnd_symbol('msft','ibm', 'googl') sym," +
                        " round(rnd_double(0)*100, 3) amt," +
                        " to_timestamp('2018-01', 'yyyy-MM') + x * 720000000 timestamp," +
                        " rnd_boolean() b," +
                        " rnd_str('ABC', 'CDE', null, 'XYZ') c," +
                        " rnd_double(2) d," +
                        " rnd_float(2) e," +
                        " rnd_short(10,1024) f," +
                        " rnd_date(to_date('2015', 'yyyy'), to_date('2016', 'yyyy'), 2) g," +
                        " rnd_symbol(4,4,4,2) ik," +
                        " rnd_long() j," +
                        " timestamp_sequence(20000000000,1000000L) ts," +
                        " rnd_byte(2,50) l," +
                        " rnd_bin(10, 20, 2) m," +
                        " rnd_str(5,16,2) n," +
                        " rnd_char() t," +
                        " rnd_long256() l256," +
                        " rnd_varchar(1, 40, 1) varc," +
                        " rnd_varchar(1, 1, 1) varc2," +
                        " from long_sequence(100)" +
                        ") timestamp (ts) partition by DAY",
                sqlExecutionContext
        );

        // create third table, which will contain both X and 1AM
        engine.ddl("create table y as (x union all 1am union all tail)", sqlExecutionContext);

        // insert 1AM data into X
        engine.insert("insert into x select * from 1am", sqlExecutionContext);
        engine.insert("insert into x select * from tail", sqlExecutionContext);

        testXAndIndex(engine, compiler, sqlExecutionContext, "y order by ts, commit", "x");

        assertMaxTimestamp(
                engine,
                sqlExecutionContext
        );
    }

    private static void testPartitionedOOMergeData0(
            CairoEngine engine,
            SqlCompiler compiler,
            SqlExecutionContext sqlExecutionContext
    ) throws SqlException {
        engine.ddl(
                "create table x as (" +
                        "select" +
                        " 1 as commit," +
                        " cast(x as int) i," +
                        " rnd_symbol('msft','ibm', 'googl') sym," +
                        " round(rnd_double(0)*100, 3) amt," +
                        " to_timestamp('2018-01', 'yyyy-MM') + x * 720000000 timestamp," +
                        " rnd_boolean() b," +
                        " rnd_str('ABC', 'CDE', null, 'XYZ') c," +
                        " rnd_double(2) d," +
                        " rnd_float(2) e," +
                        " rnd_short(10,1024) f," +
                        " rnd_date(to_date('2015', 'yyyy'), to_date('2016', 'yyyy'), 2) g," +
                        " rnd_symbol(4,4,4,2) ik," +
                        " rnd_long() j," +
                        " timestamp_sequence(10000000000,1000000L) ts," +
                        " rnd_byte(2,50) l," +
                        " rnd_bin(10, 20, 2) m," +
                        " rnd_str(5,16,2) n," +
                        " rnd_char() t," +
                        " rnd_long256() l256," +
                        " rnd_varchar(1, 40, 1) varc," +
                        " rnd_varchar(1, 1, 1) varc2," +
                        " from long_sequence(1500)" +
                        "), index(sym) timestamp (ts) partition by DAY",
                sqlExecutionContext
        );

        // create table with 1AM data

        engine.ddl(
                "create table 1am as (" +
                        "select" +
                        " 2 as commit," +
                        " cast(x as int) i," +
                        " rnd_symbol('msft','ibm', 'googl') sym," +
                        " round(rnd_double(0)*100, 3) amt," +
                        " to_timestamp('2018-01', 'yyyy-MM') + x * 720000000 timestamp," +
                        " rnd_boolean() b," +
                        " rnd_str('ABC', 'CDE', null, 'XYZ') c," +
                        " rnd_double(2) d," +
                        " rnd_float(2) e," +
                        " rnd_short(10,1024) f," +
                        " rnd_date(to_date('2015', 'yyyy'), to_date('2016', 'yyyy'), 2) g," +
                        " rnd_symbol(4,4,4,2) ik," +
                        " rnd_long() j," +
                        " timestamp_sequence(1000000000L,100000000L) ts," +
                        // 1000000000L
                        // 2200712364240
                        " rnd_byte(2,50) l," +
                        " rnd_bin(10, 20, 2) m," +
                        " rnd_str(5,16,2) n," +
                        " rnd_char() t," +
                        " rnd_long256() l256," +
                        " rnd_varchar(1, 40, 1) varc," +
                        " rnd_varchar(1, 1, 1) varc2," +
                        " from long_sequence(100)" +
                        ")",
                sqlExecutionContext
        );

        engine.ddl(
                "create table tail as (" +
                        "select" +
                        " 3 as commit," +
                        " cast(x as int) i," +
                        " rnd_symbol('msft','ibm', 'googl') sym," +
                        " round(rnd_double(0)*100, 3) amt," +
                        " to_timestamp('2018-01', 'yyyy-MM') + x * 720000000 timestamp," +
                        " rnd_boolean() b," +
                        " rnd_str('ABC', 'CDE', null, 'XYZ') c," +
                        " rnd_double(2) d," +
                        " rnd_float(2) e," +
                        " rnd_short(10,1024) f," +
                        " rnd_date(to_date('2015', 'yyyy'), to_date('2016', 'yyyy'), 2) g," +
                        " rnd_symbol(4,4,4,2) ik," +
                        " rnd_long() j," +
                        " timestamp_sequence(11500000000L,1000000L) ts," +
                        " rnd_byte(2,50) l," +
                        " rnd_bin(10, 20, 2) m," +
                        " rnd_str(5,16,2) n," +
                        " rnd_char() t," +
                        " rnd_long256() l256," +
                        " rnd_varchar(1, 40, 1) varc," +
                        " rnd_varchar(1, 1, 1) varc2," +
                        " from long_sequence(100)" +
                        ") timestamp (ts) partition by DAY",
                sqlExecutionContext
        );

        // create third table, which will contain both X and 1AM
        engine.ddl("create table y as (select * from x union all 1am union all tail)", sqlExecutionContext);

        // insert 1AM data into X
        engine.insert("insert into x select * from 1am", sqlExecutionContext);
        engine.insert("insert into x select * from tail", sqlExecutionContext);

        testXAndIndex(engine, compiler, sqlExecutionContext, "y order by ts, commit", "x");

        assertMaxTimestamp(
                engine,
                sqlExecutionContext
        );
    }

    private static void testPartitionedOOMergeOO0(
            CairoEngine engine,
            SqlCompiler compiler,
            SqlExecutionContext sqlExecutionContext
    ) throws SqlException {
        engine.ddl(
                "create table x_1 as (" +
                        "select" +
                        " cast(x as int) i," +
                        " rnd_symbol('msft','ibm', 'googl') sym," +
                        " round(rnd_double(0)*100, 3) amt," +
                        " to_timestamp('2018-01', 'yyyy-MM') + x * 720000000 timestamp," +
                        " rnd_boolean() b," +
                        " rnd_str('ABC', 'CDE', null, 'XYZ') c," +
                        " rnd_double(2) d," +
                        " rnd_float(2) e," +
                        " rnd_short(10,1024) f," +
                        " rnd_date(to_date('2015', 'yyyy'), to_date('2016', 'yyyy'), 2) g," +
                        " rnd_symbol(4,4,4,2) ik," +
                        " rnd_long() j," +
                        " timestamp_shuffle(0,100000000000L) ts," +
                        " rnd_byte(2,50) l," +
                        " rnd_bin(10, 20, 2) m," +
                        " rnd_str(5,16,2) n," +
                        " rnd_char() t," +
                        " rnd_long256() l256," +
                        " rnd_varchar(1, 1, 1) varc," +
                        " rnd_varchar(1, 40, 1) varc2," +
                        " from long_sequence(1000)" +
                        ")",
                sqlExecutionContext
        );

        engine.ddl(
                "create table y as (select * from x_1 order by ts) timestamp(ts) partition by DAY",
                sqlExecutionContext
        );

        engine.ddl(
                "create table x as (select * from x_1), index(sym) timestamp(ts) partition by DAY",
                sqlExecutionContext
        );

<<<<<<< HEAD
        final String sqlTemplate = "select * from ";
        printSqlResult(compiler, sqlExecutionContext, sqlTemplate + "y");
=======
        final String sqlTemplate = "select i,sym,amt,timestamp,b,c,d,e,f,g,ik,ts,l,n,t,m from ";

        engine.print(sqlTemplate + "y", sink, sqlExecutionContext);
>>>>>>> 322d4129

        String expected = Chars.toString(sink);

        engine.print(sqlTemplate + "x", sink, sqlExecutionContext);
        TestUtils.assertEquals(expected, sink);

        assertIndexConsistencySink(compiler, sqlExecutionContext);
    }

    private static void testPartitionedOOONullSetters0(CairoEngine engine, SqlCompiler compiler, SqlExecutionContext sqlExecutionContext)
            throws SqlException, NumericException {
        engine.ddl("create table x (a int, b int, c int, ts timestamp) timestamp(ts) partition by DAY", sqlExecutionContext);
        try (TableWriter w = TestUtils.getWriter(engine, "x")) {
            TableWriter.Row r;

            r = w.newRow(TimestampFormatUtils.parseUTCTimestamp("2013-02-10T00:10:00.000000Z"));
            r.putInt(2, 30);
            r.append();

            r = w.newRow(TimestampFormatUtils.parseUTCTimestamp("2013-02-10T00:05:00.000000Z"));
            r.putInt(2, 10);
            r.append();

            r = w.newRow(TimestampFormatUtils.parseUTCTimestamp("2013-02-10T00:06:00.000000Z"));
            r.putInt(2, 20);
            r.append();

            w.commit();

            r = w.newRow(TimestampFormatUtils.parseUTCTimestamp("2013-02-10T00:11:00.000000Z"));
            r.putInt(2, 40);
            r.append();

            w.commit();
        }

        engine.print("x", sink, sqlExecutionContext);

        final String expected = "a\tb\tc\tts\n" +
                "NaN\tNaN\t10\t2013-02-10T00:05:00.000000Z\n" +
                "NaN\tNaN\t20\t2013-02-10T00:06:00.000000Z\n" +
                "NaN\tNaN\t30\t2013-02-10T00:10:00.000000Z\n" +
                "NaN\tNaN\t40\t2013-02-10T00:11:00.000000Z\n";

        TestUtils.assertEquals(expected, sink);
    }

    private static void testPartitionedOOONullStrSetters0(CairoEngine engine, SqlCompiler compiler, SqlExecutionContext sqlExecutionContext)
            throws SqlException {
        final int commits = 4;
        final int rows = 1_000;
        engine.ddl("create table x (s string, ts timestamp) timestamp(ts) partition by DAY", sqlExecutionContext);
        try (TableWriter w = TestUtils.getWriter(engine, "x")) {
            TableWriter.Row r;

            // Here we're trying to make sure that null setters write to the currently active O3 memory.
            long ts = engine.getConfiguration().getMicrosecondClock().getTicks();
            for (int i = 0; i < commits; i++) {
                for (int j = 0; j < rows; j++) {
                    r = w.newRow(ts);
                    if (j % 2 == 0) {
                        r.putStr(0, "Lorem ipsum dolor sit amet, consectetur adipiscing elit.");
                    }
                    r.append();
                    if (j % 100 == 0) {
                        ts -= 1_000;
                    } else {
                        ts += 1;
                    }
                }
                // Setting the lag is important since we want some rows to remain pending after each commit.
                w.ic(1_000L);
            }
            // Commit pending O3 rows.
            w.commit();
        }

        engine.print("select count() from x", sink, sqlExecutionContext);

        final String expected = "count\n" + (commits * rows) + "\n";

        TestUtils.assertEquals(expected, sink);
    }

    private static void testPartitionedOOPrefixesExistingPartitions0(
            CairoEngine engine,
            SqlCompiler compiler,
            SqlExecutionContext sqlExecutionContext
    ) throws SqlException {
        engine.ddl(
                "create table x as (" +
                        "select" +
                        " cast(x as int) i," +
                        " rnd_symbol('msft','ibm', 'googl') sym," +
                        " round(rnd_double(0)*100, 3) amt," +
                        " to_timestamp('2018-01', 'yyyy-MM') + x * 720000000 timestamp," +
                        " rnd_boolean() b," +
                        " rnd_str('ABC', 'CDE', null, 'XYZ') c," +
                        " rnd_double(2) d," +
                        " rnd_float(2) e," +
                        " rnd_short(10,1024) f," +
                        " rnd_date(to_date('2015', 'yyyy'), to_date('2016', 'yyyy'), 2) g," +
                        " rnd_symbol(4,4,4,2) ik," +
                        " rnd_long() j," +
                        " timestamp_sequence(500000000000L,1000000L) ts," +
                        " rnd_byte(2,50) l," +
                        " rnd_bin(10, 20, 2) m," +
                        " rnd_str(5,16,2) n," +
                        " rnd_char() t," +
                        " rnd_long256() l256," +
                        " rnd_varchar(1,30,0) varc," +
                        " rnd_varchar(1,1,0) varc2," +
                        " from long_sequence(1)" +
                        "), index(sym capacity 1024) timestamp (ts) partition by DAY",
                sqlExecutionContext
        );

        // create table with 1AM data

        engine.ddl(
                "create table top as (" +
                        "select" +
                        " cast(x as int) i," +
                        " rnd_symbol('msft','ibm', 'googl') sym," +
                        " round(rnd_double(0)*100, 3) amt," +
                        " to_timestamp('2018-01', 'yyyy-MM') + x * 720000000 timestamp," +
                        " rnd_boolean() b," +
                        " rnd_str('ABC', 'CDE', null, 'XYZ') c," +
                        " rnd_double(2) d," +
                        " rnd_float(2) e," +
                        " rnd_short(10,1024) f," +
                        " rnd_date(to_date('2015', 'yyyy'), to_date('2016', 'yyyy'), 2) g," +
                        " rnd_symbol(4,4,4,2) ik," +
                        " rnd_long() j," +
                        " timestamp_sequence(15000000000L,100000000L) ts," +
                        " rnd_byte(2,50) l," +
                        " rnd_bin(10, 20, 2) m," +
                        " rnd_str(5,16,2) n," +
                        " rnd_char() t," +
                        " rnd_long256() l256," +
                        " rnd_varchar(10,50,0) varc," +
                        " rnd_varchar(1,1,0) varc2," +
                        " from long_sequence(1)" +
                        ") timestamp (ts) partition by DAY",
                sqlExecutionContext
        );

        // create third table, which will contain both X and 1AM
        assertO3DataCursors(
                engine,
                compiler,
                sqlExecutionContext,
                "create table y as (select * from x union all select * from top)",
                "y order by ts",
                "insert into x select * from top",
                "x",
                "y",
                "x"
        );

        assertIndexConsistency(compiler, sqlExecutionContext, engine);

        assertMaxTimestamp(
                engine,
                sqlExecutionContext
        );
    }

    private static void testPartitionedOOTopAndBottom0(
            CairoEngine engine,
            SqlCompiler compiler,
            SqlExecutionContext sqlExecutionContext
    ) throws SqlException {
        engine.ddl(
                "create table x as (" +
                        "select" +
                        " cast(x as int) i," +
                        " rnd_symbol('msft','ibm', 'googl') sym," +
                        " round(rnd_double(0)*100, 3) amt," +
                        " to_timestamp('2018-01', 'yyyy-MM') + x * 720000000 timestamp," +
                        " rnd_boolean() b," +
                        " rnd_str('ABC', 'CDE', null, 'XYZ') c," +
                        " rnd_double(2) d," +
                        " rnd_float(2) e," +
                        " rnd_short(10,1024) f," +
                        " rnd_date(to_date('2015', 'yyyy'), to_date('2016', 'yyyy'), 2) g," +
                        " rnd_symbol(4,4,4,2) ik," +
                        " rnd_long() j," +
                        " timestamp_sequence(500000000000L,1000000L) ts," +
                        " rnd_byte(2,50) l," +
                        " rnd_bin(10, 20, 2) m," +
                        " rnd_str(5,16,2) n," +
                        " rnd_char() t," +
                        " rnd_long256() l256," +
                        " rnd_varchar(1,30,1) varc," +
                        " rnd_varchar(1,1,1) varc2," +
                        " from long_sequence(500)" +
                        "), index(sym) timestamp (ts) partition by DAY",
                sqlExecutionContext
        );

        // create table with 1AM data

        engine.ddl(
                "create table top as (" +
                        "select" +
                        " cast(x as int) i," +
                        " rnd_symbol('msft','ibm', 'googl') sym," +
                        " round(rnd_double(0)*100, 3) amt," +
                        " to_timestamp('2018-01', 'yyyy-MM') + x * 720000000 timestamp," +
                        " rnd_boolean() b," +
                        " rnd_str('ABC', 'CDE', null, 'XYZ') c," +
                        " rnd_double(2) d," +
                        " rnd_float(2) e," +
                        " rnd_short(10,1024) f," +
                        " rnd_date(to_date('2015', 'yyyy'), to_date('2016', 'yyyy'), 2) g," +
                        " rnd_symbol(4,4,4,2) ik," +
                        " rnd_long() j," +
                        " timestamp_sequence(150000000000L,1000000L) ts," +
                        " rnd_byte(2,50) l," +
                        " rnd_bin(10, 20, 2) m," +
                        " rnd_str(5,16,2) n," +
                        " rnd_char() t," +
                        " rnd_long256() l256," +
                        " rnd_varchar(1,30,1) varc," +
                        " rnd_varchar(1,1,1) varc2," +
                        " from long_sequence(500)" +
                        ") timestamp (ts) partition by DAY",
                sqlExecutionContext
        );

        engine.ddl(
                "create table bottom as (" +
                        "select" +
                        " cast(x as int) i," +
                        " rnd_symbol('msft','ibm', 'googl') sym," +
                        " round(rnd_double(0)*100, 3) amt," +
                        " to_timestamp('2018-01', 'yyyy-MM') + x * 720000000 timestamp," +
                        " rnd_boolean() b," +
                        " rnd_str('ABC', 'CDE', null, 'XYZ') c," +
                        " rnd_double(2) d," +
                        " rnd_float(2) e," +
                        " rnd_short(10,1024) f," +
                        " rnd_date(to_date('2015', 'yyyy'), to_date('2016', 'yyyy'), 2) g," +
                        " rnd_symbol(4,4,4,2) ik," +
                        " rnd_long() j," +
                        " timestamp_sequence(500500000000L,100000000L) ts," +
                        " rnd_byte(2,50) l," +
                        " rnd_bin(10, 20, 2) m," +
                        " rnd_str(5,16,2) n," +
                        " rnd_char() t," +
                        " rnd_long256() l256," +
                        " rnd_varchar(1,30,1) varc," +
                        " rnd_varchar(1,1,1) varc2," +
                        " from long_sequence(500)" +
                        ") timestamp (ts) partition by DAY",
                sqlExecutionContext
        );

        // create third table, which will contain both X and 1AM
        assertO3DataCursors(
                engine,
                compiler,
                sqlExecutionContext,
                "create table y as (select * from x union all select * from top union all select * from bottom)",
                "y order by ts",
                "insert into x select * from (top union all bottom)",
                "x",
                "y",
                "x"
        );

        assertIndexConsistency(compiler, sqlExecutionContext, engine);
        assertXCountY(engine, compiler, sqlExecutionContext);
    }

    private static void testRebuildIndexLastPartitionWithColumnTop(
            CairoEngine engine,
            SqlCompiler compiler,
            SqlExecutionContext sqlExecutionContext
    ) throws SqlException {

        engine.ddl(
                "CREATE TABLE monthly_col_top(" +
                        "ts timestamp, metric SYMBOL, diagnostic SYMBOL, sensorChannel SYMBOL" +
                        ") timestamp(ts) partition by MONTH",
                sqlExecutionContext
        );

        engine.insert(
                "INSERT INTO monthly_col_top (ts, metric, diagnostic, sensorChannel) VALUES" +
                        "('2022-06-08T01:40:00.000000Z', '1', 'true', '2')," +
                        "('2022-06-08T02:41:00.000000Z', '2', 'true', '2')," +
                        "('2022-06-08T02:42:00.000000Z', '3', 'true', '1')," +
                        "('2022-06-08T02:43:00.000000Z', '4', 'true', '1')",
                sqlExecutionContext
        );

        engine.ddl("ALTER TABLE monthly_col_top ADD COLUMN loggerChannel SYMBOL INDEX", sqlExecutionContext)
        ;

        engine.insert(
                "INSERT INTO monthly_col_top (ts, metric, loggerChannel) VALUES" +
                        "('2022-06-08T02:50:00.000000Z', '5', '3')," +
                        "('2022-06-08T02:50:00.000000Z', '6', '3')," +
                        "('2022-06-08T02:50:00.000000Z', '7', '1')," +
                        "('2022-06-08T02:50:00.000000Z', '8', '1')," +
                        "('2022-06-08T02:50:00.000000Z', '9', '2')," +
                        "('2022-06-08T02:50:00.000000Z', '10', '2')," +
                        "('2022-06-08T03:50:00.000000Z', '11', '2')," +
                        "('2022-06-08T03:50:00.000000Z', '12', '2')," +
                        "('2022-06-08T04:50:00.000000Z', '13', '2')," +
                        "('2022-06-08T04:50:00.000000Z', '14', '2')",
                sqlExecutionContext
        );

        // OOO in the middle
        engine.insert(
                "INSERT INTO monthly_col_top (ts, metric, sensorChannel, 'loggerChannel') VALUES" +
                        "('2022-06-08T03:30:00.000000Z', '15', '2', '3')," +
                        "('2022-06-08T03:30:00.000000Z', '16', '2', '3')",
                sqlExecutionContext
        );


        TestUtils.assertSql(compiler, sqlExecutionContext, "select * from monthly_col_top where loggerChannel = '2'", sink,
                "ts\tmetric\tdiagnostic\tsensorChannel\tloggerChannel\n" +
                        "2022-06-08T02:50:00.000000Z\t9\t\t\t2\n" +
                        "2022-06-08T02:50:00.000000Z\t10\t\t\t2\n" +
                        "2022-06-08T03:50:00.000000Z\t11\t\t\t2\n" +
                        "2022-06-08T03:50:00.000000Z\t12\t\t\t2\n" +
                        "2022-06-08T04:50:00.000000Z\t13\t\t\t2\n" +
                        "2022-06-08T04:50:00.000000Z\t14\t\t\t2\n"
        );

        // OOO appends to last partition
        engine.insert(
                "INSERT INTO monthly_col_top (ts, metric, sensorChannel, 'loggerChannel') VALUES" +
                        "('2022-06-08T05:30:00.000000Z', '17', '4', '3')," +
                        "('2022-06-08T04:50:00.000000Z', '18', '4', '3')",
                sqlExecutionContext
        );

        TestUtils.assertSql(compiler, sqlExecutionContext, "select * from monthly_col_top where loggerChannel = '3'", sink,
                "ts\tmetric\tdiagnostic\tsensorChannel\tloggerChannel\n" +
                        "2022-06-08T02:50:00.000000Z\t5\t\t\t3\n" +
                        "2022-06-08T02:50:00.000000Z\t6\t\t\t3\n" +
                        "2022-06-08T03:30:00.000000Z\t15\t\t2\t3\n" +
                        "2022-06-08T03:30:00.000000Z\t16\t\t2\t3\n" +
                        "2022-06-08T04:50:00.000000Z\t18\t\t4\t3\n" +
                        "2022-06-08T05:30:00.000000Z\t17\t\t4\t3\n"
        );

        // OOO merges and appends to last partition
        engine.insert(
                "INSERT INTO monthly_col_top (ts, metric, sensorChannel, 'loggerChannel') VALUES" +
                        "('2022-06-08T05:30:00.000000Z', '19', '4', '3')," +
                        "('2022-06-08T02:50:00.000000Z', '20', '4', '3')," +
                        "('2022-06-08T02:50:00.000000Z', '21', '4', '3')",
                sqlExecutionContext
        );

        TestUtils.assertSql(compiler, sqlExecutionContext, "select * from monthly_col_top where loggerChannel = '3'", sink,
                "ts\tmetric\tdiagnostic\tsensorChannel\tloggerChannel\n" +
                        "2022-06-08T02:50:00.000000Z\t5\t\t\t3\n" +
                        "2022-06-08T02:50:00.000000Z\t6\t\t\t3\n" +
                        "2022-06-08T02:50:00.000000Z\t20\t\t4\t3\n" +
                        "2022-06-08T02:50:00.000000Z\t21\t\t4\t3\n" +
                        "2022-06-08T03:30:00.000000Z\t15\t\t2\t3\n" +
                        "2022-06-08T03:30:00.000000Z\t16\t\t2\t3\n" +
                        "2022-06-08T04:50:00.000000Z\t18\t\t4\t3\n" +
                        "2022-06-08T05:30:00.000000Z\t17\t\t4\t3\n" +
                        "2022-06-08T05:30:00.000000Z\t19\t\t4\t3\n"
        );
    }

    private static void testRebuildIndexWithColumnTopPrevPartition(
            CairoEngine engine,
            SqlCompiler compiler,
            SqlExecutionContext sqlExecutionContext
    ) throws SqlException {

        engine.ddl(
                "CREATE TABLE monthly_col_top(" +
                        "ts timestamp, metric SYMBOL, diagnostic SYMBOL, sensorChannel SYMBOL" +
                        ") timestamp(ts) partition by DAY",
                sqlExecutionContext
        );

        engine.insert(
                "INSERT INTO monthly_col_top (ts, metric, diagnostic, sensorChannel) VALUES" +
                        "('2022-06-08T01:40:00.000000Z', '1', 'true', '2')," +
                        "('2022-06-08T02:41:00.000000Z', '2', 'true', '2')," +
                        "('2022-06-08T02:42:00.000000Z', '3', 'true', '1')," +
                        "('2022-06-08T02:43:00.000000Z', '4', 'true', '1')",
                sqlExecutionContext
        );

        engine.ddl("ALTER TABLE monthly_col_top ADD COLUMN loggerChannel SYMBOL INDEX", sqlExecutionContext)
        ;

        engine.insert(
                "INSERT INTO monthly_col_top (ts, metric, loggerChannel) VALUES" +
                        "('2022-06-08T02:50:00.000000Z', '5', '3')," +
                        "('2022-06-08T02:55:00.000000Z', '6', '3')," +
                        "('2022-06-08T02:59:00.000000Z', '7', '1')",
                sqlExecutionContext
        );

        engine.insert(
                "INSERT batch 6 INTO monthly_col_top (ts, metric, 'loggerChannel') VALUES" +
                        "('2022-06-09T02:50:00.000000Z', '9', '2')," +
                        "('2022-06-09T02:50:00.000000Z', '10', '2')," +
                        "('2022-06-09T03:50:00.000000Z', '11', '2')," +
                        "('2022-06-09T03:50:00.000000Z', '12', '2')," +
                        "('2022-06-09T04:50:00.000000Z', '13', '2')," +
                        "('2022-06-09T04:50:00.000000Z', '14', '2')",
                sqlExecutionContext
        );

        // OOO append prev partition
        engine.insert(
                "INSERT batch 2 INTO monthly_col_top (ts, metric, sensorChannel, 'loggerChannel') VALUES" +
                        "('2022-06-08T03:30:00.000000Z', '15', '2', '3')," +
                        "('2022-06-08T03:30:00.000000Z', '16', '2', '3')",
                sqlExecutionContext
        );


        TestUtils.assertSql(compiler, sqlExecutionContext, "select * from monthly_col_top where loggerChannel = '3'", sink,
                "ts\tmetric\tdiagnostic\tsensorChannel\tloggerChannel\n" +
                        "2022-06-08T02:50:00.000000Z\t5\t\t\t3\n" +
                        "2022-06-08T02:55:00.000000Z\t6\t\t\t3\n" +
                        "2022-06-08T03:30:00.000000Z\t15\t\t2\t3\n" +
                        "2022-06-08T03:30:00.000000Z\t16\t\t2\t3\n"
        );

        // OOO insert mid prev partition
        engine.insert(
                "INSERT batch 2 INTO monthly_col_top (ts, metric, 'loggerChannel') VALUES" +
                        "('2022-06-08T02:54:00.000000Z', '17', '3')," +
                        "('2022-06-08T02:56:00.000000Z', '18', '3')",
                sqlExecutionContext
        );

        TestUtils.assertSql(compiler, sqlExecutionContext, "select * from monthly_col_top where loggerChannel = '3'", sink,
                "ts\tmetric\tdiagnostic\tsensorChannel\tloggerChannel\n" +
                        "2022-06-08T02:50:00.000000Z\t5\t\t\t3\n" +
                        "2022-06-08T02:54:00.000000Z\t17\t\t\t3\n" +
                        "2022-06-08T02:55:00.000000Z\t6\t\t\t3\n" +
                        "2022-06-08T02:56:00.000000Z\t18\t\t\t3\n" +
                        "2022-06-08T03:30:00.000000Z\t15\t\t2\t3\n" +
                        "2022-06-08T03:30:00.000000Z\t16\t\t2\t3\n"
        );

        // OOO insert overlaps prev partition and adds new rows at the end
        engine.insert(
                "INSERT batch 2 INTO monthly_col_top (ts, metric, 'loggerChannel') VALUES" +
                        "('2022-06-08T03:15:00.000000Z', '19', '3')," +
                        "('2022-06-08T04:30:00.000000Z', '20', '3')," +
                        "('2022-06-08T04:31:00.000000Z', '21', '3')",
                sqlExecutionContext
        );

        TestUtils.assertSql(compiler, sqlExecutionContext, "select * from monthly_col_top where loggerChannel = '3'", sink,
                "ts\tmetric\tdiagnostic\tsensorChannel\tloggerChannel\n" +
                        "2022-06-08T02:50:00.000000Z\t5\t\t\t3\n" +
                        "2022-06-08T02:54:00.000000Z\t17\t\t\t3\n" +
                        "2022-06-08T02:55:00.000000Z\t6\t\t\t3\n" +
                        "2022-06-08T02:56:00.000000Z\t18\t\t\t3\n" +
                        "2022-06-08T03:15:00.000000Z\t19\t\t\t3\n" +
                        "2022-06-08T03:30:00.000000Z\t15\t\t2\t3\n" +
                        "2022-06-08T03:30:00.000000Z\t16\t\t2\t3\n" +
                        "2022-06-08T04:30:00.000000Z\t20\t\t\t3\n" +
                        "2022-06-08T04:31:00.000000Z\t21\t\t\t3\n"
        );

        // OOO insert overlaps prev partition and adds new rows at the top
        engine.insert(
                "INSERT batch 2 INTO monthly_col_top (ts, metric, 'loggerChannel') VALUES" +
                        "('2022-06-08T03:15:00.000000Z', '22', '3')," +
                        "('2022-06-08T03:15:00.000000Z', '23', '3')," +
                        "('2022-06-08T00:40:00.000000Z', '24', '3')",
                sqlExecutionContext
        );

        TestUtils.assertSql(compiler, sqlExecutionContext, "select * from monthly_col_top where loggerChannel = '3' order by ts, metric", sink,
                "ts\tmetric\tdiagnostic\tsensorChannel\tloggerChannel\n" +
                        "2022-06-08T00:40:00.000000Z\t24\t\t\t3\n" +
                        "2022-06-08T02:50:00.000000Z\t5\t\t\t3\n" +
                        "2022-06-08T02:54:00.000000Z\t17\t\t\t3\n" +
                        "2022-06-08T02:55:00.000000Z\t6\t\t\t3\n" +
                        "2022-06-08T02:56:00.000000Z\t18\t\t\t3\n" +
                        "2022-06-08T03:15:00.000000Z\t19\t\t\t3\n" +
                        "2022-06-08T03:15:00.000000Z\t22\t\t\t3\n" +
                        "2022-06-08T03:15:00.000000Z\t23\t\t\t3\n" +
                        "2022-06-08T03:30:00.000000Z\t15\t\t2\t3\n" +
                        "2022-06-08T03:30:00.000000Z\t16\t\t2\t3\n" +
                        "2022-06-08T04:30:00.000000Z\t20\t\t\t3\n" +
                        "2022-06-08T04:31:00.000000Z\t21\t\t\t3\n"
        );
    }

    private static void testRepeatedIngest0(
            CairoEngine engine,
            SqlCompiler compiler,
            SqlExecutionContext sqlExecutionContext
    ) throws SqlException, NumericException {

        engine.ddl("create table x (a int, ts timestamp) timestamp(ts) partition by DAY", sqlExecutionContext);


        long ts = TimestampFormatUtils.parseUTCTimestamp("2020-03-10T20:36:00.000000Z");
        long expectedMaxTimestamp = Long.MIN_VALUE;
        int step = 100;
        int rowCount = 10;
        try (TableWriter w = TestUtils.getWriter(engine, "x")) {
            for (int i = 0; i < 20; i++) {
                for (int j = 0; j < rowCount; j++) {
                    long t = ts + (rowCount - j) * step;
                    expectedMaxTimestamp = Math.max(expectedMaxTimestamp, t);
                    TableWriter.Row r = w.newRow(t);
                    r.putInt(0, i * step + j);
                    r.append();
                }
                w.commit();
                ts--;
            }
            Assert.assertEquals(expectedMaxTimestamp, w.getMaxTimestamp());
        }

        final String expected = "a\tts\n" +
                "1909\t2020-03-10T20:36:00.000081Z\n" +
                "1809\t2020-03-10T20:36:00.000082Z\n" +
                "1709\t2020-03-10T20:36:00.000083Z\n" +
                "1609\t2020-03-10T20:36:00.000084Z\n" +
                "1509\t2020-03-10T20:36:00.000085Z\n" +
                "1409\t2020-03-10T20:36:00.000086Z\n" +
                "1309\t2020-03-10T20:36:00.000087Z\n" +
                "1209\t2020-03-10T20:36:00.000088Z\n" +
                "1109\t2020-03-10T20:36:00.000089Z\n" +
                "1009\t2020-03-10T20:36:00.000090Z\n" +
                "909\t2020-03-10T20:36:00.000091Z\n" +
                "809\t2020-03-10T20:36:00.000092Z\n" +
                "709\t2020-03-10T20:36:00.000093Z\n" +
                "609\t2020-03-10T20:36:00.000094Z\n" +
                "509\t2020-03-10T20:36:00.000095Z\n" +
                "409\t2020-03-10T20:36:00.000096Z\n" +
                "309\t2020-03-10T20:36:00.000097Z\n" +
                "209\t2020-03-10T20:36:00.000098Z\n" +
                "109\t2020-03-10T20:36:00.000099Z\n" +
                "9\t2020-03-10T20:36:00.000100Z\n" +
                "1908\t2020-03-10T20:36:00.000181Z\n" +
                "1808\t2020-03-10T20:36:00.000182Z\n" +
                "1708\t2020-03-10T20:36:00.000183Z\n" +
                "1608\t2020-03-10T20:36:00.000184Z\n" +
                "1508\t2020-03-10T20:36:00.000185Z\n" +
                "1408\t2020-03-10T20:36:00.000186Z\n" +
                "1308\t2020-03-10T20:36:00.000187Z\n" +
                "1208\t2020-03-10T20:36:00.000188Z\n" +
                "1108\t2020-03-10T20:36:00.000189Z\n" +
                "1008\t2020-03-10T20:36:00.000190Z\n" +
                "908\t2020-03-10T20:36:00.000191Z\n" +
                "808\t2020-03-10T20:36:00.000192Z\n" +
                "708\t2020-03-10T20:36:00.000193Z\n" +
                "608\t2020-03-10T20:36:00.000194Z\n" +
                "508\t2020-03-10T20:36:00.000195Z\n" +
                "408\t2020-03-10T20:36:00.000196Z\n" +
                "308\t2020-03-10T20:36:00.000197Z\n" +
                "208\t2020-03-10T20:36:00.000198Z\n" +
                "108\t2020-03-10T20:36:00.000199Z\n" +
                "8\t2020-03-10T20:36:00.000200Z\n" +
                "1907\t2020-03-10T20:36:00.000281Z\n" +
                "1807\t2020-03-10T20:36:00.000282Z\n" +
                "1707\t2020-03-10T20:36:00.000283Z\n" +
                "1607\t2020-03-10T20:36:00.000284Z\n" +
                "1507\t2020-03-10T20:36:00.000285Z\n" +
                "1407\t2020-03-10T20:36:00.000286Z\n" +
                "1307\t2020-03-10T20:36:00.000287Z\n" +
                "1207\t2020-03-10T20:36:00.000288Z\n" +
                "1107\t2020-03-10T20:36:00.000289Z\n" +
                "1007\t2020-03-10T20:36:00.000290Z\n" +
                "907\t2020-03-10T20:36:00.000291Z\n" +
                "807\t2020-03-10T20:36:00.000292Z\n" +
                "707\t2020-03-10T20:36:00.000293Z\n" +
                "607\t2020-03-10T20:36:00.000294Z\n" +
                "507\t2020-03-10T20:36:00.000295Z\n" +
                "407\t2020-03-10T20:36:00.000296Z\n" +
                "307\t2020-03-10T20:36:00.000297Z\n" +
                "207\t2020-03-10T20:36:00.000298Z\n" +
                "107\t2020-03-10T20:36:00.000299Z\n" +
                "7\t2020-03-10T20:36:00.000300Z\n" +
                "1906\t2020-03-10T20:36:00.000381Z\n" +
                "1806\t2020-03-10T20:36:00.000382Z\n" +
                "1706\t2020-03-10T20:36:00.000383Z\n" +
                "1606\t2020-03-10T20:36:00.000384Z\n" +
                "1506\t2020-03-10T20:36:00.000385Z\n" +
                "1406\t2020-03-10T20:36:00.000386Z\n" +
                "1306\t2020-03-10T20:36:00.000387Z\n" +
                "1206\t2020-03-10T20:36:00.000388Z\n" +
                "1106\t2020-03-10T20:36:00.000389Z\n" +
                "1006\t2020-03-10T20:36:00.000390Z\n" +
                "906\t2020-03-10T20:36:00.000391Z\n" +
                "806\t2020-03-10T20:36:00.000392Z\n" +
                "706\t2020-03-10T20:36:00.000393Z\n" +
                "606\t2020-03-10T20:36:00.000394Z\n" +
                "506\t2020-03-10T20:36:00.000395Z\n" +
                "406\t2020-03-10T20:36:00.000396Z\n" +
                "306\t2020-03-10T20:36:00.000397Z\n" +
                "206\t2020-03-10T20:36:00.000398Z\n" +
                "106\t2020-03-10T20:36:00.000399Z\n" +
                "6\t2020-03-10T20:36:00.000400Z\n" +
                "1905\t2020-03-10T20:36:00.000481Z\n" +
                "1805\t2020-03-10T20:36:00.000482Z\n" +
                "1705\t2020-03-10T20:36:00.000483Z\n" +
                "1605\t2020-03-10T20:36:00.000484Z\n" +
                "1505\t2020-03-10T20:36:00.000485Z\n" +
                "1405\t2020-03-10T20:36:00.000486Z\n" +
                "1305\t2020-03-10T20:36:00.000487Z\n" +
                "1205\t2020-03-10T20:36:00.000488Z\n" +
                "1105\t2020-03-10T20:36:00.000489Z\n" +
                "1005\t2020-03-10T20:36:00.000490Z\n" +
                "905\t2020-03-10T20:36:00.000491Z\n" +
                "805\t2020-03-10T20:36:00.000492Z\n" +
                "705\t2020-03-10T20:36:00.000493Z\n" +
                "605\t2020-03-10T20:36:00.000494Z\n" +
                "505\t2020-03-10T20:36:00.000495Z\n" +
                "405\t2020-03-10T20:36:00.000496Z\n" +
                "305\t2020-03-10T20:36:00.000497Z\n" +
                "205\t2020-03-10T20:36:00.000498Z\n" +
                "105\t2020-03-10T20:36:00.000499Z\n" +
                "5\t2020-03-10T20:36:00.000500Z\n" +
                "1904\t2020-03-10T20:36:00.000581Z\n" +
                "1804\t2020-03-10T20:36:00.000582Z\n" +
                "1704\t2020-03-10T20:36:00.000583Z\n" +
                "1604\t2020-03-10T20:36:00.000584Z\n" +
                "1504\t2020-03-10T20:36:00.000585Z\n" +
                "1404\t2020-03-10T20:36:00.000586Z\n" +
                "1304\t2020-03-10T20:36:00.000587Z\n" +
                "1204\t2020-03-10T20:36:00.000588Z\n" +
                "1104\t2020-03-10T20:36:00.000589Z\n" +
                "1004\t2020-03-10T20:36:00.000590Z\n" +
                "904\t2020-03-10T20:36:00.000591Z\n" +
                "804\t2020-03-10T20:36:00.000592Z\n" +
                "704\t2020-03-10T20:36:00.000593Z\n" +
                "604\t2020-03-10T20:36:00.000594Z\n" +
                "504\t2020-03-10T20:36:00.000595Z\n" +
                "404\t2020-03-10T20:36:00.000596Z\n" +
                "304\t2020-03-10T20:36:00.000597Z\n" +
                "204\t2020-03-10T20:36:00.000598Z\n" +
                "104\t2020-03-10T20:36:00.000599Z\n" +
                "4\t2020-03-10T20:36:00.000600Z\n" +
                "1903\t2020-03-10T20:36:00.000681Z\n" +
                "1803\t2020-03-10T20:36:00.000682Z\n" +
                "1703\t2020-03-10T20:36:00.000683Z\n" +
                "1603\t2020-03-10T20:36:00.000684Z\n" +
                "1503\t2020-03-10T20:36:00.000685Z\n" +
                "1403\t2020-03-10T20:36:00.000686Z\n" +
                "1303\t2020-03-10T20:36:00.000687Z\n" +
                "1203\t2020-03-10T20:36:00.000688Z\n" +
                "1103\t2020-03-10T20:36:00.000689Z\n" +
                "1003\t2020-03-10T20:36:00.000690Z\n" +
                "903\t2020-03-10T20:36:00.000691Z\n" +
                "803\t2020-03-10T20:36:00.000692Z\n" +
                "703\t2020-03-10T20:36:00.000693Z\n" +
                "603\t2020-03-10T20:36:00.000694Z\n" +
                "503\t2020-03-10T20:36:00.000695Z\n" +
                "403\t2020-03-10T20:36:00.000696Z\n" +
                "303\t2020-03-10T20:36:00.000697Z\n" +
                "203\t2020-03-10T20:36:00.000698Z\n" +
                "103\t2020-03-10T20:36:00.000699Z\n" +
                "3\t2020-03-10T20:36:00.000700Z\n" +
                "1902\t2020-03-10T20:36:00.000781Z\n" +
                "1802\t2020-03-10T20:36:00.000782Z\n" +
                "1702\t2020-03-10T20:36:00.000783Z\n" +
                "1602\t2020-03-10T20:36:00.000784Z\n" +
                "1502\t2020-03-10T20:36:00.000785Z\n" +
                "1402\t2020-03-10T20:36:00.000786Z\n" +
                "1302\t2020-03-10T20:36:00.000787Z\n" +
                "1202\t2020-03-10T20:36:00.000788Z\n" +
                "1102\t2020-03-10T20:36:00.000789Z\n" +
                "1002\t2020-03-10T20:36:00.000790Z\n" +
                "902\t2020-03-10T20:36:00.000791Z\n" +
                "802\t2020-03-10T20:36:00.000792Z\n" +
                "702\t2020-03-10T20:36:00.000793Z\n" +
                "602\t2020-03-10T20:36:00.000794Z\n" +
                "502\t2020-03-10T20:36:00.000795Z\n" +
                "402\t2020-03-10T20:36:00.000796Z\n" +
                "302\t2020-03-10T20:36:00.000797Z\n" +
                "202\t2020-03-10T20:36:00.000798Z\n" +
                "102\t2020-03-10T20:36:00.000799Z\n" +
                "2\t2020-03-10T20:36:00.000800Z\n" +
                "1901\t2020-03-10T20:36:00.000881Z\n" +
                "1801\t2020-03-10T20:36:00.000882Z\n" +
                "1701\t2020-03-10T20:36:00.000883Z\n" +
                "1601\t2020-03-10T20:36:00.000884Z\n" +
                "1501\t2020-03-10T20:36:00.000885Z\n" +
                "1401\t2020-03-10T20:36:00.000886Z\n" +
                "1301\t2020-03-10T20:36:00.000887Z\n" +
                "1201\t2020-03-10T20:36:00.000888Z\n" +
                "1101\t2020-03-10T20:36:00.000889Z\n" +
                "1001\t2020-03-10T20:36:00.000890Z\n" +
                "901\t2020-03-10T20:36:00.000891Z\n" +
                "801\t2020-03-10T20:36:00.000892Z\n" +
                "701\t2020-03-10T20:36:00.000893Z\n" +
                "601\t2020-03-10T20:36:00.000894Z\n" +
                "501\t2020-03-10T20:36:00.000895Z\n" +
                "401\t2020-03-10T20:36:00.000896Z\n" +
                "301\t2020-03-10T20:36:00.000897Z\n" +
                "201\t2020-03-10T20:36:00.000898Z\n" +
                "101\t2020-03-10T20:36:00.000899Z\n" +
                "1\t2020-03-10T20:36:00.000900Z\n" +
                "1900\t2020-03-10T20:36:00.000981Z\n" +
                "1800\t2020-03-10T20:36:00.000982Z\n" +
                "1700\t2020-03-10T20:36:00.000983Z\n" +
                "1600\t2020-03-10T20:36:00.000984Z\n" +
                "1500\t2020-03-10T20:36:00.000985Z\n" +
                "1400\t2020-03-10T20:36:00.000986Z\n" +
                "1300\t2020-03-10T20:36:00.000987Z\n" +
                "1200\t2020-03-10T20:36:00.000988Z\n" +
                "1100\t2020-03-10T20:36:00.000989Z\n" +
                "1000\t2020-03-10T20:36:00.000990Z\n" +
                "900\t2020-03-10T20:36:00.000991Z\n" +
                "800\t2020-03-10T20:36:00.000992Z\n" +
                "700\t2020-03-10T20:36:00.000993Z\n" +
                "600\t2020-03-10T20:36:00.000994Z\n" +
                "500\t2020-03-10T20:36:00.000995Z\n" +
                "400\t2020-03-10T20:36:00.000996Z\n" +
                "300\t2020-03-10T20:36:00.000997Z\n" +
                "200\t2020-03-10T20:36:00.000998Z\n" +
                "100\t2020-03-10T20:36:00.000999Z\n" +
                "0\t2020-03-10T20:36:00.001000Z\n";

        TestUtils.assertSql(
                compiler,
                sqlExecutionContext,
                "x",
                sink,
                expected
        );
    }

    private static void testSendDuplicates(
            CairoEngine engine,
            SqlCompiler compiler,
            SqlExecutionContext sqlExecutionContext
    ) throws SqlException {
        // create table with roughly 2AM data
        engine.ddl(
                "create table x as (" +
                        "select" +
                        " 0 as commit," +
                        " cast(x as int) i," +
                        " rnd_symbol('msft','ibm', 'googl') sym," +
                        " round(rnd_double(0)*100, 3) amt," +
                        " to_timestamp('2018-01', 'yyyy-MM') + x * 720000000 timestamp," +
                        " rnd_boolean() b," +
                        " rnd_str('ABC', 'CDE', null, 'XYZ') c," +
                        " rnd_double(2) d," +
                        " rnd_float(2) e," +
                        " rnd_short(10,1024) f," +
                        " rnd_date(to_date('2015', 'yyyy'), to_date('2016', 'yyyy'), 2) g," +
                        " rnd_symbol(4,4,4,2) ik," +
                        " rnd_long() j," +
                        " timestamp_sequence(500000000000L,100000000L) ts," +
                        " rnd_byte(2,50) l," +
                        " cast(null as binary) m," +
                        " rnd_str(5,16,2) n," +
                        " rnd_char() t," +
                        " rnd_long256() l256," +
                        " rnd_varchar(1, 40, 1) varc," +
                        " rnd_varchar(1, 1, 1) varc2," +
                        " from long_sequence(510)" +
                        "), index(sym capacity 512) timestamp (ts) partition by DAY",
                sqlExecutionContext
        );

        // all records but one is appended to middle partition
        // last record is prepended to the last partition
        engine.ddl(
                "create table append as (" +
                        "select" +
                        " 1 as commit," +
                        " cast(x as int) i," +
                        " rnd_symbol('msft','ibm', 'googl') sym," +
                        " round(rnd_double(0)*100, 3) amt," +
                        " to_timestamp('2018-01', 'yyyy-MM') + x * 720000000 timestamp," +
                        " rnd_boolean() b," +
                        " rnd_str('ABC', 'CDE', null, 'XYZ') c," +
                        " rnd_double(2) d," +
                        " rnd_float(2) e," +
                        " rnd_short(10,1024) f," +
                        " rnd_date(to_date('2015', 'yyyy'), to_date('2016', 'yyyy'), 2) g," +
                        " rnd_symbol(4,4,4,2) ik," +
                        " rnd_long() j," +
                        " timestamp_sequence(500000000000L,100000000L) ts," +
                        " rnd_byte(2,50) l," +
                        " rnd_bin(10, 20, 2) m," +
                        " rnd_str(5,16,2) n," +
                        " rnd_char() t," +
                        " rnd_long256() l256," +
                        " rnd_varchar(1, 40, 1) varc," +
                        " rnd_varchar(1, 1, 1) varc2," +
                        " from long_sequence(100)" +
                        ") timestamp (ts) partition by DAY",
                sqlExecutionContext
        );

        engine.ddl(
                "create table append2 as (" +
                        "select" +
                        " 2 as commit," +
                        " cast(x+100 as int) i," +
                        " rnd_symbol('msft','ibm', 'googl') sym," +
                        " round(rnd_double(0)*100, 3) amt," +
                        " to_timestamp('2018-01', 'yyyy-MM') + x * 720000000 timestamp," +
                        " rnd_boolean() b," +
                        " rnd_str('ABC', 'CDE', null, 'XYZ') c," +
                        " rnd_double(2) d," +
                        " rnd_float(2) e," +
                        " rnd_short(10,1024) f," +
                        " rnd_date(to_date('2015', 'yyyy'), to_date('2016', 'yyyy'), 2) g," +
                        " rnd_symbol(4,4,4,2) ik," +
                        " rnd_long() j," +
                        " timestamp_sequence(500000000000L,100000000L) ts," +
                        " rnd_byte(2,50) l," +
                        " rnd_bin(10, 20, 2) m," +
                        " rnd_str(5,16,2) n," +
                        " rnd_char() t," +
                        " rnd_long256() l256," +
                        " rnd_varchar(1, 40, 1) varc," +
                        " rnd_varchar(1, 1, 1) varc2," +
                        " from long_sequence(100)" +
                        ") timestamp (ts) partition by DAY",
                sqlExecutionContext
        );

        engine.ddl(
                "create table append3 as (" +
                        "select" +
                        " 3 as commit," +
                        " cast(x + 200 as int) i," +
                        " rnd_symbol('msft','ibm', 'googl') sym," +
                        " round(rnd_double(0)*100, 3) amt," +
                        " to_timestamp('2018-01', 'yyyy-MM') + x * 720000000 timestamp," +
                        " rnd_boolean() b," +
                        " rnd_str('ABC', 'CDE', null, 'XYZ') c," +
                        " rnd_double(2) d," +
                        " rnd_float(2) e," +
                        " rnd_short(10,1024) f," +
                        " rnd_date(to_date('2015', 'yyyy'), to_date('2016', 'yyyy'), 2) g," +
                        " rnd_symbol(4,4,4,2) ik," +
                        " rnd_long() j," +
                        " timestamp_sequence(500000000000L,100000000L) ts," +
                        " rnd_byte(2,50) l," +
                        " rnd_bin(10, 20, 2) m," +
                        " rnd_str(5,16,2) n," +
                        " rnd_char() t," +
                        " rnd_long256() l256," +
                        " rnd_varchar(1, 40, 1) varc," +
                        " rnd_varchar(1, 1, 1) varc2," +
                        " from long_sequence(100)" +
                        ") timestamp (ts) partition by DAY",
                sqlExecutionContext
        );

        // create third table, which will contain both X and 1AM
        assertO3DataCursors(
                engine,
                compiler,
                sqlExecutionContext,
                "create table y as (x union all append)",
                "y order by ts, commit",
                "insert into x select * from append",
                "x",
                "y",
                "x"
        );

        assertMaxTimestamp(
                engine,
                sqlExecutionContext
        );

        dropTableY(engine, sqlExecutionContext);
        assertO3DataCursors(
                engine,
                compiler,
                sqlExecutionContext,
                "create table y as (x union all append2)",
                "y order by i,sym,amt",
                "insert into x select * from append2",
                "x order by i,sym,amt",
                "y",
                "x"
        );

        assertMaxTimestamp(
                engine,
                sqlExecutionContext
        );

        dropTableY(engine, sqlExecutionContext);
        assertO3DataCursors(
                engine,
                compiler,
                sqlExecutionContext,
                "create table y as (x union all append3)",
                "y order by i,sym,amt",
                "insert into x select * from append3",
                "x order by i,sym,amt",
                "y",
                "x"
        );

        assertMaxTimestamp(
                engine,
                sqlExecutionContext
        );
    }

    private static void testTwoTablesCompeteForBuffer0(
            CairoEngine engine,
            SqlCompiler compiler,
            SqlExecutionContext executionContext
    ) throws SqlException {
        engine.ddl(
                "create table x as (" +
                        "select" +
                        " rnd_str(5,16,10) i," +
                        " rnd_str(5,16,10) sym," +
                        " rnd_str(5,16,10) amt," +
                        " rnd_str(5,16,10) timestamp," +
                        " rnd_str(5,16,10) b," +
                        " rnd_str('ABC', 'CDE', null, 'XYZ') c," +
                        " rnd_str(5,16,10) d," +
                        " rnd_str(5,16,10) e," +
                        " rnd_str(5,16,10) f," +
                        " rnd_str(5,16,10) g," +
                        " rnd_str(5,16,10) ik," +
                        " rnd_str(5,16,10) j," +
                        " timestamp_sequence(500000000000L,100000000L) ts," +
                        " rnd_str(5,16,10) l," +
                        " rnd_str(5,16,10) m," +
                        " rnd_str(5,16,10) n," +
                        " rnd_str(5,16,10) t," +
                        " rnd_str(5,16,10) l256" +
                        " from long_sequence(10000)" +
                        ") timestamp (ts) partition by DAY",
                executionContext
        );

        engine.ddl("create table x1 as (x) timestamp(ts) partition by DAY", executionContext);

        engine.ddl(
                "create table y as (" +
                        "select" +
                        " rnd_str(5,16,10) i," +
                        " rnd_str(5,16,10) sym," +
                        " rnd_str(5,16,10) amt," +
                        " rnd_str(5,16,10) timestamp," +
                        " rnd_str(5,16,10) b," +
                        " rnd_str('ABC', 'CDE', null, 'XYZ') c," +
                        " rnd_str(5,16,10) d," +
                        " rnd_str(5,16,10) e," +
                        " rnd_str(5,16,10) f," +
                        " rnd_str(5,16,10) g," +
                        " rnd_str(5,16,10) ik," +
                        " rnd_str(5,16,10) j," +
                        " timestamp_sequence(500000080000L,79999631L) ts," +
                        " rnd_str(5,16,10) l," +
                        " rnd_str(5,16,10) m," +
                        " rnd_str(5,16,10) n," +
                        " rnd_str(5,16,10) t," +
                        " rnd_str(5,16,10) l256" +
                        " from long_sequence(10000)" +
                        ") timestamp (ts) partition by DAY",
                executionContext
        );

        engine.ddl("create table y1 as (y)", executionContext);

        // create expected result sets
        engine.ddl("create table z as (x union all y)", executionContext);

        // create another compiler to be used by second pool
        try (SqlCompiler compiler2 = engine.getSqlCompiler();
             final SqlExecutionContext executionContext2 = TestUtils.createSqlExecutionCtx(engine)) {

            final CyclicBarrier barrier = new CyclicBarrier(2);
            final SOCountDownLatch haltLatch = new SOCountDownLatch(2);
            final AtomicInteger errorCount = new AtomicInteger();

            // we have two pairs of tables (x,y) and (x1,y1)
            try (WorkerPool pool1 = new WorkerPool(() -> 1)) {

                pool1.assign(new Job() {
                    private boolean toRun = true;

                    @Override
                    public boolean run(int workerId, @NotNull RunStatus runStatus) {
                        if (toRun) {
                            try {
                                toRun = false;
                                barrier.await();
                                engine.insert("insert into x select * from y", executionContext);
                            } catch (Throwable e) {
                                //noinspection CallToPrintStackTrace
                                e.printStackTrace();
                                errorCount.incrementAndGet();
                            } finally {
                                haltLatch.countDown();
                            }
                        }
                        return false;
                    }
                });

                try (final WorkerPool pool2 = new TestWorkerPool(1)) {

                    pool2.assign(new Job() {
                        private boolean toRun = true;

                        @Override
                        public boolean run(int workerId, @NotNull RunStatus runStatus) {
                            if (toRun) {
                                try {
                                    toRun = false;
                                    barrier.await();
                                    compiler2.compile("insert into x1 select * from y1", executionContext2);
                                } catch (Throwable e) {
                                    //noinspection CallToPrintStackTrace
                                    e.printStackTrace();
                                    errorCount.incrementAndGet();
                                } finally {
                                    haltLatch.countDown();
                                }
                            }
                            return false;
                        }
                    });

                    pool1.start();
                    pool2.start();

                    haltLatch.await();

                    pool1.halt();
                    pool2.halt();
                }
            }

            Assert.assertEquals(0, errorCount.get());
            TestUtils.assertSqlCursors(compiler, executionContext, "z order by ts", "x", LOG);
            TestUtils.assertSqlCursors(compiler, executionContext, "z order by ts", "x1", LOG);

            engine.releaseAllWriters();
            TestUtils.assertSqlCursors(compiler, executionContext, "z order by ts", "x", LOG);
            TestUtils.assertSqlCursors(compiler, executionContext, "z order by ts", "x1", LOG);
        }
    }

    private static void testVanillaO3MaxLag0(
            CairoEngine engine,
            SqlCompiler compiler,
            SqlExecutionContext sqlExecutionContext
    ) throws SqlException {
        assertLag(
                engine,
                compiler,
                sqlExecutionContext,
                "",
                " from long_sequence(1000000)",
                "insert batch 100000 o3MaxLag 180s into x select * from top"
        );
    }

    private static void testVanillaO3MaxLagSinglePartition0(
            CairoEngine engine,
            SqlCompiler compiler,
            SqlExecutionContext sqlExecutionContext
    ) throws SqlException {
        engine.ddl(
                "create table x as (" +
                        "select" +
                        " cast(x as int) i," +
                        " rnd_symbol('msft','ibm', 'googl') sym," +
                        " round(rnd_double(0)*100, 3) amt," +
                        " to_timestamp('2018-01', 'yyyy-MM') + x * 720000000 timestamp," +
                        " rnd_boolean() b," +
                        " rnd_str('ABC', 'CDE', null, 'XYZ') c," +
                        " rnd_double(2) d," +
                        " rnd_float(2) e," +
                        " rnd_short(10,1024) f," +
                        " rnd_date(to_date('2015', 'yyyy'), to_date('2016', 'yyyy'), 2) g," +
                        " rnd_symbol(4,4,4,2) ik," +
                        " rnd_long() j," +
                        " timestamp_sequence(500000000000L,1000000L) ts," +
                        " rnd_byte(2,50) l," +
                        " rnd_bin(10, 20, 2) m," +
                        " rnd_str(5,16,2) n," +
                        " rnd_char() t," +
                        " rnd_long256() l256," +
                        " rnd_varchar(1, 40, 1) varc," +
                        " rnd_varchar(1, 1, 1) varc2," +
                        " from long_sequence(0)" +
                        "), index(sym) timestamp (ts) partition by MONTH",
                sqlExecutionContext
        );

        engine.ddl(
                "create table top as (" +
                        "select" +
                        " cast(x as int) i," +
                        " rnd_symbol('msft','ibm', 'googl') sym," +
                        " round(rnd_double(0)*100, 3) amt," +
                        " to_timestamp('2018-01', 'yyyy-MM') + x * 720000000 timestamp," +
                        " rnd_boolean() b," +
                        " rnd_str('ABC', 'CDE', null, 'XYZ') c," +
                        " rnd_double(2) d," +
                        " rnd_float(2) e," +
                        " rnd_short(10,1024) f," +
                        " rnd_date(to_date('2015', 'yyyy'), to_date('2016', 'yyyy'), 2) g," +
                        " rnd_symbol(4,4,4,2) ik," +
                        " rnd_long() j," +
                        // the formula below creates lag-friendly timestamp distribution
                        " cast(500000000000L + ((x-1)/4) * 1000000L + (4-(x-1)%4)*80009  as timestamp) ts," +
                        " rnd_byte(2,50) l," +
                        " rnd_bin(10, 20, 2) m," +
                        " rnd_str(5,16,2) n," +
                        " rnd_char() t," +
                        " rnd_long256() l256," +
                        " rnd_varchar(1, 40, 1) varc," +
                        " rnd_varchar(1, 1, 1) varc2," +
                        " from long_sequence(500)" +
                        ")",
                sqlExecutionContext
        );

        // create third table, which will contain both X and 1AM
        assertO3DataConsistency(
                engine,
                compiler,
                sqlExecutionContext,
                "create table y as (x union all top)",
                // combination of row count in "top" table, batch size and lag value land
                // rows into single partition, which causes internal state to corrupt
                // please do not change these values unless you know what you're doing
                "insert batch 100 o3MaxLag 300s into x select * from top"
        );

        assertIndexConsistency(compiler, sqlExecutionContext, engine);

        assertMaxTimestamp(
                engine,
                sqlExecutionContext
        );
    }

    private static void testWriterOpensCorrectTxnPartitionOnRestart0(
            CairoEngine engine,
            SqlCompiler compiler,
            SqlExecutionContext sqlExecutionContext
    ) throws SqlException, NumericException {
        CairoConfiguration configuration = engine.getConfiguration();
        try (TableModel x = new TableModel(configuration, "x", PartitionBy.DAY)) {
            TestUtils.createPopulateTable(
                    compiler,
                    sqlExecutionContext,
                    x.col("id", ColumnType.LONG)
                            .col("ok", ColumnType.DOUBLE)
                            .timestamp("ts"),
                    10,
                    "2020-01-01",
                    1
            );

            // Insert OOO to create partition dir 2020-01-01.1
            CairoEngine.insert(compiler, "insert into x values(1, 100.0, '2020-01-01T00:01:00')", sqlExecutionContext);
            TestUtils.assertSql(compiler, sqlExecutionContext, "select count() from x", sink,
                    "count\n" +
                            "11\n"
            );

            // Close and open writer. Partition dir 2020-01-01.1 should not be purged
            engine.releaseAllWriters();
            CairoEngine.insert(compiler, "insert into x values(2, 101.0, '2020-01-01T00:02:00')", sqlExecutionContext);
            TestUtils.assertSql(compiler, sqlExecutionContext, "select count() from x", sink,
                    "count\n" +
                            "12\n"
            );
        }
    }

    private static void testWriterOpensUnmappedPage(
            CairoEngine engine,
            SqlCompiler compiler,
            SqlExecutionContext sqlExecutionContext
    ) throws SqlException, NumericException {
        CairoConfiguration configuration = engine.getConfiguration();
        try (TableModel tableModel = new TableModel(configuration, "x", PartitionBy.DAY)) {
            tableModel
                    .col("id", ColumnType.LONG)
                    .col("str", ColumnType.STRING)
                    .col("sym", ColumnType.SYMBOL).indexed(true, 2)
                    .timestamp("ts");

            TestUtils.createPopulateTable(
                    "x",
                    compiler,
                    sqlExecutionContext,
                    tableModel,
                    0,
                    "2021-10-09",
                    0
            );

            int longColIndex = -1;
            int symColIndex = -1;
            int strColIndex = -1;
            for (int i = 0; i < tableModel.getColumnCount(); i++) {
                switch (ColumnType.tagOf(tableModel.getColumnType(i))) {
                    case ColumnType.LONG:
                        longColIndex = i;
                        break;
                    case ColumnType.SYMBOL:
                        symColIndex = i;
                        break;
                    case ColumnType.STRING:
                        strColIndex = i;
                        break;
                }
            }

            int idBatchSize = 3 * 1024 * 1024 + 1;
            long batchOnDiskSize = (long) ColumnType.sizeOf(ColumnType.LONG) * idBatchSize;
            long mappedPageSize = configuration.getDataAppendPageSize();
            Assert.assertTrue("Batch size must be greater than mapped page size", batchOnDiskSize > mappedPageSize);
            long pageSize = configuration.getMiscAppendPageSize();
            Assert.assertNotEquals("Batch size must be unaligned with page size", 0, batchOnDiskSize % pageSize);

            long start = IntervalUtils.parseFloorPartialTimestamp("2021-10-09T10:00:00");
            String[] varCol = new String[]{"aldfjkasdlfkj", "2021-10-10T12:00:00", "12345678901234578"};

            // Add 2 batches
            int iterations = 2;
            try (TableWriter o3 = TestUtils.getWriter(engine, "x")) {
                for (int i = 0; i < iterations; i++) {
                    for (int id = 0; id < idBatchSize; id++) {
                        // We leave start + idBatchSize out to insert it O3 later
                        long timestamp = start + i * idBatchSize + id + i;
                        TableWriter.Row row = o3.newRow(timestamp);
                        row.putLong(longColIndex, timestamp);
                        row.putSym(symColIndex, "test");
                        row.putStr(strColIndex, varCol[id % varCol.length]);
                        row.append();
                    }

                    // Commit only the first batch
                    if (i == 0) {
                        o3.commit();
                    }
                }

                // Append one more row out of order
                long timestamp = start + idBatchSize;
                TableWriter.Row row = o3.newRow(timestamp);
                row.putLong(longColIndex, timestamp);
                row.putSym(symColIndex, "test");
                row.putStr(strColIndex, varCol[0]);
                row.append();

                o3.commit();
            }

            TestUtils.assertSql(compiler, sqlExecutionContext, "select count() from x", sink,
                    "count\n" + (2 * idBatchSize + 1) + "\n"
            );
            engine.releaseAllReaders();
            try (TableWriter o3 = TestUtils.getWriter(engine, "x")) {
                o3.truncate();
            }
        }
    }

    private static void testXAndIndex(
            CairoEngine engine,
            SqlCompiler compiler,
            SqlExecutionContext sqlExecutionContext,
            CharSequence referenceSql,
            String assertSql
    ) throws SqlException {
        TestUtils.assertSqlCursors(compiler, sqlExecutionContext, referenceSql, assertSql, LOG, true);
        assertIndexConsistency(compiler, sqlExecutionContext, engine);

        // test that after reader is re-opened we can still see the same data
        engine.releaseAllReaders();
        TestUtils.assertSqlCursors(compiler, sqlExecutionContext, referenceSql, assertSql, LOG, true);
        assertIndexConsistency(compiler, sqlExecutionContext, engine);
    }

    private void appendNProducts(long ts, Rnd rnd, TableWriter writer) {
        int productId = writer.getColumnIndex("productId");
        int productName = writer.getColumnIndex("productName");
        int supplier = writer.getColumnIndex("supplier");
        int category = writer.getColumnIndex("category");
        int price = writer.getColumnIndex("price");
        boolean isSym = ColumnType.isSymbol(writer.getMetadata().getColumnType(productName));

        for (int i = 0; i < 1000; i++) {
            TableWriter.Row r = writer.newRow(ts += 60000L * 1000L);
            r.putInt(productId, rnd.nextPositiveInt());
            if (!isSym) {
                r.putStr(productName, rnd.nextString(4));
            } else {
                r.putSym(productName, rnd.nextString(4));
            }
            r.putSym(supplier, rnd.nextString(4));
            r.putSym(category, rnd.nextString(11));
            r.putDouble(price, rnd.nextDouble());
            r.append();
        }
    }

    private void appendNWithNewColumn(
            Rnd rnd,
            TableWriter writer,
            ObjList<CharSequence> newCols,
            IntList colTypes
    ) {
        int productId = writer.getColumnIndex("productId");
        int productName = writer.getColumnIndex("productName");
        int supplier = writer.getColumnIndex("supplier");
        int category = writer.getColumnIndex("category");
        int price = writer.getColumnIndex("price");

        IntHashSet set = new IntHashSet();
        set.add(productId);
        set.add(productName);
        set.add(supplier);
        set.add(category);
        set.add(price);

        IntList indexes = new IntList();
        for (int j = 0, m = newCols.size(); j < m; j++) {
            int columnIndex = writer.getColumnIndex(newCols.getQuick(j));
            indexes.add(columnIndex);
            Assert.assertFalse(set.contains(columnIndex));
            set.add(columnIndex);
        }

        for (int i = 0; i < 1000; i++) {
            TableWriter.Row r = writer.newRow();
            r.putInt(productId, rnd.nextPositiveInt());
            r.putStr(productName, rnd.nextString(10));
            r.putSym(supplier, rnd.nextString(4));
            r.putSym(category, rnd.nextString(11));
            r.putDouble(price, rnd.nextDouble());

            for (int j = 0; j < indexes.size(); ++j) {
                switch (colTypes.get(j)) {
                    case ColumnType.BOOLEAN:
                        r.putBool(indexes.get(j), rnd.nextBoolean());
                        break;
                    case ColumnType.BYTE:
                    case ColumnType.GEOBYTE:
                        r.putByte(indexes.get(j), rnd.nextByte());
                        break;
                    case ColumnType.SHORT:
                    case ColumnType.GEOSHORT:
                        r.putShort(indexes.get(j), rnd.nextShort());
                        break;
                    case ColumnType.CHAR:
                        r.putChar(indexes.get(j), rnd.nextChar());
                        break;
                    case ColumnType.INT:
                    case ColumnType.IPv4:
                    case ColumnType.GEOINT:
                        r.putInt(indexes.get(j), rnd.nextInt());
                        break;
                    case ColumnType.LONG:
                        r.putLong(indexes.get(j), rnd.nextLong());
                        break;
                    case ColumnType.DATE:
                        r.putDate(indexes.get(j), rnd.nextLong());
                        break;
                    case ColumnType.TIMESTAMP:
                        r.putTimestamp(indexes.get(j), rnd.nextLong());
                        break;
                    case ColumnType.FLOAT:
                        r.putFloat(indexes.get(j), rnd.nextFloat());
                        break;
                    case ColumnType.DOUBLE:
                        r.putDouble(indexes.get(j), rnd.nextDouble());
                        break;
                    case ColumnType.STRING:
                        r.putStr(indexes.get(j), rnd.nextString(10));
                        break;
                    case ColumnType.SYMBOL:
                        r.putSym(indexes.get(j), rnd.nextString(5));
                        break;
                    case ColumnType.LONG256:
                        r.putLong256(indexes.get(j), rnd.nextLong(), rnd.nextLong(), rnd.nextLong(), rnd.nextLong());
                        break;
                    case ColumnType.GEOLONG:
                        r.putGeoHash(indexes.get(j), rnd.nextLong());
                        break;
                    case ColumnType.BINARY:
                        r.putBin(indexes.get(j), (new TestRecord.ArrayBinarySequence()).of(rnd.nextBytes(25)));
                        break;
                    case ColumnType.VAR_ARG:
                        r.putStr(indexes.get(j), rnd.nextString(20));
                        break;
                }
            }
            r.append();
        }
    }

    private void testVarColumnPageBoundaryIterationWithColumnTop(CairoEngine engine, SqlCompiler compiler, SqlExecutionContext sqlExecutionContext, int i, String o3Timestamp) throws SqlException {
        // Day 1 '1970-01-01'
        int initialCount = i / 2;
        engine.ddl(
                "create table x as (" +
                        "select" +
                        " 'aa' as str," +
                        " timestamp_sequence('1970-01-01T11:00:00',1000L) ts," +
                        " x " +
                        " from long_sequence(" + initialCount + ")" +
                        ") timestamp (ts) partition by DAY",
                sqlExecutionContext
        );

        // Day 2 '1970-01-02'
        engine.insert(
                "insert into x " +
                        "select" +
                        " 'bb' as str," +
                        " timestamp_sequence('1970-01-02T11:00:00',1000L) ts," +
                        " x " +
                        " from long_sequence(" + initialCount + ")",
                sqlExecutionContext
        );

        engine.ddl("alter table x add column str2 string", sqlExecutionContext);
        engine.ddl("alter table x add column y long", sqlExecutionContext);

        if (i % 2 == 0) {
            engine.releaseAllWriters();
        }

        // O3 insert Day 1
        final String ts1 = "1970-01-01T" + o3Timestamp;
        final String ts2 = "1970-01-02T" + o3Timestamp;
        engine.insert(
                "insert into x " +
                        " select" +
                        " 'cc' as str," +
                        " timestamp_sequence('" + ts1 + "',0L) ts," +
                        " 11111 as x," +
                        " 'dd' as str2," +
                        " 22222 as y" +
                        " from long_sequence(1)" +
                        "union all " +
                        " select" +
                        " 'cc' as str," +
                        " timestamp_sequence('" + ts2 + "',0L) ts," +
                        " 11111 as x," +
                        " 'dd' as str2," +
                        " 22222 as y" +
                        " from long_sequence(1)",
                sqlExecutionContext
        );

        if (i % 2 == 0) {
            engine.releaseAllWriters();
        }

        TestUtils.assertSql(compiler, sqlExecutionContext, "select * from x where str = 'cc'", sink,
                "str\tts\tx\tstr2\ty\n" +
                        "cc\t" + ts1 + "\t11111\tdd\t22222\n" +
                        "cc\t" + ts2 + "\t11111\tdd\t22222\n"
        );
    }
}<|MERGE_RESOLUTION|>--- conflicted
+++ resolved
@@ -4097,12 +4097,8 @@
                 "create table y as (select * from w union all append1 union all append2)",
                 "create table x as (select * from 'привет от штиблет')"
         );
-<<<<<<< HEAD
-
-        printSqlResult(compiler, sqlExecutionContext, "select count() from 'привет от штиблет'");
-=======
+
         engine.print("select count() from 'привет от штиблет'", sink, sqlExecutionContext);
->>>>>>> 322d4129
         TestUtils.assertEquals(sink2, sink);
 
         try (
@@ -6890,14 +6886,8 @@
                 sqlExecutionContext
         );
 
-<<<<<<< HEAD
         final String sqlTemplate = "select * from ";
-        printSqlResult(compiler, sqlExecutionContext, sqlTemplate + "y");
-=======
-        final String sqlTemplate = "select i,sym,amt,timestamp,b,c,d,e,f,g,ik,ts,l,n,t,m from ";
-
         engine.print(sqlTemplate + "y", sink, sqlExecutionContext);
->>>>>>> 322d4129
 
         String expected = Chars.toString(sink);
 
