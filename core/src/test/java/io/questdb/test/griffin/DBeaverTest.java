/*******************************************************************************
 *     ___                  _   ____  ____
 *    / _ \ _   _  ___  ___| |_|  _ \| __ )
 *   | | | | | | |/ _ \/ __| __| | | |  _ \
 *   | |_| | |_| |  __/\__ \ |_| |_| | |_) |
 *    \__\_\\__,_|\___||___/\__|____/|____/
 *
 *  Copyright (c) 2014-2019 Appsicle
 *  Copyright (c) 2019-2023 QuestDB
 *
 *  Licensed under the Apache License, Version 2.0 (the "License");
 *  you may not use this file except in compliance with the License.
 *  You may obtain a copy of the License at
 *
 *  http://www.apache.org/licenses/LICENSE-2.0
 *
 *  Unless required by applicable law or agreed to in writing, software
 *  distributed under the License is distributed on an "AS IS" BASIS,
 *  WITHOUT WARRANTIES OR CONDITIONS OF ANY KIND, either express or implied.
 *  See the License for the specific language governing permissions and
 *  limitations under the License.
 *
 ******************************************************************************/

package io.questdb.test.griffin;

import io.questdb.griffin.SqlException;
import io.questdb.test.AbstractCairoTest;
import org.junit.Test;

public class DBeaverTest extends AbstractCairoTest {
    @Test
    public void testDotNetGetTypes() throws SqlException {
        assertQuery(
                "nspname\toid\ttypnamespace\ttypname\ttyptype\ttyprelid\ttypnotnull\trelkind\telemtypoid\telemtypname\telemrelkind\telemtyptype\tord\n" +
                        "public\t1043\t2200\tvarchar\tb\tNaN\tfalse\t\tNaN\t\t\t\t0\n" +
                        "public\t1114\t2200\ttimestamp\tb\tNaN\tfalse\t\tNaN\t\t\t\t0\n" +
                        "public\t701\t2200\tfloat8\tb\tNaN\tfalse\t\tNaN\t\t\t\t0\n" +
                        "public\t700\t2200\tfloat4\tb\tNaN\tfalse\t\tNaN\t\t\t\t0\n" +
                        "public\t23\t2200\tint4\tb\tNaN\tfalse\t\tNaN\t\t\t\t0\n" +
                        "public\t21\t2200\tint2\tb\tNaN\tfalse\t\tNaN\t\t\t\t0\n" +
                        "public\t18\t2200\tchar\tb\tNaN\tfalse\t\tNaN\t\t\t\t0\n" +
                        "public\t20\t2200\tint8\tb\tNaN\tfalse\t\tNaN\t\t\t\t0\n" +
                        "public\t16\t2200\tbool\tb\tNaN\tfalse\t\tNaN\t\t\t\t0\n" +
                        "public\t17\t2200\tbinary\tb\tNaN\tfalse\t\tNaN\t\t\t\t0\n" +
                        "public\t1082\t2200\tdate\tb\tNaN\tfalse\t\tNaN\t\t\t\t0\n" +
                        "public\t2950\t2200\tuuid\tb\tNaN\tfalse\t\tNaN\t\t\t\t0\n",
                "SELECT ns.nspname, typ_and_elem_type.*,\n" +
                        "   CASE\n" +
                        "       WHEN typtype IN ('b', 'e', 'p') THEN 0           -- First base types, enums, pseudo-types\n" +
                        "       WHEN typtype = 'r' THEN 1                        -- Ranges after\n" +
                        "       WHEN typtype = 'c' THEN 2                        -- Composites after\n" +
                        "       WHEN typtype = 'd' AND elemtyptype <> 'a' THEN 3 -- Domains over non-arrays after\n" +
                        "       WHEN typtype = 'a' THEN 4                        -- Arrays before\n" +
                        "       WHEN typtype = 'd' AND elemtyptype = 'a' THEN 5  -- Domains over arrays last\n" +
                        "    END AS ord\n" +
                        "FROM (\n" +
                        "    -- Arrays have typtype=b - this subquery identifies them by their typreceive and converts their typtype to a\n" +
                        "    -- We first do this for the type (innermost subquery), and then for its element type\n" +
                        "    -- This also returns the array element, range subtype and domain base type as elemtypoid\n" +
                        "    SELECT\n" +
                        "        typ.oid, typ.typnamespace, typ.typname, typ.typtype, typ.typrelid, typ.typnotnull, typ.relkind,\n" +
                        "        elemtyp.oid AS elemtypoid, elemtyp.typname AS elemtypname, elemcls.relkind AS elemrelkind,\n" +
                        "        CASE WHEN elemproc.proname='array_recv' THEN 'a' ELSE elemtyp.typtype END AS elemtyptype\n" +
                        "    FROM (\n" +
                        "        SELECT typ.oid, typnamespace, typname, typrelid, typnotnull, relkind, typelem AS elemoid,\n" +
                        "            CASE WHEN proc.proname='array_recv' THEN 'a' ELSE typ.typtype END AS typtype,\n" +
                        "            CASE\n" +
                        "                WHEN proc.proname='array_recv' THEN typ.typelem\n" +
                        "                WHEN typ.typtype='r' THEN rngsubtype\n" +
                        "                WHEN typ.typtype='d' THEN typ.typbasetype\n" +
                        "            END AS elemtypoid\n" +
                        "        FROM pg_type AS typ\n" +
                        "        LEFT JOIN pg_class AS cls ON (cls.oid = typ.typrelid)\n" +
                        "        LEFT JOIN pg_proc AS proc ON proc.oid = typ.typreceive\n" +
                        "        LEFT JOIN pg_range ON (pg_range.rngtypid = typ.oid)\n" +
                        "    ) AS typ\n" +
                        "    LEFT JOIN pg_type AS elemtyp ON elemtyp.oid = elemtypoid\n" +
                        "    LEFT JOIN pg_class AS elemcls ON (elemcls.oid = elemtyp.typrelid)\n" +
                        "    LEFT JOIN pg_proc AS elemproc ON elemproc.oid = elemtyp.typreceive\n" +
                        ") AS typ_and_elem_type\n" +
                        "JOIN pg_namespace AS ns ON (ns.oid = typnamespace)\n" +
                        "WHERE\n" +
                        "    typtype IN ('b', 'r', 'e', 'd') OR -- Base, range, enum, domain\n" +
                        "    (typtype = 'c' AND relkind='c') OR -- User-defined free-standing composites (not table composites) by default\n" +
                        "    (typtype = 'p' AND typname IN ('record', 'void')) OR -- Some special supported pseudo-types\n" +
                        "    (typtype = 'a' AND (  -- Array of...\n" +
                        "        elemtyptype IN ('b', 'r', 'e', 'd') OR -- Array of base, range, enum, domain\n" +
                        "        (elemtyptype = 'p' AND elemtypname IN ('record', 'void')) OR -- Arrays of special supported pseudo-types\n" +
                        "        (elemtyptype = 'c' AND elemrelkind='c') -- Array of user-defined free-standing composites (not table composites) by default\n" +
                        "    ))\n" +
                        "ORDER BY ord",
                null,
                true,
<<<<<<< HEAD
                sqlExecutionContext,
                true
=======
                false
>>>>>>> 83dacadf
        );
    }

    @Test
    public void testFrequentSql() throws SqlException {
        assertQuery(
                "current_schema\tsession_user\n" +
                        "public\tadmin\n",
                "SELECT current_schema(),session_user",
                null,
                true,
                true
        );
    }

    @Test
    public void testListColumns() throws Exception {
        assertMemoryLeak(() -> {
            ddl("create table xyz(a int, t timestamp)");
            ddl("create table tab2(b long, z binary)");

            assertQuery(
                    "relname\tattrelid\tattname\tattnum\tatttypid\tattnotnull\tatttypmod\tattlen\tattidentity\tattisdropped\tatthasdef\tdef_value\tdescription\n" +
                            "xyz\t1\ta\t1\t23\tfalse\t0\t4\t\tfalse\ttrue\t\t\n" +
                            "xyz\t1\tt\t2\t1114\tfalse\t0\t-1\t\tfalse\ttrue\t\t\n",
                    "SELECT \n" +
                            "    c.relname,\n" +
                            "    a.*,\n" +
                            "    pg_catalog.pg_get_expr(ad.adbin, ad.adrelid, true) as def_value,\n" +
                            "    dsc.description\n" +
                            "FROM pg_catalog.pg_attribute a\n" +
                            "INNER JOIN pg_catalog.pg_class c ON (a.attrelid=c.oid)\n" +
                            "LEFT OUTER JOIN pg_catalog.pg_attrdef ad ON (a.attrelid=ad.adrelid AND a.attnum = ad.adnum)\n" +
                            "LEFT OUTER JOIN pg_catalog.pg_description dsc ON (c.oid=dsc.objoid AND a.attnum = dsc.objsubid)\n" +
                            "WHERE NOT a.attisdropped AND c.oid=1 ORDER BY a.attnum",
                    null,
                    true,
                    false
            );
        });
    }

    @Test
    public void testListTables() throws Exception {
        assertMemoryLeak(() -> {
            ddl("create table xyz(a int)");
            ddl("create table tab2(b long)");
            assertQuery(
                    "oid tral\toid\trelname\trelnamespace\treltype\treloftype\trelowner\trelam\trelfilenode\treltablespace\trelpages\treltuples\trelallvisible\treltoastrelid\trelhasindex\trelisshared\trelpersistence\trelkind\trelnatts\trelchecks\trelhasrules\trelhastriggers\trelhassubclass\trelrowsecurity\trelforcerowsecurity\trelispopulated\trelreplident\trelispartition\trelrewrite\trelfrozenxid\trelminmxid\trelacl\treloptions\trelpartbound\trelhasoids\txmin\tdescription\tpartition_expr\tpartition_key\n" +
                            "2\t2\ttab2\t2200\t0\t0\t0\t0\t0\t0\tfalse\t-1.0000\t0\t0\tfalse\tfalse\tp\tr\t0\t0\tfalse\tfalse\tfalse\tfalse\tfalse\ttrue\td\tfalse\t0\t0\t0\t\t\t\tfalse\t0\t\t\t\n" +
                            "1\t1\txyz\t2200\t0\t0\t0\t0\t0\t0\tfalse\t-1.0000\t0\t0\tfalse\tfalse\tp\tr\t0\t0\tfalse\tfalse\tfalse\tfalse\tfalse\ttrue\td\tfalse\t0\t0\t0\t\t\t\tfalse\t0\t\t\t\n",
                    "SELECT c.oid \"oid tral\",c.*,d.description,pg_catalog.pg_get_expr(c.relpartbound, c.oid) as partition_expr,  pg_catalog.pg_get_partkeydef(c.oid) as partition_key \n" +
                            "FROM pg_catalog.pg_class c\n" +
                            "LEFT OUTER JOIN pg_catalog.pg_description d ON d.objoid=c.oid AND d.objsubid=0 AND d.classoid='pg_class'::regclass\n" +
                            "WHERE c.relnamespace=2200 AND c.relkind not in ('i','I','c') order by relname",
                    null,
                    true,
                    false
            );

        });
    }

    @Test
    public void testListTypes() throws SqlException {
        assertQuery(
                "oid1\toid\ttypname\ttypbasetype\ttyparray\ttypnamespace\ttypnotnull\ttyptypmod\ttyptype\ttyprelid\ttypelem\ttypreceive\ttypdelim\ttypinput\trelkind\tbase_type_name\tdescription\n" +
                        "16\t16\tbool\t0\t0\t2200\tfalse\t0\tb\tNaN\t0\t0\t0\t0\t\t\t\n" +
                        "17\t17\tbinary\t0\t0\t2200\tfalse\t0\tb\tNaN\t0\t0\t0\t0\t\t\t\n" +
                        "18\t18\tchar\t0\t0\t2200\tfalse\t0\tb\tNaN\t0\t0\t0\t0\t\t\t\n" +
                        "20\t20\tint8\t0\t0\t2200\tfalse\t0\tb\tNaN\t0\t0\t0\t0\t\t\t\n" +
                        "21\t21\tint2\t0\t0\t2200\tfalse\t0\tb\tNaN\t0\t0\t0\t0\t\t\t\n" +
                        "23\t23\tint4\t0\t0\t2200\tfalse\t0\tb\tNaN\t0\t0\t0\t0\t\t\t\n" +
                        "700\t700\tfloat4\t0\t0\t2200\tfalse\t0\tb\tNaN\t0\t0\t0\t0\t\t\t\n" +
                        "701\t701\tfloat8\t0\t0\t2200\tfalse\t0\tb\tNaN\t0\t0\t0\t0\t\t\t\n" +
                        "1043\t1043\tvarchar\t0\t0\t2200\tfalse\t0\tb\tNaN\t0\t0\t0\t0\t\t\t\n" +
                        "1082\t1082\tdate\t0\t0\t2200\tfalse\t0\tb\tNaN\t0\t0\t0\t0\t\t\t\n" +
                        "1114\t1114\ttimestamp\t0\t0\t2200\tfalse\t0\tb\tNaN\t0\t0\t0\t0\t\t\t\n" +
                        "2950\t2950\tuuid\t0\t0\t2200\tfalse\t0\tb\tNaN\t0\t0\t0\t0\t\t\t\n",
                "SELECT t.oid as oid1,t.*,c.relkind,format_type(nullif(t.typbasetype, 0), t.typtypmod) as base_type_name, d.description\n" +
                        "FROM pg_catalog.pg_type t\n" +
                        "LEFT OUTER JOIN pg_catalog.pg_class c ON c.oid=t.typrelid\n" +
                        "LEFT OUTER JOIN pg_catalog.pg_description d ON t.oid=d.objoid\n" +
                        "WHERE typnamespace=2200\n" +
                        "ORDER by t.oid",
                null,
                true,
                false
        );
    }

    @Test
    public void testNamespaceListSql() throws SqlException {
        assertQuery(
                "n_oid\tnspname\toid\txmin\tnspowner\tdescription\n" +
                        "11\tpg_catalog\t11\t0\t1\t\n" +
                        "2200\tpublic\t2200\t0\t1\t\n",
                "SELECT n.oid \"n_oid\",n.*,d.description FROM pg_catalog.pg_namespace n\n" +
                        "LEFT OUTER JOIN pg_catalog.pg_description d ON d.objoid=n.oid AND d.objsubid=0 AND d.classoid='pg_namespace'::regclass\n" +
                        " ORDER BY nspname",
                null,
                true,
                false
        );
    }

    @Test
    public void testShowSearchPath() throws SqlException {
        assertQuery(
                "search_path\n" +
                        "\"$user\", public\n",
                "SHOW search_path",
                null,
                false,
                true
        );
    }
}<|MERGE_RESOLUTION|>--- conflicted
+++ resolved
@@ -92,12 +92,7 @@
                         "ORDER BY ord",
                 null,
                 true,
-<<<<<<< HEAD
-                sqlExecutionContext,
                 true
-=======
-                false
->>>>>>> 83dacadf
         );
     }
 
