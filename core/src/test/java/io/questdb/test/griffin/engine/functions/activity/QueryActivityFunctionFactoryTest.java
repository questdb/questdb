--- conflicted
+++ resolved
@@ -88,33 +88,19 @@
 
             started.await();
 
-<<<<<<< HEAD
-            try (SqlCompiler compiler = engine.getSqlCompiler()) {
-                String activityQuery = "select query_id, query from query_activity() where query ='" + query + "'";
-
-                long queryId = -1;
-                try (final RecordCursorFactory factory = CairoEngine.select(compiler, activityQuery, adminUserContext1)) {
-                    // admin can see admins command
-                    while (error.get() == null) {
-                        try (RecordCursor cursor = factory.getCursor(adminUserContext1)) {
-                            if (cursor.hasNext()) {
-                                queryId = cursor.getRecord().getLong(0);
-                                break;
-=======
             try {
                 try (SqlCompiler compiler = engine.getSqlCompiler()) {
                     String activityQuery = "select query_id, query from query_activity() where query ='" + query + "'";
 
                     long queryId = -1;
                     try (final RecordCursorFactory factory = CairoEngine.select(compiler, activityQuery, adminUserContext1)) {
-                        // admin can see admin's command
+                        // admin can see admins command
                         while (error.get() == null) {
                             try (RecordCursor cursor = factory.getCursor(adminUserContext1)) {
                                 if (cursor.hasNext()) {
                                     queryId = cursor.getRecord().getLong(0);
                                     break;
                                 }
->>>>>>> 65f84ec2
                             }
                         }
                     }
@@ -122,19 +108,11 @@
                     ddl("cancel query " + queryId, adminUserContext1);
                 }
 
+            } finally {
                 stopped.await();
-<<<<<<< HEAD
             }
             if (error.get() != null) {
                 throw error.get();
-=======
-                if (error.get() != null) {
-                    throw error.get();
-                }
-            } catch (Throwable th) {
-                stopped.await();
-                throw th;
->>>>>>> 65f84ec2
             }
         });
     }
@@ -153,12 +131,6 @@
 
     @Test
     public void testListQueriesWithNoQueryRunningShowsOwnSelect() throws Exception {
-<<<<<<< HEAD
-        assertMemoryLeak(() -> assertQuery("username\tquery\n" +
-                        "admin\tselect username, query from query_activity()\n",
-                "select username, query from query_activity()",
-                null, false, false));
-=======
         assertQuery(
                 "username\tquery\n" +
                         "admin\tselect username, query from query_activity()\n",
@@ -167,7 +139,10 @@
                 false,
                 false
         );
->>>>>>> 65f84ec2
+        assertMemoryLeak(() -> assertQuery("username\tquery\n" +
+                        "admin\tselect username, query from query_activity()\n",
+                "select username, query from query_activity()",
+                null, false, false));
     }
 
     @Test
@@ -197,36 +172,13 @@
 
             started.await();
 
-<<<<<<< HEAD
-            try (SqlCompiler compiler = engine.getSqlCompiler()) {
-                String activityQuery = "select query_id, query from query_activity() where query ='" + query + "'";
-
-                long queryId = -1;
-                try (final RecordCursorFactory factory = CairoEngine.select(compiler, activityQuery, adminUserContext2)) {
-                    // admin can see admins command
-                    while (error.get() == null) {
-                        try (RecordCursor cursor = factory.getCursor(adminUserContext2)) {
-                            if (cursor.hasNext()) {
-                                queryId = cursor.getRecord().getLong(0);
-                                break;
-                            }
-                        }
-                    }
-                }
-
-                // regular user can't see admins command
-                assertQuery(compiler,
-                        "query_id\tquery\n",
-                        activityQuery,
-                        null, regularUserContext1, false, false);
-=======
             try {
                 try (SqlCompiler compiler = engine.getSqlCompiler()) {
                     String activityQuery = "select query_id, query from query_activity() where query ='" + query + "'";
 
                     long queryId = -1;
                     try (final RecordCursorFactory factory = CairoEngine.select(compiler, activityQuery, adminUserContext2)) {
-                        // admin can see admin's command
+                        // admin can see admins command
                         while (error.get() == null) {
                             try (RecordCursor cursor = factory.getCursor(adminUserContext2)) {
                                 if (cursor.hasNext()) {
@@ -236,9 +188,8 @@
                             }
                         }
                     }
->>>>>>> 65f84ec2
-
-                    // regular user can't see admin's command
+
+                    // regular user can't see admins command
                     assertQueryNoLeakCheck(
                             compiler,
                             "query_id\tquery\n",
@@ -251,21 +202,12 @@
 
                     ddl("cancel query " + queryId, adminUserContext2);
                 }
-
+            } finally {
                 stopped.await();
-<<<<<<< HEAD
             }
 
             if (error.get() != null) {
                 throw error.get();
-=======
-                if (error.get() != null) {
-                    throw error.get();
-                }
-            } catch (Throwable th) {
-                stopped.await();
-                throw th;
->>>>>>> 65f84ec2
             }
         });
     }
@@ -284,13 +226,8 @@
     }
 
     @Test
-<<<<<<< HEAD
-    public void testRegularUserCantCancelQueries() throws Exception {
-        assertMemoryLeak(() -> assertException("cancel query 123456789", 13, "Write permission denied", regularUserContext1));
-=======
     public void testRegularUserCanNotCancelQueries() throws Exception {
         assertException("cancel query 123456789", 13, "Write permission denied", regularUserContext1);
->>>>>>> 65f84ec2
     }
 
     private static class AdminContext extends AllowAllSecurityContext {
