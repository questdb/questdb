/*******************************************************************************
 *     ___                  _   ____  ____
 *    / _ \ _   _  ___  ___| |_|  _ \| __ )
 *   | | | | | | |/ _ \/ __| __| | | |  _ \
 *   | |_| | |_| |  __/\__ \ |_| |_| | |_) |
 *    \__\_\\__,_|\___||___/\__|____/|____/
 *
 *  Copyright (c) 2014-2019 Appsicle
 *  Copyright (c) 2019-2023 QuestDB
 *
 *  Licensed under the Apache License, Version 2.0 (the "License");
 *  you may not use this file except in compliance with the License.
 *  You may obtain a copy of the License at
 *
 *  http://www.apache.org/licenses/LICENSE-2.0
 *
 *  Unless required by applicable law or agreed to in writing, software
 *  distributed under the License is distributed on an "AS IS" BASIS,
 *  WITHOUT WARRANTIES OR CONDITIONS OF ANY KIND, either express or implied.
 *  See the License for the specific language governing permissions and
 *  limitations under the License.
 *
 ******************************************************************************/

package io.questdb.test.griffin;

import io.questdb.Metrics;
<<<<<<< HEAD
import io.questdb.cairo.CairoConfiguration;
import io.questdb.cairo.CairoEngine;
import io.questdb.cairo.TableWriter;
import io.questdb.griffin.SqlCompiler;
import io.questdb.griffin.SqlException;
import io.questdb.griffin.SqlExecutionContext;
=======
import io.questdb.cairo.*;
import io.questdb.cairo.sql.Record;
import io.questdb.cairo.sql.RecordCursor;
import io.questdb.cairo.sql.RecordCursorFactory;
import io.questdb.cairo.sql.RecordMetadata;
import io.questdb.griffin.*;
>>>>>>> e7465b7c
import io.questdb.griffin.engine.functions.rnd.SharedRandom;
import io.questdb.log.Log;
import io.questdb.log.LogFactory;
import io.questdb.mp.WorkerPool;
import io.questdb.std.BytecodeAssembler;
import io.questdb.std.FilesFacade;
import io.questdb.std.Rnd;
import io.questdb.std.datetime.microtime.TimestampFormatUtils;
import io.questdb.std.str.Path;
import io.questdb.std.str.StringSink;
import io.questdb.test.cairo.DefaultTestCairoConfiguration;
import io.questdb.test.std.TestFilesFacadeImpl;
import io.questdb.test.tools.TestUtils;
import org.jetbrains.annotations.Nullable;
import org.junit.*;
import org.junit.rules.TemporaryFolder;
import org.junit.rules.Timeout;

import java.io.File;
import java.io.IOException;
import java.net.URISyntaxException;
import java.net.URL;
import java.util.concurrent.TimeUnit;

public class AbstractO3Test {

    protected static final StringSink sink = new StringSink();
    protected static final StringSink sink2 = new StringSink();
    private final static Log LOG = LogFactory.getLog(O3Test.class);
    @ClassRule
    public static TemporaryFolder temp = new TemporaryFolder();
    protected static int dataAppendPageSize = -1;
    protected static int o3MemMaxPages = -1;
    protected static long partitionO3SplitThreshold = -1;
    protected static CharSequence root;
    @Rule
    public Timeout timeout = Timeout.builder()
            .withTimeout(20 * 60 * 1000, TimeUnit.MILLISECONDS)
            .withLookingForStuckThread(true)
            .build();
    private RecordToRowCopier copier;

    @BeforeClass
    public static void setupStatic() {
        try {
            root = temp.newFolder("dbRoot").getAbsolutePath();
        } catch (IOException e) {
            throw new RuntimeException();
        }
    }

    @Before
    public void clearRecordToRowCopier() {
        copier = null;
    }

    @Before
    public void setUp() {
        SharedRandom.RANDOM.set(new Rnd());
        // instantiate these paths so that they are not included in memory leak test
        Path.PATH.get();
        Path.PATH2.get();
        TestUtils.createTestPath(root);
    }

    @After
    public void tearDown() {
        TestUtils.removeTestPath(root);
        dataAppendPageSize = -1;
        o3MemMaxPages = -1;
    }

    protected static void assertIndexConsistency(
            SqlCompiler compiler,
            SqlExecutionContext sqlExecutionContext,
            String table,
            CairoEngine engine
    ) throws SqlException {
        TestUtils.assertEquals(compiler, sqlExecutionContext, table + " where sym = 'googl' order by ts", "x where sym = 'googl'");
        TestUtils.assertIndexBlockCapacity(sqlExecutionContext, engine, "x", "sym");
    }

    protected static void assertIndexConsistency(
            SqlCompiler compiler,
            SqlExecutionContext sqlExecutionContext,
            CairoEngine engine
    ) throws SqlException {
        assertIndexConsistency(
                compiler,
                sqlExecutionContext,
                "y",
                engine
        );
    }

    protected static void assertIndexConsistencySink(
            SqlCompiler compiler,
            SqlExecutionContext sqlExecutionContext
    ) throws SqlException {
        TestUtils.assertEquals(
                compiler,
                sqlExecutionContext,
                "y where sym = 'googl' order by ts",
                "x where sym = 'googl'"
        );
    }

    protected static void assertIndexResultAgainstFile(
            SqlCompiler compiler,
            SqlExecutionContext sqlExecutionContext,
            String resourceName
    ) throws SqlException, URISyntaxException {
        AbstractO3Test.assertSqlResultAgainstFile(compiler, sqlExecutionContext, "x where sym = 'googl'", resourceName);
    }

    static void assertMaxTimestamp(
            CairoEngine engine,
            SqlCompiler compiler,
            SqlExecutionContext executionContext,
            String expectedSql
    ) throws SqlException {
        TestUtils.printSql(
                compiler,
                executionContext,
                expectedSql,
                sink2
        );

        assertMaxTimestamp(engine, sink2);
    }

    static void assertMaxTimestamp(CairoEngine engine, CharSequence expected) {
        try (
                final TableWriter w = TestUtils.getWriter(engine, "x")
        ) {
            sink.clear();
            sink.put("max\n");
            TimestampFormatUtils.appendDateTimeUSec(sink, w.getMaxTimestamp());
            sink.put('\n');
            TestUtils.assertEquals(expected, sink);
            Assert.assertEquals(0, w.getO3RowCount());
        }
    }

    protected static void assertMemoryLeak(TestUtils.LeakProneCode code) throws Exception {
        TestUtils.assertMemoryLeak(code);
    }

    protected static void assertO3DataConsistency(
            CairoEngine engine,
            SqlCompiler compiler,
            SqlExecutionContext sqlExecutionContext,
            final String referenceTableDDL,
            final String o3InsertSQL,
            final String resourceName
    ) throws SqlException, URISyntaxException {
        // create third table, which will contain both X and 1AM
        compiler.compile(referenceTableDDL, sqlExecutionContext);

        // expected outcome - output ignored, but useful for debug
        // y ordered with 'order by ts' is not the same order as OOO insert into x when there are several records
        // with the same ts value
        AbstractO3Test.printSqlResult(compiler, sqlExecutionContext, "y order by ts");
        compiler.compile(o3InsertSQL, sqlExecutionContext);
        AbstractO3Test.assertSqlResultAgainstFile(compiler, sqlExecutionContext, "x", resourceName);

        // check that reader can process out of order partition layout after fresh open
        engine.releaseAllReaders();
        AbstractO3Test.assertSqlResultAgainstFile(compiler, sqlExecutionContext, "x", resourceName);
    }

    static void assertO3DataConsistency(
            final CairoEngine engine,
            final SqlCompiler compiler,
            final SqlExecutionContext sqlExecutionContext,
            final String referenceTableDDL,
            final String o3InsertSQL
    ) throws SqlException {
        // create third table, which will contain both X and 1AM
        compiler.compile(referenceTableDDL, sqlExecutionContext);

        compiler.compile(o3InsertSQL, sqlExecutionContext);

        TestUtils.assertEquals(
                compiler,
                sqlExecutionContext,
                "y order by ts",
                "x"
        );

        engine.releaseAllReaders();

        TestUtils.assertEquals(
                compiler,
                sqlExecutionContext,
                "y order by ts",
                "x"
        );

        engine.releaseAllWriters();

        TestUtils.assertEquals(
                compiler,
                sqlExecutionContext,
                "y order by ts",
                "x"
        );
    }

    protected static void assertO3DataCursors(
            CairoEngine engine,
            SqlCompiler compiler,
            SqlExecutionContext sqlExecutionContext,
            @Nullable String referenceTableDDL,
            String referenceSQL,
            String o3InsertSQL,
            String assertSQL,
            String countReferenceSQL,
            String countAssertSQL
    ) throws SqlException {
        // create third table, which will contain both X and 1AM
        if (referenceTableDDL != null) {
            compiler.compile(referenceTableDDL, sqlExecutionContext);
        }
        compiler.compile(o3InsertSQL, sqlExecutionContext);
        TestUtils.assertEquals(compiler, sqlExecutionContext, referenceSQL, assertSQL);
        engine.releaseAllReaders();
        TestUtils.assertEquals(compiler, sqlExecutionContext, referenceSQL, assertSQL);

        TestUtils.assertEquals(
                compiler,
                sqlExecutionContext,
                "select count() from " + countReferenceSQL,
                "select count() from " + countAssertSQL
        );
    }

    protected static void assertSqlResultAgainstFile(
            SqlCompiler compiler,
            SqlExecutionContext sqlExecutionContext,
            String sql,
            String resourceName
    ) throws URISyntaxException, SqlException {
        AbstractO3Test.printSqlResult(compiler, sqlExecutionContext, sql);
        URL url = O3Test.class.getResource(resourceName);
        Assert.assertNotNull(url);
        TestUtils.assertEquals(new File(url.toURI()), sink);
    }

    static void assertXCount(SqlCompiler compiler, SqlExecutionContext sqlExecutionContext) throws SqlException {
        printSqlResult(compiler, sqlExecutionContext, "select count() from x");
        TestUtils.assertEquals(sink2, sink);
    }

    protected static void assertXCountY(SqlCompiler compiler, SqlExecutionContext sqlExecutionContext) throws SqlException {
        TestUtils.assertEquals(compiler, sqlExecutionContext, "select count() from x", "select count() from y");
        assertMaxTimestamp(compiler.getEngine(), compiler, sqlExecutionContext, "select max(ts) from y");
    }

    protected static void assertXY(SqlCompiler compiler, SqlExecutionContext sqlExecutionContext) throws SqlException {
        TestUtils.assertEquals(
                compiler,
                sqlExecutionContext,
                "select * from x",
                "select * from y"
        );

        TestUtils.assertEquals(
                compiler,
                sqlExecutionContext,
                "select count() from x",
                "select count() from y"
        );
    }

    static void executeVanilla(TestUtils.LeakProneCode code) throws Exception {
        AbstractO3Test.assertMemoryLeak(code);
    }

    protected static void executeVanilla(CustomisableRunnable code) throws Exception {
        executeVanilla(() -> TestUtils.execute(null, code, new DefaultTestCairoConfiguration(root), LOG));
    }

    protected static void executeVanillaWithMetrics(CustomisableRunnable code) throws Exception {
        executeVanilla(() -> TestUtils.execute(null, code, new DefaultTestCairoConfiguration(root), Metrics.enabled(), LOG));
    }

    protected static void executeWithPool(
            int workerCount,
            CustomisableRunnable runnable
    ) throws Exception {
        executeWithPool(
                workerCount,
                runnable,
                TestFilesFacadeImpl.INSTANCE
        );
    }

    protected static void executeWithPool(
            int workerCount,
            CustomisableRunnable runnable,
            FilesFacade ff
    ) throws Exception {
        executeVanilla(() -> {
            if (workerCount > 0) {
                WorkerPool pool = new WorkerPool(() -> workerCount);

                final CairoConfiguration configuration = new DefaultTestCairoConfiguration(root) {
                    @Override
                    public boolean disableColumnPurgeJob() {
                        return false;
                    }

                    @Override
                    public long getDataAppendPageSize() {
                        return dataAppendPageSize > 0 ? dataAppendPageSize : super.getDataAppendPageSize();
                    }

                    @Override
                    public FilesFacade getFilesFacade() {
                        return ff;
                    }

                    @Override
                    public int getO3ColumnMemorySize() {
                        return dataAppendPageSize > 0 ? dataAppendPageSize : super.getO3ColumnMemorySize();
                    }

                    @Override
                    public int getO3MemMaxPages() {
                        return o3MemMaxPages > 0 ? o3MemMaxPages : super.getO3MemMaxPages();
                    }

                    @Override
                    public long getPartitionO3SplitThreshold() {
                        return partitionO3SplitThreshold > -1 ? partitionO3SplitThreshold : super.getPartitionO3SplitThreshold();
                    }
                };

                TestUtils.execute(pool, runnable, configuration, LOG);
            } else {
                // we need to create entire engine
                final CairoConfiguration configuration = new DefaultTestCairoConfiguration(root) {
                    @Override
                    public boolean disableColumnPurgeJob() {
                        return false;
                    }

                    @Override
                    public long getDataAppendPageSize() {
                        return dataAppendPageSize > 0 ? dataAppendPageSize : super.getDataAppendPageSize();
                    }

                    @Override
                    public FilesFacade getFilesFacade() {
                        return ff;
                    }

                    @Override
                    public int getO3CallbackQueueCapacity() {
                        return 0;
                    }

                    @Override
                    public int getO3ColumnMemorySize() {
                        return dataAppendPageSize > 0 ? dataAppendPageSize : super.getO3ColumnMemorySize();
                    }

                    @Override
                    public int getO3CopyQueueCapacity() {
                        return 0;
                    }

                    @Override
                    public int getO3MemMaxPages() {
                        return o3MemMaxPages > 0 ? o3MemMaxPages : super.getO3MemMaxPages();
                    }

                    @Override
                    public int getO3OpenColumnQueueCapacity() {
                        return 0;
                    }

                    @Override
                    public int getO3PartitionQueueCapacity() {
                        return 0;
                    }

                    @Override
                    public int getO3PurgeDiscoveryQueueCapacity() {
                        return 0;
                    }

                    @Override
                    public long getPartitionO3SplitThreshold() {
                        return partitionO3SplitThreshold > -1 ? partitionO3SplitThreshold : super.getPartitionO3SplitThreshold();
                    }
                };
                TestUtils.execute(null, runnable, configuration, LOG);
            }
        });
    }

    protected static void printSqlResult(
            SqlCompiler compiler,
            SqlExecutionContext sqlExecutionContext,
            String sql
    ) throws SqlException {
        TestUtils.printSql(compiler, sqlExecutionContext, sql, sink);
    }

<<<<<<< HEAD
    protected enum ParallelMode {
        Contended, Parallel
=======
    protected void insertUncommitted(
            SqlCompiler compiler,
            SqlExecutionContext sqlExecutionContext,
            String sql,
            TableWriter writer
    ) throws SqlException {
        try (RecordCursorFactory factory = compiler.compile(sql, sqlExecutionContext).getRecordCursorFactory()) {
            RecordMetadata metadata = factory.getMetadata();
            int timestampIndex = writer.getMetadata().getTimestampIndex();
            EntityColumnFilter toColumnFilter = new EntityColumnFilter();
            toColumnFilter.of(metadata.getColumnCount());
            if (null == copier) {
                copier = RecordToRowCopierUtils.generateCopier(
                        new BytecodeAssembler(),
                        metadata,
                        writer.getMetadata(),
                        toColumnFilter
                );
            }
            try (RecordCursor cursor = factory.getCursor(sqlExecutionContext)) {
                final Record record = cursor.getRecord();
                while (cursor.hasNext()) {
                    long timestamp = record.getTimestamp(timestampIndex);
                    TableWriter.Row row = writer.newRow(timestamp);
                    copier.copy(record, row);
                    row.append();
                }
            }
        }
>>>>>>> e7465b7c
    }
}<|MERGE_RESOLUTION|>--- conflicted
+++ resolved
@@ -25,21 +25,15 @@
 package io.questdb.test.griffin;
 
 import io.questdb.Metrics;
-<<<<<<< HEAD
 import io.questdb.cairo.CairoConfiguration;
 import io.questdb.cairo.CairoEngine;
+import io.questdb.cairo.EntityColumnFilter;
 import io.questdb.cairo.TableWriter;
-import io.questdb.griffin.SqlCompiler;
-import io.questdb.griffin.SqlException;
-import io.questdb.griffin.SqlExecutionContext;
-=======
-import io.questdb.cairo.*;
 import io.questdb.cairo.sql.Record;
 import io.questdb.cairo.sql.RecordCursor;
 import io.questdb.cairo.sql.RecordCursorFactory;
 import io.questdb.cairo.sql.RecordMetadata;
 import io.questdb.griffin.*;
->>>>>>> e7465b7c
 import io.questdb.griffin.engine.functions.rnd.SharedRandom;
 import io.questdb.log.Log;
 import io.questdb.log.LogFactory;
@@ -451,10 +445,6 @@
         TestUtils.printSql(compiler, sqlExecutionContext, sql, sink);
     }
 
-<<<<<<< HEAD
-    protected enum ParallelMode {
-        Contended, Parallel
-=======
     protected void insertUncommitted(
             SqlCompiler compiler,
             SqlExecutionContext sqlExecutionContext,
@@ -484,6 +474,9 @@
                 }
             }
         }
->>>>>>> e7465b7c
+    }
+
+    protected enum ParallelMode {
+        Contended, Parallel
     }
 }