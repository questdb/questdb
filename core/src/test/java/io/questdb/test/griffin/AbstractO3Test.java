--- conflicted
+++ resolved
@@ -310,14 +310,11 @@
                     @Override
                     public boolean disableColumnPurgeJob() {
                         return false;
-<<<<<<< HEAD
-=======
                     }
 
                     @Override
                     public long getCommitLatency() {
                         return cairoCommitLatency;
->>>>>>> 82465630
                     }
 
                     @Override
@@ -373,14 +370,11 @@
                     @Override
                     public boolean disableColumnPurgeJob() {
                         return false;
-<<<<<<< HEAD
-=======
                     }
 
                     @Override
                     public long getCommitLatency() {
                         return cairoCommitLatency;
->>>>>>> 82465630
                     }
 
                     @Override
