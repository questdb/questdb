/*******************************************************************************
 *     ___                  _   ____  ____
 *    / _ \ _   _  ___  ___| |_|  _ \| __ )
 *   | | | | | | |/ _ \/ __| __| | | |  _ \
 *   | |_| | |_| |  __/\__ \ |_| |_| | |_) |
 *    \__\_\\__,_|\___||___/\__|____/|____/
 *
 *  Copyright (c) 2014-2019 Appsicle
 *  Copyright (c) 2019-2023 QuestDB
 *
 *  Licensed under the Apache License, Version 2.0 (the "License");
 *  you may not use this file except in compliance with the License.
 *  You may obtain a copy of the License at
 *
 *  http://www.apache.org/licenses/LICENSE-2.0
 *
 *  Unless required by applicable law or agreed to in writing, software
 *  distributed under the License is distributed on an "AS IS" BASIS,
 *  WITHOUT WARRANTIES OR CONDITIONS OF ANY KIND, either express or implied.
 *  See the License for the specific language governing permissions and
 *  limitations under the License.
 *
 ******************************************************************************/

package io.questdb.test.griffin;

import io.questdb.Metrics;
import io.questdb.cairo.CairoConfiguration;
import io.questdb.cairo.CairoEngine;
import io.questdb.cairo.EntityColumnFilter;
import io.questdb.cairo.TableWriter;
import io.questdb.cairo.sql.Record;
import io.questdb.cairo.sql.RecordCursor;
import io.questdb.cairo.sql.RecordCursorFactory;
import io.questdb.cairo.sql.RecordMetadata;
import io.questdb.griffin.*;
import io.questdb.griffin.engine.functions.rnd.SharedRandom;
import io.questdb.mp.WorkerPool;
import io.questdb.std.BytecodeAssembler;
import io.questdb.std.FilesFacade;
import io.questdb.std.Rnd;
import io.questdb.std.datetime.microtime.TimestampFormatUtils;
import io.questdb.std.str.Path;
import io.questdb.std.str.StringSink;
import io.questdb.test.AbstractTest;
import io.questdb.test.cairo.DefaultTestCairoConfiguration;
import io.questdb.test.std.TestFilesFacadeImpl;
import io.questdb.test.tools.TestUtils;
import org.jetbrains.annotations.Nullable;
import org.junit.After;
import org.junit.Assert;
import org.junit.Before;
import org.junit.Rule;
import org.junit.rules.Timeout;

import java.io.File;
import java.net.URISyntaxException;
import java.net.URL;
import java.util.concurrent.TimeUnit;

public class AbstractO3Test extends AbstractTest {
    protected static final StringSink sink = new StringSink();
    protected static final StringSink sink2 = new StringSink();
    protected static int dataAppendPageSize = -1;
    protected static int o3MemMaxPages = -1;
<<<<<<< HEAD
    protected static long partitionO3SplitThreshold = -1;
    protected static CharSequence root;
=======
>>>>>>> 0851aea5
    @Rule
    public Timeout timeout = Timeout.builder()
            .withTimeout(20 * 60 * 1000, TimeUnit.MILLISECONDS)
            .withLookingForStuckThread(true)
            .build();
    private RecordToRowCopier copier;


    @Before
    public void clearRecordToRowCopier() {
        copier = null;
    }

    @Before
    public void setUp() {
        SharedRandom.RANDOM.set(new Rnd());
        // instantiate these paths so that they are not included in memory leak test
        Path.PATH.get();
        Path.PATH2.get();
        super.setUp();
    }

    @After
    public void tearDown() throws Exception {
        dataAppendPageSize = -1;
        o3MemMaxPages = -1;
        super.tearDown();
    }

    protected static void assertIndexConsistency(
            SqlCompiler compiler,
            SqlExecutionContext sqlExecutionContext,
            String table,
            CairoEngine engine
    ) throws SqlException {
        TestUtils.assertEquals(compiler, sqlExecutionContext, table + " where sym = 'googl' order by ts", "x where sym = 'googl'");
        TestUtils.assertIndexBlockCapacity(engine, "x", "sym");
    }

    protected static void assertIndexConsistency(
            SqlCompiler compiler,
            SqlExecutionContext sqlExecutionContext,
            CairoEngine engine
    ) throws SqlException {
        assertIndexConsistency(
                compiler,
                sqlExecutionContext,
                "y",
                engine
        );
    }

    protected static void assertIndexConsistencySink(
            SqlCompiler compiler,
            SqlExecutionContext sqlExecutionContext
    ) throws SqlException {
        TestUtils.assertEquals(
                compiler,
                sqlExecutionContext,
                "y where sym = 'googl' order by ts",
                "x where sym = 'googl'"
        );
    }

    protected static void assertIndexResultAgainstFile(
            SqlCompiler compiler,
            SqlExecutionContext sqlExecutionContext,
            String resourceName
    ) throws SqlException, URISyntaxException {
        AbstractO3Test.assertSqlResultAgainstFile(compiler, sqlExecutionContext, "x where sym = 'googl'", resourceName);
    }

    static void assertMaxTimestamp(
            CairoEngine engine,
            SqlCompiler compiler,
            SqlExecutionContext executionContext,
            String expectedSql
    ) throws SqlException {
        TestUtils.printSql(
                compiler,
                executionContext,
                expectedSql,
                sink2
        );

        assertMaxTimestamp(engine, sink2);
    }

    static void assertMaxTimestamp(CairoEngine engine, CharSequence expected) {
        try (
                final TableWriter w = TestUtils.getWriter(engine, "x")
        ) {
            sink.clear();
            sink.put("max\n");
            TimestampFormatUtils.appendDateTimeUSec(sink, w.getMaxTimestamp());
            sink.put('\n');
            TestUtils.assertEquals(expected, sink);
            Assert.assertEquals(0, w.getO3RowCount());
        }
    }

    protected static void assertMemoryLeak(TestUtils.LeakProneCode code) throws Exception {
        TestUtils.assertMemoryLeak(code);
    }

    protected static void assertO3DataConsistency(
            CairoEngine engine,
            SqlCompiler compiler,
            SqlExecutionContext sqlExecutionContext,
            final String referenceTableDDL,
            final String o3InsertSQL,
            final String resourceName
    ) throws SqlException, URISyntaxException {
        // create third table, which will contain both X and 1AM
        compiler.compile(referenceTableDDL, sqlExecutionContext);

        // expected outcome - output ignored, but useful for debug
        // y ordered with 'order by ts' is not the same order as OOO insert into x when there are several records
        // with the same ts value
        AbstractO3Test.printSqlResult(compiler, sqlExecutionContext, "y order by ts");
        compiler.compile(o3InsertSQL, sqlExecutionContext);
        AbstractO3Test.assertSqlResultAgainstFile(compiler, sqlExecutionContext, "x", resourceName);

        // check that reader can process out of order partition layout after fresh open
        engine.releaseAllReaders();
        AbstractO3Test.assertSqlResultAgainstFile(compiler, sqlExecutionContext, "x", resourceName);
    }

    static void assertO3DataConsistency(
            final CairoEngine engine,
            final SqlCompiler compiler,
            final SqlExecutionContext sqlExecutionContext,
            final String referenceTableDDL,
            final String o3InsertSQL
    ) throws SqlException {
        // create third table, which will contain both X and 1AM
        compiler.compile(referenceTableDDL, sqlExecutionContext);

        compiler.compile(o3InsertSQL, sqlExecutionContext);

        TestUtils.assertEquals(
                compiler,
                sqlExecutionContext,
                "y order by ts",
                "x"
        );

        engine.releaseAllReaders();

        TestUtils.assertEquals(
                compiler,
                sqlExecutionContext,
                "y order by ts",
                "x"
        );

        engine.releaseAllWriters();

        TestUtils.assertEquals(
                compiler,
                sqlExecutionContext,
                "y order by ts",
                "x"
        );
    }

    protected static void assertO3DataCursors(
            CairoEngine engine,
            SqlCompiler compiler,
            SqlExecutionContext sqlExecutionContext,
            @Nullable String referenceTableDDL,
            String referenceSQL,
            String o3InsertSQL,
            String assertSQL,
            String countReferenceSQL,
            String countAssertSQL
    ) throws SqlException {
        // create third table, which will contain both X and 1AM
        if (referenceTableDDL != null) {
            compiler.compile(referenceTableDDL, sqlExecutionContext);
        }
        compiler.compile(o3InsertSQL, sqlExecutionContext);
        TestUtils.assertEquals(compiler, sqlExecutionContext, referenceSQL, assertSQL);
        engine.releaseAllReaders();
        TestUtils.assertEquals(compiler, sqlExecutionContext, referenceSQL, assertSQL);

        TestUtils.assertEquals(
                compiler,
                sqlExecutionContext,
                "select count() from " + countReferenceSQL,
                "select count() from " + countAssertSQL
        );
    }

    protected static void assertSqlResultAgainstFile(
            SqlCompiler compiler,
            SqlExecutionContext sqlExecutionContext,
            String sql,
            String resourceName
    ) throws URISyntaxException, SqlException {
        AbstractO3Test.printSqlResult(compiler, sqlExecutionContext, sql);
        URL url = O3Test.class.getResource(resourceName);
        Assert.assertNotNull(url);
        TestUtils.assertEquals(new File(url.toURI()), sink);
    }

    static void assertXCount(SqlCompiler compiler, SqlExecutionContext sqlExecutionContext) throws SqlException {
        printSqlResult(compiler, sqlExecutionContext, "select count() from x");
        TestUtils.assertEquals(sink2, sink);
    }

    protected static void assertXCountY(SqlCompiler compiler, SqlExecutionContext sqlExecutionContext) throws SqlException {
        TestUtils.assertEquals(compiler, sqlExecutionContext, "select count() from x", "select count() from y");
        assertMaxTimestamp(compiler.getEngine(), compiler, sqlExecutionContext, "select max(ts) from y");
    }

    protected static void assertXY(SqlCompiler compiler, SqlExecutionContext sqlExecutionContext) throws SqlException {
        TestUtils.assertEquals(
                compiler,
                sqlExecutionContext,
                "select * from x",
                "select * from y"
        );

        TestUtils.assertEquals(
                compiler,
                sqlExecutionContext,
                "select count() from x",
                "select count() from y"
        );
    }

    static void executeVanilla(TestUtils.LeakProneCode code) throws Exception {
        AbstractO3Test.assertMemoryLeak(code);
    }

    protected static void executeVanilla(CustomisableRunnable code) throws Exception {
        executeVanilla(() -> TestUtils.execute(null, code, new DefaultTestCairoConfiguration(root), LOG));
    }

    protected static void executeVanillaWithMetrics(CustomisableRunnable code) throws Exception {
        executeVanilla(() -> TestUtils.execute(null, code, new DefaultTestCairoConfiguration(root), Metrics.enabled(), LOG));
    }

    protected static void executeWithPool(
            int workerCount,
            CustomisableRunnable runnable
    ) throws Exception {
        executeWithPool(
                workerCount,
                runnable,
                TestFilesFacadeImpl.INSTANCE
        );
    }

    protected static void executeWithPool(
            int workerCount,
            CustomisableRunnable runnable,
            FilesFacade ff
    ) throws Exception {
        executeVanilla(() -> {
            if (workerCount > 0) {
                WorkerPool pool = new WorkerPool(() -> workerCount);

                final CairoConfiguration configuration = new DefaultTestCairoConfiguration(root) {
                    @Override
                    public boolean disableColumnPurgeJob() {
                        return false;
                    }

                    @Override
                    public long getDataAppendPageSize() {
                        return dataAppendPageSize > 0 ? dataAppendPageSize : super.getDataAppendPageSize();
                    }

                    @Override
                    public FilesFacade getFilesFacade() {
                        return ff;
                    }

                    @Override
                    public int getO3ColumnMemorySize() {
                        return dataAppendPageSize > 0 ? dataAppendPageSize : super.getO3ColumnMemorySize();
                    }

                    @Override
                    public int getO3MemMaxPages() {
                        return o3MemMaxPages > 0 ? o3MemMaxPages : super.getO3MemMaxPages();
                    }

                    @Override
                    public long getPartitionO3SplitThreshold() {
                        return partitionO3SplitThreshold > -1 ? partitionO3SplitThreshold : super.getPartitionO3SplitThreshold();
                    }
                };

                TestUtils.execute(pool, runnable, configuration, LOG);
            } else {
                // we need to create entire engine
                final CairoConfiguration configuration = new DefaultTestCairoConfiguration(root) {
                    @Override
                    public boolean disableColumnPurgeJob() {
                        return false;
                    }

                    @Override
                    public long getDataAppendPageSize() {
                        return dataAppendPageSize > 0 ? dataAppendPageSize : super.getDataAppendPageSize();
                    }

                    @Override
                    public FilesFacade getFilesFacade() {
                        return ff;
                    }

                    @Override
                    public int getO3CallbackQueueCapacity() {
                        return 0;
                    }

                    @Override
                    public int getO3ColumnMemorySize() {
                        return dataAppendPageSize > 0 ? dataAppendPageSize : super.getO3ColumnMemorySize();
                    }

                    @Override
                    public int getO3CopyQueueCapacity() {
                        return 0;
                    }

                    @Override
                    public int getO3MemMaxPages() {
                        return o3MemMaxPages > 0 ? o3MemMaxPages : super.getO3MemMaxPages();
                    }

                    @Override
                    public int getO3OpenColumnQueueCapacity() {
                        return 0;
                    }

                    @Override
                    public int getO3PartitionQueueCapacity() {
                        return 0;
                    }

                    @Override
                    public int getO3PurgeDiscoveryQueueCapacity() {
                        return 0;
                    }

                    @Override
                    public long getPartitionO3SplitThreshold() {
                        return partitionO3SplitThreshold > -1 ? partitionO3SplitThreshold : super.getPartitionO3SplitThreshold();
                    }
                };
                TestUtils.execute(null, runnable, configuration, LOG);
            }
        });
    }

    protected static void printSqlResult(
            SqlCompiler compiler,
            SqlExecutionContext sqlExecutionContext,
            String sql
    ) throws SqlException {
        TestUtils.printSql(compiler, sqlExecutionContext, sql, sink);
    }

    protected void insertUncommitted(
            SqlCompiler compiler,
            SqlExecutionContext sqlExecutionContext,
            String sql,
            TableWriter writer
    ) throws SqlException {
        try (RecordCursorFactory factory = compiler.compile(sql, sqlExecutionContext).getRecordCursorFactory()) {
            RecordMetadata metadata = factory.getMetadata();
            int timestampIndex = writer.getMetadata().getTimestampIndex();
            EntityColumnFilter toColumnFilter = new EntityColumnFilter();
            toColumnFilter.of(metadata.getColumnCount());
            if (null == copier) {
                copier = RecordToRowCopierUtils.generateCopier(
                        new BytecodeAssembler(),
                        metadata,
                        writer.getMetadata(),
                        toColumnFilter
                );
            }
            try (RecordCursor cursor = factory.getCursor(sqlExecutionContext)) {
                final Record record = cursor.getRecord();
                while (cursor.hasNext()) {
                    long timestamp = record.getTimestamp(timestampIndex);
                    TableWriter.Row row = writer.newRow(timestamp);
                    copier.copy(record, row);
                    row.append();
                }
            }
        }
    }

    protected enum ParallelMode {
        Contended, Parallel
    }
}<|MERGE_RESOLUTION|>--- conflicted
+++ resolved
@@ -63,11 +63,8 @@
     protected static final StringSink sink2 = new StringSink();
     protected static int dataAppendPageSize = -1;
     protected static int o3MemMaxPages = -1;
-<<<<<<< HEAD
     protected static long partitionO3SplitThreshold = -1;
     protected static CharSequence root;
-=======
->>>>>>> 0851aea5
     @Rule
     public Timeout timeout = Timeout.builder()
             .withTimeout(20 * 60 * 1000, TimeUnit.MILLISECONDS)
