/*******************************************************************************
 *     ___                  _   ____  ____
 *    / _ \ _   _  ___  ___| |_|  _ \| __ )
 *   | | | | | | |/ _ \/ __| __| | | |  _ \
 *   | |_| | |_| |  __/\__ \ |_| |_| | |_) |
 *    \__\_\\__,_|\___||___/\__|____/|____/
 *
 *  Copyright (c) 2014-2019 Appsicle
 *  Copyright (c) 2019-2024 QuestDB
 *
 *  Licensed under the Apache License, Version 2.0 (the "License");
 *  you may not use this file except in compliance with the License.
 *  You may obtain a copy of the License at
 *
 *  http://www.apache.org/licenses/LICENSE-2.0
 *
 *  Unless required by applicable law or agreed to in writing, software
 *  distributed under the License is distributed on an "AS IS" BASIS,
 *  WITHOUT WARRANTIES OR CONDITIONS OF ANY KIND, either express or implied.
 *  See the License for the specific language governing permissions and
 *  limitations under the License.
 *
 ******************************************************************************/

package io.questdb.test.griffin.engine.functions.str;

import io.questdb.griffin.FunctionFactory;
import io.questdb.griffin.SqlException;
import io.questdb.griffin.engine.functions.constants.CharConstant;
import io.questdb.griffin.engine.functions.str.SplitPartCharFunctionFactory;
import io.questdb.std.Numbers;
import io.questdb.test.griffin.engine.AbstractFunctionFactoryTest;
import io.questdb.test.tools.TestUtils;
import org.junit.Assert;
import org.junit.Test;

public class SplitPartCharFunctionFactoryTest extends AbstractFunctionFactoryTest {

    @Test
    public void testDynamicIndex() throws Exception {
        assertMemoryLeak(() -> {
            try {
                call("abc,def,ghi,jkl", ',', 2);
                Assert.fail("Should fail for dynamic index param");
            } catch (SqlException e) {
                TestUtils.assertContains(e.getFlyweightMessage(), "index must be a constant or runtime-constant");
            }
        });
    }

    @Test
    public void testNaNIndex() throws Exception {
        assertMemoryLeak(() -> callCustomised(true, true, "abc,def,ghi,jkl", ',', Numbers.INT_NULL).andAssert(null));
    }

    @Test
    public void testNegativeIndex() throws Exception {
        assertQuery(
                "split_part\n" + "ghi\n",
                "select split_part('abc,def,ghi,jkl', ',', -2)",
                null,
                true,
                true
        );
    }

    @Test
    public void testNullOrEmptyStr() throws Exception {
        assertMemoryLeak(() -> {
            callCustomised(true, true, null, ',', 2).andAssert(null);
            callCustomised(true, true, "", ',', 2).andAssert("");
        });
    }

    @Test
    public void testPositiveIndex() throws Exception {
        assertQuery(
                "split_part\n" + "def\n",
                "select split_part('abc,def,ghi,jkl', ',', 2)",
                null,
                true,
                true
        );
    }

    @Test
<<<<<<< HEAD
    public void testZeroDelimiter() throws Exception {
        assertMemoryLeak(() -> callCustomised(true, true, "abc,def,ghi,jkl", CharConstant.ZERO.getChar(null), 2).andAssert(null));
=======
    public void testSinkIsCleared() throws SqlException {
        for (int i = 0; i < 10; i++) {
            assertQuery(
                    "split_part\n" +
                            "\n" +
                            "\n" +
                            "g\n" +
                            "j\n" +
                            "\n" +
                            "\n",
                    "select split_part(x, '.'::char, 3) from\n" +
                            "(select 'a.b' as x\n" +
                            "union select 'c.d' as x\n" +
                            "union select 'e.f.g' as x\n" +
                            "union select 'h.i.j' as x\n" +
                            "union select 'k.l' as x\n" +
                            "union select 'm.n' as x)", null, false, false
            );
        }
    }

    @Test
    public void testZeroDelimiter() throws SqlException {
        callCustomised(true, true, "abc,def,ghi,jkl", CharConstant.ZERO.getChar(null), 2).andAssert(null);
>>>>>>> b4836258
    }

    @Test
    public void testZeroIndex() throws Exception {
        assertMemoryLeak(() -> {
            try {
                callCustomised(true, true, "abc,def,ghi,jkl", ',', 0);
                Assert.fail("Should fail for 0 index");
            } catch (SqlException e) {
                TestUtils.assertContains(e.getFlyweightMessage(), "field position must not be zero");
            }
        });
    }

    @Override
    protected FunctionFactory getFunctionFactory() {
        return new SplitPartCharFunctionFactory();
    }
}<|MERGE_RESOLUTION|>--- conflicted
+++ resolved
@@ -84,10 +84,6 @@
     }
 
     @Test
-<<<<<<< HEAD
-    public void testZeroDelimiter() throws Exception {
-        assertMemoryLeak(() -> callCustomised(true, true, "abc,def,ghi,jkl", CharConstant.ZERO.getChar(null), 2).andAssert(null));
-=======
     public void testSinkIsCleared() throws SqlException {
         for (int i = 0; i < 10; i++) {
             assertQuery(
@@ -110,9 +106,8 @@
     }
 
     @Test
-    public void testZeroDelimiter() throws SqlException {
-        callCustomised(true, true, "abc,def,ghi,jkl", CharConstant.ZERO.getChar(null), 2).andAssert(null);
->>>>>>> b4836258
+    public void testZeroDelimiter() throws Exception {
+        assertMemoryLeak(() -> callCustomised(true, true, "abc,def,ghi,jkl", CharConstant.ZERO.getChar(null), 2).andAssert(null));
     }
 
     @Test
