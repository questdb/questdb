--- conflicted
+++ resolved
@@ -100,17 +100,10 @@
 
             ddl("alter table " + tableName + " convert partition to parquet list '2024-06-10', '2024-06-11', '2024-06-12'");
 
-<<<<<<< HEAD
-            assertPartitionExists(tableName, "2024-06-10");
-            assertPartitionExists(tableName, "2024-06-11.0");
-            assertPartitionExists(tableName, "2024-06-12.1");
-            assertPartitionDoesNotExist(tableName, "2024-06-15.3");
-=======
             assertPartitionExists(tableName, "2024-06-10.6");
             assertPartitionExists(tableName, "2024-06-11.7");
             assertPartitionExists(tableName, "2024-06-12.8");
-            assertPartitionDoesntExists(tableName, "2024-06-15.3");
->>>>>>> 8492ebbf
+            assertPartitionDoesNotExist(tableName, "2024-06-15.3");
         });
     }
 
@@ -198,11 +191,7 @@
             } catch (Exception e) {
                 TestUtils.assertContains(e.getMessage(), " SymbolMap is too short");
             }
-<<<<<<< HEAD
-            assertPartitionDoesNotExist(tableName, "1970-01");
-=======
-            assertPartitionDoesntExists(tableName, "1970-01.1");
->>>>>>> 8492ebbf
+            assertPartitionDoesNotExist(tableName, "1970-01.1");
         });
     }
 
@@ -232,11 +221,7 @@
             } catch (Exception e) {
                 TestUtils.assertContains(e.getMessage(), "SymbolMap does not exist");
             }
-<<<<<<< HEAD
-            assertPartitionDoesNotExist(tableName, "1970-01");
-=======
-            assertPartitionDoesntExists(tableName, "1970-01.1");
->>>>>>> 8492ebbf
+            assertPartitionDoesNotExist(tableName, "1970-01.1");
         });
     }
 
@@ -263,7 +248,7 @@
             assertPartitionExists(tableName, "2024-06-11.9");
             assertPartitionExists(tableName, "2024-06-12.8");
 
-            assertPartitionDoesntExists(tableName, "2024-06-15.3");
+            assertPartitionDoesNotExist(tableName, "2024-06-15.3");
         });
     }
 
@@ -278,11 +263,11 @@
             );
 
             ddl("alter table x convert partition to parquet where a_ts > 0");
-            assertPartitionExists("x", "2024-07");
+            assertPartitionExists("x", "2024-07.1");
 
             // Second call should be ignored
             ddl("alter table x convert partition to parquet where a_ts > 0");
-            assertPartitionExists("x", "2024-07");
+            assertPartitionExists("x", "2024-07.1");
         });
     }
 
@@ -313,35 +298,20 @@
 
             ddl("alter table " + tableName + " convert partition to parquet where timestamp = to_timestamp('2024-06-12', 'yyyy-MM-dd')");
 
-<<<<<<< HEAD
-            assertQuery(
-                    "index\tname\treadOnly\tisParquet\tparquetFileSize\tminTimestamp\tmaxTimestamp\n" +
-                            "0\t2024-06-10\tfalse\tfalse\t-1\t2024-06-10T00:00:00.000000Z\t2024-06-10T00:00:00.000000Z\n" +
-                            "1\t2024-06-11\tfalse\tfalse\t-1\t2024-06-11T00:00:00.000000Z\t2024-06-11T00:00:00.000000Z\n" +
-                            "2\t2024-06-12\ttrue\ttrue\t628\t\t\n" +
-=======
             assertQuery("index\tname\treadOnly\tisParquet\tparquetFileSize\tminTimestamp\tmaxTimestamp\n"
                             + "0\t2024-06-10\tfalse\tfalse\t-1\t2024-06-10T00:00:00.000000Z\t2024-06-10T00:00:00.000000Z\n"
                             + "1\t2024-06-11\tfalse\tfalse\t-1\t2024-06-11T00:00:00.000000Z\t2024-06-11T00:00:00.000000Z\n"
-                            + "2\t2024-06-12\tfalse\ttrue\t594\t\t\n" +
->>>>>>> 8492ebbf
+                            + "2\t2024-06-12\tfalse\ttrue\t628\t\t\n" +
                             "3\t2024-06-15\tfalse\tfalse\t-1\t2024-06-15T00:00:00.000000Z\t2024-06-15T00:00:00.000000Z\n",
                     "select index, name, readOnly, isParquet, parquetFileSize, minTimestamp, maxTimestamp from table_partitions('" + tableName + "')",
                     false,
                     true
             );
 
-<<<<<<< HEAD
             assertPartitionDoesNotExist(tableName, "2024-06-10");
             assertPartitionDoesNotExist(tableName, "2024-06-11.0");
-            assertPartitionExists(tableName, "2024-06-12.1");
+            assertPartitionExists(tableName, "2024-06-12.6");
             assertPartitionDoesNotExist(tableName, "2024-06-15.3");
-=======
-            assertPartitionDoesntExists(tableName, "2024-06-10");
-            assertPartitionDoesntExists(tableName, "2024-06-11.0");
-            assertPartitionExists(tableName, "2024-06-12.6");
-            assertPartitionDoesntExists(tableName, "2024-06-15.3");
->>>>>>> 8492ebbf
         });
     }
 
