--- conflicted
+++ resolved
@@ -434,24 +434,14 @@
             insert("insert into x values ('44444444-4444-4444-4444-444444444444')");
             insert("insert into x values (null)");
 
-<<<<<<< HEAD
-        assertSql(
-                "u\n" +
-                        "11111111-1111-1111-1111-111111111111\n" +
-                        "22222222-2222-2222-2222-222222222222\n" +
-                        "33333333-3333-3333-3333-333333333333\n",
-                "select * from x where u in ('11111111-1111-1111-1111-111111111111', '55555555-5555-5555-5555-555555555555', cast ('22222222-2222-2222-2222-222222222222' as UUID), cast ('33333333-3333-3333-3333-333333333333' as symbol))"
-        );
-=======
             assertSql(
                     "u\n" +
                             "11111111-1111-1111-1111-111111111111\n" +
                             "22222222-2222-2222-2222-222222222222\n" +
                             "33333333-3333-3333-3333-333333333333\n",
-                    "select * from x where u in ('11111111-1111-1111-1111-111111111111', 'not uuid', '55555555-5555-5555-5555-555555555555', cast ('22222222-2222-2222-2222-222222222222' as UUID), cast ('33333333-3333-3333-3333-333333333333' as symbol))"
-            );
-        });
->>>>>>> 65f84ec2
+                    "select * from x where u in ('11111111-1111-1111-1111-111111111111', '55555555-5555-5555-5555-555555555555', cast ('22222222-2222-2222-2222-222222222222' as UUID), cast ('33333333-3333-3333-3333-333333333333' as symbol))"
+            );
+        });
     }
 
     @Test
@@ -471,32 +461,13 @@
     }
 
     @Test
-<<<<<<< HEAD
-=======
-    public void testIn_null() throws Exception {
+    public void testIn_unexpectedType() throws Exception {
         assertMemoryLeak(() -> {
             ddl("create table x (u UUID)");
             insert("insert into x values ('11111111-1111-1111-1111-111111111111')");
 
-            assertException("select * from x where u in (cast (null as UUID))", 28, "NULL is not allowed in IN list");
-            assertException("select * from x where u in (cast (null as String))", 28, "NULL is not allowed in IN list");
-            assertException("select * from x where u in (null)", 28, "NULL is not allowed in IN list");
-        });
-    }
-
-    @Test
->>>>>>> 65f84ec2
-    public void testIn_unexpectedType() throws Exception {
-        assertMemoryLeak(() -> {
-            ddl("create table x (u UUID)");
-            insert("insert into x values ('11111111-1111-1111-1111-111111111111')");
-
-<<<<<<< HEAD
-        assertException("select * from x where u in (42)", 28, "cannot compare UUID with type INT");
-=======
-            assertException("select * from x where u in (42)", 28, "STRING or UUID constant expected in IN list");
-        });
->>>>>>> 65f84ec2
+            assertException("select * from x where u in (42)", 28, "cannot compare UUID with type INT");
+        });
     }
 
     @Test
