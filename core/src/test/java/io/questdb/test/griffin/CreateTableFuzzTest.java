/*******************************************************************************
 *     ___                  _   ____  ____
 *    / _ \ _   _  ___  ___| |_|  _ \| __ )
 *   | | | | | | |/ _ \/ __| __| | | |  _ \
 *   | |_| | |_| |  __/\__ \ |_| |_| | |_) |
 *    \__\_\\__,_|\___||___/\__|____/|____/
 *
 *  Copyright (c) 2014-2019 Appsicle
 *  Copyright (c) 2019-2024 QuestDB
 *
 *  Licensed under the Apache License, Version 2.0 (the "License");
 *  you may not use this file except in compliance with the License.
 *  You may obtain a copy of the License at
 *
 *  http://www.apache.org/licenses/LICENSE-2.0
 *
 *  Unless required by applicable law or agreed to in writing, software
 *  distributed under the License is distributed on an "AS IS" BASIS,
 *  WITHOUT WARRANTIES OR CONDITIONS OF ANY KIND, either express or implied.
 *  See the License for the specific language governing permissions and
 *  limitations under the License.
 *
 ******************************************************************************/

package io.questdb.test.griffin;

import io.questdb.cairo.sql.OperationFuture;
import io.questdb.griffin.CompiledQuery;
import io.questdb.griffin.SqlCompiler;
import io.questdb.griffin.SqlException;
import io.questdb.griffin.engine.ops.Operation;
import io.questdb.std.Rnd;
import io.questdb.test.AbstractCairoTest;
import io.questdb.test.tools.TestUtils;
import org.junit.Ignore;
import org.junit.Test;

import static org.junit.Assert.assertNotNull;

public class CreateTableFuzzTest extends AbstractCairoTest {
    public static final int VARIANT_DIRECT = 0;
    public static final int VARIANT_LIKE = 1;
    public static final int VARIANT_SELECT = 2;

    private final Rnd rnd = TestUtils.generateRandom(LOG);
    private final boolean useCast = rnd.nextBoolean();
    private final boolean useCastSymbolCapacity = useCast && rnd.nextBoolean();
    private final boolean useIfNotExists = rnd.nextBoolean();
    private final boolean useIndexClause = rnd.nextBoolean();
    private final boolean useIndexCapacity = useIndexClause && rnd.nextBoolean();
    private final boolean usePartitionBy = rnd.nextBoolean();
    private final boolean useDedup = usePartitionBy && rnd.nextBoolean();
    private final int variantSelector = rnd.nextInt(3);
    private String strCol = "str";
    private String symCol = "sym";
    private String tsCol = "ts";

    @Test
    @Ignore
    public void testX() throws Exception {
        assertMemoryLeak(() -> {
<<<<<<< HEAD
            if (variantSelector != VARIANT_DIRECT) {
                createSourceTable();
            }
            StringBuilder ddl = generateCreateTable();
            System.out.println();
            System.out.println(ddl);
            System.out.println();
            try (SqlCompiler compiler = engine.getSqlCompiler()) {
                CompiledQuery query = compiler.compile(ddl, sqlExecutionContext);
                try (Operation op = query.getOperation()) {
                    assertNotNull(op);
                    try (OperationFuture fut = op.execute(sqlExecutionContext, null)) {
                        fut.await();
                    }
                    validateCreatedTable();
                    if (!useIfNotExists) {
                        drop("DROP TABLE tango");
                    }
                    try (OperationFuture fut = op.execute(sqlExecutionContext, null)) {
=======
            try (SqlCompiler sqlCompiler = engine.getSqlCompiler()) {
                engine.ddl("CREATE TABLE samba (ts TIMESTAMP, sym SYMBOL, x STRING)");
                StringBuilder ddl = generateCreateTable();
                System.out.println();
                System.out.println(ddl);
                System.out.println();
                CompiledQuery query = sqlCompiler.compile(ddl, sqlExecutionContext);
                try (OperationFuture fut = query.execute(seq)) {
                    fut.await();
                }
                if (!useIfNotExists) {
                    drop("DROP TABLE tango");
                }
                if (variantSelector != VARIANT_SELECT) {
                    try (OperationFuture fut = query.execute(seq)) {
>>>>>>> 456bba3f
                        fut.await();
                    }
                    validateCreatedTable();
                }
            }
        });
    }

    private void appendAsSelect(StringBuilder ddl) {
        ddl.append(" AS (SELECT ")
                .append(tsCol = rndCase("ts")).append(", ")
                .append(symCol = rndCase("sym")).append(", ")
                .append(strCol = rndCase("str"))
                .append(" FROM ").append(rndCase("samba")).append(')');
        if (useCast) {
            ddl.append(", CAST(").append(rndCase("str")).append(" AS SYMBOL");
            if (useCastSymbolCapacity) {
                ddl.append(" CAPACITY 256");
            }
            ddl.append(')');
        }
        if (useIndexClause) {
            ddl.append(", INDEX(").append(rndCase("sym"));
            if (useIndexCapacity) {
                ddl.append(" CAPACITY 256");
            }
            ddl.append(')');
        }
    }

    private void appendDedup(StringBuilder ddl) {
        ddl.append(" DEDUP UPSERT KEYS(").append(rndCase("ts")).append(')');
    }

    private void appendTsAndPartition(StringBuilder ddl) {
        ddl.append(" TIMESTAMP(").append(rndCase("ts")).append(')');
        if (usePartitionBy) {
            ddl.append(" PARTITION BY HOUR");
        }
        ddl.append(" WAL");
    }

<<<<<<< HEAD
    private void createSourceTable() throws Exception {
        engine.ddl("CREATE TABLE samba (ts TIMESTAMP, sym SYMBOL, str STRING)", sqlExecutionContext);
    }

=======
>>>>>>> 456bba3f
    private StringBuilder generateCreateTable() {
        StringBuilder ddl = new StringBuilder();
        ddl.append("CREATE TABLE ");
        if (useIfNotExists) {
            ddl.append("IF NOT EXISTS ");
        }
        ddl.append(rndCase("tango"));
        switch (variantSelector) {
            case VARIANT_DIRECT:
                ddl.append(" (ts TIMESTAMP, str STRING)");
                break;
            case VARIANT_LIKE:
                ddl.append(" (LIKE ").append(rndCase("samba")).append(')');
                break;
            case VARIANT_SELECT:
                appendAsSelect(ddl);
                break;
            default:
        }
        if (variantSelector == VARIANT_LIKE || !usePartitionBy) {
            return ddl;
        }
        appendTsAndPartition(ddl);
        if (useDedup) {
            appendDedup(ddl);
        }
        return ddl;
    }

    private String rndCase(String word) {
        StringBuilder result = new StringBuilder(word.length());
        for (int i = VARIANT_DIRECT; i < word.length(); i++) {
            char c = word.charAt(i);
            if (c <= 'z' && Character.isLetter(c) && rnd.nextBoolean()) {
                c = (char) (c ^ 32); // flips the case
            }
            result.append(c);
        }
        return result.toString();
    }

    private void validateCreatedTable() throws SqlException {
        System.out.printf("Variant %d Cast %s CastSymbolCapacity %s Dedup %s IndexCapacity %s IndexClause %s PartitionBy %s\n",
                variantSelector, useCast, useCastSymbolCapacity, useDedup, useIndexCapacity, useIndexClause, usePartitionBy);
        StringBuilder b = new StringBuilder("column\ttype\tindexed\tindexBlockCapacity\tsymbolCached\tsymbolCapacity\tdesignated\tupsertKey\n");
        if (variantSelector == VARIANT_SELECT) {
            b.append(tsCol).append("\tTIMESTAMP\tfalse\t0\tfalse\t0\t")
                    .append(usePartitionBy).append('\t').append(useDedup).append('\n');
            b.append(symCol).append("\tSYMBOL\t").append(useIndexClause).append('\t')
                    .append(useIndexCapacity ? 256 : useIndexClause ? 256 : 0).append('\t').append(!useIndexClause).append("\t128\tfalse\tfalse\n");
            b.append(strCol).append("\t").append(useCast ? "SYMBOL" : "STRING").append("\tfalse\t0\t").append(useCast).append("\t")
                    .append(useCastSymbolCapacity ? 256 : useCast ? 128 : 0).append("\tfalse\tfalse\n");
        } else if (variantSelector == VARIANT_LIKE) {
            b.append(tsCol).append("\tTIMESTAMP\tfalse\t0\tfalse\t0\tfalse\tfalse\n");
            b.append(symCol).append("\tSYMBOL\tfalse\t256\ttrue\t128\tfalse\tfalse\n");
            b.append(strCol).append("\tSTRING\tfalse\t0\tfalse\t0\tfalse\tfalse\n");
        } else {
            b.append(tsCol).append("\tTIMESTAMP\tfalse\t0\tfalse\t0\t")
                    .append(usePartitionBy).append('\t').append(useDedup).append('\n');
            b.append(strCol).append("\tSTRING\tfalse\t0\tfalse\t0\tfalse\tfalse\n");
        }
        assertSql(b, "show columns from tango");
    }
}<|MERGE_RESOLUTION|>--- conflicted
+++ resolved
@@ -59,7 +59,6 @@
     @Ignore
     public void testX() throws Exception {
         assertMemoryLeak(() -> {
-<<<<<<< HEAD
             if (variantSelector != VARIANT_DIRECT) {
                 createSourceTable();
             }
@@ -79,23 +78,6 @@
                         drop("DROP TABLE tango");
                     }
                     try (OperationFuture fut = op.execute(sqlExecutionContext, null)) {
-=======
-            try (SqlCompiler sqlCompiler = engine.getSqlCompiler()) {
-                engine.ddl("CREATE TABLE samba (ts TIMESTAMP, sym SYMBOL, x STRING)");
-                StringBuilder ddl = generateCreateTable();
-                System.out.println();
-                System.out.println(ddl);
-                System.out.println();
-                CompiledQuery query = sqlCompiler.compile(ddl, sqlExecutionContext);
-                try (OperationFuture fut = query.execute(seq)) {
-                    fut.await();
-                }
-                if (!useIfNotExists) {
-                    drop("DROP TABLE tango");
-                }
-                if (variantSelector != VARIANT_SELECT) {
-                    try (OperationFuture fut = query.execute(seq)) {
->>>>>>> 456bba3f
                         fut.await();
                     }
                     validateCreatedTable();
@@ -138,13 +120,10 @@
         ddl.append(" WAL");
     }
 
-<<<<<<< HEAD
     private void createSourceTable() throws Exception {
         engine.ddl("CREATE TABLE samba (ts TIMESTAMP, sym SYMBOL, str STRING)", sqlExecutionContext);
     }
 
-=======
->>>>>>> 456bba3f
     private StringBuilder generateCreateTable() {
         StringBuilder ddl = new StringBuilder();
         ddl.append("CREATE TABLE ");
