--- conflicted
+++ resolved
@@ -116,13 +116,8 @@
 public class FunctionParserTest extends BaseFunctionFactoryTest {
 
     @Test
-<<<<<<< HEAD
     public void overloadFromCharToDoubleDoesNotExist() {
-        assertEquals(ColumnType.overloadDistance(ColumnType.CHAR, ColumnType.DOUBLE), OVERLOAD_NONE);
-=======
-    public void overloadFromCharToDoubleDoesExist() {
-        Assert.assertNotEquals(ColumnType.overloadDistance(ColumnType.CHAR, ColumnType.DOUBLE), OVERLOAD_NONE);
->>>>>>> 70a8b5b9
+        assertEquals(OVERLOAD_NONE, ColumnType.overloadDistance(ColumnType.CHAR, ColumnType.DOUBLE));
     }
 
     @Test
