--- conflicted
+++ resolved
@@ -29,54 +29,6 @@
 
 public class EqTimestampCursorFunctionFactoryTest extends AbstractCairoTest {
     @Test
-<<<<<<< HEAD
-=======
-    public void testCompareTimestampWithTimestamp() throws Exception {
-        assertMemoryLeak(() -> {
-            execute("create table x as (" +
-                    "select rnd_varchar() a, timestamp_sequence(0, 2500000) ts from long_sequence(100000)" +
-                    ") timestamp(ts) partition by day");
-
-            assertSql(
-                    "a\tts\n" +
-                            "Qd%ǧ\t1970-01-03T21:26:37.500000Z\n",
-                    "select * from x where ts = (select max(ts) from x)"
-            );
-        });
-    }
-
-    @Test
-    public void testCompareTimestampWithString() throws Exception {
-        assertMemoryLeak(() -> {
-            execute("create table x as (" +
-                    "select rnd_varchar() a, timestamp_sequence(0, 2500000) ts from long_sequence(100000)" +
-                    ") timestamp(ts) partition by day");
-
-            assertSql(
-                    "a\tts\n" +
-                            "Eڄ篽\uDB3D\uDF6B,ᵨD\uD939\uDF1E\uD8E5\uDCC3\t1970-01-03T21:26:00.000000Z\n",
-                    "select * from x where ts = (select '1970-01-03T21:26')"
-            );
-        });
-    }
-
-    @Test
-    public void testCompareTimestampWithVarchar() throws Exception {
-        assertMemoryLeak(() -> {
-            execute("create table x as (" +
-                    "select rnd_varchar() a, timestamp_sequence(0, 2500000) ts from long_sequence(100000)" +
-                    ") timestamp(ts) partition by day");
-
-            assertSql(
-                    "a\tts\n" +
-                            "\uD8F9\uDFFC\uD8D2\uDE52p\t1970-01-03T20:14:00.000000Z\n",
-                    "select * from x where ts = (select '1970-01-03T20:14'::varchar)"
-            );
-        });
-    }
-
-    @Test
->>>>>>> 550f1362
     public void testCompareTimestampWithNull() throws Exception {
         assertMemoryLeak(() -> {
             execute("create table x as (" +
@@ -129,7 +81,7 @@
     @Test
     public void testCompareTimestampWithString() throws Exception {
         assertMemoryLeak(() -> {
-            ddl("create table x as (" +
+            execute("create table x as (" +
                     "select rnd_varchar() a, timestamp_sequence(0, 2500000) ts from long_sequence(100000)" +
                     ") timestamp(ts) partition by day");
 
@@ -144,7 +96,7 @@
     @Test
     public void testCompareTimestampWithTimestamp() throws Exception {
         assertMemoryLeak(() -> {
-            ddl("create table x as (" +
+            execute("create table x as (" +
                     "select rnd_varchar() a, timestamp_sequence(0, 2500000) ts from long_sequence(100000)" +
                     ") timestamp(ts) partition by day");
 
@@ -159,7 +111,7 @@
     @Test
     public void testCompareTimestampWithVarchar() throws Exception {
         assertMemoryLeak(() -> {
-            ddl("create table x as (" +
+            execute("create table x as (" +
                     "select rnd_varchar() a, timestamp_sequence(0, 2500000) ts from long_sequence(100000)" +
                     ") timestamp(ts) partition by day");
 
