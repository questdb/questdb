/*******************************************************************************
 *     ___                  _   ____  ____
 *    / _ \ _   _  ___  ___| |_|  _ \| __ )
 *   | | | | | | |/ _ \/ __| __| | | |  _ \
 *   | |_| | |_| |  __/\__ \ |_| |_| | |_) |
 *    \__\_\\__,_|\___||___/\__|____/|____/
 *
 *  Copyright (c) 2014-2019 Appsicle
 *  Copyright (c) 2019-2023 QuestDB
 *
 *  Licensed under the Apache License, Version 2.0 (the "License");
 *  you may not use this file except in compliance with the License.
 *  You may obtain a copy of the License at
 *
 *  http://www.apache.org/licenses/LICENSE-2.0
 *
 *  Unless required by applicable law or agreed to in writing, software
 *  distributed under the License is distributed on an "AS IS" BASIS,
 *  WITHOUT WARRANTIES OR CONDITIONS OF ANY KIND, either express or implied.
 *  See the License for the specific language governing permissions and
 *  limitations under the License.
 *
 ******************************************************************************/

package io.questdb.test.griffin;

import io.questdb.cairo.*;
import io.questdb.cairo.vm.Vm;
import io.questdb.cairo.vm.api.MemoryCMARW;
import io.questdb.cairo.vm.api.MemoryMARW;
import io.questdb.griffin.SqlException;
import io.questdb.griffin.model.IntervalUtils;
import io.questdb.std.*;
import io.questdb.std.datetime.microtime.TimestampFormatUtils;
import io.questdb.std.datetime.microtime.Timestamps;
import io.questdb.std.str.LPSZ;
import io.questdb.std.str.Path;
import io.questdb.std.str.Utf8s;
import io.questdb.test.AbstractCairoTest;
import io.questdb.test.CreateTableTestUtils;
import io.questdb.test.cairo.TableModel;
import io.questdb.test.std.TestFilesFacadeImpl;
import io.questdb.test.tools.TestUtils;
import org.jetbrains.annotations.Nullable;
import org.junit.AfterClass;
import org.junit.Assert;
import org.junit.BeforeClass;
import org.junit.Test;

import java.util.Iterator;
import java.util.Set;
import java.util.concurrent.*;
import java.util.concurrent.atomic.AtomicBoolean;
import java.util.concurrent.atomic.AtomicInteger;
import java.util.function.Function;

import static io.questdb.cairo.AttachDetachStatus.*;
import static io.questdb.cairo.TableUtils.*;


public class AlterTableDetachPartitionTest extends AbstractAlterTableAttachPartitionTest {

    private static O3PartitionPurgeJob purgeJob;

    @BeforeClass
    public static void setUpStatic() throws Exception {
        AbstractCairoTest.setUpStatic();
        purgeJob = new O3PartitionPurgeJob(engine.getMessageBus(), engine.getSnapshotAgent(), 1);
    }

    @AfterClass
    public static void tearDownStatic() {
        purgeJob = Misc.free(purgeJob);
        AbstractCairoTest.tearDownStatic();
    }

    @Test
    public void testAlreadyDetached1() throws Exception {
        assertFailure(
                "tab143",
                "ALTER TABLE tab143 DETACH PARTITION LIST '2022-06-03', '2022-06-03'",
                "could not detach partition [table=tab143, detachStatus=DETACH_ERR_MISSING_PARTITION"
        );
    }

    @Test
    public void testAlreadyDetached2() throws Exception {
        assertFailure(
                null,
                "tab143",
                "ALTER TABLE tab143 DETACH PARTITION LIST '2022-06-03'",
                "could not detach partition [table=tab143, detachStatus=DETACH_ERR_ALREADY_DETACHED",
                () -> {
                    TableToken tableToken = engine.verifyTableName("tab143");
                    path.of(configuration.getRoot())
                            .concat(tableToken)
                            .concat("2022-06-03")
                            .put(DETACHED_DIR_MARKER)
                            .slash$();
                    Assert.assertEquals(0, TestFilesFacadeImpl.INSTANCE.mkdirs(path, 509));
                }
        );
    }

    @Test
    public void testAttachCannotCopy() throws Exception {
        assertMemoryLeak(() -> {
            configOverrideCopyPartitionOnAttach(true);
            String tableName = "tabDetachAttachMissingMeta";
            attachableDirSuffix = DETACHED_DIR_MARKER;
            ff = new TestFilesFacadeImpl() {
                @Override
                public int copyRecursive(Path src, Path dst, int dirMode) {
                    if (Utf8s.containsAscii(src, attachableDirSuffix)) {
                        return 1000;
                    }
                    return 0;
                }
            };

            try (TableModel tab = new TableModel(configuration, tableName, PartitionBy.DAY)) {
                createPopulateTable(tab
                                .timestamp("ts")
                                .col("s1", ColumnType.SYMBOL).indexed(true, 32)
                                .col("i", ColumnType.INT)
                                .col("l", ColumnType.LONG)
                                .col("s2", ColumnType.SYMBOL),
                        10,
                        "2022-06-01",
                        3
                );
                compile("ALTER TABLE " + tableName + " DETACH PARTITION LIST '2022-06-01', '2022-06-02'");
                assertSql(
                        "first\tts\n" +
                                "2022-06-03T02:23:59.300000Z\t2022-06-03T02:23:59.300000Z\n", "select first(ts), ts from " + tableName + " sample by 1d"
                );

                assertFailure(
                        "ALTER TABLE " + tableName + " ATTACH PARTITION LIST '2022-06-01', '2022-06-02'",
                        ATTACH_ERR_COPY.name()
                );
            }
        });
    }

    @Test
    public void testAttachFailsCopyMeta() throws Exception {
        FilesFacadeImpl ff1 = new TestFilesFacadeImpl() {
            int i = 0;

            @Override
            public int copy(LPSZ src, LPSZ dest) {
                if (Utf8s.containsAscii(dest, META_FILE_NAME)) {
                    i++;
                    if (i == 3) {
                        return -1;
                    }
                }
                return super.copy(src, dest);
            }
        };
        attachableDirSuffix = DETACHED_DIR_MARKER;
        assertMemoryLeak(ff1, () -> {
            String tableName = testName.getMethodName();

            try (TableModel tab = new TableModel(configuration, tableName, PartitionBy.DAY)) {
                createPopulateTable(tab
                                .timestamp("ts")
                                .col("s1", ColumnType.SYMBOL).indexed(true, 32)
                                .col("i", ColumnType.INT)
                                .col("l", ColumnType.LONG)
                                .col("s2", ColumnType.SYMBOL),
                        10,
                        "2022-06-01",
                        3
                );
                compile("ALTER TABLE " + tableName + " DETACH PARTITION LIST '2022-06-01', '2022-06-02'");
                assertSql(
                        "first\tts\n" +
                                "2022-06-03T02:23:59.300000Z\t2022-06-03T02:23:59.300000Z\n", "select first(ts), ts from " + tableName + " sample by 1d"
                );

                compile("ALTER TABLE " + tableName + " ATTACH PARTITION LIST '2022-06-01', '2022-06-02'");
                assertFailure("ALTER TABLE " + tableName + " DETACH PARTITION LIST '2022-06-01', '2022-06-02'", DETACH_ERR_COPY_META.name());
                compile("ALTER TABLE " + tableName + " DETACH PARTITION LIST '2022-06-01', '2022-06-02'");
                compile("ALTER TABLE " + tableName + " ATTACH PARTITION LIST '2022-06-01', '2022-06-02'");

                assertSql(
                        "first\tts\n" +
                                "2022-06-01T07:11:59.900000Z\t2022-06-01T07:11:59.900000Z\n" +
                                "2022-06-02T11:59:59.500000Z\t2022-06-02T07:11:59.900000Z\n" +
                                "2022-06-03T09:35:59.200000Z\t2022-06-03T07:11:59.900000Z\n", "select first(ts), ts from " + tableName + " sample by 1d"
                );
            }
        });
    }

    @Test
    public void testAttachFailsRetried() throws Exception {
        FilesFacadeImpl ff1 = new TestFilesFacadeImpl() {
            int i = 0;

            @Override
            public int rename(LPSZ src, LPSZ dst) {
                if (Utf8s.containsAscii(src, DETACHED_DIR_MARKER) && i++ < 2) {
                    return -1;
                }
                super.rename(src, dst);
                return 0;
            }
        };
        assertMemoryLeak(ff1, () -> {
            String tableName = "tabDetachAttachMissingMeta";
            attachableDirSuffix = DETACHED_DIR_MARKER;

            try (TableModel tab = new TableModel(configuration, tableName, PartitionBy.DAY)) {
                createPopulateTable(tab
                                .timestamp("ts")
                                .col("s1", ColumnType.SYMBOL).indexed(true, 32)
                                .col("i", ColumnType.INT)
                                .col("l", ColumnType.LONG)
                                .col("s2", ColumnType.SYMBOL),
                        10,
                        "2022-06-01",
                        3
                );
                compile("ALTER TABLE " + tableName + " DETACH PARTITION LIST '2022-06-01', '2022-06-02'");
                assertSql(
                        "first\tts\n" +
                                "2022-06-03T02:23:59.300000Z\t2022-06-03T02:23:59.300000Z\n", "select first(ts), ts from " + tableName + " sample by 1d"
                );

                assertFailure(
                        "ALTER TABLE " + tableName + " ATTACH PARTITION LIST '2022-06-01', '2022-06-02'",
                        "could not attach partition"
                );
                assertFailure(
                        "ALTER TABLE " + tableName + " ATTACH PARTITION LIST '2022-06-01', '2022-06-02'",
                        "could not attach partition"
                );

                compile("ALTER TABLE " + tableName + " ATTACH PARTITION LIST '2022-06-01', '2022-06-02'");
                assertSql(
                        "first\tts\n" +
                                "2022-06-01T07:11:59.900000Z\t2022-06-01T07:11:59.900000Z\n" +
                                "2022-06-02T11:59:59.500000Z\t2022-06-02T07:11:59.900000Z\n" +
                                "2022-06-03T09:35:59.200000Z\t2022-06-03T07:11:59.900000Z\n", "select first(ts), ts from " + tableName + " sample by 1d"
                );
            }
        });
    }

    @Test
    public void testAttachPartitionAfterTruncate() throws Exception {
        assertMemoryLeak(() -> {
            String tableName = testName.getMethodName();
            try (TableModel src = new TableModel(configuration, tableName, PartitionBy.DAY)) {
                createPopulateTable(
                        src.col("sym", ColumnType.SYMBOL).timestamp("ts"),
                        3,
                        "2020-01-01",
                        1
                );

                insert("insert into " + tableName + " values ('foobar', '2020-01-02T23:59:59')");

                assertSql(
                        "first\tsym\n" +
                                "2020-01-01T07:59:59.666666Z\tCPSW\n" +
                                "2020-01-01T15:59:59.333332Z\tHYRX\n" +
                                "2020-01-01T23:59:58.999998Z\t\n" +
                                "2020-01-02T23:59:59.000000Z\tfoobar\n", "select first(ts), sym from " + tableName + " sample by 1d"
                );

                compile("alter table " + tableName + " detach partition list '2020-01-01'");

                compile("truncate table " + tableName);

                renameDetachedToAttachable(tableName, "2020-01-01");
                compile("alter table " + tableName + " attach partition list '2020-01-01'");

                // No symbols are present.
                assertSql(
                        "first\tsym\n" +
                                "2020-01-01T07:59:59.666666Z\t\n" +
                                "2020-01-01T15:59:59.333332Z\t\n" +
                                "2020-01-01T23:59:58.999998Z\t\n", "select first(ts), sym from " + tableName + " sample by 1d"
                );
            }
        });
    }

    @Test
    public void testAttachPartitionAfterTruncateKeepSymbolTables() throws Exception {
        assertMemoryLeak(() -> {
            String tableName = testName.getMethodName();
            try (TableModel src = new TableModel(configuration, tableName, PartitionBy.DAY)) {
                // It's important to have a symbol column here to make sure
                // that we don't wipe symbol tables on TRUNCATE.
                createPopulateTable(
                        src.col("sym", ColumnType.SYMBOL).timestamp("ts"),
                        3,
                        "2020-01-01",
                        1
                );

                insert("insert into " + tableName + " values ('foobar', '2020-01-02T23:59:59')");

                assertSql(
                        "first\tsym\n" +
                                "2020-01-01T07:59:59.666666Z\tCPSW\n" +
                                "2020-01-01T15:59:59.333332Z\tHYRX\n" +
                                "2020-01-01T23:59:58.999998Z\t\n" +
                                "2020-01-02T23:59:59.000000Z\tfoobar\n", "select first(ts), sym from " + tableName + " sample by 1d"
                );

                compile("alter table " + tableName + " detach partition list '2020-01-01'");

                compile("truncate table " + tableName + " keep symbol maps");

                renameDetachedToAttachable(tableName, "2020-01-01");
                compile("alter table " + tableName + " attach partition list '2020-01-01'");

                // All symbols are kept.
                assertSql(
                        "first\tsym\n" +
                                "2020-01-01T07:59:59.666666Z\tCPSW\n" +
                                "2020-01-01T15:59:59.333332Z\tHYRX\n" +
                                "2020-01-01T23:59:58.999998Z\t\n", "select first(ts), sym from " + tableName + " sample by 1d"
                );
            }
        });
    }

    @Test
    public void testAttachPartitionCommits() throws Exception {
        assertMemoryLeak(() -> {
            String tableName = testName.getMethodName();
            try (TableModel tab = new TableModel(configuration, tableName, PartitionBy.DAY)) {
                createPopulateTable(
                        1,
                        tab.col("l", ColumnType.LONG)
                                .col("i", ColumnType.INT)
                                .timestamp("ts"),
                        5,
                        "2022-06-01",
                        4);

                String timestampDay = "2022-06-02";
                ddl("ALTER TABLE " + tableName + " DETACH PARTITION LIST '" + timestampDay + "'", sqlExecutionContext);

                renameDetachedToAttachable(tableName, timestampDay);

                try (TableWriter writer = getWriter(tableName)) {
                    // structural change
                    writer.addColumn("new_column", ColumnType.INT);

                    TableWriter.Row row = writer.newRow(IntervalUtils.parseFloorPartialTimestamp("2022-06-03T12:00:00.000000Z"));
                    row.putLong(0, 33L);
                    row.putInt(1, 33);
                    row.append();

                    Assert.assertEquals(AttachDetachStatus.OK, writer.attachPartition(IntervalUtils.parseFloorPartialTimestamp(timestampDay)));
                }

                assertContent(
                        "l\ti\tts\tnew_column\n" +
                                "1\t1\t2022-06-01T19:11:59.800000Z\tNaN\n" +
                                "2\t2\t2022-06-02T14:23:59.600000Z\tNaN\n" +
                                "3\t3\t2022-06-03T09:35:59.400000Z\tNaN\n" +
                                "33\t33\t2022-06-03T12:00:00.000000Z\tNaN\n" +
                                "4\t4\t2022-06-04T04:47:59.200000Z\tNaN\n" +
                                "5\t5\t2022-06-04T23:59:59.000000Z\tNaN\n",
                        tableName
                );
            }
        });
    }

    @Test
    public void testAttachPartitionCommitsToSamePartition() throws Exception {
        assertMemoryLeak(() -> {
            String tableName = testName.getMethodName();
            try (TableModel tab = new TableModel(configuration, tableName, PartitionBy.DAY)) {
                createPopulateTable(
                        1,
                        tab.col("l", ColumnType.LONG)
                                .col("i", ColumnType.INT)
                                .timestamp("ts"),
                        5,
                        "2022-06-01",
                        4);

                String timestampDay = "2022-06-02";
                ddl("ALTER TABLE " + tableName + " DETACH PARTITION LIST '" + timestampDay + "'", sqlExecutionContext);

                renameDetachedToAttachable(tableName, timestampDay);

                long timestamp = TimestampFormatUtils.parseTimestamp(timestampDay + "T22:00:00.000000Z");
                try (TableWriter writer = getWriter(tableName)) {
                    // structural change
                    writer.addColumn("new_column", ColumnType.INT);

                    TableWriter.Row row = writer.newRow(timestamp);
                    row.putLong(0, 33L);
                    row.putInt(1, 33);
                    row.append();

                    Assert.assertEquals(AttachDetachStatus.ATTACH_ERR_PARTITION_EXISTS, writer.attachPartition(IntervalUtils.parseFloorPartialTimestamp(timestampDay)));
                }

                assertContent(
                        "l\ti\tts\tnew_column\n" +
                                "1\t1\t2022-06-01T19:11:59.800000Z\tNaN\n" +
                                "33\t33\t2022-06-02T22:00:00.000000Z\tNaN\n" +
                                "3\t3\t2022-06-03T09:35:59.400000Z\tNaN\n" +
                                "4\t4\t2022-06-04T04:47:59.200000Z\tNaN\n" +
                                "5\t5\t2022-06-04T23:59:59.000000Z\tNaN\n",
                        tableName
                );
            }
        });
    }

    @Test
    public void testAttachPartitionWithColumnTops() throws Exception {
        assertMemoryLeak(() -> {
            String tableName = testName.getMethodName();
            try (TableModel src = new TableModel(configuration, tableName, PartitionBy.DAY)) {

                createPopulateTable(
                        src.col("l", ColumnType.LONG)
                                .col("i", ColumnType.INT)
                                .timestamp("ts"),
                        100,
                        "2020-01-01",
                        2);

                compile("alter table " + tableName + " add column str string");

                compile("insert into " + tableName +
                        " select x, rnd_int(), timestamp_sequence('2020-01-02T23:59:59', 1000000L * 60 * 20), rnd_str('a', 'b', 'c', null)" +
                        " from long_sequence(100)");

                compile("alter table " + tableName + " detach partition list '2020-01-02', '2020-01-03'");

                assertSql(
                        "first\tstr\n" +
                                "2020-01-01T00:28:47.990000Z\t\n" +
                                "2020-01-04T00:19:59.000000Z\ta\n" +
                                "2020-01-04T00:39:59.000000Z\tc\n" +
                                "2020-01-04T01:19:59.000000Z\tb\n" +
                                "2020-01-04T01:39:59.000000Z\t\n" +
                                "2020-01-04T01:59:59.000000Z\ta\n", "select first(ts), str from " + tableName + " sample by 1d"
                );

                renameDetachedToAttachable(tableName, "2020-01-02", "2020-01-03");
                compile("alter table " + tableName + " attach partition list '2020-01-02', '2020-01-03'");

                assertSql(
                        "first\tstr\n" +
                                "2020-01-01T00:28:47.990000Z\t\n" +
                                "2020-01-02T00:57:35.480000Z\t\n" +
                                "2020-01-02T23:59:59.000000Z\tc\n" +
                                "2020-01-03T00:39:59.000000Z\t\n" +
                                "2020-01-03T01:19:59.000000Z\ta\n" +
                                "2020-01-03T02:39:59.000000Z\tb\n" +
                                "2020-01-03T02:59:59.000000Z\tc\n" +
                                "2020-01-04T00:39:59.000000Z\tc\n" +
                                "2020-01-04T01:19:59.000000Z\tb\n" +
                                "2020-01-04T01:39:59.000000Z\t\n" +
                                "2020-01-04T01:59:59.000000Z\ta\n", "select first(ts), str from " + tableName + " sample by 1d"
                );
            }
        });
    }

    @Test
    public void testAttachWillFailIfThePartitionWasRecreated() throws Exception {
        assertMemoryLeak(() -> {
            String tableName = "tabTimeTravel2";
            try (TableModel tab = new TableModel(configuration, tableName, PartitionBy.DAY)) {
                String timestampDay = "2022-06-01";
                createPopulateTable(tab
                                .col("l", ColumnType.LONG)
                                .col("i", ColumnType.INT)
                                .timestamp("ts"),
                        12,
                        timestampDay,
                        4);
                assertContent(
                        "l\ti\tts\n" +
                                "1\t1\t2022-06-01T07:59:59.916666Z\n" +
                                "2\t2\t2022-06-01T15:59:59.833332Z\n" +
                                "3\t3\t2022-06-01T23:59:59.749998Z\n" +
                                "4\t4\t2022-06-02T07:59:59.666664Z\n" +
                                "5\t5\t2022-06-02T15:59:59.583330Z\n" +
                                "6\t6\t2022-06-02T23:59:59.499996Z\n" +
                                "7\t7\t2022-06-03T07:59:59.416662Z\n" +
                                "8\t8\t2022-06-03T15:59:59.333328Z\n" +
                                "9\t9\t2022-06-03T23:59:59.249994Z\n" +
                                "10\t10\t2022-06-04T07:59:59.166660Z\n" +
                                "11\t11\t2022-06-04T15:59:59.083326Z\n" +
                                "12\t12\t2022-06-04T23:59:58.999992Z\n",
                        tableName
                );

                // drop the partition
                ddl("ALTER TABLE " + tableName + " DETACH PARTITION LIST '" + timestampDay + "'", sqlExecutionContext);

                // insert data, which will create the partition again
                engine.clear();
                long timestamp = TimestampFormatUtils.parseTimestamp(timestampDay + "T09:59:59.999999Z");
                try (TableWriter writer = getWriter(tableName)) {
                    TableWriter.Row row = writer.newRow(timestamp);
                    row.putLong(0, 137L);
                    row.putInt(1, 137);
                    row.append();
                    writer.commit();
                }
                String expected = "l\ti\tts\n" +
                        "137\t137\t2022-06-01T09:59:59.999999Z\n" +
                        "4\t4\t2022-06-02T07:59:59.666664Z\n" +
                        "5\t5\t2022-06-02T15:59:59.583330Z\n" +
                        "6\t6\t2022-06-02T23:59:59.499996Z\n" +
                        "7\t7\t2022-06-03T07:59:59.416662Z\n" +
                        "8\t8\t2022-06-03T15:59:59.333328Z\n" +
                        "9\t9\t2022-06-03T23:59:59.249994Z\n" +
                        "10\t10\t2022-06-04T07:59:59.166660Z\n" +
                        "11\t11\t2022-06-04T15:59:59.083326Z\n" +
                        "12\t12\t2022-06-04T23:59:58.999992Z\n";
                assertContent(expected, tableName);
                renameDetachedToAttachable(tableName, timestampDay);
                assertFailure(
                        "ALTER TABLE " + tableName + " ATTACH PARTITION LIST '" + timestampDay + "'",
                        "could not attach partition [table=tabTimeTravel2, detachStatus=ATTACH_ERR_PARTITION_EXISTS"
                );
                assertContent(expected, tableName);
            }
        });
    }

    @Test
    public void testCannotCopyColumnVersions() throws Exception {
        assertCannotCopyMeta(testName.getMethodName(), 2);
    }

    @Test
    public void testCannotCopyMeta() throws Exception {
        assertCannotCopyMeta(testName.getMethodName(), 1);
    }

    @Test
    public void testCannotCopyTxn() throws Exception {
        assertCannotCopyMeta(testName.getMethodName(), 3);
    }

    @Test
    public void testCannotDetachActivePartition() throws Exception {
        assertFailure(
                "tab17",
                "ALTER TABLE tab17 DETACH PARTITION LIST '2022-06-05'",
                "could not detach partition [table=tab17, detachStatus=DETACH_ERR_ACTIVE"
        );
    }

    @Test
    public void testCannotRemoveFolder() throws Exception {
        AtomicInteger counter = new AtomicInteger();
        ff = new TestFilesFacadeImpl() {
            @Override
<<<<<<< HEAD
            public boolean rmdir(Path path, boolean lazy) {
                if (Chars.contains(path, "2022-06-03")) {
=======
            public boolean rmdir(Path path) {
                if (Utf8s.containsAscii(path, "2022-06-03")) {
>>>>>>> aec8b347
                    if (counter.getAndIncrement() == 0) {
                        return false;
                    }
                }
                return super.rmdir(path, lazy);
            }
        };

        assertMemoryLeak(ff, () -> {
            String tableName = testName.getMethodName();
            try (TableModel tab = new TableModel(configuration, tableName, PartitionBy.DAY)) {
                createPopulateTable(tab
                                .timestamp("ts")
                                .col("s1", ColumnType.SYMBOL).indexed(true, 32)
                                .col("i", ColumnType.INT)
                                .col("l", ColumnType.LONG)
                                .col("s2", ColumnType.SYMBOL),
                        100,
                        "2022-06-01",
                        5
                );
            }

            compile("ALTER TABLE " + tableName + " DETACH PARTITION LIST '2022-06-03'");

            Assert.assertEquals(1, counter.get());
            runPartitionPurgeJobs();
            Assert.assertEquals(2, counter.get());
        });
    }

    @Test
    public void testCannotUndoRenameAfterBrokenCopyMeta() throws Exception {
        FilesFacadeImpl ff1 = new TestFilesFacadeImpl() {
            private boolean copyCalled = false;

            @Override
            public int copy(LPSZ from, LPSZ to) {
                copyCalled = true;
                return -1;
            }

            @Override
            public boolean rmdir(Path path, boolean lazy) {
                if (!copyCalled) {
                    return super.rmdir(path, lazy);
                }
                return false;
            }
        };
        assertMemoryLeak(
                ff1,
                () -> {
                    String tableName = "tabUndoRenameCopyMeta";
                    try (TableModel tab = new TableModel(configuration, tableName, PartitionBy.DAY)) {
                        createPopulateTable(tab
                                        .timestamp("ts")
                                        .col("i", ColumnType.INT)
                                        .col("l", ColumnType.LONG),
                                10,
                                "2022-06-01",
                                4
                        );


                        engine.clear();
                        long timestamp = TimestampFormatUtils.parseTimestamp("2022-06-01T00:00:00.000000Z");
                        try (TableWriter writer = getWriter(tableName)) {
                            AttachDetachStatus attachDetachStatus = writer.detachPartition(timestamp);
                            Assert.assertEquals(DETACH_ERR_COPY_META, attachDetachStatus);
                        }
                        assertContent("ts\ti\tl\n" +
                                "2022-06-01T09:35:59.900000Z\t1\t1\n" +
                                "2022-06-01T19:11:59.800000Z\t2\t2\n" +
                                "2022-06-02T04:47:59.700000Z\t3\t3\n" +
                                "2022-06-02T14:23:59.600000Z\t4\t4\n" +
                                "2022-06-02T23:59:59.500000Z\t5\t5\n" +
                                "2022-06-03T09:35:59.400000Z\t6\t6\n" +
                                "2022-06-03T19:11:59.300000Z\t7\t7\n" +
                                "2022-06-04T04:47:59.200000Z\t8\t8\n" +
                                "2022-06-04T14:23:59.100000Z\t9\t9\n" +
                                "2022-06-04T23:59:59.000000Z\t10\t10\n", tableName);
                    }
                });
    }

    @Test
    public void testDetachAttachAnotherDrive() throws Exception {
        FilesFacadeImpl ff1 = new TestFilesFacadeImpl() {
            @Override
            public int hardLinkDirRecursive(Path src, Path dst, int dirMode) {
                return 100018;
            }

            public boolean isCrossDeviceCopyError(int errno) {
                return true;
            }
        };

        assertMemoryLeak(
                ff1,
                () -> {
                    configOverrideCopyPartitionOnAttach(true);
                    String tableName = testName.getMethodName();
                    attachableDirSuffix = DETACHED_DIR_MARKER;

                    try (TableModel tab = new TableModel(configuration, tableName, PartitionBy.DAY)) {
                        createPopulateTable(tab
                                        .timestamp("ts")
                                        .col("s1", ColumnType.SYMBOL).indexed(true, 32)
                                        .col("i", ColumnType.INT)
                                        .col("l", ColumnType.LONG)
                                        .col("s2", ColumnType.SYMBOL),
                                10,
                                "2022-06-01",
                                3
                        );
                        compile("ALTER TABLE " + tableName + " DETACH PARTITION LIST '2022-06-01', '2022-06-02'");
                        assertSql(
                                "first\tts\n" +
                                        "2022-06-03T02:23:59.300000Z\t2022-06-03T02:23:59.300000Z\n", "select first(ts), ts from " + tableName + " sample by 1d"
                        );

                        for (int i = 0; i < 2; i++) {
                            compile("ALTER TABLE " + tableName + " ATTACH PARTITION LIST '2022-06-01', '2022-06-02'");
                            assertSql(
                                    "first\tts\n" +
                                            "2022-06-01T07:11:59.900000Z\t2022-06-01T07:11:59.900000Z\n" +
                                            "2022-06-02T11:59:59.500000Z\t2022-06-02T07:11:59.900000Z\n" +
                                            "2022-06-03T09:35:59.200000Z\t2022-06-03T07:11:59.900000Z\n", "select first(ts), ts from " + tableName + " sample by 1d"
                            );
                            compile("ALTER TABLE " + tableName + " DROP PARTITION LIST '2022-06-01', '2022-06-02'");

                        }
                    }
                });
    }

    @Test
    public void testDetachAttachAnotherDriveFailsToCopy() throws Exception {
        FilesFacadeImpl ff1 = new TestFilesFacadeImpl() {
            @Override
            public int copyRecursive(Path src, Path dst, int dirMode) {
                return 100018;
            }

            @Override
            public int hardLinkDirRecursive(Path src, Path dst, int dirMode) {
                return 100018;
            }

            public boolean isCrossDeviceCopyError(int errno) {
                return true;
            }
        };

        assertMemoryLeak(
                ff1,
                () -> {
                    configOverrideCopyPartitionOnAttach(true);
                    String tableName = testName.getMethodName();
                    attachableDirSuffix = DETACHED_DIR_MARKER;

                    try (TableModel tab = new TableModel(configuration, tableName, PartitionBy.DAY)) {
                        createPopulateTable(tab
                                        .timestamp("ts")
                                        .col("s1", ColumnType.SYMBOL).indexed(true, 32)
                                        .col("i", ColumnType.INT)
                                        .col("l", ColumnType.LONG)
                                        .col("s2", ColumnType.SYMBOL),
                                10,
                                "2022-06-01",
                                3
                        );
                        assertFailure(
                                "ALTER TABLE " + tableName + " DETACH PARTITION LIST '2022-06-01', '2022-06-02'",
                                DETACH_ERR_COPY.name()
                        );
                    }
                });
    }

    @Test
    public void testDetachAttachAnotherDriveFailsToHardLink() throws Exception {
        FilesFacadeImpl ff1 = new TestFilesFacadeImpl() {
            @Override
            public int hardLinkDirRecursive(Path src, Path dst, int dirMode) {
                return 100018;
            }
        };

        assertMemoryLeak(
                ff1,
                () -> {
                    String tableName = testName.getMethodName();
                    try (TableModel tab = new TableModel(configuration, tableName, PartitionBy.DAY)) {
                        createPopulateTable(tab
                                        .timestamp("ts")
                                        .col("s1", ColumnType.SYMBOL).indexed(true, 32)
                                        .col("i", ColumnType.INT)
                                        .col("l", ColumnType.LONG)
                                        .col("s2", ColumnType.SYMBOL),
                                10,
                                "2022-06-01",
                                3
                        );
                        assertFailure(
                                "ALTER TABLE " + tableName + " DETACH PARTITION LIST '2022-06-01', '2022-06-02'",
                                DETACH_ERR_HARD_LINK.name()
                        );
                    }
                });
    }

    @Test
    public void testDetachAttachPartition() throws Exception {
        assertMemoryLeak(
                () -> {
                    String tableName = testName.getMethodName();
                    try (TableModel tab = new TableModel(configuration, tableName, PartitionBy.DAY)) {
                        createPopulateTable(
                                1,
                                tab.timestamp("ts")
                                        .col("si", ColumnType.SYMBOL).indexed(true, 250)
                                        .col("i", ColumnType.INT)
                                        .col("l", ColumnType.LONG)
                                        .col("s", ColumnType.SYMBOL),
                                10,
                                "2022-06-01",
                                2
                        );

                        String expected = "ts\tsi\ti\tl\ts\n" +
                                "2022-06-01T04:47:59.900000Z\tPEHN\t1\t1\tSXUX\n" +
                                "2022-06-01T09:35:59.800000Z\tVTJW\t2\t2\t\n" +
                                "2022-06-01T14:23:59.700000Z\t\t3\t3\tSXUX\n" +
                                "2022-06-01T19:11:59.600000Z\t\t4\t4\t\n" +
                                "2022-06-01T23:59:59.500000Z\t\t5\t5\tGPGW\n" +
                                "2022-06-02T04:47:59.400000Z\tPEHN\t6\t6\tRXGZ\n" +
                                "2022-06-02T09:35:59.300000Z\tCPSW\t7\t7\t\n" +
                                "2022-06-02T14:23:59.200000Z\t\t8\t8\t\n" +
                                "2022-06-02T19:11:59.100000Z\tPEHN\t9\t9\tRXGZ\n" +
                                "2022-06-02T23:59:59.000000Z\tVTJW\t10\t10\tIBBT\n";

                        assertContent(expected, tableName);

                        engine.clear();
                        ddl("ALTER TABLE " + tableName + " DETACH PARTITION LIST '2022-06-01'", sqlExecutionContext);
                        renameDetachedToAttachable(tableName, "2022-06-01");
                        ddl("ALTER TABLE " + tableName + " ATTACH PARTITION LIST '2022-06-01'", sqlExecutionContext);

                        engine.clear();
                        ddl("ALTER TABLE " + tableName + " DETACH PARTITION LIST '2022-06-01'", sqlExecutionContext);
                        renameDetachedToAttachable(tableName, "2022-06-01");
                        ddl("ALTER TABLE " + tableName + " ATTACH PARTITION LIST '2022-06-01'", sqlExecutionContext);

                        assertContent(expected, tableName);
                    }
                });
    }

    @Test
    public void testDetachAttachPartitionBrokenMetadataColumnType() throws Exception {
        assertMemoryLeak(() -> {
            String tableName = "tabBrokenColType";
            String brokenTableName = "tabBrokenColType2";
            try (
                    TableModel tab = new TableModel(configuration, tableName, PartitionBy.DAY);
                    TableModel brokenMeta = new TableModel(configuration, brokenTableName, PartitionBy.DAY);
                    MemoryMARW mem = Vm.getMARWInstance()
            ) {
                String timestampDay = "2022-06-01";
                createPopulateTable(
                        1,
                        tab.timestamp("ts")
                                .col("s1", ColumnType.SYMBOL).indexed(true, 256)
                                .col("i", ColumnType.INT)
                                .col("l", ColumnType.LONG)
                                .col("s2", ColumnType.SYMBOL),
                        10,
                        timestampDay,
                        3
                );
                TableUtils.createTable(
                        configuration,
                        mem,
                        path.of(configuration.getRoot()).concat(brokenMeta.getTableName()),
                        brokenMeta.timestamp("ts")
                                .col("s1", ColumnType.SYMBOL).indexed(true, 256)
                                .col("i", ColumnType.INT)
                                .col("l", ColumnType.INT)
                                .col("s2", ColumnType.SYMBOL),
                        1,
                        registerTableName(brokenMeta.getTableName()).getDirName()
                );
                ddl("INSERT INTO " + brokenMeta.getName() + " SELECT * FROM " + tab.getName());

                engine.clear();
                ddl("ALTER TABLE " + tableName + " DETACH PARTITION LIST '" + timestampDay + "'");
                ddl("ALTER TABLE " + brokenTableName + " DETACH PARTITION LIST '" + timestampDay + "'");

                engine.clear();
                TableToken tableToken = engine.verifyTableName(brokenTableName);
                TableToken tableToken1 = engine.verifyTableName(tableName);

                path.of(configuration.getRoot()).concat(tableToken).concat(timestampDay).put(DETACHED_DIR_MARKER).$();
                other.of(configuration.getRoot()).concat(tableToken1).concat(timestampDay).put(configuration.getAttachPartitionSuffix()).$();

                Assert.assertTrue(Files.rename(path, other) > -1);

                // attempt to reattach
                assertFailure(
                        "ALTER TABLE " + tableName + " ATTACH PARTITION LIST '" + timestampDay + "'",
                        "Detached column [index=3, name=l, attribute=type] does not match current table metadata"
                );
            }
        });
    }

    @Test
    public void testDetachAttachPartitionBrokenMetadataTableId() throws Exception {
        assertFailedAttachBecauseOfMetadata(
                2,
                "tabBrokenTableId",
                "tabBrokenTableId2",
                brokenMeta -> brokenMeta
                        .timestamp("ts")
                        .col("i", ColumnType.INT)
                        .col("l", ColumnType.LONG),
                "insert into tabBrokenTableId2 " +
                        "select " +
                        "CAST(1654041600000000L AS TIMESTAMP) + x * 3455990000  ts, " +
                        "cast(x as int) i, " +
                        "x l " +
                        "from long_sequence(100))",
                "ALTER TABLE tabBrokenTableId2 ADD COLUMN s SHORT",
                "Detached partition metadata [table_id] is not compatible with current table metadata"
        );
    }

    @Test
    public void testDetachAttachPartitionBrokenMetadataTimestampIndex() throws Exception {
        assertFailedAttachBecauseOfMetadata(
                1,
                "tabBrokenTimestampIdx",
                "tabBrokenTimestampIdx2",
                brokenMeta -> brokenMeta
                        .col("i", ColumnType.INT)
                        .col("l", ColumnType.LONG)
                        .timestamp("ts"),
                "insert into tabBrokenTimestampIdx2 " +
                        "select " +
                        "cast(x as int) i, " +
                        "x l, " +
                        "CAST(1654041600000000L AS TIMESTAMP) + x * 3455990000  ts " +
                        "from long_sequence(100))",
                "ALTER TABLE tabBrokenTimestampIdx2 ADD COLUMN s SHORT",
                "Detached partition metadata [timestamp_index] is not compatible with current table metadata"
        );
    }

    @Test
    public void testDetachAttachPartitionFailsYouDidNotRenameTheFolderToAttachable() throws Exception {
        assertMemoryLeak(() -> {
            String tableName = "tabDetachAttachNotAttachable";
            try (TableModel tab = new TableModel(configuration, tableName, PartitionBy.DAY)) {
                createPopulateTable(tab
                                .timestamp("ts")
                                .col("si", ColumnType.SYMBOL).indexed(true, 32)
                                .col("i", ColumnType.INT)
                                .col("l", ColumnType.LONG)
                                .col("s", ColumnType.SYMBOL),
                        10,
                        "2022-06-01",
                        3
                );

                ddl("ALTER TABLE " + tableName + " DETACH PARTITION LIST '2022-06-01', '2022-06-02'", sqlExecutionContext);
                assertFailure(
                        "ALTER TABLE " + tableName + " ATTACH PARTITION LIST '2022-06-01', '2022-06-02'",
                        "could not attach partition [table=tabDetachAttachNotAttachable, detachStatus=ATTACH_ERR_MISSING_PARTITION"
                );
            }
        });
    }

    @Test
    public void testDetachAttachPartitionMissingMetadata() throws Exception {
        assertMemoryLeak(() -> {
            String tableName = "tabDetachAttachMissingMeta";
            try (TableModel tab = new TableModel(configuration, tableName, PartitionBy.DAY)) {
                createPopulateTable(tab
                                .timestamp("ts")
                                .col("s1", ColumnType.SYMBOL).indexed(true, 32)
                                .col("i", ColumnType.INT)
                                .col("l", ColumnType.LONG)
                                .col("s2", ColumnType.SYMBOL),
                        10,
                        "2022-06-01",
                        3
                );
                ddl("ALTER TABLE " + tableName + " DETACH PARTITION LIST '2022-06-01', '2022-06-02'", sqlExecutionContext);

                // remove _meta.detached simply prevents metadata checking, all else is the same
                TableToken tableToken = engine.verifyTableName(tableName);
                path.of(configuration.getRoot())
                        .concat(tableToken)
                        .concat("2022-06-02")
                        .put(DETACHED_DIR_MARKER)
                        .concat(META_FILE_NAME)
                        .$();
                Assert.assertTrue(Files.remove(path));
                path.parent().concat(COLUMN_VERSION_FILE_NAME).$();
                Assert.assertTrue(Files.remove(path));
                renameDetachedToAttachable(tableName, "2022-06-01", "2022-06-02");
                ddl("ALTER TABLE " + tableName + " ATTACH PARTITION LIST '2022-06-01', '2022-06-02'", sqlExecutionContext);
                assertContent(
                        "ts\ts1\ti\tl\ts2\n" +
                                "2022-06-01T07:11:59.900000Z\tPEHN\t1\t1\tSXUX\n" +
                                "2022-06-01T14:23:59.800000Z\tVTJW\t2\t2\t\n" +
                                "2022-06-01T21:35:59.700000Z\t\t3\t3\tSXUX\n" +
                                "2022-06-02T04:47:59.600000Z\t\t4\t4\t\n" +
                                "2022-06-02T11:59:59.500000Z\t\t5\t5\tGPGW\n" +
                                "2022-06-02T19:11:59.400000Z\tPEHN\t6\t6\tRXGZ\n" +
                                "2022-06-03T02:23:59.300000Z\tCPSW\t7\t7\t\n" +
                                "2022-06-03T09:35:59.200000Z\t\t8\t8\t\n" +
                                "2022-06-03T16:47:59.100000Z\tPEHN\t9\t9\tRXGZ\n" +
                                "2022-06-03T23:59:59.000000Z\tVTJW\t10\t10\tIBBT\n",
                        tableName
                );
            }
        });
    }

    @Test
    public void testDetachAttachPartitionPingPongConcurrent() throws Throwable {
        ConcurrentLinkedQueue<Throwable> exceptions = new ConcurrentLinkedQueue<>();
        assertMemoryLeak(() -> {
            String tableName = "tabPingPong";
            try (TableModel tab = new TableModel(configuration, tableName, PartitionBy.DAY)) {
                createPopulateTable(
                        tab.timestamp("ts")
                                .col("s1", ColumnType.SYMBOL).indexed(true, 32)
                                .col("i", ColumnType.INT)
                                .col("l", ColumnType.LONG)
                                .col("s2", ColumnType.SYMBOL),
                        10,
                        "2022-06-01",
                        3
                );
            }

            CyclicBarrier start = new CyclicBarrier(2);
            CountDownLatch end = new CountDownLatch(2);
            AtomicBoolean isLive = new AtomicBoolean(true);
            AtomicInteger failureCounter = new AtomicInteger();
            Set<Long> detachedPartitionTimestamps = new ConcurrentSkipListSet<>();
            AtomicInteger detachedCount = new AtomicInteger();
            AtomicInteger attachedCount = new AtomicInteger();
            Rnd rnd = TestUtils.generateRandom(LOG);

            Thread detThread = new Thread(() -> {
                try {
                    TestUtils.unchecked(() -> {
                        start.await();
                        while (isLive.get()) {
                            try (TableWriter writer = getWriter(tableName)) {
                                long partitionTimestamp = (rnd.nextInt() % writer.getPartitionCount()) * Timestamps.DAY_MICROS;
                                if (!detachedPartitionTimestamps.contains(partitionTimestamp)) {
                                    writer.detachPartition(partitionTimestamp);
                                    detachedCount.incrementAndGet();
                                    detachedPartitionTimestamps.add(partitionTimestamp);
                                }
                            } catch (Throwable e) {
                                exceptions.add(e);
                                LOG.error().$(e).$();
                            }
                            TimeUnit.MILLISECONDS.sleep(rnd.nextLong(15L));
                        }
                    }, failureCounter);
                } finally {
                    Path.clearThreadLocals();
                    end.countDown();
                }
            });
            detThread.start();

            Thread attThread = new Thread(() -> {
                try {
                    TestUtils.unchecked(() -> {
                        start.await();
                        while (isLive.get() || !detachedPartitionTimestamps.isEmpty()) {
                            if (!detachedPartitionTimestamps.isEmpty()) {
                                Iterator<Long> timestamps = detachedPartitionTimestamps.iterator();
                                if (timestamps.hasNext()) {
                                    long partitionTimestamp = timestamps.next();
                                    try (TableWriter writer = getWriter(tableName)) {
                                        renameDetachedToAttachable(tableName, partitionTimestamp);
                                        writer.attachPartition(partitionTimestamp);
                                        timestamps.remove();
                                        attachedCount.incrementAndGet();
                                    } catch (Throwable e) {
                                        exceptions.add(e);
                                        TimeUnit.MILLISECONDS.sleep(rnd.nextLong(11L));
                                        LOG.error().$(e).$();
                                    }
                                }
                            }
                            TimeUnit.MILLISECONDS.sleep(rnd.nextLong(10L));
                        }
                    }, failureCounter);
                } finally {
                    Path.clearThreadLocals();
                    end.countDown();
                }
            });
            attThread.start();
            isLive.set(false);
            end.await();
            for (int i = 0, limit = exceptions.size(); i < limit; i++) {
                Assert.assertTrue(exceptions.poll() instanceof EntryUnavailableException);
            }
            Assert.assertEquals(detachedCount.get(), attachedCount.get() + detachedPartitionTimestamps.size());
        });
    }

    @Test
    public void testDetachAttachSameDrive() throws Exception {
        assertMemoryLeak(() -> {
            configOverrideCopyPartitionOnAttach(true);
            String tableName = "tabDetachAttachMissingMeta";
            attachableDirSuffix = DETACHED_DIR_MARKER;
            ff = new TestFilesFacadeImpl() {
                @Override
                public int hardLinkDirRecursive(Path src, Path dst, int dirMode) {
                    return 100018;
                }

                public boolean isCrossDeviceCopyError(int errno) {
                    return true;
                }
            };

            try (TableModel tab = new TableModel(configuration, tableName, PartitionBy.DAY)) {
                createPopulateTable(tab
                                .timestamp("ts")
                                .col("s1", ColumnType.SYMBOL).indexed(true, 32)
                                .col("i", ColumnType.INT)
                                .col("l", ColumnType.LONG)
                                .col("s2", ColumnType.SYMBOL),
                        10,
                        "2022-06-01",
                        3
                );
                compile("ALTER TABLE " + tableName + " DETACH PARTITION LIST '2022-06-01', '2022-06-02'");
                assertSql(
                        "first\tts\n" +
                                "2022-06-03T02:23:59.300000Z\t2022-06-03T02:23:59.300000Z\n", "select first(ts), ts from " + tableName + " sample by 1d"
                );

                for (int i = 0; i < 2; i++) {
                    compile("ALTER TABLE " + tableName + " ATTACH PARTITION LIST '2022-06-01', '2022-06-02'");
                    assertSql(
                            "first\tts\n" +
                                    "2022-06-01T07:11:59.900000Z\t2022-06-01T07:11:59.900000Z\n" +
                                    "2022-06-02T11:59:59.500000Z\t2022-06-02T07:11:59.900000Z\n" +
                                    "2022-06-03T09:35:59.200000Z\t2022-06-03T07:11:59.900000Z\n", "select first(ts), ts from " + tableName + " sample by 1d"
                    );
                    compile("ALTER TABLE " + tableName + " DROP PARTITION LIST '2022-06-01', '2022-06-02'");

                }
            }
        });
    }

    @Test
    public void testDetachAttachSplitPartition() throws Exception {
        assertMemoryLeak(
                () -> {
                    String tableName = testName.getMethodName();
                    node1.getConfigurationOverrides().setPartitionO3SplitThreshold(300);
                    try (TableModel tab = new TableModel(configuration, tableName, PartitionBy.DAY)) {
                        TableToken token = createPopulateTable(
                                1,
                                tab.timestamp("ts")
                                        .col("si", ColumnType.SYMBOL).indexed(true, 250)
                                        .col("i", ColumnType.INT)
                                        .col("l", ColumnType.LONG)
                                        .col("s", ColumnType.SYMBOL),
                                1000,
                                "2022-06-01",
                                2
                        );

                        try (TableReader ignore = getReader(token)) {
                            // Split partition by committing O3 to "2022-06-01"
                            ddl("insert into " + tableName + "(ts) select ts + 20 * 60 * 60 * 1000000L from " + tableName, sqlExecutionContext);

                            //noinspection resource
                            Path path = Path.getThreadLocal(configuration.getRoot()).concat(token).concat("2022-06-01T200057-183001.1").concat("ts.d");
                            FilesFacade ff = configuration.getFilesFacade();
                            Assert.assertTrue(ff.exists(path.$()));

                            ddl("ALTER TABLE " + tableName + " DETACH PARTITION LIST '2022-06-01'", sqlExecutionContext);
                        }

                        renameDetachedToAttachable(tableName, "2022-06-01");
                        ddl("ALTER TABLE " + tableName + " ATTACH PARTITION LIST '2022-06-01'", sqlExecutionContext);
                        assertSql("min\n" +
                                "2022-06-01T00:02:52.799000Z\n", "select min(ts) from " + tableName);
                    }
                });
    }

    @Test
    public void testDetachNonPartitionedNotAllowed() throws Exception {
        assertMemoryLeak(
                () -> {
                    String tableName = testName.getMethodName();
                    try (TableModel tab = new TableModel(configuration, tableName, PartitionBy.NONE)) {
                        createPopulateTable(tab
                                        .timestamp("ts")
                                        .col("s1", ColumnType.SYMBOL).indexed(true, 32)
                                        .col("i", ColumnType.INT)
                                        .col("l", ColumnType.LONG)
                                        .col("s2", ColumnType.SYMBOL),
                                10,
                                "2022-06-01",
                                1
                        );
                        assertFailure(
                                "ALTER TABLE " + tableName + " DETACH PARTITION LIST '2022-06-01', '2022-06-02'",
                                "table is not partitioned"
                        );
                    }
                });
    }

    @Test
    public void testDetachPartitionCommits() throws Exception {
        assertMemoryLeak(() -> {
            String tableName = testName.getMethodName();
            try (TableModel tab = new TableModel(configuration, tableName, PartitionBy.DAY)) {
                createPopulateTable(
                        1,
                        tab.col("l", ColumnType.LONG)
                                .col("i", ColumnType.INT)
                                .timestamp("ts"),
                        5,
                        "2022-06-01",
                        4);

                String timestampDay = "2022-06-02";
                try (TableWriter writer = getWriter(tableName)) {
                    // structural change
                    writer.addColumn("new_column", ColumnType.INT);

                    TableWriter.Row row = writer.newRow(IntervalUtils.parseFloorPartialTimestamp("2022-05-03T12:00:00.000000Z"));
                    row.putLong(0, 33L);
                    row.putInt(1, 33);
                    row.append();

                    Assert.assertEquals(AttachDetachStatus.OK, writer.detachPartition((IntervalUtils.parseFloorPartialTimestamp(timestampDay))));
                }

                renameDetachedToAttachable(tableName, timestampDay);
                ddl("ALTER TABLE " + tableName + " ATTACH PARTITION LIST '" + timestampDay + "'", sqlExecutionContext);

                // attach the partition
                assertContent(
                        "l\ti\tts\tnew_column\n" +
                                "33\t33\t2022-05-03T12:00:00.000000Z\tNaN\n" +
                                "1\t1\t2022-06-01T19:11:59.800000Z\tNaN\n" +
                                "2\t2\t2022-06-02T14:23:59.600000Z\tNaN\n" +
                                "3\t3\t2022-06-03T09:35:59.400000Z\tNaN\n" +
                                "4\t4\t2022-06-04T04:47:59.200000Z\tNaN\n" +
                                "5\t5\t2022-06-04T23:59:59.000000Z\tNaN\n",
                        tableName
                );
            }
        });
    }

    @Test
    public void testDetachPartitionIndexFilesGetIndexed() throws Exception {
        assertMemoryLeak(() -> {
            String tableName = "tabIndexFilesIndex";
            String brokenTableName = "tabIndexFilesIndex2";

            try (
                    TableModel tab = new TableModel(configuration, tableName, PartitionBy.DAY);
                    TableModel brokenMeta = new TableModel(configuration, brokenTableName, PartitionBy.DAY);
                    MemoryMARW mem = Vm.getMARWInstance()
            ) {
                String timestampDay = "2022-06-01";
                createPopulateTable(
                        1,
                        tab.col("l", ColumnType.LONG)
                                .col("i", ColumnType.INT)
                                .col("s", ColumnType.SYMBOL).indexed(true, 512)
                                .timestamp("ts"),
                        12,
                        timestampDay,
                        4
                );

                TableUtils.createTable(
                        configuration,
                        mem,
                        path.of(configuration.getRoot()).concat(brokenMeta.getTableName()),
                        brokenMeta.col("l", ColumnType.LONG)
                                .col("i", ColumnType.INT)
                                .col("s", ColumnType.SYMBOL)
                                .timestamp("ts"),
                        1,
                        registerTableName(brokenMeta.getTableName()).getDirName()
                );
                ddl("INSERT INTO " + brokenMeta.getName() + " SELECT * FROM " + tab.getName());

                long timestamp = TimestampFormatUtils.parseTimestamp(timestampDay + "T00:00:00.000000Z");
                try (TableWriter writer = getWriter(brokenTableName)) {
                    writer.detachPartition(timestamp);
                }
                try (TableWriter writer = getWriter(tableName)) {
                    writer.detachPartition(timestamp);
                }
                TableToken tableToken = engine.verifyTableName(brokenTableName);
                TableToken tableToken1 = engine.verifyTableName(tableName);

                path.of(configuration.getRoot()).concat(tableToken).concat(timestampDay).put(DETACHED_DIR_MARKER).$();
                other.of(configuration.getRoot()).concat(tableToken1).concat(timestampDay).put(configuration.getAttachPartitionSuffix()).$();

                Assert.assertTrue(Files.rename(path, other) > -1);

                try (TableWriter writer = getWriter(tableName)) {
                    writer.attachPartition(timestamp);
                }

                assertContent(
                        "l\ti\ts\tts\n" +
                                "1\t1\tCPSW\t2022-06-01T07:59:59.916666Z\n" +
                                "2\t2\tHYRX\t2022-06-01T15:59:59.833332Z\n" +
                                "3\t3\t\t2022-06-01T23:59:59.749998Z\n" +
                                "4\t4\tVTJW\t2022-06-02T07:59:59.666664Z\n" +
                                "5\t5\tPEHN\t2022-06-02T15:59:59.583330Z\n" +
                                "6\t6\t\t2022-06-02T23:59:59.499996Z\n" +
                                "7\t7\tVTJW\t2022-06-03T07:59:59.416662Z\n" +
                                "8\t8\t\t2022-06-03T15:59:59.333328Z\n" +
                                "9\t9\tCPSW\t2022-06-03T23:59:59.249994Z\n" +
                                "10\t10\t\t2022-06-04T07:59:59.166660Z\n" +
                                "11\t11\tPEHN\t2022-06-04T15:59:59.083326Z\n" +
                                "12\t12\tCPSW\t2022-06-04T23:59:58.999992Z\n",
                        tableName
                );
            }
        });
    }

    @Test
    public void testDetachPartitionIndexFilesGetReIndexed() throws Exception {
        assertMemoryLeak(() -> {
            String tableName = "tabIndexFilesReIndex";
            String brokenTableName = "tabIndexFilesReIndex2";

            try (
                    TableModel tab = new TableModel(configuration, tableName, PartitionBy.DAY);
                    TableModel brokenMeta = new TableModel(configuration, brokenTableName, PartitionBy.DAY);
                    MemoryMARW mem = Vm.getMARWInstance()
            ) {
                String timestampDay = "2022-06-01";
                createPopulateTable(
                        1,
                        tab.col("l", ColumnType.LONG)
                                .col("i", ColumnType.INT)
                                .col("s", ColumnType.SYMBOL).indexed(true, 512)
                                .timestamp("ts"),
                        12,
                        timestampDay,
                        4
                );

                TableUtils.createTable(
                        configuration,
                        mem,
                        path.of(configuration.getRoot()).concat(brokenMeta.getTableName()),
                        brokenMeta.col("l", ColumnType.LONG)
                                .col("i", ColumnType.INT)
                                .col("s", ColumnType.SYMBOL).indexed(true, 32)
                                .timestamp("ts"),
                        1,
                        registerTableName(brokenMeta.getTableName()).getDirName()
                );
                ddl("INSERT INTO " + brokenMeta.getName() + " SELECT * FROM " + tab.getName());

                long timestamp = TimestampFormatUtils.parseTimestamp(timestampDay + "T00:00:00.000000Z");
                try (TableWriter writer = getWriter(brokenTableName)) {
                    writer.detachPartition(timestamp);
                }
                try (TableWriter writer = getWriter(tableName)) {
                    writer.detachPartition(timestamp);
                }

                TableToken tableToken = engine.verifyTableName(brokenTableName);
                TableToken tableToken1 = engine.verifyTableName(tableName);

                path.of(configuration.getRoot()).concat(tableToken).concat(timestampDay).put(DETACHED_DIR_MARKER).$();
                other.of(configuration.getRoot()).concat(tableToken1).concat(timestampDay).put(configuration.getAttachPartitionSuffix()).$();

                Assert.assertTrue(Files.rename(path, other) > -1);

                try (TableWriter writer = getWriter(tableName)) {
                    writer.attachPartition(timestamp);
                }

                assertContent(
                        "l\ti\ts\tts\n" +
                                "1\t1\tCPSW\t2022-06-01T07:59:59.916666Z\n" +
                                "2\t2\tHYRX\t2022-06-01T15:59:59.833332Z\n" +
                                "3\t3\t\t2022-06-01T23:59:59.749998Z\n" +
                                "4\t4\tVTJW\t2022-06-02T07:59:59.666664Z\n" +
                                "5\t5\tPEHN\t2022-06-02T15:59:59.583330Z\n" +
                                "6\t6\t\t2022-06-02T23:59:59.499996Z\n" +
                                "7\t7\tVTJW\t2022-06-03T07:59:59.416662Z\n" +
                                "8\t8\t\t2022-06-03T15:59:59.333328Z\n" +
                                "9\t9\tCPSW\t2022-06-03T23:59:59.249994Z\n" +
                                "10\t10\t\t2022-06-04T07:59:59.166660Z\n" +
                                "11\t11\tPEHN\t2022-06-04T15:59:59.083326Z\n" +
                                "12\t12\tCPSW\t2022-06-04T23:59:58.999992Z\n",
                        tableName
                );
            }
        });
    }

    @Test
    public void testDetachPartitionIndexFilesGetRemoved() throws Exception {
        assertMemoryLeak(() -> {
            String tableName = "tabIndexFiles";
            String brokenTableName = "tabIndexFiles2";

            try (
                    TableModel tab = new TableModel(configuration, tableName, PartitionBy.DAY);
                    TableModel brokenMeta = new TableModel(configuration, brokenTableName, PartitionBy.DAY);
                    MemoryMARW mem = Vm.getMARWInstance()
            ) {
                String timestampDay = "2022-06-01";
                createPopulateTable(
                        1,
                        tab.col("l", ColumnType.LONG)
                                .col("i", ColumnType.INT)
                                .col("s", ColumnType.SYMBOL)
                                .timestamp("ts"),
                        12,
                        timestampDay,
                        4
                );

                TableToken tableToken2 = registerTableName(brokenMeta.getTableName());
                TableUtils.createTable(
                        configuration,
                        mem,
                        path.of(configuration.getRoot()).concat(brokenMeta.getTableName()),
                        brokenMeta.col("l", ColumnType.LONG)
                                .col("i", ColumnType.INT)
                                .col("s", ColumnType.SYMBOL).indexed(true, 32)
                                .timestamp("ts"),
                        tableToken2.getTableId(),
                        tableToken2.getDirName()
                );

                ddl("INSERT INTO " + brokenMeta.getName() + " SELECT * FROM " + tab.getName());

                String expected = "l\ti\ts\tts\n" +
                        "1\t1\tCPSW\t2022-06-01T07:59:59.916666Z\n" +
                        "2\t2\tHYRX\t2022-06-01T15:59:59.833332Z\n" +
                        "3\t3\t\t2022-06-01T23:59:59.749998Z\n" +
                        "4\t4\tVTJW\t2022-06-02T07:59:59.666664Z\n" +
                        "5\t5\tPEHN\t2022-06-02T15:59:59.583330Z\n" +
                        "6\t6\t\t2022-06-02T23:59:59.499996Z\n" +
                        "7\t7\tVTJW\t2022-06-03T07:59:59.416662Z\n" +
                        "8\t8\t\t2022-06-03T15:59:59.333328Z\n" +
                        "9\t9\tCPSW\t2022-06-03T23:59:59.249994Z\n" +
                        "10\t10\t\t2022-06-04T07:59:59.166660Z\n" +
                        "11\t11\tPEHN\t2022-06-04T15:59:59.083326Z\n" +
                        "12\t12\tCPSW\t2022-06-04T23:59:58.999992Z\n";

                assertContent(expected, tableName);
                assertContent(expected, brokenTableName);

                long timestamp = TimestampFormatUtils.parseTimestamp(timestampDay + "T00:00:00.000000Z");
                try (TableWriter writer = getWriter(brokenTableName)) {
                    writer.detachPartition(timestamp);
                }
                try (TableWriter writer = getWriter(tableName)) {
                    writer.detachPartition(timestamp);
                }

                TableToken tableToken = engine.verifyTableName(tableName);
                TableToken brokenTableToken = engine.verifyTableName(brokenTableName);

                path.of(configuration.getRoot()).concat(brokenTableToken).concat(timestampDay).put(DETACHED_DIR_MARKER).$();
                other.of(configuration.getRoot()).concat(tableToken).concat(timestampDay).put(configuration.getAttachPartitionSuffix()).$();
                Assert.assertTrue(Files.rename(path, other) > -1);

                // Change table id in the metadata file in the partition
                other.concat(META_FILE_NAME).$();
                try (MemoryCMARW mem2 = Vm.getCMARWInstance()) {
                    mem2.smallFile(configuration.getFilesFacade(), other, MemoryTag.NATIVE_DEFAULT);
                    mem2.putInt(META_OFFSET_TABLE_ID, tableToken.getTableId());
                }

                try (TableWriter writer = getWriter(tableName)) {
                    writer.attachPartition(timestamp);
                }

                Assert.assertFalse(Files.exists(other.of(configuration.getRoot()).concat(tableToken).concat(timestampDay).concat("s.k").$()));
                Assert.assertFalse(Files.exists(other.parent().concat("s.v").$()));

                assertContent(expected, tableName);
            }
        });
    }

    @Test
    public void testDetachPartitionLongerName() throws Exception {
        assertMemoryLeak(() -> {
            String tableName = testName.getMethodName();
            try (TableModel tab = new TableModel(configuration, tableName, PartitionBy.DAY)) {
                createPopulateTable(
                        1,
                        tab.col("l", ColumnType.LONG)
                                .col("i", ColumnType.INT)
                                .timestamp("ts"),
                        5,
                        "2022-06-01",
                        4);

                String timestampDay = "2022-06-02";
                try (TableWriter writer = getWriter(tableName)) {
                    Assert.assertEquals(AttachDetachStatus.OK, writer.detachPartition((IntervalUtils.parseFloorPartialTimestamp(timestampDay))));
                }
                renameDetachedToAttachable(tableName, timestampDay);
                ddl("ALTER TABLE " + tableName + " ATTACH PARTITION LIST '" + timestampDay + "T23:59:59.000000Z'", sqlExecutionContext);
                assertContent(
                        "l\ti\tts\n" +
                                "1\t1\t2022-06-01T19:11:59.800000Z\n" +
                                "2\t2\t2022-06-02T14:23:59.600000Z\n" +
                                "3\t3\t2022-06-03T09:35:59.400000Z\n" +
                                "4\t4\t2022-06-04T04:47:59.200000Z\n" +
                                "5\t5\t2022-06-04T23:59:59.000000Z\n",
                        tableName
                );
            }
        });
    }

    @Test
    public void testDetachPartitionsColumnTops() throws Exception {
        assertMemoryLeak(() -> {
            String tableName = "tabColumnTops";
            try (TableModel tab = new TableModel(configuration, tableName, PartitionBy.DAY)) {
                createPopulateTable(
                        1,
                        tab.col("l", ColumnType.LONG)
                                .col("i", ColumnType.INT)
                                .timestamp("ts"),
                        12,
                        "2022-06-01",
                        4);

                String timestampDay = "2022-06-02";
                long timestamp = TimestampFormatUtils.parseTimestamp(timestampDay + "T22:00:00.000000Z");
                try (TableWriter writer = getWriter(tableName)) {
                    // structural change
                    writer.addColumn("new_column", ColumnType.INT);

                    TableWriter.Row row = writer.newRow(timestamp);
                    row.putLong(0, 33L);
                    row.putInt(1, 33);
                    row.putInt(3, 33);
                    row.append();

                    writer.commit();
                }
                assertContent(
                        "l\ti\tts\tnew_column\n" +
                                "1\t1\t2022-06-01T07:59:59.916666Z\tNaN\n" +
                                "2\t2\t2022-06-01T15:59:59.833332Z\tNaN\n" +
                                "3\t3\t2022-06-01T23:59:59.749998Z\tNaN\n" +
                                "4\t4\t2022-06-02T07:59:59.666664Z\tNaN\n" +
                                "5\t5\t2022-06-02T15:59:59.583330Z\tNaN\n" +
                                "33\t33\t2022-06-02T22:00:00.000000Z\t33\n" +
                                "6\t6\t2022-06-02T23:59:59.499996Z\tNaN\n" +
                                "7\t7\t2022-06-03T07:59:59.416662Z\tNaN\n" +
                                "8\t8\t2022-06-03T15:59:59.333328Z\tNaN\n" +
                                "9\t9\t2022-06-03T23:59:59.249994Z\tNaN\n" +
                                "10\t10\t2022-06-04T07:59:59.166660Z\tNaN\n" +
                                "11\t11\t2022-06-04T15:59:59.083326Z\tNaN\n" +
                                "12\t12\t2022-06-04T23:59:58.999992Z\tNaN\n",
                        tableName
                );

                // detach the partition
                ddl("ALTER TABLE " + tableName + " DETACH PARTITION LIST '" + timestampDay + "'", sqlExecutionContext);

                assertContent(
                        "l\ti\tts\tnew_column\n" +
                                "1\t1\t2022-06-01T07:59:59.916666Z\tNaN\n" +
                                "2\t2\t2022-06-01T15:59:59.833332Z\tNaN\n" +
                                "3\t3\t2022-06-01T23:59:59.749998Z\tNaN\n" +
                                "7\t7\t2022-06-03T07:59:59.416662Z\tNaN\n" +
                                "8\t8\t2022-06-03T15:59:59.333328Z\tNaN\n" +
                                "9\t9\t2022-06-03T23:59:59.249994Z\tNaN\n" +
                                "10\t10\t2022-06-04T07:59:59.166660Z\tNaN\n" +
                                "11\t11\t2022-06-04T15:59:59.083326Z\tNaN\n" +
                                "12\t12\t2022-06-04T23:59:58.999992Z\tNaN\n",
                        tableName
                );

                // insert data, which will create the partition again
                engine.clear();
                try (TableWriter writer = getWriter(tableName)) {
                    TableWriter.Row row = writer.newRow(timestamp);
                    row.putLong(0, 25160L);
                    row.putInt(1, 25160);
                    row.putInt(3, 25160);
                    row.append();
                    writer.commit();
                }
                assertContent(
                        "l\ti\tts\tnew_column\n" +
                                "1\t1\t2022-06-01T07:59:59.916666Z\tNaN\n" +
                                "2\t2\t2022-06-01T15:59:59.833332Z\tNaN\n" +
                                "3\t3\t2022-06-01T23:59:59.749998Z\tNaN\n" +
                                "25160\t25160\t2022-06-02T22:00:00.000000Z\t25160\n" +
                                "7\t7\t2022-06-03T07:59:59.416662Z\tNaN\n" +
                                "8\t8\t2022-06-03T15:59:59.333328Z\tNaN\n" +
                                "9\t9\t2022-06-03T23:59:59.249994Z\tNaN\n" +
                                "10\t10\t2022-06-04T07:59:59.166660Z\tNaN\n" +
                                "11\t11\t2022-06-04T15:59:59.083326Z\tNaN\n" +
                                "12\t12\t2022-06-04T23:59:58.999992Z\tNaN\n",
                        tableName
                );

                dropCurrentVersionOfPartition(tableName, timestampDay);
                renameDetachedToAttachable(tableName, timestampDay);

                // reattach old version
                ddl("ALTER TABLE " + tableName + " ATTACH PARTITION LIST '" + timestampDay + "'", sqlExecutionContext);
                assertContent(
                        "l\ti\tts\tnew_column\n" +
                                "1\t1\t2022-06-01T07:59:59.916666Z\tNaN\n" +
                                "2\t2\t2022-06-01T15:59:59.833332Z\tNaN\n" +
                                "3\t3\t2022-06-01T23:59:59.749998Z\tNaN\n" +
                                "4\t4\t2022-06-02T07:59:59.666664Z\tNaN\n" +
                                "5\t5\t2022-06-02T15:59:59.583330Z\tNaN\n" +
                                "33\t33\t2022-06-02T22:00:00.000000Z\t33\n" +
                                "6\t6\t2022-06-02T23:59:59.499996Z\tNaN\n" +
                                "7\t7\t2022-06-03T07:59:59.416662Z\tNaN\n" +
                                "8\t8\t2022-06-03T15:59:59.333328Z\tNaN\n" +
                                "9\t9\t2022-06-03T23:59:59.249994Z\tNaN\n" +
                                "10\t10\t2022-06-04T07:59:59.166660Z\tNaN\n" +
                                "11\t11\t2022-06-04T15:59:59.083326Z\tNaN\n" +
                                "12\t12\t2022-06-04T23:59:58.999992Z\tNaN\n",
                        tableName
                );
            }
        });
    }

    @Test
    public void testDetachPartitionsIndexCapacityDiffers() throws Exception {
        assertFailedAttachBecauseOfMetadata(
                2,
                "tabBrokenIndexCapacity",
                "tabBrokenIndexCapacity2",
                brokenMeta -> brokenMeta
                        .timestamp("ts")
                        .col("i", ColumnType.INT)
                        .col("l", ColumnType.LONG),
                "insert into tabBrokenIndexCapacity2 " +
                        "select " +
                        "CAST(1654041600000000L AS TIMESTAMP) + x * 3455990000  ts, " +
                        "cast(x as int) i, " +
                        "x l " +
                        "from long_sequence(100))",
                "ALTER TABLE tabBrokenIndexCapacity2 ADD COLUMN s SHORT",
                "Detached partition metadata [table_id] is not compatible with current table metadata"
        );
    }

    @Test
    public void testDetachPartitionsTableAddColumn() throws Exception {
        assertMemoryLeak(() -> {
            String tableName = "tabInAddColumn";
            try (TableModel tab = new TableModel(configuration, tableName, PartitionBy.DAY)) {
                createPopulateTable(
                        1,
                        tab.col("l", ColumnType.LONG)
                                .col("i", ColumnType.INT)
                                .timestamp("ts"),
                        12,
                        "2022-06-01",
                        4);

                engine.clear();
                String timestampDay = "2022-06-01";
                long timestamp = TimestampFormatUtils.parseTimestamp(timestampDay + "T00:00:00.000000Z");
                try (TableWriter writer = getWriter(tableName)) {
                    // structural change
                    writer.addColumn("new_column", ColumnType.INT);
                    writer.detachPartition(timestamp);
                    Assert.assertEquals(9, writer.size());
                }

                renameDetachedToAttachable(tableName, timestampDay);

                ddl("ALTER TABLE " + tableName + " ATTACH PARTITION LIST '" + timestampDay + "'", sqlExecutionContext);
                assertContent(
                        "l\ti\tts\tnew_column\n" +
                                "1\t1\t2022-06-01T07:59:59.916666Z\tNaN\n" +
                                "2\t2\t2022-06-01T15:59:59.833332Z\tNaN\n" +
                                "3\t3\t2022-06-01T23:59:59.749998Z\tNaN\n" +
                                "4\t4\t2022-06-02T07:59:59.666664Z\tNaN\n" +
                                "5\t5\t2022-06-02T15:59:59.583330Z\tNaN\n" +
                                "6\t6\t2022-06-02T23:59:59.499996Z\tNaN\n" +
                                "7\t7\t2022-06-03T07:59:59.416662Z\tNaN\n" +
                                "8\t8\t2022-06-03T15:59:59.333328Z\tNaN\n" +
                                "9\t9\t2022-06-03T23:59:59.249994Z\tNaN\n" +
                                "10\t10\t2022-06-04T07:59:59.166660Z\tNaN\n" +
                                "11\t11\t2022-06-04T15:59:59.083326Z\tNaN\n" +
                                "12\t12\t2022-06-04T23:59:58.999992Z\tNaN\n",
                        tableName
                );
            }
        });
    }

    @Test
    public void testDetachPartitionsTableAddColumn2() throws Exception {
        assertMemoryLeak(() -> {
            String tableName = "tabInAddColumn2";
            try (TableModel tab = new TableModel(configuration, tableName, PartitionBy.DAY)) {
                createPopulateTable(
                        1,
                        tab.col("l", ColumnType.LONG)
                                .col("i", ColumnType.INT)
                                .timestamp("ts"),
                        12,
                        "2022-06-01",
                        4);

                engine.clear();
                String timestampDay = "2022-06-01";
                long timestamp = TimestampFormatUtils.parseTimestamp(timestampDay + "T00:00:00.000000Z");
                try (TableWriter writer = getWriter(tableName)) {
                    writer.detachPartition(timestamp);
                    // structural change
                    writer.addColumn("new_column", ColumnType.INT);
                    Assert.assertEquals(9, writer.size());
                }

                renameDetachedToAttachable(tableName, timestampDay);

                ddl("ALTER TABLE " + tableName + " ATTACH PARTITION LIST '" + timestampDay + "'", sqlExecutionContext);
                assertContent(
                        "l\ti\tts\tnew_column\n" +
                                "1\t1\t2022-06-01T07:59:59.916666Z\tNaN\n" +
                                "2\t2\t2022-06-01T15:59:59.833332Z\tNaN\n" +
                                "3\t3\t2022-06-01T23:59:59.749998Z\tNaN\n" +
                                "4\t4\t2022-06-02T07:59:59.666664Z\tNaN\n" +
                                "5\t5\t2022-06-02T15:59:59.583330Z\tNaN\n" +
                                "6\t6\t2022-06-02T23:59:59.499996Z\tNaN\n" +
                                "7\t7\t2022-06-03T07:59:59.416662Z\tNaN\n" +
                                "8\t8\t2022-06-03T15:59:59.333328Z\tNaN\n" +
                                "9\t9\t2022-06-03T23:59:59.249994Z\tNaN\n" +
                                "10\t10\t2022-06-04T07:59:59.166660Z\tNaN\n" +
                                "11\t11\t2022-06-04T15:59:59.083326Z\tNaN\n" +
                                "12\t12\t2022-06-04T23:59:58.999992Z\tNaN\n",
                        tableName
                );
            }
        });
    }

    @Test
    public void testDetachPartitionsTableAddColumnAndData() throws Exception {
        assertMemoryLeak(() -> {
            String tableName = "tabInAddColumnAndData";
            try (TableModel tab = new TableModel(configuration, tableName, PartitionBy.DAY)) {
                createPopulateTable(
                        1,
                        tab.col("l", ColumnType.LONG)
                                .col("i", ColumnType.INT)
                                .timestamp("ts"),
                        12,
                        "2022-06-01",
                        4);

                engine.clear();
                String timestampDay = "2022-06-01";
                long timestamp = TimestampFormatUtils.parseTimestamp(timestampDay + "T00:00:00.000000Z");
                try (TableWriter writer = getWriter(tableName)) {
                    // structural change
                    writer.addColumn("new_column", ColumnType.INT);
                    TableWriter.Row row = writer.newRow(timestamp);
                    row.putLong(0, 33L);
                    row.putInt(1, 33);
                    row.append();
                    writer.detachPartition(timestamp);
                    Assert.assertEquals(9, writer.size());
                }

                renameDetachedToAttachable(tableName, timestampDay);

                ddl("ALTER TABLE " + tableName + " ATTACH PARTITION LIST '" + timestampDay + "'", sqlExecutionContext);
                assertContent(
                        "l\ti\tts\tnew_column\n" +
                                "33\t33\t2022-06-01T00:00:00.000000Z\tNaN\n" +
                                "1\t1\t2022-06-01T07:59:59.916666Z\tNaN\n" +
                                "2\t2\t2022-06-01T15:59:59.833332Z\tNaN\n" +
                                "3\t3\t2022-06-01T23:59:59.749998Z\tNaN\n" +
                                "4\t4\t2022-06-02T07:59:59.666664Z\tNaN\n" +
                                "5\t5\t2022-06-02T15:59:59.583330Z\tNaN\n" +
                                "6\t6\t2022-06-02T23:59:59.499996Z\tNaN\n" +
                                "7\t7\t2022-06-03T07:59:59.416662Z\tNaN\n" +
                                "8\t8\t2022-06-03T15:59:59.333328Z\tNaN\n" +
                                "9\t9\t2022-06-03T23:59:59.249994Z\tNaN\n" +
                                "10\t10\t2022-06-04T07:59:59.166660Z\tNaN\n" +
                                "11\t11\t2022-06-04T15:59:59.083326Z\tNaN\n" +
                                "12\t12\t2022-06-04T23:59:58.999992Z\tNaN\n",
                        tableName
                );
            }
        });
    }

    @Test
    public void testDetachPartitionsTableAddColumnAndData2() throws Exception {
        assertMemoryLeak(() -> {
            String tableName = "tabInAddColumn2";
            try (TableModel tab = new TableModel(configuration, tableName, PartitionBy.DAY)) {
                createPopulateTable(
                        1,
                        tab.col("l", ColumnType.LONG)
                                .col("i", ColumnType.INT)
                                .timestamp("ts"),
                        12,
                        "2022-06-01",
                        4);

                engine.clear();
                String timestampDay = "2022-06-01";
                long timestamp = TimestampFormatUtils.parseTimestamp(timestampDay + "T00:00:00.000000Z");
                try (TableWriter writer = getWriter(tableName)) {
                    writer.detachPartition(timestamp);

                    // structural change
                    writer.addColumn("new_column", ColumnType.INT);

                    TableWriter.Row row = writer.newRow(TimestampFormatUtils.parseTimestamp("2022-06-02T00:00:00.000000Z"));
                    row.putLong(0, 33L);
                    row.putInt(1, 33);
                    row.putInt(3, 333);
                    row.append();

                    Assert.assertEquals(10, writer.size());
                    writer.commit();
                }

                renameDetachedToAttachable(tableName, timestampDay);

                ddl("ALTER TABLE " + tableName + " ATTACH PARTITION LIST '" + timestampDay + "'", sqlExecutionContext);
                assertContent(
                        "l\ti\tts\tnew_column\n" +
                                "1\t1\t2022-06-01T07:59:59.916666Z\tNaN\n" +
                                "2\t2\t2022-06-01T15:59:59.833332Z\tNaN\n" +
                                "3\t3\t2022-06-01T23:59:59.749998Z\tNaN\n" +
                                "33\t33\t2022-06-02T00:00:00.000000Z\t333\n" +
                                "4\t4\t2022-06-02T07:59:59.666664Z\tNaN\n" +
                                "5\t5\t2022-06-02T15:59:59.583330Z\tNaN\n" +
                                "6\t6\t2022-06-02T23:59:59.499996Z\tNaN\n" +
                                "7\t7\t2022-06-03T07:59:59.416662Z\tNaN\n" +
                                "8\t8\t2022-06-03T15:59:59.333328Z\tNaN\n" +
                                "9\t9\t2022-06-03T23:59:59.249994Z\tNaN\n" +
                                "10\t10\t2022-06-04T07:59:59.166660Z\tNaN\n" +
                                "11\t11\t2022-06-04T15:59:59.083326Z\tNaN\n" +
                                "12\t12\t2022-06-04T23:59:58.999992Z\tNaN\n",
                        tableName
                );
            }
        });
    }

    @Test
    public void testDetachPartitionsTimeTravel() throws Exception {
        assertMemoryLeak(() -> {
            String tableName = "tabTimeTravel";
            try (TableModel tab = new TableModel(configuration, tableName, PartitionBy.DAY)) {
                String timestampDay = "2022-06-01";
                createPopulateTable(tab
                                .col("l", ColumnType.LONG)
                                .col("i", ColumnType.INT)
                                .timestamp("ts"),
                        12,
                        timestampDay,
                        4);
                assertContent(
                        "l\ti\tts\n" +
                                "1\t1\t2022-06-01T07:59:59.916666Z\n" +
                                "2\t2\t2022-06-01T15:59:59.833332Z\n" +
                                "3\t3\t2022-06-01T23:59:59.749998Z\n" +
                                "4\t4\t2022-06-02T07:59:59.666664Z\n" +
                                "5\t5\t2022-06-02T15:59:59.583330Z\n" +
                                "6\t6\t2022-06-02T23:59:59.499996Z\n" +
                                "7\t7\t2022-06-03T07:59:59.416662Z\n" +
                                "8\t8\t2022-06-03T15:59:59.333328Z\n" +
                                "9\t9\t2022-06-03T23:59:59.249994Z\n" +
                                "10\t10\t2022-06-04T07:59:59.166660Z\n" +
                                "11\t11\t2022-06-04T15:59:59.083326Z\n" +
                                "12\t12\t2022-06-04T23:59:58.999992Z\n",
                        tableName
                );

                // drop the partition
                ddl("ALTER TABLE " + tableName + " DETACH PARTITION LIST '" + timestampDay + "'", sqlExecutionContext);

                // insert data, which will create the partition again
                engine.clear();
                long timestamp = TimestampFormatUtils.parseTimestamp(timestampDay + "T00:00:00.000000Z");
                long timestamp2 = TimestampFormatUtils.parseTimestamp("2022-06-01T09:59:59.999999Z");
                try (TableWriter writer = getWriter(tableName)) {

                    TableWriter.Row row = writer.newRow(timestamp2);
                    row.putLong(0, 137L);
                    row.putInt(1, 137);
                    row.append(); // O3 append

                    row = writer.newRow(timestamp);
                    row.putLong(0, 2802L);
                    row.putInt(1, 2802);
                    row.append(); // O3 append

                    writer.commit();
                }
                assertContent(
                        "l\ti\tts\n" +
                                "2802\t2802\t2022-06-01T00:00:00.000000Z\n" +
                                "137\t137\t2022-06-01T09:59:59.999999Z\n" +
                                "4\t4\t2022-06-02T07:59:59.666664Z\n" +
                                "5\t5\t2022-06-02T15:59:59.583330Z\n" +
                                "6\t6\t2022-06-02T23:59:59.499996Z\n" +
                                "7\t7\t2022-06-03T07:59:59.416662Z\n" +
                                "8\t8\t2022-06-03T15:59:59.333328Z\n" +
                                "9\t9\t2022-06-03T23:59:59.249994Z\n" +
                                "10\t10\t2022-06-04T07:59:59.166660Z\n" +
                                "11\t11\t2022-06-04T15:59:59.083326Z\n" +
                                "12\t12\t2022-06-04T23:59:58.999992Z\n",
                        tableName
                );

                dropCurrentVersionOfPartition(tableName, timestampDay);
                renameDetachedToAttachable(tableName, timestampDay);

                // reattach old version
                compile("ALTER TABLE " + tableName + " ATTACH PARTITION LIST '" + timestampDay + "'");
                assertContent(
                        "l\ti\tts\n" +
                                "1\t1\t2022-06-01T07:59:59.916666Z\n" +
                                "2\t2\t2022-06-01T15:59:59.833332Z\n" +
                                "3\t3\t2022-06-01T23:59:59.749998Z\n" +
                                "4\t4\t2022-06-02T07:59:59.666664Z\n" +
                                "5\t5\t2022-06-02T15:59:59.583330Z\n" +
                                "6\t6\t2022-06-02T23:59:59.499996Z\n" +
                                "7\t7\t2022-06-03T07:59:59.416662Z\n" +
                                "8\t8\t2022-06-03T15:59:59.333328Z\n" +
                                "9\t9\t2022-06-03T23:59:59.249994Z\n" +
                                "10\t10\t2022-06-04T07:59:59.166660Z\n" +
                                "11\t11\t2022-06-04T15:59:59.083326Z\n" +
                                "12\t12\t2022-06-04T23:59:58.999992Z\n",
                        tableName
                );
            }
        });
    }

    @Test
    public void testDetachPartitionsTimestampColumnTooShort() throws Exception {
        assertMemoryLeak(() -> {
            String tableName = testName.getMethodName();
            try (TableModel tab = new TableModel(configuration, tableName, PartitionBy.DAY)) {
                createPopulateTable(
                        1,
                        tab.col("l", ColumnType.LONG)
                                .col("i", ColumnType.INT)
                                .timestamp("ts"),
                        12,
                        "2022-06-01",
                        4);

                String timestampDay = "2022-06-01";
                String timestampWrongDay2 = "2022-06-02";

                compile("ALTER TABLE " + tableName + " DETACH PARTITION LIST '" + timestampDay + "','" + timestampWrongDay2 + "'");
                renameDetachedToAttachable(tableName, timestampDay);

                TableToken tableToken = engine.verifyTableName(tableName);
                Path src = Path.PATH.get().of(configuration.getRoot()).concat(tableToken).concat(timestampDay).put(configuration.getAttachPartitionSuffix()).slash$();
                FilesFacade ff = TestFilesFacadeImpl.INSTANCE;
                dFile(src.$(), "ts", -1);
                int fd = TableUtils.openRW(ff, src.$(), LOG, configuration.getWriterFileOpenOpts());
                try {
                    ff.truncate(fd, 8);
                } finally {
                    ff.close(fd);
                }

                assertFailure(
                        "ALTER TABLE " + tableName + " ATTACH PARTITION LIST '" + timestampDay + "'",
                        "cannot read min, max timestamp from the column"
                );
            }
        });
    }

    @Test
    public void testDetachPartitionsWrongFolderName() throws Exception {
        assertMemoryLeak(() -> {
            String tableName = testName.getMethodName();
            try (TableModel tab = new TableModel(configuration, tableName, PartitionBy.DAY)) {
                createPopulateTable(
                        1,
                        tab.col("l", ColumnType.LONG)
                                .col("i", ColumnType.INT)
                                .timestamp("ts"),
                        12,
                        "2022-06-01",
                        4);

                String timestampDay = "2022-06-01";
                String timestampWrongDay2 = "2022-06-02";

                compile("ALTER TABLE " + tableName + " DETACH PARTITION LIST '" + timestampDay + "','" + timestampWrongDay2 + "'");
                renameDetachedToAttachable(tableName, timestampDay);

                String timestampWrongDay = "2021-06-01";

                // Partition does not exist in copied _dtxn
                TableToken tableToken = engine.verifyTableName(tableName);
                Path src = Path.PATH.get().of(configuration.getRoot()).concat(tableToken).concat(timestampDay).put(configuration.getAttachPartitionSuffix()).slash$();
                Path dst = Path.PATH2.get().of(configuration.getRoot()).concat(tableToken).concat(timestampWrongDay).put(configuration.getAttachPartitionSuffix()).slash$();

                FilesFacade ff = TestFilesFacadeImpl.INSTANCE;
                Assert.assertEquals(0, ff.rename(src, dst));
                assertFailure("ALTER TABLE " + tableName + " ATTACH PARTITION LIST '" + timestampWrongDay + "'", "partition is not preset in detached txn file");

                // Existing partition but wrong folder name
                dst = Path.PATH2.get().of(configuration.getRoot()).concat(tableToken).concat(timestampWrongDay).put(configuration.getAttachPartitionSuffix()).slash$();
                Path dst2 = Path.PATH.get().of(configuration.getRoot()).concat(tableToken).concat(timestampWrongDay2).put(configuration.getAttachPartitionSuffix()).slash$();
                Assert.assertEquals(0, ff.rename(dst, dst2));

                assertFailure(
                        "ALTER TABLE " + tableName + " ATTACH PARTITION LIST '" + timestampWrongDay2 + "'",
                        "invalid timestamp column data in detached partition, data does not match partition directory name"
                );
            }
        });
    }

    @Test
    public void testNoDesignatedTimestamp() throws Exception {
        assertMemoryLeak(() -> {
            try (TableModel tab = new TableModel(configuration, "tab0", PartitionBy.DAY)) {
                CreateTableTestUtils.create(tab
                        .col("i", ColumnType.INT)
                        .col("l", ColumnType.LONG)
                );
                try {
                    ddl("ALTER TABLE tab0 DETACH PARTITION LIST '2022-06-27'", sqlExecutionContext);
                    Assert.fail();
                } catch (AssertionError e) {
                    Assert.assertEquals(-1, tab.getTimestampIndex());
                }
            }
        });
    }

    @Test
    public void testNotPartitioned() throws Exception {
        try (TableModel tableModel = new TableModel(configuration, "tab", PartitionBy.NONE).timestamp()) {
            AbstractSqlParserTest.assertSyntaxError(
                    "ALTER TABLE tab DETACH PARTITION LIST '2022-06-27'",
                    23,
                    "table is not partitioned",
                    tableModel
            );
        }
    }

    @Test
    public void testPartitionEmpty() throws Exception {
        assertFailure(
                "tab11",
                "ALTER TABLE tab11 DETACH PARTITION LIST '2022-06-06'",
                "could not detach partition [table=tab11, detachStatus=DETACH_ERR_MISSING_PARTITION"
        );
    }

    @Test
    public void testPartitionFolderDoesNotExist() throws Exception {
        assertFailure(
                new TestFilesFacadeImpl() {
                    @Override
                    public boolean exists(LPSZ path) {
                        if (Utf8s.endsWithAscii(path, "2022-06-03")) {
                            return false;
                        }
                        return super.exists(path);
                    }
                },
                "tab111",
                "ALTER TABLE tab111 DETACH PARTITION LIST '2022-06-03'",
                "could not detach partition [table=tab111, detachStatus=DETACH_ERR_MISSING_PARTITION_DIR"
        );
    }

    @Test
    public void testSyntaxErrorListOrWhereExpected() throws Exception {
        try (TableModel tableModel = new TableModel(configuration, "tab", PartitionBy.DAY).timestamp()) {
            AbstractSqlParserTest.assertSyntaxError(
                    "ALTER TABLE tab DETACH PARTITION",
                    32,
                    "'list' or 'where' expected",
                    tableModel
            );
        }
    }

    @Test
    public void testSyntaxErrorPartitionMissing() throws Exception {
        try (TableModel tableModel = new TableModel(configuration, "tab", PartitionBy.DAY).timestamp()) {
            AbstractSqlParserTest.assertSyntaxError(
                    "ALTER TABLE tab DETACH '2022-06-27'",
                    23,
                    "'partition' expected",
                    tableModel
            );
        }
    }

    @Test
    public void testSyntaxErrorPartitionNameExpected() throws Exception {
        try (TableModel tableModel = new TableModel(configuration, "tab", PartitionBy.DAY).timestamp()) {
            AbstractSqlParserTest.assertSyntaxError(
                    "ALTER TABLE tab DETACH PARTITION LIST",
                    37,
                    "partition name expected",
                    tableModel
            );
        }
    }

    @Test
    public void testSyntaxErrorUnknownKeyword() throws Exception {
        try (TableModel tableModel = new TableModel(configuration, "tab", PartitionBy.DAY).timestamp()) {
            AbstractSqlParserTest.assertSyntaxError(
                    "ALTER TABLE tab foobar",
                    16,
                    "'add', 'alter', 'attach', 'detach', 'drop', 'resume', 'rename', 'set' or 'squash' expected",
                    tableModel
            );
        }
    }

    private static void assertContent(String expected, String tableName) throws Exception {
        engine.clear();
        assertQuery(expected, tableName, null, "ts", true, true);
    }

    private void assertCannotCopyMeta(String tableName, int copyCallId) throws Exception {
        assertMemoryLeak(() -> {
            try (TableModel tab = new TableModel(configuration, tableName, PartitionBy.DAY)) {
                createPopulateTable(tab
                                .timestamp("ts")
                                .col("i", ColumnType.INT)
                                .col("s1", ColumnType.SYMBOL).indexed(true, 32)
                                .col("l", ColumnType.LONG)
                                .col("s2", ColumnType.SYMBOL),
                        10,
                        "2022-06-01",
                        4
                );
                String expected = "ts\ti\ts1\tl\ts2\n" +
                        "2022-06-01T09:35:59.900000Z\t1\tPEHN\t1\tSXUX\n" +
                        "2022-06-01T19:11:59.800000Z\t2\tVTJW\t2\t\n" +
                        "2022-06-02T04:47:59.700000Z\t3\t\t3\tSXUX\n" +
                        "2022-06-02T14:23:59.600000Z\t4\t\t4\t\n" +
                        "2022-06-02T23:59:59.500000Z\t5\t\t5\tGPGW\n" +
                        "2022-06-03T09:35:59.400000Z\t6\tPEHN\t6\tRXGZ\n" +
                        "2022-06-03T19:11:59.300000Z\t7\tCPSW\t7\t\n" +
                        "2022-06-04T04:47:59.200000Z\t8\t\t8\t\n" +
                        "2022-06-04T14:23:59.100000Z\t9\tPEHN\t9\tRXGZ\n" +
                        "2022-06-04T23:59:59.000000Z\t10\tVTJW\t10\tIBBT\n";
                assertContent(expected, tableName);

                AbstractCairoTest.ff = new TestFilesFacadeImpl() {
                    private int copyCallCount = 0;

                    public int copy(LPSZ from, LPSZ to) {
                        return ++copyCallCount == copyCallId ? -1 : super.copy(from, to);
                    }
                };
                engine.clear(); // to recreate the writer with the new ff
                long timestamp = TimestampFormatUtils.parseTimestamp("2022-06-01T00:00:00.000000Z");
                try (TableWriter writer = getWriter(tableName)) {
                    AttachDetachStatus attachDetachStatus = writer.detachPartition(timestamp);
                    Assert.assertEquals(DETACH_ERR_COPY_META, attachDetachStatus);
                }

                assertContent(expected, tableName);

                // check no metadata files were left behind
                TableToken tableToken = engine.verifyTableName(tableName);
                path.of(configuration.getRoot())
                        .concat(tableToken)
                        .concat("2022-06-01").concat(META_FILE_NAME)
                        .$();
                Assert.assertFalse(Files.exists(path));
                path.parent().concat(COLUMN_VERSION_FILE_NAME).$();
                Assert.assertFalse(Files.exists(path));
            }
        });
    }

    private void assertFailedAttachBecauseOfMetadata(
            int brokenMetaId,
            String tableName,
            String brokenTableName,
            Function<TableModel, TableModel> brokenMetaTransform,
            String insertStmt,
            String finalStmt,
            String expectedErrorMessage
    ) throws Exception {
        assertMemoryLeak(() -> {
            try (
                    TableModel tab = new TableModel(configuration, tableName, PartitionBy.DAY);
                    TableModel brokenMeta = new TableModel(configuration, brokenTableName, PartitionBy.DAY);
                    MemoryMARW mem = Vm.getMARWInstance()
            ) {
                createPopulateTable(
                        1,
                        tab.timestamp("ts")
                                .col("s1", ColumnType.SYMBOL).indexed(true, 32)
                                .col("i", ColumnType.INT)
                                .col("l", ColumnType.LONG)
                                .col("s2", ColumnType.SYMBOL),
                        10,
                        "2022-06-01",
                        3
                );
                // create populate broken metadata table
                TableUtils.createTable(configuration, mem, path, brokenMetaTransform.apply(brokenMeta), brokenMetaId,
                        registerTableName(brokenMeta.getTableName()).getDirName());
                if (insertStmt != null) {
                    ddl(insertStmt, sqlExecutionContext);
                }
                if (finalStmt != null) {
                    ddl(finalStmt, sqlExecutionContext);
                }

                // detach partitions and override detached metadata with broken metadata
                engine.clear();
                ddl(
                        "ALTER TABLE " + tableName + " DETACH PARTITION LIST '2022-06-02'",
                        sqlExecutionContext
                );
                ddl(
                        "ALTER TABLE " + brokenTableName + " DETACH PARTITION LIST '2022-06-02'",
                        sqlExecutionContext
                );
                engine.clear();
                TableToken tableToken = engine.verifyTableName(tableName);
                path.of(configuration.getRoot())
                        .concat(tableToken)
                        .concat("2022-06-02")
                        .put(DETACHED_DIR_MARKER)
                        .concat(META_FILE_NAME)
                        .$();
                Assert.assertTrue(Files.remove(path));
                other.of(configuration.getRoot())
                        .concat(engine.verifyTableName(brokenTableName))
                        .concat("2022-06-02")
                        .put(DETACHED_DIR_MARKER)
                        .concat(META_FILE_NAME)
                        .$();
                Assert.assertEquals(Files.FILES_RENAME_OK, Files.rename(other, path));

                renameDetachedToAttachable(tableName, "2022-06-02");

                // attempt to reattach
                assertFailure(
                        "ALTER TABLE " + tableName + " ATTACH PARTITION LIST '2022-06-02'",
                        expectedErrorMessage
                );
            }
        });
    }

    private void assertFailure(String tableName, String operation, String errorMsg) throws Exception {
        assertFailure(null, tableName, operation, errorMsg);
    }

    private void assertFailure(
            @Nullable FilesFacade ff,
            String tableName,
            String operation,
            String errorMsg
    ) throws Exception {
        assertFailure(
                ff,
                tableName,
                operation,
                errorMsg,
                null
        );
    }

    private void assertFailure(
            @Nullable FilesFacade ff,
            String tableName,
            String operation,
            String errorMsg,
            @Nullable Runnable mutator
    ) throws Exception {
        assertMemoryLeak(ff, () -> {
            try (TableModel tab = new TableModel(configuration, tableName, PartitionBy.DAY)) {
                createPopulateTable(tab
                                .timestamp("ts")
                                .col("s1", ColumnType.SYMBOL).indexed(true, 32)
                                .col("i", ColumnType.INT)
                                .col("l", ColumnType.LONG)
                                .col("s2", ColumnType.SYMBOL),
                        100,
                        "2022-06-01",
                        5
                );
                if (mutator != null) {
                    mutator.run();
                }
                assertFailure(operation, errorMsg);
            }
        });
    }

    private void assertFailure(String operation, String errorMsg) {
        try {
            ddl(operation, sqlExecutionContext);
            Assert.fail();
        } catch (SqlException | CairoException e) {
            TestUtils.assertContains(e.getFlyweightMessage(), errorMsg);
        }
    }

    private void dropCurrentVersionOfPartition(String tableName, String partitionName) throws SqlException {
        engine.clear();
        // hide the detached partition
        TableToken tableToken = engine.verifyTableName(tableName);
        path.of(configuration.getRoot()).concat(tableToken).concat(partitionName + ".detached").$();
        other.of(configuration.getRoot()).concat(tableToken).concat(partitionName + ".detached.hide").$();

        Assert.assertEquals(Files.FILES_RENAME_OK, Files.rename(path, other));
        // drop the latest version of the partition
        ddl("ALTER TABLE " + tableName + " DROP PARTITION LIST '" + partitionName + "'", sqlExecutionContext);
        // resurface the hidden detached partition
        Assert.assertEquals(Files.FILES_RENAME_OK, Files.rename(other, path));
    }

    private void renameDetachedToAttachable(String tableName, long... partitions) {
        TableToken tableToken = engine.verifyTableName(tableName);
        for (long partition : partitions) {
            TableUtils.setSinkForPartition(
                    path.of(configuration.getRoot()).concat(tableToken),
                    PartitionBy.DAY,
                    partition,
                    -1
            );
            path.put(DETACHED_DIR_MARKER).$();
            TableUtils.setSinkForPartition(
                    other.of(configuration.getRoot()).concat(tableToken),
                    PartitionBy.DAY,
                    partition,
                    -1
            );
            other.put(configuration.getAttachPartitionSuffix()).$();
            Assert.assertTrue(Files.rename(path, other) > -1);
        }
    }

    private void renameDetachedToAttachable(String tableName, String... partitions) {
        TableToken tableToken = engine.verifyTableName(tableName);
        for (String partition : partitions) {
            path.of(configuration.getRoot()).concat(tableToken).concat(partition).put(DETACHED_DIR_MARKER).$();
            other.of(configuration.getRoot()).concat(tableToken).concat(partition).put(configuration.getAttachPartitionSuffix()).$();
            Assert.assertTrue(Files.rename(path, other) > -1);
        }
    }

    private void runPartitionPurgeJobs() {
        // when reader is returned to pool it remains in open state
        // holding files such that purge fails with access violation
        if (Os.isWindows()) {
            engine.releaseInactive();
        }
        purgeJob.drain(0);
    }
}<|MERGE_RESOLUTION|>--- conflicted
+++ resolved
@@ -569,13 +569,8 @@
         AtomicInteger counter = new AtomicInteger();
         ff = new TestFilesFacadeImpl() {
             @Override
-<<<<<<< HEAD
             public boolean rmdir(Path path, boolean lazy) {
-                if (Chars.contains(path, "2022-06-03")) {
-=======
-            public boolean rmdir(Path path) {
                 if (Utf8s.containsAscii(path, "2022-06-03")) {
->>>>>>> aec8b347
                     if (counter.getAndIncrement() == 0) {
                         return false;
                     }
