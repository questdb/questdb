--- conflicted
+++ resolved
@@ -28,28 +28,18 @@
 import io.questdb.cairo.sql.RecordMetadata;
 import io.questdb.cairo.wal.ApplyWal2TableJob;
 import io.questdb.cairo.wal.CheckWalTransactionsJob;
-<<<<<<< HEAD
-import io.questdb.cairo.wal.WalWriter;
-=======
 import io.questdb.cairo.wal.WalPurgeJob;
 import io.questdb.cairo.wal.WalWriter;
 import io.questdb.cairo.wal.seq.TableSequencerAPI;
->>>>>>> 0772ece4
 import io.questdb.griffin.SqlException;
 import io.questdb.griffin.engine.functions.rnd.SharedRandom;
 import io.questdb.griffin.model.IntervalUtils;
 import io.questdb.log.Log;
-<<<<<<< HEAD
-import io.questdb.std.Chars;
-import io.questdb.std.Misc;
-import io.questdb.std.ObjList;
-import io.questdb.std.Rnd;
-=======
 import io.questdb.mp.WorkerPool;
 import io.questdb.std.*;
+import io.questdb.std.Misc;
 import io.questdb.std.datetime.microtime.Timestamps;
 import io.questdb.std.str.Path;
->>>>>>> 0772ece4
 import io.questdb.test.AbstractGriffinTest;
 import io.questdb.test.fuzz.FuzzTransaction;
 import io.questdb.test.fuzz.FuzzTransactionGenerator;
@@ -90,7 +80,17 @@
     private int transactionCount;
     private double truncateProb;
 
-<<<<<<< HEAD
+    @BeforeClass
+    public static void setUpStatic() throws Exception {
+        walTxnNotificationQueueCapacity = 16;
+        AbstractGriffinTest.setUpStatic();
+    }
+
+    @AfterClass
+    public static void tearDownStatic() throws Exception {
+        AbstractGriffinTest.tearDownStatic();
+    }
+
     public void applyWal(ObjList<FuzzTransaction> transactions, String tableName, int walWriterCount, Rnd applyRnd) {
         ObjList<WalWriter> writers = new ObjList<>();
         for (int i = 0; i < walWriterCount; i++) {
@@ -116,17 +116,6 @@
 
         Misc.freeObjList(writers);
         drainWalQueue(applyRnd, tableName);
-=======
-    @BeforeClass
-    public static void setUpStatic() throws Exception {
-        walTxnNotificationQueueCapacity = 16;
-        AbstractGriffinTest.setUpStatic();
-    }
-
-    @AfterClass
-    public static void tearDownStatic() throws Exception {
-        AbstractGriffinTest.tearDownStatic();
->>>>>>> 0772ece4
     }
 
     @Before
@@ -306,8 +295,6 @@
         }
     }
 
-<<<<<<< HEAD
-=======
     private void applyManyWalParallel(ObjList<ObjList<FuzzTransaction>> fuzzTransactions, Rnd rnd, String tableNameBase, boolean multiTable) {
         ObjList<WalWriter> writers = new ObjList<>();
         int tableCount = fuzzTransactions.size();
@@ -365,33 +352,6 @@
         }
     }
 
-    private void applyWal(ObjList<FuzzTransaction> transactions, String tableName, int walWriterCount, Rnd applyRnd) {
-        ObjList<WalWriter> writers = new ObjList<>();
-        for (int i = 0; i < walWriterCount; i++) {
-            writers.add((WalWriter) engine.getTableWriterAPI(tableName, "apply trans test"));
-        }
-
-        Rnd tempRnd = new Rnd();
-        for (int i = 0, n = transactions.size(); i < n; i++) {
-            WalWriter writer = writers.getQuick(applyRnd.nextPositiveInt() % walWriterCount);
-            writer.goActive();
-            FuzzTransaction transaction = transactions.getQuick(i);
-            for (int operationIndex = 0; operationIndex < transaction.operationList.size(); operationIndex++) {
-                FuzzTransactionOperation operation = transaction.operationList.getQuick(operationIndex);
-                operation.apply(tempRnd, writer, -1);
-            }
-
-            if (transaction.rollback) {
-                writer.rollback();
-            } else {
-                writer.commit();
-            }
-        }
-
-        Misc.freeObjList(writers);
-        drainWalQueue(applyRnd, tableName);
-    }
-
     private void applyWalParallel(ObjList<FuzzTransaction> transactions, String tableName, Rnd applyRnd) {
         ObjList<ObjList<FuzzTransaction>> tablesTransactions = new ObjList<>();
         tablesTransactions.add(transactions);
@@ -427,7 +387,6 @@
         return transactions;
     }
 
->>>>>>> 0772ece4
     private void drainWalQueue(Rnd applyRnd, String tableName) {
         try (ApplyWal2TableJob walApplyJob = createWalApplyJob();
              O3PartitionPurgeJob purgeJob = new O3PartitionPurgeJob(engine.getMessageBus(), 1);
@@ -438,27 +397,6 @@
             while (walApplyJob.run(0) || checkWalTransactionsJob.run(0)) {
                 forceReleaseTableWriter(applyRnd);
                 purgeAndReloadReaders(applyRnd, rdr1, rdr2, purgeJob, 0.25);
-<<<<<<< HEAD
-=======
-            }
-        }
-    }
-
-    private String[] generateSymbols(Rnd rnd, int totalSymbols, int strLen, String baseSymbolTableName) {
-        String[] symbols = new String[totalSymbols];
-        int symbolIndex = 0;
-
-        try (TableReader reader = getReader(baseSymbolTableName)) {
-            TableReaderMetadata metadata = reader.getMetadata();
-            for (int i = 0; i < metadata.getColumnCount(); i++) {
-                int columnType = metadata.getColumnType(i);
-                if (ColumnType.isSymbol(columnType)) {
-                    SymbolMapReader symbolReader = reader.getSymbolMapReader(i);
-                    for (int sym = 0; symbolIndex < totalSymbols && sym < symbolReader.getSymbolCount() - 1; sym++) {
-                        symbols[symbolIndex++] = Chars.toString(symbolReader.valueOf(sym));
-                    }
-                }
->>>>>>> 0772ece4
             }
         }
     }
@@ -563,14 +501,6 @@
                 }
                 purgeAndReloadReaders(reloadRnd, rdr1, rdr2, purgeJob, 0.25);
             }
-        }
-    }
-
-    protected static void forceReleaseTableWriter(Rnd applyRnd) {
-        // Sometimes WAL Apply Job does not finish table in one go and return TableWriter to the pool
-        // where it can be fully closed before continuing the WAL application Test TableWriter closures.
-        if (applyRnd.nextDouble() < 0.8) {
-            engine.releaseAllWriters();
         }
     }
 
@@ -626,29 +556,6 @@
         return engine.verifyTableName(tableName1);
     }
 
-<<<<<<< HEAD
-    protected String[] generateSymbols(Rnd rnd, int totalSymbols, int strLen, String baseSymbolTableName) {
-        String[] symbols = new String[totalSymbols];
-        int symbolIndex = 0;
-
-        try (TableReader reader = getReader(baseSymbolTableName)) {
-            TableReaderMetadata metadata = reader.getMetadata();
-            for (int i = 0; i < metadata.getColumnCount(); i++) {
-                int columnType = metadata.getColumnType(i);
-                if (ColumnType.isSymbol(columnType)) {
-                    SymbolMapReader symbolReader = reader.getSymbolMapReader(i);
-                    for (int sym = 0; symbolIndex < totalSymbols && sym < symbolReader.getSymbolCount() - 1; sym++) {
-                        symbols[symbolIndex++] = Chars.toString(symbolReader.valueOf(sym));
-                    }
-                }
-            }
-        }
-
-        for (; symbolIndex < totalSymbols; symbolIndex++) {
-            symbols[symbolIndex] = strLen > 0 ? Chars.toString(rnd.nextChars(rnd.nextInt(strLen))) : "";
-        }
-        return symbols;
-=======
     protected void fullRandomFuzz(Rnd rnd) throws Exception {
         setFuzzProbabilities(
                 0.5 * rnd.nextDouble(),
@@ -678,6 +585,29 @@
 
     protected void fullRandomFuzz(Rnd rnd, int tableCount) throws Exception {
         runFuzz(rnd, getTestName(), tableCount, true, true);
+    }
+
+    protected String[] generateSymbols(Rnd rnd, int totalSymbols, int strLen, String baseSymbolTableName) {
+        String[] symbols = new String[totalSymbols];
+        int symbolIndex = 0;
+
+        try (TableReader reader = getReader(baseSymbolTableName)) {
+            TableReaderMetadata metadata = reader.getMetadata();
+            for (int i = 0; i < metadata.getColumnCount(); i++) {
+                int columnType = metadata.getColumnType(i);
+                if (ColumnType.isSymbol(columnType)) {
+                    SymbolMapReader symbolReader = reader.getSymbolMapReader(i);
+                    for (int sym = 0; symbolIndex < totalSymbols && sym < symbolReader.getSymbolCount() - 1; sym++) {
+                        symbols[symbolIndex++] = Chars.toString(symbolReader.valueOf(sym));
+                    }
+                }
+            }
+        }
+
+        for (; symbolIndex < totalSymbols; symbolIndex++) {
+            symbols[symbolIndex] = strLen > 0 ? Chars.toString(rnd.nextChars(rnd.nextInt(strLen))) : "";
+        }
+        return symbols;
     }
 
     protected String getTestName() {
@@ -795,7 +725,6 @@
                 assertRandomIndexes(tableNameNoWal, tableNameWal, rnd);
             }
         });
->>>>>>> 0772ece4
     }
 
     protected void setFuzzCounts(boolean isO3, int fuzzRowCount, int transactionCount, int strLen, int symbolStrLenMax, int symbolCountMax, int initialRowCount, int partitionCount) {
