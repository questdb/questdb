--- conflicted
+++ resolved
@@ -151,10 +151,7 @@
                 "1\t2022-02-24T01:30:00.000000Z\tA\n" +
                 "2\t2022-02-24T01:46:40.000000Z\tA\n", "select * from " + tableName + " where sym = 'A'");
 
-<<<<<<< HEAD
-=======
         assertIndexFileExist(tableName, "sym", ".1", false);
->>>>>>> 1d0abb50
     }
 
     @Test
@@ -621,8 +618,6 @@
         return fn.endsWith(K) || fn.endsWith(V);
     }
 
-<<<<<<< HEAD
-=======
     private void assertIndexFileExist(String tableName, String index, String version, boolean exists) {
         Path path = Path.getThreadLocal(engine.getConfiguration().getRoot());
         TableToken token = engine.verifyTableName(tableName);
@@ -636,7 +631,6 @@
         path.concat(index).put(".k").put(version);
         Assert.assertEquals(exists, engine.getConfiguration().getFilesFacade().exists(path.$()));
     }
->>>>>>> 1d0abb50
 
     private long countDFiles(long txn) throws IOException {
         return countFiles(columnName, txn, DropIndexTest::isDataFile);
