/*******************************************************************************
 *     ___                  _   ____  ____
 *    / _ \ _   _  ___  ___| |_|  _ \| __ )
 *   | | | | | | |/ _ \/ __| __| | | |  _ \
 *   | |_| | |_| |  __/\__ \ |_| |_| | |_) |
 *    \__\_\\__,_|\___||___/\__|____/|____/
 *
 *  Copyright (c) 2014-2019 Appsicle
 *  Copyright (c) 2019-2023 QuestDB
 *
 *  Licensed under the Apache License, Version 2.0 (the "License");
 *  you may not use this file except in compliance with the License.
 *  You may obtain a copy of the License at
 *
 *  http://www.apache.org/licenses/LICENSE-2.0
 *
 *  Unless required by applicable law or agreed to in writing, software
 *  distributed under the License is distributed on an "AS IS" BASIS,
 *  WITHOUT WARRANTIES OR CONDITIONS OF ANY KIND, either express or implied.
 *  See the License for the specific language governing permissions and
 *  limitations under the License.
 *
 ******************************************************************************/

package io.questdb.test.griffin;

import io.questdb.cairo.sql.RecordCursor;
import io.questdb.cairo.sql.RecordCursorFactory;
import io.questdb.griffin.SqlCompiler;
import io.questdb.griffin.engine.groupby.*;
import io.questdb.std.Unsafe;
import io.questdb.test.AbstractCairoTest;
import io.questdb.test.tools.TestUtils;
import org.junit.Assert;
import org.junit.Test;

public class RecordCursorMemoryUsageTest extends AbstractCairoTest {

    //HashJoinRecordCursorFactory

    @Test
    public void testAsOfJoinRecordCursorReleasesMemoryOnClose() throws Exception {
        assertMemoryLeak(() -> {
            ddl("create table tab as (select" +
                    " rnd_symbol(20,4,4,20000) sym1," +
                    " rnd_double(2) d," +
                    " timestamp_sequence(0, 1000000000) ts" +
                    " from long_sequence(1000)) timestamp(ts)");
            try (SqlCompiler compiler = engine.getSqlCompiler()) {
                compiler.setFullFatJoins(true);
                try (RecordCursorFactory factory = compiler.compile("select * from tab t1 asof join tab t2;", sqlExecutionContext).getRecordCursorFactory()) {
                    long freeDuring;
                    long memDuring;

                    try (RecordCursor cursor = factory.getCursor(sqlExecutionContext)) {
                        freeDuring = Unsafe.getFreeCount();
                        memDuring = getMemUsedByFactories();
                        TestUtils.drainCursor(cursor);
                    }

                    long memAfter = getMemUsedByFactories();
                    long freeAfter = Unsafe.getFreeCount();

                    Assert.assertTrue(memAfter < memDuring);
                    Assert.assertTrue(freeAfter > freeDuring);
                }
            }
        });
    }

    @Test
    public void testSampleByFillNoneRecordCursorReleasesMemoryOnClose() throws Exception {
        testSampleByCursorReleasesMemoryOnClose("", SampleByFillNoneRecordCursorFactory.class);
    }

    @Test
    public void testSampleByFillNullRecordCursorReleasesMemoryOnClose() throws Exception { //prev / value
        testSampleByCursorReleasesMemoryOnClose("FILL(null)", SampleByFillNullRecordCursorFactory.class);
    }

    @Test
    public void testSampleByFillPrevRecordCursorReleasesMemoryOnClose() throws Exception {
        testSampleByCursorReleasesMemoryOnClose("FILL(prev)", SampleByFillPrevRecordCursorFactory.class);
    }

    @Test
    public void testSampleByFillValueRecordCursorReleasesMemoryOnClose() throws Exception { //prev / value
        testSampleByCursorReleasesMemoryOnClose("FILL(10)", SampleByFillValueRecordCursorFactory.class);
    }

    private void testSampleByCursorReleasesMemoryOnClose(String fill, Class<?> expectedFactoryClass) throws Exception {
        assertMemoryLeak(() -> {
            compile("create table tab as (select" +
                    " rnd_symbol(20,4,4,20000) sym1," +
                    " rnd_double(2) d," +
                    " timestamp_sequence(0, 1000000000) ts" +
                    " from long_sequence(10000)) timestamp(ts)");

<<<<<<< HEAD
            try (AbstractSampleByRecordCursorFactory factory = (AbstractSampleByRecordCursorFactory) (compile("select sym1, sum(d) from tab SAMPLE BY 1d " + fill)
                    .getRecordCursorFactory())) {
=======
            try (AbstractSampleByRecordCursorFactory factory = (AbstractSampleByRecordCursorFactory) select("select sym1, sum(d) from tab SAMPLE BY 1d " + fill)) {
>>>>>>> 83dacadf
                Assert.assertSame(factory.getClass(), expectedFactoryClass);

                long freeDuring;
                long memDuring;

                try (RecordCursor cursor = factory.getCursor(sqlExecutionContext)) {
                    TestUtils.drainCursor(cursor);
                    freeDuring = Unsafe.getFreeCount();
                    memDuring = Unsafe.getMemUsed();
                }

                long memAfter = Unsafe.getMemUsed();
                long freeAfter = Unsafe.getFreeCount();

                Assert.assertTrue(memAfter < memDuring);
                Assert.assertTrue(freeAfter > freeDuring);
            }
        });
    }
}<|MERGE_RESOLUTION|>--- conflicted
+++ resolved
@@ -96,12 +96,7 @@
                     " timestamp_sequence(0, 1000000000) ts" +
                     " from long_sequence(10000)) timestamp(ts)");
 
-<<<<<<< HEAD
-            try (AbstractSampleByRecordCursorFactory factory = (AbstractSampleByRecordCursorFactory) (compile("select sym1, sum(d) from tab SAMPLE BY 1d " + fill)
-                    .getRecordCursorFactory())) {
-=======
             try (AbstractSampleByRecordCursorFactory factory = (AbstractSampleByRecordCursorFactory) select("select sym1, sum(d) from tab SAMPLE BY 1d " + fill)) {
->>>>>>> 83dacadf
                 Assert.assertSame(factory.getClass(), expectedFactoryClass);
 
                 long freeDuring;
