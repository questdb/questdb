/*******************************************************************************
 *     ___                  _   ____  ____
 *    / _ \ _   _  ___  ___| |_|  _ \| __ )
 *   | | | | | | |/ _ \/ __| __| | | |  _ \
 *   | |_| | |_| |  __/\__ \ |_| |_| | |_) |
 *    \__\_\\__,_|\___||___/\__|____/|____/
 *
 *  Copyright (c) 2014-2019 Appsicle
 *  Copyright (c) 2019-2024 QuestDB
 *
 *  Licensed under the Apache License, Version 2.0 (the "License");
 *  you may not use this file except in compliance with the License.
 *  You may obtain a copy of the License at
 *
 *  http://www.apache.org/licenses/LICENSE-2.0
 *
 *  Unless required by applicable law or agreed to in writing, software
 *  distributed under the License is distributed on an "AS IS" BASIS,
 *  WITHOUT WARRANTIES OR CONDITIONS OF ANY KIND, either express or implied.
 *  See the License for the specific language governing permissions and
 *  limitations under the License.
 *
 ******************************************************************************/

package io.questdb.test.griffin.wal;

import io.questdb.PropertyKey;
import io.questdb.cairo.*;
import io.questdb.cairo.sql.InsertMethod;
import io.questdb.cairo.sql.InsertOperation;
import io.questdb.cairo.sql.RecordCursor;
import io.questdb.cairo.sql.RecordCursorFactory;
import io.questdb.cairo.sql.TableReferenceOutOfDateException;
import io.questdb.cairo.vm.api.MemoryA;
import io.questdb.cairo.wal.ApplyWal2TableJob;
import io.questdb.cairo.wal.CheckWalTransactionsJob;
import io.questdb.cairo.wal.MetadataService;
import io.questdb.cairo.wal.WalWriter;
import io.questdb.griffin.CompiledQuery;
import io.questdb.griffin.SqlCompiler;
import io.questdb.griffin.SqlException;
import io.questdb.griffin.SqlExecutionContext;
import io.questdb.griffin.engine.ops.AlterOperation;
import io.questdb.griffin.engine.ops.AlterOperationBuilder;
import io.questdb.griffin.engine.ops.UpdateOperation;
import io.questdb.griffin.model.IntervalUtils;
import io.questdb.std.*;
import io.questdb.std.datetime.microtime.Timestamps;
import io.questdb.std.str.LPSZ;
import io.questdb.std.str.Path;
import io.questdb.std.str.Utf8s;
import io.questdb.test.AbstractCairoTest;
import io.questdb.test.cairo.Overrides;
import io.questdb.test.std.TestFilesFacadeImpl;
import io.questdb.test.tools.TestUtils;
import org.junit.Assert;
import org.junit.Before;
import org.junit.Test;

import java.util.concurrent.atomic.AtomicBoolean;
import java.util.concurrent.atomic.AtomicInteger;
import java.util.function.Function;

import static io.questdb.cairo.ErrorTag.*;
import static io.questdb.cairo.TableUtils.COLUMN_NAME_TXN_NONE;
import static io.questdb.cairo.TableUtils.META_FILE_NAME;
import static io.questdb.cairo.wal.WalUtils.EVENT_INDEX_FILE_NAME;
import static io.questdb.cairo.wal.WalUtils.WAL_NAME_BASE;
import static io.questdb.std.Files.SEPARATOR;
import static io.questdb.test.tools.TestUtils.assertEventually;

public class WalTableFailureTest extends AbstractCairoTest {

    @Before
    public void setUp() {
        super.setUp();
        node1.setProperty(PropertyKey.DEV_MODE_ENABLED, true);
    }

    @Test
    public void testAddColumnFailToApplySequencerMetadataStructureChangeTransaction() throws Exception {
        assertMemoryLeak(() -> {
            TableToken tableName = createStandardWalTable(testName.getMethodName());

            try (TableWriterAPI twa = engine.getTableWriterAPI(tableName, "test")) {
                AtomicInteger counter = new AtomicInteger(2);
                AlterOperation dodgyAlterOp = new AlterOperation() {
                    @Override
                    public long apply(MetadataService svc, boolean contextAllowsAnyStructureChanges) throws AlterTableContextException {
                        if (counter.decrementAndGet() == 0) {
                            throw new IndexOutOfBoundsException();
                        }
                        svc.addColumn(
                                "new_column",
                                ColumnType.INT,
                                0,
                                false,
                                false,
                                12,
                                false,
                                false,
                                null
                        );
                        return 0;
                    }

                    @Override
                    public boolean isStructural() {
                        return true;
                    }
                };

                try {
                    twa.apply(dodgyAlterOp, true);
                    Assert.fail("Expected exception is missing");
                } catch (CairoException ex) {
                    //expected
                    TestUtils.assertContains(ex.getFlyweightMessage(), "invalid alter table command");
                }
            }

            drainWalQueue();
            execute("insert into " + tableName.getTableName() + " values (1, 'ab', '2022-02-24T23', 'ef')");

            drainWalQueue();
            assertSql("x\tsym\tts\tsym2\n" +
                    "1\tAB\t2022-02-24T00:00:00.000000Z\tEF\n" +
                    "1\tab\t2022-02-24T23:00:00.000000Z\tef\n", tableName.getTableName());
        });
    }

    @Test
    public void testAddColumnFailToSerialiseToSequencerTransactionLog() throws Exception {
        assertMemoryLeak(() -> {
            TableToken tableName = createStandardWalTable(testName.getMethodName());

            try (TableWriterAPI twa = engine.getTableWriterAPI(tableName, "test")) {
                AlterOperation dodgyAlterOp = new AlterOperation() {
                    @Override
                    public long apply(MetadataService svc, boolean contextAllowsAnyStructureChanges) throws AlterTableContextException {
                        svc.addColumn(
                                "new_column",
                                ColumnType.INT,
                                0,
                                false,
                                false,
                                12,
                                false,
                                false,
                                null
                        );
                        return 0;
                    }

                    @Override
                    public boolean isStructural() {
                        return true;
                    }

                    @Override
                    public void serializeBody(MemoryA sink) {
                        throw new IndexOutOfBoundsException();
                    }
                };

                try {
                    twa.apply(dodgyAlterOp, true);
                    Assert.fail("Expected exception is missing");
                } catch (IndexOutOfBoundsException ex) {
                    //expected
                }
            }

            drainWalQueue();
            execute("insert into " + tableName.getTableName() + " values (1, 'ab', '2022-02-24T23', 'ef')");

            drainWalQueue();
            assertSql("x\tsym\tts\tsym2\n" +
                    "1\tAB\t2022-02-24T00:00:00.000000Z\tEF\n" +
                    "1\tab\t2022-02-24T23:00:00.000000Z\tef\n", tableName.getTableName());
        });
    }

    @Test
    public void testAlterTableSetTypeSqlSyntaxErrors() throws Exception {
        assertMemoryLeak(ff, () -> {
            TableToken tableToken = createStandardWalTable(testName.getMethodName());
            assertAlterTableTypeFail("alter table " + tableToken.getTableName() + " set", "'param' or 'type' expected");
            assertAlterTableTypeFail("alter table " + tableToken.getTableName() + " set typ", "'param' or 'type' expected");
            assertAlterTableTypeFail("alter table " + tableToken.getTableName() + " set type", "'bypass' or 'wal' expected");
            assertAlterTableTypeFail("alter table " + tableToken.getTableName() + " set type byoass", "'bypass' or 'wal' expected");
            assertAlterTableTypeFail("alter table " + tableToken.getTableName() + " set type bypass", "'wal' expected");
            assertAlterTableTypeFail("alter table " + tableToken.getTableName() + " set type wall", "'bypass' or 'wal' expected");
            assertAlterTableTypeFail("alter table " + tableToken.getTableName() + " set type bypass wa", "'wal' expected");
        });
    }

    @Test
    public void testApplyJobFailsToApplyDataFirstTime() throws Exception {
        FilesFacade dodgyFacade = new TestFilesFacadeImpl() {
            int counter = 0;

            @Override
            public long openRW(LPSZ name, long mode) {
                if (Utf8s.endsWithAscii(name, "2022-02-25" + Files.SEPARATOR + "x.d.1") && counter++ < 2) {
                    return -1;
                }
                return super.openRW(name, mode);
            }
        };

        assertMemoryLeak(dodgyFacade, () -> {
            TableToken tableName = createStandardWalTable(testName.getMethodName());

            drainWalQueue();
            execute("insert into " + tableName.getTableName() + " values (1, 'ab', '2022-02-25', 'ef')");

            // Data is not there, job failed to apply the data.
            assertSql("x\tsym\tts\tsym2\n" +
                    "1\tAB\t2022-02-24T00:00:00.000000Z\tEF\n", tableName.getTableName());

            drainWalQueue();

            // Second time lucky, 2 line in.
            assertSql("x\tsym\tts\tsym2\n" +
                    "1\tAB\t2022-02-24T00:00:00.000000Z\tEF\n" +
                    "1\tab\t2022-02-25T00:00:00.000000Z\tef\n", tableName.getTableName());
        });
    }

    @Test
    public void testDataTxnFailToCommitInWalWriter() throws Exception {
        assertMemoryLeak(() -> {
            TableToken tableToken = createStandardWalTable(testName.getMethodName());

            drainWalQueue();

            IntHashSet badWalIds = new IntHashSet();

            try (
                    WalWriter walWriter1 = engine.getWalWriter(tableToken);
                    WalWriter walWriter2 = engine.getWalWriter(tableToken);
                    WalWriter walWriter3 = engine.getWalWriter(tableToken)
            ) {
                Assert.assertEquals(1, walWriter1.getWalId());
                Assert.assertEquals(2, walWriter2.getWalId());
                Assert.assertEquals(3, walWriter3.getWalId());
            }

            AlterOperationBuilder alterOpBuilder = new AlterOperationBuilder().ofDropColumn(1, tableToken, 0);
            AlterOperation alterOp = alterOpBuilder.ofDropColumn("non_existing_column").build();

            int badWriterId;
            try (
                    TableWriterAPI alterWriter = engine.getTableWriterAPI(tableToken, "test");
                    TableWriterAPI insertWriter = engine.getTableWriterAPI(tableToken, "test")
            ) {

                badWalIds.add(badWriterId = ((WalWriter) alterWriter).getWalId());

                // Serialize into WAL sequencer a drop column operation of non-existing column
                // So that it will fail during application to WAL sequencer
                AlterOperation dodgyAlter = new AlterOperation() {
                    @Override
                    public long apply(MetadataService svc, boolean contextAllowsAnyStructureChanges) throws AlterTableContextException {
                        svc.removeColumn("x");
                        return 0;
                    }

                    @Override
                    public boolean isStructural() {
                        return true;
                    }

                    @Override
                    public void serializeBody(MemoryA sink) {
                        alterOp.serializeBody(sink);
                    }
                };

                try {
                    alterWriter.apply(dodgyAlter, true);
                    Assert.fail();
                } catch (CairoException ex) {
                    TestUtils.assertContains(ex.getFlyweightMessage(), "Column not found: non_existing_column");
                }

                TableWriter.Row row = insertWriter.newRow(IntervalUtils.parseFloorPartialTimestamp("2022-02-25"));
                row.putLong(0, 123L);
                row.append();
                insertWriter.commit();

            } finally {
                Misc.free(alterOp);
            }

            try (WalWriter walWriter1 = engine.getWalWriter(tableToken)) {
                Assert.assertTrue(badWalIds.excludes(walWriter1.getWalId()));

                // Assert wal writer 2 is not in the pool after failure to apply structure change
                // wal writer 3 will fail to go active because of dodgy Alter in the WAL sequencer

                try (WalWriter walWriter2 = engine.getWalWriter(tableToken)) {
                    Assert.assertTrue(badWalIds.excludes(walWriter2.getWalId()));

                    try (WalWriter walWriter3 = engine.getWalWriter(tableToken)) {
                        Assert.assertTrue(badWalIds.excludes(walWriter3.getWalId()));
                        Assert.assertNotEquals(badWriterId, walWriter3.getWalId());
                    }
                }
            }
        });
    }

    @Test
    public void testDataTxnFailToHardLinkSymbolCharFile() throws Exception {
        testFailToLinkSymbolFile("sym.c");
    }

    @Test
    public void testDataTxnFailToHardLinkSymbolKeyFile() throws Exception {
        testFailToLinkSymbolFile("sym.k");
    }

    @Test
    public void testDataTxnFailToHardLinkSymbolOffsetFile() throws Exception {
        testFailToLinkSymbolFile("sym.o");
    }

    @Test
    public void testDataTxnFailToHardLinkSymbolValueFile() throws Exception {
        testFailToLinkSymbolFile("sym.v");
    }

    @Test
    public void testDataTxnFailToRenameWalColumnOnCommit() throws Exception {
        FilesFacade dodgyFf = new TestFilesFacadeImpl() {
            @Override
            public int rename(LPSZ from, LPSZ to) {
                if (Utf8s.endsWithAscii(from, "wal2" + Files.SEPARATOR + "0" + Files.SEPARATOR + "x.d")) {
                    return -1;
                }
                return super.rename(from, to);
            }
        };

        assertMemoryLeak(dodgyFf, () -> {
            TableToken tableToken = createStandardWalTable(testName.getMethodName());

            drainWalQueue();

            AlterOperation alterOp = null;
            try (
                    TableWriterAPI alterWriter = engine.getTableWriterAPI(tableToken, "test");
                    TableWriterAPI insertWriter = engine.getTableWriterAPI(tableToken, "test")
            ) {

                AlterOperationBuilder alterBuilder = new AlterOperationBuilder().ofRenameColumn(1, tableToken, 0);
                alterBuilder.ofRenameColumn("x", "x2");
                alterOp = alterBuilder.build();
                alterWriter.apply(alterOp, true);

                TableWriter.Row row = insertWriter.newRow(IntervalUtils.parseFloorPartialTimestamp("2022-02-25"));
                row.putLong(0, 123L);
                row.append();

                try {
                    insertWriter.commit();
                    Assert.fail();
                } catch (CairoException e) {
                    TestUtils.assertContains(e.getFlyweightMessage(), "could not rename WAL column file");
                }

            } finally {
                Misc.free(alterOp);
            }

            try (WalWriter walWriter1 = engine.getWalWriter(tableToken)) {
                Assert.assertEquals(1, walWriter1.getWalId());

                // Assert wal writer 2 is not in the pool after failure to apply structure change
                try (WalWriter walWriter2 = engine.getWalWriter(tableToken)) {
                    Assert.assertEquals(3, walWriter2.getWalId());
                }
            }

            execute("insert into " + tableToken.getTableName() + " values (3, 'ab', '2022-02-25', 'abcd')");
            drainWalQueue();

            assertSql("x2\tsym\tts\tsym2\n" +
                    "1\tAB\t2022-02-24T00:00:00.000000Z\tEF\n" +
                    "3\tab\t2022-02-25T00:00:00.000000Z\tabcd\n", tableToken.getTableName());
        });
    }

    @Test
    public void testDodgyAddColumDoesNotChangeMetadata() throws Exception {
        assertMemoryLeak(() -> {
            TableToken tableToken = createStandardWalTable(testName.getMethodName());

            try (TableWriterAPI twa = engine.getTableWriterAPI(tableToken, "test")) {
                AtomicInteger counter = new AtomicInteger(2);
                AlterOperation dodgyAlterOp = new AlterOperation() {
                    @Override
                    public long apply(MetadataService svc, boolean contextAllowsAnyStructureChanges) throws AlterTableContextException {
                        if (counter.decrementAndGet() == 0) {
                            return 0;
                        }
                        svc.addColumn(
                                "new_column",
                                ColumnType.INT,
                                0,
                                false,
                                false,
                                12,
                                false,
                                false,
                                null
                        );
                        return 0;
                    }

                    @Override
                    public boolean isStructural() {
                        return true;
                    }
                };

                try {
                    twa.apply(dodgyAlterOp, true);
                    Assert.fail();
                } catch (CairoException ex) {
                    TestUtils.assertContains(ex.getFlyweightMessage(), "invalid alter table command [code=0]");
                }
            }

            drainWalQueue();
            execute("insert into " + tableToken.getTableName() + " values (1, 'ab', '2022-02-24T23', 'ef')");

            drainWalQueue();
            assertSql("x\tsym\tts\tsym2\n" +
                    "1\tAB\t2022-02-24T00:00:00.000000Z\tEF\n" +
                    "1\tab\t2022-02-24T23:00:00.000000Z\tef\n", tableToken.getTableName());
        });
    }

    @Test
    public void testDodgyAlterSerializesBrokenStructureChange() throws Exception {
        assertMemoryLeak(() -> {
            String tableName = testName.getMethodName();
            TableToken tableToken = createStandardWalTable(tableName);

            try (TableWriterAPI twa = engine.getTableWriterAPI(tableToken, "test")) {
                AlterOperation dodgyAlterOp = new AlterOperation() {
                    @Override
                    public long apply(MetadataService svc, boolean contextAllowsAnyStructureChanges) throws AlterTableContextException {
                        svc.addColumn(
                                "new_column",
                                ColumnType.INT,
                                0,
                                false,
                                false,
                                12,
                                false,
                                false,
                                null
                        );
                        return 0;
                    }

                    @Override
                    public boolean isStructural() {
                        return true;
                    }

                    @Override
                    public void serializeBody(MemoryA sink) {
                        // Do nothing, deserialization should fail
                    }
                };

                try {
                    twa.apply(dodgyAlterOp, true);
                    Assert.fail("Dodgy alter application should fail");
                } catch (CairoException ex) {
                    TestUtils.assertContains(ex.getFlyweightMessage(), "cannot read alter statement serialized, data is too short to read 10 bytes header");
                }
            }

            drainWalQueue();
            execute("insert into " + tableName + " values (1, 'ab', '2022-02-24T23', 'ef')");

            drainWalQueue();
            assertSql("x\tsym\tts\tsym2\n" +
                    "1\tAB\t2022-02-24T00:00:00.000000Z\tEF\n" +
                    "1\tab\t2022-02-24T23:00:00.000000Z\tef\n", tableName);
        });
    }

    @Test
    public void testDropDesignatedTimestampFails() throws Exception {
        failToApplyAlter("cannot remove designated timestamp column", token -> {
            AlterOperationBuilder alterBuilder = new AlterOperationBuilder()
                    .ofDropColumn(1, token, 0);
            alterBuilder.ofDropColumn("ts");

            return alterBuilder.build();
        });
    }

    @Test
    public void testDropPartitionRangeNotOnDisk() throws Exception {
        assertMemoryLeak(() -> {
            TableToken tableName = createStandardWalTable(testName.getMethodName());

            execute("insert into " + tableName.getTableName() + " " +
                    "select x, rnd_symbol('AB', 'BC', 'CD'), timestamp_sequence('2022-02-24T01', 1000000L * 60 * 60 * 6), rnd_symbol('DE', null, 'EF', 'FG') " +
                    "from long_sequence(10 * 4)");
            drainWalQueue();
            Path tempPath = Path.getThreadLocal(root).concat(tableName);
            long initialTs = IntervalUtils.parseFloorPartialTimestamp("2022-02-24");
            FilesFacade ff = engine.getConfiguration().getFilesFacade();

            int dropPartitions = 5;
            for (int i = 0; i < dropPartitions; i++) {
                long ts = initialTs + i * Timestamps.DAY_MICROS;
                tempPath.concat(Timestamps.toString(ts).substring(0, 10)).$();
                Assert.assertTrue(ff.rmdir(tempPath));
                tempPath.of(root).concat(tableName);
            }

            execute("alter table " + tableName.getTableName() + " drop partition WHERE ts <= '"
                    + Timestamps.toString(initialTs + (dropPartitions - 3) * Timestamps.DAY_MICROS) + "'");

            drainWalQueue();

            try {
                try (RecordCursorFactory factory = select(tableName.getTableName())) {
                    try (RecordCursor cursor = factory.getCursor(sqlExecutionContext)) {
                        cursor.hasNext();
                        Assert.fail();
                    }
                }
            } catch (CairoException e) {
                TestUtils.assertContains(e.getFlyweightMessage(), "Partition '2022-02-27' does not exist in table '" + tableName.getTableName() + "'");
            }

            execute("alter table " + tableName.getTableName() + " drop partition WHERE ts <= '"
                    + Timestamps.toString(initialTs + dropPartitions * Timestamps.DAY_MICROS) + "'");

            drainWalQueue();

            assertSql("x\tsym\tts\tsym2\n" +
                            "25\tBC\t2022-03-02T01:00:00.000000Z\tFG\n" +
                            "26\tCD\t2022-03-02T07:00:00.000000Z\tEF\n" +
                            "27\tBC\t2022-03-02T13:00:00.000000Z\tDE\n" +
                            "28\tCD\t2022-03-02T19:00:00.000000Z\tFG\n" +
                            "29\tCD\t2022-03-03T01:00:00.000000Z\tDE\n" +
                            "30\tCD\t2022-03-03T07:00:00.000000Z\tDE\n" +
                            "31\tAB\t2022-03-03T13:00:00.000000Z\tEF\n" +
                            "32\tCD\t2022-03-03T19:00:00.000000Z\tEF\n" +
                            "33\tCD\t2022-03-04T01:00:00.000000Z\tDE\n" +
                            "34\tCD\t2022-03-04T07:00:00.000000Z\tEF\n" +
                            "35\tCD\t2022-03-04T13:00:00.000000Z\tFG\n" +
                            "36\tBC\t2022-03-04T19:00:00.000000Z\tDE\n" +
                            "37\tCD\t2022-03-05T01:00:00.000000Z\tFG\n" +
                            "38\tAB\t2022-03-05T07:00:00.000000Z\t\n" +
                            "39\tBC\t2022-03-05T13:00:00.000000Z\tFG\n" +
                            "40\tBC\t2022-03-05T19:00:00.000000Z\tFG\n",
                    tableName.getTableName()
            );

            assertSql("min\tmax\n" +
                            "2022-03-02T01:00:00.000000Z\t2022-03-05T19:00:00.000000Z\n",
                    "select min(ts), max(ts) from " + tableName.getTableName()
            );
        });
    }

    @Test
    public void testErrorReadingWalEFileSuspendTable() throws Exception {
        assertMemoryLeak(() -> {
            String tableName = testName.getMethodName();

            TableToken tableToken = createStandardWalTable(tableName);

            FilesFacade ff = configuration.getFilesFacade();
            long waldFd = TableUtils.openRW(
                    ff,
                    Path.getThreadLocal(root).concat(tableToken).concat(WAL_NAME_BASE).put(1).concat("0").concat(EVENT_INDEX_FILE_NAME).$(),
                    LOG,
                    configuration.getWriterFileOpenOpts()
            );
            Files.truncate(waldFd, 0);
            ff.close(waldFd);

            drainWalQueue();

            Assert.assertTrue(engine.getTableSequencerAPI().isSuspended(engine.verifyTableName(tableName)));
        });
    }

    @Test
    public void testFailToRollUncommittedToNewWalSegmentDesignatedTimestamp() throws Exception {
        String failToRollFile = "ts.d";
        failToCopyDataToFile(failToRollFile);
    }

    @Test
    public void testFailToRollUncommittedToNewWalSegmentFixedColumn() throws Exception {
        String failToRollFile = "sym.d";
        failToCopyDataToFile(failToRollFile);
    }

    @Test
    public void testFailToRollUncommittedToNewWalSegmentVarLenDataFile() throws Exception {
        String failToRollFile = "str.d";
        failToCopyDataToFile(failToRollFile);
    }

    @Test
    public void testForceDropPartitionFailsAndRolledBack() throws Exception {
        assertMemoryLeak(() -> {
            TableToken tableToken = createStandardWalTable(testName.getMethodName());

            execute("insert into " + tableToken.getTableName() + " " +
                    "select x, rnd_symbol('AB', 'BC', 'CD'), timestamp_sequence('2022-02-24T01', 1000000L * 60 * 60 * 6), rnd_symbol('DE', null, 'EF', 'FG') " +
                    "from long_sequence(10 * 4)");

            drainWalQueue();

            assertSql("count\tmin\tmax\n" +
                            "33\t2022-02-24T00:00:00.000000Z\t2022-03-05T19:00:00.000000Z\n",
                    "select count(), min(ts), max(ts) from " + tableToken.getTableName() +
                            " where ts not in '2022-03-04' and ts not in '2022-03-02'"
            );
            // Evict reader to simulate reader that is not able to read partition
            engine.releaseInactive();

            // Remove one but last partition from the disk
            Path tempPath = Path.getThreadLocal(root).concat(tableToken).concat("2022-03-04");
            FilesFacade ff = engine.getConfiguration().getFilesFacade();
            Assert.assertTrue(ff.rmdir(tempPath));

            try {
                // This should execute immediately, drop partition before the last one
                execute("alter table " + tableToken.getTableName() + " force drop partition list '2022-03-05'");
                Assert.fail();
            } catch (CairoException e) {
                TestUtils.assertContains(e.getFlyweightMessage(), "could not open, file does not exist:");
                TestUtils.assertContains(e.getFlyweightMessage(), "2022-03-04");
            }

            try {
                assertSql("count\tmin\tmax\n" +
                                "20\t2022-03-01T01:00:00.000000Z\t2022-03-05T19:00:00.000000Z\n",
                        "select count(), min(ts), max(ts) from " + tableToken.getTableName()
                );
                Assert.fail();
            } catch (CairoException e) {
                TestUtils.assertContains(e.getFlyweightMessage(), "Partition '2022-03-04' does not exist in table");
            }

            // Previous command to delete 2022-03-05 is not executed because writer rolled back correctly
            execute("alter table " + tableToken.getTableName() + " force drop partition list '2022-03-02'");
            tempPath = Path.getThreadLocal(root).concat(tableToken).concat("2022-03-05");
            Assert.assertTrue(ff.exists(tempPath.$()));

            // Force delete partition that is not on disk to unblock reading
            execute("alter table " + tableToken.getTableName() + " force drop partition list '2022-03-04'");

            assertSql("count\tmin\tmax\n" +
                            "33\t2022-02-24T00:00:00.000000Z\t2022-03-05T19:00:00.000000Z\n",
                    "select count(), min(ts), max(ts) from " + tableToken.getTableName()
            );

            // Check writer is healthy and can insert records to the last partition
            execute("insert into " + tableToken.getTableName() + " " +
                    "select x, rnd_symbol('AB', 'BC', 'CD'), timestamp_sequence('2022-03-05', 1000000L * 60 * 60 * 6), rnd_symbol('DE', null, 'EF', 'FG') " +
                    "from long_sequence(10 * 4)");
            drainWalQueue();
            assertSql("count\tmin\tmax\n" +
                            "73\t2022-02-24T00:00:00.000000Z\t2022-03-14T18:00:00.000000Z\n",
                    "select count(), min(ts), max(ts) from " + tableToken.getTableName() + " where ts not in '2022-03-04'"
            );
        });
    }

    @Test
    public void testForceDropPartitionRangeNotOnDisk() throws Exception {
        assertMemoryLeak(() -> {
            TableToken tableName = createStandardWalTable(testName.getMethodName());

            execute("insert into " + tableName.getTableName() + " " +
                    "select x, rnd_symbol('AB', 'BC', 'CD'), timestamp_sequence('2022-02-24T01', 1000000L * 60 * 60 * 6), rnd_symbol('DE', null, 'EF', 'FG') " +
                    "from long_sequence(10 * 4)");

            drainWalQueue();

            Path tempPath = Path.getThreadLocal(root).concat(tableName);
            long initialTs = IntervalUtils.parseFloorPartialTimestamp("2022-02-24");
            FilesFacade ff = engine.getConfiguration().getFilesFacade();

            int dropPartitions = 5;
            for (int i = 0; i < dropPartitions; i++) {
                long ts = initialTs + i * Timestamps.DAY_MICROS;
                tempPath.concat(Timestamps.toString(ts).substring(0, 10)).$();
                Assert.assertTrue(ff.rmdir(tempPath));
                tempPath.of(root).concat(tableName);
            }

            // This should execute immediately
            execute("alter table " + tableName.getTableName() + " force drop partition list '2022-02-24', '2022-02-25', '2022-02-26', '2022-02-27', '2022-02-28'");

            assertSql("count\tmin\tmax\n" +
                            "20\t2022-03-01T01:00:00.000000Z\t2022-03-05T19:00:00.000000Z\n",
                    "select count(), min(ts), max(ts) from " + tableName.getTableName()
            );
        });
    }

    @Test
    public void testForceDropPartitionRangeNotOnDiskWithSplits() throws Exception {
        setProperty(PropertyKey.CAIRO_O3_PARTITION_SPLIT_MIN_SIZE, 1);
        assertMemoryLeak(() -> {
            TableToken tableName = createStandardWalTable(testName.getMethodName());

            execute("insert into " + tableName.getTableName() + " " +
                    "select x, rnd_symbol('AB', 'BC', 'CD'), timestamp_sequence('2022-02-24', 1000000L * 60), rnd_symbol('DE', null, 'EF', 'FG') " +
                    "from long_sequence(60 * 24 * 3 - 1)");

            drainWalQueue();

            execute("insert into " + tableName.getTableName() + " " +
                    "select x, rnd_symbol('AB', 'BC', 'CD'), timestamp_sequence('2022-02-26T19', 1000000L * 60), rnd_symbol('DE', null, 'EF', 'FG') " +
                    "from long_sequence(60)");

            drainWalQueue();

            execute("insert into " + tableName.getTableName() + " " +
                    "select x, rnd_symbol('AB', 'BC', 'CD'), timestamp_sequence('2022-02-26T16', 1000000L * 60), rnd_symbol('DE', null, 'EF', 'FG') " +
                    "from long_sequence(60)");

            drainWalQueue();

            Path tempPath = Path.getThreadLocal(root).concat(tableName).concat("2022-02-26T155900-000001.2");
            FilesFacade ff = engine.getConfiguration().getFilesFacade();
            Assert.assertTrue(ff.rmdir(tempPath));

            // This should execute immediately
            execute("alter table " + tableName.getTableName() + " force drop partition list '2022-02-26T155900-000001'");

            assertSql("count\tmin\tmax\n" +
                            "4200\t2022-02-24T00:00:00.000000Z\t2022-02-26T23:58:00.000000Z\n",
                    "select count(), min(ts), max(ts) from " + tableName.getTableName()
            );

            // Drop last partition
            execute("alter table " + tableName.getTableName() + " force drop partition list '2022-02-26T185900-000001', '2022-02-26'");

            assertSql("count\tmin\tmax\n" +
                            "2881\t2022-02-24T00:00:00.000000Z\t2022-02-25T23:59:00.000000Z\n",
                    "select count(), min(ts), max(ts) from " + tableName.getTableName()
            );

            // Insert more data
            execute("insert into " + tableName.getTableName() + " " +
                    "select x, rnd_symbol('AB', 'BC', 'CD'), timestamp_sequence('2022-02-26T16', 1000000L * 60), rnd_symbol('DE', null, 'EF', 'FG') " +
                    "from long_sequence(60)");

            drainWalQueue();

            // Drop all partitions
            execute("alter table " + tableName.getTableName() + " force drop partition list '2022-02-25', '2022-02-24', '2022-02-26'");
            assertSql("count\tmin\tmax\n" +
                            "0\t\t\n",
                    "select count(), min(ts), max(ts) from " + tableName.getTableName()
            );

            // Insert more data
            execute("insert into " + tableName.getTableName() + " " +
                    "select x, rnd_symbol('AB', 'BC', 'CD'), timestamp_sequence('2022-02-26T16', 1000000L * 60), rnd_symbol('DE', null, 'EF', 'FG') " +
                    "from long_sequence(60 * 24)");

            drainWalQueue();

            assertSql("count\tmin\tmax\n" +
                            "1440\t2022-02-26T16:00:00.000000Z\t2022-02-27T15:59:00.000000Z\n",
                    "select count(), min(ts), max(ts) from " + tableName.getTableName()
            );

            // Force drop first partition, but keep last
            if (Os.isWindows()) {
                engine.releaseInactive();
            }
            tempPath = Path.getThreadLocal(root).concat(tableName).concat("2022-02-26.6");
            Assert.assertTrue(ff.exists(tempPath.$()));
            execute("alter table " + tableName.getTableName() + " force drop partition list '2022-02-26'");

            assertSql("count\tmin\tmax\n" +
                            "960\t2022-02-27T00:00:00.000000Z\t2022-02-27T15:59:00.000000Z\n",
                    "select count(), min(ts), max(ts) from " + tableName.getTableName()
            );

            // Check that partitions are removed from disk, there are no open readers, directory removal should happen at the end
            // of alter table operation
            tempPath = Path.getThreadLocal(root).concat(tableName).concat("2022-02-26.6");
            Assert.assertFalse(ff.exists(tempPath.$()));
        });
    }

    @Test
    public void testInvalidNonStructureAlter() throws Exception {
        assertMemoryLeak(() -> {
            TableToken tableToken = createStandardWalTable(testName.getMethodName());

            try (TableWriterAPI twa = engine.getTableWriterAPI(tableToken, "test")) {
                AlterOperation dodgyAlterOp = new AlterOperation() {
                    @Override
                    public long apply(MetadataService svc, boolean contextAllowsAnyStructureChanges) throws AlterTableContextException {
                        return 0;
                    }

                    @Override
                    public boolean isStructural() {
                        return false;
                    }
                };

                try {
                    twa.apply(dodgyAlterOp, true);
                    Assert.fail();
                } catch (CairoException ex) {
                    TestUtils.assertContains(ex.getFlyweightMessage(), "failed to commit ALTER SQL to WAL, sql context is empty ");
                }
            }

            drainWalQueue();
            execute("insert into " + tableToken.getTableName() + " values (1, 'ab', '2022-02-24T23', 'ef')");

            drainWalQueue();
            assertSql("x\tsym\tts\tsym2\n" +
                    "1\tAB\t2022-02-24T00:00:00.000000Z\tEF\n" +
                    "1\tab\t2022-02-24T23:00:00.000000Z\tef\n", tableToken.getTableName());
        });
    }

    @Test
    public void testInvalidNonStructureChangeMakeWalWriterDistressed() throws Exception {
        assertMemoryLeak(() -> {
            TableToken tableName = createStandardWalTable(testName.getMethodName());

            try (WalWriter walWriter = engine.getWalWriter(tableName)) {
                Assert.assertEquals(1, walWriter.getWalId());

                AlterOperation dodgyAlterOp = new AlterOperation() {
                    @Override
                    public long apply(MetadataService svc, boolean contextAllowsAnyStructureChanges) throws AlterTableContextException {
                        return 0;
                    }

                    public SqlExecutionContext getSqlExecutionContext() {
                        return sqlExecutionContext;
                    }

                    @Override
                    public CharSequence getSqlText() {
                        throw new IndexOutOfBoundsException();
                    }

                    @Override
                    public int getTableId() {
                        return 1;
                    }

                    @Override
                    public boolean isStructural() {
                        return false;
                    }
                };

                try {
                    walWriter.apply(dodgyAlterOp, true);
                    Assert.fail("Expected exception is missing");
                } catch (IndexOutOfBoundsException ex) {
                    //expected
                }
            }

            try (WalWriter walWriter = engine.getWalWriter(tableName)) {
                // Wal Writer 1 is not pooled
                Assert.assertEquals(2, walWriter.getWalId());
            }

            execute("insert into " + tableName.getTableName() + " values (1, 'ab', '2022-02-24T23', 'ef')");

            drainWalQueue();
            assertSql("x\tsym\tts\tsym2\n" +
                    "1\tAB\t2022-02-24T00:00:00.000000Z\tEF\n" +
                    "1\tab\t2022-02-24T23:00:00.000000Z\tef\n", tableName.getTableName());
        });
    }

    @Test
    public void testMainAddDuplicateColumnSequentiallyFailsWithSqlException() throws Exception {
        assertMemoryLeak(() -> {
            TableToken tableToken = createStandardWalTable(testName.getMethodName());

            execute("alter table " + tableToken.getTableName() + " add column new_column int");

            try {
                execute("alter table " + tableToken.getTableName() + " add column new_column int");
            } catch (SqlException ex) {
                // Critical error
                TestUtils.assertContains(ex.getFlyweightMessage(), "column 'new_column' already exists");
            }
        });
    }

    @Test
    public void testMainAndWalTableAddColumnFailed() throws Exception {
        AtomicBoolean fail = new AtomicBoolean(true);

        FilesFacade ffOverride = new TestFilesFacadeImpl() {
            @Override
            public long openRW(LPSZ name, long opts) {
                if (Utf8s.endsWithAscii(name, "new_column.d") && fail.get()) {
                    return -1;
                }
                return super.openRW(name, opts);
            }
        };

        assertMemoryLeak(ffOverride, () -> {
            TableToken tableToken = createStandardWalTable(testName.getMethodName());
            String tableName = tableToken.getTableName();

            execute("alter table " + tableName + " add column new_column int");

            try {
                execute("insert into " + tableName +
                        " values (101, 'dfd', '2022-02-24T01', 'asd', 123)");
                Assert.fail();
            } catch (CairoException ex) {
                // Critical error
                Assert.assertTrue(ex.getErrno() >= 0);
                TestUtils.assertContains(ex.getFlyweightMessage(), "could not open read-write");
            }

            drainWalQueue();
            assertSql("x\tsym\tts\tsym2\tnew_column\n" +
                    "1\tAB\t2022-02-24T00:00:00.000000Z\tEF\tnull\n", tableName);

            fail.set(false);
            execute("insert into " + tableName +
                    " values (102, 'dfd', '2022-02-24T01', 'asd', 123)");
            drainWalQueue();
            assertSql("x\tsym\tts\tsym2\tnew_column\n" +
                    "1\tAB\t2022-02-24T00:00:00.000000Z\tEF\tnull\n" +
                    "102\tdfd\t2022-02-24T01:00:00.000000Z\tasd\t123\n", tableName);
        });
    }

    @Test
    public void testMainTableAddColumnFailed() throws Exception {
        AtomicBoolean fail = new AtomicBoolean(true);

        FilesFacade ffOverride = new TestFilesFacadeImpl() {
            @Override
            public long openRW(LPSZ name, long opts) {
                if (Utf8s.endsWithAscii(name, "new_column.d.1") && fail.get()) {
                    return -1;
                }
                return super.openRW(name, opts);
            }
        };

        assertMemoryLeak(ffOverride, () -> {
            try (ApplyWal2TableJob walApplyJob = createWalApplyJob()) {
                String tableName = testName.getMethodName();
                createStandardWalTable(tableName);

                execute("alter table " + tableName + " add column new_column int");

                execute("insert into " + tableName + " values (101, 'dfd', '2022-02-24T01', 'asd', 123)");
                drainWalQueue(walApplyJob);
                assertSql("x\tsym\tts\tsym2\n" +
                        "1\tAB\t2022-02-24T00:00:00.000000Z\tEF\n", tableName);

                fail.set(false);

                execute("insert into " + tableName + " values (102, 'dfd', '2022-02-24T01', 'asd', 123)");
                drainWalQueue(walApplyJob);
                assertSql("x\tsym\tts\tsym2\n" +
                        "1\tAB\t2022-02-24T00:00:00.000000Z\tEF\n", tableName);
            }
        });
    }

    @Test
    public void testNonWalTableTransactionNotificationIsIgnored() throws Exception {
        assertMemoryLeak(() -> {
            String tableName = testName.getMethodName();
            TableToken ignored = new TableToken(tableName, tableName, 123, false, false, false);
            createStandardWalTable(tableName);

            drainWalQueue();
            engine.notifyWalTxnCommitted(ignored);

            execute("insert into " + tableName + " values (1, 'ab', '2022-02-24T23', 'ef')");
            drainWalQueue();

            assertSql("x\tsym\tts\tsym2\n" +
                    "1\tAB\t2022-02-24T00:00:00.000000Z\tEF\n" +
                    "1\tab\t2022-02-24T23:00:00.000000Z\tef\n", tableName);
        });
    }

    @Test
    public void testRecompileUpdateWithOutOfDateStructure() throws Exception {
        assertMemoryLeak(() -> {
            TableToken tableName = createStandardWalTable(testName.getMethodName());

            drainWalQueue();

            try (WalWriter writer = engine.getWalWriter(tableName)) {
                writer.apply(new UpdateOperation(tableName, 1, 22, 1) {
                    @Override
                    public SqlExecutionContext getSqlExecutionContext() {
                        return sqlExecutionContext;
                    }
                });
                Assert.fail();
            } catch (TableReferenceOutOfDateException ignore) {
            }

            execute("insert into " + tableName.getTableName() + " values (1, 'ab', '2022-02-24T23', 'ef')");
            drainWalQueue();

            assertSql("x\tsym\tts\tsym2\n" +
                    "1\tAB\t2022-02-24T00:00:00.000000Z\tEF\n" +
                    "1\tab\t2022-02-24T23:00:00.000000Z\tef\n", tableName.getTableName());
        });
    }

    @Test
    public void testRenameColumnDoesNotExist() throws Exception {
        failToApplyDoubleAlter(
                tableToken -> {
                    AlterOperationBuilder alterBuilder = new AlterOperationBuilder()
                            .ofRenameColumn(1, tableToken, 0);
                    alterBuilder.ofRenameColumn("x", "x2");
                    return alterBuilder.build();
                }
        );
    }

    @Test
    public void testRenameDesignatedTimestampFails() throws Exception {
        failToApplyAlter(
                "cannot rename designated timestamp column",
                tableToken -> {
                    AlterOperationBuilder alterBuilder = new AlterOperationBuilder()
                            .ofRenameColumn(1, tableToken, 0);
                    alterBuilder.ofRenameColumn("ts", "ts2");
                    return alterBuilder.build();
                }
        );
    }

    @Test
    public void testRenameToExistingNameFails() throws Exception {
        failToApplyAlter(
                "cannot rename, column with the name already exists",
                tableToken -> {
                    AlterOperationBuilder alterBuilder = new AlterOperationBuilder()
                            .ofRenameColumn(1, tableToken, 0);
                    alterBuilder.ofRenameColumn("x", "sym");
                    return alterBuilder.build();
                }
        );
    }

    @Test
    public void testRenameToInvalidColumnNameFails() throws Exception {
        failToApplyAlter(
                "invalid column name",
                tableToken -> {
                    AlterOperationBuilder alterBuilder = new AlterOperationBuilder()
                            .ofRenameColumn(1, tableToken, 0);
                    alterBuilder.ofRenameColumn("x", "/../tb");
                    return alterBuilder.build();
                }
        );
    }

    @Test
    public void testRollbackSupport() throws Exception {
        FilesFacade ff = new TestFilesFacadeImpl() {
            int counter = 0;

            @Override
            public long openRW(LPSZ name, long mode) {
                if (Utf8s.containsAscii(name, "b.d.") && counter++ == 0) {
                    return -1;
                }
                return super.openRW(name, mode);
            }
        };
        assertMemoryLeak(ff, () -> {

<<<<<<< HEAD
            ddl("create table tab (b boolean, ts timestamp, sym symbol) timestamp(ts) partition by DAY WAL");
            TableToken tt = engine.verifyTableName("tab");
=======
            Thread applyThread = new Thread(() -> {
                try {
                    while (!done.get()) {
                        drainWalQueue();
                    }
                } catch (Throwable e) {
                    exception.set(e);
                } finally {
                    Path.clearThreadLocals();
                }
            });
            applyThread.start();

            try {
                execute("create table tab (b boolean, ts timestamp, sym symbol) timestamp(ts) partition by DAY WAL");
                TableToken tt = engine.verifyTableName("tab");

                execute("insert into tab select true, (1)::timestamp, null from long_sequence(1)");
                execute("insert into tab select true, (2)::timestamp, null from long_sequence(1)");
                execute("insert into tab select true, (3)::timestamp, null from long_sequence(1)");
                execute("insert into tab select true, (4)::timestamp, null from long_sequence(1)");
                update("update tab set b=false");
>>>>>>> 1cb35ad7

            insert("insert into tab select true, (1)::timestamp, null from long_sequence(1)");
            insert("insert into tab select true, (2)::timestamp, null from long_sequence(1)");
            insert("insert into tab select true, (3)::timestamp, null from long_sequence(1)");
            insert("insert into tab select true, (4)::timestamp, null from long_sequence(1)");
            update("update tab set b=false");
            insert("insert into tab select true, (5)::timestamp, null from long_sequence(1)");
            drainWalQueue();

<<<<<<< HEAD
            assertEventually(() -> Assert.assertTrue(engine.getTableSequencerAPI().isSuspended(tt)));
=======
                execute("alter table tab resume wal");
                execute("insert into tab select true, (5)::timestamp, null from long_sequence(1)");
                execute("insert into tab select true, (6)::timestamp, null from long_sequence(1)");
>>>>>>> 1cb35ad7

            ddl("alter table tab resume wal");
            insert("insert into tab select true, (6)::timestamp, null from long_sequence(1)");
            drainWalQueue();

            assertSql(
                    "b\tts\tsym\n" +
                            "false\t1970-01-01T00:00:00.000001Z\t\n" +
                            "false\t1970-01-01T00:00:00.000002Z\t\n" +
                            "false\t1970-01-01T00:00:00.000003Z\t\n" +
                            "false\t1970-01-01T00:00:00.000004Z\t\n" +
                            "true\t1970-01-01T00:00:00.000005Z\t\n" +
                            "true\t1970-01-01T00:00:00.000006Z\t\n",
                    "tab"
            );
        });
    }

    @Test
    public void testSuspendNonWalTable() throws Exception {
        assertMemoryLeak(() -> {
            final String nonWalTable = "tab1";
            createStandardNonWalTable(nonWalTable);

            assertAlterTableTypeFail("alter table " + nonWalTable + " suspend wal", nonWalTable + " is not a WAL table");
        });
    }

    @Test
    public void testSuspendWal() throws Exception {
        assertMemoryLeak(() -> {
            final TableToken tableToken = createStandardWalTable(testName.getMethodName());

            drainWalQueue();
            assertSql("x\tsym\tts\tsym2\n1\tAB\t2022-02-24T00:00:00.000000Z\tEF\n", tableToken.getTableName());
            Assert.assertFalse(engine.getTableSequencerAPI().isSuspended(tableToken));
            assertSql(
                    "name\tsuspended\twriterTxn\tbufferedTxnSize\tsequencerTxn\terrorTag\terrorMessage\tmemoryPressure\n" +
                            tableToken.getTableName() + "\tfalse\t1\t0\t1\t\t\t0\n",
                    "wal_tables()"
            );

            execute("alter table " + tableToken.getTableName() + " suspend wal");
            Assert.assertTrue(engine.getTableSequencerAPI().isSuspended(tableToken));
            assertSql(
                    "name\tsuspended\twriterTxn\tbufferedTxnSize\tsequencerTxn\terrorTag\terrorMessage\tmemoryPressure\n" +
                            tableToken.getTableName() + "\ttrue\t1\t0\t1\t\t\t0\n",
                    "wal_tables()"
            );

            execute("update " + tableToken.getTableName() + " set x = 1111;");
            drainWalQueue();
            assertSql("x\tsym\tts\tsym2\n1\tAB\t2022-02-24T00:00:00.000000Z\tEF\n", tableToken.getTableName());

            execute("alter table " + tableToken.getTableName() + " suspend wal with "
                    + (Os.isWindows() ? 112 : 28) + ", 'test error message'");
            Assert.assertTrue(engine.getTableSequencerAPI().isSuspended(tableToken));
            assertSql(
                    "name\tsuspended\twriterTxn\tbufferedTxnSize\tsequencerTxn\terrorTag\terrorMessage\tmemoryPressure\n" +
                            tableToken.getTableName() + "\ttrue\t1\t0\t2\tDISK FULL\ttest error message\t0\n",
                    "wal_tables()"
            );

            execute("alter table " + tableToken.getTableName() + " resume wal;");
            Assert.assertFalse(engine.getTableSequencerAPI().isSuspended(tableToken));
            assertSql(
                    "name\tsuspended\twriterTxn\tbufferedTxnSize\tsequencerTxn\terrorTag\terrorMessage\tmemoryPressure\n" +
                            tableToken.getTableName() + "\tfalse\t1\t0\t2\t\t\t0\n",
                    "wal_tables()"
            );

            drainWalQueue();
            assertSql("x\tsym\tts\tsym2\n1111\tAB\t2022-02-24T00:00:00.000000Z\tEF\n", tableToken.getTableName());
        });
    }

    @Test
    public void testSuspendWalFailure() throws Exception {
        assertMemoryLeak(() -> {
            final TableToken tableToken = createStandardWalTable(testName.getMethodName());

            assertAlterTableTypeFail("alter table " + tableToken.getTableName() + " suspen wal", AlterTableUtils.ALTER_TABLE_EXPECTED_TOKEN_DESCR);
            assertAlterTableTypeFail("alter table " + tableToken.getTableName() + " suspend wall", "'wal' expected");
            assertAlterTableTypeFail("alter table " + tableToken.getTableName() + " suspend wal witj", "'with' expected");
            assertAlterTableTypeFail("alter table " + tableToken.getTableName() + " suspend wal with", "error code/tag expected");
            assertAlterTableTypeFail("alter table " + tableToken.getTableName() + " suspend wal with 24a", "invalid value [value=24a]");
            assertAlterTableTypeFail("alter table " + tableToken.getTableName() + " suspend wal with '24a'", "invalid value [value=24a]");
            assertAlterTableTypeFail("alter table " + tableToken.getTableName() + " suspend wal with 24", "',' expected");
            assertAlterTableTypeFail("alter table " + tableToken.getTableName() + " suspend wal with 'DISK FULL'", "',' expected");
            assertAlterTableTypeFail("alter table " + tableToken.getTableName() + " suspend wal with 24 'test error'", "',' expected");
            assertAlterTableTypeFail("alter table " + tableToken.getTableName() + " suspend wal with 'DISK FULL' 'test error'", "',' expected");
            assertAlterTableTypeFail("alter table " + tableToken.getTableName() + " suspend wal with 24,", "error message expected");
            assertAlterTableTypeFail("alter table " + tableToken.getTableName() + " suspend wal with 'DISK FULL',", "error message expected");
            assertAlterTableTypeFail("alter table " + tableToken.getTableName() + " suspend wal with 24, 'test error' hoppa", "unexpected token [token=hoppa]");
            assertAlterTableTypeFail("alter table " + tableToken.getTableName() + " suspend wal with 'DISK FULL', 'test error' hoppa", "unexpected token [token=hoppa]");
            assertAlterTableTypeFail("alter table " + tableToken.getTableName() + " suspend wal with 24, test error", "unexpected token [token=error]");
            assertAlterTableTypeFail("alter table " + tableToken.getTableName() + " suspend wal with 'DISK FULL', test error", "unexpected token [token=error]");
        });
    }

    @Test
    public void testTableWriterDirectAddColumnStopsWal() throws Exception {
        assertMemoryLeak(() -> {
            TableToken tableName = createStandardWalTable(testName.getMethodName());

            drainWalQueue();
            try (TableWriter writer = getWriter(tableName)) {
                writer.addColumn("abcd", ColumnType.INT);
            }

            execute("alter table " + tableName.getTableName() + " add column dddd2 long");
            execute("insert into " + tableName.getTableName() + " values (1, 'ab', '2022-02-25', 'abcd', 123)");
            drainWalQueue();

            // No SQL applied
            assertSql("x\tsym\tts\tsym2\tabcd\n" +
                    "1\tAB\t2022-02-24T00:00:00.000000Z\tEF\tnull\n", tableName.getTableName());
        });
    }

    @Test
    public void testTableWriterDirectDropColumnStopsWal() throws Exception {
        assertMemoryLeak(() -> {
            TableToken tableName = createStandardWalTable(testName.getMethodName());

            drainWalQueue();
            try (TableWriter writer = getWriter(tableName)) {
                writer.removeColumn("x");
                writer.removeColumn("sym");
            }

            execute("insert into " + tableName.getTableName() + " values (1, 'ab', '2022-02-25', 'abcde')");
            execute("insert into " + tableName.getTableName() + " values (2, 'ab', '2022-02-25', 'abcdr')");
            // inserts do not check structure version
            // it fails only when structure is changing through the WAL
            execute("alter table " + tableName.getTableName() + " add column dddd2 long");
            execute("insert into " + tableName.getTableName() + " values (3, 'ab', '2022-02-25', 'abcdt', 123L)");

            drainWalQueue();
            assertSql("ts\tsym2\n" +
                    "2022-02-24T00:00:00.000000Z\tEF\n" +
                    "2022-02-25T00:00:00.000000Z\tabcde\n" +
                    "2022-02-25T00:00:00.000000Z\tabcdr\n", tableName.getTableName());
        });
    }

    @Test
    public void testWalMultipleColumnConversions() throws Exception {
        assertMemoryLeak(() -> {
            execute("create table abc (x0 symbol, x string, y string, y1 symbol, ts timestamp) timestamp(ts) partition by DAY WAL");
            execute("insert into abc values('aa', 'a', 'b', 'bb', '2022-02-24T01')");
            drainWalQueue();

            execute("alter table abc add column new_col SYMBOL INDEX");
            execute("update abc set new_col = x");
            execute("alter table abc drop column x");
            execute("alter table abc rename column new_col to x");

            execute("alter table abc add column new_col SYMBOL INDEX");
            execute("update abc set new_col = y");
            execute("alter table abc drop column y");
            execute("alter table abc rename column new_col to y");

            drainWalQueue();

            assertSql("x0\ty1\tts\tx\ty\n" +
                    "aa\tbb\t2022-02-24T01:00:00.000000Z\ta\tb\n", "abc");
        });
    }

    @Test
    public void testWalTableAddColumnFailedNoDiskSpaceShouldSuspendTable() throws Exception {
        String tableName = testName.getMethodName();
        String query = "alter table " + tableName + " ADD COLUMN sym5 SYMBOL CAPACITY 1024";
        runCheckTableSuspended(tableName, query, new TestFilesFacadeImpl() {
            @Override
            public long openRW(LPSZ name, long opts) {
                if (Utf8s.containsAscii(name, "sym5.c")) {
                    return -1;
                }
                return super.openRW(name, opts);
            }
        });
    }

    @Test
    public void testWalTableAttachFailedDoesNotSuspendTable() throws Exception {
        String tableName = testName.getMethodName();
        String query = "alter table " + tableName + " attach partition list '2022-02-25'";
        assertMemoryLeak(() -> runCheckTableNonSuspended(tableName, query));
    }

    @Test
    public void testWalTableCannotOpenSeqTxnFileToCheckTransactions() throws Exception {
        FilesFacade ff = new TestFilesFacadeImpl() {

            @Override
            public long openRO(LPSZ name) {
                if (Utf8s.endsWithAscii(name, META_FILE_NAME)) {
                    fd = super.openRO(name);
                    return fd;
                }
                return super.openRO(name);
            }

            @Override
            public int readNonNegativeInt(long fd, long offset) {
                if (fd == this.fd) {
                    return -1;
                }
                return super.readNonNegativeInt(fd, offset);
            }
        };

        assertMemoryLeak(ff, () -> {
            TableToken tableName = createStandardWalTable(testName.getMethodName());

            drainWalQueue();

            engine.getTableSequencerAPI().releaseInactive();
            final CheckWalTransactionsJob checkWalTransactionsJob = new CheckWalTransactionsJob(engine);
            checkWalTransactionsJob.run(0);

            execute("insert into " + tableName.getTableName() + " values (1, 'ab', '2022-02-24T23', 'ef')");
            drainWalQueue();

            assertSql("x\tsym\tts\tsym2\n" +
                    "1\tAB\t2022-02-24T00:00:00.000000Z\tEF\n" +
                    "1\tab\t2022-02-24T23:00:00.000000Z\tef\n", tableName.getTableName());
        });
    }

    @Test
    public void testWalTableDropNonExistingIndexDoesNotSuspendTable() throws Exception {
        String tableName = testName.getMethodName();
        String query = "alter table " + tableName + " ALTER COLUMN sym DROP INDEX";
        assertMemoryLeak(() -> runCheckTableNonSuspended(tableName, query));
    }

    @Test
    public void testWalTableDropPartitionFailedDoesNotSuspendTable() throws Exception {
        String tableName = testName.getMethodName();
        String query = "alter table " + tableName + " drop partition list '2022-02-25'";
        assertMemoryLeak(() -> runCheckTableNonSuspended(tableName, query));
    }

    @Test
    public void testWalTableDropPartitionFailedDoesNotSuspendTable3() throws Exception {
        String tableName = testName.getMethodName();
        String query = "alter table " + tableName + " drop partition list '2022'";
        assertMemoryLeak(() -> {
            try {
                runCheckTableNonSuspended(tableName, query);
                Assert.fail();
            } catch (SqlException e) {
                TestUtils.assertContains(e.getFlyweightMessage(), "'yyyy-MM-dd' expected, found [ts=2022]");
            }
        });
    }

    @Test
    public void testWalTableEmptyUpdateDoesNotSuspendTable() throws Exception {
        String tableName = testName.getMethodName();
        String query = "update " + tableName + " set x = 1 where x < 0";
        assertMemoryLeak(() -> runCheckTableNonSuspended(tableName, query));
    }

    @Test
    public void testWalTableIndexCachedFailedDoesNotSuspendTable() throws Exception {
        String tableName = testName.getMethodName();
        String query = "alter table " + tableName + " alter column sym NOCACHE";
        assertMemoryLeak(() -> runCheckTableNonSuspended(tableName, query));
    }

    @Test
    public void testWalTableMultiColumnAddNotSupported() throws Exception {
        assertMemoryLeak(() -> {
            TableToken tableToken = createStandardWalTable(testName.getMethodName());

            execute("insert into " + tableToken.getTableName() +
                    " values (101, 'dfd', '2022-02-24T01', 'asd')");

            try {
                execute("alter table " + tableToken.getTableName() + " add column jjj int, column2 long");
                Assert.fail();
            } catch (CairoException ex) {
                TestUtils.assertContains(
                        ex.getFlyweightMessage(),
                        "statements containing multiple transactions, such as 'alter table add column col1, col2'" +
                                " are currently not supported for WAL tables"
                );
            }

            execute("insert into " + tableToken.getTableName() +
                    " values (101, 'dfd', '2022-02-24T01', 'asd')");
            drainWalQueue();
            assertSql("x\tsym\tts\tsym2\n" +
                    "1\tAB\t2022-02-24T00:00:00.000000Z\tEF\n" +
                    "101\tdfd\t2022-02-24T01:00:00.000000Z\tasd\n" +
                    "101\tdfd\t2022-02-24T01:00:00.000000Z\tasd\n", tableToken.getTableName());

        });
    }

    @Test
    public void testWalTableResumeContinuesAfterEject() throws Exception {
        FilesFacade filesFacade = new TestFilesFacadeImpl() {
            private int attempt = 0;

            @Override
            public long openRW(LPSZ name, long opts) {
                if (Utf8s.containsAscii(name, "x.d.") && attempt++ < 2) {
                    return -1;
                }
                return Files.openRW(name, opts);
            }
        };

        assertMemoryLeak(filesFacade, () -> {
            Overrides overrides = node1.getConfigurationOverrides();
            overrides.setProperty(PropertyKey.CAIRO_WAL_APPLY_TABLE_TIME_QUOTA, 0);

            //1
            TableToken tableToken = createStandardWalTable(testName.getMethodName());
            //2 fail
            execute("update " + tableToken.getTableName() + " set x = 1111");
            //3
            execute("insert into " + tableToken.getTableName() + "(x, sym, sym2, ts) values (1, 'AB', 'EF', '2022-02-24T01')");
            //4
            execute("insert into " + tableToken.getTableName() + "(x, sym, sym2, ts) values (2, 'AB', 'EF', '2022-02-24T02')");

            drainWalQueue();

            Assert.assertTrue(engine.getTableSequencerAPI().isSuspended(tableToken));

            assertSql("x\tsym\tts\tsym2\n1\tAB\t2022-02-24T00:00:00.000000Z\tEF\n", tableToken.getTableName());

            drainWalQueue();

            Assert.assertTrue(engine.getTableSequencerAPI().isSuspended(tableToken));
            engine.getTableSequencerAPI().releaseAll();

            drainWalQueue();

            assertSql("x\tsym\tts\tsym2\n1\tAB\t2022-02-24T00:00:00.000000Z\tEF\n", tableToken.getTableName());
            Assert.assertTrue(engine.getTableSequencerAPI().isSuspended(tableToken));
            assertSql("x\tsym\tts\tsym2\n1\tAB\t2022-02-24T00:00:00.000000Z\tEF\n", tableToken.getTableName());

            engine.getTableSequencerAPI().releaseAll();
            execute("alter table " + tableToken.getTableName() + " resume wal");

            Assert.assertFalse(engine.getTableSequencerAPI().isSuspended(tableToken));
            drainWalQueue();

            assertSql("x\tsym\tts\tsym2\n" +
                    "1111\tAB\t2022-02-24T00:00:00.000000Z\tEF\n" +
                    "1\tAB\t2022-02-24T01:00:00.000000Z\tEF\n" +
                    "2\tAB\t2022-02-24T02:00:00.000000Z\tEF\n", tableToken.getTableName());
            assertSql("name\tsuspended\twriterTxn\tbufferedTxnSize\tsequencerTxn\terrorTag\terrorMessage\tmemoryPressure\n" +
                    tableToken.getTableName() + "\tfalse\t4\t0\t4\t\t\t0\n", "wal_tables()");
        });
    }

    @Test
    public void testWalTableSuspendResume() throws Exception {
        FilesFacade filesFacade = new TestFilesFacadeImpl() {
            private int attempt = 0;

            @Override
            public long openRW(LPSZ name, long opts) {
                if (Utf8s.containsAscii(name, "x.d.1") && attempt++ == 0) {
                    return -1;
                }
                return Files.openRW(name, opts);
            }
        };

        assertMemoryLeak(filesFacade, () -> {
            TableToken tableToken = createStandardWalTable(testName.getMethodName());

            execute("update " + tableToken.getTableName() + " set x = 1111;");
            execute("update " + tableToken.getTableName() + " set sym = 'XXX';");
            execute("update " + tableToken.getTableName() + " set sym2 = 'YYY';");

            drainWalQueue();

            Assert.assertTrue(engine.getTableSequencerAPI().isSuspended(tableToken));

            assertSql("x\tsym\tts\tsym2\n1\tAB\t2022-02-24T00:00:00.000000Z\tEF\n", tableToken.getTableName());

            execute("alter table " + tableToken.getTableName() + " resume wal;");
            Assert.assertFalse(engine.getTableSequencerAPI().isSuspended(tableToken));

            drainWalQueue();
            assertSql("x\tsym\tts\tsym2\n1111\tXXX\t2022-02-24T00:00:00.000000Z\tYYY\n", tableToken.getTableName());
        });
    }

    @Test
    public void testWalTableSuspendResumeFromTxn() throws Exception {
        FilesFacade filesFacade = new TestFilesFacadeImpl() {
            private int attempt = 0;

            @Override
            public long openRW(LPSZ name, long opts) {
                if (Utf8s.containsAscii(name, "x.d.1") && attempt++ == 0) {
                    return -1;
                }
                return Files.openRW(name, opts);
            }
        };

        assertMemoryLeak(filesFacade, () -> {
            //1
            TableToken tableToken = createStandardWalTable(testName.getMethodName());
            //2 fail
            execute("update " + tableToken.getTableName() + " set x = 1111");
            //3
            execute("update " + tableToken.getTableName() + " set sym = 'XXX'");
            //4
            execute("update " + tableToken.getTableName() + " set sym2 = 'YYY'");

            drainWalQueue();

            Assert.assertTrue(engine.getTableSequencerAPI().isSuspended(tableToken));

            assertSql("x\tsym\tts\tsym2\n1\tAB\t2022-02-24T00:00:00.000000Z\tEF\n", tableToken.getTableName());

            try {
                execute("alter table " + tableToken.getTableName() + " resume wal from transaction 999;"); // fails
                Assert.fail();
            } catch (CairoException ex) {
                TestUtils.assertContains(ex.getMessage(), "[-1] resume txn is higher than next available transaction [resumeFromTxn=999, nextTxn=5]");
            }

            execute("alter table " + tableToken.getTableName() + " resume wal from txn 3;");
            Assert.assertFalse(engine.getTableSequencerAPI().isSuspended(tableToken));
            engine.releaseInactive(); // release writer from the pool
            drainWalQueue();
            assertSql("x\tsym\tts\tsym2\n1\tXXX\t2022-02-24T00:00:00.000000Z\tYYY\n", tableToken.getTableName());
        });
    }

    @Test
    public void testWalTableSuspendResumeSql() throws Exception {
        assertMemoryLeak(ff, () -> {
            TableToken tableToken = createStandardWalTable(testName.getMethodName());
            String nonWalTable = "W";
            createStandardNonWalTable(nonWalTable);

            assertAlterTableTypeFail("alter table " + nonWalTable + " resume wal", nonWalTable + " is not a WAL table");
            assertAlterTableTypeFail("alter table " + tableToken.getTableName() + " resum wal", AlterTableUtils.ALTER_TABLE_EXPECTED_TOKEN_DESCR);
            assertAlterTableTypeFail("alter table " + tableToken.getTableName() + " resume wall", "'wal' expected");
            assertAlterTableTypeFail("alter table " + tableToken.getTableName() + " resume wal frol", "'from' expected");
            assertAlterTableTypeFail("alter table " + tableToken.getTableName() + " resume wal from", "'transaction' or 'txn' expected");
            assertAlterTableTypeFail("alter table " + tableToken.getTableName() + " resume wal from tx", "'transaction' or 'txn' expected");
            assertAlterTableTypeFail("alter table " + tableToken.getTableName() + " resume wal from txn", "transaction value expected");
            assertAlterTableTypeFail("alter table " + tableToken.getTableName() + " resume wal from txn -10", "invalid value [value=-]");
            assertAlterTableTypeFail("alter table " + tableToken.getTableName() + " resume wal from txn 10AA", "invalid value [value=10AA]");

            engine.getTableSequencerAPI().suspendTable(tableToken, NONE, "wal apply error");
            Assert.assertTrue(engine.getTableSequencerAPI().isSuspended(tableToken));
            assertAlterTableTypeFail(
                    "alter table " + tableToken.getTableName() + "ererer resume wal from txn 2",
                    "table does not exist [table=" + tableToken.getTableName() + "ererer]"
            );
        });
    }

    @Test
    public void testWalTableSuspendResumeStatusTable() throws Exception {
        testWalTableSuspendResumeStatusTable("1\tAB\t2022-02-24T00:00:00.000000Z\tEF\n", "table1", 999, NONE.text());
        if (Os.isWindows()) {
            testWalTableSuspendResumeStatusTable("1\tBC\t2022-02-24T00:00:00.000000Z\tFG\n", "table3", 39, DISK_FULL.text());
            testWalTableSuspendResumeStatusTable("1\tCD\t2022-02-24T00:00:00.000000Z\tFG\n", "table4", 112, DISK_FULL.text());
            testWalTableSuspendResumeStatusTable("1\tCD\t2022-02-24T00:00:00.000000Z\tFG\n", "table5", 4, TOO_MANY_OPEN_FILES.text());
            testWalTableSuspendResumeStatusTable("1\tAB\t2022-02-24T00:00:00.000000Z\tDE\n", "table6", 8, OUT_OF_MMAP_AREAS.text());
        } else {
            testWalTableSuspendResumeStatusTable("1\tBC\t2022-02-24T00:00:00.000000Z\tFG\n", "table3", 28, DISK_FULL.text());
            testWalTableSuspendResumeStatusTable("1\tCD\t2022-02-24T00:00:00.000000Z\tFG\n", "table4", 24, TOO_MANY_OPEN_FILES.text());
            testWalTableSuspendResumeStatusTable("1\tCD\t2022-02-24T00:00:00.000000Z\tFG\n", "table5", 12, OUT_OF_MMAP_AREAS.text());
        }
    }

    @Test
    public void testWalUpdateFailedCompilationSuspendsTable() throws Exception {
        String tableName = testName.getMethodName();
        String query = "update " + tableName + " set x = 1111";
        Overrides overrides = node1.getConfigurationOverrides();
        overrides.setProperty(PropertyKey.CAIRO_SPIN_LOCK_TIMEOUT, 1);
        runCheckTableSuspended(tableName, query, new TestFilesFacadeImpl() {
            private int attempt = 0;

            @Override
            public long openRO(LPSZ name) {
                if (Utf8s.containsAscii(name, "_meta") && attempt++ >= 2) {
                    if (!engine.getTableSequencerAPI().isSuspended(engine.verifyTableName(tableName))) {
                        return -1;
                    }
                }
                return super.openRO(name);
            }
        });
    }

    @Test
    public void testWalUpdateFailedSuspendsTable() throws Exception {
        String tableName = testName.getMethodName();
        String query = "update " + tableName + " set x = 1111";
        runCheckTableSuspended(tableName, query, new TestFilesFacadeImpl() {
            private int attempt = 0;

            @Override
            public long openRW(LPSZ name, long opts) {
                if (Utf8s.containsAscii(name, "x.d.1") && attempt++ == 0) {
                    return -1;
                }
                return super.openRW(name, opts);
            }
        });
    }

    private static void assertAlterTableTypeFail(String alterStmt, String expected) {
        try {
            execute(alterStmt);
            Assert.fail("expected SQLException is not thrown");
        } catch (SqlException ex) {
            TestUtils.assertContains(ex.getFlyweightMessage(), expected);
        }
    }

    private void createStandardNonWalTable(String tableName) throws SqlException {
        createStandardTable(tableName, false);
    }

    private TableToken createStandardTable(String tableName, boolean isWal) throws SqlException {
        execute("create table " + tableName + " as (" +
                "select x, " +
                " rnd_symbol('AB', 'BC', 'CD') sym, " +
                " timestamp_sequence('2022-02-24', 1000000L) ts, " +
                " rnd_symbol('DE', null, 'EF', 'FG') sym2 " +
                " from long_sequence(1)" +
                ") timestamp(ts) partition by DAY " + (isWal ? "" : "BYPASS ") + "WAL");
        return engine.verifyTableName(tableName);
    }

    private TableToken createStandardWalTable(String tableName) throws SqlException {
        return createStandardTable(tableName, true);
    }

    private void failToApplyAlter(String error, Function<TableToken, AlterOperation> alterOperationFunc) throws Exception {
        assertMemoryLeak(() -> {
            String tableName = testName.getMethodName();
            TableToken tableToken = createStandardWalTable(tableName);
            drainWalQueue();

            AlterOperation alterOperation = null;
            try (TableWriterAPI alterWriter2 = engine.getTableWriterAPI(tableToken, "test")) {
                try {
                    alterOperation = alterOperationFunc.apply(tableToken);
                    alterWriter2.apply(alterOperation, true);
                    Assert.fail();
                } catch (CairoException e) {
                    TestUtils.assertContains(e.getFlyweightMessage(), error);
                }
            } finally {
                Misc.free(alterOperation);
            }
        });
    }

    private void failToApplyDoubleAlter(Function<TableToken, AlterOperation> alterOperationFunc) throws Exception {
        assertMemoryLeak(() -> {
            String tableName = testName.getMethodName();
            TableToken tableToken = createStandardWalTable(tableName);
            drainWalQueue();

            AlterOperation alterOperation = null;
            try (TableWriterAPI alterWriter1 = engine.getTableWriterAPI(tableToken, "test");
                 TableWriterAPI alterWriter2 = engine.getTableWriterAPI(tableToken, "test")) {

                alterOperation = alterOperationFunc.apply(tableToken);
                alterWriter1.apply(alterOperation, true);
                try {
                    alterWriter2.apply(alterOperation, true);
                    Assert.fail();
                } catch (CairoException e) {
                    TestUtils.assertContains(e.getFlyweightMessage(), "cannot rename, column does not exist");
                }
            } finally {
                Misc.free(alterOperation);
            }
        });
    }

    private void failToCopyDataToFile(String failToRollFile) throws Exception {
        FilesFacade dodgyFf = new TestFilesFacadeImpl() {

            @Override
            public long copyData(long srcFd, long destFd, long offsetSrc, long length) {
                if (destFd == fd) {
                    return -1;
                }
                return super.copyData(srcFd, destFd, offsetSrc, length);
            }

            @Override
            public long openRW(LPSZ name, long opts) {
                if (Utf8s.endsWithAscii(name, "1" + Files.SEPARATOR + failToRollFile)) {
                    fd = super.openRW(name, opts);
                    return fd;
                }
                return super.openRW(name, opts);
            }
        };

        assertMemoryLeak(dodgyFf, () -> {
            String tableName = testName.getMethodName();
            execute("create table " + tableName + " (" +
                    "x long," +
                    "sym symbol," +
                    "str string," +
                    "ts timestamp," +
                    "sym2 symbol" +
                    ") timestamp(ts) partition by DAY WAL");

            try (SqlCompiler compiler = engine.getSqlCompiler()) {
                CompiledQuery compiledQuery = compiler.compile("insert into " + tableName +
                        " values (101, 'a1a1', 'str-1', '2022-02-24T01', 'a2a2')", sqlExecutionContext);
                try (
                        InsertOperation insertOperation = compiledQuery.getInsertOperation();
                        InsertMethod insertMethod = insertOperation.createMethod(sqlExecutionContext)
                ) {
                    insertMethod.execute();
                    insertMethod.execute();
                    insertMethod.commit();

                    insertMethod.execute();
                    execute("alter table " + tableName + " add column new_column int");

                    try {
                        insertMethod.commit();
                    } catch (CairoException e) {
                        // todo: check all assertContains() usages
                        TestUtils.assertContains(e.getFlyweightMessage(), "failed to copy column file to new segment");
                    }
                }
            }

            execute("insert into " + tableName + " values (103, 'dfd', 'str-2', '2022-02-24T02', 'asdd', 1234)");

            drainWalQueue();
            assertSql("x\tsym\tstr\tts\tsym2\tnew_column\n" +
                    "101\ta1a1\tstr-1\t2022-02-24T01:00:00.000000Z\ta2a2\tnull\n" +
                    "101\ta1a1\tstr-1\t2022-02-24T01:00:00.000000Z\ta2a2\tnull\n" +
                    "103\tdfd\tstr-2\t2022-02-24T02:00:00.000000Z\tasdd\t1234\n", tableName);
        });
    }

    private void runCheckTableNonSuspended(String tableName, String query) throws Exception {
        createStandardWalTable(tableName);

        // Drop partition which does not exist
        execute(query);

        // Table should not be suspended
        execute("insert into " + tableName +
                " values (101, 'dfd', '2022-02-25T01', 'asd')");

        drainWalQueue();

        assertSql("x\tsym\tts\tsym2\n" +
                "1\tAB\t2022-02-24T00:00:00.000000Z\tEF\n" +
                "101\tdfd\t2022-02-25T01:00:00.000000Z\tasd\n", tableName);
    }

    private void runCheckTableSuspended(String tableName, String query, FilesFacade ff) throws Exception {
        assertMemoryLeak(ff, () -> {
            createStandardWalTable(tableName);

            // Drop partition which does not exist
            execute(query);

            // Table should be suspended
            execute("update " + tableName + " set x = 1111");

            drainWalQueue();

            Assert.assertTrue(engine.getTableSequencerAPI().isSuspended(engine.verifyTableName(tableName)));

            assertSql("x\tsym\tts\tsym2\n" +
                    "1\tAB\t2022-02-24T00:00:00.000000Z\tEF\n", tableName);

        });
    }

    private void testFailToLinkSymbolFile(String fileName) throws Exception {
        FilesFacade dodgyFf = new TestFilesFacadeImpl() {
            @Override
            public int hardLink(LPSZ src, LPSZ hardLink) {
                if (Utf8s.endsWithAscii(src, Files.SEPARATOR + fileName)) {
                    return -1;
                }
                return Files.hardLink(src, hardLink);
            }
        };

        assertMemoryLeak(dodgyFf, () -> {
            TableToken tableName = createStandardWalTable(testName.getMethodName());

            drainWalQueue();

            try (WalWriter ignore = engine.getWalWriter(tableName)) {
                execute("insert into " + tableName.getTableName() + " values (3, 'ab', '2022-02-25', 'abcd')");
                try (WalWriter insertedWriter = engine.getWalWriter(tableName)) {
                    try (Path path = new Path()) {
                        String columnName = "sym";
                        path.of(engine.getConfiguration().getRoot()).concat(tableName).put(Files.SEPARATOR).put(WAL_NAME_BASE).put(insertedWriter.getWalId());
                        int trimTo = path.size();

                        if (Os.type != Os.WINDOWS) {
                            // TODO: find out why files remain on Windows. They are not opened by anything
                            Assert.assertFalse(ff.exists(TableUtils.charFileName(path.trimTo(trimTo), columnName, COLUMN_NAME_TXN_NONE)));
                            Assert.assertFalse(ff.exists(TableUtils.offsetFileName(path.trimTo(trimTo), columnName, COLUMN_NAME_TXN_NONE)));
                            Assert.assertFalse(ff.exists(BitmapIndexUtils.keyFileName(path.trimTo(trimTo), columnName, COLUMN_NAME_TXN_NONE)));
                            Assert.assertFalse(ff.exists(BitmapIndexUtils.valueFileName(path.trimTo(trimTo), columnName, COLUMN_NAME_TXN_NONE)));
                        }
                    }

                }
            }

            execute("insert into " + tableName.getTableName() + " values (3, 'ab', '2022-02-25', 'abcd')");
            drainWalQueue();

            assertSql("x\tsym\tts\tsym2\n" +
                    "1\tAB\t2022-02-24T00:00:00.000000Z\tEF\n" +
                    "3\tab\t2022-02-25T00:00:00.000000Z\tabcd\n" +
                    "3\tab\t2022-02-25T00:00:00.000000Z\tabcd\n", tableName.getTableName());
        });
    }

    private void testWalTableSuspendResumeStatusTable(String startState, String tableName, int errorCode, String expectedTag) throws Exception {
        final FilesFacade filesFacade = new TestFilesFacadeImpl() {
            private int attempt = 0;

            @Override
            public int errno() {
                return errorCode;
            }

            @Override
            public long openRW(LPSZ name, long opts) {
                if (Utf8s.containsAscii(name, "x.d.1") && attempt++ == 0) {
                    return -1;
                }
                return Files.openRW(name, opts);
            }
        };

        assertMemoryLeak(filesFacade, () -> {
            //1
            final TableToken tableToken = createStandardWalTable(tableName);
            //2 fail
            execute("update " + tableToken.getTableName() + " set x = 1111");
            //3
            execute("update " + tableToken.getTableName() + " set sym = 'XXX'");
            //4
            execute("update " + tableToken.getTableName() + " set sym2 = 'YYY'");

            drainWalQueue();

            final String errorMessage = "could not open read-write [file=" + root + SEPARATOR +
                    tableToken.getDirName() + SEPARATOR + "2022-02-24" + SEPARATOR + "x.d.1]";

            Assert.assertTrue(engine.getTableSequencerAPI().isSuspended(tableToken));

            assertSql("x\tsym\tts\tsym2\n" + startState, tableToken.getTableName());

            assertSql(
                    "name\tsuspended\twriterTxn\tbufferedTxnSize\tsequencerTxn\terrorTag\terrorMessage\tmemoryPressure\n" +
                            tableToken.getTableName() + "\ttrue\t1\t0\t4\t" + expectedTag +
                            "\t" + errorMessage + "\t0\n",
                    "wal_tables()"
            );

            execute("alter table " + tableToken.getTableName() + " resume wal");
            execute("alter table " + tableToken.getTableName() + " resume wal from transaction 0"); // ignored
            Assert.assertFalse(engine.getTableSequencerAPI().isSuspended(tableToken));

            engine.releaseInactive(); // release writer from the pool
            drainWalQueue();
            assertSql("x\tsym\tts\tsym2\n1111\tXXX\t2022-02-24T00:00:00.000000Z\tYYY\n", tableToken.getTableName());
            assertSql("name\tsuspended\twriterTxn\tbufferedTxnSize\tsequencerTxn\terrorTag\terrorMessage\tmemoryPressure\n" +
                    tableToken.getTableName() + "\tfalse\t4\t0\t4\t\t\t0\n", "wal_tables()");

            execute("drop table " + tableToken.getTableName());
        });
    }
}<|MERGE_RESOLUTION|>--- conflicted
+++ resolved
@@ -1109,52 +1109,21 @@
         };
         assertMemoryLeak(ff, () -> {
 
-<<<<<<< HEAD
-            ddl("create table tab (b boolean, ts timestamp, sym symbol) timestamp(ts) partition by DAY WAL");
+            execute("create table tab (b boolean, ts timestamp, sym symbol) timestamp(ts) partition by DAY WAL");
             TableToken tt = engine.verifyTableName("tab");
-=======
-            Thread applyThread = new Thread(() -> {
-                try {
-                    while (!done.get()) {
-                        drainWalQueue();
-                    }
-                } catch (Throwable e) {
-                    exception.set(e);
-                } finally {
-                    Path.clearThreadLocals();
-                }
-            });
-            applyThread.start();
-
-            try {
-                execute("create table tab (b boolean, ts timestamp, sym symbol) timestamp(ts) partition by DAY WAL");
-                TableToken tt = engine.verifyTableName("tab");
-
-                execute("insert into tab select true, (1)::timestamp, null from long_sequence(1)");
-                execute("insert into tab select true, (2)::timestamp, null from long_sequence(1)");
-                execute("insert into tab select true, (3)::timestamp, null from long_sequence(1)");
-                execute("insert into tab select true, (4)::timestamp, null from long_sequence(1)");
-                update("update tab set b=false");
->>>>>>> 1cb35ad7
-
-            insert("insert into tab select true, (1)::timestamp, null from long_sequence(1)");
-            insert("insert into tab select true, (2)::timestamp, null from long_sequence(1)");
-            insert("insert into tab select true, (3)::timestamp, null from long_sequence(1)");
-            insert("insert into tab select true, (4)::timestamp, null from long_sequence(1)");
+
+            execute("insert into tab select true, (1)::timestamp, null from long_sequence(1)");
+            execute("insert into tab select true, (2)::timestamp, null from long_sequence(1)");
+            execute("insert into tab select true, (3)::timestamp, null from long_sequence(1)");
+            execute("insert into tab select true, (4)::timestamp, null from long_sequence(1)");
             update("update tab set b=false");
-            insert("insert into tab select true, (5)::timestamp, null from long_sequence(1)");
-            drainWalQueue();
-
-<<<<<<< HEAD
+            execute("insert into tab select true, (5)::timestamp, null from long_sequence(1)");
+            drainWalQueue();
+
             assertEventually(() -> Assert.assertTrue(engine.getTableSequencerAPI().isSuspended(tt)));
-=======
-                execute("alter table tab resume wal");
-                execute("insert into tab select true, (5)::timestamp, null from long_sequence(1)");
-                execute("insert into tab select true, (6)::timestamp, null from long_sequence(1)");
->>>>>>> 1cb35ad7
-
-            ddl("alter table tab resume wal");
-            insert("insert into tab select true, (6)::timestamp, null from long_sequence(1)");
+
+            execute("alter table tab resume wal");
+            execute("insert into tab select true, (6)::timestamp, null from long_sequence(1)");
             drainWalQueue();
 
             assertSql(
