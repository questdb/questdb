--- conflicted
+++ resolved
@@ -1076,11 +1076,7 @@
 
             assertSql("x\tsym\tts\tsym2\n1\tAB\t2022-02-24T00:00:00.000000Z\tEF\n", tableToken.getTableName());
 
-<<<<<<< HEAD
-            assertSql("name\tsuspended\twriterTxn\tsequencerTxn\n" + tableToken.getTableName() + "\ttrue\t1\t4\n", "wal_tables()");
-=======
-            assertSql("wal_tables()", "name\tsuspended\twriterTxn\twriterLagTxnCount\tsequencerTxn\n" + tableToken.getTableName() + "\ttrue\t1\t0\t4\n");
->>>>>>> b76aacd3
+            assertSql("name\tsuspended\twriterTxn\twriterLagTxnCount\tsequencerTxn\n" + tableToken.getTableName() + "\ttrue\t1\t0\t4\n", "wal_tables()");
 
             compile("alter table " + tableToken.getTableName() + " resume wal");
             compile("alter table " + tableToken.getTableName() + " resume wal from transaction 0"); // ignored
@@ -1088,13 +1084,8 @@
 
             engine.releaseInactive(); // release writer from the pool
             drainWalQueue();
-<<<<<<< HEAD
             assertSql("x\tsym\tts\tsym2\n1111\tXXX\t2022-02-24T00:00:00.000000Z\tYYY\n", tableToken.getTableName());
-            assertSql("name\tsuspended\twriterTxn\tsequencerTxn\n" + tableToken.getTableName() + "\tfalse\t4\t4\n", "wal_tables()");
-=======
-            assertSql(tableToken.getTableName(), "x\tsym\tts\tsym2\n1111\tXXX\t2022-02-24T00:00:00.000000Z\tYYY\n");
-            assertSql("wal_tables()", "name\tsuspended\twriterTxn\twriterLagTxnCount\tsequencerTxn\n" + tableToken.getTableName() + "\tfalse\t4\t0\t4\n");
->>>>>>> b76aacd3
+            assertSql("name\tsuspended\twriterTxn\twriterLagTxnCount\tsequencerTxn\n" + tableToken.getTableName() + "\tfalse\t4\t0\t4\n", "wal_tables()");
         });
     }
 
