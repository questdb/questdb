--- conflicted
+++ resolved
@@ -69,15 +69,10 @@
     private static void assertTables(TestServerMain serverMain) {
         serverMain.assertSql(
                 "tables()",
-<<<<<<< HEAD
-                "id\ttable_name\tdesignatedTimestamp\tpartitionBy\tmaxUncommittedRows\to3MaxLag\twalEnabled\tdirectoryName\tdedup\tttlValue\tttlUnit\ttable_type\n" +
-                        "4\ttab\tts\tDAY\t500000\t600000000\ttrue\ttab~4\tfalse\t0\tHOUR\tT\n"
-=======
                 """
                         id\ttable_name\tdesignatedTimestamp\tpartitionBy\tmaxUncommittedRows\to3MaxLag\twalEnabled\tdirectoryName\tdedup\tttlValue\tttlUnit\ttable_type
                         4\ttab\tts\tDAY\t500000\t600000000\ttrue\ttab~4\tfalse\t0\tHOUR\tT
                         """
->>>>>>> 08bdbf76
         );
     }
 }