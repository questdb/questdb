--- conflicted
+++ resolved
@@ -441,13 +441,7 @@
                     """;
 
             String queryBody = "t.symbol, t.price, q.bid, q.ask FROM trades t ASOF JOIN quotes q ON t.symbol = q.symbol";
-<<<<<<< HEAD
-            assertAlgoAndResult(queryBody, "", "Dense", expected);
-            assertAlgoAndResult(queryBody, "", "Memoized", expected);
-            assertAlgoAndResult(queryBody, "asof_driveby_cache(t q)", "Memoized", expected);
-=======
             assertAlgoAndResult(queryBody, "", "Fast", expected);
->>>>>>> 5423ba43
             assertAlgoAndResult(queryBody, "asof_index_search(t q)", "Indexed", expected);
             assertAlgoAndResult(queryBody, "asof_memoized(t q)", "Memoized", expected);
         });
@@ -489,12 +483,7 @@
                     """;
 
             String queryBody = "t.symbol, t.price, q.bid, q.ask FROM trades t ASOF JOIN quotes q ON t.symbol = q.symbol";
-<<<<<<< HEAD
-            assertAlgoAndResult(queryBody, "", "Dense", expected);
-            assertAlgoAndResult(queryBody, "asof_driveby_cache(t q)", "Memoized", expected);
-=======
             assertAlgoAndResult(queryBody, "", "Fast", expected);
->>>>>>> 5423ba43
             assertAlgoAndResult(queryBody, "asof_index_search(t q)", "Indexed", expected);
             assertAlgoAndResult(queryBody, "asof_memoized(t q)", "Memoized", expected);
         });
@@ -535,12 +524,7 @@
                     """;
 
             String queryBody = "t.symbol, t.price, q.bid, q.ask FROM trades t ASOF JOIN quotes q ON t.symbol = q.symbol";
-<<<<<<< HEAD
-            assertAlgoAndResult(queryBody, "", "Dense", expected);
-            assertAlgoAndResult(queryBody, "asof_driveby_cache(t q)", "Memoized", expected);
-=======
             assertAlgoAndResult(queryBody, "", "Fast", expected);
->>>>>>> 5423ba43
             assertAlgoAndResult(queryBody, "asof_index_search(t q)", "Indexed", expected);
             assertAlgoAndResult(queryBody, "asof_memoized(t q)", "Memoized", expected);
         });
@@ -581,12 +565,7 @@
                     """;
 
             String queryBody = "t.symbol, t.price, q.bid, q.ask FROM trades t ASOF JOIN quotes q ON t.symbol = q.symbol";
-<<<<<<< HEAD
-            assertAlgoAndResult(queryBody, "", "Dense", expected);
-            assertAlgoAndResult(queryBody, "asof_driveby_cache(t q)", "Memoized", expected);
-=======
             assertAlgoAndResult(queryBody, "", "Fast", expected);
->>>>>>> 5423ba43
             assertAlgoAndResult(queryBody, "asof_index_search(t q)", "Indexed", expected);
             assertAlgoAndResult(queryBody, "asof_memoized(t q)", "Memoized", expected);
         });
@@ -634,12 +613,7 @@
                     """;
 
             String queryBody = "t.symbol, t.price, q.bid, q.ask FROM trades t ASOF JOIN quotes q ON t.symbol = q.symbol";
-<<<<<<< HEAD
-            assertAlgoAndResult(queryBody, "", "Dense", expected);
-            assertAlgoAndResult(queryBody, "asof_driveby_cache(t q)", "Memoized", expected);
-=======
             assertAlgoAndResult(queryBody, "", "Fast", expected);
->>>>>>> 5423ba43
             assertAlgoAndResult(queryBody, "asof_index_search(t q)", "Indexed", expected);
             assertAlgoAndResult(queryBody, "asof_memoized(t q)", "Memoized", expected);
         });
@@ -693,12 +667,7 @@
                     """;
 
             String queryBody = "t.symbol, t.price, q.bid, q.ask FROM trades t ASOF JOIN quotes q ON t.symbol = q.symbol";
-<<<<<<< HEAD
-            assertAlgoAndResult(queryBody, "", "Dense", expected);
-            assertAlgoAndResult(queryBody, "asof_driveby_cache(t q)", "Memoized", expected);
-=======
             assertAlgoAndResult(queryBody, "", "Fast", expected);
->>>>>>> 5423ba43
             assertAlgoAndResult(queryBody, "asof_index_search(t q)", "Indexed", expected);
             assertAlgoAndResult(queryBody, "asof_memoized(t q)", "Memoized", expected);
         });
@@ -741,12 +710,7 @@
                     """;
 
             String queryBody = "t.symbol, t.price, q.bid, q.ask FROM trades t ASOF JOIN quotes q ON t.symbol = q.symbol";
-<<<<<<< HEAD
-            assertAlgoAndResult(queryBody, "", "Dense", expected);
-            assertAlgoAndResult(queryBody, "asof_driveby_cache(t q)", "Memoized", expected);
-=======
             assertAlgoAndResult(queryBody, "", "Fast", expected);
->>>>>>> 5423ba43
             assertAlgoAndResult(queryBody, "asof_index_search(t q)", "Indexed", expected);
             assertAlgoAndResult(queryBody, "asof_memoized(t q)", "Memoized", expected);
         });
@@ -795,12 +759,7 @@
                     "ASOF JOIN quotes q ON t.symbol = q.symbol " +
                     "TOLERANCE 1m";
 
-<<<<<<< HEAD
-            assertAlgoAndResult(queryBody1, "", "Dense", expected1);
-            assertAlgoAndResult(queryBody1, "asof_driveby_cache(t q)", "Memoized", expected1);
-=======
             assertAlgoAndResult(queryBody1, "", "Fast", expected1);
->>>>>>> 5423ba43
             assertAlgoAndResult(queryBody1, "asof_index_search(t q)", "Indexed", expected1);
             assertAlgoAndResult(queryBody1, "asof_memoized(t q)", "Memoized", expected1);
 
@@ -814,12 +773,7 @@
             String queryBody2 = "t.symbol, t.price, q.bid, q.ask FROM trades t " +
                     "ASOF JOIN quotes q ON t.symbol = q.symbol " +
                     "TOLERANCE 15m";
-<<<<<<< HEAD
-            assertAlgoAndResult(queryBody2, "", "Dense", expected2);
-            assertAlgoAndResult(queryBody2, "asof_driveby_cache(t q)", "Memoized", expected2);
-=======
             assertAlgoAndResult(queryBody2, "", "Fast", expected2);
->>>>>>> 5423ba43
             assertAlgoAndResult(queryBody2, "asof_index_search(t q)", "Indexed", expected2);
             assertAlgoAndResult(queryBody2, "asof_memoized(t q)", "Memoized", expected2);
         });
@@ -870,12 +824,7 @@
                     "ON t.symbol = q.symbol " +
                     "WHERE t.ts BETWEEN '2024-01-02T00:00:00.000000Z' AND '2024-01-02T23:59:59.999999Z'";
 
-<<<<<<< HEAD
-            assertAlgoAndResult(queryBody, "", "Dense", expected);
-            assertAlgoAndResult(queryBody, "asof_driveby_cache(t q)", "Memoized", expected);
-=======
             assertAlgoAndResult(queryBody, "", "Fast", expected);
->>>>>>> 5423ba43
             assertAlgoAndResult(queryBody, "asof_index_search(t q)", "Indexed", expected);
             assertAlgoAndResult(queryBody, "asof_memoized(t q)", "Memoized", expected);
         });
@@ -3601,7 +3550,6 @@
 
     @Test
     public void testSingleSymbolAsOf() throws Exception {
-<<<<<<< HEAD
         assertMemoryLeak(() -> {
             executeWithRewriteTimestamp(
                     """
@@ -3652,99 +3600,6 @@
                     true
             );
         });
-=======
-        assertMemoryLeak(
-                (TestUtils.LeakProneCode) () -> {
-                    executeWithRewriteTimestamp(
-                            """
-                                    create table t1 as (
-                                    SELECT
-                                        rnd_symbol_zipf(1_000, 2.0) AS symbol,
-                                        rnd_symbol('buy', 'sell') as side,
-                                        rnd_double() * 20 + 10 AS price,
-                                        rnd_double() * 20 + 10 AS amount,
-                                        generate_series as timestamp
-                                      FROM generate_series('2025-01-01'::#TIMESTAMP, '2025-01-02', '172898983u')
-                                      ) timestamp(timestamp) partition by day
-                                    """,
-                            leftTableTimestampType.getTypeName()
-                    );
-
-                    executeWithRewriteTimestamp(
-                            """
-                                    create table t2 as (
-                                    SELECT
-                                          '2024-12-31T23'::#TIMESTAMP + (60*x) + rnd_long(-20, 20, 0) as ts,
-                                          rnd_symbol_zipf(1_000, 2.0) sym,
-                                          rnd_double() * 10.0 + 5.0 bid,
-                                          rnd_double() * 10.0 + 5.0 ask
-                                          FROM long_sequence(10_000)
-                                    ) timestamp(ts) partition by day
-                                    """,
-                            rightTableTimestampType.getTypeName()
-                    );
-
-                    var asofSQL = """
-                                    SELECT /*+ ASOF_LINEAR(t p) */ avg(bid)\s
-                                    FROM t1 t\s
-                                    ASOF JOIN t2 p on (t.symbol=p.sym);
-                            """;
-
-                    assertQueryNoLeakCheck(
-                            """
-                                    avg
-                                    10.82018197104726
-                                    """,
-                            asofSQL,
-                            null,
-                            false,
-                            true
-                    );
-
-                    assertSql(
-                            """
-                                    QUERY PLAN
-                                    GroupBy vectorized: false
-                                      values: [avg(bid)]
-                                        SelectedRecord
-                                            AsOf Join Single Symbol
-                                              condition: p.sym=t.symbol
-                                                PageFrame
-                                                    Row forward scan
-                                                    Frame forward scan on: t1
-                                                PageFrame
-                                                    Row forward scan
-                                                    Frame forward scan on: t2
-                                    """,
-                            "explain " + asofSQL
-
-                    );
-
-                    // ensure algo is not triggered without hint
-                    assertSql(
-                            """
-                                    QUERY PLAN
-                                    GroupBy vectorized: false
-                                      values: [avg(bid)]
-                                        SelectedRecord
-                                            AsOf Join Fast Scan
-                                              condition: p.sym=t.symbol
-                                                PageFrame
-                                                    Row forward scan
-                                                    Frame forward scan on: t1
-                                                PageFrame
-                                                    Row forward scan
-                                                    Frame forward scan on: t2
-                                    """,
-                            """
-                                    EXPLAIN SELECT avg(bid)\s
-                                    FROM t1 t\s
-                                    ASOF JOIN t2 p on (t.symbol=p.sym);
-                                    """
-                    );
-                }
-        );
->>>>>>> 5423ba43
     }
 
     @Test
