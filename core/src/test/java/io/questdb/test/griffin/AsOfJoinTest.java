--- conflicted
+++ resolved
@@ -436,12 +436,9 @@
                     """;
 
             String queryBody = "t.symbol, t.price, q.bid, q.ask FROM trades t ASOF JOIN quotes q ON t.symbol = q.symbol";
-<<<<<<< HEAD
             assertAlgoAndResult(queryBody, "", "Dense", expected);
-=======
             assertAlgoAndResult(queryBody, "", "Memoized", expected);
             assertAlgoAndResult(queryBody, "asof_driveby_cache(t q)", "Memoized", expected);
->>>>>>> d8ed5065
             assertAlgoAndResult(queryBody, "asof_index_search(t q)", "Indexed", expected);
             assertAlgoAndResult(queryBody, "asof_fast_search(t q)", "Fast", expected);
         });
@@ -483,12 +480,8 @@
                     """;
 
             String queryBody = "t.symbol, t.price, q.bid, q.ask FROM trades t ASOF JOIN quotes q ON t.symbol = q.symbol";
-<<<<<<< HEAD
             assertAlgoAndResult(queryBody, "", "Dense", expected);
-=======
-            assertAlgoAndResult(queryBody, "", "Memoized", expected);
             assertAlgoAndResult(queryBody, "asof_driveby_cache(t q)", "Memoized", expected);
->>>>>>> d8ed5065
             assertAlgoAndResult(queryBody, "asof_index_search(t q)", "Indexed", expected);
             assertAlgoAndResult(queryBody, "asof_fast_search(t q)", "Fast", expected);
         });
@@ -529,12 +522,8 @@
                     """;
 
             String queryBody = "t.symbol, t.price, q.bid, q.ask FROM trades t ASOF JOIN quotes q ON t.symbol = q.symbol";
-<<<<<<< HEAD
             assertAlgoAndResult(queryBody, "", "Dense", expected);
-=======
-            assertAlgoAndResult(queryBody, "", "Memoized", expected);
             assertAlgoAndResult(queryBody, "asof_driveby_cache(t q)", "Memoized", expected);
->>>>>>> d8ed5065
             assertAlgoAndResult(queryBody, "asof_index_search(t q)", "Indexed", expected);
             assertAlgoAndResult(queryBody, "asof_fast_search(t q)", "Fast", expected);
         });
@@ -575,12 +564,8 @@
                     """;
 
             String queryBody = "t.symbol, t.price, q.bid, q.ask FROM trades t ASOF JOIN quotes q ON t.symbol = q.symbol";
-<<<<<<< HEAD
             assertAlgoAndResult(queryBody, "", "Dense", expected);
-=======
-            assertAlgoAndResult(queryBody, "", "Memoized", expected);
             assertAlgoAndResult(queryBody, "asof_driveby_cache(t q)", "Memoized", expected);
->>>>>>> d8ed5065
             assertAlgoAndResult(queryBody, "asof_index_search(t q)", "Indexed", expected);
             assertAlgoAndResult(queryBody, "asof_fast_search(t q)", "Fast", expected);
         });
@@ -628,12 +613,8 @@
                     """;
 
             String queryBody = "t.symbol, t.price, q.bid, q.ask FROM trades t ASOF JOIN quotes q ON t.symbol = q.symbol";
-<<<<<<< HEAD
             assertAlgoAndResult(queryBody, "", "Dense", expected);
-=======
-            assertAlgoAndResult(queryBody, "", "Memoized", expected);
             assertAlgoAndResult(queryBody, "asof_driveby_cache(t q)", "Memoized", expected);
->>>>>>> d8ed5065
             assertAlgoAndResult(queryBody, "asof_index_search(t q)", "Indexed", expected);
             assertAlgoAndResult(queryBody, "asof_fast_search(t q)", "Fast", expected);
         });
@@ -687,12 +668,8 @@
                     """;
 
             String queryBody = "t.symbol, t.price, q.bid, q.ask FROM trades t ASOF JOIN quotes q ON t.symbol = q.symbol";
-<<<<<<< HEAD
             assertAlgoAndResult(queryBody, "", "Dense", expected);
-=======
-            assertAlgoAndResult(queryBody, "", "Memoized", expected);
             assertAlgoAndResult(queryBody, "asof_driveby_cache(t q)", "Memoized", expected);
->>>>>>> d8ed5065
             assertAlgoAndResult(queryBody, "asof_index_search(t q)", "Indexed", expected);
             assertAlgoAndResult(queryBody, "asof_fast_search(t q)", "Fast", expected);
         });
@@ -735,12 +712,8 @@
                     """;
 
             String queryBody = "t.symbol, t.price, q.bid, q.ask FROM trades t ASOF JOIN quotes q ON t.symbol = q.symbol";
-<<<<<<< HEAD
             assertAlgoAndResult(queryBody, "", "Dense", expected);
-=======
-            assertAlgoAndResult(queryBody, "", "Memoized", expected);
             assertAlgoAndResult(queryBody, "asof_driveby_cache(t q)", "Memoized", expected);
->>>>>>> d8ed5065
             assertAlgoAndResult(queryBody, "asof_index_search(t q)", "Indexed", expected);
             assertAlgoAndResult(queryBody, "asof_fast_search(t q)", "Fast", expected);
         });
@@ -789,12 +762,8 @@
                     "ASOF JOIN quotes q ON t.symbol = q.symbol " +
                     "TOLERANCE 1m";
 
-<<<<<<< HEAD
             assertAlgoAndResult(queryBody1, "", "Dense", expected1);
-=======
-            assertAlgoAndResult(queryBody1, "", "Memoized", expected1);
             assertAlgoAndResult(queryBody1, "asof_driveby_cache(t q)", "Memoized", expected1);
->>>>>>> d8ed5065
             assertAlgoAndResult(queryBody1, "asof_index_search(t q)", "Indexed", expected1);
             assertAlgoAndResult(queryBody1, "asof_fast_search(t q)", "Fast", expected1);
 
@@ -808,12 +777,8 @@
             String queryBody2 = "t.symbol, t.price, q.bid, q.ask FROM trades t " +
                     "ASOF JOIN quotes q ON t.symbol = q.symbol " +
                     "TOLERANCE 15m";
-<<<<<<< HEAD
             assertAlgoAndResult(queryBody2, "", "Dense", expected2);
-=======
-            assertAlgoAndResult(queryBody2, "", "Memoized", expected2);
             assertAlgoAndResult(queryBody2, "asof_driveby_cache(t q)", "Memoized", expected2);
->>>>>>> d8ed5065
             assertAlgoAndResult(queryBody2, "asof_index_search(t q)", "Indexed", expected2);
             assertAlgoAndResult(queryBody2, "asof_fast_search(t q)", "Fast", expected2);
         });
@@ -864,12 +829,8 @@
                     "ON t.symbol = q.symbol " +
                     "WHERE t.ts BETWEEN '2024-01-02T00:00:00.000000Z' AND '2024-01-02T23:59:59.999999Z'";
 
-<<<<<<< HEAD
             assertAlgoAndResult(queryBody, "", "Dense", expected);
-=======
-            assertAlgoAndResult(queryBody, "", "Memoized", expected);
             assertAlgoAndResult(queryBody, "asof_driveby_cache(t q)", "Memoized", expected);
->>>>>>> d8ed5065
             assertAlgoAndResult(queryBody, "asof_index_search(t q)", "Indexed", expected);
             assertAlgoAndResult(queryBody, "asof_fast_search(t q)", "Fast", expected);
         });
