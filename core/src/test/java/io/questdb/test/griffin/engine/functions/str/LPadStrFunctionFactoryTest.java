/*******************************************************************************
 *     ___                  _   ____  ____
 *    / _ \ _   _  ___  ___| |_|  _ \| __ )
 *   | | | | | | |/ _ \/ __| __| | | |  _ \
 *   | |_| | |_| |  __/\__ \ |_| |_| | |_) |
 *    \__\_\\__,_|\___||___/\__|____/|____/
 *
 *  Copyright (c) 2014-2019 Appsicle
 *  Copyright (c) 2019-2024 QuestDB
 *
 *  Licensed under the Apache License, Version 2.0 (the "License");
 *  you may not use this file except in compliance with the License.
 *  You may obtain a copy of the License at
 *
 *  http://www.apache.org/licenses/LICENSE-2.0
 *
 *  Unless required by applicable law or agreed to in writing, software
 *  distributed under the License is distributed on an "AS IS" BASIS,
 *  WITHOUT WARRANTIES OR CONDITIONS OF ANY KIND, either express or implied.
 *  See the License for the specific language governing permissions and
 *  limitations under the License.
 *
 ******************************************************************************/

package io.questdb.test.griffin.engine.functions.str;

import io.questdb.cairo.CairoException;
import io.questdb.griffin.FunctionFactory;
import io.questdb.griffin.SqlException;
import io.questdb.griffin.engine.functions.str.LPadStrFunctionFactory;
import io.questdb.std.Numbers;
import io.questdb.test.griffin.engine.AbstractFunctionFactoryTest;
import io.questdb.test.tools.TestUtils;
import org.junit.Assert;
import org.junit.Test;

public class LPadStrFunctionFactoryTest extends AbstractFunctionFactoryTest {
    @Test
    public void testABProtocol() throws SqlException {
        ddl("create table x as (select rnd_str(1, 40, 0) s from long_sequence(100))");
        assertSql(
                "count\n" +
                        "100\n",
                "select count (*) from x where lpad(s, 20, '.') = lpad(s, 20, '.')"
        );
    }

    @Test
    public void testEmptyFillText() throws SqlException {
        call("abc", 4, "").andAssert(null);
        call("pqrs", 10, "").andAssert(null);
    }

    @Test
    public void testFailsOnBufferLengthAboveLimit() throws SqlException {
        try {
            call("foo", Integer.MAX_VALUE, "bar").andAssert(null);
            Assert.fail();
        } catch (CairoException e) {
            TestUtils.assertContains(e.getFlyweightMessage(), "breached memory limit set for lpad(SIS)");
        }
    }

    @Test
    public void testLPadStr() throws SqlException {
        call("abc", 5, "x").andAssert("xxabc");
        call("xyz", 10, "hello").andAssert("hellohexyz");
        call("pqrs", 7, "abc").andAssert("abcpqrs");
    }

    @Test
    public void testNaNLength() throws SqlException {
        call("abc", Numbers.INT_NULL, "xyz").andAssert(null);
        call("pqrs", Numbers.INT_NULL, "xyz").andAssert(null);
    }

    @Test
    public void testNegativeLength() throws SqlException {
        call("abc", -1, "hello").andAssert(null);
        call("pqrs", -4, "hello").andAssert(null);
    }

    @Test
    public void testNullFillText() throws SqlException {
        call("abc", 4, null).andAssert(null);
        call("pqrs", 10, null).andAssert(null);
    }

    @Test
    public void testNullStr() throws SqlException {
        call(null, 3, "hello").andAssert(null);
        call(null, 4, "hello").andAssert(null);
    }

    @Test
    public void testTrimRight() throws SqlException {
        call("abcdefgh", 5, "abc").andAssert("abcde");
        call("photosynthesis", 10, "light").andAssert("photosynth");
    }

    @Test
    public void testZeroLength() throws SqlException {
        call("abc", 0, "hello").andAssert("");
        call("pqrs", 0, "hello").andAssert("");
    }

<<<<<<< HEAD
=======
    @Test
    public void testABProtocol() throws SqlException {
        execute("create table x as (select rnd_str(1, 40, 0) s from long_sequence(100))");
        assertSql(
                "count\n" +
                        "100\n",
                "select count (*) from x where lpad(s, 20, '.') = lpad(s, 20, '.')"
        );
    }

>>>>>>> 550f1362
    @Override
    protected FunctionFactory getFunctionFactory() {
        return new LPadStrFunctionFactory();
    }
}<|MERGE_RESOLUTION|>--- conflicted
+++ resolved
@@ -35,16 +35,6 @@
 import org.junit.Test;
 
 public class LPadStrFunctionFactoryTest extends AbstractFunctionFactoryTest {
-    @Test
-    public void testABProtocol() throws SqlException {
-        ddl("create table x as (select rnd_str(1, 40, 0) s from long_sequence(100))");
-        assertSql(
-                "count\n" +
-                        "100\n",
-                "select count (*) from x where lpad(s, 20, '.') = lpad(s, 20, '.')"
-        );
-    }
-
     @Test
     public void testEmptyFillText() throws SqlException {
         call("abc", 4, "").andAssert(null);
@@ -104,8 +94,6 @@
         call("pqrs", 0, "hello").andAssert("");
     }
 
-<<<<<<< HEAD
-=======
     @Test
     public void testABProtocol() throws SqlException {
         execute("create table x as (select rnd_str(1, 40, 0) s from long_sequence(100))");
@@ -116,7 +104,6 @@
         );
     }
 
->>>>>>> 550f1362
     @Override
     protected FunctionFactory getFunctionFactory() {
         return new LPadStrFunctionFactory();
