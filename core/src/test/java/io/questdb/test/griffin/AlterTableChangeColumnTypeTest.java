/*******************************************************************************
 *     ___                  _   ____  ____
 *    / _ \ _   _  ___  ___| |_|  _ \| __ )
 *   | | | | | | |/ _ \/ __| __| | | |  _ \
 *   | |_| | |_| |  __/\__ \ |_| |_| | |_) |
 *    \__\_\\__,_|\___||___/\__|____/|____/
 *
 *  Copyright (c) 2014-2019 Appsicle
 *  Copyright (c) 2019-2024 QuestDB
 *
 *  Licensed under the Apache License, Version 2.0 (the "License");
 *  you may not use this file except in compliance with the License.
 *  You may obtain a copy of the License at
 *
 *  http://www.apache.org/licenses/LICENSE-2.0
 *
 *  Unless required by applicable law or agreed to in writing, software
 *  distributed under the License is distributed on an "AS IS" BASIS,
 *  WITHOUT WARRANTIES OR CONDITIONS OF ANY KIND, either express or implied.
 *  See the License for the specific language governing permissions and
 *  limitations under the License.
 *
 ******************************************************************************/

package io.questdb.test.griffin;

import io.questdb.cairo.CairoException;
import io.questdb.cairo.ColumnType;
import io.questdb.cairo.CursorPrinter;
import io.questdb.cairo.TableToken;
import io.questdb.cairo.TableWriter;
import io.questdb.cairo.sql.Record;
import io.questdb.cairo.sql.RecordCursor;
import io.questdb.cairo.sql.RecordCursorFactory;
import io.questdb.cairo.sql.RecordMetadata;
import io.questdb.cairo.wal.WalWriter;
import io.questdb.griffin.SqlCompiler;
import io.questdb.griffin.SqlException;
import io.questdb.griffin.model.IntervalUtils;
import io.questdb.std.Files;
import io.questdb.std.FilesFacade;
import io.questdb.std.Misc;
import io.questdb.std.Numbers;
import io.questdb.std.NumericException;
import io.questdb.std.Rnd;
import io.questdb.std.str.LPSZ;
import io.questdb.std.str.Path;
import io.questdb.std.str.Utf8String;
import io.questdb.test.AbstractCairoTest;
import io.questdb.test.std.TestFilesFacadeImpl;
import io.questdb.test.tools.TestUtils;
import org.junit.Assert;
import org.junit.Assume;
import org.junit.Test;
import org.junit.runner.RunWith;
import org.junit.runners.Parameterized;

import java.util.Arrays;
import java.util.Collection;
import java.util.concurrent.atomic.AtomicBoolean;
import java.util.concurrent.atomic.AtomicReference;

@RunWith(Parameterized.class)
public class AlterTableChangeColumnTypeTest extends AbstractCairoTest {
    private final boolean partitioned;
    private final boolean walEnabled;

    public AlterTableChangeColumnTypeTest(Mode walMode) {
        this.walEnabled = (walMode == Mode.WITH_WAL);
        this.partitioned = (walMode != Mode.NON_PARTITIONED);
    }

    @Parameterized.Parameters(name = "{0}")
    public static Collection<Object[]> data() {
        return Arrays.asList(new Object[][]{
                {Mode.WITH_WAL}, {Mode.NO_WAL}, {Mode.NON_PARTITIONED}
        });
    }

    @Test
    public void testCannotConvertToSameType() throws Exception {
        assumeNonWal();
        assertFailure("alter table x alter column d type double", 34, "column 'd' type is already 'DOUBLE'");
    }

    @Test
    public void testChangeDoubleToFloat() throws Exception {
        assertMemoryLeak(() -> {
            assumeWal();
            execute("create table x (ts timestamp, col double) timestamp(ts) partition by day wal", sqlExecutionContext);
            execute("insert into x values('2024-05-14T16:00:00.000000Z', 0.0)", sqlExecutionContext);
            execute("insert into x values('2024-05-14T16:00:01.000000Z', 0.1)", sqlExecutionContext);
            execute("insert into x values('2024-05-14T16:00:02.000000Z', 3.1)", sqlExecutionContext);
            execute("insert into x values('2024-05-14T16:00:02.000000Z', -9223372036854775808.0)", sqlExecutionContext);
            execute("insert into x values('2024-05-14T16:00:02.000000Z', -3.4e38)", sqlExecutionContext);
            execute("insert into x values('2024-05-14T16:00:02.000000Z', 3.4e38)", sqlExecutionContext);
            execute("insert into x values('2024-05-14T16:00:02.000000Z', 1.80e300)", sqlExecutionContext);
            execute("insert into x values('2024-05-14T16:00:02.000000Z', -1.80e300)", sqlExecutionContext);
            drainWalQueue();

            execute("alter table x alter column col type float", sqlExecutionContext);
            drainWalQueue();

            assertSql("ts\tcol\n" +
                            "2024-05-14T16:00:00.000000Z\t0.0000\n" +
                            "2024-05-14T16:00:01.000000Z\t0.1000\n" +
                            "2024-05-14T16:00:02.000000Z\t3.1000\n" +
                            "2024-05-14T16:00:02.000000Z\t-9.223372E18\n" +
                            "2024-05-14T16:00:02.000000Z\t-3.4E38\n" +
                            "2024-05-14T16:00:02.000000Z\t3.4E38\n" +
                            "2024-05-14T16:00:02.000000Z\tnull\n" +
                            "2024-05-14T16:00:02.000000Z\tnull\n",
                    "x");

            execute("alter table x alter column col type int", sqlExecutionContext);
            drainWalQueue();

            assertSql("ts\tcol\n" +
                    "2024-05-14T16:00:00.000000Z\t0\n" +
                    "2024-05-14T16:00:01.000000Z\t0\n" +
                    "2024-05-14T16:00:02.000000Z\t3\n" +
                    "2024-05-14T16:00:02.000000Z\tnull\n" +
                    "2024-05-14T16:00:02.000000Z\tnull\n" +
                    "2024-05-14T16:00:02.000000Z\tnull\n" +
                    "2024-05-14T16:00:02.000000Z\tnull\n" +
                    "2024-05-14T16:00:02.000000Z\tnull\n", "x");
        });
    }

    @Test
    public void testChangeFloatToDouble() throws Exception {
        assumeWal();
        assertMemoryLeak(() -> {
            execute("create table x (ts timestamp, col float) timestamp(ts) partition by day wal", sqlExecutionContext);
            execute("insert into x values('2024-05-14T16:00:00.000000Z', 0.0)", sqlExecutionContext);
            execute("insert into x values('2024-05-14T16:00:01.000000Z', 0.1)", sqlExecutionContext);
            execute("insert into x values('2024-05-14T16:00:02.000000Z', 3.1)", sqlExecutionContext);
            execute("insert into x values('2024-05-14T16:00:02.000000Z', -9223372036854775808.0)", sqlExecutionContext);
            execute("insert into x values('2024-05-14T16:00:02.000000Z', -3.4e38)", sqlExecutionContext);
            execute("insert into x values('2024-05-14T16:00:02.000000Z', 3.4e38)", sqlExecutionContext);
            drainWalQueue();

            execute("alter table x alter column col type double", sqlExecutionContext);
            drainWalQueue();

            assertSql("ts\tcol\n" +
                    "2024-05-14T16:00:00.000000Z\t0.0\n" +
                    "2024-05-14T16:00:01.000000Z\t0.10000000149011612\n" +
                    "2024-05-14T16:00:02.000000Z\t3.0999999046325684\n" +
                    "2024-05-14T16:00:02.000000Z\t-9.223372036854776E18\n" +
                    "2024-05-14T16:00:02.000000Z\t-3.3999999521443642E38\n" +
                    "2024-05-14T16:00:02.000000Z\t3.3999999521443642E38\n", "x");

            execute("alter table x alter column col type int", sqlExecutionContext);
            drainWalQueue();

            assertSql("ts\tcol\n" +
                    "2024-05-14T16:00:00.000000Z\t0\n" +
                    "2024-05-14T16:00:01.000000Z\t0\n" +
                    "2024-05-14T16:00:02.000000Z\t3\n" +
                    "2024-05-14T16:00:02.000000Z\tnull\n" +
                    "2024-05-14T16:00:02.000000Z\tnull\n" +
                    "2024-05-14T16:00:02.000000Z\tnull\n", "x");
        });
    }

    @Test
    public void testChangeIndexedSymbolToVarchar() throws Exception {
        assertMemoryLeak(() -> {
            createX();
            drainWalQueue();

            execute("create table y as (select ik from x)", sqlExecutionContext);
            execute("alter table x alter column ik type varchar", sqlExecutionContext);
            drainWalQueue();

            assertSqlCursorsConvertedStrings(
                    "select ik from y",
                    "select ik from x"
            );

            execute("insert into x(ik, timestamp) values('abc', now())", sqlExecutionContext);
            drainWalQueue();

            assertSql("ik\nabc\n", "select ik from x limit -1");

            execute("insert into y(ik) values('abc')", sqlExecutionContext);
            assertSqlCursorsConvertedStrings(
                    "select 'abc' as ik",
                    "select ik from x where ik = 'abc'"

            );
        });
    }

    @Test
    public void testChangeMultipleTimesReleaseWriters() throws Exception {
        assertMemoryLeak(() -> {
            createX();
            drainWalQueue();
            engine.releaseInactive();
            execute("alter table x alter column ik type varchar", sqlExecutionContext);
            execute("alter table x alter column ik type string", sqlExecutionContext);
            execute("alter table x alter column ik type symbol index", sqlExecutionContext);
            execute("alter table x alter column ik type string", sqlExecutionContext);
            drainWalQueue();

            execute("insert into x(ik, timestamp) values('abc', now())", sqlExecutionContext);
            drainWalQueue();

            assertSql("ik\nabc\n", "select ik from x limit -1");
        });
    }

    @Test
    public void testChangeStringToBinary() throws Exception {
        assertFailure("alter table x alter column c type binary", 34, "incompatible column type change [existing=STRING, new=BINARY]");
    }

    @Test
    public void testChangeStringToIndexedSymbol() throws Exception {
        assertMemoryLeak(() -> {
            createX();
            drainWalQueue();

            execute("create table y as (select c from x)", sqlExecutionContext);
            execute("alter table x alter column c type symbol index", sqlExecutionContext);
            drainWalQueue();

            assertSqlCursorsConvertedStrings(
                    "select c from y",
                    "select c from x"
            );

            execute("insert into x(c, timestamp) values('abc', now())", sqlExecutionContext);
            drainWalQueue();
            assertSql("c\nabc\n", "select c from x limit -1");

            execute("insert into y(c) values('abc')", sqlExecutionContext);
            assertSqlCursorsConvertedStrings(
                    "select c from y where c = 'abc'",
                    "select c from x where c = 'abc'"

            );
        });
    }

    @Test
    public void testChangeStringToSymbol() throws Exception {
        assertMemoryLeak(() -> {
            createX();
            drainWalQueue();
            execute("create table y as (select c from x)", sqlExecutionContext);
            execute("alter table x alter column c type symbol", sqlExecutionContext);
            drainWalQueue();

            assertSqlCursorsConvertedStrings(
                    "select c from y",
                    "select c from x"
            );

            execute("insert into x(c, timestamp) values('abc', now())", sqlExecutionContext);
            drainWalQueue();
            assertSql("c\nabc\n", "select c from x limit -1");

            execute("create table z as (select c from x)", sqlExecutionContext);
            execute("alter table x alter column c type string", sqlExecutionContext);

            assertSqlCursorsConvertedStrings(
                    "select c from z",
                    "select c from x"

            );
        });
    }

    @Test
    public void testChangeStringToVarchar() throws Exception {
        assertMemoryLeak(() -> {
            createX();
            drainWalQueue();
            execute("create table y as (select c from x)", sqlExecutionContext);
            execute("alter table x alter column c type varchar", sqlExecutionContext);
            drainWalQueue();

            assertSqlCursorsConvertedStrings(
                    "select c from x",
                    "select c from y"
            );

            execute("insert into x(c, timestamp) values('abc', now())", sqlExecutionContext);
            drainWalQueue();
            assertSql("c\nabc\n", "select c from x limit -1");

            execute("create table z as (select c from x)", sqlExecutionContext);
            execute("alter table x alter column c type string", sqlExecutionContext);

            assertSqlCursorsConvertedStrings(
                    "select c from z",
                    "select c from x"
            );
        });
    }

    @Test
    public void testChangeSymbolToVarcharReleaseWriters() throws Exception {
        assertMemoryLeak(() -> {
            createX();
            drainWalQueue();
            engine.releaseInactive();
            execute("alter table x alter column ik type varchar", sqlExecutionContext);
            drainWalQueue();

            execute("insert into x(ik, timestamp) values('abc', now())", sqlExecutionContext);
            drainWalQueue();

            assertSql("ik\nabc\n", "select ik from x limit -1");
        });
    }

    @Test
    public void testChangeTypePreservesColumnOrder() throws Exception {
        assertMemoryLeak(() -> {
            createX();
            execute("create table y as (select * from x)", sqlExecutionContext);
            execute("alter table x alter column c type symbol", sqlExecutionContext);

            assertSqlCursorsConvertedStrings(
                    "select * from y limit 10",
                    "select * from x limit 10"
            );
        });
    }

    @Test
    public void testChangeTypePreservesInsertColDefaultOrder() throws Exception {
        assertMemoryLeak(() -> {
            execute(
                    "create table x as (" +
                            "select" +
                            " rnd_str(5,5,2) c," +
                            " to_timestamp('2018-01', 'yyyy-MM') + x * 7200000 timestamp," +
                            " from long_sequence(1)" +
                            ") timestamp (timestamp) PARTITION BY HOUR" + (walEnabled ? "  WAL" : " BYPASS WAL")
            );

            drainWalQueue();
            execute("alter table x alter column c type varchar", sqlExecutionContext);
            drainWalQueue();

            execute("insert into x values('abc', '2024-06-20T17:18:27.752076Z')", sqlExecutionContext);
            drainWalQueue();

            assertSql("c\nabc\n", "select c from x limit -1");

            execute("alter table x alter column c type string", sqlExecutionContext);
            drainWalQueue();
            engine.releaseInactive();

            execute("insert into x values('def', '2024-06-20T17:18:27.752076Z')", sqlExecutionContext);
            drainWalQueue();
            assertSql("c\ndef\n", "select c from x limit -1");

            execute("insert into x select * from x");
            drainWalQueue();

            assertSql("c\ttimestamp\n" +
                    "TJWCP\t2018-01-01T00:00:07.200000Z\n" +
                    "TJWCP\t2018-01-01T00:00:07.200000Z\n" +
                    "abc\t2024-06-20T17:18:27.752076Z\n" +
                    "abc\t2024-06-20T17:18:27.752076Z\n" +
                    "def\t2024-06-20T17:18:27.752076Z\n" +
                    "def\t2024-06-20T17:18:27.752076Z\n", "x order by timestamp, c");
        });
    }

    @Test
    public void testChangeVarcharStringSymbol() throws Exception {
        assertMemoryLeak(() -> {
            createX();
            execute("create table y as (select v from x)", sqlExecutionContext);

            Rnd rnd = new Rnd();
            int currentType = ColumnType.VARCHAR;
            for (int i = 0; i < 10; i++) {

                int typeId = currentType;
                while (typeId == currentType) {
                    switch (rnd.nextPositiveInt() % 3) {
                        case 0:
                            typeId = ColumnType.STRING;
                            break;
                        case 1:
                            typeId = ColumnType.SYMBOL;
                            break;
                        default:
                            typeId = ColumnType.VARCHAR;
                            break;
                    }
                }
                String type = ColumnType.nameOf(typeId);
                currentType = typeId;
                execute("alter table x alter column v type " + type, sqlExecutionContext);

                assertSqlCursorsConvertedStrings(
                        "select v from y",
                        "select v from x"
                );
            }
        });
    }

    @Test
    public void testChangeVarcharToSymbol() throws Exception {
        assertMemoryLeak(() -> {
            createX();
            drainWalQueue();
            execute("create table y as (select v from x)", sqlExecutionContext);
            execute("alter table x alter column v type symbol", sqlExecutionContext);

            drainWalQueue();
            assertSqlCursorsConvertedStrings(
                    "select v from x",
                    "select v from y"
            );

            execute("insert into x(v, timestamp) values('abc', now())", sqlExecutionContext);
            drainWalQueue();
            assertSql("v\nabc\n", "select v from x limit -1");

            execute("create table z as (select v from x)", sqlExecutionContext);
            execute("alter table x alter column v type varchar", sqlExecutionContext);

            assertSqlCursorsConvertedStrings(
                    "select v from z",
                    "select v from x"
            );

            execute("alter table x add column sym_top symbol", sqlExecutionContext);
            execute("alter table z add column sym_top symbol", sqlExecutionContext);
            execute("insert into x(sym_top, timestamp) select rnd_symbol('a', 'b', 'c', null), timestamp_sequence(now(), 1) from long_sequence(123)", sqlExecutionContext);
            drainWalQueue();
            execute("insert into z(sym_top) select sym_top from x limit -123", sqlExecutionContext);
            drainWalQueue();

            assertSqlCursorsConvertedStrings(
                    "select sym_top from z",
                    "select sym_top from x"
            );

            execute("alter table x alter column sym_top type varchar", sqlExecutionContext);
            execute("alter table z alter column sym_top type varchar", sqlExecutionContext);
            drainWalQueue();

            assertSqlCursorsConvertedStrings(
                    "select sym_top from z",
                    "select sym_top from x"
            );
        });
    }

    @Test
    public void testColumnDoesNotExist() throws Exception {
        Assume.assumeTrue(!walEnabled && partitioned);
        assertFailure("alter table x alter column non_existing", 27, "column 'non_existing' does not exists in table 'x'");
    }

    @Test
    public void testConversionInvalidToken() throws Exception {
        Assume.assumeTrue(!walEnabled && partitioned);
        assertFailure("alter table x alter column i type long abc", 39, "unexpected token [abc] while trying to change column type");
    }

    @Test
    public void testConversionsFromArray() throws Exception {
        assertMemoryLeak(() -> {
            try {
                execute("create table x (arr int[]);");
                assertException("alter table x alter column arr type uuid", 36, "incompatible column type change [existing=INT[], new=UUID]", sqlExecutionContext);
                assertException("alter table x alter column arr type int", 36, "incompatible column type change [existing=INT[], new=INT]", sqlExecutionContext);
                assertException("alter table x alter column arr type ipv4", 36, "incompatible column type change [existing=INT[], new=IPv4]", sqlExecutionContext);
                assertException("alter table x alter column arr type long", 36, "incompatible column type change [existing=INT[], new=LONG]", sqlExecutionContext);
                assertException("alter table x alter column arr type short", 36, "incompatible column type change [existing=INT[], new=SHORT]", sqlExecutionContext);
                assertException("alter table x alter column arr type byte", 36, "incompatible column type change [existing=INT[], new=BYTE]", sqlExecutionContext);
                assertException("alter table x alter column arr type double", 36, "incompatible column type change [existing=INT[], new=DOUBLE]", sqlExecutionContext);
                assertException("alter table x alter column arr type float", 36, "incompatible column type change [existing=INT[], new=FLOAT]", sqlExecutionContext);
                assertException("alter table x alter column arr type char", 36, "incompatible column type change [existing=INT[], new=CHAR]", sqlExecutionContext);
                assertException("alter table x alter column arr type boolean", 36, "incompatible column type change [existing=INT[], new=BOOLEAN]", sqlExecutionContext);
                assertException("alter table x alter column arr type timestamp", 36, "incompatible column type change [existing=INT[], new=TIMESTAMP]", sqlExecutionContext);
                assertException("alter table x alter column arr type date", 36, "incompatible column type change [existing=INT[], new=DATE]", sqlExecutionContext);
                assertException("alter table x alter column arr type symbol", 36, "incompatible column type change [existing=INT[], new=SYMBOL]", sqlExecutionContext);
                assertException("alter table x alter column arr type string", 36, "incompatible column type change [existing=INT[], new=STRING]", sqlExecutionContext);
                assertException("alter table x alter column arr type varchar", 36, "incompatible column type change [existing=INT[], new=VARCHAR]", sqlExecutionContext);
                assertException("alter table x alter column arr type binary", 36, "incompatible column type change [existing=INT[], new=BINARY]", sqlExecutionContext);
            } finally {
                execute("drop table if exists x;");
            }
        });
    }

    @Test
    public void testConversionsToArray() throws Exception {
        assertMemoryLeak(() -> {
            try {
                execute(
                        "create table x as (" +
                                "select" +
                                " rnd_uuid4() guid," +
                                " rnd_int() rint," +
                                " rnd_ipv4() ip," +
                                " rnd_long() i64," +
                                " rnd_short() i16," +
                                " rnd_byte() i8," +
                                " rnd_double() f64," +
                                " rnd_float() f32," +
                                " rnd_char() ch," +
                                " rnd_boolean() b," +
                                " to_timestamp('2018-01', 'yyyy-MM') + x * 7200000 ts," +
                                " cast(to_timestamp('2018-01', 'yyyy-MM') + x * 7200000 as date) dt," +
                                " to_timestamp('2018-01', 'yyyy-MM') + x * 7200000 timestamp," +
                                " rnd_symbol('A', 'B', 'C') sym," +
                                " rnd_str('abc', 'def', 'ghi') str," +
                                " rnd_varchar('abc', 'def', 'ghi') var," +
                                " rnd_bin() bin" +
                                " from long_sequence(1000)" +
                                ")"
                );

                assertException("alter table x alter column guid type INT[]", 41, "incompatible column type change [existing=UUID, new=INT[]]", sqlExecutionContext);
                assertException("alter table x alter column rint type INT[]", 41, "incompatible column type change [existing=INT, new=INT[]]", sqlExecutionContext);
                assertException("alter table x alter column ip type INT[]", 39, "incompatible column type change [existing=IPv4, new=INT[]]", sqlExecutionContext);
                assertException("alter table x alter column i64 type INT[]", 40, "incompatible column type change [existing=LONG, new=INT[]]", sqlExecutionContext);
                assertException("alter table x alter column i16 type INT[]", 40, "incompatible column type change [existing=SHORT, new=INT[]]", sqlExecutionContext);
                assertException("alter table x alter column i8 type INT[]", 39, "incompatible column type change [existing=BYTE, new=INT[]]", sqlExecutionContext);
                assertException("alter table x alter column f64 type INT[]", 40, "incompatible column type change [existing=DOUBLE, new=INT[]]", sqlExecutionContext);
                assertException("alter table x alter column f32 type INT[]", 40, "incompatible column type change [existing=FLOAT, new=INT[]]", sqlExecutionContext);
                assertException("alter table x alter column ch type INT[]", 39, "incompatible column type change [existing=CHAR, new=INT[]]", sqlExecutionContext);
                assertException("alter table x alter column b type INT[]", 38, "incompatible column type change [existing=BOOLEAN, new=INT[]]", sqlExecutionContext);
                assertException("alter table x alter column ts type INT[]", 39, "incompatible column type change [existing=TIMESTAMP, new=INT[]]", sqlExecutionContext);
                assertException("alter table x alter column dt type INT[]", 39, "incompatible column type change [existing=DATE, new=INT[]]", sqlExecutionContext);
                assertException("alter table x alter column sym type INT[]", 40, "incompatible column type change [existing=SYMBOL, new=INT[]]", sqlExecutionContext);
                assertException("alter table x alter column str type INT[]", 40, "incompatible column type change [existing=STRING, new=INT[]]", sqlExecutionContext);
                assertException("alter table x alter column var type INT[]", 40, "incompatible column type change [existing=VARCHAR, new=INT[]]", sqlExecutionContext);
                assertException("alter table x alter column bin type INT[]", 40, "incompatible column type change [existing=BINARY, new=INT[]]", sqlExecutionContext);

            } finally {
                execute("drop table if exists x;");
            }
        });
    }

    @Test
    public void testConvertDedupKeyColumnKeepsItDedup() throws Exception {
        assumeWal();
        assertMemoryLeak(() -> {
            createX();

            execute("alter table x dedup enable upsert keys(timestamp, d)");
            drainWalQueue();
            checkDedupSet("d", true);

            execute("alter table x alter column d type float");
            drainWalQueue();
            checkDedupSet("d", true);

            engine.releaseInactive();
            checkDedupSet("d", true);

            execute("insert into x(d, timestamp) values(1.0, '2044-02-24')", sqlExecutionContext);
            execute("insert into x(d, timestamp) values(1.0, '2044-02-25')", sqlExecutionContext);
            execute("insert into x(d, timestamp) values(1.0, '2044-02-25')", sqlExecutionContext);
            execute("insert into x(d, timestamp) values(1.2, '2044-02-25')", sqlExecutionContext);

            drainWalQueue();

            assertSql(
                    "timestamp\td\n" +
                            "2044-02-24T00:00:00.000000Z\t1.0000\n" +
                            "2044-02-25T00:00:00.000000Z\t1.0000\n" +
                            "2044-02-25T00:00:00.000000Z\t1.2000\n",
                    "select timestamp, d from x order by timestamp, d limit -3"
            );
        });
    }

    @Test
    public void testConvertFailsOnColumnFileOpen() throws Exception {
        assumeNonWal();
        AtomicReference<String> fail = new AtomicReference<>();
        AtomicBoolean failRead = new AtomicBoolean();

        FilesFacade ff = new TestFilesFacadeImpl() {
            @Override
            public long openRO(LPSZ name) {
                if (failRead.get() && fail.get() != null && Misc.getThreadLocalUtf8Sink().put(name).toString().endsWith(fail.get())) {
                    fail.set(null);
                    return -1;
                }
                return super.openRO(name);
            }

            @Override
            public long openRW(LPSZ name, long opts) {
                if (!failRead.get() && fail.get() != null && Misc.getThreadLocalUtf8Sink().put(name).toString().endsWith(fail.get())) {
                    fail.set(null);
                    return -1;
                }
                return super.openRW(name, opts);
            }
        };

        assertMemoryLeak(ff, () -> {
            createX();

            fail.set("c.d.1");
            try {
                execute("alter table x alter column c type varchar", sqlExecutionContext);
                Assert.fail();
            } catch (CairoException e) {
                TestUtils.assertContains(e.getFlyweightMessage(), "could not open read-write");
            }

            fail.set("c.i.1");
            try {
                execute("alter table x alter column c type varchar", sqlExecutionContext);
                Assert.fail();
            } catch (CairoException e) {
                TestUtils.assertContains(e.getFlyweightMessage(), "could not open read-write");
            }

            fail.set("c.d");
            failRead.set(true);
            try {
                execute("alter table x alter column c type varchar", sqlExecutionContext);
                Assert.fail();
            } catch (CairoException e) {
                TestUtils.assertContains(e.getFlyweightMessage(), "could not open read-only");
            }

            fail.set("c.i");
            try {
                execute("alter table x alter column c type varchar", sqlExecutionContext);
                Assert.fail();
            } catch (CairoException e) {
                TestUtils.assertContains(e.getFlyweightMessage(), "could not open read-only");
            }

            fail.set(null);
            execute("alter table x alter column c type varchar", sqlExecutionContext);

            execute("insert into x(c, timestamp) values('asdfadf', now())", sqlExecutionContext);
            assertSql("c\nasdfadf\n", "select c from x limit -1");
        });
    }

    @Test
    public void testConvertFailsWriterIsOk() throws Exception {
        assumeNonWal();
        assertMemoryLeak(() -> {
            createX();

            try (TableWriter writer = getWriter("x")) {
                writer.changeColumnType("timestamp", ColumnType.INT, 0, false, false, 0, false, null);
                Assert.fail();
            } catch (CairoException e) {
                TestUtils.assertContains(e.getFlyweightMessage(), "cannot change column type, column is the designated timestamp");
            }

            try (TableWriter writer = getWriter("x")) {
                writer.changeColumnType("d", ColumnType.DOUBLE, 0, false, false, 0, false, null);
                Assert.fail();
            } catch (CairoException e) {
                TestUtils.assertContains(e.getFlyweightMessage(), "cannot change column type, new type is the same as existing");
            }

            try (TableWriter writer = getWriter("x")) {
                writer.changeColumnType("ik", ColumnType.GEOBYTE, 0, false, false, 0, false, null);
                Assert.fail();
            } catch (CairoException e) {
                TestUtils.assertContains(e.getFlyweightMessage(), "column conversion failed, see logs for details");
            }

            execute("insert into x(c, timestamp) values('abc', now())", sqlExecutionContext);
            assertSql("c\nabc\n", "select c from x limit -1");

            engine.releaseInactive();

            execute("insert into x(c, timestamp) values('def', now())", sqlExecutionContext);
            assertSql("c\ndef\n", "select c from x limit -1");
        });
    }

    @Test
    public void testConvertFromSymbolToStringDedupFlagIsAllowed() throws Exception {
        assumeWal();
        assertMemoryLeak(() -> {
            createX();

            execute("alter table x dedup enable upsert keys(timestamp, ik)");
            drainWalQueue();
            checkDedupSet("ik", true);
            checkDedupSet("f", false);

            execute("alter table x alter column ik type varchar");
            drainWalQueue();
            checkDedupSet("ik", true);

            execute("insert into x(ik, d, timestamp) values('abc', 2, '2044-02-24')", sqlExecutionContext);
            execute("insert into x(ik, d, timestamp) values('abc', 3, '2044-02-24')", sqlExecutionContext);
            execute("insert into x(ik, d, timestamp) values('abc', 4, '2044-02-25')", sqlExecutionContext);
            execute("insert into x(ik, d, timestamp) values('def', 5, '2044-02-25')", sqlExecutionContext);

            drainWalQueue();

            assertSql("timestamp\td\tik\n" +
                    "2018-01-01T02:00:00.000000Z\t0.04488373772232379\tCPSW\n" +
                    "2044-02-24T00:00:00.000000Z\t3.0\tabc\n" +
                    "2044-02-25T00:00:00.000000Z\t4.0\tabc\n" +
                    "2044-02-25T00:00:00.000000Z\t5.0\tdef\n", "select timestamp, d, ik from x limit -4");
        });
    }

    @Test
    public void testConvertInvalidColumnFailsWriterIsOk() throws Exception {
        assumeNonWal();
        assertMemoryLeak(() -> {
            createX();

            try (TableWriter writer = getWriter("x")) {
                writer.changeColumnType("non_existing", ColumnType.INT, 0, false, false, 0, false, null);
                Assert.fail();
            } catch (CairoException e) {
                TestUtils.assertContains(e.getFlyweightMessage(), "cannot change column type, column does not exist");
            }

            execute("insert into x(c, timestamp) values('abc', now())", sqlExecutionContext);
            assertSql("c\nabc\n", "select c from x limit -1");
        });
    }

    @Test
    public void testFixedSizeColumnEquivalentToCast() throws Exception {
        final String[] types = {"BYTE", "SHORT", "INT", "LONG", "FLOAT", "DOUBLE", "TIMESTAMP", "BOOLEAN", "DATE"};
        final char[] col_names = {'l', 'f', 'i', 'j', 'e', 'd', 'k', 't', 'g'};

        testFixedToFixedConversions(types, col_names);
    }

    @Test
    public void testFixedSizeColumnLongToInt() throws Exception {
        assertMemoryLeak(() -> {
            createX();
            drainWalQueue();

            execute("create table y ( converted long, casted int, original long );", sqlExecutionContext);
            execute("insert into y (converted, casted, original) values (9999999999999, 9999999999999::int, 9999999999999)", sqlExecutionContext);
            drainWalQueue();
            execute("alter table y alter column converted type int", sqlExecutionContext);
            drainWalQueue();

            assertQuery("converted\tcasted\toriginal\n" +
                    "1316134911\t1316134911\t9999999999999\n", "select * from y", null, true, true);

        });
    }

    @Test
    public void testFixedSizeColumnNullableBehaviour() throws Exception {
        assumeNonWal();
        assertMemoryLeak(() -> {
            drainWalQueue();
            final String[] types = {"BYTE", "SHORT", "INT", "LONG", "FLOAT", "DOUBLE", "TIMESTAMP", "BOOLEAN", "DATE"};
            String longMinValue = Long.toString(Long.MIN_VALUE + 1);
            final String[] minVals = {"-128", Short.toString(Short.MIN_VALUE), Integer.toString(Integer.MIN_VALUE + 1), longMinValue, -Float.MAX_VALUE + "f", Double.toString(-Double.MAX_VALUE), longMinValue, "false", longMinValue};
            String longMaxValue = Long.toString(Long.MAX_VALUE);
            final String[] maxVals = {"127", Short.toString(Short.MAX_VALUE), Integer.toString(Integer.MAX_VALUE), longMaxValue, Float.MAX_VALUE + "f", Double.toString(Double.MAX_VALUE), longMaxValue, "true", longMaxValue};

            execute("drop table if exists y", sqlExecutionContext);

            for (int i = 0, n = types.length; i < n; i++) {
                for (int j = 0, m = types.length; j < m; j++) {
                    // skip unsupported noop conversion
                    if (i == j) {
                        continue;
                    }

                    String srcType = types[i];
                    String dstType = types[j];

                    LOG.info().$("checking `" + srcType + "` to `" + dstType + "` conversion").$();

                    execute("create table y ( converted " + srcType + ", casted " + dstType + ", original " + srcType + ")", sqlExecutionContext);
                    execute("insert into y (converted, casted, original) values (null, cast(cast(null as " + srcType + ") as " + dstType + "), null)", sqlExecutionContext);
                    execute("insert into y (converted, casted, original) values (" + minVals[i] + ", cast(cast(" + minVals[i] + " as " + srcType + ") as " + dstType + "), " + minVals[i] + ")", sqlExecutionContext);
                    execute("insert into y (converted, casted, original) values (" + maxVals[i] + ", cast(cast(" + maxVals[i] + " as " + srcType + ") as " + dstType + "), " + maxVals[i] + ")", sqlExecutionContext);

                    execute("alter table y alter column converted type " + dstType, sqlExecutionContext);

                    try {
                        assertSql(
                                "count\n0\n",
                                "select count(*) from y where converted <> casted"
                        );
                    } catch (AssertionError e) {
                        LOG.error().$("failed, error: ").$(e).$();
                        // if the column wasn't converted
                        if (e.getMessage().contains("column")) {
                            throw e;
                        } else {
                            // dump the difference in data
                            assertSql("\nFailed equivalent conversion from `" + srcType + "` to `" + dstType + "`.\n", "select converted, casted, original from y");
                        }
                    }
                    assertSql(
                            "column\ttype\n" +
                                    "converted\t" + dstType + "\n" +
                                    "casted\t" + dstType + "\n" +
                                    "original\t" + srcType + "\n",
                            "select \"column\", type from table_columns('y')"
                    );
                    execute("drop table y", sqlExecutionContext);
                    drainWalQueue();
                }

            }
        });
    }

    @Test
    public void testFixedToStrConversions() throws Exception {
        assertMemoryLeak(() -> {
            assumeNonWal();
            testConvertFixedToVar("string");
        });
    }

    @Test
    public void testFixedToSymbolConversions() throws Exception {
        assertMemoryLeak(() -> {
            assumeNonWal();
            testConvertVarToFixed("symbol");
        });
    }

    @Test
    public void testFixedToVarcharConversions() throws Exception {
        assertMemoryLeak(() -> {
            assumeNonWal();
            testConvertFixedToVar("varchar");
        });
    }

    @Test
    public void testIntOverflowConversions() throws SqlException {
        //assumeWal();
        execute("create table x (a long, timestamp timestamp) timestamp (timestamp) PARTITION BY HOUR" + (walEnabled ? " WAL" : " BYPASS WAL"));
        execute("insert into x(a, timestamp) values(-7178801693176412875L, '2024-02-04T00:00:00.000Z')", sqlExecutionContext);
        drainWalQueue();

        execute("alter table x alter column a type double", sqlExecutionContext);
        drainWalQueue();
        assertSql("a\n-7.1788016931764132E18\n", "select a from x");

        execute("alter table x alter column a type int", sqlExecutionContext);
        drainWalQueue();
        assertSql("cast\ta\n" +
                "null\tnull\n", "select cast(-7.1788016931764132E18 as int), a from x");
    }

    @Test
    public void testNewTypeInvalid() throws Exception {
        assumeNonWal();
        assertFailure("alter table x alter column c type abracadabra", 34, "unsupported column type: abracadabra");
    }

    @Test
    public void testNewTypeMissing() throws Exception {
        assumeNonWal();
        assertFailure("alter table x alter column c type", 33, "column type expected");
    }

    @Test
    public void testShouldTruncateConvertedColumns() throws Exception {
        assumeNonWal();
        assertMemoryLeak(() -> {
            // Create table with many partitions
            execute(
                    "create table x as (" +
                            "select" +
                            " to_timestamp('2018-01', 'yyyy-MM') + x * 72000000 timestamp," +
                            " x," +
                            " rnd_str(5,1024,2) c" +
                            " from long_sequence(1000)" +
                            ") timestamp (timestamp) PARTITION BY HOUR BYPASS WAL"
            );

            // One each platform the table size can be slightly different, query the size from QuestDB
            getFirstRowFirstColumn();
            long initialSize = Numbers.parseLong(sink);

            // 5-15Mb approx
            Assert.assertTrue(initialSize > 5E6 && initialSize < 15E6);

            // Test the size isn't ballooned after the conversion, it's no more than 25% larger than the initial size
            execute("alter table x alter column c type varchar", sqlExecutionContext);
            assertSql("column\ntrue\n", "select sum(diskSize) < " + (initialSize * 1.25) + " from table_partitions('x')");

            // Test the size back to the original
            execute("alter table x alter column c type string", sqlExecutionContext);
            assertSql("sum\n" + initialSize + "\n", "select sum(diskSize) from table_partitions('x')");

            // Test the size isn't ballooned after the conversion, it's no more than 50% larger than the initial size
            execute("alter table x alter column x type string", sqlExecutionContext);
            assertSql("column\ntrue\n", "select sum(diskSize) < " + (initialSize * 1.5) + " from table_partitions('x')");

            // Test the size back to the original
            execute("alter table x alter column x type int", sqlExecutionContext);
            assertSql("sum\n" + initialSize + "\n", "select sum(diskSize) from table_partitions('x')");
        });
    }

    @Test
    public void testStrToFixedConversions() throws Exception {
        assertMemoryLeak(() -> {
            assumeNonWal();
            testConvertVarToFixed("string");
        });
    }

    @Test
    public void testSymbolToFixedConversions() throws Exception {
        assertMemoryLeak(() -> {
            assumeNonWal();
            testConvertFixedToVar("symbol");
        });
    }

    @Test
    public void testTimestampConversionInvalid() throws Exception {
        Assume.assumeTrue(!walEnabled && partitioned);
        assertFailure("alter table x alter column timestamp type long", 42, "cannot change type of designated timestamp column");
    }

    @Test
    public void testVarcharToFixedConversions() throws Exception {
        assertMemoryLeak(() -> {
            assumeNonWal();
            testConvertVarToFixed("varchar");
        });
    }

    @Test
    public void testWalConversionFromVarToFixedDoesNotLeaveAuxFiles() throws Exception {
        assumeWal();
        assertMemoryLeak(() -> {
            execute("create table x (s string, timestamp timestamp) timestamp (timestamp) PARTITION BY HOUR WAL;");
            execute("alter table x alter column s type int;");

            TableToken xTbl = engine.verifyTableName("x");

            Path path = Path.getThreadLocal(engine.getConfiguration().getDbRoot()).concat(xTbl).concat("wal1").concat("0").concat("s.d");
            Assert.assertTrue(Files.exists(path.$()));

            path = Path.getThreadLocal(engine.getConfiguration().getDbRoot()).concat(xTbl).concat("wal1").concat("0").concat("s.i");
            Assert.assertFalse(Files.exists(path.$()));

            execute("insert into x(s, timestamp) values(1, '2024-02-04T00:00:00.000Z')", sqlExecutionContext);
            drainWalQueue();

            assertSql("s\n1\n", "select s from x limit -1");
        });
    }

    @Test
    public void testWalWriterConvertsRowOnUncommittedDataStringToSymbol() throws Exception {
        assertMemoryLeak(() -> testWalRollUncommittedConversion(ColumnType.STRING, " rnd_str(5,1024,2) c,", "symbol"));
    }

    @Test
    public void testWalWriterConvertsRowOnUncommittedDataStringToVarchar() throws Exception {
        assertMemoryLeak(() -> testWalRollUncommittedConversion(ColumnType.STRING, " rnd_str(5,1024,2) c,", "varchar"));
    }

    @Test
    public void testWalWriterConvertsRowOnUncommittedDataSymbolToString() throws Exception {
        assertMemoryLeak(() -> testWalRollUncommittedConversion(ColumnType.SYMBOL, " rnd_symbol('a', 'b', 'c', null) c,", "string"));
    }

    @Test
    public void testWalWriterConvertsRowOnUncommittedDataSymbolToVarchar() throws Exception {
        assertMemoryLeak(() -> testWalRollUncommittedConversion(ColumnType.SYMBOL, " rnd_symbol('a', 'b', 'c', null) c,", "varchar"));
    }

    @Test
    public void testWalWriterConvertsRowOnUncommittedDataVarcharToString() throws Exception {
        assertMemoryLeak(() -> testWalRollUncommittedConversion(ColumnType.VARCHAR, " rnd_varchar(5,1024,2) c,", "string"));
    }

    @Test
    public void testWalWriterConvertsRowOnUncommittedDataVarcharToSymbol() throws Exception {
        assertMemoryLeak(() -> testWalRollUncommittedConversion(ColumnType.VARCHAR, " rnd_varchar(5,1024,2) c,", "symbol"));
    }

    private static void testConvertFixedToVar(String varTypeName) throws SqlException {
<<<<<<< HEAD
        try {
            execute(
                    "create table if not exists x as (" +
                            "select" +
                            " rnd_uuid4() guid," +
                            " rnd_int() rint," +
                            " rnd_ipv4() ip," +
                            " rnd_long() i64," +
                            " rnd_short() i16," +
                            " rnd_byte() i8," +
                            " rnd_double() f64," +
                            " rnd_float() f32," +
                            " rnd_char() ch," +
                            " rnd_boolean() b," +
                            " to_timestamp('2018-01', 'yyyy-MM') + x * 7200000 ts," +
                            " cast(to_timestamp('2018-01', 'yyyy-MM') + x * 7200000 as date) dt," +
                            " to_timestamp('2018-01', 'yyyy-MM') + x * 7200000 timestamp" +
                            " from long_sequence(1000)" +
                            ")"
            );
            // add nulls last line
            execute("insert into x(timestamp) values('2018-01-03T23:23')", sqlExecutionContext);

            execute("create table y as (" +
                    "select cast(cast(guid as string) as " + varTypeName + ") as guid," +
                    " cast(cast(rint as string) as " + varTypeName + ") as rint," +
                    " cast(cast(ip as string) as " + varTypeName + ") as ip," +
                    " cast(cast(i64 as string) as " + varTypeName + ") as i64," +
                    " cast(cast(i16 as string) as " + varTypeName + ") as i16," +
                    " cast(cast(i8 as string) as " + varTypeName + ") as i8," +
                    " cast(cast(f64 as string) as " + varTypeName + ") as f64," +
                    " cast(cast(f32 as string) as " + varTypeName + ") as f32," +
                    " cast(cast(ch as string) as " + varTypeName + ") as ch," +
                    " cast(cast(b as string) as " + varTypeName + ") as b," +
                    " cast(cast(ts as string) as " + varTypeName + ") as ts," +
                    " cast(cast(dt as string) as " + varTypeName + ") as dt," +
                    " timestamp from x) " +
                    "timestamp (timestamp) partition by DAY;", sqlExecutionContext);

            execute("alter table x alter column guid type " + varTypeName, sqlExecutionContext);
            execute("alter table x alter column rint type " + varTypeName, sqlExecutionContext);
            execute("alter table x alter column ip type " + varTypeName, sqlExecutionContext);
            execute("alter table x alter column i64 type " + varTypeName, sqlExecutionContext);
            execute("alter table x alter column i16 type " + varTypeName, sqlExecutionContext);
            execute("alter table x alter column i8 type " + varTypeName, sqlExecutionContext);
            execute("alter table x alter column f64 type " + varTypeName, sqlExecutionContext);
            execute("alter table x alter column f32 type " + varTypeName, sqlExecutionContext);
            execute("alter table x alter column ch type " + varTypeName, sqlExecutionContext);
            execute("alter table x alter column ts type " + varTypeName, sqlExecutionContext);
            execute("alter table x alter column dt type " + varTypeName, sqlExecutionContext);
            execute("alter table x alter column b type " + varTypeName, sqlExecutionContext);

            assertSqlCursorsConvertedStrings(
                    "select * from x",
                    "select * from y"
            );
        } finally {
            execute("drop table if exists x;");
            execute("drop table if exists y;");
        }
=======
        execute(
                "create table x as (" +
                        "select" +
                        " rnd_uuid4() guid," +
                        " rnd_int() rint," +
                        " rnd_ipv4() ip," +
                        " rnd_long() i64," +
                        " rnd_short() i16," +
                        " rnd_byte() i8," +
                        " rnd_double() f64," +
                        " rnd_float() f32," +
                        " rnd_char() ch," +
                        " rnd_boolean() b," +
                        " to_timestamp('2018-01', 'yyyy-MM') + x * 7200000 ts," +
                        " cast(to_timestamp('2018-01', 'yyyy-MM') + x * 7200000 as date) dt," +
                        " to_timestamp('2018-01', 'yyyy-MM') + x * 7200000 timestamp" +
                        " from long_sequence(1000)" +
                        ")"
        );
        // add nulls last line
        execute("insert into x(timestamp) values('2018-01-03T23:23')", sqlExecutionContext);

        execute("create table y as (" +
                "select cast(cast(guid as string) as " + varTypeName + ") as guid," +
                " cast(cast(rint as string) as " + varTypeName + ") as rint," +
                " cast(cast(ip as string) as " + varTypeName + ") as ip," +
                " cast(cast(i64 as string) as " + varTypeName + ") as i64," +
                " cast(cast(i16 as string) as " + varTypeName + ") as i16," +
                " cast(cast(i8 as string) as " + varTypeName + ") as i8," +
                " cast(cast(f64 as string) as " + varTypeName + ") as f64," +
                " cast(cast(f32 as string) as " + varTypeName + ") as f32," +
                " cast(cast(ch as string) as " + varTypeName + ") as ch," +
                " cast(cast(b as string) as " + varTypeName + ") as b," +
                " cast(cast(ts as string) as " + varTypeName + ") as ts," +
                " cast(cast(dt as string) as " + varTypeName + ") as dt," +
                " timestamp from x) " +
                "timestamp (timestamp) partition by DAY;", sqlExecutionContext);

        execute("alter table x alter column guid type " + varTypeName, sqlExecutionContext);
        execute("alter table x alter column rint type " + varTypeName, sqlExecutionContext);
        execute("alter table x alter column ip type " + varTypeName, sqlExecutionContext);
        execute("alter table x alter column i64 type " + varTypeName, sqlExecutionContext);
        execute("alter table x alter column i16 type " + varTypeName, sqlExecutionContext);
        execute("alter table x alter column i8 type " + varTypeName, sqlExecutionContext);
        execute("alter table x alter column f64 type " + varTypeName, sqlExecutionContext);
        execute("alter table x alter column f32 type " + varTypeName, sqlExecutionContext);
        execute("alter table x alter column ch type " + varTypeName, sqlExecutionContext);
        execute("alter table x alter column b type " + varTypeName, sqlExecutionContext);
        execute("alter table x alter column ts type " + varTypeName, sqlExecutionContext);
        execute("alter table x alter column dt type " + varTypeName, sqlExecutionContext);

        assertSqlCursorsConvertedStrings(
                "select * from y",
                "select * from x"
        );
>>>>>>> 2d5aedf0
    }

    private static void testConvertVarToFixed(String varType) throws SqlException {
        execute(
                "create table x as (" +
                        "select" +
                        " rnd_uuid4() guid," +
                        " rnd_int() rint," +
                        " rnd_ipv4() ip," +
                        " rnd_long() i64," +
                        " rnd_short() i16," +
                        " rnd_byte() i8," +
                        " rnd_double() f64," +
                        " rnd_float() f32," +
                        " rnd_char() ch," +
                        " rnd_boolean() b," +
                        " to_timestamp('2018-01', 'yyyy-MM') + x * 7200000 ts," +
                        " cast(to_timestamp('2018-01', 'yyyy-MM') + x * 7200000 as date) dt," +
                        " to_timestamp('2018-01', 'yyyy-MM') + x * 7200000 timestamp" +
                        " from long_sequence(1000)" +
                        ")"
        );
        // add nulls last line
        execute("insert into x(timestamp) values('2018-01-03T23:23')", sqlExecutionContext);

        execute("create table y as (" +
                "select" +
                " cast(guid as " + varType + ") as guid," +
                " cast(cast(rint as string) as " + varType + ") as rint," +
                " cast(cast(ip as string) as " + varType + ") as ip," +
                " cast(cast(i64 as string) as " + varType + ") as i64," +
                " cast(cast(i16 as string) as " + varType + ") as i16," +
                " cast(cast(i8 as string) as " + varType + ") as i8," +
                " cast(cast(f64 as string) as " + varType + ") as f64," +
                " cast(cast(f32 as string) as " + varType + ") as f32," +
                " cast(cast(ch as string) as " + varType + ") as ch," +
                " cast(cast(b as string) as " + varType + ") as b," +
                " cast(cast(ts as string) as " + varType + ") as ts," +
                " cast(cast(dt as string) as " + varType + ") as dt," +
                " timestamp from x) " +
                "timestamp (timestamp) partition by DAY;", sqlExecutionContext);

        // Insert garbage data
        execute("insert into y(guid, rint, ip, i64, i8, i16, f64, f32, ch, ts, dt, timestamp) values('abc', 'abc', 'abc', 'abc', 'abc', 'abc', 'abc', 'abc', '', 'abc', 'abc', '2018-01-03T23:23:10')", sqlExecutionContext);
        // Expect nulls
        execute("insert into x(timestamp) values('2018-01-03T23:23:10')", sqlExecutionContext);

        execute("alter table y alter column guid type uuid", sqlExecutionContext);
        execute("alter table y alter column rint type int", sqlExecutionContext);
        execute("alter table y alter column ip type ipv4", sqlExecutionContext);
        execute("alter table y alter column i64 type long", sqlExecutionContext);
        execute("alter table y alter column i16 type short", sqlExecutionContext);
        execute("alter table y alter column i8 type byte", sqlExecutionContext);
        execute("alter table y alter column f64 type double", sqlExecutionContext);
        execute("alter table y alter column f32 type float", sqlExecutionContext);
        execute("alter table y alter column ch type char", sqlExecutionContext);
        execute("alter table y alter column b type boolean", sqlExecutionContext);
        execute("alter table y alter column ts type timestamp", sqlExecutionContext);
        execute("alter table y alter column dt type date", sqlExecutionContext);

        assertSqlCursorsConvertedStrings(
                "select * from x",
                "select * from y"
        );
    }

    private void assertFailure(String sql, int position, String message) throws Exception {
        assertMemoryLeak(() -> {
            try {
                createX();
                execute(sql, sqlExecutionContext);
                Assert.fail();
            } catch (SqlException e) {
                Assert.assertEquals(position, e.getPosition());
                TestUtils.assertContains(e.getFlyweightMessage(), message);
            }
        });
    }

    private void assumeNonWal() {
        Assume.assumeTrue("Test disabled during WAL run.", !walEnabled && partitioned);
    }

    private void assumeWal() {
        Assume.assumeTrue("Test disabled during WAL run.", walEnabled);
    }

    private void checkDedupSet(String columnName, boolean value) {
        try (TableWriter writer = getWriter("x")) {
            int colIndex = writer.getMetadata().getColumnIndex(columnName);
            Assert.assertEquals("dedup key flag mismatch column:" + columnName, value, writer.getMetadata().isDedupKey(colIndex));
        }
    }

    private void createX() throws SqlException {
        execute(
                "create table x as (" +
                        "select" +
                        " case WHEN x % 10 = 0 THEN NULL WHEN x % 10 = 1 THEN 0 ELSE cast(x as int) END i," +
                        " rnd_symbol('msft','ibm', 'googl') sym," +
                        " round(rnd_double(0)*100, 3) amt," +
                        " to_timestamp('2018-01', 'yyyy-MM') + x * 7200000 timestamp," +
                        " rnd_boolean() b," +
                        " rnd_str(5,1024,2) c," +
                        " rnd_double(2) d," +
                        " rnd_float(2) e," +
                        " rnd_short(10,1024) f," +
                        " rnd_date(to_date('2015', 'yyyy'), to_date('2016', 'yyyy'), 2) g," +
                        " rnd_symbol(4,4,4,2) ik," +
                        " case WHEN x % 10 = 0 THEN NULL WHEN x % 10 = 1 THEN 0 ELSE rnd_long() END j," +
                        " case WHEN x % 10 = 0 THEN NULL WHEN x % 10 = 1 THEN CAST('1970-01-01' AS TIMESTAMP) ELSE timestamp_sequence(0, 1000000000) END k," +
                        " rnd_byte(2,50) l," +
                        " rnd_boolean() t," +
                        " rnd_bin(10, 20, 2) m," +
                        " rnd_varchar(5,64,2) v" +
                        " from long_sequence(1000)" +
                        "), index(ik) timestamp (timestamp) " +
                        (partitioned ? "PARTITION BY DAY " : "PARTITION BY NONE ") +
                        (walEnabled ? "WAL" : (partitioned ? "BYPASS WAL" : ""))
        );
    }

    private void testFixedToFixedConversions(String[] types, char[] col_names) throws Exception {
        assumeNonWal();
        assertMemoryLeak(() -> {
            createX();
            drainWalQueue();

            for (int i = 0, n = types.length; i < n; i++) {
                for (int j = 0, m = types.length; j < m; j++) {
                    // skip unsupported noop conversion
                    if (i == j) {
                        continue;
                    }

                    String srcType = types[i];
                    char srcColName = col_names[i];
                    String dstType = types[j];

                    LOG.info().$("checking `" + srcType + "` to `" + dstType + "` conversion").$();

                    execute("create table y ( converted " + srcType + ", casted " + dstType + ", original " + srcType + ")", sqlExecutionContext);
                    execute("insert into y select " + srcColName + " as converted, cast(" + srcColName + " as " + dstType + ") as casted, " + srcColName + " as original from x", sqlExecutionContext);
                    execute("alter table y alter column converted type " + dstType, sqlExecutionContext);

                    try {
                        assertSql(
                                "count\n0\n",
                                "select count(*) from y where converted <> casted"
                        );
                    } catch (AssertionError e) {
                        LOG.error().$("failed, error: ").$(e).$();
                        // if the column wasn't converted
                        if (e.getMessage().contains("column")) {
                            throw e;
                        } else {
                            // dump the difference in data
                            assertSql("\nFailed equivalent conversion from `" + srcType + "` to `" + dstType + "`.\n", "select converted, casted, original from y");
                        }
                    }
                    assertSql(
                            "column\ttype\n" +
                                    "converted\t" + dstType + "\n" +
                                    "casted\t" + dstType + "\n" +
                                    "original\t" + srcType + "\n",
                            "select \"column\", type from table_columns('y')"
                    );
                    execute("drop table y", sqlExecutionContext);
                    drainWalQueue();

                }

            }
        });
    }

    private void testWalRollUncommittedConversion(int columnType, String columnCreateSql, String convertToTypeSql) throws SqlException, NumericException {
        assumeWal();
        execute(
                "create table x as (" +
                        "select" +
                        columnCreateSql +
                        " to_timestamp('2018-01', 'yyyy-MM') + x * 7200000 timestamp," +
                        " from long_sequence(1000)" +
                        ") timestamp (timestamp) PARTITION BY HOUR WAL;"
        );

        try (WalWriter walWriter = getWalWriter("x")) {
            TableWriter.Row row = walWriter.newRow(IntervalUtils.parseFloorPartialTimestamp("2024-02-04"));
            switch (columnType) {
                case ColumnType.STRING:
                    row.putStr(0, "abc");
                    break;
                case ColumnType.SYMBOL:
                    row.putSym(0, "abc");
                    break;
                case ColumnType.VARCHAR:
                    row.putVarchar(0, new Utf8String("abc"));
                    break;
            }
            row.append();
            execute("alter table x alter column c type " + convertToTypeSql, sqlExecutionContext);

            walWriter.commit();
        }

        drainWalQueue();

        assertSql("c\nabc\n", "select c from x limit -1");
    }

    protected static void assertSqlCursorsConvertedStrings(CharSequence expectedSql, CharSequence actualSql) throws SqlException {
        try (SqlCompiler sqlCompiler = engine.getSqlCompiler()) {
            TestUtils.assertSqlCursors(
                    sqlCompiler,
                    sqlExecutionContext,
                    expectedSql,
                    actualSql,
                    LOG,
                    true
            );
        }
    }

    protected static void getFirstRowFirstColumn() throws SqlException {
        try (RecordCursorFactory factory = select("select sum(diskSize) from table_partitions('x')")) {
            try (RecordCursor cursor = factory.getCursor(sqlExecutionContext)) {
                RecordMetadata metadata = factory.getMetadata();
                sink.clear();
                final Record record = cursor.getRecord();
                if (cursor.hasNext()) {
                    CursorPrinter.printColumn(record, metadata, 0, sink, false);
                }
            }
        }
    }

    public enum Mode {
        WITH_WAL, NO_WAL, NON_PARTITIONED
    }
}<|MERGE_RESOLUTION|>--- conflicted
+++ resolved
@@ -1002,7 +1002,6 @@
     }
 
     private static void testConvertFixedToVar(String varTypeName) throws SqlException {
-<<<<<<< HEAD
         try {
             execute(
                     "create table if not exists x as (" +
@@ -1051,9 +1050,9 @@
             execute("alter table x alter column f64 type " + varTypeName, sqlExecutionContext);
             execute("alter table x alter column f32 type " + varTypeName, sqlExecutionContext);
             execute("alter table x alter column ch type " + varTypeName, sqlExecutionContext);
+            execute("alter table x alter column b type " + varTypeName, sqlExecutionContext);
             execute("alter table x alter column ts type " + varTypeName, sqlExecutionContext);
             execute("alter table x alter column dt type " + varTypeName, sqlExecutionContext);
-            execute("alter table x alter column b type " + varTypeName, sqlExecutionContext);
 
             assertSqlCursorsConvertedStrings(
                     "select * from x",
@@ -1063,63 +1062,6 @@
             execute("drop table if exists x;");
             execute("drop table if exists y;");
         }
-=======
-        execute(
-                "create table x as (" +
-                        "select" +
-                        " rnd_uuid4() guid," +
-                        " rnd_int() rint," +
-                        " rnd_ipv4() ip," +
-                        " rnd_long() i64," +
-                        " rnd_short() i16," +
-                        " rnd_byte() i8," +
-                        " rnd_double() f64," +
-                        " rnd_float() f32," +
-                        " rnd_char() ch," +
-                        " rnd_boolean() b," +
-                        " to_timestamp('2018-01', 'yyyy-MM') + x * 7200000 ts," +
-                        " cast(to_timestamp('2018-01', 'yyyy-MM') + x * 7200000 as date) dt," +
-                        " to_timestamp('2018-01', 'yyyy-MM') + x * 7200000 timestamp" +
-                        " from long_sequence(1000)" +
-                        ")"
-        );
-        // add nulls last line
-        execute("insert into x(timestamp) values('2018-01-03T23:23')", sqlExecutionContext);
-
-        execute("create table y as (" +
-                "select cast(cast(guid as string) as " + varTypeName + ") as guid," +
-                " cast(cast(rint as string) as " + varTypeName + ") as rint," +
-                " cast(cast(ip as string) as " + varTypeName + ") as ip," +
-                " cast(cast(i64 as string) as " + varTypeName + ") as i64," +
-                " cast(cast(i16 as string) as " + varTypeName + ") as i16," +
-                " cast(cast(i8 as string) as " + varTypeName + ") as i8," +
-                " cast(cast(f64 as string) as " + varTypeName + ") as f64," +
-                " cast(cast(f32 as string) as " + varTypeName + ") as f32," +
-                " cast(cast(ch as string) as " + varTypeName + ") as ch," +
-                " cast(cast(b as string) as " + varTypeName + ") as b," +
-                " cast(cast(ts as string) as " + varTypeName + ") as ts," +
-                " cast(cast(dt as string) as " + varTypeName + ") as dt," +
-                " timestamp from x) " +
-                "timestamp (timestamp) partition by DAY;", sqlExecutionContext);
-
-        execute("alter table x alter column guid type " + varTypeName, sqlExecutionContext);
-        execute("alter table x alter column rint type " + varTypeName, sqlExecutionContext);
-        execute("alter table x alter column ip type " + varTypeName, sqlExecutionContext);
-        execute("alter table x alter column i64 type " + varTypeName, sqlExecutionContext);
-        execute("alter table x alter column i16 type " + varTypeName, sqlExecutionContext);
-        execute("alter table x alter column i8 type " + varTypeName, sqlExecutionContext);
-        execute("alter table x alter column f64 type " + varTypeName, sqlExecutionContext);
-        execute("alter table x alter column f32 type " + varTypeName, sqlExecutionContext);
-        execute("alter table x alter column ch type " + varTypeName, sqlExecutionContext);
-        execute("alter table x alter column b type " + varTypeName, sqlExecutionContext);
-        execute("alter table x alter column ts type " + varTypeName, sqlExecutionContext);
-        execute("alter table x alter column dt type " + varTypeName, sqlExecutionContext);
-
-        assertSqlCursorsConvertedStrings(
-                "select * from y",
-                "select * from x"
-        );
->>>>>>> 2d5aedf0
     }
 
     private static void testConvertVarToFixed(String varType) throws SqlException {
