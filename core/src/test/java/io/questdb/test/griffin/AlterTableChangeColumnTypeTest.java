--- conflicted
+++ resolved
@@ -298,12 +298,6 @@
                     "select v from x"
             );
         });
-    }
-
-    @Test
-<<<<<<< HEAD
-    public void testColumnDoesNotExist() throws Exception {
-        assertFailure("alter table x alter column non_existing", 27, "column 'non_existing' does not exists in table 'x'");
     }
 
     @Test
@@ -441,8 +435,6 @@
     }
 
     @Test
-=======
->>>>>>> edfc37a0
     public void testNewTypeInvalid() throws Exception {
         Assume.assumeTrue(!walEnabled && partitioned);
         assertFailure("alter table x alter column c type abracadabra", 34, "invalid type");
@@ -585,6 +577,4 @@
             );
         }
     }
-
-
 }