/*******************************************************************************
 *     ___                  _   ____  ____
 *    / _ \ _   _  ___  ___| |_|  _ \| __ )
 *   | | | | | | |/ _ \/ __| __| | | |  _ \
 *   | |_| | |_| |  __/\__ \ |_| |_| | |_) |
 *    \__\_\\__,_|\___||___/\__|____/|____/
 *
 *  Copyright (c) 2014-2019 Appsicle
 *  Copyright (c) 2019-2024 QuestDB
 *
 *  Licensed under the Apache License, Version 2.0 (the "License");
 *  you may not use this file except in compliance with the License.
 *  You may obtain a copy of the License at
 *
 *  http://www.apache.org/licenses/LICENSE-2.0
 *
 *  Unless required by applicable law or agreed to in writing, software
 *  distributed under the License is distributed on an "AS IS" BASIS,
 *  WITHOUT WARRANTIES OR CONDITIONS OF ANY KIND, either express or implied.
 *  See the License for the specific language governing permissions and
 *  limitations under the License.
 *
 ******************************************************************************/

package io.questdb.test.griffin;

import io.questdb.cairo.sql.RecordCursorFactory;
import io.questdb.griffin.SqlCompiler;
import io.questdb.griffin.SqlException;
import io.questdb.griffin.model.ExecutionModel;
import io.questdb.griffin.model.ExpressionNode;
import io.questdb.griffin.model.QueryModel;
import io.questdb.test.tools.TestUtils;
import org.junit.Assert;
import org.junit.Test;

import java.util.ArrayDeque;

import static io.questdb.griffin.SqlOptimiser.aliasAppearsInFuncArgs;

public class SqlOptimiserTest extends AbstractSqlParserTest {

    final String orderByAdviceDdl = "CREATE TABLE t (\n" +
            "  s SYMBOL index,\n" +
            "  ts TIMESTAMP\n" +
            ") timestamp(ts) PARTITION BY DAY;";

    final String orderByAdviceDml =
            "INSERT INTO t (s, ts) VALUES" +
                    " ('a', '2023-09-01T00:00:00.000Z')," +
                    " ('a', '2023-09-01T00:10:00.000Z')," +
                    " ('a', '2023-09-01T00:20:00.000Z')," +
                    " ('b', '2023-09-01T00:05:00.000Z')," +
                    " ('b', '2023-09-01T00:15:00.000Z')," +
                    " ('b', '2023-09-01T00:25:00.000Z')," +
                    " ('c', '2023-09-01T01:00:00.000Z')," +
                    " ('c', '2023-09-01T02:00:00.000Z')," +
                    " ('c', '2023-09-01T03:00:00.000Z')";


    //2023-09-01T00:00:00.000Z
    @Test
    public void testAliasAppearsInFuncArgs1() throws Exception {
        assertMemoryLeak(() -> {
            ddl("create table y ( x int );");
            final String query = "select x1, sum(x1) from (select x x1 from y)";
            final QueryModel model = compileModel(query, ExecutionModel.QUERY);
            TestUtils.assertEquals("select-group-by x1, sum(x1) sum from (select-choose [x x1] x x1 from (select [x] from y))", model.toString0());
            ArrayDeque<ExpressionNode> sqlNodeStack = new ArrayDeque<>();
            assert aliasAppearsInFuncArgs(model, "x1", sqlNodeStack);
            assertPlan(
                    query,
                    "GroupBy vectorized: true workers: 1\n" +
                            "  keys: [x1]\n" +
                            "  values: [sum(x1)]\n" +
                            "    SelectedRecord\n" +
                            "        DataFrame\n" +
                            "            Row forward scan\n" +
                            "            Frame forward scan on: y\n");
        });
    }

    @Test
    public void testAliasAppearsInFuncArgs2() throws Exception {
        assertMemoryLeak(() -> {
            ddl("create table y ( x int );");
            final String query = "select concat(lpad(cast(x1 as string), 5)), x1, sum(x1) from (select x x1 from y)";
            final QueryModel model = compileModel(query, ExecutionModel.QUERY);
            TestUtils.assertEquals("select-group-by concat, x1, sum(x1) sum from (select-virtual [concat(lpad(cast(x1,string),5)) concat, x1] concat(lpad(cast(x1,string),5)) concat, x1 from (select-choose [x x1] x x1 from (select [x] from y)))", model.toString0());
            ArrayDeque<ExpressionNode> sqlNodeStack = new ArrayDeque<>();
            assert aliasAppearsInFuncArgs(model, "x1", sqlNodeStack);
            assert aliasAppearsInFuncArgs(model.getNestedModel(), "x1", sqlNodeStack);
            assert !aliasAppearsInFuncArgs(model.getNestedModel().getNestedModel(), "x1", sqlNodeStack);
            assertPlan(
                    query,
                    "GroupBy vectorized: false\n" +
                            "  keys: [concat,x1]\n" +
                            "  values: [sum(x1)]\n" +
                            "    VirtualRecord\n" +
                            "      functions: [concat([lpad(x1::string,5)]),x1]\n" +
                            "        SelectedRecord\n" +
                            "            DataFrame\n" +
                            "                Row forward scan\n" +
                            "                Frame forward scan on: y\n");
        });
    }

    @Test
    public void testAliasAppearsInFuncArgs3() throws Exception {
        assertMemoryLeak(() -> {
            ddl("create table y ( x int );");
            final String query = "select concat(lpad(cast(x1 as string), 5)), x1 from (select x x1 from y) group by x1";
            final QueryModel model = compileModel(query, ExecutionModel.QUERY);
            TestUtils.assertEquals("select-virtual concat(lpad(cast(x1,string),5)) concat, x1 from (select-group-by [x1] x1 from (select-choose [x x1] x x1 from (select [x] from y)))", model.toString0());
            ArrayDeque<ExpressionNode> sqlNodeStack = new ArrayDeque<>();
            assert aliasAppearsInFuncArgs(model, "x1", sqlNodeStack);
            assertPlan(
                    query,
                    "VirtualRecord\n" +
                            "  functions: [concat([lpad(x1::string,5)]),x1]\n" +
                            "    GroupBy vectorized: true workers: 1\n" +
                            "      keys: [x1]\n" +
                            "      values: [count(*)]\n" +
                            "        SelectedRecord\n" +
                            "            DataFrame\n" +
                            "                Row forward scan\n" +
                            "                Frame forward scan on: y\n");
        });
    }

    @Test
    public void testAliasAppearsInFuncArgs4() throws Exception {
        // check aliases are case insensitive
        assertMemoryLeak(() -> {
            ddl("create table y ( x int );");
            final String query = "select x1, sum(x1), max(X1) from (select x X1 from y)";
            final QueryModel model = compileModel(query, ExecutionModel.QUERY);
            TestUtils.assertEquals("select-group-by x1, sum(x1) sum, max(x1) max from (select-choose [x X1] x X1 from (select [x] from y))", model.toString0());
            ArrayDeque<ExpressionNode> sqlNodeStack = new ArrayDeque<>();
            assert aliasAppearsInFuncArgs(model, "x1", sqlNodeStack);
            assertPlan(
                    query,
                    "GroupBy vectorized: true workers: 1\n" +
                            "  keys: [X1]\n" +
                            "  values: [sum(X1),max(X1)]\n" +
                            "    SelectedRecord\n" +
                            "        DataFrame\n" +
                            "            Row forward scan\n" +
                            "            Frame forward scan on: y\n");
        });
    }

    @Test
    public void testAliasAppearsInFuncArgs5() throws Exception {
        // test function on its own is caught
        assertMemoryLeak(() -> {
            ddl("create table y ( x int );");
            final String query = "select sum(x1) from (select x x1 from y)";
            final QueryModel model = compileModel(query, ExecutionModel.QUERY);
            TestUtils.assertEquals("select-group-by sum(x1) sum from (select-choose [x x1] x x1 from (select [x] from y))", model.toString0());
            ArrayDeque<ExpressionNode> sqlNodeStack = new ArrayDeque<>();
            assert aliasAppearsInFuncArgs(model, "x1", sqlNodeStack);
            assertPlan(
                    query,
                    "GroupBy vectorized: true workers: 1\n" +
                            "  values: [sum(x1)]\n" +
                            "    SelectedRecord\n" +
                            "        DataFrame\n" +
                            "            Row forward scan\n" +
                            "            Frame forward scan on: y\n");
        });
    }

    @Test
    public void testAliasAppearsInFuncArgs6() throws Exception {
        // test that col on its own works
        assertMemoryLeak(() -> {
            ddl("create table y ( x int );");
            final String query = "select x1 from (select x x1 from y)";
            final QueryModel model = compileModel(query, ExecutionModel.QUERY);
            TestUtils.assertEquals("select-choose x1 from (select-choose [x x1] x x1 from (select [x] from y))", model.toString0());
            ArrayDeque<ExpressionNode> sqlNodeStack = new ArrayDeque<>();
            assert !aliasAppearsInFuncArgs(model, "x1", sqlNodeStack);
            assertPlan(
                    query,
                    "SelectedRecord\n" +
                            "    DataFrame\n" +
                            "        Row forward scan\n" +
                            "        Frame forward scan on: y\n");
        });
    }

    @Test
    public void testNonprefixedAdviceFromDifferentTables() throws Exception {
        assertMemoryLeak(() -> {
            ddl("create table tab1 (\n" +
                    "    id int,\n" +
                    "    a int\n" +
                    "  );\n");

            ddl("create table tab2 (\n" +
                    "    id int,\n" +
                    "    b int\n" +
                    "  );");

            assertPlan(
                    "select a, b\n" +
                            "            from tab1 join tab2 on tab1.id = tab2.id\n" +
                            "            order by a, b",
                    "Sort\n" +
                            "  keys: [a, b]\n" +
                            "    SelectedRecord\n" +
                            "        Hash Join Light\n" +
                            "          condition: tab2.id=tab1.id\n" +
                            "            DataFrame\n" +
                            "                Row forward scan\n" +
                            "                Frame forward scan on: tab1\n" +
                            "            Hash\n" +
                            "                DataFrame\n" +
                            "                    Row forward scan\n" +
                            "                    Frame forward scan on: tab2\n"
            );
        });
    }

    @Test
    public void testNonprefixedAdviceFromOneTableWithOrderingAlias() throws Exception {
        assertMemoryLeak(() -> {
            ddl("create table tab1 (\n" +
                    "    id int,\n" +
                    "    a int," +
                    "    ts timestamp\n" +
                    "  ) timestamp(ts);\n");

            ddl("create table tab2 (\n" +
                    "    id int,\n" +
                    "    b int," +
                    "    ts timestamp\n" +
                    "  ) timestamp(ts);");

            // No top level sort needed, sort is by tab1.ts
            assertPlan(
                    "select tab1.id, tab1.ts as b\n" +
                            "from tab1 join tab2 on tab1.id = tab2.id\n" +
                            "order by b",
                    "SelectedRecord\n" +
                            "    Hash Join Light\n" +
                            "      condition: tab2.id=tab1.id\n" +
                            "        DataFrame\n" +
                            "            Row forward scan\n" +
                            "            Frame forward scan on: tab1\n" +
                            "        Hash\n" +
                            "            DataFrame\n" +
                            "                Row forward scan\n" +
                            "                Frame forward scan on: tab2\n"
            );
        });
    }

    @Test
    public void testNonprefixedAdviceFromOneTableWithOrderingPosition() throws Exception {
        assertMemoryLeak(() -> {
            ddl("create table tab1 (\n" +
                    "    id int,\n" +
                    "    a int," +
                    "    ts timestamp\n" +
                    "  ) timestamp(ts);\n");

            ddl("create table tab2 (\n" +
                    "    id int,\n" +
                    "    b int," +
                    "    ts timestamp\n" +
                    "  ) timestamp(ts);");

            // No top level sort needed, sort is by tab1.ts
            assertPlan(
                    "select tab1.id, tab1.ts as b\n" +
                            "from tab1 join tab2 on tab1.id = tab2.id\n" +
                            "order by 2",
                    "SelectedRecord\n" +
                            "    Hash Join Light\n" +
                            "      condition: tab2.id=tab1.id\n" +
                            "        DataFrame\n" +
                            "            Row forward scan\n" +
                            "            Frame forward scan on: tab1\n" +
                            "        Hash\n" +
                            "            DataFrame\n" +
                            "                Row forward scan\n" +
                            "                Frame forward scan on: tab2\n"
            );
        });
    }

    @Test
    public void testNonprefixedAdviceFromTheSameTable() throws Exception {
        assertMemoryLeak(() -> {
            ddl("create table tab1 (\n" +
                    "    id int,\n" +
                    "    a int\n" +
                    "  );\n");

            ddl("create table tab2 (\n" +
                    "    id int,\n" +
                    "    b int\n" +
                    "  );");

            assertPlan(
                    "select a, b\n" +
                            "from tab1 join tab2 on tab1.id = tab2.id\n" +
                            "order by a desc " +
                            "limit 10",
                    "Limit lo: 10\n" +
                            "    Sort\n" +
                            "      keys: [a desc]\n" +
                            "        SelectedRecord\n" +
                            "            Hash Join Light\n" +
                            "              condition: tab2.id=tab1.id\n" +
                            "                DataFrame\n" +
                            "                    Row forward scan\n" +
                            "                    Frame forward scan on: tab1\n" +
                            "                Hash\n" +
                            "                    DataFrame\n" +
                            "                        Row forward scan\n" +
                            "                        Frame forward scan on: tab2\n"
            );
        });
    }

    @Test
    public void testNonprefixedAdviceFromTheSameTableWithTimestamp() throws Exception {
        assertMemoryLeak(() -> {
            ddl("create table tab1 (\n" +
                    "    id int,\n" +
                    "    a int,\n" +
                    "    ts timestamp\n" +
                    "  ) timestamp(ts);\n");

            ddl("create table tab2 (\n" +
                    "    id int,\n" +
                    "    b int\n" +
                    "  );");

            assertPlan(
                    "select a, b\n" +
                            "from tab1 join tab2 on tab1.id = tab2.id\n" +
                            "order by a desc, ts " +
                            "limit 10",
                    "SelectedRecord\n" +
                            "    Limit lo: 10\n" +
                            "        Sort\n" +
                            "          keys: [a desc, ts]\n" +
                            "            SelectedRecord\n" +
                            "                Hash Join Light\n" +
                            "                  condition: tab2.id=tab1.id\n" +
                            "                    DataFrame\n" +
                            "                        Row forward scan\n" +
                            "                        Frame forward scan on: tab1\n" +
                            "                    Hash\n" +
                            "                        DataFrame\n" +
                            "                            Row forward scan\n" +
                            "                            Frame forward scan on: tab2\n"
            );
        });
    }

    @Test
    public void testOrderByAdviceWithMultipleJoinsAndFilters() throws Exception {
        assertMemoryLeak(() -> {
            ddl("CREATE TABLE 'WorkflowEvent' (\n" +
                    "  CreateDate timestamp,\n" +
                    "  Id uuid,\n" +
                    "  TenantId int,\n" +
                    "  UserId int,\n" +
                    "  EventTypeId int\n" +
                    ") timestamp (CreateDate) partition by hour wal;");

            ddl("CREATE TABLE 'WorkflowEventAction' (\n" +
                    "  CreateDate TIMESTAMP,\n" +
                    "  WorkflowEventId UUID,\n" +
                    "  ActionTypeId INT,\n" +
                    "  Message STRING\n" +
                    ") timestamp (CreateDate) PARTITION BY HOUR WAL;");

            insert("insert into WorkflowEventAction (CreateDate, WorkflowEventId, ActionTypeId, Message) values" +
                    " ('2016-01-01T00:00:00Z', to_uuid(1, 1), 13, '2')");
            insert("insert into WorkflowEvent (CreateDate, Id, TenantId, UserId, EventTypeId) values ('2016-01-01T00:00:00Z', to_uuid(1, 1), 24024, 19, 1)");
            drainWalQueue();

            assertPlan(
                    "SELECT  1\n" +
                            "FROM    WorkflowEvent el\n" +
                            "\n" +
                            "LEFT JOIN WorkflowEventAction ep0\n" +
                            "  ON    el.CreateDate = ep0.CreateDate\n" +
                            "  and   el.Id = ep0.WorkflowEventId\n" +
                            "  and   ep0.ActionTypeId = 13\n" +
                            "  and   ep0.Message = '2'\n" +
                            "\n" +
                            "LEFT JOIN    WorkflowEventAction ep\n" +
                            "  on    el.CreateDate = ep.CreateDate\n" +
                            "  and   el.Id = ep.WorkflowEventId\n" +
                            "  and   ep.ActionTypeId = 8\n" +
                            "\n" +
                            "WHERE   el.UserId = 19\n" +
                            "  and   el.TenantId = 24024\n" +
                            "  and   el.EventTypeId = 1\n" +
                            "  and   el.CreateDate >= to_timestamp('2016-01-01T00:00:00Z', 'yyyy-MM-ddTHH:mm:ss.SSSUUUZ')\n" +
                            "  and   el.CreateDate <= to_timestamp('2016-01-01T10:00:00Z', 'yyyy-MM-ddTHH:mm:ss.SSSUUUZ')",
                    "VirtualRecord\n" +
                            "  functions: [1]\n" +
                            "    Hash Outer Join Light\n" +
                            "      condition: ep.WorkflowEventId=el.Id and ep.CreateDate=el.CreateDate\n" +
                            "      filter: ep.ActionTypeId=8\n" +
                            "        Hash Outer Join Light\n" +
                            "          condition: ep0.WorkflowEventId=el.Id and ep0.CreateDate=el.CreateDate\n" +
                            "          filter: (ep0.ActionTypeId=13 and ep0.Message='2')\n" +
                            "            Empty table\n" +
                            "            Hash\n" +
                            "                DataFrame\n" +
                            "                    Row forward scan\n" +
                            "                    Frame forward scan on: WorkflowEventAction\n" +
                            "        Hash\n" +
                            "            DataFrame\n" +
                            "                Row forward scan\n" +
                            "                Frame forward scan on: WorkflowEventAction\n"
            );

            assertQuery("select-virtual 1 1 from (select [Id, CreateDate, UserId, TenantId, EventTypeId] from WorkflowEvent el timestamp (CreateDate) join (select [WorkflowEventId, CreateDate, ActionTypeId, Message] from WorkflowEventAction ep0 timestamp (CreateDate) where ActionTypeId = 13 and Message = '2') ep0 on ep0.WorkflowEventId = el.Id and ep0.CreateDate = el.CreateDate join (select [WorkflowEventId, CreateDate, ActionTypeId] from WorkflowEventAction ep timestamp (CreateDate) where ActionTypeId = 8) ep on ep.WorkflowEventId = el.Id and ep.CreateDate = el.CreateDate where UserId = 19 and TenantId = 24024 and EventTypeId = 1 and CreateDate >= to_timestamp('2024-01-26T18:26:14.000000Z','yyyy-MM-ddTHH:mm:ss.SSSUUUZ') and CreateDate <= to_timestamp('2024-01-26T18:47:49.994262Z','yyyy-MM-ddTHH:mm:ss.SSSUUUZ')) el", "SELECT  1\n" +
                    "FROM    WorkflowEvent el\n" +
                    "\n" +
                    "JOIN    WorkflowEventAction ep0\n" +
                    "  ON    el.CreateDate = ep0.CreateDate\n" +
                    "  and   el.Id = ep0.WorkflowEventId\n" +
                    "  and   ep0.ActionTypeId = 13\n" +
                    "  and   ep0.Message = '2'\n" +
                    "\n" +
                    "join    WorkflowEventAction ep\n" +
                    "  on    el.CreateDate = ep.CreateDate\n" +
                    "  and   el.Id = ep.WorkflowEventId\n" +
                    "  and   ep.ActionTypeId = 8\n" +
                    "\n" +
                    "WHERE   el.UserId = 19\n" +
                    "  and   el.TenantId = 24024\n" +
                    "  and   el.EventTypeId = 1\n" +
                    "  and   el.CreateDate >= to_timestamp('2024-01-26T18:26:14.000000Z', 'yyyy-MM-ddTHH:mm:ss.SSSUUUZ')\n" +
                    "  and   el.CreateDate <= to_timestamp('2024-01-26T18:47:49.994262Z', 'yyyy-MM-ddTHH:mm:ss.SSSUUUZ')");

            assertSql("1\n", "SELECT  1\n" +
                    "FROM    WorkflowEvent el\n" +
                    "\n" +
                    "JOIN    WorkflowEventAction ep0\n" +
                    "  ON    el.CreateDate = ep0.CreateDate\n" +
                    "  and   el.Id = ep0.WorkflowEventId\n" +
                    "  and   ep0.ActionTypeId = 13\n" +
                    "  and   ep0.Message = '2'\n" +
                    "\n" +
                    "JOIN    WorkflowEventAction ep\n" +
                    "  on    el.CreateDate = ep.CreateDate\n" +
                    "  and   el.Id = ep.WorkflowEventId\n" +
                    "  and   ep.ActionTypeId = 8\n" +
                    "\n" +
                    "WHERE   el.UserId = 19\n" +
                    "  and   el.TenantId = 24024\n" +
                    "  and   el.EventTypeId = 1\n" +
                    "  and   el.CreateDate >= to_timestamp('2024-01-26T18:26:14.000000Z', 'yyyy-MM-ddTHH:mm:ss.SSSUUUZ') \n" +
                    "  and   el.CreateDate <= to_timestamp('2024-01-26T18:47:49.994262Z', 'yyyy-MM-ddTHH:mm:ss.SSSUUUZ')");


            assertSql("CreateDate\tId\tTenantId\tUserId\tEventTypeId\tCreateDate1\tWorkflowEventId\tActionTypeId\tMessage\tCreateDate2\tWorkflowEventId1\tActionTypeId1\tMessage1\n" +
                            "2016-01-01T00:00:00.000000Z\t00000000-0000-0001-0000-000000000001\t24024\t19\t1\t2016-01-01T00:00:00.000000Z\t00000000-0000-0001-0000-000000000001\t13\t2\t\t\tNaN\t\n",

                    "SELECT  *\n" +
                            "FROM    WorkflowEvent el\n" +
                            "\n" +
                            "LEFT JOIN WorkflowEventAction ep0\n" +
                            "  ON    el.CreateDate = ep0.CreateDate\n" +
                            "  and   el.Id = ep0.WorkflowEventId\n" +
                            "  and   ep0.ActionTypeId = 13\n" +
                            "  and   ep0.Message = '2'\n" +
                            "\n" +
                            "LEFT JOIN WorkflowEventAction ep\n" +
                            "  on    el.CreateDate = ep.CreateDate\n" +
                            "  and   el.Id = ep.WorkflowEventId\n" +
                            "  and   ep.ActionTypeId = 8\n" +
                            "\n" +
                            "WHERE   el.UserId = 19\n" +
                            "  and   el.TenantId = 24024\n" +
                            "  and   el.EventTypeId = 1\n" +
                            "  and   el.CreateDate >= '2016-01-01T00:00:00Z'\n" +
                            "  and   el.CreateDate <= '2016-01-01T10:00:00Z'");
        });
    }

    @Test
    public void testOrderByAdviceWorksWithAsofJoin1() throws Exception {
        // Case when order by is one table and not timestamp first
        assertMemoryLeak(() -> {
            ddl(orderByAdviceDdl.replace(" t ", " t1 "));
            ddl(orderByAdviceDdl.replace(" t ", " t2 "));
            insert(orderByAdviceDml.replace(" t ", " t1 "));
            insert(orderByAdviceDml.replace(" t ", " t2 "));

            final String query = "SELECT t1.s, t1.ts, t2.s, t2.ts\n" +
                    "FROM t1\n" +
                    "ASOF JOIN t2 ON t1.s = t2.s\n" +
                    "WHERE t1.ts in '2023-09-01T00:00:00.000Z' AND t1.ts <= '2023-09-01T01:00:00.000Z'\n" +
                    "ORDER BY t1.s, t1.ts\n" +
                    "LIMIT 1000000;";

            assertQuery("select-choose t1.s s, t1.ts ts, t2.s s1, t2.ts ts1 from (select [s, ts] from t1 timestamp (ts) asof join select [s, ts] from t2 timestamp (ts) on t2.s = t1.s where ts in '2023-09-01T00:00:00.000Z' and ts <= '2023-09-01T01:00:00.000Z') order by s, ts limit 1000000", query);
            assertPlan(query, "Limit lo: 1000000\n" +
                    "    Sort\n" +
                    "      keys: [s, ts]\n" +
                    "        SelectedRecord\n" +
                    "            AsOf Join Light\n" +
                    "              condition: t2.s=t1.s\n" +
                    "                DataFrame\n" +
                    "                    Row forward scan\n" +
                    "                    Interval forward scan on: t1\n" +
                    "                      intervals: [(\"2023-09-01T00:00:00.000000Z\",\"2023-09-01T00:00:00.000000Z\")]\n" +
                    "                DataFrame\n" +
                    "                    Row forward scan\n" +
                    "                    Frame forward scan on: t2\n");
            assertSql("s\tts\ts1\tts1\n" +
                    "a\t2023-09-01T00:00:00.000000Z\ta\t2023-09-01T00:00:00.000000Z\n", query);
        });
    }

    @Test
    public void testOrderByAdviceWorksWithAsofJoin2() throws Exception {
        // Case when order by is one table and timestamp first
        assertMemoryLeak(() -> {
            ddl(orderByAdviceDdl.replace(" t ", " t1 "));
            ddl(orderByAdviceDdl.replace(" t ", " t2 "));
            insert(orderByAdviceDml.replace(" t ", " t1 "));
            insert(orderByAdviceDml.replace(" t ", " t2 "));

            final String query = "SELECT t1.s, t1.ts, t2.s, t2.ts\n" +
                    "FROM t1\n" +
                    "ASOF JOIN t2 ON t1.s = t2.s\n" +
                    "WHERE t1.ts in '2023-09-01T00:00:00.000Z' AND t1.ts <= '2023-09-01T01:00:00.000Z'\n" +
                    "ORDER BY t1.ts, t1.s\n" +
                    "LIMIT 1000000;";

            assertQuery("select-choose t1.s s, t1.ts ts, t2.s s1, t2.ts ts1 from (select [s, ts] from t1 timestamp (ts) asof join select [s, ts] from t2 timestamp (ts) on t2.s = t1.s where ts in '2023-09-01T00:00:00.000Z' and ts <= '2023-09-01T01:00:00.000Z') order by ts, s limit 1000000", query);
            assertPlan(query, "Limit lo: 1000000\n" +
                    "    Sort\n" +
                    "      keys: [ts, s]\n" +
                    "        SelectedRecord\n" +
                    "            AsOf Join Light\n" +
                    "              condition: t2.s=t1.s\n" +
                    "                DataFrame\n" +
                    "                    Row forward scan\n" +
                    "                    Interval forward scan on: t1\n" +
                    "                      intervals: [(\"2023-09-01T00:00:00.000000Z\",\"2023-09-01T00:00:00.000000Z\")]\n" +
                    "                DataFrame\n" +
                    "                    Row forward scan\n" +
                    "                    Frame forward scan on: t2\n");
            assertSql("s\tts\ts1\tts1\n" +
                    "a\t2023-09-01T00:00:00.000000Z\ta\t2023-09-01T00:00:00.000000Z\n", query);
        });
    }

    @Test
    public void testOrderByAdviceWorksWithAsofJoin3() throws Exception {
        // Case when order by is for more than one table prefix
        assertMemoryLeak(() -> {
            ddl(orderByAdviceDdl.replace(" t ", " t1 "));
            ddl(orderByAdviceDdl.replace(" t ", " t2 "));
            insert(orderByAdviceDml.replace(" t ", " t1 "));
            insert(orderByAdviceDml.replace(" t ", " t2 "));

            final String query = "SELECT t1.s, t1.ts, t2.s, t2.ts\n" +
                    "    FROM t1\n" +
                    "    ASOF JOIN t2 ON t1.s = t2.s\n" +
                    "    WHERE t1.ts in '2023-09-01T00:00:00.000Z' AND t1.ts <= '2023-09-01T01:00:00.000Z'\n" +
                    "    ORDER BY t1.s, t2.ts\n" +
                    "    LIMIT 1000000;";

            assertQuery("select-choose t1.s s, t1.ts ts, t2.s s1, t2.ts ts1 from (select [s, ts] from t1 timestamp (ts) asof join select [s, ts] from t2 timestamp (ts) on t2.s = t1.s where ts in '2023-09-01T00:00:00.000Z' and ts <= '2023-09-01T01:00:00.000Z') order by s, ts1 limit 1000000", query);
            assertPlan(query, "Limit lo: 1000000\n" +
                    "    Sort\n" +
                    "      keys: [s, ts1]\n" +
                    "        SelectedRecord\n" +
                    "            AsOf Join Light\n" +
                    "              condition: t2.s=t1.s\n" +
                    "                DataFrame\n" +
                    "                    Row forward scan\n" +
                    "                    Interval forward scan on: t1\n" +
                    "                      intervals: [(\"2023-09-01T00:00:00.000000Z\",\"2023-09-01T00:00:00.000000Z\")]\n" +
                    "                DataFrame\n" +
                    "                    Row forward scan\n" +
                    "                    Frame forward scan on: t2\n");
            assertSql("s\tts\ts1\tts1\n" +
                    "a\t2023-09-01T00:00:00.000000Z\ta\t2023-09-01T00:00:00.000000Z\n", query);
        });
    }

    @Test
    public void testOrderByAdviceWorksWithAsofJoin4() throws Exception {
        // Case when ordering by secondary table
        assertMemoryLeak(() -> {
            ddl(orderByAdviceDdl.replace(" t ", " t1 "));
            ddl(orderByAdviceDdl.replace(" t ", " t2 "));
            insert(orderByAdviceDml.replace(" t ", " t1 "));
            insert(orderByAdviceDml.replace(" t ", " t2 "));

            final String query = "SELECT t1.s, t1.ts, t2.s, t2.ts\n" +
                    "FROM t1\n" +
                    "ASOF JOIN t2 ON t1.s = t2.s\n" +
                    "WHERE t1.ts in '2023-09-01T00:00:00.000Z' AND t1.ts <= '2023-09-01T01:00:00.000Z'\n" +
                    "ORDER BY t2.s, t2.ts\n" +
                    "LIMIT 1000000;";

            assertQuery("select-choose t1.s s, t1.ts ts, t2.s s1, t2.ts ts1 from (select [s, ts] from t1 timestamp (ts) asof join select [s, ts] from t2 timestamp (ts) on t2.s = t1.s where ts in '2023-09-01T00:00:00.000Z' and ts <= '2023-09-01T01:00:00.000Z') order by s1, ts1 limit 1000000", query);
            assertPlan(query, "Limit lo: 1000000\n" +
                    "    Sort\n" +
                    "      keys: [s1, ts1]\n" +
                    "        SelectedRecord\n" +
                    "            AsOf Join Light\n" +
                    "              condition: t2.s=t1.s\n" +
                    "                DataFrame\n" +
                    "                    Row forward scan\n" +
                    "                    Interval forward scan on: t1\n" +
                    "                      intervals: [(\"2023-09-01T00:00:00.000000Z\",\"2023-09-01T00:00:00.000000Z\")]\n" +
                    "                DataFrame\n" +
                    "                    Row forward scan\n" +
                    "                    Frame forward scan on: t2\n");
            assertSql("s\tts\ts1\tts1\n" +
                    "a\t2023-09-01T00:00:00.000000Z\ta\t2023-09-01T00:00:00.000000Z\n", query);
        });
    }

    @Test
    public void testOrderByAdviceWorksWithAsofJoin5() throws Exception {
        // Case when order by is one table and not timestamp first
        assertMemoryLeak(() -> {
            ddl(orderByAdviceDdl.replace(" t ", " t1 "));
            ddl(orderByAdviceDdl.replace(" t ", " t2 "));
            insert(orderByAdviceDml.replace(" t ", " t1 "));
            insert(orderByAdviceDml.replace(" t ", " t2 "));

            final String query = "SELECT t1.s, t1.ts, t2.s, t2.ts\n" +
                    "FROM t1\n" +
                    "ASOF JOIN t2 ON t1.s = t2.s\n" +
                    "WHERE t1.ts BETWEEN '2023-09-01T00:00:00.000Z' AND '2023-09-01T01:00:00.000Z'\n" +
                    "ORDER BY t1.s, t1.ts\n" +
                    "LIMIT 1000000;";

            assertQuery("select-choose t1.s s, t1.ts ts, t2.s s1, t2.ts ts1 from (select [s, ts] from t1 timestamp (ts) asof join select [s, ts] from t2 timestamp (ts) on t2.s = t1.s where ts between ('2023-09-01T00:00:00.000Z','2023-09-01T01:00:00.000Z')) order by s, ts limit 1000000", query);
            assertPlan(query, "Limit lo: 1000000\n" +
                    "    Sort\n" +
                    "      keys: [s, ts]\n" +
                    "        SelectedRecord\n" +
                    "            AsOf Join Light\n" +
                    "              condition: t2.s=t1.s\n" +
                    "                DataFrame\n" +
                    "                    Row forward scan\n" +
                    "                    Interval forward scan on: t1\n" +
                    "                      intervals: [(\"2023-09-01T00:00:00.000000Z\",\"2023-09-01T01:00:00.000000Z\")]\n" +
                    "                DataFrame\n" +
                    "                    Row forward scan\n" +
                    "                    Frame forward scan on: t2\n");
            assertSql("s\tts\ts1\tts1\n" +
                    "a\t2023-09-01T00:00:00.000000Z\ta\t2023-09-01T00:00:00.000000Z\n" +
                    "a\t2023-09-01T00:10:00.000000Z\ta\t2023-09-01T00:10:00.000000Z\n" +
                    "a\t2023-09-01T00:20:00.000000Z\ta\t2023-09-01T00:20:00.000000Z\n" +
                    "b\t2023-09-01T00:05:00.000000Z\tb\t2023-09-01T00:05:00.000000Z\n" +
                    "b\t2023-09-01T00:15:00.000000Z\tb\t2023-09-01T00:15:00.000000Z\n" +
                    "b\t2023-09-01T00:25:00.000000Z\tb\t2023-09-01T00:25:00.000000Z\n" +
                    "c\t2023-09-01T01:00:00.000000Z\tc\t2023-09-01T01:00:00.000000Z\n", query);
        });
    }

    @Test
    public void testOrderByAdviceWorksWithCrossJoin1a() throws Exception {
        // case when ordering by symbol, then timestamp - we expect to use the symbol index
        assertMemoryLeak(() -> {
            ddl(orderByAdviceDdl.replace(" t ", " t1 "));
            ddl(orderByAdviceDdl.replace(" t ", " t2 "));
            insert(orderByAdviceDml.replace(" t ", " t1 "));
            insert(orderByAdviceDml.replace(" t ", " t2 "));

            final String query = "SELECT t1.s, t1.ts, t2.s, t2.ts\n" +
                    "FROM t1\n" +
                    "CROSS JOIN t2\n" +
                    "WHERE t1.ts in '2023-09-01T00:00:00.000Z' AND t1.ts <= '2023-09-01T01:00:00.000Z'\n" +
                    "ORDER BY t1.s, t1.ts\n" +
                    "LIMIT 1000000;";

            assertQuery("select-choose t1.s s, t1.ts ts, t2.s s1, t2.ts ts1 from (select [s, ts] from t1 timestamp (ts) cross join select [s, ts] from t2 timestamp (ts) where ts in '2023-09-01T00:00:00.000Z' and ts <= '2023-09-01T01:00:00.000Z') order by s, ts limit 1000000", query);
            assertPlan(query, "Limit lo: 1000000\n" +
                    "    SelectedRecord\n" +
                    "        Cross Join\n" +
                    "            SortedSymbolIndex\n" +
                    "                Index forward scan on: s\n" +
                    "                  symbolOrder: asc\n" +
                    "                Interval forward scan on: t1\n" +
                    "                  intervals: [(\"2023-09-01T00:00:00.000000Z\",\"2023-09-01T00:00:00.000000Z\")]\n" +
                    "            DataFrame\n" +
                    "                Row forward scan\n" +
                    "                Frame forward scan on: t2\n");
            assertSql("s\tts\ts1\tts1\n" +
                    "a\t2023-09-01T00:00:00.000000Z\ta\t2023-09-01T00:00:00.000000Z\n" +
                    "a\t2023-09-01T00:00:00.000000Z\tb\t2023-09-01T00:05:00.000000Z\n" +
                    "a\t2023-09-01T00:00:00.000000Z\ta\t2023-09-01T00:10:00.000000Z\n" +
                    "a\t2023-09-01T00:00:00.000000Z\tb\t2023-09-01T00:15:00.000000Z\n" +
                    "a\t2023-09-01T00:00:00.000000Z\ta\t2023-09-01T00:20:00.000000Z\n" +
                    "a\t2023-09-01T00:00:00.000000Z\tb\t2023-09-01T00:25:00.000000Z\n" +
                    "a\t2023-09-01T00:00:00.000000Z\tc\t2023-09-01T01:00:00.000000Z\n" +
                    "a\t2023-09-01T00:00:00.000000Z\tc\t2023-09-01T02:00:00.000000Z\n" +
                    "a\t2023-09-01T00:00:00.000000Z\tc\t2023-09-01T03:00:00.000000Z\n", query);
        });
    }

    @Test
    public void testOrderByAdviceWorksWithCrossJoin1b() throws Exception {
        // case when ordering by symbol, then timestamp - we expect to use the symbol index
        assertMemoryLeak(() -> {
            ddl(orderByAdviceDdl.replace(" t ", " t1 "));
            ddl(orderByAdviceDdl.replace(" t ", " t2 "));
            insert(orderByAdviceDml.replace(" t ", " t1 "));
            insert(orderByAdviceDml.replace(" t ", " t2 "));

            final String query = "SELECT t1.s, t1.ts, t2.s, t2.ts\n" +
                    "FROM t1\n" +
                    "CROSS JOIN t2\n" +
                    "WHERE t1.ts BETWEEN '2023-09-01T00:00:00.000Z' AND '2023-09-01T01:00:00.000Z'\n" +
                    "ORDER BY t1.s, t1.ts\n" +
                    "LIMIT 1000000;";

            assertQuery("select-choose t1.s s, t1.ts ts, t2.s s1, t2.ts ts1 from (select [s, ts] from t1 timestamp (ts) cross join select [s, ts] from t2 timestamp (ts) where ts between ('2023-09-01T00:00:00.000Z','2023-09-01T01:00:00.000Z')) order by s, ts limit 1000000", query);
            assertPlan(query, "Limit lo: 1000000\n" +
                    "    SelectedRecord\n" +
                    "        Cross Join\n" +
                    "            SortedSymbolIndex\n" +
                    "                Index forward scan on: s\n" +
                    "                  symbolOrder: asc\n" +
                    "                Interval forward scan on: t1\n" +
                    "                  intervals: [(\"2023-09-01T00:00:00.000000Z\",\"2023-09-01T01:00:00.000000Z\")]\n" +
                    "            DataFrame\n" +
                    "                Row forward scan\n" +
                    "                Frame forward scan on: t2\n");
            assertSql("s\tts\ts1\tts1\n" +
                    "a\t2023-09-01T00:00:00.000000Z\ta\t2023-09-01T00:00:00.000000Z\n" +
                    "a\t2023-09-01T00:00:00.000000Z\tb\t2023-09-01T00:05:00.000000Z\n" +
                    "a\t2023-09-01T00:00:00.000000Z\ta\t2023-09-01T00:10:00.000000Z\n" +
                    "a\t2023-09-01T00:00:00.000000Z\tb\t2023-09-01T00:15:00.000000Z\n" +
                    "a\t2023-09-01T00:00:00.000000Z\ta\t2023-09-01T00:20:00.000000Z\n" +
                    "a\t2023-09-01T00:00:00.000000Z\tb\t2023-09-01T00:25:00.000000Z\n" +
                    "a\t2023-09-01T00:00:00.000000Z\tc\t2023-09-01T01:00:00.000000Z\n" +
                    "a\t2023-09-01T00:00:00.000000Z\tc\t2023-09-01T02:00:00.000000Z\n" +
                    "a\t2023-09-01T00:00:00.000000Z\tc\t2023-09-01T03:00:00.000000Z\n" +
                    "a\t2023-09-01T00:10:00.000000Z\ta\t2023-09-01T00:00:00.000000Z\n" +
                    "a\t2023-09-01T00:10:00.000000Z\tb\t2023-09-01T00:05:00.000000Z\n" +
                    "a\t2023-09-01T00:10:00.000000Z\ta\t2023-09-01T00:10:00.000000Z\n" +
                    "a\t2023-09-01T00:10:00.000000Z\tb\t2023-09-01T00:15:00.000000Z\n" +
                    "a\t2023-09-01T00:10:00.000000Z\ta\t2023-09-01T00:20:00.000000Z\n" +
                    "a\t2023-09-01T00:10:00.000000Z\tb\t2023-09-01T00:25:00.000000Z\n" +
                    "a\t2023-09-01T00:10:00.000000Z\tc\t2023-09-01T01:00:00.000000Z\n" +
                    "a\t2023-09-01T00:10:00.000000Z\tc\t2023-09-01T02:00:00.000000Z\n" +
                    "a\t2023-09-01T00:10:00.000000Z\tc\t2023-09-01T03:00:00.000000Z\n" +
                    "a\t2023-09-01T00:20:00.000000Z\ta\t2023-09-01T00:00:00.000000Z\n" +
                    "a\t2023-09-01T00:20:00.000000Z\tb\t2023-09-01T00:05:00.000000Z\n" +
                    "a\t2023-09-01T00:20:00.000000Z\ta\t2023-09-01T00:10:00.000000Z\n" +
                    "a\t2023-09-01T00:20:00.000000Z\tb\t2023-09-01T00:15:00.000000Z\n" +
                    "a\t2023-09-01T00:20:00.000000Z\ta\t2023-09-01T00:20:00.000000Z\n" +
                    "a\t2023-09-01T00:20:00.000000Z\tb\t2023-09-01T00:25:00.000000Z\n" +
                    "a\t2023-09-01T00:20:00.000000Z\tc\t2023-09-01T01:00:00.000000Z\n" +
                    "a\t2023-09-01T00:20:00.000000Z\tc\t2023-09-01T02:00:00.000000Z\n" +
                    "a\t2023-09-01T00:20:00.000000Z\tc\t2023-09-01T03:00:00.000000Z\n" +
                    "b\t2023-09-01T00:05:00.000000Z\ta\t2023-09-01T00:00:00.000000Z\n" +
                    "b\t2023-09-01T00:05:00.000000Z\tb\t2023-09-01T00:05:00.000000Z\n" +
                    "b\t2023-09-01T00:05:00.000000Z\ta\t2023-09-01T00:10:00.000000Z\n" +
                    "b\t2023-09-01T00:05:00.000000Z\tb\t2023-09-01T00:15:00.000000Z\n" +
                    "b\t2023-09-01T00:05:00.000000Z\ta\t2023-09-01T00:20:00.000000Z\n" +
                    "b\t2023-09-01T00:05:00.000000Z\tb\t2023-09-01T00:25:00.000000Z\n" +
                    "b\t2023-09-01T00:05:00.000000Z\tc\t2023-09-01T01:00:00.000000Z\n" +
                    "b\t2023-09-01T00:05:00.000000Z\tc\t2023-09-01T02:00:00.000000Z\n" +
                    "b\t2023-09-01T00:05:00.000000Z\tc\t2023-09-01T03:00:00.000000Z\n" +
                    "b\t2023-09-01T00:15:00.000000Z\ta\t2023-09-01T00:00:00.000000Z\n" +
                    "b\t2023-09-01T00:15:00.000000Z\tb\t2023-09-01T00:05:00.000000Z\n" +
                    "b\t2023-09-01T00:15:00.000000Z\ta\t2023-09-01T00:10:00.000000Z\n" +
                    "b\t2023-09-01T00:15:00.000000Z\tb\t2023-09-01T00:15:00.000000Z\n" +
                    "b\t2023-09-01T00:15:00.000000Z\ta\t2023-09-01T00:20:00.000000Z\n" +
                    "b\t2023-09-01T00:15:00.000000Z\tb\t2023-09-01T00:25:00.000000Z\n" +
                    "b\t2023-09-01T00:15:00.000000Z\tc\t2023-09-01T01:00:00.000000Z\n" +
                    "b\t2023-09-01T00:15:00.000000Z\tc\t2023-09-01T02:00:00.000000Z\n" +
                    "b\t2023-09-01T00:15:00.000000Z\tc\t2023-09-01T03:00:00.000000Z\n" +
                    "b\t2023-09-01T00:25:00.000000Z\ta\t2023-09-01T00:00:00.000000Z\n" +
                    "b\t2023-09-01T00:25:00.000000Z\tb\t2023-09-01T00:05:00.000000Z\n" +
                    "b\t2023-09-01T00:25:00.000000Z\ta\t2023-09-01T00:10:00.000000Z\n" +
                    "b\t2023-09-01T00:25:00.000000Z\tb\t2023-09-01T00:15:00.000000Z\n" +
                    "b\t2023-09-01T00:25:00.000000Z\ta\t2023-09-01T00:20:00.000000Z\n" +
                    "b\t2023-09-01T00:25:00.000000Z\tb\t2023-09-01T00:25:00.000000Z\n" +
                    "b\t2023-09-01T00:25:00.000000Z\tc\t2023-09-01T01:00:00.000000Z\n" +
                    "b\t2023-09-01T00:25:00.000000Z\tc\t2023-09-01T02:00:00.000000Z\n" +
                    "b\t2023-09-01T00:25:00.000000Z\tc\t2023-09-01T03:00:00.000000Z\n" +
                    "c\t2023-09-01T01:00:00.000000Z\ta\t2023-09-01T00:00:00.000000Z\n" +
                    "c\t2023-09-01T01:00:00.000000Z\tb\t2023-09-01T00:05:00.000000Z\n" +
                    "c\t2023-09-01T01:00:00.000000Z\ta\t2023-09-01T00:10:00.000000Z\n" +
                    "c\t2023-09-01T01:00:00.000000Z\tb\t2023-09-01T00:15:00.000000Z\n" +
                    "c\t2023-09-01T01:00:00.000000Z\ta\t2023-09-01T00:20:00.000000Z\n" +
                    "c\t2023-09-01T01:00:00.000000Z\tb\t2023-09-01T00:25:00.000000Z\n" +
                    "c\t2023-09-01T01:00:00.000000Z\tc\t2023-09-01T01:00:00.000000Z\n" +
                    "c\t2023-09-01T01:00:00.000000Z\tc\t2023-09-01T02:00:00.000000Z\n" +
                    "c\t2023-09-01T01:00:00.000000Z\tc\t2023-09-01T03:00:00.000000Z\n", query);
        });
    }

    @Test
    public void testOrderByAdviceWorksWithCrossJoin1c() throws Exception {
        // case when by columns from both tables - expect it to use the sort
        assertMemoryLeak(() -> {
            ddl(orderByAdviceDdl.replace(" t ", " t1 "));
            ddl(orderByAdviceDdl.replace(" t ", " t2 "));
            insert(orderByAdviceDml.replace(" t ", " t1 "));
            insert(orderByAdviceDml.replace(" t ", " t2 "));

            final String query = "SELECT t1.s, t1.ts, t2.s, t2.ts\n" +
                    "FROM t1\n" +
                    "CROSS JOIN t2\n" +
                    "WHERE t1.ts BETWEEN '2023-09-01T00:00:00.000Z' AND '2023-09-01T01:00:00.000Z'\n" +
                    "ORDER BY t1.s, t1.ts, t2.ts, t2.s\n" +
                    "LIMIT 1000000;";

            assertQuery("select-choose t1.s s, t1.ts ts, t2.s s1, t2.ts ts1 from (select [s, ts] from t1 timestamp (ts) cross join select [s, ts] from t2 timestamp (ts) where ts between ('2023-09-01T00:00:00.000Z','2023-09-01T01:00:00.000Z')) order by s, ts, ts1, s1 limit 1000000", query);
            assertPlan(query, "Limit lo: 1000000\n" +
                    "    Sort\n" +
                    "      keys: [s, ts, ts1, s1]\n" +
                    "        SelectedRecord\n" +
                    "            Cross Join\n" +
                    "                DataFrame\n" +
                    "                    Row forward scan\n" +
                    "                    Interval forward scan on: t1\n" +
                    "                      intervals: [(\"2023-09-01T00:00:00.000000Z\",\"2023-09-01T01:00:00.000000Z\")]\n" +
                    "                DataFrame\n" +
                    "                    Row forward scan\n" +
                    "                    Frame forward scan on: t2\n");
            assertSql("s\tts\ts1\tts1\n" +
                    "a\t2023-09-01T00:00:00.000000Z\ta\t2023-09-01T00:00:00.000000Z\n" +
                    "a\t2023-09-01T00:00:00.000000Z\tb\t2023-09-01T00:05:00.000000Z\n" +
                    "a\t2023-09-01T00:00:00.000000Z\ta\t2023-09-01T00:10:00.000000Z\n" +
                    "a\t2023-09-01T00:00:00.000000Z\tb\t2023-09-01T00:15:00.000000Z\n" +
                    "a\t2023-09-01T00:00:00.000000Z\ta\t2023-09-01T00:20:00.000000Z\n" +
                    "a\t2023-09-01T00:00:00.000000Z\tb\t2023-09-01T00:25:00.000000Z\n" +
                    "a\t2023-09-01T00:00:00.000000Z\tc\t2023-09-01T01:00:00.000000Z\n" +
                    "a\t2023-09-01T00:00:00.000000Z\tc\t2023-09-01T02:00:00.000000Z\n" +
                    "a\t2023-09-01T00:00:00.000000Z\tc\t2023-09-01T03:00:00.000000Z\n" +
                    "a\t2023-09-01T00:10:00.000000Z\ta\t2023-09-01T00:00:00.000000Z\n" +
                    "a\t2023-09-01T00:10:00.000000Z\tb\t2023-09-01T00:05:00.000000Z\n" +
                    "a\t2023-09-01T00:10:00.000000Z\ta\t2023-09-01T00:10:00.000000Z\n" +
                    "a\t2023-09-01T00:10:00.000000Z\tb\t2023-09-01T00:15:00.000000Z\n" +
                    "a\t2023-09-01T00:10:00.000000Z\ta\t2023-09-01T00:20:00.000000Z\n" +
                    "a\t2023-09-01T00:10:00.000000Z\tb\t2023-09-01T00:25:00.000000Z\n" +
                    "a\t2023-09-01T00:10:00.000000Z\tc\t2023-09-01T01:00:00.000000Z\n" +
                    "a\t2023-09-01T00:10:00.000000Z\tc\t2023-09-01T02:00:00.000000Z\n" +
                    "a\t2023-09-01T00:10:00.000000Z\tc\t2023-09-01T03:00:00.000000Z\n" +
                    "a\t2023-09-01T00:20:00.000000Z\ta\t2023-09-01T00:00:00.000000Z\n" +
                    "a\t2023-09-01T00:20:00.000000Z\tb\t2023-09-01T00:05:00.000000Z\n" +
                    "a\t2023-09-01T00:20:00.000000Z\ta\t2023-09-01T00:10:00.000000Z\n" +
                    "a\t2023-09-01T00:20:00.000000Z\tb\t2023-09-01T00:15:00.000000Z\n" +
                    "a\t2023-09-01T00:20:00.000000Z\ta\t2023-09-01T00:20:00.000000Z\n" +
                    "a\t2023-09-01T00:20:00.000000Z\tb\t2023-09-01T00:25:00.000000Z\n" +
                    "a\t2023-09-01T00:20:00.000000Z\tc\t2023-09-01T01:00:00.000000Z\n" +
                    "a\t2023-09-01T00:20:00.000000Z\tc\t2023-09-01T02:00:00.000000Z\n" +
                    "a\t2023-09-01T00:20:00.000000Z\tc\t2023-09-01T03:00:00.000000Z\n" +
                    "b\t2023-09-01T00:05:00.000000Z\ta\t2023-09-01T00:00:00.000000Z\n" +
                    "b\t2023-09-01T00:05:00.000000Z\tb\t2023-09-01T00:05:00.000000Z\n" +
                    "b\t2023-09-01T00:05:00.000000Z\ta\t2023-09-01T00:10:00.000000Z\n" +
                    "b\t2023-09-01T00:05:00.000000Z\tb\t2023-09-01T00:15:00.000000Z\n" +
                    "b\t2023-09-01T00:05:00.000000Z\ta\t2023-09-01T00:20:00.000000Z\n" +
                    "b\t2023-09-01T00:05:00.000000Z\tb\t2023-09-01T00:25:00.000000Z\n" +
                    "b\t2023-09-01T00:05:00.000000Z\tc\t2023-09-01T01:00:00.000000Z\n" +
                    "b\t2023-09-01T00:05:00.000000Z\tc\t2023-09-01T02:00:00.000000Z\n" +
                    "b\t2023-09-01T00:05:00.000000Z\tc\t2023-09-01T03:00:00.000000Z\n" +
                    "b\t2023-09-01T00:15:00.000000Z\ta\t2023-09-01T00:00:00.000000Z\n" +
                    "b\t2023-09-01T00:15:00.000000Z\tb\t2023-09-01T00:05:00.000000Z\n" +
                    "b\t2023-09-01T00:15:00.000000Z\ta\t2023-09-01T00:10:00.000000Z\n" +
                    "b\t2023-09-01T00:15:00.000000Z\tb\t2023-09-01T00:15:00.000000Z\n" +
                    "b\t2023-09-01T00:15:00.000000Z\ta\t2023-09-01T00:20:00.000000Z\n" +
                    "b\t2023-09-01T00:15:00.000000Z\tb\t2023-09-01T00:25:00.000000Z\n" +
                    "b\t2023-09-01T00:15:00.000000Z\tc\t2023-09-01T01:00:00.000000Z\n" +
                    "b\t2023-09-01T00:15:00.000000Z\tc\t2023-09-01T02:00:00.000000Z\n" +
                    "b\t2023-09-01T00:15:00.000000Z\tc\t2023-09-01T03:00:00.000000Z\n" +
                    "b\t2023-09-01T00:25:00.000000Z\ta\t2023-09-01T00:00:00.000000Z\n" +
                    "b\t2023-09-01T00:25:00.000000Z\tb\t2023-09-01T00:05:00.000000Z\n" +
                    "b\t2023-09-01T00:25:00.000000Z\ta\t2023-09-01T00:10:00.000000Z\n" +
                    "b\t2023-09-01T00:25:00.000000Z\tb\t2023-09-01T00:15:00.000000Z\n" +
                    "b\t2023-09-01T00:25:00.000000Z\ta\t2023-09-01T00:20:00.000000Z\n" +
                    "b\t2023-09-01T00:25:00.000000Z\tb\t2023-09-01T00:25:00.000000Z\n" +
                    "b\t2023-09-01T00:25:00.000000Z\tc\t2023-09-01T01:00:00.000000Z\n" +
                    "b\t2023-09-01T00:25:00.000000Z\tc\t2023-09-01T02:00:00.000000Z\n" +
                    "b\t2023-09-01T00:25:00.000000Z\tc\t2023-09-01T03:00:00.000000Z\n" +
                    "c\t2023-09-01T01:00:00.000000Z\ta\t2023-09-01T00:00:00.000000Z\n" +
                    "c\t2023-09-01T01:00:00.000000Z\tb\t2023-09-01T00:05:00.000000Z\n" +
                    "c\t2023-09-01T01:00:00.000000Z\ta\t2023-09-01T00:10:00.000000Z\n" +
                    "c\t2023-09-01T01:00:00.000000Z\tb\t2023-09-01T00:15:00.000000Z\n" +
                    "c\t2023-09-01T01:00:00.000000Z\ta\t2023-09-01T00:20:00.000000Z\n" +
                    "c\t2023-09-01T01:00:00.000000Z\tb\t2023-09-01T00:25:00.000000Z\n" +
                    "c\t2023-09-01T01:00:00.000000Z\tc\t2023-09-01T01:00:00.000000Z\n" +
                    "c\t2023-09-01T01:00:00.000000Z\tc\t2023-09-01T02:00:00.000000Z\n" +
                    "c\t2023-09-01T01:00:00.000000Z\tc\t2023-09-01T03:00:00.000000Z\n", query);
        });
    }

    @Test
    public void testOrderByAdviceWorksWithCrossJoin2() throws Exception {
        // case when ordering by just symbol - we expect to use the symbol index
        assertMemoryLeak(() -> {
            ddl(orderByAdviceDdl.replace(" t ", " t1 "));
            ddl(orderByAdviceDdl.replace(" t ", " t2 "));
            insert(orderByAdviceDml.replace(" t ", " t1 "));
            insert(orderByAdviceDml.replace(" t ", " t2 "));

            final String query = "SELECT t1.s, t1.ts, t2.s, t2.ts\n" +
                    "FROM t1\n" +
                    "CROSS JOIN t2\n" +
                    "WHERE t1.ts BETWEEN '2023-09-01T00:00:00.000Z' AND '2023-09-01T01:00:00.000Z'\n" +
                    "ORDER BY t1.s\n" +
                    "LIMIT 1000000;";

            assertQuery("select-choose t1.s s, t1.ts ts, t2.s s1, t2.ts ts1 from (select [s, ts] from t1 timestamp (ts) cross join select [s, ts] from t2 timestamp (ts) where ts between ('2023-09-01T00:00:00.000Z','2023-09-01T01:00:00.000Z')) order by s limit 1000000", query);
            assertPlan(query, "Limit lo: 1000000\n" +
                    "    SelectedRecord\n" +
                    "        Cross Join\n" +
                    "            SortedSymbolIndex\n" +
                    "                Index forward scan on: s\n" +
                    "                  symbolOrder: asc\n" +
                    "                Interval forward scan on: t1\n" +
                    "                  intervals: [(\"2023-09-01T00:00:00.000000Z\",\"2023-09-01T01:00:00.000000Z\")]\n" +
                    "            DataFrame\n" +
                    "                Row forward scan\n" +
                    "                Frame forward scan on: t2\n");
            assertSql("s\tts\ts1\tts1\n" +
                    "a\t2023-09-01T00:00:00.000000Z\ta\t2023-09-01T00:00:00.000000Z\n" +
                    "a\t2023-09-01T00:00:00.000000Z\tb\t2023-09-01T00:05:00.000000Z\n" +
                    "a\t2023-09-01T00:00:00.000000Z\ta\t2023-09-01T00:10:00.000000Z\n" +
                    "a\t2023-09-01T00:00:00.000000Z\tb\t2023-09-01T00:15:00.000000Z\n" +
                    "a\t2023-09-01T00:00:00.000000Z\ta\t2023-09-01T00:20:00.000000Z\n" +
                    "a\t2023-09-01T00:00:00.000000Z\tb\t2023-09-01T00:25:00.000000Z\n" +
                    "a\t2023-09-01T00:00:00.000000Z\tc\t2023-09-01T01:00:00.000000Z\n" +
                    "a\t2023-09-01T00:00:00.000000Z\tc\t2023-09-01T02:00:00.000000Z\n" +
                    "a\t2023-09-01T00:00:00.000000Z\tc\t2023-09-01T03:00:00.000000Z\n" +
                    "a\t2023-09-01T00:10:00.000000Z\ta\t2023-09-01T00:00:00.000000Z\n" +
                    "a\t2023-09-01T00:10:00.000000Z\tb\t2023-09-01T00:05:00.000000Z\n" +
                    "a\t2023-09-01T00:10:00.000000Z\ta\t2023-09-01T00:10:00.000000Z\n" +
                    "a\t2023-09-01T00:10:00.000000Z\tb\t2023-09-01T00:15:00.000000Z\n" +
                    "a\t2023-09-01T00:10:00.000000Z\ta\t2023-09-01T00:20:00.000000Z\n" +
                    "a\t2023-09-01T00:10:00.000000Z\tb\t2023-09-01T00:25:00.000000Z\n" +
                    "a\t2023-09-01T00:10:00.000000Z\tc\t2023-09-01T01:00:00.000000Z\n" +
                    "a\t2023-09-01T00:10:00.000000Z\tc\t2023-09-01T02:00:00.000000Z\n" +
                    "a\t2023-09-01T00:10:00.000000Z\tc\t2023-09-01T03:00:00.000000Z\n" +
                    "a\t2023-09-01T00:20:00.000000Z\ta\t2023-09-01T00:00:00.000000Z\n" +
                    "a\t2023-09-01T00:20:00.000000Z\tb\t2023-09-01T00:05:00.000000Z\n" +
                    "a\t2023-09-01T00:20:00.000000Z\ta\t2023-09-01T00:10:00.000000Z\n" +
                    "a\t2023-09-01T00:20:00.000000Z\tb\t2023-09-01T00:15:00.000000Z\n" +
                    "a\t2023-09-01T00:20:00.000000Z\ta\t2023-09-01T00:20:00.000000Z\n" +
                    "a\t2023-09-01T00:20:00.000000Z\tb\t2023-09-01T00:25:00.000000Z\n" +
                    "a\t2023-09-01T00:20:00.000000Z\tc\t2023-09-01T01:00:00.000000Z\n" +
                    "a\t2023-09-01T00:20:00.000000Z\tc\t2023-09-01T02:00:00.000000Z\n" +
                    "a\t2023-09-01T00:20:00.000000Z\tc\t2023-09-01T03:00:00.000000Z\n" +
                    "b\t2023-09-01T00:05:00.000000Z\ta\t2023-09-01T00:00:00.000000Z\n" +
                    "b\t2023-09-01T00:05:00.000000Z\tb\t2023-09-01T00:05:00.000000Z\n" +
                    "b\t2023-09-01T00:05:00.000000Z\ta\t2023-09-01T00:10:00.000000Z\n" +
                    "b\t2023-09-01T00:05:00.000000Z\tb\t2023-09-01T00:15:00.000000Z\n" +
                    "b\t2023-09-01T00:05:00.000000Z\ta\t2023-09-01T00:20:00.000000Z\n" +
                    "b\t2023-09-01T00:05:00.000000Z\tb\t2023-09-01T00:25:00.000000Z\n" +
                    "b\t2023-09-01T00:05:00.000000Z\tc\t2023-09-01T01:00:00.000000Z\n" +
                    "b\t2023-09-01T00:05:00.000000Z\tc\t2023-09-01T02:00:00.000000Z\n" +
                    "b\t2023-09-01T00:05:00.000000Z\tc\t2023-09-01T03:00:00.000000Z\n" +
                    "b\t2023-09-01T00:15:00.000000Z\ta\t2023-09-01T00:00:00.000000Z\n" +
                    "b\t2023-09-01T00:15:00.000000Z\tb\t2023-09-01T00:05:00.000000Z\n" +
                    "b\t2023-09-01T00:15:00.000000Z\ta\t2023-09-01T00:10:00.000000Z\n" +
                    "b\t2023-09-01T00:15:00.000000Z\tb\t2023-09-01T00:15:00.000000Z\n" +
                    "b\t2023-09-01T00:15:00.000000Z\ta\t2023-09-01T00:20:00.000000Z\n" +
                    "b\t2023-09-01T00:15:00.000000Z\tb\t2023-09-01T00:25:00.000000Z\n" +
                    "b\t2023-09-01T00:15:00.000000Z\tc\t2023-09-01T01:00:00.000000Z\n" +
                    "b\t2023-09-01T00:15:00.000000Z\tc\t2023-09-01T02:00:00.000000Z\n" +
                    "b\t2023-09-01T00:15:00.000000Z\tc\t2023-09-01T03:00:00.000000Z\n" +
                    "b\t2023-09-01T00:25:00.000000Z\ta\t2023-09-01T00:00:00.000000Z\n" +
                    "b\t2023-09-01T00:25:00.000000Z\tb\t2023-09-01T00:05:00.000000Z\n" +
                    "b\t2023-09-01T00:25:00.000000Z\ta\t2023-09-01T00:10:00.000000Z\n" +
                    "b\t2023-09-01T00:25:00.000000Z\tb\t2023-09-01T00:15:00.000000Z\n" +
                    "b\t2023-09-01T00:25:00.000000Z\ta\t2023-09-01T00:20:00.000000Z\n" +
                    "b\t2023-09-01T00:25:00.000000Z\tb\t2023-09-01T00:25:00.000000Z\n" +
                    "b\t2023-09-01T00:25:00.000000Z\tc\t2023-09-01T01:00:00.000000Z\n" +
                    "b\t2023-09-01T00:25:00.000000Z\tc\t2023-09-01T02:00:00.000000Z\n" +
                    "b\t2023-09-01T00:25:00.000000Z\tc\t2023-09-01T03:00:00.000000Z\n" +
                    "c\t2023-09-01T01:00:00.000000Z\ta\t2023-09-01T00:00:00.000000Z\n" +
                    "c\t2023-09-01T01:00:00.000000Z\tb\t2023-09-01T00:05:00.000000Z\n" +
                    "c\t2023-09-01T01:00:00.000000Z\ta\t2023-09-01T00:10:00.000000Z\n" +
                    "c\t2023-09-01T01:00:00.000000Z\tb\t2023-09-01T00:15:00.000000Z\n" +
                    "c\t2023-09-01T01:00:00.000000Z\ta\t2023-09-01T00:20:00.000000Z\n" +
                    "c\t2023-09-01T01:00:00.000000Z\tb\t2023-09-01T00:25:00.000000Z\n" +
                    "c\t2023-09-01T01:00:00.000000Z\tc\t2023-09-01T01:00:00.000000Z\n" +
                    "c\t2023-09-01T01:00:00.000000Z\tc\t2023-09-01T02:00:00.000000Z\n" +
                    "c\t2023-09-01T01:00:00.000000Z\tc\t2023-09-01T03:00:00.000000Z\n", query);
        });
    }

    @Test
    public void testOrderByAdviceWorksWithCrossJoin3() throws Exception {
        // case when ordering by timestamp, then symbol - we expect to not use the symbol index
        assertMemoryLeak(() -> {
            ddl(orderByAdviceDdl.replace(" t ", " t1 "));
            ddl(orderByAdviceDdl.replace(" t ", " t2 "));
            insert(orderByAdviceDml.replace(" t ", " t1 "));
            insert(orderByAdviceDml.replace(" t ", " t2 "));

            final String query = "SELECT t1.s, t1.ts, t2.s, t2.ts\n" +
                    "FROM t1\n" +
                    "CROSS JOIN t2\n" +
                    "WHERE t1.ts BETWEEN '2023-09-01T00:00:00.000Z' AND '2023-09-01T01:00:00.000Z'\n" +
                    "ORDER BY t1.ts, t1.s\n" +
                    "LIMIT 1000000;";

            assertQuery("select-choose t1.s s, t1.ts ts, t2.s s1, t2.ts ts1 from (select [s, ts] from t1 timestamp (ts) cross join select [s, ts] from t2 timestamp (ts) where ts between ('2023-09-01T00:00:00.000Z','2023-09-01T01:00:00.000Z')) order by ts, s limit 1000000", query);
            assertPlan(query, "Limit lo: 1000000\n" +
                    "    Sort\n" +
                    "      keys: [ts, s]\n" +
                    "        SelectedRecord\n" +
                    "            Cross Join\n" +
                    "                DataFrame\n" +
                    "                    Row forward scan\n" +
                    "                    Interval forward scan on: t1\n" +
                    "                      intervals: [(\"2023-09-01T00:00:00.000000Z\",\"2023-09-01T01:00:00.000000Z\")]\n" +
                    "                DataFrame\n" +
                    "                    Row forward scan\n" +
                    "                    Frame forward scan on: t2\n");
            assertSql("s\tts\ts1\tts1\n" +
                    "a\t2023-09-01T00:00:00.000000Z\ta\t2023-09-01T00:00:00.000000Z\n" +
                    "a\t2023-09-01T00:00:00.000000Z\tb\t2023-09-01T00:05:00.000000Z\n" +
                    "a\t2023-09-01T00:00:00.000000Z\ta\t2023-09-01T00:10:00.000000Z\n" +
                    "a\t2023-09-01T00:00:00.000000Z\tb\t2023-09-01T00:15:00.000000Z\n" +
                    "a\t2023-09-01T00:00:00.000000Z\ta\t2023-09-01T00:20:00.000000Z\n" +
                    "a\t2023-09-01T00:00:00.000000Z\tb\t2023-09-01T00:25:00.000000Z\n" +
                    "a\t2023-09-01T00:00:00.000000Z\tc\t2023-09-01T01:00:00.000000Z\n" +
                    "a\t2023-09-01T00:00:00.000000Z\tc\t2023-09-01T02:00:00.000000Z\n" +
                    "a\t2023-09-01T00:00:00.000000Z\tc\t2023-09-01T03:00:00.000000Z\n" +
                    "b\t2023-09-01T00:05:00.000000Z\ta\t2023-09-01T00:00:00.000000Z\n" +
                    "b\t2023-09-01T00:05:00.000000Z\tb\t2023-09-01T00:05:00.000000Z\n" +
                    "b\t2023-09-01T00:05:00.000000Z\ta\t2023-09-01T00:10:00.000000Z\n" +
                    "b\t2023-09-01T00:05:00.000000Z\tb\t2023-09-01T00:15:00.000000Z\n" +
                    "b\t2023-09-01T00:05:00.000000Z\ta\t2023-09-01T00:20:00.000000Z\n" +
                    "b\t2023-09-01T00:05:00.000000Z\tb\t2023-09-01T00:25:00.000000Z\n" +
                    "b\t2023-09-01T00:05:00.000000Z\tc\t2023-09-01T01:00:00.000000Z\n" +
                    "b\t2023-09-01T00:05:00.000000Z\tc\t2023-09-01T02:00:00.000000Z\n" +
                    "b\t2023-09-01T00:05:00.000000Z\tc\t2023-09-01T03:00:00.000000Z\n" +
                    "a\t2023-09-01T00:10:00.000000Z\ta\t2023-09-01T00:00:00.000000Z\n" +
                    "a\t2023-09-01T00:10:00.000000Z\tb\t2023-09-01T00:05:00.000000Z\n" +
                    "a\t2023-09-01T00:10:00.000000Z\ta\t2023-09-01T00:10:00.000000Z\n" +
                    "a\t2023-09-01T00:10:00.000000Z\tb\t2023-09-01T00:15:00.000000Z\n" +
                    "a\t2023-09-01T00:10:00.000000Z\ta\t2023-09-01T00:20:00.000000Z\n" +
                    "a\t2023-09-01T00:10:00.000000Z\tb\t2023-09-01T00:25:00.000000Z\n" +
                    "a\t2023-09-01T00:10:00.000000Z\tc\t2023-09-01T01:00:00.000000Z\n" +
                    "a\t2023-09-01T00:10:00.000000Z\tc\t2023-09-01T02:00:00.000000Z\n" +
                    "a\t2023-09-01T00:10:00.000000Z\tc\t2023-09-01T03:00:00.000000Z\n" +
                    "b\t2023-09-01T00:15:00.000000Z\ta\t2023-09-01T00:00:00.000000Z\n" +
                    "b\t2023-09-01T00:15:00.000000Z\tb\t2023-09-01T00:05:00.000000Z\n" +
                    "b\t2023-09-01T00:15:00.000000Z\ta\t2023-09-01T00:10:00.000000Z\n" +
                    "b\t2023-09-01T00:15:00.000000Z\tb\t2023-09-01T00:15:00.000000Z\n" +
                    "b\t2023-09-01T00:15:00.000000Z\ta\t2023-09-01T00:20:00.000000Z\n" +
                    "b\t2023-09-01T00:15:00.000000Z\tb\t2023-09-01T00:25:00.000000Z\n" +
                    "b\t2023-09-01T00:15:00.000000Z\tc\t2023-09-01T01:00:00.000000Z\n" +
                    "b\t2023-09-01T00:15:00.000000Z\tc\t2023-09-01T02:00:00.000000Z\n" +
                    "b\t2023-09-01T00:15:00.000000Z\tc\t2023-09-01T03:00:00.000000Z\n" +
                    "a\t2023-09-01T00:20:00.000000Z\ta\t2023-09-01T00:00:00.000000Z\n" +
                    "a\t2023-09-01T00:20:00.000000Z\tb\t2023-09-01T00:05:00.000000Z\n" +
                    "a\t2023-09-01T00:20:00.000000Z\ta\t2023-09-01T00:10:00.000000Z\n" +
                    "a\t2023-09-01T00:20:00.000000Z\tb\t2023-09-01T00:15:00.000000Z\n" +
                    "a\t2023-09-01T00:20:00.000000Z\ta\t2023-09-01T00:20:00.000000Z\n" +
                    "a\t2023-09-01T00:20:00.000000Z\tb\t2023-09-01T00:25:00.000000Z\n" +
                    "a\t2023-09-01T00:20:00.000000Z\tc\t2023-09-01T01:00:00.000000Z\n" +
                    "a\t2023-09-01T00:20:00.000000Z\tc\t2023-09-01T02:00:00.000000Z\n" +
                    "a\t2023-09-01T00:20:00.000000Z\tc\t2023-09-01T03:00:00.000000Z\n" +
                    "b\t2023-09-01T00:25:00.000000Z\ta\t2023-09-01T00:00:00.000000Z\n" +
                    "b\t2023-09-01T00:25:00.000000Z\tb\t2023-09-01T00:05:00.000000Z\n" +
                    "b\t2023-09-01T00:25:00.000000Z\ta\t2023-09-01T00:10:00.000000Z\n" +
                    "b\t2023-09-01T00:25:00.000000Z\tb\t2023-09-01T00:15:00.000000Z\n" +
                    "b\t2023-09-01T00:25:00.000000Z\ta\t2023-09-01T00:20:00.000000Z\n" +
                    "b\t2023-09-01T00:25:00.000000Z\tb\t2023-09-01T00:25:00.000000Z\n" +
                    "b\t2023-09-01T00:25:00.000000Z\tc\t2023-09-01T01:00:00.000000Z\n" +
                    "b\t2023-09-01T00:25:00.000000Z\tc\t2023-09-01T02:00:00.000000Z\n" +
                    "b\t2023-09-01T00:25:00.000000Z\tc\t2023-09-01T03:00:00.000000Z\n" +
                    "c\t2023-09-01T01:00:00.000000Z\ta\t2023-09-01T00:00:00.000000Z\n" +
                    "c\t2023-09-01T01:00:00.000000Z\tb\t2023-09-01T00:05:00.000000Z\n" +
                    "c\t2023-09-01T01:00:00.000000Z\ta\t2023-09-01T00:10:00.000000Z\n" +
                    "c\t2023-09-01T01:00:00.000000Z\tb\t2023-09-01T00:15:00.000000Z\n" +
                    "c\t2023-09-01T01:00:00.000000Z\ta\t2023-09-01T00:20:00.000000Z\n" +
                    "c\t2023-09-01T01:00:00.000000Z\tb\t2023-09-01T00:25:00.000000Z\n" +
                    "c\t2023-09-01T01:00:00.000000Z\tc\t2023-09-01T01:00:00.000000Z\n" +
                    "c\t2023-09-01T01:00:00.000000Z\tc\t2023-09-01T02:00:00.000000Z\n" +
                    "c\t2023-09-01T01:00:00.000000Z\tc\t2023-09-01T03:00:00.000000Z\n", query);
        });
    }

    @Test
    public void testOrderByAdviceWorksWithCrossJoin4() throws Exception {
        // case when ordering by timestamp, then symbol - we expect to not use the symbol index
        assertMemoryLeak(() -> {
            ddl(orderByAdviceDdl.replace(" t ", " t1 "));
            ddl(orderByAdviceDdl.replace(" t ", " t2 "));
            insert(orderByAdviceDml.replace(" t ", " t1 "));
            insert(orderByAdviceDml.replace(" t ", " t2 "));

            final String query = "SELECT t1.s, t1.ts, t2.s, t2.ts\n" +
                    "FROM t1\n" +
                    "CROSS JOIN t2\n" +
                    "WHERE t1.ts BETWEEN '2023-09-01T00:00:00.000Z' AND '2023-09-01T01:00:00.000Z'\n" +
                    "ORDER BY t1.ts, t2.s, t1.s, t2.ts\n" +
                    "LIMIT 1000000;";

            assertQuery("select-choose t1.s s, t1.ts ts, t2.s s1, t2.ts ts1 from (select [s, ts] from t1 timestamp (ts) cross join select [s, ts] from t2 timestamp (ts) where ts between ('2023-09-01T00:00:00.000Z','2023-09-01T01:00:00.000Z')) order by ts, s1, s, ts1 limit 1000000", query);
            assertPlan(query, "Limit lo: 1000000\n" +
                    "    Sort\n" +
                    "      keys: [ts, s1, s, ts1]\n" +
                    "        SelectedRecord\n" +
                    "            Cross Join\n" +
                    "                DataFrame\n" +
                    "                    Row forward scan\n" +
                    "                    Interval forward scan on: t1\n" +
                    "                      intervals: [(\"2023-09-01T00:00:00.000000Z\",\"2023-09-01T01:00:00.000000Z\")]\n" +
                    "                DataFrame\n" +
                    "                    Row forward scan\n" +
                    "                    Frame forward scan on: t2\n");
            assertSql("s\tts\ts1\tts1\n" +
                    "a\t2023-09-01T00:00:00.000000Z\ta\t2023-09-01T00:00:00.000000Z\n" +
                    "a\t2023-09-01T00:00:00.000000Z\ta\t2023-09-01T00:10:00.000000Z\n" +
                    "a\t2023-09-01T00:00:00.000000Z\ta\t2023-09-01T00:20:00.000000Z\n" +
                    "a\t2023-09-01T00:00:00.000000Z\tb\t2023-09-01T00:05:00.000000Z\n" +
                    "a\t2023-09-01T00:00:00.000000Z\tb\t2023-09-01T00:15:00.000000Z\n" +
                    "a\t2023-09-01T00:00:00.000000Z\tb\t2023-09-01T00:25:00.000000Z\n" +
                    "a\t2023-09-01T00:00:00.000000Z\tc\t2023-09-01T01:00:00.000000Z\n" +
                    "a\t2023-09-01T00:00:00.000000Z\tc\t2023-09-01T02:00:00.000000Z\n" +
                    "a\t2023-09-01T00:00:00.000000Z\tc\t2023-09-01T03:00:00.000000Z\n" +
                    "b\t2023-09-01T00:05:00.000000Z\ta\t2023-09-01T00:00:00.000000Z\n" +
                    "b\t2023-09-01T00:05:00.000000Z\ta\t2023-09-01T00:10:00.000000Z\n" +
                    "b\t2023-09-01T00:05:00.000000Z\ta\t2023-09-01T00:20:00.000000Z\n" +
                    "b\t2023-09-01T00:05:00.000000Z\tb\t2023-09-01T00:05:00.000000Z\n" +
                    "b\t2023-09-01T00:05:00.000000Z\tb\t2023-09-01T00:15:00.000000Z\n" +
                    "b\t2023-09-01T00:05:00.000000Z\tb\t2023-09-01T00:25:00.000000Z\n" +
                    "b\t2023-09-01T00:05:00.000000Z\tc\t2023-09-01T01:00:00.000000Z\n" +
                    "b\t2023-09-01T00:05:00.000000Z\tc\t2023-09-01T02:00:00.000000Z\n" +
                    "b\t2023-09-01T00:05:00.000000Z\tc\t2023-09-01T03:00:00.000000Z\n" +
                    "a\t2023-09-01T00:10:00.000000Z\ta\t2023-09-01T00:00:00.000000Z\n" +
                    "a\t2023-09-01T00:10:00.000000Z\ta\t2023-09-01T00:10:00.000000Z\n" +
                    "a\t2023-09-01T00:10:00.000000Z\ta\t2023-09-01T00:20:00.000000Z\n" +
                    "a\t2023-09-01T00:10:00.000000Z\tb\t2023-09-01T00:05:00.000000Z\n" +
                    "a\t2023-09-01T00:10:00.000000Z\tb\t2023-09-01T00:15:00.000000Z\n" +
                    "a\t2023-09-01T00:10:00.000000Z\tb\t2023-09-01T00:25:00.000000Z\n" +
                    "a\t2023-09-01T00:10:00.000000Z\tc\t2023-09-01T01:00:00.000000Z\n" +
                    "a\t2023-09-01T00:10:00.000000Z\tc\t2023-09-01T02:00:00.000000Z\n" +
                    "a\t2023-09-01T00:10:00.000000Z\tc\t2023-09-01T03:00:00.000000Z\n" +
                    "b\t2023-09-01T00:15:00.000000Z\ta\t2023-09-01T00:00:00.000000Z\n" +
                    "b\t2023-09-01T00:15:00.000000Z\ta\t2023-09-01T00:10:00.000000Z\n" +
                    "b\t2023-09-01T00:15:00.000000Z\ta\t2023-09-01T00:20:00.000000Z\n" +
                    "b\t2023-09-01T00:15:00.000000Z\tb\t2023-09-01T00:05:00.000000Z\n" +
                    "b\t2023-09-01T00:15:00.000000Z\tb\t2023-09-01T00:15:00.000000Z\n" +
                    "b\t2023-09-01T00:15:00.000000Z\tb\t2023-09-01T00:25:00.000000Z\n" +
                    "b\t2023-09-01T00:15:00.000000Z\tc\t2023-09-01T01:00:00.000000Z\n" +
                    "b\t2023-09-01T00:15:00.000000Z\tc\t2023-09-01T02:00:00.000000Z\n" +
                    "b\t2023-09-01T00:15:00.000000Z\tc\t2023-09-01T03:00:00.000000Z\n" +
                    "a\t2023-09-01T00:20:00.000000Z\ta\t2023-09-01T00:00:00.000000Z\n" +
                    "a\t2023-09-01T00:20:00.000000Z\ta\t2023-09-01T00:10:00.000000Z\n" +
                    "a\t2023-09-01T00:20:00.000000Z\ta\t2023-09-01T00:20:00.000000Z\n" +
                    "a\t2023-09-01T00:20:00.000000Z\tb\t2023-09-01T00:05:00.000000Z\n" +
                    "a\t2023-09-01T00:20:00.000000Z\tb\t2023-09-01T00:15:00.000000Z\n" +
                    "a\t2023-09-01T00:20:00.000000Z\tb\t2023-09-01T00:25:00.000000Z\n" +
                    "a\t2023-09-01T00:20:00.000000Z\tc\t2023-09-01T01:00:00.000000Z\n" +
                    "a\t2023-09-01T00:20:00.000000Z\tc\t2023-09-01T02:00:00.000000Z\n" +
                    "a\t2023-09-01T00:20:00.000000Z\tc\t2023-09-01T03:00:00.000000Z\n" +
                    "b\t2023-09-01T00:25:00.000000Z\ta\t2023-09-01T00:00:00.000000Z\n" +
                    "b\t2023-09-01T00:25:00.000000Z\ta\t2023-09-01T00:10:00.000000Z\n" +
                    "b\t2023-09-01T00:25:00.000000Z\ta\t2023-09-01T00:20:00.000000Z\n" +
                    "b\t2023-09-01T00:25:00.000000Z\tb\t2023-09-01T00:05:00.000000Z\n" +
                    "b\t2023-09-01T00:25:00.000000Z\tb\t2023-09-01T00:15:00.000000Z\n" +
                    "b\t2023-09-01T00:25:00.000000Z\tb\t2023-09-01T00:25:00.000000Z\n" +
                    "b\t2023-09-01T00:25:00.000000Z\tc\t2023-09-01T01:00:00.000000Z\n" +
                    "b\t2023-09-01T00:25:00.000000Z\tc\t2023-09-01T02:00:00.000000Z\n" +
                    "b\t2023-09-01T00:25:00.000000Z\tc\t2023-09-01T03:00:00.000000Z\n" +
                    "c\t2023-09-01T01:00:00.000000Z\ta\t2023-09-01T00:00:00.000000Z\n" +
                    "c\t2023-09-01T01:00:00.000000Z\ta\t2023-09-01T00:10:00.000000Z\n" +
                    "c\t2023-09-01T01:00:00.000000Z\ta\t2023-09-01T00:20:00.000000Z\n" +
                    "c\t2023-09-01T01:00:00.000000Z\tb\t2023-09-01T00:05:00.000000Z\n" +
                    "c\t2023-09-01T01:00:00.000000Z\tb\t2023-09-01T00:15:00.000000Z\n" +
                    "c\t2023-09-01T01:00:00.000000Z\tb\t2023-09-01T00:25:00.000000Z\n" +
                    "c\t2023-09-01T01:00:00.000000Z\tc\t2023-09-01T01:00:00.000000Z\n" +
                    "c\t2023-09-01T01:00:00.000000Z\tc\t2023-09-01T02:00:00.000000Z\n" +
                    "c\t2023-09-01T01:00:00.000000Z\tc\t2023-09-01T03:00:00.000000Z\n", query);
        });
    }

    @Test
    public void testOrderByAdviceWorksWithLtJoin() throws Exception {
        // Case when order by is for more than one table prefix
        assertMemoryLeak(() -> {
            ddl(orderByAdviceDdl.replace(" t ", " t1 "));
            ddl(orderByAdviceDdl.replace(" t ", " t2 "));
            insert(orderByAdviceDml.replace(" t ", " t1 "));
            insert(orderByAdviceDml.replace(" t ", " t2 "));

            final String query = "SELECT t1.s, t1.ts, t2.s, t2.ts\n" +
                    "    FROM t1\n" +
                    "    LT JOIN t2 ON t1.s = t2.s\n" +
                    "    WHERE t1.ts BETWEEN '2023-09-01T00:00:00.000Z' AND '2023-09-01T01:00:00.000Z'\n" +
                    "    ORDER BY t1.s, t2.ts\n" +
                    "    LIMIT 1000000;";

            assertQuery("select-choose t1.s s, t1.ts ts, t2.s s1, t2.ts ts1 from (select [s, ts] from t1 timestamp (ts) lt join select [s, ts] from t2 timestamp (ts) on t2.s = t1.s where ts between ('2023-09-01T00:00:00.000Z','2023-09-01T01:00:00.000Z')) order by s, ts1 limit 1000000", query);
            assertPlan(query, "Limit lo: 1000000\n" +
                    "    Sort\n" +
                    "      keys: [s, ts1]\n" +
                    "        SelectedRecord\n" +
                    "            Lt Join Light\n" +
                    "              condition: t2.s=t1.s\n" +
                    "                DataFrame\n" +
                    "                    Row forward scan\n" +
                    "                    Interval forward scan on: t1\n" +
                    "                      intervals: [(\"2023-09-01T00:00:00.000000Z\",\"2023-09-01T01:00:00.000000Z\")]\n" +
                    "                DataFrame\n" +
                    "                    Row forward scan\n" +
                    "                    Frame forward scan on: t2\n");
            assertSql("s\tts\ts1\tts1\n" +
                    "a\t2023-09-01T00:00:00.000000Z\t\t\n" +
                    "a\t2023-09-01T00:10:00.000000Z\ta\t2023-09-01T00:00:00.000000Z\n" +
                    "a\t2023-09-01T00:20:00.000000Z\ta\t2023-09-01T00:10:00.000000Z\n" +
                    "b\t2023-09-01T00:05:00.000000Z\t\t\n" +
                    "b\t2023-09-01T00:15:00.000000Z\tb\t2023-09-01T00:05:00.000000Z\n" +
                    "b\t2023-09-01T00:25:00.000000Z\tb\t2023-09-01T00:15:00.000000Z\n" +
                    "c\t2023-09-01T01:00:00.000000Z\t\t\n", query);
        });
    }

<<<<<<< HEAD
    @Test
    public void testOrderByAdviceWorksWithRegularJoin() throws Exception {
        assertMemoryLeak(() -> {
            ddl(orderByAdviceDdl.replace(" t ", " t1 "));
            ddl(orderByAdviceDdl.replace(" t ", " t2 "));
            insert(orderByAdviceDml.replace(" t ", " t1 "));
            insert(orderByAdviceDml.replace(" t ", " t2 "));

            final String query = "SELECT t1.s, t1.ts, t2.s, t2.ts\n" +
                    "FROM t1\n" +
                    "JOIN t2 ON t1.s = t2.s\n" +
                    "WHERE t1.ts BETWEEN '2023-09-01T00:00:00.000Z' AND '2023-09-01T01:00:00.000Z'\n" +
                    "ORDER BY t1.s, t1.ts\n" +
                    "LIMIT 1000000;";

            assertQuery("select-choose t1.s s, t1.ts ts, t2.s s1, t2.ts ts1 from (select [s, ts] from t1 timestamp (ts) join select [s, ts] from t2 timestamp (ts) on t2.s = t1.s where ts between ('2023-09-01T00:00:00.000Z','2023-09-01T01:00:00.000Z')) order by s, ts limit 1000000", query);
            assertPlan(query, "Limit lo: 1000000\n" +
                    "    SelectedRecord\n" +
                    "        Hash Join Light\n" +
                    "          condition: t2.s=t1.s\n" +
                    "            SortedSymbolIndex\n" +
                    "                Index forward scan on: s\n" +
                    "                  symbolOrder: asc\n" +
                    "                Interval forward scan on: t1\n" +
                    "                  intervals: [(\"2023-09-01T00:00:00.000000Z\",\"2023-09-01T01:00:00.000000Z\")]\n" +
                    "            Hash\n" +
                    "                DataFrame\n" +
                    "                    Row forward scan\n" +
                    "                    Frame forward scan on: t2\n");
            assertSql("s\tts\ts1\tts1\n" +
                    "a\t2023-09-01T00:00:00.000000Z\ta\t2023-09-01T00:00:00.000000Z\n" +
                    "a\t2023-09-01T00:00:00.000000Z\ta\t2023-09-01T00:10:00.000000Z\n" +
                    "a\t2023-09-01T00:00:00.000000Z\ta\t2023-09-01T00:20:00.000000Z\n" +
                    "a\t2023-09-01T00:10:00.000000Z\ta\t2023-09-01T00:00:00.000000Z\n" +
                    "a\t2023-09-01T00:10:00.000000Z\ta\t2023-09-01T00:10:00.000000Z\n" +
                    "a\t2023-09-01T00:10:00.000000Z\ta\t2023-09-01T00:20:00.000000Z\n" +
                    "a\t2023-09-01T00:20:00.000000Z\ta\t2023-09-01T00:00:00.000000Z\n" +
                    "a\t2023-09-01T00:20:00.000000Z\ta\t2023-09-01T00:10:00.000000Z\n" +
                    "a\t2023-09-01T00:20:00.000000Z\ta\t2023-09-01T00:20:00.000000Z\n" +
                    "b\t2023-09-01T00:05:00.000000Z\tb\t2023-09-01T00:05:00.000000Z\n" +
                    "b\t2023-09-01T00:05:00.000000Z\tb\t2023-09-01T00:15:00.000000Z\n" +
                    "b\t2023-09-01T00:05:00.000000Z\tb\t2023-09-01T00:25:00.000000Z\n" +
                    "b\t2023-09-01T00:15:00.000000Z\tb\t2023-09-01T00:05:00.000000Z\n" +
                    "b\t2023-09-01T00:15:00.000000Z\tb\t2023-09-01T00:15:00.000000Z\n" +
                    "b\t2023-09-01T00:15:00.000000Z\tb\t2023-09-01T00:25:00.000000Z\n" +
                    "b\t2023-09-01T00:25:00.000000Z\tb\t2023-09-01T00:05:00.000000Z\n" +
                    "b\t2023-09-01T00:25:00.000000Z\tb\t2023-09-01T00:15:00.000000Z\n" +
                    "b\t2023-09-01T00:25:00.000000Z\tb\t2023-09-01T00:25:00.000000Z\n" +
                    "c\t2023-09-01T01:00:00.000000Z\tc\t2023-09-01T01:00:00.000000Z\n" +
                    "c\t2023-09-01T01:00:00.000000Z\tc\t2023-09-01T02:00:00.000000Z\n" +
                    "c\t2023-09-01T01:00:00.000000Z\tc\t2023-09-01T03:00:00.000000Z\n", query);
        });
    }

=======
>>>>>>> 622c8e55
    @Test
    public void testOrderByAdviceWorksWithoutJoin1() throws Exception {
        // Case when no join
        assertMemoryLeak(() -> {
            ddl(orderByAdviceDdl.replace(" t ", " t1 "));

            final String query = "SELECT s, ts\n" +
                    "    FROM t1\n" +
                    "    ORDER BY t1.s, t1.ts\n" +
                    "    LIMIT 1000000;";

            assertQuery("select-choose s, ts from (select [s, ts] from t1 timestamp (ts)) order by s, ts limit 1000000", query);
            assertPlan(query, "Sort light lo: 1000000\n" +
                    "  keys: [s, ts]\n" +
                    "    DataFrame\n" +
                    "        Row forward scan\n" +
                    "        Frame forward scan on: t1\n");

            try (RecordCursorFactory ignored = select(query, sqlExecutionContext)) {
            }
        });
    }

    @Test
    public void testOrderByAdviceWorksWithoutJoin2() throws Exception {
        // Test with reverse limit, expect sort due to symbol first
        assertMemoryLeak(() -> {
            ddl(orderByAdviceDdl.replace(" t ", " t1 "));

            final String query = "SELECT s, ts\n" +
                    "    FROM t1\n" +
                    "    ORDER BY t1.s, t1.ts\n" +
                    "    LIMIT -10;";

            assertQuery("select-choose s, ts from (select [s, ts] from t1 timestamp (ts)) order by s, ts limit -(10)", query);
            assertPlan(query, "Sort light lo: -10\n" +
                    "  keys: [s, ts]\n" +
                    "    DataFrame\n" +
                    "        Row forward scan\n" +
                    "        Frame forward scan on: t1\n");

            try (RecordCursorFactory ignored = select(query, sqlExecutionContext)) {
            }
        });
    }

    @Test
    public void testOrderByAdviceWorksWithoutJoin3() throws Exception {
        // Test with reverse limit
        assertMemoryLeak(() -> {
            ddl(orderByAdviceDdl.replace(" t ", " t1 "));

            final String query = "SELECT s, ts\n" +
                    "    FROM t1\n" +
                    "    ORDER BY t1.ts, t1.s\n" +
                    "    LIMIT -10;";

            assertQuery("select-choose s, ts from (select [s, ts] from t1 timestamp (ts)) order by ts, s limit -(10)", query);
            assertPlan(query, "Sort light lo: -10 partiallySorted: true\n" +
                    "  keys: [ts, s]\n" +
                    "    DataFrame\n" +
                    "        Row forward scan\n" +
                    "        Frame forward scan on: t1\n");

            try (RecordCursorFactory ignored = select(query, sqlExecutionContext)) {
            }
        });
    }

    @Test
    public void testOrderingOfSortsInSingleTimestampCase() throws Exception {
        assertMemoryLeak(() -> {
            ddl("create table a ( i int, ts timestamp) timestamp(ts)");
            insert("insert into a select x::int as i, x::timestamp as ts from long_sequence(10000)");

            assertPlan(
                    "select * from " +
                            "(select * from " +
                            "   (select * from a) " +
                            "    cross join " +
                            "   (select * from a) " +
                            " order by ts desc " +
                            " limit 10" +
                            ") " +
                            "order by ts desc",
                    "Limit lo: 10\n" +
                            "    SelectedRecord\n" +
                            "        Cross Join\n" +
                            "            DataFrame\n" +
                            "                Row backward scan\n" +
                            "                Frame backward scan on: a\n" +
                            "            DataFrame\n" +
                            "                Row forward scan\n" +
                            "                Frame forward scan on: a\n"
            );

            assertQuery("i\tts\ti1\tts1\n" +
                            "10000\t1970-01-01T00:00:00.010000Z\t1\t1970-01-01T00:00:00.000001Z\n" +
                            "10000\t1970-01-01T00:00:00.010000Z\t2\t1970-01-01T00:00:00.000002Z\n" +
                            "10000\t1970-01-01T00:00:00.010000Z\t3\t1970-01-01T00:00:00.000003Z\n" +
                            "10000\t1970-01-01T00:00:00.010000Z\t4\t1970-01-01T00:00:00.000004Z\n" +
                            "10000\t1970-01-01T00:00:00.010000Z\t5\t1970-01-01T00:00:00.000005Z\n" +
                            "10000\t1970-01-01T00:00:00.010000Z\t6\t1970-01-01T00:00:00.000006Z\n" +
                            "10000\t1970-01-01T00:00:00.010000Z\t7\t1970-01-01T00:00:00.000007Z\n" +
                            "10000\t1970-01-01T00:00:00.010000Z\t8\t1970-01-01T00:00:00.000008Z\n" +
                            "10000\t1970-01-01T00:00:00.010000Z\t9\t1970-01-01T00:00:00.000009Z\n" +
                            "10000\t1970-01-01T00:00:00.010000Z\t10\t1970-01-01T00:00:00.000010Z\n",
                    "select * from " +
                            "(select * from " +
                            "   (select * from a) " +
                            "    cross join " +
                            "   (select * from a) " +
                            " order by ts desc " +
                            " limit 10" +
                            ") " +
                            "order by ts desc",
                    "ts"
            );
        });
    }

<<<<<<< HEAD
=======
    @Test
    public void testNonprefixedAdviceFromDifferentTables() throws Exception {
        assertMemoryLeak(() -> {
            ddl("create table tab1 (\n" +
                    "    id int,\n" +
                    "    a int\n" +
                    "  );\n");

            ddl("create table tab2 (\n" +
                    "    id int,\n" +
                    "    b int\n" +
                    "  );");

            assertPlan(
                    "select a, b\n" +
                            "            from tab1 join tab2 on tab1.id = tab2.id\n" +
                            "            order by a, b",
                    "Sort\n" +
                            "  keys: [a, b]\n" +
                            "    SelectedRecord\n" +
                            "        Hash Join Light\n" +
                            "          condition: tab2.id=tab1.id\n" +
                            "            DataFrame\n" +
                            "                Row forward scan\n" +
                            "                Frame forward scan on: tab1\n" +
                            "            Hash\n" +
                            "                DataFrame\n" +
                            "                    Row forward scan\n" +
                            "                    Frame forward scan on: tab2\n"
            );
        });
    }

    @Test
    public void testNonprefixedAdviceFromTheSameTable() throws Exception {
        assertMemoryLeak(() -> {
            ddl("create table tab1 (\n" +
                    "    id int,\n" +
                    "    a int\n" +
                    "  );\n");

            ddl("create table tab2 (\n" +
                    "    id int,\n" +
                    "    b int\n" +
                    "  );");

            assertPlan(
                    "select a, b\n" +
                            "from tab1 join tab2 on tab1.id = tab2.id\n" +
                            "order by a desc " +
                            "limit 10",
                    "Limit lo: 10\n" +
                            "    Sort\n" +
                            "      keys: [a desc]\n" +
                            "        SelectedRecord\n" +
                            "            Hash Join Light\n" +
                            "              condition: tab2.id=tab1.id\n" +
                            "                DataFrame\n" +
                            "                    Row forward scan\n" +
                            "                    Frame forward scan on: tab1\n" +
                            "                Hash\n" +
                            "                    DataFrame\n" +
                            "                        Row forward scan\n" +
                            "                        Frame forward scan on: tab2\n"
            );
        });
    }

    @Test
    public void testNonprefixedAdviceFromTheSameTableWithTimestamp() throws Exception {
        assertMemoryLeak(() -> {
            ddl("create table tab1 (\n" +
                    "    id int,\n" +
                    "    a int,\n" +
                    "    ts timestamp\n" +
                    "  ) timestamp(ts);\n");

            ddl("create table tab2 (\n" +
                    "    id int,\n" +
                    "    b int\n" +
                    "  );");

            assertPlan(
                    "select a, b\n" +
                            "from tab1 join tab2 on tab1.id = tab2.id\n" +
                            "order by a desc, ts " +
                            "limit 10",
                    "SelectedRecord\n" +
                            "    Limit lo: 10\n" +
                            "        Sort\n" +
                            "          keys: [a desc, ts]\n" +
                            "            SelectedRecord\n" +
                            "                Hash Join Light\n" +
                            "                  condition: tab2.id=tab1.id\n" +
                            "                    DataFrame\n" +
                            "                        Row forward scan\n" +
                            "                        Frame forward scan on: tab1\n" +
                            "                    Hash\n" +
                            "                        DataFrame\n" +
                            "                            Row forward scan\n" +
                            "                            Frame forward scan on: tab2\n"
            );
        });
    }

    @Test
    public void testOrderByAdviceWithMultipleJoinsAndFilters() throws Exception {
        assertMemoryLeak(() -> {
            ddl("CREATE TABLE 'WorkflowEvent' (\n" +
                    "  CreateDate timestamp,\n" +
                    "  Id uuid,\n" +
                    "  TenantId int,\n" +
                    "  UserId int,\n" +
                    "  EventTypeId int\n" +
                    ") timestamp (CreateDate) partition by hour wal;");

            ddl("CREATE TABLE 'WorkflowEventAction' (\n" +
                    "  CreateDate TIMESTAMP,\n" +
                    "  WorkflowEventId UUID,\n" +
                    "  ActionTypeId INT,\n" +
                    "  Message STRING\n" +
                    ") timestamp (CreateDate) PARTITION BY HOUR WAL;");

            insert("insert into WorkflowEventAction (CreateDate, WorkflowEventId, ActionTypeId, Message) values" +
                    " ('2016-01-01T00:00:00Z', to_uuid(1, 1), 13, '2')");
            insert("insert into WorkflowEvent (CreateDate, Id, TenantId, UserId, EventTypeId) values ('2016-01-01T00:00:00Z', to_uuid(1, 1), 24024, 19, 1)");
            drainWalQueue();

            assertPlan(
                    "SELECT  1\n" +
                            "FROM    WorkflowEvent el\n" +
                            "\n" +
                            "LEFT JOIN WorkflowEventAction ep0\n" +
                            "  ON    el.CreateDate = ep0.CreateDate\n" +
                            "  and   el.Id = ep0.WorkflowEventId\n" +
                            "  and   ep0.ActionTypeId = 13\n" +
                            "  and   ep0.Message = '2'\n" +
                            "\n" +
                            "LEFT JOIN    WorkflowEventAction ep\n" +
                            "  on    el.CreateDate = ep.CreateDate\n" +
                            "  and   el.Id = ep.WorkflowEventId\n" +
                            "  and   ep.ActionTypeId = 8\n" +
                            "\n" +
                            "WHERE   el.UserId = 19\n" +
                            "  and   el.TenantId = 24024\n" +
                            "  and   el.EventTypeId = 1\n" +
                            "  and   el.CreateDate >= to_timestamp('2016-01-01T00:00:00Z', 'yyyy-MM-ddTHH:mm:ss.SSSUUUZ')\n" +
                            "  and   el.CreateDate <= to_timestamp('2016-01-01T10:00:00Z', 'yyyy-MM-ddTHH:mm:ss.SSSUUUZ')",
                    "VirtualRecord\n" +
                            "  functions: [1]\n" +
                            "    Hash Outer Join Light\n" +
                            "      condition: ep.WorkflowEventId=el.Id and ep.CreateDate=el.CreateDate\n" +
                            "      filter: ep.ActionTypeId=8\n" +
                            "        Hash Outer Join Light\n" +
                            "          condition: ep0.WorkflowEventId=el.Id and ep0.CreateDate=el.CreateDate\n" +
                            "          filter: (ep0.ActionTypeId=13 and ep0.Message='2')\n" +
                            "            Empty table\n" +
                            "            Hash\n" +
                            "                DataFrame\n" +
                            "                    Row forward scan\n" +
                            "                    Frame forward scan on: WorkflowEventAction\n" +
                            "        Hash\n" +
                            "            DataFrame\n" +
                            "                Row forward scan\n" +
                            "                Frame forward scan on: WorkflowEventAction\n"
            );

            assertQuery("select-virtual 1 1 from (select [Id, CreateDate, UserId, TenantId, EventTypeId] from WorkflowEvent el timestamp (CreateDate) join (select [WorkflowEventId, CreateDate, ActionTypeId, Message] from WorkflowEventAction ep0 timestamp (CreateDate) where ActionTypeId = 13 and Message = '2') ep0 on ep0.WorkflowEventId = el.Id and ep0.CreateDate = el.CreateDate join (select [WorkflowEventId, CreateDate, ActionTypeId] from WorkflowEventAction ep timestamp (CreateDate) where ActionTypeId = 8) ep on ep.WorkflowEventId = el.Id and ep.CreateDate = el.CreateDate where UserId = 19 and TenantId = 24024 and EventTypeId = 1 and CreateDate >= to_timestamp('2024-01-26T18:26:14.000000Z','yyyy-MM-ddTHH:mm:ss.SSSUUUZ') and CreateDate <= to_timestamp('2024-01-26T18:47:49.994262Z','yyyy-MM-ddTHH:mm:ss.SSSUUUZ')) el", "SELECT  1\n" +
                    "FROM    WorkflowEvent el\n" +
                    "\n" +
                    "JOIN    WorkflowEventAction ep0\n" +
                    "  ON    el.CreateDate = ep0.CreateDate\n" +
                    "  and   el.Id = ep0.WorkflowEventId\n" +
                    "  and   ep0.ActionTypeId = 13\n" +
                    "  and   ep0.Message = '2'\n" +
                    "\n" +
                    "join    WorkflowEventAction ep\n" +
                    "  on    el.CreateDate = ep.CreateDate\n" +
                    "  and   el.Id = ep.WorkflowEventId\n" +
                    "  and   ep.ActionTypeId = 8\n" +
                    "\n" +
                    "WHERE   el.UserId = 19\n" +
                    "  and   el.TenantId = 24024\n" +
                    "  and   el.EventTypeId = 1\n" +
                    "  and   el.CreateDate >= to_timestamp('2024-01-26T18:26:14.000000Z', 'yyyy-MM-ddTHH:mm:ss.SSSUUUZ')\n" +
                    "  and   el.CreateDate <= to_timestamp('2024-01-26T18:47:49.994262Z', 'yyyy-MM-ddTHH:mm:ss.SSSUUUZ')");

            assertSql("1\n", "SELECT  1\n" +
                    "FROM    WorkflowEvent el\n" +
                    "\n" +
                    "JOIN    WorkflowEventAction ep0\n" +
                    "  ON    el.CreateDate = ep0.CreateDate\n" +
                    "  and   el.Id = ep0.WorkflowEventId\n" +
                    "  and   ep0.ActionTypeId = 13\n" +
                    "  and   ep0.Message = '2'\n" +
                    "\n" +
                    "JOIN    WorkflowEventAction ep\n" +
                    "  on    el.CreateDate = ep.CreateDate\n" +
                    "  and   el.Id = ep.WorkflowEventId\n" +
                    "  and   ep.ActionTypeId = 8\n" +
                    "\n" +
                    "WHERE   el.UserId = 19\n" +
                    "  and   el.TenantId = 24024\n" +
                    "  and   el.EventTypeId = 1\n" +
                    "  and   el.CreateDate >= to_timestamp('2024-01-26T18:26:14.000000Z', 'yyyy-MM-ddTHH:mm:ss.SSSUUUZ') \n" +
                    "  and   el.CreateDate <= to_timestamp('2024-01-26T18:47:49.994262Z', 'yyyy-MM-ddTHH:mm:ss.SSSUUUZ')");


            assertSql("CreateDate\tId\tTenantId\tUserId\tEventTypeId\tCreateDate1\tWorkflowEventId\tActionTypeId\tMessage\tCreateDate2\tWorkflowEventId1\tActionTypeId1\tMessage1\n" +
                            "2016-01-01T00:00:00.000000Z\t00000000-0000-0001-0000-000000000001\t24024\t19\t1\t2016-01-01T00:00:00.000000Z\t00000000-0000-0001-0000-000000000001\t13\t2\t\t\tNaN\t\n",

                    "SELECT  *\n" +
                            "FROM    WorkflowEvent el\n" +
                            "\n" +
                            "LEFT JOIN WorkflowEventAction ep0\n" +
                            "  ON    el.CreateDate = ep0.CreateDate\n" +
                            "  and   el.Id = ep0.WorkflowEventId\n" +
                            "  and   ep0.ActionTypeId = 13\n" +
                            "  and   ep0.Message = '2'\n" +
                            "\n" +
                            "LEFT JOIN WorkflowEventAction ep\n" +
                            "  on    el.CreateDate = ep.CreateDate\n" +
                            "  and   el.Id = ep.WorkflowEventId\n" +
                            "  and   ep.ActionTypeId = 8\n" +
                            "\n" +
                            "WHERE   el.UserId = 19\n" +
                            "  and   el.TenantId = 24024\n" +
                            "  and   el.EventTypeId = 1\n" +
                            "  and   el.CreateDate >= '2016-01-01T00:00:00Z'\n" +
                            "  and   el.CreateDate <= '2016-01-01T10:00:00Z'");
        });
    }

    @Test
    public void testNonprefixedAdviceFromOneTableWithOrderingAlias() throws Exception {
        assertMemoryLeak(() -> {
            ddl("create table tab1 (\n" +
                    "    id int,\n" +
                    "    a int," +
                    "    ts timestamp\n" +
                    "  ) timestamp(ts);\n");

            ddl("create table tab2 (\n" +
                    "    id int,\n" +
                    "    b int," +
                    "    ts timestamp\n" +
                    "  ) timestamp(ts);");

            // No top level sort needed, sort is by tab1.ts
            assertPlan(
                    "select tab1.id, tab1.ts as b\n" +
                            "from tab1 join tab2 on tab1.id = tab2.id\n" +
                            "order by b",
                    "SelectedRecord\n" +
                            "    Hash Join Light\n" +
                            "      condition: tab2.id=tab1.id\n" +
                            "        DataFrame\n" +
                            "            Row forward scan\n" +
                            "            Frame forward scan on: tab1\n" +
                            "        Hash\n" +
                            "            DataFrame\n" +
                            "                Row forward scan\n" +
                            "                Frame forward scan on: tab2\n"
            );
        });
    }

    @Test
    public void testNonprefixedAdviceFromOneTableWithOrderingPosition() throws Exception {
        assertMemoryLeak(() -> {
            ddl("create table tab1 (\n" +
                    "    id int,\n" +
                    "    a int," +
                    "    ts timestamp\n" +
                    "  ) timestamp(ts);\n");

            ddl("create table tab2 (\n" +
                    "    id int,\n" +
                    "    b int," +
                    "    ts timestamp\n" +
                    "  ) timestamp(ts);");

            // No top level sort needed, sort is by tab1.ts
            assertPlan(
                    "select tab1.id, tab1.ts as b\n" +
                            "from tab1 join tab2 on tab1.id = tab2.id\n" +
                            "order by 2",
                    "SelectedRecord\n" +
                            "    Hash Join Light\n" +
                            "      condition: tab2.id=tab1.id\n" +
                            "        DataFrame\n" +
                            "            Row forward scan\n" +
                            "            Frame forward scan on: tab1\n" +
                            "        Hash\n" +
                            "            DataFrame\n" +
                            "                Row forward scan\n" +
                            "                Frame forward scan on: tab2\n"
            );
        });
    }

    public void testConstantInGroupByDoesNotPreventOptimisation() throws Exception {
        assertMemoryLeak(() -> {
            ddl("create table hits (\n" +
                    "  URL string, ts timestamp\n" +
                    ") timestamp(ts) partition by day wal");

            insert("insert into hits (URL, ts) values ('abc', 0), ('abc', 1), ('def', 2), ('ghi', 3)");
            drainWalQueue();

            String q1 = "SELECT 1, URL, COUNT(*) AS c FROM hits ORDER BY c DESC LIMIT 10;";
            String q2 = "SELECT 1, URL, COUNT(*) AS c FROM hits GROUP BY 1, URL ORDER BY c DESC LIMIT 10;";
            String q3 = "SELECT 1, URL, COUNT(*) AS c FROM hits GROUP BY URL, 1 ORDER BY c DESC LIMIT 10;";
            String q4 = "SELECT 1, URL, COUNT(*) AS c FROM hits GROUP BY 1, 2 ORDER BY c DESC LIMIT 10;";

            String expectedSql = "1\tURL\tc\n" +
                    "1\tabc\t2\n" +
                    "1\tghi\t1\n" +
                    "1\tdef\t1\n";
            String expectedPlan = "Sort light lo: 10\n" +
                    "  keys: [c desc]\n" +
                    "    VirtualRecord\n" +
                    "      functions: [1,URL,c]\n" +
                    "        Async Group By workers: 1\n" +
                    "          keys: [URL]\n" +
                    "          values: [count(*)]\n" +
                    "          filter: null\n" +
                    "            DataFrame\n" +
                    "                Row forward scan\n" +
                    "                Frame forward scan on: hits\n";

            assertSql(expectedSql, q1);
            assertSql(expectedSql, q2);
            assertSql(expectedSql, q3);
            assertSql(expectedSql, q4);

            assertPlan(q1, expectedPlan);
            assertPlan(q2, expectedPlan);
            assertPlan(q3, expectedPlan);
            assertPlan(q4, expectedPlan);

        });
    }

>>>>>>> 622c8e55
    protected QueryModel compileModel(String query, int modelType) throws SqlException {
        try (SqlCompiler compiler = engine.getSqlCompiler()) {
            ExecutionModel model = compiler.testCompileModel(query, sqlExecutionContext);
            Assert.assertEquals(model.getModelType(), modelType);
            return (QueryModel) model;
        }
    }
}
<|MERGE_RESOLUTION|>--- conflicted
+++ resolved
@@ -58,7 +58,6 @@
                     " ('c', '2023-09-01T03:00:00.000Z')";
 
 
-    //2023-09-01T00:00:00.000Z
     @Test
     public void testAliasAppearsInFuncArgs1() throws Exception {
         assertMemoryLeak(() -> {
@@ -187,6 +186,49 @@
                             "    DataFrame\n" +
                             "        Row forward scan\n" +
                             "        Frame forward scan on: y\n");
+        });
+    }
+
+    public void testConstantInGroupByDoesNotPreventOptimisation() throws Exception {
+        assertMemoryLeak(() -> {
+            ddl("create table hits (\n" +
+                    "  URL string, ts timestamp\n" +
+                    ") timestamp(ts) partition by day wal");
+
+            insert("insert into hits (URL, ts) values ('abc', 0), ('abc', 1), ('def', 2), ('ghi', 3)");
+            drainWalQueue();
+
+            String q1 = "SELECT 1, URL, COUNT(*) AS c FROM hits ORDER BY c DESC LIMIT 10;";
+            String q2 = "SELECT 1, URL, COUNT(*) AS c FROM hits GROUP BY 1, URL ORDER BY c DESC LIMIT 10;";
+            String q3 = "SELECT 1, URL, COUNT(*) AS c FROM hits GROUP BY URL, 1 ORDER BY c DESC LIMIT 10;";
+            String q4 = "SELECT 1, URL, COUNT(*) AS c FROM hits GROUP BY 1, 2 ORDER BY c DESC LIMIT 10;";
+
+            String expectedSql = "1\tURL\tc\n" +
+                    "1\tabc\t2\n" +
+                    "1\tghi\t1\n" +
+                    "1\tdef\t1\n";
+            String expectedPlan = "Sort light lo: 10\n" +
+                    "  keys: [c desc]\n" +
+                    "    VirtualRecord\n" +
+                    "      functions: [1,URL,c]\n" +
+                    "        Async Group By workers: 1\n" +
+                    "          keys: [URL]\n" +
+                    "          values: [count(*)]\n" +
+                    "          filter: null\n" +
+                    "            DataFrame\n" +
+                    "                Row forward scan\n" +
+                    "                Frame forward scan on: hits\n";
+
+            assertSql(expectedSql, q1);
+            assertSql(expectedSql, q2);
+            assertSql(expectedSql, q3);
+            assertSql(expectedSql, q4);
+
+            assertPlan(q1, expectedPlan);
+            assertPlan(q2, expectedPlan);
+            assertPlan(q3, expectedPlan);
+            assertPlan(q4, expectedPlan);
+
         });
     }
 
@@ -492,7 +534,7 @@
     }
 
     @Test
-    public void testOrderByAdviceWorksWithAsofJoin1() throws Exception {
+    public void testOrderByAdviceWorksWithAsOfJoin1() throws Exception {
         // Case when order by is one table and not timestamp first
         assertMemoryLeak(() -> {
             ddl(orderByAdviceDdl.replace(" t ", " t1 "));
@@ -527,7 +569,7 @@
     }
 
     @Test
-    public void testOrderByAdviceWorksWithAsofJoin2() throws Exception {
+    public void testOrderByAdviceWorksWithAsOfJoin2() throws Exception {
         // Case when order by is one table and timestamp first
         assertMemoryLeak(() -> {
             ddl(orderByAdviceDdl.replace(" t ", " t1 "));
@@ -562,7 +604,7 @@
     }
 
     @Test
-    public void testOrderByAdviceWorksWithAsofJoin3() throws Exception {
+    public void testOrderByAdviceWorksWithAsOfJoin3() throws Exception {
         // Case when order by is for more than one table prefix
         assertMemoryLeak(() -> {
             ddl(orderByAdviceDdl.replace(" t ", " t1 "));
@@ -597,7 +639,7 @@
     }
 
     @Test
-    public void testOrderByAdviceWorksWithAsofJoin4() throws Exception {
+    public void testOrderByAdviceWorksWithAsOfJoin4() throws Exception {
         // Case when ordering by secondary table
         assertMemoryLeak(() -> {
             ddl(orderByAdviceDdl.replace(" t ", " t1 "));
@@ -632,7 +674,7 @@
     }
 
     @Test
-    public void testOrderByAdviceWorksWithAsofJoin5() throws Exception {
+    public void testOrderByAdviceWorksWithAsOfJoin5() throws Exception {
         // Case when order by is one table and not timestamp first
         assertMemoryLeak(() -> {
             ddl(orderByAdviceDdl.replace(" t ", " t1 "));
@@ -1232,7 +1274,6 @@
         });
     }
 
-<<<<<<< HEAD
     @Test
     public void testOrderByAdviceWorksWithRegularJoin() throws Exception {
         assertMemoryLeak(() -> {
@@ -1287,8 +1328,6 @@
         });
     }
 
-=======
->>>>>>> 622c8e55
     @Test
     public void testOrderByAdviceWorksWithoutJoin1() throws Exception {
         // Case when no join
@@ -1410,353 +1449,6 @@
         });
     }
 
-<<<<<<< HEAD
-=======
-    @Test
-    public void testNonprefixedAdviceFromDifferentTables() throws Exception {
-        assertMemoryLeak(() -> {
-            ddl("create table tab1 (\n" +
-                    "    id int,\n" +
-                    "    a int\n" +
-                    "  );\n");
-
-            ddl("create table tab2 (\n" +
-                    "    id int,\n" +
-                    "    b int\n" +
-                    "  );");
-
-            assertPlan(
-                    "select a, b\n" +
-                            "            from tab1 join tab2 on tab1.id = tab2.id\n" +
-                            "            order by a, b",
-                    "Sort\n" +
-                            "  keys: [a, b]\n" +
-                            "    SelectedRecord\n" +
-                            "        Hash Join Light\n" +
-                            "          condition: tab2.id=tab1.id\n" +
-                            "            DataFrame\n" +
-                            "                Row forward scan\n" +
-                            "                Frame forward scan on: tab1\n" +
-                            "            Hash\n" +
-                            "                DataFrame\n" +
-                            "                    Row forward scan\n" +
-                            "                    Frame forward scan on: tab2\n"
-            );
-        });
-    }
-
-    @Test
-    public void testNonprefixedAdviceFromTheSameTable() throws Exception {
-        assertMemoryLeak(() -> {
-            ddl("create table tab1 (\n" +
-                    "    id int,\n" +
-                    "    a int\n" +
-                    "  );\n");
-
-            ddl("create table tab2 (\n" +
-                    "    id int,\n" +
-                    "    b int\n" +
-                    "  );");
-
-            assertPlan(
-                    "select a, b\n" +
-                            "from tab1 join tab2 on tab1.id = tab2.id\n" +
-                            "order by a desc " +
-                            "limit 10",
-                    "Limit lo: 10\n" +
-                            "    Sort\n" +
-                            "      keys: [a desc]\n" +
-                            "        SelectedRecord\n" +
-                            "            Hash Join Light\n" +
-                            "              condition: tab2.id=tab1.id\n" +
-                            "                DataFrame\n" +
-                            "                    Row forward scan\n" +
-                            "                    Frame forward scan on: tab1\n" +
-                            "                Hash\n" +
-                            "                    DataFrame\n" +
-                            "                        Row forward scan\n" +
-                            "                        Frame forward scan on: tab2\n"
-            );
-        });
-    }
-
-    @Test
-    public void testNonprefixedAdviceFromTheSameTableWithTimestamp() throws Exception {
-        assertMemoryLeak(() -> {
-            ddl("create table tab1 (\n" +
-                    "    id int,\n" +
-                    "    a int,\n" +
-                    "    ts timestamp\n" +
-                    "  ) timestamp(ts);\n");
-
-            ddl("create table tab2 (\n" +
-                    "    id int,\n" +
-                    "    b int\n" +
-                    "  );");
-
-            assertPlan(
-                    "select a, b\n" +
-                            "from tab1 join tab2 on tab1.id = tab2.id\n" +
-                            "order by a desc, ts " +
-                            "limit 10",
-                    "SelectedRecord\n" +
-                            "    Limit lo: 10\n" +
-                            "        Sort\n" +
-                            "          keys: [a desc, ts]\n" +
-                            "            SelectedRecord\n" +
-                            "                Hash Join Light\n" +
-                            "                  condition: tab2.id=tab1.id\n" +
-                            "                    DataFrame\n" +
-                            "                        Row forward scan\n" +
-                            "                        Frame forward scan on: tab1\n" +
-                            "                    Hash\n" +
-                            "                        DataFrame\n" +
-                            "                            Row forward scan\n" +
-                            "                            Frame forward scan on: tab2\n"
-            );
-        });
-    }
-
-    @Test
-    public void testOrderByAdviceWithMultipleJoinsAndFilters() throws Exception {
-        assertMemoryLeak(() -> {
-            ddl("CREATE TABLE 'WorkflowEvent' (\n" +
-                    "  CreateDate timestamp,\n" +
-                    "  Id uuid,\n" +
-                    "  TenantId int,\n" +
-                    "  UserId int,\n" +
-                    "  EventTypeId int\n" +
-                    ") timestamp (CreateDate) partition by hour wal;");
-
-            ddl("CREATE TABLE 'WorkflowEventAction' (\n" +
-                    "  CreateDate TIMESTAMP,\n" +
-                    "  WorkflowEventId UUID,\n" +
-                    "  ActionTypeId INT,\n" +
-                    "  Message STRING\n" +
-                    ") timestamp (CreateDate) PARTITION BY HOUR WAL;");
-
-            insert("insert into WorkflowEventAction (CreateDate, WorkflowEventId, ActionTypeId, Message) values" +
-                    " ('2016-01-01T00:00:00Z', to_uuid(1, 1), 13, '2')");
-            insert("insert into WorkflowEvent (CreateDate, Id, TenantId, UserId, EventTypeId) values ('2016-01-01T00:00:00Z', to_uuid(1, 1), 24024, 19, 1)");
-            drainWalQueue();
-
-            assertPlan(
-                    "SELECT  1\n" +
-                            "FROM    WorkflowEvent el\n" +
-                            "\n" +
-                            "LEFT JOIN WorkflowEventAction ep0\n" +
-                            "  ON    el.CreateDate = ep0.CreateDate\n" +
-                            "  and   el.Id = ep0.WorkflowEventId\n" +
-                            "  and   ep0.ActionTypeId = 13\n" +
-                            "  and   ep0.Message = '2'\n" +
-                            "\n" +
-                            "LEFT JOIN    WorkflowEventAction ep\n" +
-                            "  on    el.CreateDate = ep.CreateDate\n" +
-                            "  and   el.Id = ep.WorkflowEventId\n" +
-                            "  and   ep.ActionTypeId = 8\n" +
-                            "\n" +
-                            "WHERE   el.UserId = 19\n" +
-                            "  and   el.TenantId = 24024\n" +
-                            "  and   el.EventTypeId = 1\n" +
-                            "  and   el.CreateDate >= to_timestamp('2016-01-01T00:00:00Z', 'yyyy-MM-ddTHH:mm:ss.SSSUUUZ')\n" +
-                            "  and   el.CreateDate <= to_timestamp('2016-01-01T10:00:00Z', 'yyyy-MM-ddTHH:mm:ss.SSSUUUZ')",
-                    "VirtualRecord\n" +
-                            "  functions: [1]\n" +
-                            "    Hash Outer Join Light\n" +
-                            "      condition: ep.WorkflowEventId=el.Id and ep.CreateDate=el.CreateDate\n" +
-                            "      filter: ep.ActionTypeId=8\n" +
-                            "        Hash Outer Join Light\n" +
-                            "          condition: ep0.WorkflowEventId=el.Id and ep0.CreateDate=el.CreateDate\n" +
-                            "          filter: (ep0.ActionTypeId=13 and ep0.Message='2')\n" +
-                            "            Empty table\n" +
-                            "            Hash\n" +
-                            "                DataFrame\n" +
-                            "                    Row forward scan\n" +
-                            "                    Frame forward scan on: WorkflowEventAction\n" +
-                            "        Hash\n" +
-                            "            DataFrame\n" +
-                            "                Row forward scan\n" +
-                            "                Frame forward scan on: WorkflowEventAction\n"
-            );
-
-            assertQuery("select-virtual 1 1 from (select [Id, CreateDate, UserId, TenantId, EventTypeId] from WorkflowEvent el timestamp (CreateDate) join (select [WorkflowEventId, CreateDate, ActionTypeId, Message] from WorkflowEventAction ep0 timestamp (CreateDate) where ActionTypeId = 13 and Message = '2') ep0 on ep0.WorkflowEventId = el.Id and ep0.CreateDate = el.CreateDate join (select [WorkflowEventId, CreateDate, ActionTypeId] from WorkflowEventAction ep timestamp (CreateDate) where ActionTypeId = 8) ep on ep.WorkflowEventId = el.Id and ep.CreateDate = el.CreateDate where UserId = 19 and TenantId = 24024 and EventTypeId = 1 and CreateDate >= to_timestamp('2024-01-26T18:26:14.000000Z','yyyy-MM-ddTHH:mm:ss.SSSUUUZ') and CreateDate <= to_timestamp('2024-01-26T18:47:49.994262Z','yyyy-MM-ddTHH:mm:ss.SSSUUUZ')) el", "SELECT  1\n" +
-                    "FROM    WorkflowEvent el\n" +
-                    "\n" +
-                    "JOIN    WorkflowEventAction ep0\n" +
-                    "  ON    el.CreateDate = ep0.CreateDate\n" +
-                    "  and   el.Id = ep0.WorkflowEventId\n" +
-                    "  and   ep0.ActionTypeId = 13\n" +
-                    "  and   ep0.Message = '2'\n" +
-                    "\n" +
-                    "join    WorkflowEventAction ep\n" +
-                    "  on    el.CreateDate = ep.CreateDate\n" +
-                    "  and   el.Id = ep.WorkflowEventId\n" +
-                    "  and   ep.ActionTypeId = 8\n" +
-                    "\n" +
-                    "WHERE   el.UserId = 19\n" +
-                    "  and   el.TenantId = 24024\n" +
-                    "  and   el.EventTypeId = 1\n" +
-                    "  and   el.CreateDate >= to_timestamp('2024-01-26T18:26:14.000000Z', 'yyyy-MM-ddTHH:mm:ss.SSSUUUZ')\n" +
-                    "  and   el.CreateDate <= to_timestamp('2024-01-26T18:47:49.994262Z', 'yyyy-MM-ddTHH:mm:ss.SSSUUUZ')");
-
-            assertSql("1\n", "SELECT  1\n" +
-                    "FROM    WorkflowEvent el\n" +
-                    "\n" +
-                    "JOIN    WorkflowEventAction ep0\n" +
-                    "  ON    el.CreateDate = ep0.CreateDate\n" +
-                    "  and   el.Id = ep0.WorkflowEventId\n" +
-                    "  and   ep0.ActionTypeId = 13\n" +
-                    "  and   ep0.Message = '2'\n" +
-                    "\n" +
-                    "JOIN    WorkflowEventAction ep\n" +
-                    "  on    el.CreateDate = ep.CreateDate\n" +
-                    "  and   el.Id = ep.WorkflowEventId\n" +
-                    "  and   ep.ActionTypeId = 8\n" +
-                    "\n" +
-                    "WHERE   el.UserId = 19\n" +
-                    "  and   el.TenantId = 24024\n" +
-                    "  and   el.EventTypeId = 1\n" +
-                    "  and   el.CreateDate >= to_timestamp('2024-01-26T18:26:14.000000Z', 'yyyy-MM-ddTHH:mm:ss.SSSUUUZ') \n" +
-                    "  and   el.CreateDate <= to_timestamp('2024-01-26T18:47:49.994262Z', 'yyyy-MM-ddTHH:mm:ss.SSSUUUZ')");
-
-
-            assertSql("CreateDate\tId\tTenantId\tUserId\tEventTypeId\tCreateDate1\tWorkflowEventId\tActionTypeId\tMessage\tCreateDate2\tWorkflowEventId1\tActionTypeId1\tMessage1\n" +
-                            "2016-01-01T00:00:00.000000Z\t00000000-0000-0001-0000-000000000001\t24024\t19\t1\t2016-01-01T00:00:00.000000Z\t00000000-0000-0001-0000-000000000001\t13\t2\t\t\tNaN\t\n",
-
-                    "SELECT  *\n" +
-                            "FROM    WorkflowEvent el\n" +
-                            "\n" +
-                            "LEFT JOIN WorkflowEventAction ep0\n" +
-                            "  ON    el.CreateDate = ep0.CreateDate\n" +
-                            "  and   el.Id = ep0.WorkflowEventId\n" +
-                            "  and   ep0.ActionTypeId = 13\n" +
-                            "  and   ep0.Message = '2'\n" +
-                            "\n" +
-                            "LEFT JOIN WorkflowEventAction ep\n" +
-                            "  on    el.CreateDate = ep.CreateDate\n" +
-                            "  and   el.Id = ep.WorkflowEventId\n" +
-                            "  and   ep.ActionTypeId = 8\n" +
-                            "\n" +
-                            "WHERE   el.UserId = 19\n" +
-                            "  and   el.TenantId = 24024\n" +
-                            "  and   el.EventTypeId = 1\n" +
-                            "  and   el.CreateDate >= '2016-01-01T00:00:00Z'\n" +
-                            "  and   el.CreateDate <= '2016-01-01T10:00:00Z'");
-        });
-    }
-
-    @Test
-    public void testNonprefixedAdviceFromOneTableWithOrderingAlias() throws Exception {
-        assertMemoryLeak(() -> {
-            ddl("create table tab1 (\n" +
-                    "    id int,\n" +
-                    "    a int," +
-                    "    ts timestamp\n" +
-                    "  ) timestamp(ts);\n");
-
-            ddl("create table tab2 (\n" +
-                    "    id int,\n" +
-                    "    b int," +
-                    "    ts timestamp\n" +
-                    "  ) timestamp(ts);");
-
-            // No top level sort needed, sort is by tab1.ts
-            assertPlan(
-                    "select tab1.id, tab1.ts as b\n" +
-                            "from tab1 join tab2 on tab1.id = tab2.id\n" +
-                            "order by b",
-                    "SelectedRecord\n" +
-                            "    Hash Join Light\n" +
-                            "      condition: tab2.id=tab1.id\n" +
-                            "        DataFrame\n" +
-                            "            Row forward scan\n" +
-                            "            Frame forward scan on: tab1\n" +
-                            "        Hash\n" +
-                            "            DataFrame\n" +
-                            "                Row forward scan\n" +
-                            "                Frame forward scan on: tab2\n"
-            );
-        });
-    }
-
-    @Test
-    public void testNonprefixedAdviceFromOneTableWithOrderingPosition() throws Exception {
-        assertMemoryLeak(() -> {
-            ddl("create table tab1 (\n" +
-                    "    id int,\n" +
-                    "    a int," +
-                    "    ts timestamp\n" +
-                    "  ) timestamp(ts);\n");
-
-            ddl("create table tab2 (\n" +
-                    "    id int,\n" +
-                    "    b int," +
-                    "    ts timestamp\n" +
-                    "  ) timestamp(ts);");
-
-            // No top level sort needed, sort is by tab1.ts
-            assertPlan(
-                    "select tab1.id, tab1.ts as b\n" +
-                            "from tab1 join tab2 on tab1.id = tab2.id\n" +
-                            "order by 2",
-                    "SelectedRecord\n" +
-                            "    Hash Join Light\n" +
-                            "      condition: tab2.id=tab1.id\n" +
-                            "        DataFrame\n" +
-                            "            Row forward scan\n" +
-                            "            Frame forward scan on: tab1\n" +
-                            "        Hash\n" +
-                            "            DataFrame\n" +
-                            "                Row forward scan\n" +
-                            "                Frame forward scan on: tab2\n"
-            );
-        });
-    }
-
-    public void testConstantInGroupByDoesNotPreventOptimisation() throws Exception {
-        assertMemoryLeak(() -> {
-            ddl("create table hits (\n" +
-                    "  URL string, ts timestamp\n" +
-                    ") timestamp(ts) partition by day wal");
-
-            insert("insert into hits (URL, ts) values ('abc', 0), ('abc', 1), ('def', 2), ('ghi', 3)");
-            drainWalQueue();
-
-            String q1 = "SELECT 1, URL, COUNT(*) AS c FROM hits ORDER BY c DESC LIMIT 10;";
-            String q2 = "SELECT 1, URL, COUNT(*) AS c FROM hits GROUP BY 1, URL ORDER BY c DESC LIMIT 10;";
-            String q3 = "SELECT 1, URL, COUNT(*) AS c FROM hits GROUP BY URL, 1 ORDER BY c DESC LIMIT 10;";
-            String q4 = "SELECT 1, URL, COUNT(*) AS c FROM hits GROUP BY 1, 2 ORDER BY c DESC LIMIT 10;";
-
-            String expectedSql = "1\tURL\tc\n" +
-                    "1\tabc\t2\n" +
-                    "1\tghi\t1\n" +
-                    "1\tdef\t1\n";
-            String expectedPlan = "Sort light lo: 10\n" +
-                    "  keys: [c desc]\n" +
-                    "    VirtualRecord\n" +
-                    "      functions: [1,URL,c]\n" +
-                    "        Async Group By workers: 1\n" +
-                    "          keys: [URL]\n" +
-                    "          values: [count(*)]\n" +
-                    "          filter: null\n" +
-                    "            DataFrame\n" +
-                    "                Row forward scan\n" +
-                    "                Frame forward scan on: hits\n";
-
-            assertSql(expectedSql, q1);
-            assertSql(expectedSql, q2);
-            assertSql(expectedSql, q3);
-            assertSql(expectedSql, q4);
-
-            assertPlan(q1, expectedPlan);
-            assertPlan(q2, expectedPlan);
-            assertPlan(q3, expectedPlan);
-            assertPlan(q4, expectedPlan);
-
-        });
-    }
-
->>>>>>> 622c8e55
     protected QueryModel compileModel(String query, int modelType) throws SqlException {
         try (SqlCompiler compiler = engine.getSqlCompiler()) {
             ExecutionModel model = compiler.testCompileModel(query, sqlExecutionContext);
@@ -1764,4 +1456,4 @@
             return (QueryModel) model;
         }
     }
-}
+}