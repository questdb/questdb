/*******************************************************************************
 *     ___                  _   ____  ____
 *    / _ \ _   _  ___  ___| |_|  _ \| __ )
 *   | | | | | | |/ _ \/ __| __| | | |  _ \
 *   | |_| | |_| |  __/\__ \ |_| |_| | |_) |
 *    \__\_\\__,_|\___||___/\__|____/|____/
 *
 *  Copyright (c) 2014-2019 Appsicle
 *  Copyright (c) 2019-2024 QuestDB
 *
 *  Licensed under the Apache License, Version 2.0 (the "License");
 *  you may not use this file except in compliance with the License.
 *  You may obtain a copy of the License at
 *
 *  http://www.apache.org/licenses/LICENSE-2.0
 *
 *  Unless required by applicable law or agreed to in writing, software
 *  distributed under the License is distributed on an "AS IS" BASIS,
 *  WITHOUT WARRANTIES OR CONDITIONS OF ANY KIND, either express or implied.
 *  See the License for the specific language governing permissions and
 *  limitations under the License.
 *
 ******************************************************************************/

package io.questdb.test.griffin;

import io.questdb.griffin.SqlCompiler;
import io.questdb.griffin.SqlException;
import io.questdb.griffin.model.ExecutionModel;
import io.questdb.griffin.model.ExpressionNode;
import io.questdb.griffin.model.QueryModel;
import io.questdb.std.Misc;
import io.questdb.test.griffin.engine.groupby.SampleByTest;
import io.questdb.test.tools.TestUtils;
import org.junit.Test;

import java.util.ArrayDeque;

import static io.questdb.griffin.SqlOptimiser.aliasAppearsInFuncArgs;
import static org.junit.Assert.assertEquals;

public class SqlOptimiserTest extends AbstractSqlParserTest {
    private static final String orderByAdviceDdl = "CREATE TABLE t (\n" +
            "  s SYMBOL index,\n" +
            "  ts TIMESTAMP\n" +
            ") timestamp(ts) PARTITION BY DAY;";
    private static final String orderByAdviceDml =
            "INSERT INTO t (s, ts) VALUES" +
                    " ('a', '2023-09-01T00:00:00.000Z')," +
                    " ('a', '2023-09-01T00:10:00.000Z')," +
                    " ('a', '2023-09-01T00:20:00.000Z')," +
                    " ('b', '2023-09-01T00:05:00.000Z')," +
                    " ('b', '2023-09-01T00:15:00.000Z')," +
                    " ('b', '2023-09-01T00:25:00.000Z')," +
                    " ('c', '2023-09-01T01:00:00.000Z')," +
                    " ('c', '2023-09-01T02:00:00.000Z')," +
                    " ('c', '2023-09-01T03:00:00.000Z')";
    private static final String tradesDdl = "CREATE TABLE 'trades' (\n" +
            "  symbol SYMBOL,\n" +
            "  side SYMBOL,\n" +
            "  price DOUBLE,\n" +
            "  amount DOUBLE,\n" +
            "  timestamp TIMESTAMP\n" +
            ") timestamp (timestamp) PARTITION BY DAY WAL;";
    private static final String tripsDdl = "\n" +
            "CREATE TABLE 'trips' (\n" +
            "  cab_type SYMBOL capacity 12,\n" +
            "  vendor_id SYMBOL capacity 8,\n" +
            "  pickup_datetime TIMESTAMP\n" +
            ") timestamp (pickup_datetime) PARTITION BY MONTH WAL;";

    @Test
    public void testAliasAppearsInFuncArgs1() throws Exception {
        assertMemoryLeak(() -> {
            execute("create table y ( x int );");
            final String query = "select x1, sum(x1) from (select x x1 from y)";
            final QueryModel model = compileModel(query);
            TestUtils.assertEquals("select-group-by x1, sum(x1) sum from (select-choose [x x1] x x1 from (select [x] from y))", model.toString0());
            ArrayDeque<ExpressionNode> sqlNodeStack = new ArrayDeque<>();
            assert aliasAppearsInFuncArgs(model, "x1", sqlNodeStack);
            assertPlanNoLeakCheck(
                    query,
                    "GroupBy vectorized: true workers: 1\n" +
                            "  keys: [x1]\n" +
                            "  values: [sum(x1)]\n" +
                            "    SelectedRecord\n" +
                            "        PageFrame\n" +
                            "            Row forward scan\n" +
                            "            Frame forward scan on: y\n");
        });
    }

    @Test
    public void testAliasAppearsInFuncArgs2() throws Exception {
        assertMemoryLeak(() -> {
            execute("create table y ( x int );");
            final String query = "select concat(lpad(x1::string, 5)), x1, sum(x1) from (select x x1 from y)";
            final QueryModel model = compileModel(query);
            TestUtils.assertEquals(
                    "select-group-by concat(lpad(x1::string, 5)) concat, x1, sum(x1) sum from (select-choose [x x1] x x1 from (select [x] from y))",
                    model.toString0()
            );
            assertPlanNoLeakCheck(
                    query,
                    "Async Group By workers: 1\n" +
                            "  keys: [concat,x1]\n" +
                            "  values: [sum(x1)]\n" +
                            "  filter: null\n" +
                            "    SelectedRecord\n" +
                            "        PageFrame\n" +
                            "            Row forward scan\n" +
                            "            Frame forward scan on: y\n");
        });
    }

    @Test
    public void testAliasAppearsInFuncArgs3() throws Exception {
        assertMemoryLeak(() -> {
            execute("create table y ( x int );");
            final String query = "select concat(lpad(x1::string, 5)), x1 from (select x x1 from y) group by x1";
            final QueryModel model = compileModel(query);
            TestUtils.assertEquals("select-virtual concat(lpad(x1::string, 5)) concat, x1 from (select-group-by [x1] x1 from (select-choose [x x1] x x1 from (select [x] from y)))", model.toString0());
            ArrayDeque<ExpressionNode> sqlNodeStack = new ArrayDeque<>();
            assert aliasAppearsInFuncArgs(model, "x1", sqlNodeStack);
            assertPlanNoLeakCheck(
                    query,
                    "VirtualRecord\n" +
                            "  functions: [concat([lpad(x1::string,5)]),x1]\n" +
                            "    GroupBy vectorized: true workers: 1\n" +
                            "      keys: [x1]\n" +
                            "      values: [count(*)]\n" +
                            "        SelectedRecord\n" +
                            "            PageFrame\n" +
                            "                Row forward scan\n" +
                            "                Frame forward scan on: y\n");
        });
    }

    @Test
    public void testAliasAppearsInFuncArgs4() throws Exception {
        // check aliases are case-insensitive
        assertMemoryLeak(() -> {
            execute("create table y ( x int );");
            final String query = "select x1, sum(x1), max(X1) from (select x X1 from y)";
            final QueryModel model = compileModel(query);
            TestUtils.assertEquals("select-group-by x1, sum(x1) sum, max(x1) max from (select-choose [x X1] x X1 from (select [x] from y))", model.toString0());
            ArrayDeque<ExpressionNode> sqlNodeStack = new ArrayDeque<>();
            assert aliasAppearsInFuncArgs(model, "x1", sqlNodeStack);
            assertPlanNoLeakCheck(
                    query,
                    "GroupBy vectorized: true workers: 1\n" +
                            "  keys: [X1]\n" +
                            "  values: [sum(X1),max(X1)]\n" +
                            "    SelectedRecord\n" +
                            "        PageFrame\n" +
                            "            Row forward scan\n" +
                            "            Frame forward scan on: y\n");
        });
    }

    @Test
    public void testAliasAppearsInFuncArgs5() throws Exception {
        // test function on its own is caught
        assertMemoryLeak(() -> {
            execute("create table y ( x int );");
            final String query = "select sum(x1) from (select x x1 from y)";
            final QueryModel model = compileModel(query);
            TestUtils.assertEquals("select-group-by sum(x1) sum from (select-choose [x x1] x x1 from (select [x] from y))", model.toString0());
            ArrayDeque<ExpressionNode> sqlNodeStack = new ArrayDeque<>();
            assert aliasAppearsInFuncArgs(model, "x1", sqlNodeStack);
            assertPlanNoLeakCheck(
                    query,
                    "GroupBy vectorized: true workers: 1\n" +
                            "  values: [sum(x1)]\n" +
                            "    SelectedRecord\n" +
                            "        PageFrame\n" +
                            "            Row forward scan\n" +
                            "            Frame forward scan on: y\n");
        });
    }

    @Test
    public void testAliasAppearsInFuncArgs6() throws Exception {
        // test that col on its own works
        assertMemoryLeak(() -> {
            execute("create table y ( x int );");
            final String query = "select x1 from (select x x1 from y)";
            final QueryModel model = compileModel(query);
            TestUtils.assertEquals("select-choose x1 from (select-choose [x x1] x x1 from (select [x] from y))", model.toString0());
            ArrayDeque<ExpressionNode> sqlNodeStack = new ArrayDeque<>();
            assert !aliasAppearsInFuncArgs(model, "x1", sqlNodeStack);
            assertPlanNoLeakCheck(
                    query,
                    "SelectedRecord\n" +
                            "    PageFrame\n" +
                            "        Row forward scan\n" +
                            "        Frame forward scan on: y\n");
        });
    }

    @Test
    public void testAliasForFirstAggregateFunctionOnDesignatedTimestampColumn() throws Exception {
        assertMemoryLeak(() -> {
            execute("create table y ( x int, ts timestamp) timestamp(ts);");
            final String query = "select FIRST(ts) as ts1 from y";
            final QueryModel model = compileModel(query);
            assertEquals("select-choose ts ts1 from (select [ts] from y timestamp (ts)) limit 1", model.toString0());
            assertPlanNoLeakCheck(
                    query,
                    "Limit lo: 1 skip-over-rows: 0 limit: 0\n" +
                            "    SelectedRecord\n" +
                            "        PageFrame\n" +
                            "            Row forward scan\n" +
                            "            Frame forward scan on: y\n"
            );
        });
    }

    @Test
    public void testAliasForLastAggregateFunctionOnDesignatedTimestampColumn() throws Exception {
        assertMemoryLeak(() -> {
            execute("create table y ( x int, ts timestamp) timestamp(ts);");
            final String query = "select LAST(ts) as ts1 from y";
            final QueryModel model = compileModel(query);
            assertEquals("select-choose ts ts1 from (select [ts] from y timestamp (ts)) order by ts1 desc limit 1", model.toString0());
            assertPlanNoLeakCheck(
                    query,
                    "Limit lo: 1 skip-over-rows: 0 limit: 0\n" +
                            "    SelectedRecord\n" +
                            "        PageFrame\n" +
                            "            Row backward scan\n" +
                            "            Frame backward scan on: y\n"
            );
        });
    }

    @Test
    public void testAliasForMaxAggregateFunctionOnDesignatedTimestampColumn() throws Exception {
        assertMemoryLeak(() -> {
            execute("create table y ( x int, ts timestamp) timestamp(ts);");
            final String query = "select MAX(ts) as ts1 from y";
            final QueryModel model = compileModel(query);
            assertEquals("select-choose ts ts1 from (select [ts] from y timestamp (ts)) order by ts1 desc limit 1", model.toString0());
            assertPlanNoLeakCheck(
                    query,
                    "Limit lo: 1 skip-over-rows: 0 limit: 0\n" +
                            "    SelectedRecord\n" +
                            "        PageFrame\n" +
                            "            Row backward scan\n" +
                            "            Frame backward scan on: y\n"
            );
        });
    }

    @Test
    public void testAliasForMinAggregateFunctionOnDesignatedTimestampColumn() throws Exception {
        assertMemoryLeak(() -> {
            execute("create table y ( x int, ts timestamp) timestamp(ts);");
            final String query = "select MIN(ts) as ts1 from y";
            final QueryModel model = compileModel(query);
            assertEquals("select-choose ts ts1 from (select [ts] from y timestamp (ts)) limit 1", model.toString0());
            assertPlanNoLeakCheck(
                    query,
                    "Limit lo: 1 skip-over-rows: 0 limit: 0\n" +
                            "    SelectedRecord\n" +
                            "        PageFrame\n" +
                            "            Row forward scan\n" +
                            "            Frame forward scan on: y\n"
            );
        });
    }

    @Test
    public void testConstantInGroupByDoesNotPreventOptimisation() throws Exception {
        assertMemoryLeak(() -> {
            execute("create table hits (\n" +
                    "  URL string, ts timestamp\n" +
                    ") timestamp(ts) partition by day wal");

            execute("insert into hits (URL, ts) values ('abc', 0), ('abc', 1), ('def', 2), ('ghi', 3)");
            drainWalQueue();

            String q1 = "SELECT 1, URL, COUNT(*) AS c FROM hits ORDER BY c DESC LIMIT 10;";
            String q2 = "SELECT 1, URL, COUNT(*) AS c FROM hits GROUP BY 1, URL ORDER BY c DESC LIMIT 10;";
            String q3 = "SELECT 1, URL, COUNT(*) AS c FROM hits GROUP BY URL, 1 ORDER BY c DESC LIMIT 10;";
            String q4 = "SELECT 1, URL, COUNT(*) AS c FROM hits GROUP BY 1, 2 ORDER BY c DESC LIMIT 10;";

            String expectedSql = "1\tURL\tc\n" +
                    "1\tabc\t2\n" +
                    "1\tghi\t1\n" +
                    "1\tdef\t1\n";
            String expectedPlan = "Sort light lo: 10\n" +
                    "  keys: [c desc]\n" +
                    "    VirtualRecord\n" +
                    "      functions: [1,URL,c]\n" +
                    "        Async Group By workers: 1\n" +
                    "          keys: [URL]\n" +
                    "          values: [count(*)]\n" +
                    "          filter: null\n" +
                    "            PageFrame\n" +
                    "                Row forward scan\n" +
                    "                Frame forward scan on: hits\n";

            assertSql(expectedSql, q1);
            assertSql(expectedSql, q2);
            assertSql(expectedSql, q3);
            assertSql(expectedSql, q4);

            assertPlanNoLeakCheck(q1, expectedPlan);
            assertPlanNoLeakCheck(q2, expectedPlan);
            assertPlanNoLeakCheck(q3, expectedPlan);
            assertPlanNoLeakCheck(q4, expectedPlan);

        });
    }

    @Test
    public void testDuplicateColumnsInWindowModel() throws SqlException {
        execute("create table cpu_ts ( hostname symbol, usage_system double, ts timestamp) timestamp(ts);");
        execute("insert into cpu_ts select rnd_symbol('A', 'B', 'C'), x, x::timestamp from long_sequence(3)");
        String q1 = "select rank() over(), t1.usage_system, t1.usage_system from cpu_ts t1 join cpu_ts t2 on t1.ts > t2.ts";

        assertPlanNoLeakCheck(
                q1,
                "Window\n" +
                        "  functions: [rank() over ()]\n" +
                        "    SelectedRecord\n" +
                        "        Filter filter: t2.ts<t1.ts\n" +
                        "            Cross Join\n" +
                        "                PageFrame\n" +
                        "                    Row forward scan\n" +
                        "                    Frame forward scan on: cpu_ts\n" +
                        "                PageFrame\n" +
                        "                    Row forward scan\n" +
                        "                    Frame forward scan on: cpu_ts\n"
        );
        assertSql("rank\tusage_system\tusage_system1\n" +
                "1\t2.0\t2.0\n" +
                "1\t3.0\t3.0\n" +
                "1\t3.0\t3.0\n", q1);

        String q2 = "select rank() over(partition by t1.hostname order by t1.ts), t2.usage_system, t2.usage_system from cpu_ts t1 join cpu_ts t2 on t1.ts > t2.ts";

        assertPlanNoLeakCheck(
                q2,
                "Window\n" +
                        "  functions: [rank() over (partition by [hostname])]\n" +
                        "    SelectedRecord\n" +
                        "        Filter filter: t2.ts<t1.ts\n" +
                        "            Cross Join\n" +
                        "                PageFrame\n" +
                        "                    Row forward scan\n" +
                        "                    Frame forward scan on: cpu_ts\n" +
                        "                PageFrame\n" +
                        "                    Row forward scan\n" +
                        "                    Frame forward scan on: cpu_ts\n"
        );
        assertSql("rank\tusage_system\tusage_system1\n" +
                "1\t1.0\t1.0\n" +
                "1\t1.0\t1.0\n" +
                "1\t2.0\t2.0\n", q2);

        // useInnerModel
        String q3 = "select rank() over(partition by t1.hostname order by t1.ts), t2.usage_system, t2.usage_system, t1.usage_system + 10 from cpu_ts t1 join cpu_ts t2 on t1.ts > t2.ts";

        assertPlanNoLeakCheck(
                q3,
                "Window\n" +
                        "  functions: [rank() over (partition by [hostname])]\n" +
                        "    VirtualRecord\n" +
                        "      functions: [hostname,ts,usage_system,usage_system1+10]\n" +
                        "        SelectedRecord\n" +
                        "            Filter filter: t2.ts<t1.ts\n" +
                        "                Cross Join\n" +
                        "                    PageFrame\n" +
                        "                        Row forward scan\n" +
                        "                        Frame forward scan on: cpu_ts\n" +
                        "                    PageFrame\n" +
                        "                        Row forward scan\n" +
                        "                        Frame forward scan on: cpu_ts\n"
        );
        assertSql("rank\tusage_system\tusage_system1\tcolumn\n" +
                "1\t1.0\t1.0\t12.0\n" +
                "1\t1.0\t1.0\t13.0\n" +
                "1\t2.0\t2.0\t13.0\n", q3);
    }

    @Test
    public void testFirstAggregateFunctionOnDesignatedTimestampColumn() throws Exception {
        assertMemoryLeak(() -> {
            execute("create table y ( x int, ts timestamp) timestamp(ts);");
            final String query = "select FIRST(ts) from y";
            final QueryModel model = compileModel(query);
            assertEquals("select-choose ts FIRST from (select [ts] from y timestamp (ts)) limit 1", model.toString0());
            assertPlanNoLeakCheck(
                    query,
                    "Limit lo: 1 skip-over-rows: 0 limit: 0\n" +
                            "    SelectedRecord\n" +
                            "        PageFrame\n" +
                            "            Row forward scan\n" +
                            "            Frame forward scan on: y\n"
            );
        });
    }

    @Test
    public void testFirstAggregateFunctionOnNonDesignatedTimestampColumn() throws Exception {
        assertMemoryLeak(() -> {
            execute("create table y ( x int, ts timestamp) timestamp(ts);");
            final String query = "select FIRST(x) from y";
            final QueryModel model = compileModel(query);
            assertEquals("select-group-by FIRST(x) FIRST from (select [x] from y timestamp (ts))", model.toString0());
            assertPlanNoLeakCheck(
                    query,
                    "Async Group By workers: 1\n" +
                            "  values: [first(x)]\n" +
                            "  filter: null\n" +
                            "    PageFrame\n" +
                            "        Row forward scan\n" +
                            "        Frame forward scan on: y\n"
            );
        });
    }

    @Test
    public void testJoinAndUnionQueryWithJoinOnDesignatedTimestampColumnWithLastFunction() throws Exception {
        assertMemoryLeak(() -> {
            execute("create table y ( x int, ts timestamp) timestamp(ts);");
            execute("create table y1 ( x int, ts timestamp) timestamp(ts);");
            execute("create table y2 ( x int, ts timestamp) timestamp(ts);");
            final String query = "select  * from y \n" +
                    "left join \n" +
                    "y1 on \n" +
                    "y1.x = y.x\n" +
                    "INNER join (select LAST(ts) from y2) as y2 \n" +
                    "on y2.LAST = y1.ts";
            String queryNew = query + " union \n" + query;
            final QueryModel model = compileModel(queryNew);
            assertEquals(
                    "select-choose [y.x x, y.ts ts, y1.x x1, y1.ts ts1, y2.LAST LAST] y.x x, " +
                            "y.ts ts, y1.x x1, y1.ts ts1, y2.LAST LAST from (select [x, ts] from y timestamp (ts) left join " +
                            "select [x, ts] from y1 timestamp (ts) on y1.x = y.x join select [LAST] from (select-choose " +
                            "[ts LAST] ts LAST from (select [ts] from y2 timestamp (ts)) order by LAST desc limit 1) y2 on " +
                            "y2.LAST = y1.ts) union select-choose [y.x x, y.ts ts, y1.x x1, y1.ts ts1, y2.LAST LAST] y.x x," +
                            " y.ts ts, y1.x x1, y1.ts ts1, y2.LAST LAST from (select [x, ts] from y timestamp (ts) " +
                            "left join select [x, ts] from y1 timestamp (ts) on y1.x = y.x join select [LAST] from " +
                            "(select-choose [ts LAST] ts LAST from (select [ts] from y2 timestamp (ts)) order by LAST desc " +
                            "limit 1) y2 on y2.LAST = y1.ts)",
                    model.toString0()
            );
            // TODO: there's a forward scan on y2 whereas it should be a backward scan;
            //       it could have something to do with SqlOptimiser.optimiseOrderBy()
            assertPlanNoLeakCheck(
                    query,
                    "SelectedRecord\n" +
                            "    Hash Join Light\n" +
                            "      condition: y2.LAST=y1.ts\n" +
                            "        Hash Outer Join Light\n" +
                            "          condition: y1.x=y.x\n" +
                            "            PageFrame\n" +
                            "                Row forward scan\n" +
                            "                Frame forward scan on: y\n" +
                            "            Hash\n" +
                            "                PageFrame\n" +
                            "                    Row forward scan\n" +
                            "                    Frame forward scan on: y1\n" +
                            "        Hash\n" +
                            "            Async Top K lo: 1 workers: 1\n" +
                            "              filter: null\n" +
                            "              keys: [LAST desc]\n" +
                            "                SelectedRecord\n" +
                            "                    PageFrame\n" +
                            "                        Row forward scan\n" +
                            "                        Frame forward scan on: y2\n"
            );
        });
    }

    @Test
    public void testJoinWithSingleCountDistinct() throws Exception {
        assertMemoryLeak(() -> {
            execute("create table y (x long, ts timestamp) timestamp(ts);");
            execute("create table y1 (x long, ts timestamp) timestamp(ts);");
            final String queryA = "select * from y \n" +
                    "inner join (select count_distinct(x) c from y1) as y1 \n" +
                    "on y.x = y1.c";
            final String queryB = "select * from y \n" +
                    "inner join (select count(distinct x) c from y1) as y1 \n" +
                    "on y.x = y1.c";

            String expectedModel = "select-choose y.x x, y.ts ts, y1.c c from (select [x, ts] from y timestamp (ts) " +
                    "join select [c] from (select-group-by [count() c] count() c from (select-group-by x from " +
                    "(select [x] from y1 timestamp (ts) where null != x))) y1 on y1.c = y.x)";
            assertEquals(
                    expectedModel,
                    compileModel(queryA).toString0()
            );
            assertEquals(
                    expectedModel,
                    compileModel(queryB).toString0()
            );

            String expectedPlan = "SelectedRecord\n" +
                    "    Hash Join\n" +
                    "      condition: y1.c=y.x\n" +
                    "        PageFrame\n" +
                    "            Row forward scan\n" +
                    "            Frame forward scan on: y\n" +
                    "        Hash\n" +
                    "            Count\n" +
                    "                Async JIT Group By workers: 1\n" +
                    "                  keys: [x]\n" +
                    "                  filter: x!=null\n" +
                    "                    PageFrame\n" +
                    "                        Row forward scan\n" +
                    "                        Frame forward scan on: y1\n";
            assertPlanNoLeakCheck(
                    queryA,
                    expectedPlan
            );
            assertPlanNoLeakCheck(
                    queryB,
                    expectedPlan
            );
        });
    }

    @Test
    public void testLastAggregateFunctionOnDesignatedTimestampColumn() throws Exception {
        assertMemoryLeak(() -> {
            execute("create table y ( x int, ts timestamp) timestamp(ts);");
            final String query = "select LAST(ts) from y";
            final QueryModel model = compileModel(query);
            assertEquals("select-choose ts LAST from (select [ts] from y timestamp (ts)) order by LAST desc limit 1", model.toString0());
            assertPlanNoLeakCheck(
                    query,
                    "Limit lo: 1 skip-over-rows: 0 limit: 0\n" +
                            "    SelectedRecord\n" +
                            "        PageFrame\n" +
                            "            Row backward scan\n" +
                            "            Frame backward scan on: y\n"
            );
        });
    }

    @Test
    public void testLastAggregateFunctionOnNonDesignatedTimestampColumn() throws Exception {
        assertMemoryLeak(() -> {
            execute("create table y ( x int, ts timestamp) timestamp(ts);");
            final String query = "select LAST(x) from y";
            final QueryModel model = compileModel(query);
            assertEquals("select-group-by LAST(x) LAST from (select [x] from y timestamp (ts))", model.toString0());
            assertPlanNoLeakCheck(
                    query,
                    "Async Group By workers: 1\n" +
                            "  values: [last(x)]\n" +
                            "  filter: null\n" +
                            "    PageFrame\n" +
                            "        Row forward scan\n" +
                            "        Frame forward scan on: y\n"
            );
        });
    }

    @Test
    public void testMaxAggregateFunctionOnDesignatedTimestampColumn() throws Exception {
        assertMemoryLeak(() -> {
            execute("create table y ( x int, ts timestamp) timestamp(ts);");
            final String query = "select max(ts) from y";
            final QueryModel model = compileModel(query);
            assertEquals("select-choose ts max from (select [ts] from y timestamp (ts)) order by max desc limit 1", model.toString0());
            assertPlanNoLeakCheck(
                    query,
                    "Limit lo: 1 skip-over-rows: 0 limit: 0\n" +
                            "    SelectedRecord\n" +
                            "        PageFrame\n" +
                            "            Row backward scan\n" +
                            "            Frame backward scan on: y\n"
            );
        });
    }

    @Test
    public void testMaxAggregateFunctionOnNonDesignatedTimestampColumn() throws Exception {
        assertMemoryLeak(() -> {
            execute("create table y ( x int, ts timestamp) timestamp(ts);");
            final String query = "select MAX(x) from y";
            final QueryModel model = compileModel(query);
            assertEquals("select-group-by MAX(x) MAX from (select [x] from y timestamp (ts))", model.toString0());
            assertPlanNoLeakCheck(
                    query,
                    "GroupBy vectorized: true workers: 1\n" +
                            "  values: [max(x)]\n" +
                            "    PageFrame\n" +
                            "        Row forward scan\n" +
                            "        Frame forward scan on: y\n"
            );
        });
    }

    @Test
    public void testMinAggregateFunctionOnDesignatedTimestampColumn() throws Exception {
        assertMemoryLeak(() -> {
            execute("create table y ( x int, ts timestamp) timestamp(ts);");
            final String query = "select min(ts) from y";
            final QueryModel model = compileModel(query);
            assertEquals("select-choose ts min from (select [ts] from y timestamp (ts)) limit 1", model.toString0());
            assertPlanNoLeakCheck(
                    query,
                    "Limit lo: 1 skip-over-rows: 0 limit: 0\n" +
                            "    SelectedRecord\n" +
                            "        PageFrame\n" +
                            "            Row forward scan\n" +
                            "            Frame forward scan on: y\n"
            );
        });
    }

    @Test
    public void testMinAggregateFunctionOnNonDesignatedTimestampColumn() throws Exception {
        assertMemoryLeak(() -> {
            execute("create table y ( x int, ts timestamp) timestamp(ts);");
            final String query = "select MIN(x) from y";
            final QueryModel model = compileModel(query);
            assertEquals("select-group-by MIN(x) MIN from (select [x] from y timestamp (ts))", model.toString0());
            assertPlanNoLeakCheck(
                    query,
                    "GroupBy vectorized: true workers: 1\n" +
                            "  values: [min(x)]\n" +
                            "    PageFrame\n" +
                            "        Row forward scan\n" +
                            "        Frame forward scan on: y\n"
            );
        });
    }

    @Test
    public void testNestedFirstFunctionOptimisationOnDesignatedTimestampColumn() throws Exception {
        assertMemoryLeak(() -> {
            execute("create table y ( x int, ts timestamp) timestamp(ts);");
            final String query = "select * from (select FIRST(ts) from y)";
            final QueryModel model = compileModel(query);
            assertEquals("select-choose FIRST from (select-choose [ts FIRST] ts FIRST from (select [ts] from y timestamp (ts)) limit 1)", model.toString0());
            assertPlanNoLeakCheck(
                    query,
                    "Limit lo: 1 skip-over-rows: 0 limit: 0\n" +
                            "    SelectedRecord\n" +
                            "        PageFrame\n" +
                            "            Row forward scan\n" +
                            "            Frame forward scan on: y\n"
            );
        });
    }

    @Test
    public void testNestedLastFunctionOptimisationOnDesignatedTimestampColumn() throws Exception {
        assertMemoryLeak(() -> {
            execute("create table y ( x int, ts timestamp) timestamp(ts);");
            final String query = "select * from (select LAST(ts) from y)";
            final QueryModel model = compileModel(query);
            assertEquals(
                    "select-choose LAST from " +
                            "(select-choose [ts LAST] ts LAST from (select [ts] from y timestamp (ts)) order by LAST desc limit 1)",
                    model.toString0()
            );
            assertPlanNoLeakCheck(
                    query,
                    "Limit lo: 1 skip-over-rows: 0 limit: 0\n" +
                            "    SelectedRecord\n" +
                            "        PageFrame\n" +
                            "            Row backward scan\n" +
                            "            Frame backward scan on: y\n"
            );
        });
    }

    @Test
    public void testNestedMaxFunctionOptimisationOnDesignatedTimestampColumn() throws Exception {
        assertMemoryLeak(() -> {
            execute("create table y ( x int, ts timestamp) timestamp(ts);");
            final String query = "select * from (select MAX(ts) from y)";
            final QueryModel model = compileModel(query);
            assertEquals(
                    "select-choose MAX from " +
                            "(select-choose [ts MAX] ts MAX from (select [ts] from y timestamp (ts)) order by MAX desc limit 1)",
                    model.toString0()
            );
            assertPlanNoLeakCheck(
                    query,
                    "Limit lo: 1 skip-over-rows: 0 limit: 0\n" +
                            "    SelectedRecord\n" +
                            "        PageFrame\n" +
                            "            Row backward scan\n" +
                            "            Frame backward scan on: y\n"
            );
        });
    }

    @Test
    public void testNestedMinFunctionOptimisationOnDesignatedTimestampColumn() throws Exception {
        assertMemoryLeak(() -> {
            execute("create table y ( x int, ts timestamp) timestamp(ts);");
            final String query = "select * from (select MIN(ts) from y)";
            final QueryModel model = compileModel(query);
            assertEquals("select-choose MIN from (select-choose [ts MIN] ts MIN from (select [ts] from y timestamp (ts)) limit 1)", model.toString0());
            assertPlanNoLeakCheck(
                    query,
                    "Limit lo: 1 skip-over-rows: 0 limit: 0\n" +
                            "    SelectedRecord\n" +
                            "        PageFrame\n" +
                            "            Row forward scan\n" +
                            "            Frame forward scan on: y\n"
            );
        });
    }

    @Test
    public void testNestedUnionQueryOnForMinMaxFirstLastOnAggregateTimestampColumn() throws Exception {
        assertMemoryLeak(() -> {
            execute("create table y ( x int, ts timestamp) timestamp(ts);");
            final String query = "select * from (select FIRST(ts) from y union select LAST(ts) from y union select min(ts) from y  " +
                    "union select max(ts) from y)";
            final QueryModel model = compileModel(query);
            assertEquals(
                    "select-choose FIRST from (select-choose [ts FIRST] ts FIRST from (select" +
                            " [ts] from y timestamp (ts)) limit 1 union select-choose [ts LAST] ts LAST from (select " +
                            "[ts] from y timestamp (ts)) order by LAST desc limit 1 union select-choose [ts min] ts min " +
                            "from (select [ts] from y timestamp (ts)) limit 1 union select-choose [ts max] ts max from " +
                            "(select [ts] from y timestamp (ts)) order by max desc limit 1)",
                    model.toString0()
            );
            assertPlanNoLeakCheck(
                    query,
                    "Union\n" +
                            "    Union\n" +
                            "        Union\n" +
                            "            Limit lo: 1 skip-over-rows: 0 limit: 0\n" +
                            "                SelectedRecord\n" +
                            "                    PageFrame\n" +
                            "                        Row forward scan\n" +
                            "                        Frame forward scan on: y\n" +
                            "            Limit lo: 1 skip-over-rows: 0 limit: 0\n" +
                            "                SelectedRecord\n" +
                            "                    PageFrame\n" +
                            "                        Row backward scan\n" +
                            "                        Frame backward scan on: y\n" +
                            "        Limit lo: 1 skip-over-rows: 0 limit: 0\n" +
                            "            SelectedRecord\n" +
                            "                PageFrame\n" +
                            "                    Row forward scan\n" +
                            "                    Frame forward scan on: y\n" +
                            "    Limit lo: 1 skip-over-rows: 0 limit: 0\n" +
                            "        SelectedRecord\n" +
                            "            PageFrame\n" +
                            "                Row backward scan\n" +
                            "                Frame backward scan on: y\n"
            );
        });
    }

    @Test
    public void testNonPrefixedAdviceFromDifferentTables() throws Exception {
        assertMemoryLeak(() -> {
            execute("create table tab1 (\n" +
                    "    id int,\n" +
                    "    a int\n" +
                    "  );\n");

            execute("create table tab2 (\n" +
                    "    id int,\n" +
                    "    b int\n" +
                    "  );");

            assertPlanNoLeakCheck(
                    "select a, b\n" +
                            "            from tab1 join tab2 on tab1.id = tab2.id\n" +
                            "            order by a, b",
                    "Sort\n" +
                            "  keys: [a, b]\n" +
                            "    SelectedRecord\n" +
                            "        Hash Join Light\n" +
                            "          condition: tab2.id=tab1.id\n" +
                            "            PageFrame\n" +
                            "                Row forward scan\n" +
                            "                Frame forward scan on: tab1\n" +
                            "            Hash\n" +
                            "                PageFrame\n" +
                            "                    Row forward scan\n" +
                            "                    Frame forward scan on: tab2\n"
            );
        });
    }

    @Test
    public void testNonPrefixedAdviceFromOneTableWithOrderingAlias() throws Exception {
        assertMemoryLeak(() -> {
            execute("create table tab1 (\n" +
                    "    id int,\n" +
                    "    a int," +
                    "    ts timestamp\n" +
                    "  ) timestamp(ts);\n");

            execute("create table tab2 (\n" +
                    "    id int,\n" +
                    "    b int," +
                    "    ts timestamp\n" +
                    "  ) timestamp(ts);");

            // No top level sort needed, sort is by tab1.ts
            assertPlanNoLeakCheck(
                    "select tab1.id, tab1.ts as b\n" +
                            "from tab1 join tab2 on tab1.id = tab2.id\n" +
                            "order by b",
                    "SelectedRecord\n" +
                            "    Hash Join Light\n" +
                            "      condition: tab2.id=tab1.id\n" +
                            "        PageFrame\n" +
                            "            Row forward scan\n" +
                            "            Frame forward scan on: tab1\n" +
                            "        Hash\n" +
                            "            PageFrame\n" +
                            "                Row forward scan\n" +
                            "                Frame forward scan on: tab2\n"
            );
        });
    }

    @Test
    public void testNonPrefixedAdviceFromOneTableWithOrderingPosition() throws Exception {
        assertMemoryLeak(() -> {
            execute("create table tab1 (\n" +
                    "    id int,\n" +
                    "    a int," +
                    "    ts timestamp\n" +
                    "  ) timestamp(ts);\n");

            execute("create table tab2 (\n" +
                    "    id int,\n" +
                    "    b int," +
                    "    ts timestamp\n" +
                    "  ) timestamp(ts);");

            // No top level sort needed, sort is by tab1.ts
            assertPlanNoLeakCheck(
                    "select tab1.id, tab1.ts as b\n" +
                            "from tab1 join tab2 on tab1.id = tab2.id\n" +
                            "order by 2",
                    "SelectedRecord\n" +
                            "    Hash Join Light\n" +
                            "      condition: tab2.id=tab1.id\n" +
                            "        PageFrame\n" +
                            "            Row forward scan\n" +
                            "            Frame forward scan on: tab1\n" +
                            "        Hash\n" +
                            "            PageFrame\n" +
                            "                Row forward scan\n" +
                            "                Frame forward scan on: tab2\n"
            );
        });
    }

    @Test
    public void testNonPrefixedAdviceFromTheSameTable() throws Exception {
        assertMemoryLeak(() -> {
            execute("create table tab1 (\n" +
                    "    id int,\n" +
                    "    a int\n" +
                    "  );\n");

            execute("create table tab2 (\n" +
                    "    id int,\n" +
                    "    b int\n" +
                    "  );");

            assertPlanNoLeakCheck(
                    "select a, b\n" +
                            "from tab1 join tab2 on tab1.id = tab2.id\n" +
                            "order by a desc " +
                            "limit 10",
                    "Limit lo: 10 skip-over-rows: 0 limit: 10\n" +
                            "    Sort\n" +
                            "      keys: [a desc]\n" +
                            "        SelectedRecord\n" +
                            "            Hash Join Light\n" +
                            "              condition: tab2.id=tab1.id\n" +
                            "                PageFrame\n" +
                            "                    Row forward scan\n" +
                            "                    Frame forward scan on: tab1\n" +
                            "                Hash\n" +
                            "                    PageFrame\n" +
                            "                        Row forward scan\n" +
                            "                        Frame forward scan on: tab2\n"
            );
        });
    }

    @Test
    public void testNonPrefixedAdviceFromTheSameTableWithTimestamp() throws Exception {
        assertMemoryLeak(() -> {
            execute("create table tab1 (\n" +
                    "    id int,\n" +
                    "    a int,\n" +
                    "    ts timestamp\n" +
                    "  ) timestamp(ts);\n");

            execute("create table tab2 (\n" +
                    "    id int,\n" +
                    "    b int\n" +
                    "  );");

            assertPlanNoLeakCheck(
                    "select a, b\n" +
                            "from tab1 join tab2 on tab1.id = tab2.id\n" +
                            "order by a desc, ts " +
                            "limit 10",
                    "SelectedRecord\n" +
                            "    Limit lo: 10 skip-over-rows: 0 limit: 10\n" +
                            "        Sort\n" +
                            "          keys: [a desc, ts]\n" +
                            "            SelectedRecord\n" +
                            "                Hash Join Light\n" +
                            "                  condition: tab2.id=tab1.id\n" +
                            "                    PageFrame\n" +
                            "                        Row forward scan\n" +
                            "                        Frame forward scan on: tab1\n" +
                            "                    Hash\n" +
                            "                        PageFrame\n" +
                            "                            Row forward scan\n" +
                            "                            Frame forward scan on: tab2\n"
            );
        });
    }

    @Test
    public void testOrderByAdviceWithMultipleJoinsAndFilters() throws Exception {
        assertMemoryLeak(() -> {
            execute("CREATE TABLE 'WorkflowEvent' (\n" +
                    "  CreateDate timestamp,\n" +
                    "  Id uuid,\n" +
                    "  TenantId int,\n" +
                    "  UserId int,\n" +
                    "  EventTypeId int\n" +
                    ") timestamp (CreateDate) partition by hour wal;");

            execute("CREATE TABLE 'WorkflowEventAction' (\n" +
                    "  CreateDate TIMESTAMP,\n" +
                    "  WorkflowEventId UUID,\n" +
                    "  ActionTypeId INT,\n" +
                    "  Message STRING\n" +
                    ") timestamp (CreateDate) PARTITION BY HOUR WAL;");

            execute("insert into WorkflowEventAction (CreateDate, WorkflowEventId, ActionTypeId, Message) values" +
                    " ('2016-01-01T00:00:00Z', to_uuid(1, 1), 13, '2')");
            execute("insert into WorkflowEvent (CreateDate, Id, TenantId, UserId, EventTypeId) values ('2016-01-01T00:00:00Z', to_uuid(1, 1), 24024, 19, 1)");
            drainWalQueue();

            assertPlanNoLeakCheck(
                    "SELECT  1\n" +
                            "FROM    WorkflowEvent el\n" +
                            "\n" +
                            "LEFT JOIN WorkflowEventAction ep0\n" +
                            "  ON    el.CreateDate = ep0.CreateDate\n" +
                            "  and   el.Id = ep0.WorkflowEventId\n" +
                            "  and   ep0.ActionTypeId = 13\n" +
                            "  and   ep0.Message = '2'\n" +
                            "\n" +
                            "LEFT JOIN    WorkflowEventAction ep\n" +
                            "  on    el.CreateDate = ep.CreateDate\n" +
                            "  and   el.Id = ep.WorkflowEventId\n" +
                            "  and   ep.ActionTypeId = 8\n" +
                            "\n" +
                            "WHERE   el.UserId = 19\n" +
                            "  and   el.TenantId = 24024\n" +
                            "  and   el.EventTypeId = 1\n" +
                            "  and   el.CreateDate >= to_timestamp('2016-01-01T00:00:00Z', 'yyyy-MM-ddTHH:mm:ss.SSSUUUZ')\n" +
                            "  and   el.CreateDate <= to_timestamp('2016-01-01T10:00:00Z', 'yyyy-MM-ddTHH:mm:ss.SSSUUUZ')",
                    "VirtualRecord\n" +
                            "  functions: [1]\n" +
                            "    Hash Outer Join Light\n" +
                            "      condition: ep.WorkflowEventId=el.Id and ep.CreateDate=el.CreateDate\n" +
                            "      filter: ep.ActionTypeId=8\n" +
                            "        Hash Outer Join Light\n" +
                            "          condition: ep0.WorkflowEventId=el.Id and ep0.CreateDate=el.CreateDate\n" +
                            "          filter: (ep0.ActionTypeId=13 and ep0.Message='2')\n" +
                            "            Empty table\n" +
                            "            Hash\n" +
                            "                PageFrame\n" +
                            "                    Row forward scan\n" +
                            "                    Frame forward scan on: WorkflowEventAction\n" +
                            "        Hash\n" +
                            "            PageFrame\n" +
                            "                Row forward scan\n" +
                            "                Frame forward scan on: WorkflowEventAction\n"
            );

            assertQuery("select-virtual 1 1 from (select [Id, CreateDate, UserId, TenantId, EventTypeId] from WorkflowEvent el timestamp (CreateDate) join (select [WorkflowEventId, CreateDate, ActionTypeId, Message] from WorkflowEventAction ep0 timestamp (CreateDate) where ActionTypeId = 13 and Message = '2') ep0 on ep0.WorkflowEventId = el.Id and ep0.CreateDate = el.CreateDate join (select [WorkflowEventId, CreateDate, ActionTypeId] from WorkflowEventAction ep timestamp (CreateDate) where ActionTypeId = 8) ep on ep.WorkflowEventId = el.Id and ep.CreateDate = el.CreateDate where UserId = 19 and TenantId = 24024 and EventTypeId = 1 and CreateDate >= to_timestamp('2024-01-26T18:26:14.000000Z', 'yyyy-MM-ddTHH:mm:ss.SSSUUUZ') and CreateDate <= to_timestamp('2024-01-26T18:47:49.994262Z', 'yyyy-MM-ddTHH:mm:ss.SSSUUUZ')) el", "SELECT  1\n" +
                    "FROM    WorkflowEvent el\n" +
                    "\n" +
                    "JOIN    WorkflowEventAction ep0\n" +
                    "  ON    el.CreateDate = ep0.CreateDate\n" +
                    "  and   el.Id = ep0.WorkflowEventId\n" +
                    "  and   ep0.ActionTypeId = 13\n" +
                    "  and   ep0.Message = '2'\n" +
                    "\n" +
                    "join    WorkflowEventAction ep\n" +
                    "  on    el.CreateDate = ep.CreateDate\n" +
                    "  and   el.Id = ep.WorkflowEventId\n" +
                    "  and   ep.ActionTypeId = 8\n" +
                    "\n" +
                    "WHERE   el.UserId = 19\n" +
                    "  and   el.TenantId = 24024\n" +
                    "  and   el.EventTypeId = 1\n" +
                    "  and   el.CreateDate >= to_timestamp('2024-01-26T18:26:14.000000Z', 'yyyy-MM-ddTHH:mm:ss.SSSUUUZ')\n" +
                    "  and   el.CreateDate <= to_timestamp('2024-01-26T18:47:49.994262Z', 'yyyy-MM-ddTHH:mm:ss.SSSUUUZ')");

            assertSql("1\n", "SELECT  1\n" +
                    "FROM    WorkflowEvent el\n" +
                    "\n" +
                    "JOIN    WorkflowEventAction ep0\n" +
                    "  ON    el.CreateDate = ep0.CreateDate\n" +
                    "  and   el.Id = ep0.WorkflowEventId\n" +
                    "  and   ep0.ActionTypeId = 13\n" +
                    "  and   ep0.Message = '2'\n" +
                    "\n" +
                    "JOIN    WorkflowEventAction ep\n" +
                    "  on    el.CreateDate = ep.CreateDate\n" +
                    "  and   el.Id = ep.WorkflowEventId\n" +
                    "  and   ep.ActionTypeId = 8\n" +
                    "\n" +
                    "WHERE   el.UserId = 19\n" +
                    "  and   el.TenantId = 24024\n" +
                    "  and   el.EventTypeId = 1\n" +
                    "  and   el.CreateDate >= to_timestamp('2024-01-26T18:26:14.000000Z', 'yyyy-MM-ddTHH:mm:ss.SSSUUUZ') \n" +
                    "  and   el.CreateDate <= to_timestamp('2024-01-26T18:47:49.994262Z', 'yyyy-MM-ddTHH:mm:ss.SSSUUUZ')");


            assertSql("CreateDate\tId\tTenantId\tUserId\tEventTypeId\tCreateDate1\tWorkflowEventId\tActionTypeId\tMessage\tCreateDate2\tWorkflowEventId1\tActionTypeId1\tMessage1\n" +
                            "2016-01-01T00:00:00.000000Z\t00000000-0000-0001-0000-000000000001\t24024\t19\t1\t2016-01-01T00:00:00.000000Z\t00000000-0000-0001-0000-000000000001\t13\t2\t\t\tnull\t\n",

                    "SELECT  *\n" +
                            "FROM    WorkflowEvent el\n" +
                            "\n" +
                            "LEFT JOIN WorkflowEventAction ep0\n" +
                            "  ON    el.CreateDate = ep0.CreateDate\n" +
                            "  and   el.Id = ep0.WorkflowEventId\n" +
                            "  and   ep0.ActionTypeId = 13\n" +
                            "  and   ep0.Message = '2'\n" +
                            "\n" +
                            "LEFT JOIN WorkflowEventAction ep\n" +
                            "  on    el.CreateDate = ep.CreateDate\n" +
                            "  and   el.Id = ep.WorkflowEventId\n" +
                            "  and   ep.ActionTypeId = 8\n" +
                            "\n" +
                            "WHERE   el.UserId = 19\n" +
                            "  and   el.TenantId = 24024\n" +
                            "  and   el.EventTypeId = 1\n" +
                            "  and   el.CreateDate >= '2016-01-01T00:00:00Z'\n" +
                            "  and   el.CreateDate <= '2016-01-01T10:00:00Z'");
        });
    }

    @Test
    public void testOrderByAdviceWorksWithAsOfJoin1() throws Exception {
        // Case when order by is one table and not timestamp first
        assertMemoryLeak(() -> {
            execute(orderByAdviceDdl.replace(" t ", " t1 "));
            execute(orderByAdviceDdl.replace(" t ", " t2 "));
            execute(orderByAdviceDml.replace(" t ", " t1 "));
            execute(orderByAdviceDml.replace(" t ", " t2 "));

            final String query = "SELECT t1.s, t1.ts, t2.s, t2.ts\n" +
                    "FROM t1\n" +
                    "ASOF JOIN t2 ON t1.s = t2.s\n" +
                    "WHERE t1.ts in '2023-09-01T00:00:00.000Z' AND t1.ts <= '2023-09-01T01:00:00.000Z'\n" +
                    "ORDER BY t1.s, t1.ts\n" +
                    "LIMIT 1000000;";

            assertQuery("select-choose t1.s s, t1.ts ts, t2.s s1, t2.ts ts1 from (select [s, ts] from t1 timestamp (ts) asof join select [s, ts] from t2 timestamp (ts) on t2.s = t1.s where ts in '2023-09-01T00:00:00.000Z' and ts <= '2023-09-01T01:00:00.000Z') order by s, ts limit 1000000", query);
            assertPlanNoLeakCheck(query,
                    "Limit lo: 1000000 skip-over-rows: 0 limit: 1000000\n" +
                            "    Sort\n" +
                            "      keys: [s, ts]\n" +
                            "        SelectedRecord\n" +
                            "            AsOf Join Fast Scan\n" +
                            "              condition: t2.s=t1.s\n" +
                            "                PageFrame\n" +
                            "                    Row forward scan\n" +
                            "                    Interval forward scan on: t1\n" +
                            "                      intervals: [(\"2023-09-01T00:00:00.000000Z\",\"2023-09-01T00:00:00.000000Z\")]\n" +
                            "                PageFrame\n" +
                            "                    Row forward scan\n" +
                            "                    Frame forward scan on: t2\n");
            assertSql("s\tts\ts1\tts1\n" +
                    "a\t2023-09-01T00:00:00.000000Z\ta\t2023-09-01T00:00:00.000000Z\n", query);
        });
    }

    @Test
    public void testOrderByAdviceWorksWithAsOfJoin2() throws Exception {
        // Case when order by is one table and timestamp first
        assertMemoryLeak(() -> {
            execute(orderByAdviceDdl.replace(" t ", " t1 "));
            execute(orderByAdviceDdl.replace(" t ", " t2 "));
            execute(orderByAdviceDml.replace(" t ", " t1 "));
            execute(orderByAdviceDml.replace(" t ", " t2 "));

            final String query = "SELECT t1.s, t1.ts, t2.s, t2.ts\n" +
                    "FROM t1\n" +
                    "ASOF JOIN t2 ON t1.s = t2.s\n" +
                    "WHERE t1.ts in '2023-09-01T00:00:00.000Z' AND t1.ts <= '2023-09-01T01:00:00.000Z'\n" +
                    "ORDER BY t1.ts, t1.s\n" +
                    "LIMIT 1000000;";

            assertQuery("select-choose t1.s s, t1.ts ts, t2.s s1, t2.ts ts1 from (select [s, ts] from t1 timestamp (ts) asof join select [s, ts] from t2 timestamp (ts) on t2.s = t1.s where ts in '2023-09-01T00:00:00.000Z' and ts <= '2023-09-01T01:00:00.000Z') order by ts, s limit 1000000", query);
            assertPlanNoLeakCheck(query,
                    "Limit lo: 1000000 skip-over-rows: 0 limit: 1000000\n" +
                            "    Sort\n" +
                            "      keys: [ts, s]\n" +
                            "        SelectedRecord\n" +
                            "            AsOf Join Fast Scan\n" +
                            "              condition: t2.s=t1.s\n" +
                            "                PageFrame\n" +
                            "                    Row forward scan\n" +
                            "                    Interval forward scan on: t1\n" +
                            "                      intervals: [(\"2023-09-01T00:00:00.000000Z\",\"2023-09-01T00:00:00.000000Z\")]\n" +
                            "                PageFrame\n" +
                            "                    Row forward scan\n" +
                            "                    Frame forward scan on: t2\n");
            assertSql("s\tts\ts1\tts1\n" +
                    "a\t2023-09-01T00:00:00.000000Z\ta\t2023-09-01T00:00:00.000000Z\n", query);
        });
    }

    @Test
    public void testOrderByAdviceWorksWithAsOfJoin3() throws Exception {
        // Case when order by is for more than one table prefix
        assertMemoryLeak(() -> {
            execute(orderByAdviceDdl.replace(" t ", " t1 "));
            execute(orderByAdviceDdl.replace(" t ", " t2 "));
            execute(orderByAdviceDml.replace(" t ", " t1 "));
            execute(orderByAdviceDml.replace(" t ", " t2 "));

            final String query = "SELECT t1.s, t1.ts, t2.s, t2.ts\n" +
                    "    FROM t1\n" +
                    "    ASOF JOIN t2 ON t1.s = t2.s\n" +
                    "    WHERE t1.ts in '2023-09-01T00:00:00.000Z' AND t1.ts <= '2023-09-01T01:00:00.000Z'\n" +
                    "    ORDER BY t1.s, t2.ts\n" +
                    "    LIMIT 1000000;";

            assertQuery("select-choose t1.s s, t1.ts ts, t2.s s1, t2.ts ts1 from (select [s, ts] from t1 timestamp (ts) asof join select [s, ts] from t2 timestamp (ts) on t2.s = t1.s where ts in '2023-09-01T00:00:00.000Z' and ts <= '2023-09-01T01:00:00.000Z') order by s, ts1 limit 1000000", query);
            assertPlanNoLeakCheck(query,
                    "Limit lo: 1000000 skip-over-rows: 0 limit: 1000000\n" +
                            "    Sort\n" +
                            "      keys: [s, ts1]\n" +
                            "        SelectedRecord\n" +
                            "            AsOf Join Fast Scan\n" +
                            "              condition: t2.s=t1.s\n" +
                            "                PageFrame\n" +
                            "                    Row forward scan\n" +
                            "                    Interval forward scan on: t1\n" +
                            "                      intervals: [(\"2023-09-01T00:00:00.000000Z\",\"2023-09-01T00:00:00.000000Z\")]\n" +
                            "                PageFrame\n" +
                            "                    Row forward scan\n" +
                            "                    Frame forward scan on: t2\n");
            assertSql("s\tts\ts1\tts1\n" +
                    "a\t2023-09-01T00:00:00.000000Z\ta\t2023-09-01T00:00:00.000000Z\n", query);
        });
    }

    @Test
    public void testOrderByAdviceWorksWithAsOfJoin4() throws Exception {
        // Case when ordering by secondary table
        assertMemoryLeak(() -> {
            execute(orderByAdviceDdl.replace(" t ", " t1 "));
            execute(orderByAdviceDdl.replace(" t ", " t2 "));
            execute(orderByAdviceDml.replace(" t ", " t1 "));
            execute(orderByAdviceDml.replace(" t ", " t2 "));

            final String query = "SELECT t1.s, t1.ts, t2.s, t2.ts\n" +
                    "FROM t1\n" +
                    "ASOF JOIN t2 ON t1.s = t2.s\n" +
                    "WHERE t1.ts in '2023-09-01T00:00:00.000Z' AND t1.ts <= '2023-09-01T01:00:00.000Z'\n" +
                    "ORDER BY t2.s, t2.ts\n" +
                    "LIMIT 1000000;";

            assertQuery("select-choose t1.s s, t1.ts ts, t2.s s1, t2.ts ts1 from (select [s, ts] from t1 timestamp (ts) asof join select [s, ts] from t2 timestamp (ts) on t2.s = t1.s where ts in '2023-09-01T00:00:00.000Z' and ts <= '2023-09-01T01:00:00.000Z') order by s1, ts1 limit 1000000", query);
            assertPlanNoLeakCheck(
                    query,
                    "Limit lo: 1000000 skip-over-rows: 0 limit: 1000000\n" +
                            "    Sort\n" +
                            "      keys: [s1, ts1]\n" +
                            "        SelectedRecord\n" +
                            "            AsOf Join Fast Scan\n" +
                            "              condition: t2.s=t1.s\n" +
                            "                PageFrame\n" +
                            "                    Row forward scan\n" +
                            "                    Interval forward scan on: t1\n" +
                            "                      intervals: [(\"2023-09-01T00:00:00.000000Z\",\"2023-09-01T00:00:00.000000Z\")]\n" +
                            "                PageFrame\n" +
                            "                    Row forward scan\n" +
                            "                    Frame forward scan on: t2\n");
            assertSql("s\tts\ts1\tts1\n" +
                    "a\t2023-09-01T00:00:00.000000Z\ta\t2023-09-01T00:00:00.000000Z\n", query);
        });
    }

    @Test
    public void testOrderByAdviceWorksWithAsOfJoin5() throws Exception {
        // Case when order by is one table and not timestamp first
        assertMemoryLeak(() -> {
            execute(orderByAdviceDdl.replace(" t ", " t1 "));
            execute(orderByAdviceDdl.replace(" t ", " t2 "));
            execute(orderByAdviceDml.replace(" t ", " t1 "));
            execute(orderByAdviceDml.replace(" t ", " t2 "));

            final String query = "SELECT t1.s, t1.ts, t2.s, t2.ts\n" +
                    "FROM t1\n" +
                    "ASOF JOIN t2 ON t1.s = t2.s\n" +
                    "WHERE t1.ts BETWEEN '2023-09-01T00:00:00.000Z' AND '2023-09-01T01:00:00.000Z'\n" +
                    "ORDER BY t1.s, t1.ts\n" +
                    "LIMIT 1000000;";

            assertPlanNoLeakCheck(query,
<<<<<<< HEAD
                    "Sort\n" +
                            "  keys: [s, ts]\n" +
                            "    SelectedRecord\n" +
                            "        AsOf Join Fast Scan\n" +
                            "          condition: t2.s=t1.s\n" +
                            "            Radix sort light\n" +
                            "              keys: [ts]\n" +
                            "                Limit lo: 1000000 skip-over-rows: 0 limit: 7\n" +
                            "                    SortedSymbolIndex\n" +
                            "                        Index forward scan on: s\n" +
                            "                          symbolOrder: asc\n" +
                            "                        Interval forward scan on: t1\n" +
                            "                          intervals: [(\"2023-09-01T00:00:00.000000Z\",\"2023-09-01T01:00:00.000000Z\")]\n" +
                            "            PageFrame\n" +
                            "                Row forward scan\n" +
                            "                Frame forward scan on: t2\n");
            assertQuery("select-choose t1.s s, t1.ts ts, t2.s s1, t2.ts ts1 from (select [s, ts] from (select-choose [s, ts] s, ts from (select-choose [s, ts] s, ts from (select-choose [s, ts] s, ts from (select [s, ts] from t1 timestamp (ts) where ts between ('2023-09-01T00:00:00.000Z', '2023-09-01T01:00:00.000Z'))) order by s, ts limit 1000000) order by ts) t1 asof join select [s, ts] from t2 timestamp (ts) on t2.s = t1.s) order by s, ts", query);
=======
                    "Limit lo: 1000000 skip-over-rows: 0 limit: 1000000\n" +
                            "    Sort\n" +
                            "      keys: [s, ts]\n" +
                            "        SelectedRecord\n" +
                            "            AsOf Join Fast Scan\n" +
                            "              condition: t2.s=t1.s\n" +
                            "                PageFrame\n" +
                            "                    Row forward scan\n" +
                            "                    Interval forward scan on: t1\n" +
                            "                      intervals: [(\"2023-09-01T00:00:00.000000Z\",\"2023-09-01T01:00:00.000000Z\")]\n" +
                            "                PageFrame\n" +
                            "                    Row forward scan\n" +
                            "                    Frame forward scan on: t2\n");
>>>>>>> 33ded0a5
            assertSql("s\tts\ts1\tts1\n" +
                    "a\t2023-09-01T00:00:00.000000Z\ta\t2023-09-01T00:00:00.000000Z\n" +
                    "a\t2023-09-01T00:10:00.000000Z\ta\t2023-09-01T00:10:00.000000Z\n" +
                    "a\t2023-09-01T00:20:00.000000Z\ta\t2023-09-01T00:20:00.000000Z\n" +
                    "b\t2023-09-01T00:05:00.000000Z\tb\t2023-09-01T00:05:00.000000Z\n" +
                    "b\t2023-09-01T00:15:00.000000Z\tb\t2023-09-01T00:15:00.000000Z\n" +
                    "b\t2023-09-01T00:25:00.000000Z\tb\t2023-09-01T00:25:00.000000Z\n" +
                    "c\t2023-09-01T01:00:00.000000Z\tc\t2023-09-01T01:00:00.000000Z\n", query);
        });
    }

    @Test
    public void testOrderByAdviceWorksWithCrossJoin1a() throws Exception {
        // case when ordering by symbol, then timestamp - we expect to use the symbol index
        assertMemoryLeak(() -> {
            execute(orderByAdviceDdl.replace(" t ", " t1 "));
            execute(orderByAdviceDdl.replace(" t ", " t2 "));
            execute(orderByAdviceDml.replace(" t ", " t1 "));
            execute(orderByAdviceDml.replace(" t ", " t2 "));

            final String query = "SELECT t1.s, t1.ts, t2.s, t2.ts\n" +
                    "FROM t1\n" +
                    "CROSS JOIN t2\n" +
                    "WHERE t1.ts in '2023-09-01T00:00:00.000Z' AND t1.ts <= '2023-09-01T01:00:00.000Z'\n" +
                    "ORDER BY t1.s, t1.ts\n" +
                    "LIMIT 1000000;";

            assertQuery("select-choose t1.s s, t1.ts ts, t2.s s1, t2.ts ts1 from (select [s, ts] from t1 timestamp (ts) cross join select [s, ts] from t2 timestamp (ts) where ts in '2023-09-01T00:00:00.000Z' and ts <= '2023-09-01T01:00:00.000Z') order by s, ts limit 1000000", query);
            assertPlanNoLeakCheck(query,
                    "Limit lo: 1000000 skip-over-rows: 0 limit: 1000000\n" +
                            "    SelectedRecord\n" +
                            "        Cross Join\n" +
                            "            SortedSymbolIndex\n" +
                            "                Index forward scan on: s\n" +
                            "                  symbolOrder: asc\n" +
                            "                Interval forward scan on: t1\n" +
                            "                  intervals: [(\"2023-09-01T00:00:00.000000Z\",\"2023-09-01T00:00:00.000000Z\")]\n" +
                            "            PageFrame\n" +
                            "                Row forward scan\n" +
                            "                Frame forward scan on: t2\n");
            assertSql("s\tts\ts1\tts1\n" +
                    "a\t2023-09-01T00:00:00.000000Z\ta\t2023-09-01T00:00:00.000000Z\n" +
                    "a\t2023-09-01T00:00:00.000000Z\tb\t2023-09-01T00:05:00.000000Z\n" +
                    "a\t2023-09-01T00:00:00.000000Z\ta\t2023-09-01T00:10:00.000000Z\n" +
                    "a\t2023-09-01T00:00:00.000000Z\tb\t2023-09-01T00:15:00.000000Z\n" +
                    "a\t2023-09-01T00:00:00.000000Z\ta\t2023-09-01T00:20:00.000000Z\n" +
                    "a\t2023-09-01T00:00:00.000000Z\tb\t2023-09-01T00:25:00.000000Z\n" +
                    "a\t2023-09-01T00:00:00.000000Z\tc\t2023-09-01T01:00:00.000000Z\n" +
                    "a\t2023-09-01T00:00:00.000000Z\tc\t2023-09-01T02:00:00.000000Z\n" +
                    "a\t2023-09-01T00:00:00.000000Z\tc\t2023-09-01T03:00:00.000000Z\n", query);
        });
    }

    @Test
    public void testOrderByAdviceWorksWithCrossJoin1b() throws Exception {
        // case when ordering by symbol, then timestamp - we expect to use the symbol index
        assertMemoryLeak(() -> {
            execute(orderByAdviceDdl.replace(" t ", " t1 "));
            execute(orderByAdviceDdl.replace(" t ", " t2 "));
            execute(orderByAdviceDml.replace(" t ", " t1 "));
            execute(orderByAdviceDml.replace(" t ", " t2 "));

            final String query = "SELECT t1.s, t1.ts, t2.s, t2.ts\n" +
                    "FROM t1\n" +
                    "CROSS JOIN t2\n" +
                    "WHERE t1.ts BETWEEN '2023-09-01T00:00:00.000Z' AND '2023-09-01T01:00:00.000Z'\n" +
                    "ORDER BY t1.s, t1.ts\n" +
                    "LIMIT 1000000;";

            assertQuery("select-choose t1.s s, t1.ts ts, t2.s s1, t2.ts ts1 from (select [s, ts] from t1 timestamp (ts) cross join select [s, ts] from t2 timestamp (ts) where ts between ('2023-09-01T00:00:00.000Z', '2023-09-01T01:00:00.000Z')) order by s, ts limit 1000000", query);
            assertPlanNoLeakCheck(query,
                    "Limit lo: 1000000 skip-over-rows: 0 limit: 1000000\n" +
                            "    SelectedRecord\n" +
                            "        Cross Join\n" +
                            "            SortedSymbolIndex\n" +
                            "                Index forward scan on: s\n" +
                            "                  symbolOrder: asc\n" +
                            "                Interval forward scan on: t1\n" +
                            "                  intervals: [(\"2023-09-01T00:00:00.000000Z\",\"2023-09-01T01:00:00.000000Z\")]\n" +
                            "            PageFrame\n" +
                            "                Row forward scan\n" +
                            "                Frame forward scan on: t2\n"
            );
            assertSql("s\tts\ts1\tts1\n" +
                    "a\t2023-09-01T00:00:00.000000Z\ta\t2023-09-01T00:00:00.000000Z\n" +
                    "a\t2023-09-01T00:00:00.000000Z\tb\t2023-09-01T00:05:00.000000Z\n" +
                    "a\t2023-09-01T00:00:00.000000Z\ta\t2023-09-01T00:10:00.000000Z\n" +
                    "a\t2023-09-01T00:00:00.000000Z\tb\t2023-09-01T00:15:00.000000Z\n" +
                    "a\t2023-09-01T00:00:00.000000Z\ta\t2023-09-01T00:20:00.000000Z\n" +
                    "a\t2023-09-01T00:00:00.000000Z\tb\t2023-09-01T00:25:00.000000Z\n" +
                    "a\t2023-09-01T00:00:00.000000Z\tc\t2023-09-01T01:00:00.000000Z\n" +
                    "a\t2023-09-01T00:00:00.000000Z\tc\t2023-09-01T02:00:00.000000Z\n" +
                    "a\t2023-09-01T00:00:00.000000Z\tc\t2023-09-01T03:00:00.000000Z\n" +
                    "a\t2023-09-01T00:10:00.000000Z\ta\t2023-09-01T00:00:00.000000Z\n" +
                    "a\t2023-09-01T00:10:00.000000Z\tb\t2023-09-01T00:05:00.000000Z\n" +
                    "a\t2023-09-01T00:10:00.000000Z\ta\t2023-09-01T00:10:00.000000Z\n" +
                    "a\t2023-09-01T00:10:00.000000Z\tb\t2023-09-01T00:15:00.000000Z\n" +
                    "a\t2023-09-01T00:10:00.000000Z\ta\t2023-09-01T00:20:00.000000Z\n" +
                    "a\t2023-09-01T00:10:00.000000Z\tb\t2023-09-01T00:25:00.000000Z\n" +
                    "a\t2023-09-01T00:10:00.000000Z\tc\t2023-09-01T01:00:00.000000Z\n" +
                    "a\t2023-09-01T00:10:00.000000Z\tc\t2023-09-01T02:00:00.000000Z\n" +
                    "a\t2023-09-01T00:10:00.000000Z\tc\t2023-09-01T03:00:00.000000Z\n" +
                    "a\t2023-09-01T00:20:00.000000Z\ta\t2023-09-01T00:00:00.000000Z\n" +
                    "a\t2023-09-01T00:20:00.000000Z\tb\t2023-09-01T00:05:00.000000Z\n" +
                    "a\t2023-09-01T00:20:00.000000Z\ta\t2023-09-01T00:10:00.000000Z\n" +
                    "a\t2023-09-01T00:20:00.000000Z\tb\t2023-09-01T00:15:00.000000Z\n" +
                    "a\t2023-09-01T00:20:00.000000Z\ta\t2023-09-01T00:20:00.000000Z\n" +
                    "a\t2023-09-01T00:20:00.000000Z\tb\t2023-09-01T00:25:00.000000Z\n" +
                    "a\t2023-09-01T00:20:00.000000Z\tc\t2023-09-01T01:00:00.000000Z\n" +
                    "a\t2023-09-01T00:20:00.000000Z\tc\t2023-09-01T02:00:00.000000Z\n" +
                    "a\t2023-09-01T00:20:00.000000Z\tc\t2023-09-01T03:00:00.000000Z\n" +
                    "b\t2023-09-01T00:05:00.000000Z\ta\t2023-09-01T00:00:00.000000Z\n" +
                    "b\t2023-09-01T00:05:00.000000Z\tb\t2023-09-01T00:05:00.000000Z\n" +
                    "b\t2023-09-01T00:05:00.000000Z\ta\t2023-09-01T00:10:00.000000Z\n" +
                    "b\t2023-09-01T00:05:00.000000Z\tb\t2023-09-01T00:15:00.000000Z\n" +
                    "b\t2023-09-01T00:05:00.000000Z\ta\t2023-09-01T00:20:00.000000Z\n" +
                    "b\t2023-09-01T00:05:00.000000Z\tb\t2023-09-01T00:25:00.000000Z\n" +
                    "b\t2023-09-01T00:05:00.000000Z\tc\t2023-09-01T01:00:00.000000Z\n" +
                    "b\t2023-09-01T00:05:00.000000Z\tc\t2023-09-01T02:00:00.000000Z\n" +
                    "b\t2023-09-01T00:05:00.000000Z\tc\t2023-09-01T03:00:00.000000Z\n" +
                    "b\t2023-09-01T00:15:00.000000Z\ta\t2023-09-01T00:00:00.000000Z\n" +
                    "b\t2023-09-01T00:15:00.000000Z\tb\t2023-09-01T00:05:00.000000Z\n" +
                    "b\t2023-09-01T00:15:00.000000Z\ta\t2023-09-01T00:10:00.000000Z\n" +
                    "b\t2023-09-01T00:15:00.000000Z\tb\t2023-09-01T00:15:00.000000Z\n" +
                    "b\t2023-09-01T00:15:00.000000Z\ta\t2023-09-01T00:20:00.000000Z\n" +
                    "b\t2023-09-01T00:15:00.000000Z\tb\t2023-09-01T00:25:00.000000Z\n" +
                    "b\t2023-09-01T00:15:00.000000Z\tc\t2023-09-01T01:00:00.000000Z\n" +
                    "b\t2023-09-01T00:15:00.000000Z\tc\t2023-09-01T02:00:00.000000Z\n" +
                    "b\t2023-09-01T00:15:00.000000Z\tc\t2023-09-01T03:00:00.000000Z\n" +
                    "b\t2023-09-01T00:25:00.000000Z\ta\t2023-09-01T00:00:00.000000Z\n" +
                    "b\t2023-09-01T00:25:00.000000Z\tb\t2023-09-01T00:05:00.000000Z\n" +
                    "b\t2023-09-01T00:25:00.000000Z\ta\t2023-09-01T00:10:00.000000Z\n" +
                    "b\t2023-09-01T00:25:00.000000Z\tb\t2023-09-01T00:15:00.000000Z\n" +
                    "b\t2023-09-01T00:25:00.000000Z\ta\t2023-09-01T00:20:00.000000Z\n" +
                    "b\t2023-09-01T00:25:00.000000Z\tb\t2023-09-01T00:25:00.000000Z\n" +
                    "b\t2023-09-01T00:25:00.000000Z\tc\t2023-09-01T01:00:00.000000Z\n" +
                    "b\t2023-09-01T00:25:00.000000Z\tc\t2023-09-01T02:00:00.000000Z\n" +
                    "b\t2023-09-01T00:25:00.000000Z\tc\t2023-09-01T03:00:00.000000Z\n" +
                    "c\t2023-09-01T01:00:00.000000Z\ta\t2023-09-01T00:00:00.000000Z\n" +
                    "c\t2023-09-01T01:00:00.000000Z\tb\t2023-09-01T00:05:00.000000Z\n" +
                    "c\t2023-09-01T01:00:00.000000Z\ta\t2023-09-01T00:10:00.000000Z\n" +
                    "c\t2023-09-01T01:00:00.000000Z\tb\t2023-09-01T00:15:00.000000Z\n" +
                    "c\t2023-09-01T01:00:00.000000Z\ta\t2023-09-01T00:20:00.000000Z\n" +
                    "c\t2023-09-01T01:00:00.000000Z\tb\t2023-09-01T00:25:00.000000Z\n" +
                    "c\t2023-09-01T01:00:00.000000Z\tc\t2023-09-01T01:00:00.000000Z\n" +
                    "c\t2023-09-01T01:00:00.000000Z\tc\t2023-09-01T02:00:00.000000Z\n" +
                    "c\t2023-09-01T01:00:00.000000Z\tc\t2023-09-01T03:00:00.000000Z\n", query);
        });
    }

    @Test
    public void testOrderByAdviceWorksWithCrossJoin1c() throws Exception {
        // case when by columns from both tables - expect it to use the sort
        assertMemoryLeak(() -> {
            execute(orderByAdviceDdl.replace(" t ", " t1 "));
            execute(orderByAdviceDdl.replace(" t ", " t2 "));
            execute(orderByAdviceDml.replace(" t ", " t1 "));
            execute(orderByAdviceDml.replace(" t ", " t2 "));

            final String query = "SELECT t1.s, t1.ts, t2.s, t2.ts\n" +
                    "FROM t1\n" +
                    "CROSS JOIN t2\n" +
                    "WHERE t1.ts BETWEEN '2023-09-01T00:00:00.000Z' AND '2023-09-01T01:00:00.000Z'\n" +
                    "ORDER BY t1.s, t1.ts, t2.ts, t2.s\n" +
                    "LIMIT 1000000;";

            assertQuery("select-choose t1.s s, t1.ts ts, t2.s s1, t2.ts ts1 from (select [s, ts] from t1 timestamp (ts) cross join select [s, ts] from t2 timestamp (ts) where ts between ('2023-09-01T00:00:00.000Z', '2023-09-01T01:00:00.000Z')) order by s, ts, ts1, s1 limit 1000000", query);
            assertPlanNoLeakCheck(query,
                    "Limit lo: 1000000 skip-over-rows: 0 limit: 1000000\n" +
                            "    Sort\n" +
                            "      keys: [s, ts, ts1, s1]\n" +
                            "        SelectedRecord\n" +
                            "            Cross Join\n" +
                            "                PageFrame\n" +
                            "                    Row forward scan\n" +
                            "                    Interval forward scan on: t1\n" +
                            "                      intervals: [(\"2023-09-01T00:00:00.000000Z\",\"2023-09-01T01:00:00.000000Z\")]\n" +
                            "                PageFrame\n" +
                            "                    Row forward scan\n" +
                            "                    Frame forward scan on: t2\n");
            assertSql("s\tts\ts1\tts1\n" +
                    "a\t2023-09-01T00:00:00.000000Z\ta\t2023-09-01T00:00:00.000000Z\n" +
                    "a\t2023-09-01T00:00:00.000000Z\tb\t2023-09-01T00:05:00.000000Z\n" +
                    "a\t2023-09-01T00:00:00.000000Z\ta\t2023-09-01T00:10:00.000000Z\n" +
                    "a\t2023-09-01T00:00:00.000000Z\tb\t2023-09-01T00:15:00.000000Z\n" +
                    "a\t2023-09-01T00:00:00.000000Z\ta\t2023-09-01T00:20:00.000000Z\n" +
                    "a\t2023-09-01T00:00:00.000000Z\tb\t2023-09-01T00:25:00.000000Z\n" +
                    "a\t2023-09-01T00:00:00.000000Z\tc\t2023-09-01T01:00:00.000000Z\n" +
                    "a\t2023-09-01T00:00:00.000000Z\tc\t2023-09-01T02:00:00.000000Z\n" +
                    "a\t2023-09-01T00:00:00.000000Z\tc\t2023-09-01T03:00:00.000000Z\n" +
                    "a\t2023-09-01T00:10:00.000000Z\ta\t2023-09-01T00:00:00.000000Z\n" +
                    "a\t2023-09-01T00:10:00.000000Z\tb\t2023-09-01T00:05:00.000000Z\n" +
                    "a\t2023-09-01T00:10:00.000000Z\ta\t2023-09-01T00:10:00.000000Z\n" +
                    "a\t2023-09-01T00:10:00.000000Z\tb\t2023-09-01T00:15:00.000000Z\n" +
                    "a\t2023-09-01T00:10:00.000000Z\ta\t2023-09-01T00:20:00.000000Z\n" +
                    "a\t2023-09-01T00:10:00.000000Z\tb\t2023-09-01T00:25:00.000000Z\n" +
                    "a\t2023-09-01T00:10:00.000000Z\tc\t2023-09-01T01:00:00.000000Z\n" +
                    "a\t2023-09-01T00:10:00.000000Z\tc\t2023-09-01T02:00:00.000000Z\n" +
                    "a\t2023-09-01T00:10:00.000000Z\tc\t2023-09-01T03:00:00.000000Z\n" +
                    "a\t2023-09-01T00:20:00.000000Z\ta\t2023-09-01T00:00:00.000000Z\n" +
                    "a\t2023-09-01T00:20:00.000000Z\tb\t2023-09-01T00:05:00.000000Z\n" +
                    "a\t2023-09-01T00:20:00.000000Z\ta\t2023-09-01T00:10:00.000000Z\n" +
                    "a\t2023-09-01T00:20:00.000000Z\tb\t2023-09-01T00:15:00.000000Z\n" +
                    "a\t2023-09-01T00:20:00.000000Z\ta\t2023-09-01T00:20:00.000000Z\n" +
                    "a\t2023-09-01T00:20:00.000000Z\tb\t2023-09-01T00:25:00.000000Z\n" +
                    "a\t2023-09-01T00:20:00.000000Z\tc\t2023-09-01T01:00:00.000000Z\n" +
                    "a\t2023-09-01T00:20:00.000000Z\tc\t2023-09-01T02:00:00.000000Z\n" +
                    "a\t2023-09-01T00:20:00.000000Z\tc\t2023-09-01T03:00:00.000000Z\n" +
                    "b\t2023-09-01T00:05:00.000000Z\ta\t2023-09-01T00:00:00.000000Z\n" +
                    "b\t2023-09-01T00:05:00.000000Z\tb\t2023-09-01T00:05:00.000000Z\n" +
                    "b\t2023-09-01T00:05:00.000000Z\ta\t2023-09-01T00:10:00.000000Z\n" +
                    "b\t2023-09-01T00:05:00.000000Z\tb\t2023-09-01T00:15:00.000000Z\n" +
                    "b\t2023-09-01T00:05:00.000000Z\ta\t2023-09-01T00:20:00.000000Z\n" +
                    "b\t2023-09-01T00:05:00.000000Z\tb\t2023-09-01T00:25:00.000000Z\n" +
                    "b\t2023-09-01T00:05:00.000000Z\tc\t2023-09-01T01:00:00.000000Z\n" +
                    "b\t2023-09-01T00:05:00.000000Z\tc\t2023-09-01T02:00:00.000000Z\n" +
                    "b\t2023-09-01T00:05:00.000000Z\tc\t2023-09-01T03:00:00.000000Z\n" +
                    "b\t2023-09-01T00:15:00.000000Z\ta\t2023-09-01T00:00:00.000000Z\n" +
                    "b\t2023-09-01T00:15:00.000000Z\tb\t2023-09-01T00:05:00.000000Z\n" +
                    "b\t2023-09-01T00:15:00.000000Z\ta\t2023-09-01T00:10:00.000000Z\n" +
                    "b\t2023-09-01T00:15:00.000000Z\tb\t2023-09-01T00:15:00.000000Z\n" +
                    "b\t2023-09-01T00:15:00.000000Z\ta\t2023-09-01T00:20:00.000000Z\n" +
                    "b\t2023-09-01T00:15:00.000000Z\tb\t2023-09-01T00:25:00.000000Z\n" +
                    "b\t2023-09-01T00:15:00.000000Z\tc\t2023-09-01T01:00:00.000000Z\n" +
                    "b\t2023-09-01T00:15:00.000000Z\tc\t2023-09-01T02:00:00.000000Z\n" +
                    "b\t2023-09-01T00:15:00.000000Z\tc\t2023-09-01T03:00:00.000000Z\n" +
                    "b\t2023-09-01T00:25:00.000000Z\ta\t2023-09-01T00:00:00.000000Z\n" +
                    "b\t2023-09-01T00:25:00.000000Z\tb\t2023-09-01T00:05:00.000000Z\n" +
                    "b\t2023-09-01T00:25:00.000000Z\ta\t2023-09-01T00:10:00.000000Z\n" +
                    "b\t2023-09-01T00:25:00.000000Z\tb\t2023-09-01T00:15:00.000000Z\n" +
                    "b\t2023-09-01T00:25:00.000000Z\ta\t2023-09-01T00:20:00.000000Z\n" +
                    "b\t2023-09-01T00:25:00.000000Z\tb\t2023-09-01T00:25:00.000000Z\n" +
                    "b\t2023-09-01T00:25:00.000000Z\tc\t2023-09-01T01:00:00.000000Z\n" +
                    "b\t2023-09-01T00:25:00.000000Z\tc\t2023-09-01T02:00:00.000000Z\n" +
                    "b\t2023-09-01T00:25:00.000000Z\tc\t2023-09-01T03:00:00.000000Z\n" +
                    "c\t2023-09-01T01:00:00.000000Z\ta\t2023-09-01T00:00:00.000000Z\n" +
                    "c\t2023-09-01T01:00:00.000000Z\tb\t2023-09-01T00:05:00.000000Z\n" +
                    "c\t2023-09-01T01:00:00.000000Z\ta\t2023-09-01T00:10:00.000000Z\n" +
                    "c\t2023-09-01T01:00:00.000000Z\tb\t2023-09-01T00:15:00.000000Z\n" +
                    "c\t2023-09-01T01:00:00.000000Z\ta\t2023-09-01T00:20:00.000000Z\n" +
                    "c\t2023-09-01T01:00:00.000000Z\tb\t2023-09-01T00:25:00.000000Z\n" +
                    "c\t2023-09-01T01:00:00.000000Z\tc\t2023-09-01T01:00:00.000000Z\n" +
                    "c\t2023-09-01T01:00:00.000000Z\tc\t2023-09-01T02:00:00.000000Z\n" +
                    "c\t2023-09-01T01:00:00.000000Z\tc\t2023-09-01T03:00:00.000000Z\n", query);
        });
    }

    @Test
    public void testOrderByAdviceWorksWithCrossJoin2() throws Exception {
        // case when ordering by just symbol - we expect to use the symbol index
        assertMemoryLeak(() -> {
            execute(orderByAdviceDdl.replace(" t ", " t1 "));
            execute(orderByAdviceDdl.replace(" t ", " t2 "));
            execute(orderByAdviceDml.replace(" t ", " t1 "));
            execute(orderByAdviceDml.replace(" t ", " t2 "));

            final String query = "SELECT t1.s, t1.ts, t2.s, t2.ts\n" +
                    "FROM t1\n" +
                    "CROSS JOIN t2\n" +
                    "WHERE t1.ts BETWEEN '2023-09-01T00:00:00.000Z' AND '2023-09-01T01:00:00.000Z'\n" +
                    "ORDER BY t1.s\n" +
                    "LIMIT 1000000;";

            assertQuery("select-choose t1.s s, t1.ts ts, t2.s s1, t2.ts ts1 from (select [s, ts] from t1 timestamp (ts) cross join select [s, ts] from t2 timestamp (ts) where ts between ('2023-09-01T00:00:00.000Z', '2023-09-01T01:00:00.000Z')) order by s limit 1000000", query);
            assertPlanNoLeakCheck(query,
                    "Limit lo: 1000000 skip-over-rows: 0 limit: 1000000\n" +
                            "    SelectedRecord\n" +
                            "        Cross Join\n" +
                            "            SortedSymbolIndex\n" +
                            "                Index forward scan on: s\n" +
                            "                  symbolOrder: asc\n" +
                            "                Interval forward scan on: t1\n" +
                            "                  intervals: [(\"2023-09-01T00:00:00.000000Z\",\"2023-09-01T01:00:00.000000Z\")]\n" +
                            "            PageFrame\n" +
                            "                Row forward scan\n" +
                            "                Frame forward scan on: t2\n");
            assertSql("s\tts\ts1\tts1\n" +
                    "a\t2023-09-01T00:00:00.000000Z\ta\t2023-09-01T00:00:00.000000Z\n" +
                    "a\t2023-09-01T00:00:00.000000Z\tb\t2023-09-01T00:05:00.000000Z\n" +
                    "a\t2023-09-01T00:00:00.000000Z\ta\t2023-09-01T00:10:00.000000Z\n" +
                    "a\t2023-09-01T00:00:00.000000Z\tb\t2023-09-01T00:15:00.000000Z\n" +
                    "a\t2023-09-01T00:00:00.000000Z\ta\t2023-09-01T00:20:00.000000Z\n" +
                    "a\t2023-09-01T00:00:00.000000Z\tb\t2023-09-01T00:25:00.000000Z\n" +
                    "a\t2023-09-01T00:00:00.000000Z\tc\t2023-09-01T01:00:00.000000Z\n" +
                    "a\t2023-09-01T00:00:00.000000Z\tc\t2023-09-01T02:00:00.000000Z\n" +
                    "a\t2023-09-01T00:00:00.000000Z\tc\t2023-09-01T03:00:00.000000Z\n" +
                    "a\t2023-09-01T00:10:00.000000Z\ta\t2023-09-01T00:00:00.000000Z\n" +
                    "a\t2023-09-01T00:10:00.000000Z\tb\t2023-09-01T00:05:00.000000Z\n" +
                    "a\t2023-09-01T00:10:00.000000Z\ta\t2023-09-01T00:10:00.000000Z\n" +
                    "a\t2023-09-01T00:10:00.000000Z\tb\t2023-09-01T00:15:00.000000Z\n" +
                    "a\t2023-09-01T00:10:00.000000Z\ta\t2023-09-01T00:20:00.000000Z\n" +
                    "a\t2023-09-01T00:10:00.000000Z\tb\t2023-09-01T00:25:00.000000Z\n" +
                    "a\t2023-09-01T00:10:00.000000Z\tc\t2023-09-01T01:00:00.000000Z\n" +
                    "a\t2023-09-01T00:10:00.000000Z\tc\t2023-09-01T02:00:00.000000Z\n" +
                    "a\t2023-09-01T00:10:00.000000Z\tc\t2023-09-01T03:00:00.000000Z\n" +
                    "a\t2023-09-01T00:20:00.000000Z\ta\t2023-09-01T00:00:00.000000Z\n" +
                    "a\t2023-09-01T00:20:00.000000Z\tb\t2023-09-01T00:05:00.000000Z\n" +
                    "a\t2023-09-01T00:20:00.000000Z\ta\t2023-09-01T00:10:00.000000Z\n" +
                    "a\t2023-09-01T00:20:00.000000Z\tb\t2023-09-01T00:15:00.000000Z\n" +
                    "a\t2023-09-01T00:20:00.000000Z\ta\t2023-09-01T00:20:00.000000Z\n" +
                    "a\t2023-09-01T00:20:00.000000Z\tb\t2023-09-01T00:25:00.000000Z\n" +
                    "a\t2023-09-01T00:20:00.000000Z\tc\t2023-09-01T01:00:00.000000Z\n" +
                    "a\t2023-09-01T00:20:00.000000Z\tc\t2023-09-01T02:00:00.000000Z\n" +
                    "a\t2023-09-01T00:20:00.000000Z\tc\t2023-09-01T03:00:00.000000Z\n" +
                    "b\t2023-09-01T00:05:00.000000Z\ta\t2023-09-01T00:00:00.000000Z\n" +
                    "b\t2023-09-01T00:05:00.000000Z\tb\t2023-09-01T00:05:00.000000Z\n" +
                    "b\t2023-09-01T00:05:00.000000Z\ta\t2023-09-01T00:10:00.000000Z\n" +
                    "b\t2023-09-01T00:05:00.000000Z\tb\t2023-09-01T00:15:00.000000Z\n" +
                    "b\t2023-09-01T00:05:00.000000Z\ta\t2023-09-01T00:20:00.000000Z\n" +
                    "b\t2023-09-01T00:05:00.000000Z\tb\t2023-09-01T00:25:00.000000Z\n" +
                    "b\t2023-09-01T00:05:00.000000Z\tc\t2023-09-01T01:00:00.000000Z\n" +
                    "b\t2023-09-01T00:05:00.000000Z\tc\t2023-09-01T02:00:00.000000Z\n" +
                    "b\t2023-09-01T00:05:00.000000Z\tc\t2023-09-01T03:00:00.000000Z\n" +
                    "b\t2023-09-01T00:15:00.000000Z\ta\t2023-09-01T00:00:00.000000Z\n" +
                    "b\t2023-09-01T00:15:00.000000Z\tb\t2023-09-01T00:05:00.000000Z\n" +
                    "b\t2023-09-01T00:15:00.000000Z\ta\t2023-09-01T00:10:00.000000Z\n" +
                    "b\t2023-09-01T00:15:00.000000Z\tb\t2023-09-01T00:15:00.000000Z\n" +
                    "b\t2023-09-01T00:15:00.000000Z\ta\t2023-09-01T00:20:00.000000Z\n" +
                    "b\t2023-09-01T00:15:00.000000Z\tb\t2023-09-01T00:25:00.000000Z\n" +
                    "b\t2023-09-01T00:15:00.000000Z\tc\t2023-09-01T01:00:00.000000Z\n" +
                    "b\t2023-09-01T00:15:00.000000Z\tc\t2023-09-01T02:00:00.000000Z\n" +
                    "b\t2023-09-01T00:15:00.000000Z\tc\t2023-09-01T03:00:00.000000Z\n" +
                    "b\t2023-09-01T00:25:00.000000Z\ta\t2023-09-01T00:00:00.000000Z\n" +
                    "b\t2023-09-01T00:25:00.000000Z\tb\t2023-09-01T00:05:00.000000Z\n" +
                    "b\t2023-09-01T00:25:00.000000Z\ta\t2023-09-01T00:10:00.000000Z\n" +
                    "b\t2023-09-01T00:25:00.000000Z\tb\t2023-09-01T00:15:00.000000Z\n" +
                    "b\t2023-09-01T00:25:00.000000Z\ta\t2023-09-01T00:20:00.000000Z\n" +
                    "b\t2023-09-01T00:25:00.000000Z\tb\t2023-09-01T00:25:00.000000Z\n" +
                    "b\t2023-09-01T00:25:00.000000Z\tc\t2023-09-01T01:00:00.000000Z\n" +
                    "b\t2023-09-01T00:25:00.000000Z\tc\t2023-09-01T02:00:00.000000Z\n" +
                    "b\t2023-09-01T00:25:00.000000Z\tc\t2023-09-01T03:00:00.000000Z\n" +
                    "c\t2023-09-01T01:00:00.000000Z\ta\t2023-09-01T00:00:00.000000Z\n" +
                    "c\t2023-09-01T01:00:00.000000Z\tb\t2023-09-01T00:05:00.000000Z\n" +
                    "c\t2023-09-01T01:00:00.000000Z\ta\t2023-09-01T00:10:00.000000Z\n" +
                    "c\t2023-09-01T01:00:00.000000Z\tb\t2023-09-01T00:15:00.000000Z\n" +
                    "c\t2023-09-01T01:00:00.000000Z\ta\t2023-09-01T00:20:00.000000Z\n" +
                    "c\t2023-09-01T01:00:00.000000Z\tb\t2023-09-01T00:25:00.000000Z\n" +
                    "c\t2023-09-01T01:00:00.000000Z\tc\t2023-09-01T01:00:00.000000Z\n" +
                    "c\t2023-09-01T01:00:00.000000Z\tc\t2023-09-01T02:00:00.000000Z\n" +
                    "c\t2023-09-01T01:00:00.000000Z\tc\t2023-09-01T03:00:00.000000Z\n", query);
        });
    }

    @Test
    public void testOrderByAdviceWorksWithCrossJoin3() throws Exception {
        // case when ordering by timestamp, then symbol - we expect to not use the symbol index
        assertMemoryLeak(() -> {
            execute(orderByAdviceDdl.replace(" t ", " t1 "));
            execute(orderByAdviceDdl.replace(" t ", " t2 "));
            execute(orderByAdviceDml.replace(" t ", " t1 "));
            execute(orderByAdviceDml.replace(" t ", " t2 "));

            final String query = "SELECT t1.s, t1.ts, t2.s, t2.ts\n" +
                    "FROM t1\n" +
                    "CROSS JOIN t2\n" +
                    "WHERE t1.ts BETWEEN '2023-09-01T00:00:00.000Z' AND '2023-09-01T01:00:00.000Z'\n" +
                    "ORDER BY t1.ts, t1.s\n" +
                    "LIMIT 1000000;";

            assertQuery("select-choose t1.s s, t1.ts ts, t2.s s1, t2.ts ts1 from (select [s, ts] from t1 timestamp (ts) cross join select [s, ts] from t2 timestamp (ts) where ts between ('2023-09-01T00:00:00.000Z', '2023-09-01T01:00:00.000Z')) order by ts, s limit 1000000", query);
            assertPlanNoLeakCheck(query,
                    "Limit lo: 1000000 skip-over-rows: 0 limit: 1000000\n" +
                            "    Sort\n" +
                            "      keys: [ts, s]\n" +
                            "        SelectedRecord\n" +
                            "            Cross Join\n" +
                            "                PageFrame\n" +
                            "                    Row forward scan\n" +
                            "                    Interval forward scan on: t1\n" +
                            "                      intervals: [(\"2023-09-01T00:00:00.000000Z\",\"2023-09-01T01:00:00.000000Z\")]\n" +
                            "                PageFrame\n" +
                            "                    Row forward scan\n" +
                            "                    Frame forward scan on: t2\n");
            assertSql("s\tts\ts1\tts1\n" +
                    "a\t2023-09-01T00:00:00.000000Z\ta\t2023-09-01T00:00:00.000000Z\n" +
                    "a\t2023-09-01T00:00:00.000000Z\tb\t2023-09-01T00:05:00.000000Z\n" +
                    "a\t2023-09-01T00:00:00.000000Z\ta\t2023-09-01T00:10:00.000000Z\n" +
                    "a\t2023-09-01T00:00:00.000000Z\tb\t2023-09-01T00:15:00.000000Z\n" +
                    "a\t2023-09-01T00:00:00.000000Z\ta\t2023-09-01T00:20:00.000000Z\n" +
                    "a\t2023-09-01T00:00:00.000000Z\tb\t2023-09-01T00:25:00.000000Z\n" +
                    "a\t2023-09-01T00:00:00.000000Z\tc\t2023-09-01T01:00:00.000000Z\n" +
                    "a\t2023-09-01T00:00:00.000000Z\tc\t2023-09-01T02:00:00.000000Z\n" +
                    "a\t2023-09-01T00:00:00.000000Z\tc\t2023-09-01T03:00:00.000000Z\n" +
                    "b\t2023-09-01T00:05:00.000000Z\ta\t2023-09-01T00:00:00.000000Z\n" +
                    "b\t2023-09-01T00:05:00.000000Z\tb\t2023-09-01T00:05:00.000000Z\n" +
                    "b\t2023-09-01T00:05:00.000000Z\ta\t2023-09-01T00:10:00.000000Z\n" +
                    "b\t2023-09-01T00:05:00.000000Z\tb\t2023-09-01T00:15:00.000000Z\n" +
                    "b\t2023-09-01T00:05:00.000000Z\ta\t2023-09-01T00:20:00.000000Z\n" +
                    "b\t2023-09-01T00:05:00.000000Z\tb\t2023-09-01T00:25:00.000000Z\n" +
                    "b\t2023-09-01T00:05:00.000000Z\tc\t2023-09-01T01:00:00.000000Z\n" +
                    "b\t2023-09-01T00:05:00.000000Z\tc\t2023-09-01T02:00:00.000000Z\n" +
                    "b\t2023-09-01T00:05:00.000000Z\tc\t2023-09-01T03:00:00.000000Z\n" +
                    "a\t2023-09-01T00:10:00.000000Z\ta\t2023-09-01T00:00:00.000000Z\n" +
                    "a\t2023-09-01T00:10:00.000000Z\tb\t2023-09-01T00:05:00.000000Z\n" +
                    "a\t2023-09-01T00:10:00.000000Z\ta\t2023-09-01T00:10:00.000000Z\n" +
                    "a\t2023-09-01T00:10:00.000000Z\tb\t2023-09-01T00:15:00.000000Z\n" +
                    "a\t2023-09-01T00:10:00.000000Z\ta\t2023-09-01T00:20:00.000000Z\n" +
                    "a\t2023-09-01T00:10:00.000000Z\tb\t2023-09-01T00:25:00.000000Z\n" +
                    "a\t2023-09-01T00:10:00.000000Z\tc\t2023-09-01T01:00:00.000000Z\n" +
                    "a\t2023-09-01T00:10:00.000000Z\tc\t2023-09-01T02:00:00.000000Z\n" +
                    "a\t2023-09-01T00:10:00.000000Z\tc\t2023-09-01T03:00:00.000000Z\n" +
                    "b\t2023-09-01T00:15:00.000000Z\ta\t2023-09-01T00:00:00.000000Z\n" +
                    "b\t2023-09-01T00:15:00.000000Z\tb\t2023-09-01T00:05:00.000000Z\n" +
                    "b\t2023-09-01T00:15:00.000000Z\ta\t2023-09-01T00:10:00.000000Z\n" +
                    "b\t2023-09-01T00:15:00.000000Z\tb\t2023-09-01T00:15:00.000000Z\n" +
                    "b\t2023-09-01T00:15:00.000000Z\ta\t2023-09-01T00:20:00.000000Z\n" +
                    "b\t2023-09-01T00:15:00.000000Z\tb\t2023-09-01T00:25:00.000000Z\n" +
                    "b\t2023-09-01T00:15:00.000000Z\tc\t2023-09-01T01:00:00.000000Z\n" +
                    "b\t2023-09-01T00:15:00.000000Z\tc\t2023-09-01T02:00:00.000000Z\n" +
                    "b\t2023-09-01T00:15:00.000000Z\tc\t2023-09-01T03:00:00.000000Z\n" +
                    "a\t2023-09-01T00:20:00.000000Z\ta\t2023-09-01T00:00:00.000000Z\n" +
                    "a\t2023-09-01T00:20:00.000000Z\tb\t2023-09-01T00:05:00.000000Z\n" +
                    "a\t2023-09-01T00:20:00.000000Z\ta\t2023-09-01T00:10:00.000000Z\n" +
                    "a\t2023-09-01T00:20:00.000000Z\tb\t2023-09-01T00:15:00.000000Z\n" +
                    "a\t2023-09-01T00:20:00.000000Z\ta\t2023-09-01T00:20:00.000000Z\n" +
                    "a\t2023-09-01T00:20:00.000000Z\tb\t2023-09-01T00:25:00.000000Z\n" +
                    "a\t2023-09-01T00:20:00.000000Z\tc\t2023-09-01T01:00:00.000000Z\n" +
                    "a\t2023-09-01T00:20:00.000000Z\tc\t2023-09-01T02:00:00.000000Z\n" +
                    "a\t2023-09-01T00:20:00.000000Z\tc\t2023-09-01T03:00:00.000000Z\n" +
                    "b\t2023-09-01T00:25:00.000000Z\ta\t2023-09-01T00:00:00.000000Z\n" +
                    "b\t2023-09-01T00:25:00.000000Z\tb\t2023-09-01T00:05:00.000000Z\n" +
                    "b\t2023-09-01T00:25:00.000000Z\ta\t2023-09-01T00:10:00.000000Z\n" +
                    "b\t2023-09-01T00:25:00.000000Z\tb\t2023-09-01T00:15:00.000000Z\n" +
                    "b\t2023-09-01T00:25:00.000000Z\ta\t2023-09-01T00:20:00.000000Z\n" +
                    "b\t2023-09-01T00:25:00.000000Z\tb\t2023-09-01T00:25:00.000000Z\n" +
                    "b\t2023-09-01T00:25:00.000000Z\tc\t2023-09-01T01:00:00.000000Z\n" +
                    "b\t2023-09-01T00:25:00.000000Z\tc\t2023-09-01T02:00:00.000000Z\n" +
                    "b\t2023-09-01T00:25:00.000000Z\tc\t2023-09-01T03:00:00.000000Z\n" +
                    "c\t2023-09-01T01:00:00.000000Z\ta\t2023-09-01T00:00:00.000000Z\n" +
                    "c\t2023-09-01T01:00:00.000000Z\tb\t2023-09-01T00:05:00.000000Z\n" +
                    "c\t2023-09-01T01:00:00.000000Z\ta\t2023-09-01T00:10:00.000000Z\n" +
                    "c\t2023-09-01T01:00:00.000000Z\tb\t2023-09-01T00:15:00.000000Z\n" +
                    "c\t2023-09-01T01:00:00.000000Z\ta\t2023-09-01T00:20:00.000000Z\n" +
                    "c\t2023-09-01T01:00:00.000000Z\tb\t2023-09-01T00:25:00.000000Z\n" +
                    "c\t2023-09-01T01:00:00.000000Z\tc\t2023-09-01T01:00:00.000000Z\n" +
                    "c\t2023-09-01T01:00:00.000000Z\tc\t2023-09-01T02:00:00.000000Z\n" +
                    "c\t2023-09-01T01:00:00.000000Z\tc\t2023-09-01T03:00:00.000000Z\n", query);
        });
    }

    @Test
    public void testOrderByAdviceWorksWithCrossJoin4() throws Exception {
        // case when ordering by timestamp, then symbol - we expect to not use the symbol index
        assertMemoryLeak(() -> {
            execute(orderByAdviceDdl.replace(" t ", " t1 "));
            execute(orderByAdviceDdl.replace(" t ", " t2 "));
            execute(orderByAdviceDml.replace(" t ", " t1 "));
            execute(orderByAdviceDml.replace(" t ", " t2 "));

            final String query = "SELECT t1.s, t1.ts, t2.s, t2.ts\n" +
                    "FROM t1\n" +
                    "CROSS JOIN t2\n" +
                    "WHERE t1.ts BETWEEN '2023-09-01T00:00:00.000Z' AND '2023-09-01T01:00:00.000Z'\n" +
                    "ORDER BY t1.ts, t2.s, t1.s, t2.ts\n" +
                    "LIMIT 1000000;";

            assertQuery("select-choose t1.s s, t1.ts ts, t2.s s1, t2.ts ts1 from (select [s, ts] from t1 timestamp (ts) cross join select [s, ts] from t2 timestamp (ts) where ts between ('2023-09-01T00:00:00.000Z', '2023-09-01T01:00:00.000Z')) order by ts, s1, s, ts1 limit 1000000", query);
            assertPlanNoLeakCheck(query,
                    "Limit lo: 1000000 skip-over-rows: 0 limit: 1000000\n" +
                            "    Sort\n" +
                            "      keys: [ts, s1, s, ts1]\n" +
                            "        SelectedRecord\n" +
                            "            Cross Join\n" +
                            "                PageFrame\n" +
                            "                    Row forward scan\n" +
                            "                    Interval forward scan on: t1\n" +
                            "                      intervals: [(\"2023-09-01T00:00:00.000000Z\",\"2023-09-01T01:00:00.000000Z\")]\n" +
                            "                PageFrame\n" +
                            "                    Row forward scan\n" +
                            "                    Frame forward scan on: t2\n"
            );
            assertSql("s\tts\ts1\tts1\n" +
                    "a\t2023-09-01T00:00:00.000000Z\ta\t2023-09-01T00:00:00.000000Z\n" +
                    "a\t2023-09-01T00:00:00.000000Z\ta\t2023-09-01T00:10:00.000000Z\n" +
                    "a\t2023-09-01T00:00:00.000000Z\ta\t2023-09-01T00:20:00.000000Z\n" +
                    "a\t2023-09-01T00:00:00.000000Z\tb\t2023-09-01T00:05:00.000000Z\n" +
                    "a\t2023-09-01T00:00:00.000000Z\tb\t2023-09-01T00:15:00.000000Z\n" +
                    "a\t2023-09-01T00:00:00.000000Z\tb\t2023-09-01T00:25:00.000000Z\n" +
                    "a\t2023-09-01T00:00:00.000000Z\tc\t2023-09-01T01:00:00.000000Z\n" +
                    "a\t2023-09-01T00:00:00.000000Z\tc\t2023-09-01T02:00:00.000000Z\n" +
                    "a\t2023-09-01T00:00:00.000000Z\tc\t2023-09-01T03:00:00.000000Z\n" +
                    "b\t2023-09-01T00:05:00.000000Z\ta\t2023-09-01T00:00:00.000000Z\n" +
                    "b\t2023-09-01T00:05:00.000000Z\ta\t2023-09-01T00:10:00.000000Z\n" +
                    "b\t2023-09-01T00:05:00.000000Z\ta\t2023-09-01T00:20:00.000000Z\n" +
                    "b\t2023-09-01T00:05:00.000000Z\tb\t2023-09-01T00:05:00.000000Z\n" +
                    "b\t2023-09-01T00:05:00.000000Z\tb\t2023-09-01T00:15:00.000000Z\n" +
                    "b\t2023-09-01T00:05:00.000000Z\tb\t2023-09-01T00:25:00.000000Z\n" +
                    "b\t2023-09-01T00:05:00.000000Z\tc\t2023-09-01T01:00:00.000000Z\n" +
                    "b\t2023-09-01T00:05:00.000000Z\tc\t2023-09-01T02:00:00.000000Z\n" +
                    "b\t2023-09-01T00:05:00.000000Z\tc\t2023-09-01T03:00:00.000000Z\n" +
                    "a\t2023-09-01T00:10:00.000000Z\ta\t2023-09-01T00:00:00.000000Z\n" +
                    "a\t2023-09-01T00:10:00.000000Z\ta\t2023-09-01T00:10:00.000000Z\n" +
                    "a\t2023-09-01T00:10:00.000000Z\ta\t2023-09-01T00:20:00.000000Z\n" +
                    "a\t2023-09-01T00:10:00.000000Z\tb\t2023-09-01T00:05:00.000000Z\n" +
                    "a\t2023-09-01T00:10:00.000000Z\tb\t2023-09-01T00:15:00.000000Z\n" +
                    "a\t2023-09-01T00:10:00.000000Z\tb\t2023-09-01T00:25:00.000000Z\n" +
                    "a\t2023-09-01T00:10:00.000000Z\tc\t2023-09-01T01:00:00.000000Z\n" +
                    "a\t2023-09-01T00:10:00.000000Z\tc\t2023-09-01T02:00:00.000000Z\n" +
                    "a\t2023-09-01T00:10:00.000000Z\tc\t2023-09-01T03:00:00.000000Z\n" +
                    "b\t2023-09-01T00:15:00.000000Z\ta\t2023-09-01T00:00:00.000000Z\n" +
                    "b\t2023-09-01T00:15:00.000000Z\ta\t2023-09-01T00:10:00.000000Z\n" +
                    "b\t2023-09-01T00:15:00.000000Z\ta\t2023-09-01T00:20:00.000000Z\n" +
                    "b\t2023-09-01T00:15:00.000000Z\tb\t2023-09-01T00:05:00.000000Z\n" +
                    "b\t2023-09-01T00:15:00.000000Z\tb\t2023-09-01T00:15:00.000000Z\n" +
                    "b\t2023-09-01T00:15:00.000000Z\tb\t2023-09-01T00:25:00.000000Z\n" +
                    "b\t2023-09-01T00:15:00.000000Z\tc\t2023-09-01T01:00:00.000000Z\n" +
                    "b\t2023-09-01T00:15:00.000000Z\tc\t2023-09-01T02:00:00.000000Z\n" +
                    "b\t2023-09-01T00:15:00.000000Z\tc\t2023-09-01T03:00:00.000000Z\n" +
                    "a\t2023-09-01T00:20:00.000000Z\ta\t2023-09-01T00:00:00.000000Z\n" +
                    "a\t2023-09-01T00:20:00.000000Z\ta\t2023-09-01T00:10:00.000000Z\n" +
                    "a\t2023-09-01T00:20:00.000000Z\ta\t2023-09-01T00:20:00.000000Z\n" +
                    "a\t2023-09-01T00:20:00.000000Z\tb\t2023-09-01T00:05:00.000000Z\n" +
                    "a\t2023-09-01T00:20:00.000000Z\tb\t2023-09-01T00:15:00.000000Z\n" +
                    "a\t2023-09-01T00:20:00.000000Z\tb\t2023-09-01T00:25:00.000000Z\n" +
                    "a\t2023-09-01T00:20:00.000000Z\tc\t2023-09-01T01:00:00.000000Z\n" +
                    "a\t2023-09-01T00:20:00.000000Z\tc\t2023-09-01T02:00:00.000000Z\n" +
                    "a\t2023-09-01T00:20:00.000000Z\tc\t2023-09-01T03:00:00.000000Z\n" +
                    "b\t2023-09-01T00:25:00.000000Z\ta\t2023-09-01T00:00:00.000000Z\n" +
                    "b\t2023-09-01T00:25:00.000000Z\ta\t2023-09-01T00:10:00.000000Z\n" +
                    "b\t2023-09-01T00:25:00.000000Z\ta\t2023-09-01T00:20:00.000000Z\n" +
                    "b\t2023-09-01T00:25:00.000000Z\tb\t2023-09-01T00:05:00.000000Z\n" +
                    "b\t2023-09-01T00:25:00.000000Z\tb\t2023-09-01T00:15:00.000000Z\n" +
                    "b\t2023-09-01T00:25:00.000000Z\tb\t2023-09-01T00:25:00.000000Z\n" +
                    "b\t2023-09-01T00:25:00.000000Z\tc\t2023-09-01T01:00:00.000000Z\n" +
                    "b\t2023-09-01T00:25:00.000000Z\tc\t2023-09-01T02:00:00.000000Z\n" +
                    "b\t2023-09-01T00:25:00.000000Z\tc\t2023-09-01T03:00:00.000000Z\n" +
                    "c\t2023-09-01T01:00:00.000000Z\ta\t2023-09-01T00:00:00.000000Z\n" +
                    "c\t2023-09-01T01:00:00.000000Z\ta\t2023-09-01T00:10:00.000000Z\n" +
                    "c\t2023-09-01T01:00:00.000000Z\ta\t2023-09-01T00:20:00.000000Z\n" +
                    "c\t2023-09-01T01:00:00.000000Z\tb\t2023-09-01T00:05:00.000000Z\n" +
                    "c\t2023-09-01T01:00:00.000000Z\tb\t2023-09-01T00:15:00.000000Z\n" +
                    "c\t2023-09-01T01:00:00.000000Z\tb\t2023-09-01T00:25:00.000000Z\n" +
                    "c\t2023-09-01T01:00:00.000000Z\tc\t2023-09-01T01:00:00.000000Z\n" +
                    "c\t2023-09-01T01:00:00.000000Z\tc\t2023-09-01T02:00:00.000000Z\n" +
                    "c\t2023-09-01T01:00:00.000000Z\tc\t2023-09-01T03:00:00.000000Z\n", query);
        });
    }

    @Test
    public void testOrderByAdviceWorksWithLtJoin() throws Exception {
        // Case when order by is for more than one table prefix
        assertMemoryLeak(() -> {
            execute(orderByAdviceDdl.replace(" t ", " t1 "));
            execute(orderByAdviceDdl.replace(" t ", " t2 "));
            execute(orderByAdviceDml.replace(" t ", " t1 "));
            execute(orderByAdviceDml.replace(" t ", " t2 "));

            final String query = "SELECT t1.s, t1.ts, t2.s, t2.ts\n" +
                    "    FROM t1\n" +
                    "    LT JOIN t2 ON t1.s = t2.s\n" +
                    "    WHERE t1.ts BETWEEN '2023-09-01T00:00:00.000Z' AND '2023-09-01T01:00:00.000Z'\n" +
                    "    ORDER BY t1.s, t2.ts\n" +
                    "    LIMIT 1000000;";

            assertQuery("select-choose t1.s s, t1.ts ts, t2.s s1, t2.ts ts1 from (select [s, ts] from t1 timestamp (ts) lt join select [s, ts] from t2 timestamp (ts) on t2.s = t1.s where ts between ('2023-09-01T00:00:00.000Z', '2023-09-01T01:00:00.000Z')) order by s, ts1 limit 1000000", query);
            assertPlanNoLeakCheck(query,
                    "Limit lo: 1000000 skip-over-rows: 0 limit: 1000000\n" +
                            "    Sort\n" +
                            "      keys: [s, ts1]\n" +
                            "        SelectedRecord\n" +
                            "            Lt Join Light\n" +
                            "              condition: t2.s=t1.s\n" +
                            "                PageFrame\n" +
                            "                    Row forward scan\n" +
                            "                    Interval forward scan on: t1\n" +
                            "                      intervals: [(\"2023-09-01T00:00:00.000000Z\",\"2023-09-01T01:00:00.000000Z\")]\n" +
                            "                PageFrame\n" +
                            "                    Row forward scan\n" +
                            "                    Frame forward scan on: t2\n");
            assertSql("s\tts\ts1\tts1\n" +
                    "a\t2023-09-01T00:00:00.000000Z\t\t\n" +
                    "a\t2023-09-01T00:10:00.000000Z\ta\t2023-09-01T00:00:00.000000Z\n" +
                    "a\t2023-09-01T00:20:00.000000Z\ta\t2023-09-01T00:10:00.000000Z\n" +
                    "b\t2023-09-01T00:05:00.000000Z\t\t\n" +
                    "b\t2023-09-01T00:15:00.000000Z\tb\t2023-09-01T00:05:00.000000Z\n" +
                    "b\t2023-09-01T00:25:00.000000Z\tb\t2023-09-01T00:15:00.000000Z\n" +
                    "c\t2023-09-01T01:00:00.000000Z\t\t\n", query);
        });
    }

    @Test
    public void testOrderByAdviceWorksWithRegularJoin() throws Exception {
        assertMemoryLeak(() -> {
            execute(orderByAdviceDdl.replace(" t ", " t1 "));
            execute(orderByAdviceDdl.replace(" t ", " t2 "));
            execute(orderByAdviceDml.replace(" t ", " t1 "));
            execute(orderByAdviceDml.replace(" t ", " t2 "));

            final String query = "SELECT t1.s, t1.ts, t2.s, t2.ts\n" +
                    "FROM t1\n" +
                    "JOIN t2 ON t1.s = t2.s\n" +
                    "WHERE t1.ts BETWEEN '2023-09-01T00:00:00.000Z' AND '2023-09-01T01:00:00.000Z'\n" +
                    "ORDER BY t1.s, t1.ts, t2.ts\n" +
                    "LIMIT 1000000;";

            assertQuery("select-choose t1.s s, t1.ts ts, t2.s s1, t2.ts ts1 from (select [s, ts] from t1 timestamp (ts) join select [s, ts] from t2 timestamp (ts) on t2.s = t1.s where ts between ('2023-09-01T00:00:00.000Z', '2023-09-01T01:00:00.000Z')) order by s, ts, ts1 limit 1000000", query);
            assertPlanNoLeakCheck(
                    query,
                    "Limit lo: 1000000 skip-over-rows: 0 limit: 1000000\n" +
                            "    Sort\n" +
                            "      keys: [s, ts, ts1]\n" +
                            "        SelectedRecord\n" +
                            "            Hash Join Light\n" +
                            "              condition: t2.s=t1.s\n" +
                            "                PageFrame\n" +
                            "                    Row forward scan\n" +
                            "                    Interval forward scan on: t1\n" +
                            "                      intervals: [(\"2023-09-01T00:00:00.000000Z\",\"2023-09-01T01:00:00.000000Z\")]\n" +
                            "                Hash\n" +
                            "                    PageFrame\n" +
                            "                        Row forward scan\n" +
                            "                        Frame forward scan on: t2\n"
            );
            assertSql(
                    "s\tts\ts1\tts1\n" +
                            "a\t2023-09-01T00:00:00.000000Z\ta\t2023-09-01T00:00:00.000000Z\n" +
                            "a\t2023-09-01T00:00:00.000000Z\ta\t2023-09-01T00:10:00.000000Z\n" +
                            "a\t2023-09-01T00:00:00.000000Z\ta\t2023-09-01T00:20:00.000000Z\n" +
                            "a\t2023-09-01T00:10:00.000000Z\ta\t2023-09-01T00:00:00.000000Z\n" +
                            "a\t2023-09-01T00:10:00.000000Z\ta\t2023-09-01T00:10:00.000000Z\n" +
                            "a\t2023-09-01T00:10:00.000000Z\ta\t2023-09-01T00:20:00.000000Z\n" +
                            "a\t2023-09-01T00:20:00.000000Z\ta\t2023-09-01T00:00:00.000000Z\n" +
                            "a\t2023-09-01T00:20:00.000000Z\ta\t2023-09-01T00:10:00.000000Z\n" +
                            "a\t2023-09-01T00:20:00.000000Z\ta\t2023-09-01T00:20:00.000000Z\n" +
                            "b\t2023-09-01T00:05:00.000000Z\tb\t2023-09-01T00:05:00.000000Z\n" +
                            "b\t2023-09-01T00:05:00.000000Z\tb\t2023-09-01T00:15:00.000000Z\n" +
                            "b\t2023-09-01T00:05:00.000000Z\tb\t2023-09-01T00:25:00.000000Z\n" +
                            "b\t2023-09-01T00:15:00.000000Z\tb\t2023-09-01T00:05:00.000000Z\n" +
                            "b\t2023-09-01T00:15:00.000000Z\tb\t2023-09-01T00:15:00.000000Z\n" +
                            "b\t2023-09-01T00:15:00.000000Z\tb\t2023-09-01T00:25:00.000000Z\n" +
                            "b\t2023-09-01T00:25:00.000000Z\tb\t2023-09-01T00:05:00.000000Z\n" +
                            "b\t2023-09-01T00:25:00.000000Z\tb\t2023-09-01T00:15:00.000000Z\n" +
                            "b\t2023-09-01T00:25:00.000000Z\tb\t2023-09-01T00:25:00.000000Z\n" +
                            "c\t2023-09-01T01:00:00.000000Z\tc\t2023-09-01T01:00:00.000000Z\n" +
                            "c\t2023-09-01T01:00:00.000000Z\tc\t2023-09-01T02:00:00.000000Z\n" +
                            "c\t2023-09-01T01:00:00.000000Z\tc\t2023-09-01T03:00:00.000000Z\n",
                    query
            );
        });
    }

    @Test
    public void testOrderByAdviceWorksWithoutJoin1() throws Exception {
        // Case when no join
        assertMemoryLeak(() -> {
            execute(orderByAdviceDdl.replace(" t ", " t1 "));

            final String query = "SELECT s, ts\n" +
                    "    FROM t1\n" +
                    "    ORDER BY t1.s, t1.ts\n" +
                    "    LIMIT 1000000;";

            assertQuery("select-choose s, ts from (select [s, ts] from t1 timestamp (ts)) order by s, ts limit 1000000", query);
            assertPlanNoLeakCheck(
                    query,
                    "Async Top K lo: 1000000 workers: 1\n" +
                            "  filter: null\n" +
                            "  keys: [s, ts]\n" +
                            "    PageFrame\n" +
                            "        Row forward scan\n" +
                            "        Frame forward scan on: t1\n"
            );

            Misc.free(select(query, sqlExecutionContext));
        });
    }

    @Test
    public void testOrderByAdviceWorksWithoutJoin2() throws Exception {
        // Test with reverse limit, expect sort due to symbol first
        assertMemoryLeak(() -> {
            execute(orderByAdviceDdl.replace(" t ", " t1 "));

            final String query = "SELECT s, ts\n" +
                    "    FROM t1\n" +
                    "    ORDER BY t1.s, t1.ts\n" +
                    "    LIMIT -10;";

            assertQuery("select-choose s, ts from (select [s, ts] from t1 timestamp (ts)) order by s, ts limit -(10)", query);
            assertPlanNoLeakCheck(query, "Sort light lo: -10\n" +
                    "  keys: [s, ts]\n" +
                    "    PageFrame\n" +
                    "        Row forward scan\n" +
                    "        Frame forward scan on: t1\n");

            Misc.free(select(query, sqlExecutionContext));
        });
    }

    @Test
    public void testOrderByAdviceWorksWithoutJoin3() throws Exception {
        // Test with reverse limit
        assertMemoryLeak(() -> {
            execute(orderByAdviceDdl.replace(" t ", " t1 "));

            final String query = "SELECT s, ts\n" +
                    "    FROM t1\n" +
                    "    ORDER BY t1.ts, t1.s\n" +
                    "    LIMIT -10;";

            assertQuery("select-choose s, ts from (select [s, ts] from t1 timestamp (ts)) order by ts, s limit -(10)", query);
            assertPlanNoLeakCheck(query, "Sort light lo: -10 partiallySorted: true\n" +
                    "  keys: [ts, s]\n" +
                    "    PageFrame\n" +
                    "        Row forward scan\n" +
                    "        Frame forward scan on: t1\n");

            Misc.free(select(query, sqlExecutionContext));
        });
    }

    @Test
    public void testOrderByNotChooseByParent() throws Exception {
        assertMemoryLeak(() -> {
            execute("create table tab (f1 float, f2 float, ts timestamp) timestamp(ts)");
            execute("insert into tab VALUES(1, 10, '2024-12-24T00:11:00.000Z'), (2, 20, '2024-12-24T00:11:00.000Z')");
            String q1 = "select f2 - f1 as p1, f1, f2 from tab order by ts desc";
            assertPlanNoLeakCheck(q1, "SelectedRecord\n" +
                    "    VirtualRecord\n" +
                    "      functions: [f2-f1,f1,f2,ts]\n" +
                    "        PageFrame\n" +
                    "            Row backward scan\n" +
                    "            Frame backward scan on: tab\n");
            assertQueryNoLeakCheck(
                    "p1\tf1\tf2\n" +
                            "18.0\t2.0\t20.0\n" +
                            "9.0\t1.0\t10.0\n",
                    q1
            );

            String q2 = "select f2 - f1, f1, f2 from tab order by ts desc";
            assertPlanNoLeakCheck(q2, "SelectedRecord\n" +
                    "    VirtualRecord\n" +
                    "      functions: [f2-f1,f1,f2,ts]\n" +
                    "        PageFrame\n" +
                    "            Row backward scan\n" +
                    "            Frame backward scan on: tab\n");
            assertQueryNoLeakCheck("column\tf1\tf2\n" +
                    "18.0\t2.0\t20.0\n" +
                    "9.0\t1.0\t10.0\n", q2);
        });
    }

    @Test
    public void testOrderingOfSortsInSingleTimestampCase() throws Exception {
        assertMemoryLeak(() -> {
            execute("create table a ( i int, ts timestamp) timestamp(ts)");
            execute("insert into a select x::int as i, x::timestamp as ts from long_sequence(10000)");

            assertPlanNoLeakCheck(
                    "select * from " +
                            "(select * from " +
                            "   (select * from a) " +
                            "    cross join " +
                            "   (select * from a) " +
                            " order by ts desc " +
                            " limit 10" +
                            ") " +
                            "order by ts desc",
                    "Limit lo: 10 skip-over-rows: 0 limit: 10\n" +
                            "    SelectedRecord\n" +
                            "        Cross Join\n" +
                            "            PageFrame\n" +
                            "                Row backward scan\n" +
                            "                Frame backward scan on: a\n" +
                            "            PageFrame\n" +
                            "                Row forward scan\n" +
                            "                Frame forward scan on: a\n"
            );

            assertQueryNoLeakCheck("i\tts\ti1\tts1\n" +
                            "10000\t1970-01-01T00:00:00.010000Z\t1\t1970-01-01T00:00:00.000001Z\n" +
                            "10000\t1970-01-01T00:00:00.010000Z\t2\t1970-01-01T00:00:00.000002Z\n" +
                            "10000\t1970-01-01T00:00:00.010000Z\t3\t1970-01-01T00:00:00.000003Z\n" +
                            "10000\t1970-01-01T00:00:00.010000Z\t4\t1970-01-01T00:00:00.000004Z\n" +
                            "10000\t1970-01-01T00:00:00.010000Z\t5\t1970-01-01T00:00:00.000005Z\n" +
                            "10000\t1970-01-01T00:00:00.010000Z\t6\t1970-01-01T00:00:00.000006Z\n" +
                            "10000\t1970-01-01T00:00:00.010000Z\t7\t1970-01-01T00:00:00.000007Z\n" +
                            "10000\t1970-01-01T00:00:00.010000Z\t8\t1970-01-01T00:00:00.000008Z\n" +
                            "10000\t1970-01-01T00:00:00.010000Z\t9\t1970-01-01T00:00:00.000009Z\n" +
                            "10000\t1970-01-01T00:00:00.010000Z\t10\t1970-01-01T00:00:00.000010Z\n",
                    "select * from " +
                            "(select * from " +
                            "   (select * from a) " +
                            "    cross join " +
                            "   (select * from a) " +
                            " order by ts desc " +
                            " limit 10" +
                            ") " +
                            "order by ts desc",
                    "ts###desc",
                    false,
                    true
            );
        });
    }

    @Test
    public void testPushDownLimitFromChooseToNone() throws Exception {
        assertMemoryLeak(() -> {
            execute(tripsDdl);
            drainWalQueue();
            assertPlanNoLeakCheck("select cab_type, vendor_id, pickup_datetime from trips \n" +
                    "order by pickup_datetime desc, cab_type desc limit 100;", "Sort light lo: 100 partiallySorted: true\n" +
                    "  keys: [pickup_datetime desc, cab_type desc]\n" +
                    "    PageFrame\n" +
                    "        Row backward scan\n" +
                    "        Frame backward scan on: trips\n");
        });
    }

    @Test
    public void testPushDownLimitFromChooseToNoneWithHiLimit() throws Exception {
        assertMemoryLeak(() -> {
            execute(tripsDdl);
            drainWalQueue();
            assertPlanNoLeakCheck("select cab_type, vendor_id, pickup_datetime from trips \n" +
                    "order by pickup_datetime desc, cab_type desc limit 100, 110;", "Sort light lo: 100 hi: 110\n" +
                    "  keys: [pickup_datetime desc, cab_type desc]\n" +
                    "    PageFrame\n" +
                    "        Row forward scan\n" +
                    "        Frame forward scan on: trips\n");
        });
    }

    @Test
    public void testQueryPlanForFirstAggregateFunctionOnDesignatedTimestampColumn() throws Exception {
        assertMemoryLeak(() -> {
            execute("create table y ( x int, ts timestamp) timestamp(ts);");
            final String query = "select FIRST(ts) from y";
            final QueryModel model = compileModel(query);
            TestUtils.assertEquals("select-choose ts FIRST from (select [ts] from y timestamp (ts)) limit 1", model.toString0());
            assertPlanNoLeakCheck(
                    query,
                    "Limit lo: 1 skip-over-rows: 0 limit: 0\n" +
                            "    SelectedRecord\n" +
                            "        PageFrame\n" +
                            "            Row forward scan\n" +
                            "            Frame forward scan on: y\n");
        });
    }

    @Test
    public void testQueryPlanForFirstAggregateFunctionOnNonDesignatedTimestampColumn() throws Exception {
        assertMemoryLeak(() -> {
            execute("create table y ( x int, ts timestamp) timestamp(ts);");
            final String query = "select FIRST(x) from y";
            final QueryModel model = compileModel(query);
            TestUtils.assertEquals("select-group-by FIRST(x) FIRST from (select [x] from y timestamp (ts))", model.toString0());
            assertPlanNoLeakCheck(
                    query,
                    "Async Group By workers: 1\n" +
                            "  values: [first(x)]\n" +
                            "  filter: null\n" +
                            "    PageFrame\n" +
                            "        Row forward scan\n" +
                            "        Frame forward scan on: y\n");

        });
    }

    @Test
    public void testQueryPlanForJoinAndUnionQueryWithJoinOnDesignatedTimestampColumnWithLastFunction() throws Exception {
        assertMemoryLeak(() -> {
            execute("create table y ( x int, ts timestamp) timestamp(ts);");
            execute("create table y1 ( x int, ts timestamp) timestamp(ts);");
            execute("create table y2 ( x int, ts timestamp) timestamp(ts);");
            final String query = "select  * from y \n" +
                    "left join \n" +
                    "y1 on \n" +
                    "y1.x = y.x\n" +
                    "INNER join (select LAST(ts) from y2) as y2 \n" +
                    "on y2.LAST = y1.ts";
            String queryNew = query + " union \n" + query;
            final QueryModel model = compileModel(queryNew);
            TestUtils.assertEquals(
                    "select-choose [y.x x, y.ts ts, y1.x x1, y1.ts ts1, y2.LAST LAST] y.x x, " +
                            "y.ts ts, y1.x x1, y1.ts ts1, y2.LAST LAST from (select [x, ts] from y timestamp (ts) left join " +
                            "select [x, ts] from y1 timestamp (ts) on y1.x = y.x join select [LAST] from (select-choose " +
                            "[ts LAST] ts LAST from (select [ts] from y2 timestamp (ts)) order by LAST desc limit 1) y2 on " +
                            "y2.LAST = y1.ts) union select-choose [y.x x, y.ts ts, y1.x x1, y1.ts ts1, y2.LAST LAST] y.x x," +
                            " y.ts ts, y1.x x1, y1.ts ts1, y2.LAST LAST from (select [x, ts] from y timestamp (ts) " +
                            "left join select [x, ts] from y1 timestamp (ts) on y1.x = y.x join select [LAST] from " +
                            "(select-choose [ts LAST] ts LAST from (select [ts] from y2 timestamp (ts)) order by LAST desc " +
                            "limit 1) y2 on y2.LAST = y1.ts)",
                    model.toString0()
            );
            assertPlanNoLeakCheck(
                    query,
                    "SelectedRecord\n" +
                            "    Hash Join Light\n" +
                            "      condition: y2.LAST=y1.ts\n" +
                            "        Hash Outer Join Light\n" +
                            "          condition: y1.x=y.x\n" +
                            "            PageFrame\n" +
                            "                Row forward scan\n" +
                            "                Frame forward scan on: y\n" +
                            "            Hash\n" +
                            "                PageFrame\n" +
                            "                    Row forward scan\n" +
                            "                    Frame forward scan on: y1\n" +
                            "        Hash\n" +
                            "            Async Top K lo: 1 workers: 1\n" +
                            "              filter: null\n" +
                            "              keys: [LAST desc]\n" +
                            "                SelectedRecord\n" +
                            "                    PageFrame\n" +
                            "                        Row forward scan\n" +
                            "                        Frame forward scan on: y2\n"
            );
        });
    }

    @Test
    public void testQueryPlanForLastAggregateFunctionOnDesignatedTimestampColumn() throws Exception {
        assertMemoryLeak(() -> {
            execute("create table y ( x int, ts timestamp) timestamp(ts);");
            final String query = "select LAST(ts) from y";
            final QueryModel model = compileModel(query);
            TestUtils.assertEquals("select-choose ts LAST from (select [ts] from y timestamp (ts)) order by LAST desc limit 1", model.toString0());
            assertPlanNoLeakCheck(
                    query,
                    "Limit lo: 1 skip-over-rows: 0 limit: 0\n" +
                            "    SelectedRecord\n" +
                            "        PageFrame\n" +
                            "            Row backward scan\n" +
                            "            Frame backward scan on: y\n");
        });
    }

    @Test
    public void testQueryPlanForLastAggregateFunctionOnNonDesignatedTimestampColumn() throws Exception {
        assertMemoryLeak(() -> {
            execute("create table y ( x int, ts timestamp) timestamp(ts);");
            final String query = "select LAST(x) from y";
            final QueryModel model = compileModel(query);
            TestUtils.assertEquals("select-group-by LAST(x) LAST from (select [x] from y timestamp (ts))", model.toString0());
            assertPlanNoLeakCheck(
                    query,
                    "Async Group By workers: 1\n" +
                            "  values: [last(x)]\n" +
                            "  filter: null\n" +
                            "    PageFrame\n" +
                            "        Row forward scan\n" +
                            "        Frame forward scan on: y\n");

        });
    }

    @Test
    public void testQueryPlanForMaxAggregateFunctionOnDesignatedTimestampColumn() throws Exception {
        assertMemoryLeak(() -> {
            execute("create table y ( x int, ts timestamp) timestamp(ts);");
            final String query = "select max(ts) from y";
            final QueryModel model = compileModel(query);
            TestUtils.assertEquals("select-choose ts max from (select [ts] from y timestamp (ts)) order by max desc limit 1", model.toString0());
            assertPlanNoLeakCheck(
                    query,
                    "Limit lo: 1 skip-over-rows: 0 limit: 0\n" +
                            "    SelectedRecord\n" +
                            "        PageFrame\n" +
                            "            Row backward scan\n" +
                            "            Frame backward scan on: y\n");
        });
    }

    @Test
    public void testQueryPlanForMaxAggregateFunctionOnNonDesignatedTimestampColumn() throws Exception {
        assertMemoryLeak(() -> {
            execute("create table y ( x int, ts timestamp) timestamp(ts);");
            final String query = "select MAX(x) from y";
            final QueryModel model = compileModel(query);
            TestUtils.assertEquals("select-group-by MAX(x) MAX from (select [x] from y timestamp (ts))", model.toString0());
            assertPlanNoLeakCheck(
                    query,
                    "GroupBy vectorized: true workers: 1\n" +
                            "  values: [max(x)]\n" +
                            "    PageFrame\n" +
                            "        Row forward scan\n" +
                            "        Frame forward scan on: y\n");

        });
    }

    @Test
    public void testQueryPlanForMinAggregateFunctionOnDesignatedTimestampColumn() throws Exception {
        assertMemoryLeak(() -> {
            execute("create table y ( x int, ts timestamp) timestamp(ts);");
            final String query = "select min(ts) from y";
            final QueryModel model = compileModel(query);
            TestUtils.assertEquals("select-choose ts min from (select [ts] from y timestamp (ts)) limit 1", model.toString0());
            assertPlanNoLeakCheck(
                    query,
                    "Limit lo: 1 skip-over-rows: 0 limit: 0\n" +
                            "    SelectedRecord\n" +
                            "        PageFrame\n" +
                            "            Row forward scan\n" +
                            "            Frame forward scan on: y\n");
        });
    }

    @Test
    public void testQueryPlanForMinAggregateFunctionOnNonDesignatedTimestampColumn() throws Exception {
        assertMemoryLeak(() -> {
            execute("create table y ( x int, ts timestamp) timestamp(ts);");
            final String query = "select MIN(x) from y";
            final QueryModel model = compileModel(query);
            TestUtils.assertEquals("select-group-by MIN(x) MIN from (select [x] from y timestamp (ts))", model.toString0());
            assertPlanNoLeakCheck(
                    query,
                    "GroupBy vectorized: true workers: 1\n" +
                            "  values: [min(x)]\n" +
                            "    PageFrame\n" +
                            "        Row forward scan\n" +
                            "        Frame forward scan on: y\n");

        });
    }

    @Test
    public void testQueryPlanForNestedFirstFunctionOptimisationOnDesignatedTimestampColumn() throws Exception {
        assertMemoryLeak(() -> {
            execute("create table y ( x int, ts timestamp) timestamp(ts);");
            final String query = "select * from (select FIRST(ts) from y)";
            final QueryModel model = compileModel(query);
            TestUtils.assertEquals("select-choose FIRST from (select-choose [ts FIRST] ts FIRST from (select [ts] from y timestamp (ts)) limit 1)", model.toString0());
            assertPlanNoLeakCheck(
                    query,
                    "Limit lo: 1 skip-over-rows: 0 limit: 0\n" +
                            "    SelectedRecord\n" +
                            "        PageFrame\n" +
                            "            Row forward scan\n" +
                            "            Frame forward scan on: y\n");
        });
    }

    @Test
    public void testQueryPlanForNestedLastFunctionOptimisationOnDesignatedTimestampColumn() throws Exception {
        assertMemoryLeak(() -> {
            execute("create table y ( x int, ts timestamp) timestamp(ts);");
            final String query = "select * from (select LAST(ts) from y)";
            final QueryModel model = compileModel(query);
            TestUtils.assertEquals("select-choose LAST from (select-choose [ts LAST] ts LAST from (select [ts] from y timestamp (ts)) order by LAST desc limit 1)", model.toString0());
            assertPlanNoLeakCheck(
                    query,
                    "Limit lo: 1 skip-over-rows: 0 limit: 0\n" +
                            "    SelectedRecord\n" +
                            "        PageFrame\n" +
                            "            Row backward scan\n" +
                            "            Frame backward scan on: y\n");
        });
    }

    @Test
    public void testQueryPlanForNestedMaxFunctionOptimisationOnDesignatedTimestampColumn() throws Exception {
        assertMemoryLeak(() -> {
            execute("create table y ( x int, ts timestamp) timestamp(ts);");
            final String query = "select * from (select MAX(ts) from y)";
            final QueryModel model = compileModel(query);
            TestUtils.assertEquals("select-choose MAX from (select-choose [ts MAX] ts MAX from (select [ts] from y timestamp (ts)) order by MAX desc limit 1)", model.toString0());
            assertPlanNoLeakCheck(
                    query,
                    "Limit lo: 1 skip-over-rows: 0 limit: 0\n" +
                            "    SelectedRecord\n" +
                            "        PageFrame\n" +
                            "            Row backward scan\n" +
                            "            Frame backward scan on: y\n");
        });
    }

    @Test
    public void testQueryPlanForNestedMinFunctionOptimisationOnDesignatedTimestampColumn() throws Exception {
        assertMemoryLeak(() -> {
            execute("create table y ( x int, ts timestamp) timestamp(ts);");
            final String query = "select * from (select MIN(ts) from y)";
            final QueryModel model = compileModel(query);
            TestUtils.assertEquals("select-choose MIN from (select-choose [ts MIN] ts MIN from (select [ts] from y timestamp (ts)) limit 1)", model.toString0());
            assertPlanNoLeakCheck(
                    query,
                    "Limit lo: 1 skip-over-rows: 0 limit: 0\n" +
                            "    SelectedRecord\n" +
                            "        PageFrame\n" +
                            "            Row forward scan\n" +
                            "            Frame forward scan on: y\n");
        });
    }

    @Test
    public void testQueryPlanForNestedUnionQueryOnForMinMaxFirstLastOnAggregateTimestampColumn() throws Exception {
        assertMemoryLeak(() -> {
            execute("create table y ( x int, ts timestamp) timestamp(ts);");
            final String query = "select * from (select FIRST(ts) from y union select LAST(ts) from y union select min(ts) from y  " +
                    "union select max(ts) from y)";
            final QueryModel model = compileModel(query);
            TestUtils.assertEquals("select-choose FIRST from (select-choose [ts FIRST] ts FIRST from (select" +
                    " [ts] from y timestamp (ts)) limit 1 union select-choose [ts LAST] ts LAST from (select " +
                    "[ts] from y timestamp (ts)) order by LAST desc limit 1 union select-choose [ts min] ts min " +
                    "from (select [ts] from y timestamp (ts)) limit 1 union select-choose [ts max] ts max from " +
                    "(select [ts] from y timestamp (ts)) order by max desc limit 1)", model.toString0());
            assertPlanNoLeakCheck(
                    query,
                    "Union\n" +
                            "    Union\n" +
                            "        Union\n" +
                            "            Limit lo: 1 skip-over-rows: 0 limit: 0\n" +
                            "                SelectedRecord\n" +
                            "                    PageFrame\n" +
                            "                        Row forward scan\n" +
                            "                        Frame forward scan on: y\n" +
                            "            Limit lo: 1 skip-over-rows: 0 limit: 0\n" +
                            "                SelectedRecord\n" +
                            "                    PageFrame\n" +
                            "                        Row backward scan\n" +
                            "                        Frame backward scan on: y\n" +
                            "        Limit lo: 1 skip-over-rows: 0 limit: 0\n" +
                            "            SelectedRecord\n" +
                            "                PageFrame\n" +
                            "                    Row forward scan\n" +
                            "                    Frame forward scan on: y\n" +
                            "    Limit lo: 1 skip-over-rows: 0 limit: 0\n" +
                            "        SelectedRecord\n" +
                            "            PageFrame\n" +
                            "                Row backward scan\n" +
                            "                Frame backward scan on: y\n");
        });
    }

    @Test
    public void testQueryPlanForSelectingMultipleColumnsIncludingFirstFunctionOnDesignatedTimestampColumn() throws Exception {
        assertMemoryLeak(() -> {
            execute("create table y ( x int, ts timestamp) timestamp(ts);");
            final String query = "select x, FIRST(ts) from y";
            final QueryModel model = compileModel(query);
            TestUtils.assertEquals("select-group-by x, FIRST(ts) FIRST from (select [x, ts] from y timestamp (ts))", model.toString0());
            assertPlanNoLeakCheck(
                    query,
                    "Async Group By workers: 1\n" +
                            "  keys: [x]\n" +
                            "  values: [first(ts)]\n" +
                            "  filter: null\n" +
                            "    PageFrame\n" +
                            "        Row forward scan\n" +
                            "        Frame forward scan on: y\n");

        });
    }

    @Test
    public void testQueryPlanForSelectingMultipleColumnsIncludingLastFunctionOnDesignatedTimestampColumn() throws Exception {
        assertMemoryLeak(() -> {
            execute("create table y ( x int, ts timestamp) timestamp(ts);");
            final String query = "select x, LAST(ts) from y";
            final QueryModel model = compileModel(query);
            TestUtils.assertEquals("select-group-by x, LAST(ts) LAST from (select [x, ts] from y timestamp (ts))", model.toString0());
            assertPlanNoLeakCheck(
                    query,
                    "Async Group By workers: 1\n" +
                            "  keys: [x]\n" +
                            "  values: [last(ts)]\n" +
                            "  filter: null\n" +
                            "    PageFrame\n" +
                            "        Row forward scan\n" +
                            "        Frame forward scan on: y\n");

        });
    }

    @Test
    public void testQueryPlanForSelectingMultipleColumnsIncludingMaxFunctionOnDesignatedTimestampColumn() throws Exception {
        assertMemoryLeak(() -> {
            execute("create table y ( x int, ts timestamp) timestamp(ts);");
            final String query = "select x, MAX(ts) from y";
            final QueryModel model = compileModel(query);
            TestUtils.assertEquals("select-group-by x, MAX(ts) MAX from (select [x, ts] from y timestamp (ts))", model.toString0());
            assertPlanNoLeakCheck(
                    query,
                    "GroupBy vectorized: true workers: 1\n" +
                            "  keys: [x]\n" +
                            "  values: [max(ts)]\n" +
                            "    PageFrame\n" +
                            "        Row forward scan\n" +
                            "        Frame forward scan on: y\n");

        });
    }

    @Test
    public void testQueryPlanForSelectingMultipleColumnsIncludingMinFunctionOnDesignatedTimestampColumn() throws Exception {
        assertMemoryLeak(() -> {
            execute("create table y ( x int, ts timestamp) timestamp(ts);");
            final String query = "select x, MIN(ts) from y";
            final QueryModel model = compileModel(query);
            TestUtils.assertEquals("select-group-by x, MIN(ts) MIN from (select [x, ts] from y timestamp (ts))", model.toString0());
            assertPlanNoLeakCheck(
                    query,
                    "GroupBy vectorized: true workers: 1\n" +
                            "  keys: [x]\n" +
                            "  values: [min(ts)]\n" +
                            "    PageFrame\n" +
                            "        Row forward scan\n" +
                            "        Frame forward scan on: y\n");

        });
    }

    @Test
    public void testQueryPlanForUnionQueryOnForMinMaxFirstLastOnAggregateTimestampColumn() throws Exception {
        assertMemoryLeak(() -> {
            execute("create table y ( x int, ts timestamp) timestamp(ts);");
            final String query = "select FIRST(ts) from y union select LAST(ts) from y union select min(ts) from y  union select max(ts) from y";
            final QueryModel model = compileModel(query);
            TestUtils.assertEquals("select-choose [ts FIRST] ts FIRST from (select [ts] from y timestamp (ts))" +
                    " limit 1 union select-choose [ts LAST] ts LAST from (select [ts] from y timestamp (ts)) order by " +
                    "LAST desc limit 1 union select-choose [ts min] ts min from (select [ts] from y timestamp (ts)) " +
                    "limit 1 union select-choose [ts max] ts max from (select [ts] from y timestamp (ts)) order by" +
                    " max desc limit 1", model.toString0());
            assertPlanNoLeakCheck(
                    query,
                    "Union\n" +
                            "    Union\n" +
                            "        Union\n" +
                            "            Limit lo: 1 skip-over-rows: 0 limit: 0\n" +
                            "                SelectedRecord\n" +
                            "                    PageFrame\n" +
                            "                        Row forward scan\n" +
                            "                        Frame forward scan on: y\n" +
                            "            Limit lo: 1 skip-over-rows: 0 limit: 0\n" +
                            "                SelectedRecord\n" +
                            "                    PageFrame\n" +
                            "                        Row backward scan\n" +
                            "                        Frame backward scan on: y\n" +
                            "        Limit lo: 1 skip-over-rows: 0 limit: 0\n" +
                            "            SelectedRecord\n" +
                            "                PageFrame\n" +
                            "                    Row forward scan\n" +
                            "                    Frame forward scan on: y\n" +
                            "    Limit lo: 1 skip-over-rows: 0 limit: 0\n" +
                            "        SelectedRecord\n" +
                            "            PageFrame\n" +
                            "                Row backward scan\n" +
                            "                Frame backward scan on: y\n"
            );
        });
    }

    @Test
    public void testQueryPlanForWhereClauseOnNestedModelWithFirstAggregateFunctionOnParentModel() throws Exception {
        assertMemoryLeak(() -> {
            execute("create table y ( x int, ts timestamp) timestamp(ts);");
            final String query = "select FIRST(ts) from (select * from y where x = 3)";
            final QueryModel model = compileModel(query);
            TestUtils.assertEquals("select-group-by FIRST(ts) FIRST from (select-choose [ts] x, ts from " +
                    "(select [ts, x] from y timestamp (ts) where x = 3))", model.toString0());
            assertPlanNoLeakCheck(
                    query,
                    "GroupBy vectorized: false\n" +
                            "  values: [first(ts)]\n" +
                            "    SelectedRecord\n" +
                            "        Async JIT Filter workers: 1\n" +
                            "          filter: x=3 [pre-touch]\n" +
                            "            PageFrame\n" +
                            "                Row forward scan\n" +
                            "                Frame forward scan on: y\n");
        });
    }

    @Test
    public void testQueryPlanForWhereClauseOnNestedModelWithLastAggregateFunctionOnParentModel() throws Exception {
        assertMemoryLeak(() -> {
            execute("create table y ( x int, ts timestamp) timestamp(ts);");
            final String query = "select LAST(ts) from (select * from y where x = 3)";
            final QueryModel model = compileModel(query);
            TestUtils.assertEquals("select-group-by LAST(ts) LAST from (select-choose [ts] x, ts from " +
                    "(select [ts, x] from y timestamp (ts) where x = 3))", model.toString0());
            assertPlanNoLeakCheck(
                    query,
                    "GroupBy vectorized: false\n" +
                            "  values: [last(ts)]\n" +
                            "    SelectedRecord\n" +
                            "        Async JIT Filter workers: 1\n" +
                            "          filter: x=3 [pre-touch]\n" +
                            "            PageFrame\n" +
                            "                Row forward scan\n" +
                            "                Frame forward scan on: y\n");
        });
    }

    @Test
    public void testQueryPlanForWhereClauseOnNestedModelWithMaxAggregateFunctionOnParentModel() throws Exception {
        assertMemoryLeak(() -> {
            execute("create table y ( x int, ts timestamp) timestamp(ts);");
            final String query = "select MAX(ts) from (select * from y where x = 3)";
            final QueryModel model = compileModel(query);
            TestUtils.assertEquals("select-group-by MAX(ts) MAX from (select-choose [ts] x, ts from " +
                    "(select [ts, x] from y timestamp (ts) where x = 3))", model.toString0());
            assertPlanNoLeakCheck(
                    query,
                    "GroupBy vectorized: false\n" +
                            "  values: [max(ts)]\n" +
                            "    SelectedRecord\n" +
                            "        Async JIT Filter workers: 1\n" +
                            "          filter: x=3 [pre-touch]\n" +
                            "            PageFrame\n" +
                            "                Row forward scan\n" +
                            "                Frame forward scan on: y\n");
        });
    }

    @Test
    public void testQueryPlanForWhereClauseOnNestedModelWithMinAggregateFunctionOnParentModel() throws Exception {
        assertMemoryLeak(() -> {
            execute("create table y ( x int, ts timestamp) timestamp(ts);");
            final String query = "select MIN(ts) from (select * from y where x = 3)";
            final QueryModel model = compileModel(query);
            TestUtils.assertEquals("select-group-by MIN(ts) MIN from (select-choose [ts] x, ts from " +
                    "(select [ts, x] from y timestamp (ts) where x = 3))", model.toString0());
            assertPlanNoLeakCheck(
                    query,
                    "GroupBy vectorized: false\n" +
                            "  values: [min(ts)]\n" +
                            "    SelectedRecord\n" +
                            "        Async JIT Filter workers: 1\n" +
                            "          filter: x=3 [pre-touch]\n" +
                            "            PageFrame\n" +
                            "                Row forward scan\n" +
                            "                Frame forward scan on: y\n");
        });
    }

    @Test
    public void testQueryPlanForWhereClauseWithFirstAggregateFunctions() throws Exception {
        assertMemoryLeak(() -> {
            execute("create table y ( x int, ts timestamp) timestamp(ts);");
            final String query = "select FIRST(ts) from y where x = 3";
            final QueryModel model = compileModel(query);
            TestUtils.assertEquals("select-choose ts FIRST from " +
                    "(select [ts, x] from y timestamp (ts) where x = 3) limit 1", model.toString0());
            assertPlanNoLeakCheck(
                    query,
                    "SelectedRecord\n" +
                            "    Async JIT Filter workers: 1\n" +
                            "      limit: 1\n" +
                            "      filter: x=3 [pre-touch]\n" +
                            "        PageFrame\n" +
                            "            Row forward scan\n" +
                            "            Frame forward scan on: y\n");
        });
    }

    @Test
    public void testQueryPlanForWhereClauseWithLastAggregateFunctions() throws Exception {
        assertMemoryLeak(() -> {
            execute("create table y ( x int, ts timestamp) timestamp(ts);");
            final String query = "select LAST(ts) from y where x = 3";
            final QueryModel model = compileModel(query);
            TestUtils.assertEquals("select-choose ts LAST from " +
                    "(select [ts, x] from y timestamp (ts) where x = 3) order " +
                    "by LAST desc limit 1", model.toString0());
            assertPlanNoLeakCheck(
                    query,
                    "SelectedRecord\n" +
                            "    Async JIT Filter workers: 1\n" +
                            "      limit: 1\n" +
                            "      filter: x=3 [pre-touch]\n" +
                            "        PageFrame\n" +
                            "            Row backward scan\n" +
                            "            Frame backward scan on: y\n");
        });
    }

    @Test
    public void testQueryPlanForWhereClauseWithMaxAggregateFunctions() throws Exception {
        assertMemoryLeak(() -> {
            execute("create table y ( x int, ts timestamp) timestamp(ts);");
            final String query = "select MAX(ts) from y where x = 3";
            final QueryModel model = compileModel(query);
            TestUtils.assertEquals("select-choose ts MAX from " +
                    "(select [ts, x] from y timestamp (ts) where x = 3) order " +
                    "by MAX desc limit 1", model.toString0());
            assertPlanNoLeakCheck(
                    query,
                    "SelectedRecord\n" +
                            "    Async JIT Filter workers: 1\n" +
                            "      limit: 1\n" +
                            "      filter: x=3 [pre-touch]\n" +
                            "        PageFrame\n" +
                            "            Row backward scan\n" +
                            "            Frame backward scan on: y\n");
        });
    }

    @Test
    public void testQueryPlanForWhereClauseWithMinAggregateFunctions() throws Exception {
        assertMemoryLeak(() -> {
            execute("create table y ( x int, ts timestamp) timestamp(ts);");
            final String query = "select MIN(ts) from y where x = 3";
            final QueryModel model = compileModel(query);
            TestUtils.assertEquals("select-choose ts MIN from " +
                    "(select [ts, x] from y timestamp (ts) where x = 3) limit 1", model.toString0());
            assertPlanNoLeakCheck(
                    query,
                    "SelectedRecord\n" +
                            "    Async JIT Filter workers: 1\n" +
                            "      limit: 1\n" +
                            "      filter: x=3 [pre-touch]\n" +
                            "        PageFrame\n" +
                            "            Row forward scan\n" +
                            "            Frame forward scan on: y\n");
        });
    }

    @Test
    public void testQueryPlanWithAliasForFirstAggregateFunctionOnDesignatedTimestampColumn() throws Exception {
        assertMemoryLeak(() -> {
            execute("create table y ( x int, ts timestamp) timestamp(ts);");
            final String query = "select FIRST(ts) as ts1 from y";
            final QueryModel model = compileModel(query);
            TestUtils.assertEquals("select-choose ts ts1 from (select [ts] from y timestamp (ts)) limit 1", model.toString0());
            assertPlanNoLeakCheck(
                    query,
                    "Limit lo: 1 skip-over-rows: 0 limit: 0\n" +
                            "    SelectedRecord\n" +
                            "        PageFrame\n" +
                            "            Row forward scan\n" +
                            "            Frame forward scan on: y\n");
        });
    }

    @Test
    public void testQueryPlanWithAliasForLastAggregateFunctionOnDesignatedTimestampColumn() throws Exception {
        assertMemoryLeak(() -> {
            execute("create table y ( x int, ts timestamp) timestamp(ts);");
            final String query = "select LAST(ts) as ts1 from y";
            final QueryModel model = compileModel(query);
            TestUtils.assertEquals("select-choose ts ts1 from (select [ts] from y timestamp (ts)) order by ts1 desc limit 1", model.toString0());
            assertPlanNoLeakCheck(
                    query,
                    "Limit lo: 1 skip-over-rows: 0 limit: 0\n" +
                            "    SelectedRecord\n" +
                            "        PageFrame\n" +
                            "            Row backward scan\n" +
                            "            Frame backward scan on: y\n");
        });
    }

    @Test
    public void testQueryPlanWithAliasForMaxAggregateFunctionOnDesignatedTimestampColumn() throws Exception {
        assertMemoryLeak(() -> {
            execute("create table y ( x int, ts timestamp) timestamp(ts);");
            final String query = "select MAX(ts) as ts1 from y";
            final QueryModel model = compileModel(query);
            TestUtils.assertEquals("select-choose ts ts1 from (select [ts] from y timestamp (ts)) order by ts1 desc limit 1", model.toString0());
            assertPlanNoLeakCheck(
                    query,
                    "Limit lo: 1 skip-over-rows: 0 limit: 0\n" +
                            "    SelectedRecord\n" +
                            "        PageFrame\n" +
                            "            Row backward scan\n" +
                            "            Frame backward scan on: y\n");
        });
    }

    @Test
    public void testQueryPlanWithAliasForMinAggregateFunctionOnDesignatedTimestampColumn() throws Exception {
        assertMemoryLeak(() -> {
            execute("create table y ( x int, ts timestamp) timestamp(ts);");
            final String query = "select MIN(ts) as ts1 from y";
            final QueryModel model = compileModel(query);
            TestUtils.assertEquals("select-choose ts ts1 from (select [ts] from y timestamp (ts)) limit 1", model.toString0());
            assertPlanNoLeakCheck(
                    query,
                    "Limit lo: 1 skip-over-rows: 0 limit: 0\n" +
                            "    SelectedRecord\n" +
                            "        PageFrame\n" +
                            "            Row forward scan\n" +
                            "            Frame forward scan on: y\n");
        });
    }

    @Test
    public void testRangeFillWhenThereAreNoRecords() throws Exception {
        assertMemoryLeak(() -> {
            execute("CREATE TABLE 'trades' (\n" +
                    "  symbol SYMBOL capacity 256 CACHE,\n" +
                    "  side SYMBOL capacity 256 CACHE,\n" +
                    "  price DOUBLE,\n" +
                    "  amount DOUBLE,\n" +
                    "  timestamp TIMESTAMP\n" +
                    ") timestamp (timestamp) PARTITION BY DAY WAL;");
            drainWalQueue();

            String query = "with a as (\n" +
                    "SELECT \n" +
                    "    timestamp,\n" +
                    "    vwap(price, amount) AS vwap_price,\n" +
                    "    sum(amount) AS volume\n" +
                    "FROM trades\n" +
                    "WHERE symbol = 'MEH' AND timestamp > dateadd('d', -1, now())\n" +
                    "SAMPLE by 1h FILL(NULL)\n" +
                    ")\n" +
                    "select * from a;";

            assertSql("timestamp\tvwap_price\tvolume\n", query);
        });
    }

    @Test
    public void testRewriteNegativeLimitAndHiLimitAvoidsJoins() throws Exception {
        assertMemoryLeak(() -> {
            execute(tradesDdl);
            drainWalQueue();
            assertPlanNoLeakCheck(
                    "SELECT trades.timestamp, * FROM trades\n" +
                            "ASOF JOIN (SELECT * from trades) trades2\n" +
                            " LIMIT -3, -10;",
                    "Limit lo: -3 hi: -10 skip-over-rows: 0 limit: 0\n" +
                            "    SelectedRecord\n" +
                            "        AsOf Join Fast Scan\n" +
                            "            PageFrame\n" +
                            "                Row forward scan\n" +
                            "                Frame forward scan on: trades\n" +
                            "            PageFrame\n" +
                            "                Row forward scan\n" +
                            "                Frame forward scan on: trades\n");
        });
    }

    @Test
    public void testRewriteNegativeLimitAvoidsJoins() throws Exception {
        assertMemoryLeak(() -> {
            execute(tradesDdl);
            drainWalQueue();
            assertPlanNoLeakCheck(
                    "SELECT trades.timestamp, * FROM trades\n" +
                            "ASOF JOIN (SELECT * from trades) trades2\n" +
                            " LIMIT -3;",
                    "Limit lo: -3 skip-over-rows: 0 limit: 0\n" +
                            "    SelectedRecord\n" +
                            "        AsOf Join Fast Scan\n" +
                            "            PageFrame\n" +
                            "                Row forward scan\n" +
                            "                Frame forward scan on: trades\n" +
                            "            PageFrame\n" +
                            "                Row forward scan\n" +
                            "                Frame forward scan on: trades\n");
        });
    }

    @Test
    public void testRewriteNegativeLimitHandleTimestampAndAliases() throws Exception {
        assertMemoryLeak(() -> {
            execute(tradesDdl);
            drainWalQueue();
            assertPlanNoLeakCheck(
                    "select timestamp ts1, timestamp ts2 from trades limit -3",
                    "Limit lo: -3 skip-over-rows: 0 limit: 0\n" +
                            "    SelectedRecord\n" +
                            "        PageFrame\n" +
                            "            Row forward scan\n" +
                            "            Frame forward scan on: trades\n"
            );
        });
    }

    @Test
    public void testRewriteNegativeLimitHandlesExistingOrderBy() throws Exception {
        assertMemoryLeak(() -> {
            execute(tradesDdl);
            drainWalQueue();
            assertPlanNoLeakCheck(
                    "SELECT timestamp, side FROM trades ORDER BY timestamp ASC, side DESC LIMIT -3;",
                    "Sort light\n" +
                            "  keys: [timestamp, side desc]\n" +
                            "    Sort light lo: 3 partiallySorted: true\n" +
                            "      keys: [timestamp desc, side]\n" +
                            "        PageFrame\n" +
                            "            Row backward scan\n" +
                            "            Frame backward scan on: trades\n"
            );
            execute("insert into trades (timestamp, side, symbol) values " +
                    "(0, 'sell', 'abc'), (0, 'buy', 'abc'), (0, 'buy', 'def'), (0, 'buy', 'fgh'), (1, 'sell', 'abc')");
            drainWalQueue();
            assertSql("timestamp\tside\n" +
                            "1970-01-01T00:00:00.000000Z\tsell\n" +
                            "1970-01-01T00:00:00.000000Z\tbuy\n" +
                            "1970-01-01T00:00:00.000000Z\tbuy\n" +
                            "1970-01-01T00:00:00.000000Z\tbuy\n" +
                            "1970-01-01T00:00:00.000001Z\tsell\n",
                    "SELECT timestamp, side FROM trades ORDER BY timestamp ASC, side DESC; ");
            // last 3 rows of the result set above
            assertSql("timestamp\tside\n" +
                            "1970-01-01T00:00:00.000000Z\tbuy\n" +
                            "1970-01-01T00:00:00.000000Z\tbuy\n" +
                            "1970-01-01T00:00:00.000001Z\tsell\n",
                    "SELECT timestamp, side FROM trades ORDER BY timestamp ASC, side DESC LIMIT -3;"
            );
        });
    }

    @Test
    public void testRewriteNegativeLimitHandlesExistingOrderByAscAsc() throws Exception {
        assertMemoryLeak(() -> {
            execute(tradesDdl);
            drainWalQueue();
            assertPlanNoLeakCheck("SELECT timestamp, side FROM trades ORDER BY timestamp ASC, side ASC LIMIT -3;",
                    "Sort light\n" +
                            "  keys: [timestamp, side]\n" +
                            "    Sort light lo: 3 partiallySorted: true\n" +
                            "      keys: [timestamp desc, side desc]\n" +
                            "        PageFrame\n" +
                            "            Row backward scan\n" +
                            "            Frame backward scan on: trades\n");
            execute("insert into trades (timestamp, side, symbol) values " +
                    "(0, 'sell', 'abc'), (0, 'buy', 'abc'), (0, 'buy', 'def'), (0, 'buy', 'fgh'), (1, 'sell', 'abc')");
            drainWalQueue();
            assertSql("timestamp\tside\n" +
                            "1970-01-01T00:00:00.000000Z\tbuy\n" +
                            "1970-01-01T00:00:00.000000Z\tbuy\n" +
                            "1970-01-01T00:00:00.000000Z\tbuy\n" +
                            "1970-01-01T00:00:00.000000Z\tsell\n" +
                            "1970-01-01T00:00:00.000001Z\tsell\n",
                    "SELECT timestamp, side FROM trades ORDER BY timestamp ASC, side ASC; ");
            assertSql("timestamp\tside\n" +
                            "1970-01-01T00:00:00.000000Z\tbuy\n" +
                            "1970-01-01T00:00:00.000000Z\tsell\n" +
                            "1970-01-01T00:00:00.000001Z\tsell\n",
                    "SELECT timestamp, side FROM trades ORDER BY timestamp ASC, side ASC LIMIT -3;");
        });
    }

    @Test
    public void testRewriteNegativeLimitHandlesExistingOrderByCaseCheck() throws Exception {
        assertMemoryLeak(() -> {
            execute(tradesDdl);
            drainWalQueue();
            assertPlanNoLeakCheck("SELECT timestamp, side FROM tRaDEs ORDER BY tiMesTAmP ASC, sIDe DESC LIMIT -3;",
                    "Sort light\n" +
                            "  keys: [timestamp, side desc]\n" +
                            "    Sort light lo: 3 partiallySorted: true\n" +
                            "      keys: [timestamp desc, side]\n" +
                            "        PageFrame\n" +
                            "            Row backward scan\n" +
                            "            Frame backward scan on: trades\n");
            execute("insert into trades (timestamp, side, symbol) values " +
                    "(0, 'sell', 'abc'), (0, 'buy', 'abc'), (0, 'buy', 'def'), (0, 'buy', 'fgh'), (1, 'sell', 'abc')");
            drainWalQueue();
            assertSql("timestamp\tside\n" +
                            "1970-01-01T00:00:00.000000Z\tsell\n" +
                            "1970-01-01T00:00:00.000000Z\tbuy\n" +
                            "1970-01-01T00:00:00.000000Z\tbuy\n" +
                            "1970-01-01T00:00:00.000000Z\tbuy\n" +
                            "1970-01-01T00:00:00.000001Z\tsell\n",
                    "SELECT timestamp, side FROM trades ORDER BY timestamp ASC, side DESC; ");
            // last 3 roes of the result set above
            assertSql("timestamp\tside\n" +
                            "1970-01-01T00:00:00.000000Z\tbuy\n" +
                            "1970-01-01T00:00:00.000000Z\tbuy\n" +
                            "1970-01-01T00:00:00.000001Z\tsell\n",
                    "SELECT timestamp, side FROM trades ORDER BY timestamp ASC, side DESC LIMIT -3;");

        });
    }

    @Test
    public void testRewriteNegativeLimitHandlesExistingOrderByThreeTerms() throws Exception {
        assertMemoryLeak(() -> {
            execute(tradesDdl);
            drainWalQueue();
            assertPlanNoLeakCheck(
                    "SELECT timestamp, side, symbol FROM trades ORDER BY timestamp ASC, side DESC, symbol ASC LIMIT -3;",
                    "Sort light\n" +
                            "  keys: [timestamp, side desc, symbol]\n" +
                            "    Sort light lo: 3 partiallySorted: true\n" +
                            "      keys: [timestamp desc, side, symbol desc]\n" +
                            "        PageFrame\n" +
                            "            Row backward scan\n" +
                            "            Frame backward scan on: trades\n"
            );

            execute(
                    "insert into trades (timestamp, side, symbol) values " +
                            "(0, 'sell', 'abc'), (0, 'buy', 'abc'), (0, 'buy', 'def'), (0, 'buy', 'fgh'), (1, 'sell', 'abc')"
            );
            drainWalQueue();
            assertSql("timestamp\tside\tsymbol\n" +
                            "1970-01-01T00:00:00.000000Z\tsell\tabc\n" +
                            "1970-01-01T00:00:00.000000Z\tbuy\tabc\n" +
                            "1970-01-01T00:00:00.000000Z\tbuy\tdef\n" +
                            "1970-01-01T00:00:00.000000Z\tbuy\tfgh\n" +
                            "1970-01-01T00:00:00.000001Z\tsell\tabc\n",
                    "SELECT timestamp, side, symbol FROM trades ORDER BY timestamp ASC, side DESC, symbol ASC;");
            assertSql(
                    "timestamp\tside\tsymbol\n" +
                            "1970-01-01T00:00:00.000000Z\tbuy\tdef\n" +
                            "1970-01-01T00:00:00.000000Z\tbuy\tfgh\n" +
                            "1970-01-01T00:00:00.000001Z\tsell\tabc\n",
                    "SELECT timestamp, side, symbol FROM trades ORDER BY timestamp ASC, side DESC, symbol ASC LIMIT -3;"
            );
        });
    }

    @Test
    public void testRewriteNegativeLimitHandlesExistingOrderByWithHiLimit() throws Exception {
        assertMemoryLeak(() -> {
            execute(tradesDdl);
            drainWalQueue();
            assertPlanNoLeakCheck("SELECT timestamp, side FROM trades ORDER BY timestamp ASC, side DESC LIMIT -1, -3;",
                    "Sort light lo: -1 hi: -3 partiallySorted: true\n" +
                            "  keys: [timestamp, side desc]\n" +
                            "    PageFrame\n" +
                            "        Row forward scan\n" +
                            "        Frame forward scan on: trades\n");
            execute("insert into trades (timestamp, side, symbol) values " +
                    "(0, 'sell1', 'abc'), (0, 'buy', 'abc'), (0, 'buy', 'def'), (0, 'buy', 'fgh'), (1, 'sell', 'abc')");
            drainWalQueue();
            assertSql(
                    "timestamp\tside\n" +
                            "1970-01-01T00:00:00.000000Z\tsell1\n" +
                            "1970-01-01T00:00:00.000000Z\tbuy\n" +
                            "1970-01-01T00:00:00.000000Z\tbuy\n" +
                            "1970-01-01T00:00:00.000000Z\tbuy\n" +
                            "1970-01-01T00:00:00.000001Z\tsell\n",
                    "SELECT timestamp, side FROM trades ORDER BY timestamp ASC, side DESC;"
            );
            assertSql(
                    "timestamp\tside\n" +
                            "1970-01-01T00:00:00.000000Z\tbuy\n" +
                            "1970-01-01T00:00:00.000000Z\tbuy\n" +
                            "1970-01-01T00:00:00.000001Z\tsell\n",
                    "SELECT timestamp, side FROM trades ORDER BY timestamp ASC, side DESC LIMIT -3;"
            );
        });
    }

    @Test
    public void testRewriteNegativeLimitHandlesWildcards() throws Exception {
        assertMemoryLeak(() -> {
            execute(tradesDdl);
            drainWalQueue();
            assertPlanNoLeakCheck("select timestamp, * from trades limit -3",
                    "Limit lo: -3 skip-over-rows: 0 limit: 0\n" +
                            "    SelectedRecord\n" +
                            "        PageFrame\n" +
                            "            Row forward scan\n" +
                            "            Frame forward scan on: trades\n");
        });
    }

    @Test
    public void testRewriteNegativeLimitHandlesWildcardsManualAliasing() throws Exception {
        assertMemoryLeak(() -> {
            execute(tradesDdl);
            drainWalQueue();
            assertPlanNoLeakCheck("select *, timestamp ts1, timestamp ts2 from trades limit -3",
                    "Limit lo: -3 skip-over-rows: 0 limit: 0\n" +
                            "    SelectedRecord\n" +
                            "        PageFrame\n" +
                            "            Row forward scan\n" +
                            "            Frame forward scan on: trades\n");
        });
    }

    @Test
    public void testRewriteNegativeLimitHandlesWildcardsTimestampNotFirst() throws Exception {
        assertMemoryLeak(() -> {
            execute(tradesDdl);
            drainWalQueue();
            assertPlanNoLeakCheck("select *, timestamp from trades limit -3",
                    "Limit lo: -3 skip-over-rows: 0 limit: 0\n" +
                            "    SelectedRecord\n" +
                            "        PageFrame\n" +
                            "            Row forward scan\n" +
                            "            Frame forward scan on: trades\n");
        });
    }

    @Test
    public void testRewriteNegativeLimitWithHiLimitHandleTimestampAndAliases() throws Exception {
        assertMemoryLeak(() -> {
            execute(tradesDdl);
            drainWalQueue();
            assertPlanNoLeakCheck("select timestamp ts1, timestamp ts2 from trades limit -3, -10",
                    "Limit lo: -3 hi: -10 skip-over-rows: 0 limit: 0\n" +
                            "    SelectedRecord\n" +
                            "        PageFrame\n" +
                            "            Row forward scan\n" +
                            "            Frame forward scan on: trades\n");
        });
    }

    @Test
    public void testRewriteNegativeLimitWithHiLimitHandlesWildcardsManualAliasing() throws Exception {
        assertMemoryLeak(() -> {
            execute(tradesDdl);
            drainWalQueue();
            assertPlanNoLeakCheck("select *, timestamp ts1, timestamp ts2 from trades limit -3, -10;",
                    "Limit lo: -3 hi: -10 skip-over-rows: 0 limit: 0\n" +
                            "    SelectedRecord\n" +
                            "        PageFrame\n" +
                            "            Row forward scan\n" +
                            "            Frame forward scan on: trades\n");
        });
    }

    @Test
    public void testRewriteNegativeLimitWithHiLimitHandlesWildcardsTimestampNotFirst() throws Exception {
        assertMemoryLeak(() -> {
            execute(tradesDdl);
            drainWalQueue();
            assertPlanNoLeakCheck("select *, timestamp from trades limit -3, -10;",
                    "Limit lo: -3 hi: -10 skip-over-rows: 0 limit: 0\n" +
                            "    SelectedRecord\n" +
                            "        PageFrame\n" +
                            "            Row forward scan\n" +
                            "            Frame forward scan on: trades\n");
        });
    }

    @Test
    public void testSampleByExpressionDependOtherColumn() throws Exception {
        execute("create table t (\n" +
                "  timestamp TIMESTAMP,\n" +
                "  symbol SYMBOL capacity 256 CACHE,\n" +
                "  side SYMBOL CAPACITY 256 CACHE,\n" +
                "  price double\n" +
                ") timestamp(timestamp) partition by day;");

        execute("INSERT INTO t (timestamp, symbol, side, price) VALUES" +
                " ('2023-09-01T00:00:00.000Z', 'ETH-USD', 'buyer', 3240.0)," +
                " ('2023-09-01T01:00:00.000Z', 'ETH-USD', 'buyer', 3241.0)," +
                " ('2023-09-01T02:00:00.000Z', 'ETH-USD', 'buyer', 3242.0)," +
                " ('2023-09-01T03:00:00.000Z', 'ETH-USD', 'buyer', 3243.0)," +
                " ('2023-09-01T04:00:00.000Z', 'ETH-USD', 'buyer', 3244.0)," +
                " ('2023-09-01T05:00:00.000Z', 'ETH-USD', 'seller', 5.0)");
        assertMemoryLeak(() -> {
            final String query = "select timestamp, symbol, side, CASE WHEN price > 3240  THEN avg(price) END as price_today, CASE WHEN price < 3240  THEN avg(price) END as price_yesterday " +
                    "from t where timestamp >= '2023-09-01T00:00:00.000Z' and symbol = 'ETH-USD' sample by 1h";

            final String result = "timestamp\tsymbol\tside\tprice_today\tprice_yesterday\n" +
                    "2023-09-01T00:00:00.000000Z\tETH-USD\tbuyer\tnull\tnull\n" +
                    "2023-09-01T01:00:00.000000Z\tETH-USD\tbuyer\t3241.0\tnull\n" +
                    "2023-09-01T02:00:00.000000Z\tETH-USD\tbuyer\t3242.0\tnull\n" +
                    "2023-09-01T03:00:00.000000Z\tETH-USD\tbuyer\t3243.0\tnull\n" +
                    "2023-09-01T04:00:00.000000Z\tETH-USD\tbuyer\t3244.0\tnull\n" +
                    "2023-09-01T05:00:00.000000Z\tETH-USD\tseller\tnull\t5.0\n";

            assertSql(result, query);
        });

        assertMemoryLeak(() -> {
            final String query = "select timestamp, symbol, side, CASE WHEN extract('day', timestamp) =14  THEN avg(price) END as price_today, CASE WHEN true  THEN avg(price) END as price_yesterday " +
                    "from t where timestamp >= '2023-09-01T00:00:00.000Z' and symbol = 'ETH-USD' sample by 1h";

            final String result = "timestamp\tsymbol\tside\tprice_today\tprice_yesterday\n" +
                    "2023-09-01T00:00:00.000000Z\tETH-USD\tbuyer\tnull\t3240.0\n" +
                    "2023-09-01T01:00:00.000000Z\tETH-USD\tbuyer\tnull\t3241.0\n" +
                    "2023-09-01T02:00:00.000000Z\tETH-USD\tbuyer\tnull\t3242.0\n" +
                    "2023-09-01T03:00:00.000000Z\tETH-USD\tbuyer\tnull\t3243.0\n" +
                    "2023-09-01T04:00:00.000000Z\tETH-USD\tbuyer\tnull\t3244.0\n" +
                    "2023-09-01T05:00:00.000000Z\tETH-USD\tseller\tnull\t5.0\n";

            assertSql(result, query);
        });
    }

    @Test
    public void testSampleByFromToBasicWhereOptimisationBetween() throws Exception {
        assertMemoryLeak(() -> {
            execute(SampleByTest.FROM_TO_DDL);

            final String query = "select ts, avg(x) from fromto\n" +
                    "sample by 5d from '2017-12-20' to '2018-01-31' align to calendar with offset '10:00'";
            final String model = "select-group-by timestamp_floor('5d', ts, '2017-12-20', '10:00', null) ts, avg(x) avg from (select [ts, x] from fromto timestamp (ts) where ts >= '2017-12-20' and ts < '2018-01-31' from '2017-12-20' to '2018-01-31' stride 5d) order by ts";
            assertModel(model, query, ExecutionModel.QUERY);

            final String target = "select ts, avg(x) from fromto\n" +
                    "where ts >= '2017-12-20' and ts < '2018-01-31'\n" +
                    "sample by 5d from '2017-12-20' to '2018-01-31' align to calendar with offset '10:00'";

            final String tmodel = "select-group-by timestamp_floor('5d', ts, '2017-12-20', '10:00', null) ts, avg(x) avg from (select [ts, x] from fromto timestamp (ts) where ts >= '2017-12-20' and ts < '2018-01-31' and ts >= '2017-12-20' and ts < '2018-01-31' from '2017-12-20' to '2018-01-31' stride 5d) order by ts";
            assertModel(tmodel, target, ExecutionModel.QUERY);
        });
    }

    @Test
    public void testSampleByFromToBasicWhereOptimisationGreaterThanOrEqualTo() throws Exception {
        assertMemoryLeak(() -> {
            execute(SampleByTest.FROM_TO_DDL);
            final String query = "select ts, avg(x) from fromto\n" +
                    "sample by 5d from '2017-12-20' align to calendar with offset '10:00'";

            assertModel("select-group-by timestamp_floor('5d', ts, '2017-12-20', '10:00', null) ts, avg(x) avg from (select [ts, x] from fromto timestamp (ts) where ts >= '2017-12-20' from '2017-12-20' stride 5d) order by ts", query, ExecutionModel.QUERY);

            final String target = "select ts, avg(x) from fromto\n" +
                    "where ts >= '2017-12-20'\n" +
                    "sample by 5d from '2017-12-20' align to calendar with offset '10:00'";

            assertModel("select-group-by timestamp_floor('5d', ts, '2017-12-20', '10:00', null) ts, avg(x) avg from (select [ts, x] from fromto timestamp (ts) where ts >= '2017-12-20' and ts >= '2017-12-20' from '2017-12-20' stride 5d) order by ts", target, ExecutionModel.QUERY);
        });
    }

    @Test
    public void testSampleByFromToBasicWhereOptimisationLesserThan() throws Exception {
        assertMemoryLeak(() -> {
            execute(SampleByTest.FROM_TO_DDL);
            final String query = "select ts, avg(x) from fromto\n" +
                    "sample by 5d to '2018-01-31' align to calendar with offset '10:00'";

            final String model = "select-group-by timestamp_floor('5d', ts, null, '10:00', null) ts, avg(x) avg from (select [ts, x] from fromto timestamp (ts) where ts < '2018-01-31' to '2018-01-31' stride 5d) order by ts";
            assertModel(model, query, ExecutionModel.QUERY);

            final String target = "select ts, avg(x) from fromto\n" +
                    "where ts < '2018-01-31'\n" +
                    "sample by 5d to '2018-01-31' align to calendar with offset '10:00'";

            final String targetModel = "select-group-by timestamp_floor('5d', ts, null, '10:00', null) ts, avg(x) avg from (select [ts, x] from fromto timestamp (ts) where ts < '2018-01-31' and ts < '2018-01-31' to '2018-01-31' stride 5d) order by ts";
            assertModel(targetModel, target, ExecutionModel.QUERY);
        });
    }

    @Test
    public void testSampleByFromToBasicWhereOptimisationNarrowing() throws Exception {
        assertMemoryLeak(() -> {
            execute(SampleByTest.FROM_TO_DDL);
            final String fromNarrow = "select ts, avg(x) from fromto\n" +
                    "where ts >= '2017-12-20'\n" +
                    "sample by 5d from '2017-12-22' align to calendar with offset '10:00'";

            assertModel("select-group-by timestamp_floor('5d', ts, '2017-12-22', '10:00', null) ts, avg(x) avg from (select [ts, x] from fromto timestamp (ts) where ts >= '2017-12-22' and ts >= '2017-12-20' from '2017-12-22' stride 5d) order by ts", fromNarrow, ExecutionModel.QUERY);

            final String toNarrow = "select ts, avg(x) from fromto\n" +
                    "where ts >= '2017-12-20'\n" +
                    "sample by 5d TO '2017-12-22' align to calendar with offset '10:00'";

            assertModel("select-group-by timestamp_floor('5d', ts, null, '10:00', null) ts, avg(x) avg from (select [ts, x] from fromto timestamp (ts) where ts < '2017-12-22' and ts >= '2017-12-20' to '2017-12-22' stride 5d) order by ts", toNarrow, ExecutionModel.QUERY);
        });
    }

    @Test
    public void testSampleByFromToBasicWhereOptimisationWithExistingWhereBetween() throws Exception {
        assertMemoryLeak(() -> {
            execute(SampleByTest.FROM_TO_DDL);
            final String query = "select ts, avg(x) from fromto\n" +
                    "where s != '5'\n" +
                    "sample by 5d from '2017-12-20' to '2018-01-31' align to calendar with offset '10:00'\n";

            final String model = "select-group-by timestamp_floor('5d', ts, '2017-12-20', '10:00', null) ts, avg(x) avg from (select [ts, x, s] from fromto timestamp (ts) where ts >= '2017-12-20' and ts < '2018-01-31' and s != '5' from '2017-12-20' to '2018-01-31' stride 5d) order by ts";

            assertModel(model, query, ExecutionModel.QUERY);
        });
    }

    @Test
    public void testSampleByFromToBasicWhereOptimisationWithExistingWhereGreaterThanOrEqualTo() throws Exception {
        assertMemoryLeak(() -> {
            execute(SampleByTest.FROM_TO_DDL);
            final String query = "select ts, avg(x) from fromto\n" +
                    "where s != '5'\n" +
                    "sample by 5d from '2017-12-20' align to calendar with offset '10:00'\n";

            final String model = "select-group-by timestamp_floor('5d', ts, '2017-12-20', '10:00', null) ts, avg(x) avg from (select [ts, x, s] from fromto timestamp (ts) where ts >= '2017-12-20' and s != '5' from '2017-12-20' stride 5d) order by ts";

            assertModel(model, query, ExecutionModel.QUERY);
        });
    }

    @Test
    public void testSampleByFromToBasicWhereOptimisationWithExistingWhereLesserThan() throws Exception {
        assertMemoryLeak(() -> {
            execute(SampleByTest.FROM_TO_DDL);
            final String query = "select ts, avg(x) from fromto\n" +
                    "where s != '5'\n" +
                    "sample by 5d to '2018-01-31' align to calendar with offset '10:00'\n";

            final String model = "select-group-by timestamp_floor('5d', ts, null, '10:00', null) ts, avg(x) avg from (select [ts, x, s] from fromto timestamp (ts) where ts < '2018-01-31' and s != '5' to '2018-01-31' stride 5d) order by ts";

            assertModel(model, query, ExecutionModel.QUERY);
        });
    }

    @Test
    public void testSampleByFromToCheckingColumnTypes() throws Exception {
        assertMemoryLeak(() -> {
            execute(SampleByTest.FROM_TO_DDL);
            final String query =
                    "select ts, avg(x), " +
                            "string_agg(s, ',')," +
                            "avg(b)," +
                            "avg(e)," +
                            "avg(i)," +
                            "avg(f)," +
                            "avg(d)," +
                            "string_agg(str, ',')," +
                            "avg(k::double)," +
                            "avg(t::double)," +
                            "avg(n::double)," +
                            "from fromto sample by 5d from '2018-01-01' to '2018-01-31' fill(null)";

            assertSql("ts\tavg\tstring_agg\tavg1\tavg2\tavg3\tavg4\tavg5\tstring_agg1\tavg6\tavg7\tavg8\n" +
                    "2018-01-01T00:00:00.000000Z\t120.5\t1,2,3,4,5,6,7,8,9,10,11,12,13,14,15,16,17,18,19,20,21,22,23,24,25,26,27,28,29,30,31,32,33,34,35,36,37,38,39,40,41,42,43,44,45,46,47,48,49,50,51,52,53,54,55,56,57,58,59,60,61,62,63,64,65,66,67,68,69,70,71,72,73,74,75,76,77,78,79,80,81,82,83,84,85,86,87,88,89,90,91,92,93,94,95,96,97,98,99,100,101,102,103,104,105,106,107,108,109,110,111,112,113,114,115,116,117,118,119,120,121,122,123,124,125,126,127,128,129,130,131,132,133,134,135,136,137,138,139,140,141,142,143,144,145,146,147,148,149,150,151,152,153,154,155,156,157,158,159,160,161,162,163,164,165,166,167,168,169,170,171,172,173,174,175,176,177,178,179,180,181,182,183,184,185,186,187,188,189,190,191,192,193,194,195,196,197,198,199,200,201,202,203,204,205,206,207,208,209,210,211,212,213,214,215,216,217,218,219,220,221,222,223,224,225,226,227,228,229,230,231,232,233,234,235,236,237,238,239,240\t-0.03333333333333333\t120.5\t120.5\t120.5\t120.5\t1,2,3,4,5,6,7,8,9,10,11,12,13,14,15,16,17,18,19,20,21,22,23,24,25,26,27,28,29,30,31,32,33,34,35,36,37,38,39,40,41,42,43,44,45,46,47,48,49,50,51,52,53,54,55,56,57,58,59,60,61,62,63,64,65,66,67,68,69,70,71,72,73,74,75,76,77,78,79,80,81,82,83,84,85,86,87,88,89,90,91,92,93,94,95,96,97,98,99,100,101,102,103,104,105,106,107,108,109,110,111,112,113,114,115,116,117,118,119,120,121,122,123,124,125,126,127,128,129,130,131,132,133,134,135,136,137,138,139,140,141,142,143,144,145,146,147,148,149,150,151,152,153,154,155,156,157,158,159,160,161,162,163,164,165,166,167,168,169,170,171,172,173,174,175,176,177,178,179,180,181,182,183,184,185,186,187,188,189,190,191,192,193,194,195,196,197,198,199,200,201,202,203,204,205,206,207,208,209,210,211,212,213,214,215,216,217,218,219,220,221,222,223,224,225,226,227,228,229,230,231,232,233,234,235,236,237,238,239,240\t120.5\t1.0\t120.5\n" +
                    "2018-01-06T00:00:00.000000Z\t360.5\t241,242,243,244,245,246,247,248,249,250,251,252,253,254,255,256,257,258,259,260,261,262,263,264,265,266,267,268,269,270,271,272,273,274,275,276,277,278,279,280,281,282,283,284,285,286,287,288,289,290,291,292,293,294,295,296,297,298,299,300,301,302,303,304,305,306,307,308,309,310,311,312,313,314,315,316,317,318,319,320,321,322,323,324,325,326,327,328,329,330,331,332,333,334,335,336,337,338,339,340,341,342,343,344,345,346,347,348,349,350,351,352,353,354,355,356,357,358,359,360,361,362,363,364,365,366,367,368,369,370,371,372,373,374,375,376,377,378,379,380,381,382,383,384,385,386,387,388,389,390,391,392,393,394,395,396,397,398,399,400,401,402,403,404,405,406,407,408,409,410,411,412,413,414,415,416,417,418,419,420,421,422,423,424,425,426,427,428,429,430,431,432,433,434,435,436,437,438,439,440,441,442,443,444,445,446,447,448,449,450,451,452,453,454,455,456,457,458,459,460,461,462,463,464,465,466,467,468,469,470,471,472,473,474,475,476,477,478,479,480\t1.0333333333333334\t360.5\t360.5\t360.5\t360.5\t241,242,243,244,245,246,247,248,249,250,251,252,253,254,255,256,257,258,259,260,261,262,263,264,265,266,267,268,269,270,271,272,273,274,275,276,277,278,279,280,281,282,283,284,285,286,287,288,289,290,291,292,293,294,295,296,297,298,299,300,301,302,303,304,305,306,307,308,309,310,311,312,313,314,315,316,317,318,319,320,321,322,323,324,325,326,327,328,329,330,331,332,333,334,335,336,337,338,339,340,341,342,343,344,345,346,347,348,349,350,351,352,353,354,355,356,357,358,359,360,361,362,363,364,365,366,367,368,369,370,371,372,373,374,375,376,377,378,379,380,381,382,383,384,385,386,387,388,389,390,391,392,393,394,395,396,397,398,399,400,401,402,403,404,405,406,407,408,409,410,411,412,413,414,415,416,417,418,419,420,421,422,423,424,425,426,427,428,429,430,431,432,433,434,435,436,437,438,439,440,441,442,443,444,445,446,447,448,449,450,451,452,453,454,455,456,457,458,459,460,461,462,463,464,465,466,467,468,469,470,471,472,473,474,475,476,477,478,479,480\t360.5\t1.0\t360.5\n" +
                    "2018-01-11T00:00:00.000000Z\tnull\t\tnull\tnull\tnull\tnull\tnull\t\tnull\tnull\tnull\n" +
                    "2018-01-16T00:00:00.000000Z\tnull\t\tnull\tnull\tnull\tnull\tnull\t\tnull\tnull\tnull\n" +
                    "2018-01-21T00:00:00.000000Z\tnull\t\tnull\tnull\tnull\tnull\tnull\t\tnull\tnull\tnull\n" +
                    "2018-01-26T00:00:00.000000Z\tnull\t\tnull\tnull\tnull\tnull\tnull\t\tnull\tnull\tnull\n", query);
        });
    }

    @Test
    public void testSampleByFromToDisallowedQueryWithKey() throws Exception {
        assertMemoryLeak(() -> {
            execute(SampleByTest.FROM_TO_DDL);
            assertException("SELECT ts, count, s\n" +
                    "FROM fromto\n" +
                    "SAMPLE BY 5d FROM '2018-01-01' TO '2019-01-01'\n" +
                    "LIMIT 6", 0, "are not supported for keyed SAMPLE BY");
        });
    }

    @Test
    public void testSampleByFromToFillNullWithExtraColumns() throws Exception {
        assertMemoryLeak(() -> {
            execute(SampleByTest.FROM_TO_DDL);
            final String query = "select ts, avg(x), sum(x) from fromto\n" +
                    "sample by 5d from '2017-12-20' to '2018-01-31' fill(null)\n";

            assertPlanNoLeakCheck(query, "Sort\n" +
                    "  keys: [ts]\n" +
                    "    Fill Range\n" +
                    "      range: ('2017-12-20','2018-01-31')\n" +
                    "      stride: '5d'\n" +
                    "      values: [null,null]\n" +
                    "        Async Group By workers: 1\n" +
                    "          keys: [ts]\n" +
                    "          values: [avg(x),sum(x)]\n" +
                    "          filter: null\n" +
                    "            PageFrame\n" +
                    "                Row forward scan\n" +
                    "                Interval forward scan on: fromto\n" +
                    "                  intervals: [(\"2017-12-20T00:00:00.000000Z\",\"2018-01-30T23:59:59.999999Z\")]\n");
            assertSql("ts\tavg\tsum\n" +
                    "2017-12-20T00:00:00.000000Z\tnull\tnull\n" +
                    "2017-12-25T00:00:00.000000Z\tnull\tnull\n" +
                    "2017-12-30T00:00:00.000000Z\t72.5\t10440\n" +
                    "2018-01-04T00:00:00.000000Z\t264.5\t63480\n" +
                    "2018-01-09T00:00:00.000000Z\t432.5\t41520\n" +
                    "2018-01-14T00:00:00.000000Z\tnull\tnull\n" +
                    "2018-01-19T00:00:00.000000Z\tnull\tnull\n" +
                    "2018-01-24T00:00:00.000000Z\tnull\tnull\n" +
                    "2018-01-29T00:00:00.000000Z\tnull\tnull\n", query);
        });
    }

    @Test
    public void testSampleByFromToNotEnoughFillValues() throws Exception {
        assertMemoryLeak(() -> {
            execute(SampleByTest.FROM_TO_DDL);
            final String query =
                    "select ts, avg(x), " +
                            "string_agg(s, ',')," +
                            "avg(b)," +
                            "avg(e)," +
                            "avg(i)," +
                            "avg(f)," +
                            "avg(d)," +
                            "string_agg(str, ',')," +
                            "avg(a::double)," +
                            "avg(k::double)," +
                            "avg(t::double)," +
                            "avg(n::double)," +
                            "from fromto sample by 5d from '2018-01-01' to '2018-01-31' fill(42)";

            assertException(query, -1, "not enough fill values");
        });
    }

    @Test
    public void testSampleByFromToParallelDeduceTimestampColumn() throws Exception {
        assertMemoryLeak(() -> {
            execute(
                    "CREATE TABLE 't' (" +
                            "  name SYMBOL capacity 256 CACHE," +
                            "  timestamp TIMESTAMP" +
                            ") timestamp (timestamp) PARTITION BY DAY;"
            );
            execute(
                    "INSERT INTO t (name, timestamp) VALUES" +
                            " ('a', '2023-09-01T00:00:00.000Z')," +
                            " ('a', '2023-09-01T00:10:00.000Z')"
            );

            assertSql(
                    "timestamp\textra_column\textra_column2\tfirst\n" +
                            "2023-09-01T00:01:00.000000Z\t0\t0\ta\n" +
                            "2023-09-01T00:11:00.000000Z\t0\t0\ta\n",
                    "SELECT timestamp+60000000 as 'timestamp', 0 AS extra_column, 0 AS extra_column2, first(name) \n" +
                            "FROM t\n" +
                            "WHERE name = 'a'\n" +
                            "SAMPLE BY (1m);\n"
            );

            assertSql(
                    "timestamp\tname\tcount\n" +
                            "2023-09-02T00:00:00.000000Z\ta\t1\n" +
                            "2023-09-02T00:10:00.000000Z\ta\t1\n",
                    "select dateadd('d', 1, timestamp) timestamp, name, count() from t sample by 10m"
            );

            assertSql(
                    "timestamp\ttimestamp2\tname\tcount\n" +
                            "2023-09-02T00:00:00.000000Z\t2023-09-03T00:00:00.000000Z\ta\t1\n" +
                            "2023-09-02T00:10:00.000000Z\t2023-09-03T00:10:00.000000Z\ta\t1\n",
                    "select dateadd('d', 1, timestamp) timestamp, dateadd('d', 2, timestamp) timestamp2, name, count() from t sample by 10m"
            );

            assertSql(
                    "timestamp\ttimestamp1\tcount\n" +
                            "2023-09-01T00:01:00.000000Z\t2023-09-01T00:00:00.000000Z\t1\n" +
                            "2023-09-01T00:11:00.000000Z\t2023-09-01T00:10:00.000000Z\t1\n",
                    "select timestamp + 60000000 as 'timestamp', timestamp, count() from t where name = 'a' sample by (1m)"
            );

            assertSql(
                    "timestamp1\ttimestamp\tcount\n" +
                            "2023-09-01T00:01:00.000000Z\t2023-09-01T00:00:00.000000Z\t1\n" +
                            "2023-09-01T00:11:00.000000Z\t2023-09-01T00:10:00.000000Z\t1\n",
                    "select timestamp + 60000000 as 'timestamp1', timestamp, count() from t where name = 'a' sample by (1m)"
            );

            assertSql(
                    "timestamp\ttimestamp1\tcount\n" +
                            "2023-09-01T00:01:00.000000Z\t2023-09-01T00:00:00.000000Z\t1\n" +
                            "2023-09-01T00:11:00.000000Z\t2023-09-01T00:10:00.000000Z\t1\n",
                    "select timestamp + 60000000 as 'timestamp', timestamp as 'timestamp1', count() from t where name = 'a' sample by (1m)"
            );
        });
    }

    @Test
    public void testSampleByFromToParallelSampleByRewrite() throws Exception {
        assertMemoryLeak(() -> {
            execute(SampleByTest.FROM_TO_DDL);
            final String query = "select ts, avg(x) from fromto\n" +
                    "sample by 5d from '2017-12-20' to '2018-01-31' fill(null)\n";

            assertPlanNoLeakCheck(query, "Sort\n" +
                    "  keys: [ts]\n" +
                    "    Fill Range\n" +
                    "      range: ('2017-12-20','2018-01-31')\n" +
                    "      stride: '5d'\n" +
                    "      values: [null]\n" +
                    "        Async Group By workers: 1\n" +
                    "          keys: [ts]\n" +
                    "          values: [avg(x)]\n" +
                    "          filter: null\n" +
                    "            PageFrame\n" +
                    "                Row forward scan\n" +
                    "                Interval forward scan on: fromto\n" +
                    "                  intervals: [(\"2017-12-20T00:00:00.000000Z\",\"2018-01-30T23:59:59.999999Z\")]\n");
            assertSql("ts\tavg\n" +
                    "2017-12-20T00:00:00.000000Z\tnull\n" +
                    "2017-12-25T00:00:00.000000Z\tnull\n" +
                    "2017-12-30T00:00:00.000000Z\t72.5\n" +
                    "2018-01-04T00:00:00.000000Z\t264.5\n" +
                    "2018-01-09T00:00:00.000000Z\t432.5\n" +
                    "2018-01-14T00:00:00.000000Z\tnull\n" +
                    "2018-01-19T00:00:00.000000Z\tnull\n" +
                    "2018-01-24T00:00:00.000000Z\tnull\n" +
                    "2018-01-29T00:00:00.000000Z\tnull\n", query);
        });
    }

    @Test
    public void testSampleByFromToParallelSampleByRewriteMultipleFills() throws Exception {
        assertMemoryLeak(() -> {
            execute(SampleByTest.FROM_TO_DDL);
            final String query = "select ts, avg(x), sum(x) from fromto\n" +
                    "sample by 5d from '2017-12-20' to '2018-01-31' fill(42, 41)";

            assertPlanNoLeakCheck(query, "Sample By\n" +
                    "  fill: value\n" +
                    "  range: ('2017-12-20','2018-01-31')\n" +
                    "  values: [avg(x),sum(x)]\n" +
                    "    PageFrame\n" +
                    "        Row forward scan\n" +
                    "        Interval forward scan on: fromto\n" +
                    "          intervals: [(\"2017-12-20T00:00:00.000000Z\",\"2018-01-30T23:59:59.999999Z\")]\n");
            assertSql("ts\tavg\tsum\n" +
                    "2017-12-20T00:00:00.000000Z\t42.0\t41\n" +
                    "2017-12-25T00:00:00.000000Z\t42.0\t41\n" +
                    "2017-12-30T00:00:00.000000Z\t72.5\t10440\n" +
                    "2018-01-04T00:00:00.000000Z\t264.5\t63480\n" +
                    "2018-01-09T00:00:00.000000Z\t432.5\t41520\n" +
                    "2018-01-14T00:00:00.000000Z\t42.0\t41\n" +
                    "2018-01-19T00:00:00.000000Z\t42.0\t41\n" +
                    "2018-01-24T00:00:00.000000Z\t42.0\t41\n" +
                    "2018-01-29T00:00:00.000000Z\t42.0\t41\n", query);
        });
    }

    @Test
    public void testSampleByFromToParallelSampleByRewritePostfill() throws Exception {
        assertMemoryLeak(() -> {
            execute(SampleByTest.FROM_TO_DDL);
            final String query = "select ts, avg(x) from fromto\n" +
                    "sample by 5d to '2018-01-31' fill(null)";

            assertPlanNoLeakCheck(query, "Sort\n" +
                    "  keys: [ts]\n" +
                    "    Fill Range\n" +
                    "      range: (null,'2018-01-31')\n" +
                    "      stride: '5d'\n" +
                    "      values: [null]\n" +
                    "        Async Group By workers: 1\n" +
                    "          keys: [ts]\n" +
                    "          values: [avg(x)]\n" +
                    "          filter: null\n" +
                    "            PageFrame\n" +
                    "                Row forward scan\n" +
                    "                Interval forward scan on: fromto\n" +
                    "                  intervals: [(\"MIN\",\"2018-01-30T23:59:59.999999Z\")]\n");
            assertSql("ts\tavg\n" +
                    "2017-12-30T00:00:00.000000Z\t72.5\n" +
                    "2018-01-04T00:00:00.000000Z\t264.5\n" +
                    "2018-01-09T00:00:00.000000Z\t432.5\n" +
                    "2018-01-14T00:00:00.000000Z\tnull\n" +
                    "2018-01-19T00:00:00.000000Z\tnull\n" +
                    "2018-01-24T00:00:00.000000Z\tnull\n" +
                    "2018-01-29T00:00:00.000000Z\tnull\n", query);
        });
    }

    @Test
    public void testSampleByFromToParallelSampleByRewritePrefill() throws Exception {
        assertMemoryLeak(() -> {
            execute(SampleByTest.FROM_TO_DDL);
            final String query = "select ts, avg(x) from fromto\n" +
                    "sample by 5d from '2017-12-20' fill(null) ";

            assertPlanNoLeakCheck(query, "Sort\n" +
                    "  keys: [ts]\n" +
                    "    Fill Range\n" +
                    "      range: ('2017-12-20',null)\n" +
                    "      stride: '5d'\n" +
                    "      values: [null]\n" +
                    "        Async Group By workers: 1\n" +
                    "          keys: [ts]\n" +
                    "          values: [avg(x)]\n" +
                    "          filter: null\n" +
                    "            PageFrame\n" +
                    "                Row forward scan\n" +
                    "                Interval forward scan on: fromto\n" +
                    "                  intervals: [(\"2017-12-20T00:00:00.000000Z\",\"MAX\")]\n");
            assertSql("ts\tavg\n" +
                    "2017-12-20T00:00:00.000000Z\tnull\n" +
                    "2017-12-25T00:00:00.000000Z\tnull\n" +
                    "2017-12-30T00:00:00.000000Z\t72.5\n" +
                    "2018-01-04T00:00:00.000000Z\t264.5\n" +
                    "2018-01-09T00:00:00.000000Z\t432.5\n", query);
        });
    }

    @Test
    public void testSampleByFromToParallelSampleByRewriteWithExcept() throws Exception {
        assertMemoryLeak(() -> {
            execute(SampleByTest.FROM_TO_DDL);
            execute(SampleByTest.FROM_TO_DDL.replace("fromto", "fromto2"));

            final String exceptAllQuery = "select ts, avg(x), sum(x) from fromto sample by 5d from '2017-12-20' to '2018-01-31' fill(null)\n" +
                    "except all\n" +
                    "select ts, avg(x), sum(x) from fromto2 sample by 5d from '2017-12-20' to '2018-01-31' fill(null)\n";

            final String exceptQuery = exceptAllQuery.replace("except all", "except");

            assertPlanNoLeakCheck(exceptAllQuery, "Except All\n" +
                    "    Sort\n" +
                    "      keys: [ts]\n" +
                    "        Fill Range\n" +
                    "          range: ('2017-12-20','2018-01-31')\n" +
                    "          stride: '5d'\n" +
                    "          values: [null,null]\n" +
                    "            Async Group By workers: 1\n" +
                    "              keys: [ts]\n" +
                    "              values: [avg(x),sum(x)]\n" +
                    "              filter: null\n" +
                    "                PageFrame\n" +
                    "                    Row forward scan\n" +
                    "                    Interval forward scan on: fromto\n" +
                    "                      intervals: [(\"2017-12-20T00:00:00.000000Z\",\"2018-01-30T23:59:59.999999Z\")]\n" +
                    "    Hash\n" +
                    "        Fill Range\n" +
                    "          range: ('2017-12-20','2018-01-31')\n" +
                    "          stride: '5d'\n" +
                    "          values: [null,null]\n" +
                    "            Async Group By workers: 1\n" +
                    "              keys: [ts]\n" +
                    "              values: [avg(x),sum(x)]\n" +
                    "              filter: null\n" +
                    "                PageFrame\n" +
                    "                    Row forward scan\n" +
                    "                    Interval forward scan on: fromto2\n" +
                    "                      intervals: [(\"2017-12-20T00:00:00.000000Z\",\"2018-01-30T23:59:59.999999Z\")]\n");

            assertSql("ts\tavg\tsum\n", exceptAllQuery);

            assertPlanNoLeakCheck(exceptQuery, "Except\n" +
                    "    Sort\n" +
                    "      keys: [ts]\n" +
                    "        Fill Range\n" +
                    "          range: ('2017-12-20','2018-01-31')\n" +
                    "          stride: '5d'\n" +
                    "          values: [null,null]\n" +
                    "            Async Group By workers: 1\n" +
                    "              keys: [ts]\n" +
                    "              values: [avg(x),sum(x)]\n" +
                    "              filter: null\n" +
                    "                PageFrame\n" +
                    "                    Row forward scan\n" +
                    "                    Interval forward scan on: fromto\n" +
                    "                      intervals: [(\"2017-12-20T00:00:00.000000Z\",\"2018-01-30T23:59:59.999999Z\")]\n" +
                    "    Hash\n" +
                    "        Fill Range\n" +
                    "          range: ('2017-12-20','2018-01-31')\n" +
                    "          stride: '5d'\n" +
                    "          values: [null,null]\n" +
                    "            Async Group By workers: 1\n" +
                    "              keys: [ts]\n" +
                    "              values: [avg(x),sum(x)]\n" +
                    "              filter: null\n" +
                    "                PageFrame\n" +
                    "                    Row forward scan\n" +
                    "                    Interval forward scan on: fromto2\n" +
                    "                      intervals: [(\"2017-12-20T00:00:00.000000Z\",\"2018-01-30T23:59:59.999999Z\")]\n");

            assertSql("ts\tavg\tsum\n", exceptQuery);
        });
    }

    @Test
    public void testSampleByFromToParallelSampleByRewriteWithIntersect() throws Exception {
        assertMemoryLeak(() -> {
            execute(SampleByTest.FROM_TO_DDL);
            execute(SampleByTest.FROM_TO_DDL.replace("fromto", "fromto2"));

            final String intersectAllQuery = "select ts, avg(x), sum(x) from fromto sample by 5d from '2017-12-20' to '2018-01-31' fill(null)\n" +
                    "intersect all\n" +
                    "select ts, avg(x), sum(x) from fromto2 sample by 5d from '2017-12-20' to '2018-01-31' fill(null)\n";

            final String intersectQuery = intersectAllQuery.replace("intersect all", "intersect");

            assertPlanNoLeakCheck(intersectAllQuery, "Intersect All\n" +
                    "    Sort\n" +
                    "      keys: [ts]\n" +
                    "        Fill Range\n" +
                    "          range: ('2017-12-20','2018-01-31')\n" +
                    "          stride: '5d'\n" +
                    "          values: [null,null]\n" +
                    "            Async Group By workers: 1\n" +
                    "              keys: [ts]\n" +
                    "              values: [avg(x),sum(x)]\n" +
                    "              filter: null\n" +
                    "                PageFrame\n" +
                    "                    Row forward scan\n" +
                    "                    Interval forward scan on: fromto\n" +
                    "                      intervals: [(\"2017-12-20T00:00:00.000000Z\",\"2018-01-30T23:59:59.999999Z\")]\n" +
                    "    Hash\n" +
                    "        Fill Range\n" +
                    "          range: ('2017-12-20','2018-01-31')\n" +
                    "          stride: '5d'\n" +
                    "          values: [null,null]\n" +
                    "            Async Group By workers: 1\n" +
                    "              keys: [ts]\n" +
                    "              values: [avg(x),sum(x)]\n" +
                    "              filter: null\n" +
                    "                PageFrame\n" +
                    "                    Row forward scan\n" +
                    "                    Interval forward scan on: fromto2\n" +
                    "                      intervals: [(\"2017-12-20T00:00:00.000000Z\",\"2018-01-30T23:59:59.999999Z\")]\n");

            assertSql("ts\tavg\tsum\n" +
                    "2017-12-20T00:00:00.000000Z\tnull\tnull\n" +
                    "2017-12-25T00:00:00.000000Z\tnull\tnull\n" +
                    "2017-12-30T00:00:00.000000Z\t72.5\t10440\n" +
                    "2018-01-04T00:00:00.000000Z\t264.5\t63480\n" +
                    "2018-01-09T00:00:00.000000Z\t432.5\t41520\n" +
                    "2018-01-14T00:00:00.000000Z\tnull\tnull\n" +
                    "2018-01-19T00:00:00.000000Z\tnull\tnull\n" +
                    "2018-01-24T00:00:00.000000Z\tnull\tnull\n" +
                    "2018-01-29T00:00:00.000000Z\tnull\tnull\n", intersectAllQuery);

            assertPlanNoLeakCheck(intersectQuery, "Intersect\n" +
                    "    Sort\n" +
                    "      keys: [ts]\n" +
                    "        Fill Range\n" +
                    "          range: ('2017-12-20','2018-01-31')\n" +
                    "          stride: '5d'\n" +
                    "          values: [null,null]\n" +
                    "            Async Group By workers: 1\n" +
                    "              keys: [ts]\n" +
                    "              values: [avg(x),sum(x)]\n" +
                    "              filter: null\n" +
                    "                PageFrame\n" +
                    "                    Row forward scan\n" +
                    "                    Interval forward scan on: fromto\n" +
                    "                      intervals: [(\"2017-12-20T00:00:00.000000Z\",\"2018-01-30T23:59:59.999999Z\")]\n" +
                    "    Hash\n" +
                    "        Fill Range\n" +
                    "          range: ('2017-12-20','2018-01-31')\n" +
                    "          stride: '5d'\n" +
                    "          values: [null,null]\n" +
                    "            Async Group By workers: 1\n" +
                    "              keys: [ts]\n" +
                    "              values: [avg(x),sum(x)]\n" +
                    "              filter: null\n" +
                    "                PageFrame\n" +
                    "                    Row forward scan\n" +
                    "                    Interval forward scan on: fromto2\n" +
                    "                      intervals: [(\"2017-12-20T00:00:00.000000Z\",\"2018-01-30T23:59:59.999999Z\")]\n");

            assertSql("ts\tavg\tsum\n" +
                    "2017-12-20T00:00:00.000000Z\tnull\tnull\n" +
                    "2017-12-25T00:00:00.000000Z\tnull\tnull\n" +
                    "2017-12-30T00:00:00.000000Z\t72.5\t10440\n" +
                    "2018-01-04T00:00:00.000000Z\t264.5\t63480\n" +
                    "2018-01-09T00:00:00.000000Z\t432.5\t41520\n" +
                    "2018-01-14T00:00:00.000000Z\tnull\tnull\n" +
                    "2018-01-19T00:00:00.000000Z\tnull\tnull\n" +
                    "2018-01-24T00:00:00.000000Z\tnull\tnull\n" +
                    "2018-01-29T00:00:00.000000Z\tnull\tnull\n", intersectQuery);
        });
    }

    @Test
    public void testSampleByFromToParallelSampleByRewriteWithJoin() throws Exception {
        assertMemoryLeak(() -> {
            execute(SampleByTest.FROM_TO_DDL);
            execute(SampleByTest.FROM_TO_DDL.replace("fromto", "fromto2"));


            final String query = "select fromto.ts, avg(fromto.x)\n" +
                    "from fromto\n" +
                    "asof join fromto2\n" +
                    "sample by 5d from '2017-12-20' to '2018-01-31' fill(null)\n";

            assertPlanNoLeakCheck(query, "Sort\n" +
                    "  keys: [ts]\n" +
                    "    Fill Range\n" +
                    "      range: ('2017-12-20','2018-01-31')\n" +
                    "      stride: '5d'\n" +
                    "      values: [null]\n" +
                    "        GroupBy vectorized: false\n" +
                    "          keys: [ts]\n" +
                    "          values: [avg(x)]\n" +
                    "            SelectedRecord\n" +
                    "                AsOf Join Fast Scan\n" +
                    "                    PageFrame\n" +
                    "                        Row forward scan\n" +
                    "                        Interval forward scan on: fromto\n" +
                    "                          intervals: [(\"2017-12-20T00:00:00.000000Z\",\"2018-01-30T23:59:59.999999Z\")]\n" +
                    "                    PageFrame\n" +
                    "                        Row forward scan\n" +
                    "                        Frame forward scan on: fromto2\n");
            assertSql("ts\tavg\n" +
                    "2017-12-20T00:00:00.000000Z\tnull\n" +
                    "2017-12-25T00:00:00.000000Z\tnull\n" +
                    "2017-12-30T00:00:00.000000Z\t72.5\n" +
                    "2018-01-04T00:00:00.000000Z\t264.5\n" +
                    "2018-01-09T00:00:00.000000Z\t432.5\n" +
                    "2018-01-14T00:00:00.000000Z\tnull\n" +
                    "2018-01-19T00:00:00.000000Z\tnull\n" +
                    "2018-01-24T00:00:00.000000Z\tnull\n" +
                    "2018-01-29T00:00:00.000000Z\tnull\n", query);
        });
    }

    @Test
    public void testSampleByFromToParallelSampleByRewriteWithJoin2() throws Exception {
        assertMemoryLeak(() -> {
            execute(SampleByTest.FROM_TO_DDL);
            execute(SampleByTest.FROM_TO_DDL.replace("fromto", "fromto2"));

            final String query = "(select ts as five_days, avg(x) as five_days_avg from fromto sample by 5d from '2017-12-20' to '2018-01-31' fill(null))\n" +
                    "asof join\n" +
                    "(select ts as ten_days, avg(x) as ten_days_avg from fromto2 sample by 10d from '2017-12-20' to '2018-01-31' fill(null))\n";

            assertPlanNoLeakCheck(
                    query,
                    "SelectedRecord\n" +
                            "    AsOf Join\n" +
                            "        Sort\n" +
                            "          keys: [five_days]\n" +
                            "            Fill Range\n" +
                            "              range: ('2017-12-20','2018-01-31')\n" +
                            "              stride: '5d'\n" +
                            "              values: [null]\n" +
                            "                Async Group By workers: 1\n" +
                            "                  keys: [five_days]\n" +
                            "                  values: [avg(x)]\n" +
                            "                  filter: null\n" +
                            "                    PageFrame\n" +
                            "                        Row forward scan\n" +
                            "                        Interval forward scan on: fromto\n" +
                            "                          intervals: [(\"2017-12-20T00:00:00.000000Z\",\"2018-01-30T23:59:59.999999Z\")]\n" +
                            "        Sort\n" +
                            "          keys: [ten_days]\n" +
                            "            Fill Range\n" +
                            "              range: ('2017-12-20','2018-01-31')\n" +
                            "              stride: '10d'\n" +
                            "              values: [null]\n" +
                            "                Async Group By workers: 1\n" +
                            "                  keys: [ten_days]\n" +
                            "                  values: [avg(x)]\n" +
                            "                  filter: null\n" +
                            "                    PageFrame\n" +
                            "                        Row forward scan\n" +
                            "                        Interval forward scan on: fromto2\n" +
                            "                          intervals: [(\"2017-12-20T00:00:00.000000Z\",\"2018-01-30T23:59:59.999999Z\")]\n"
            );
            assertSql(
                    "five_days\tfive_days_avg\tten_days\tten_days_avg\n" +
                            "2017-12-20T00:00:00.000000Z\tnull\t2017-12-20T00:00:00.000000Z\tnull\n" +
                            "2017-12-25T00:00:00.000000Z\tnull\t2017-12-20T00:00:00.000000Z\tnull\n" +
                            "2017-12-30T00:00:00.000000Z\t72.5\t2017-12-30T00:00:00.000000Z\t192.5\n" +
                            "2018-01-04T00:00:00.000000Z\t264.5\t2017-12-30T00:00:00.000000Z\t192.5\n" +
                            "2018-01-09T00:00:00.000000Z\t432.5\t2018-01-09T00:00:00.000000Z\t432.5\n" +
                            "2018-01-14T00:00:00.000000Z\tnull\t2018-01-09T00:00:00.000000Z\t432.5\n" +
                            "2018-01-19T00:00:00.000000Z\tnull\t2018-01-19T00:00:00.000000Z\tnull\n" +
                            "2018-01-24T00:00:00.000000Z\tnull\t2018-01-19T00:00:00.000000Z\tnull\n" +
                            "2018-01-29T00:00:00.000000Z\tnull\t2018-01-29T00:00:00.000000Z\tnull\n",
                    query
            );
        });
    }

    @Test
    public void testSampleByFromToParallelSampleByRewriteWithKeys() throws Exception {
        assertMemoryLeak(() -> {
            execute(SampleByTest.FROM_TO_DDL);
            final String shouldFail1a = "select ts, avg(x), s from fromto\n" +
                    "sample by 5d from '2017-12-20' fill(null) ";

            final String shouldFail1b = "select ts, avg(x), s from fromto\n" +
                    "sample by 5d from '2017-12-20' fill(null) align to calendar with offset '10:00'";


            final String shouldFail2a = "select ts, avg(x), sum(x), concat('1', s) from fromto\n" +
                    "sample by 5d from '2017-12-20' fill(null) ";


            final String shouldFail2b = "select ts, avg(x), sum(x), concat('1', s) from fromto\n" +
                    "sample by 5d from '2017-12-20' fill(null) align to calendar with offset '10:00'";

            assertException(shouldFail1a, 0, "FROM-TO");
            assertException(shouldFail1b, 0, "FROM-TO");
            assertException(shouldFail2a, 0, "FROM-TO");
            assertException(shouldFail2b, 0, "FROM-TO");

            final String shouldSucceedParallel = "select ts, avg(x), sum(x) from fromto\n" +
                    "sample by 5d from '2017-12-20' fill(null) ";

            final String shouldSucceedSequential = "select ts, avg(x), sum(x) from fromto\n" +
                    "sample by 5d from '2017-12-20' fill(null) align to calendar with offset '10:00'";

            final String shouldSucceedResult = "ts\tavg\tsum\n" +
                    "2017-12-20T00:00:00.000000Z\tnull\tnull\n" +
                    "2017-12-25T00:00:00.000000Z\tnull\tnull\n" +
                    "2017-12-30T00:00:00.000000Z\t72.5\t10440\n" +
                    "2018-01-04T00:00:00.000000Z\t264.5\t63480\n" +
                    "2018-01-09T00:00:00.000000Z\t432.5\t41520\n";

            assertPlanNoLeakCheck(shouldSucceedParallel, "Sort\n" +
                    "  keys: [ts]\n" +
                    "    Fill Range\n" +
                    "      range: ('2017-12-20',null)\n" +
                    "      stride: '5d'\n" +
                    "      values: [null,null]\n" +
                    "        Async Group By workers: 1\n" +
                    "          keys: [ts]\n" +
                    "          values: [avg(x),sum(x)]\n" +
                    "          filter: null\n" +
                    "            PageFrame\n" +
                    "                Row forward scan\n" +
                    "                Interval forward scan on: fromto\n" +
                    "                  intervals: [(\"2017-12-20T00:00:00.000000Z\",\"MAX\")]\n");
            assertSql(shouldSucceedResult, shouldSucceedParallel);

            assertPlanNoLeakCheck(shouldSucceedSequential, "Sample By\n" +
                    "  fill: null\n" +
                    "  range: ('2017-12-20',null)\n" +
                    "  values: [avg(x),sum(x)]\n" +
                    "    PageFrame\n" +
                    "        Row forward scan\n" +
                    "        Interval forward scan on: fromto\n" +
                    "          intervals: [(\"2017-12-20T00:00:00.000000Z\",\"MAX\")]\n");
            assertSql(shouldSucceedResult, shouldSucceedSequential);
        });
    }

    @Test
    public void testSampleByFromToParallelSampleByRewriteWithUnion() throws Exception {
        assertMemoryLeak(() -> {
            execute(SampleByTest.FROM_TO_DDL);
            execute(SampleByTest.FROM_TO_DDL.replace("fromto", "fromto2"));

            final String unionAllQuery = "select ts, avg(x), sum(x) from fromto sample by 5d from '2017-12-20' to '2018-01-31' fill(null)\n" +
                    "union all\n" +
                    "select ts, avg(x), sum(x) from fromto2 sample by 5d from '2017-12-20' to '2018-01-31' fill(null)\n";

            final String unionQuery = unionAllQuery.replace("union all", "union");

            assertPlanNoLeakCheck(unionAllQuery, "Union All\n" +
                    "    Sort\n" +
                    "      keys: [ts]\n" +
                    "        Fill Range\n" +
                    "          range: ('2017-12-20','2018-01-31')\n" +
                    "          stride: '5d'\n" +
                    "          values: [null,null]\n" +
                    "            Async Group By workers: 1\n" +
                    "              keys: [ts]\n" +
                    "              values: [avg(x),sum(x)]\n" +
                    "              filter: null\n" +
                    "                PageFrame\n" +
                    "                    Row forward scan\n" +
                    "                    Interval forward scan on: fromto\n" +
                    "                      intervals: [(\"2017-12-20T00:00:00.000000Z\",\"2018-01-30T23:59:59.999999Z\")]\n" +
                    "    Fill Range\n" +
                    "      range: ('2017-12-20','2018-01-31')\n" +
                    "      stride: '5d'\n" +
                    "      values: [null,null]\n" +
                    "        Async Group By workers: 1\n" +
                    "          keys: [ts]\n" +
                    "          values: [avg(x),sum(x)]\n" +
                    "          filter: null\n" +
                    "            PageFrame\n" +
                    "                Row forward scan\n" +
                    "                Interval forward scan on: fromto2\n" +
                    "                  intervals: [(\"2017-12-20T00:00:00.000000Z\",\"2018-01-30T23:59:59.999999Z\")]\n");

            assertSql("ts\tavg\tsum\n" +
                    "2017-12-20T00:00:00.000000Z\tnull\tnull\n" +
                    "2017-12-25T00:00:00.000000Z\tnull\tnull\n" +
                    "2017-12-30T00:00:00.000000Z\t72.5\t10440\n" +
                    "2018-01-04T00:00:00.000000Z\t264.5\t63480\n" +
                    "2018-01-09T00:00:00.000000Z\t432.5\t41520\n" +
                    "2018-01-14T00:00:00.000000Z\tnull\tnull\n" +
                    "2018-01-19T00:00:00.000000Z\tnull\tnull\n" +
                    "2018-01-24T00:00:00.000000Z\tnull\tnull\n" +
                    "2018-01-29T00:00:00.000000Z\tnull\tnull\n" +
                    "2017-12-30T00:00:00.000000Z\t72.5\t10440\n" +
                    "2018-01-04T00:00:00.000000Z\t264.5\t63480\n" +
                    "2018-01-09T00:00:00.000000Z\t432.5\t41520\n" +
                    "2017-12-20T00:00:00.000000Z\tnull\tnull\n" +
                    "2017-12-25T00:00:00.000000Z\tnull\tnull\n" +
                    "2018-01-14T00:00:00.000000Z\tnull\tnull\n" +
                    "2018-01-19T00:00:00.000000Z\tnull\tnull\n" +
                    "2018-01-24T00:00:00.000000Z\tnull\tnull\n" +
                    "2018-01-29T00:00:00.000000Z\tnull\tnull\n", unionAllQuery);

            assertPlanNoLeakCheck(unionQuery, "Union\n" +
                    "    Sort\n" +
                    "      keys: [ts]\n" +
                    "        Fill Range\n" +
                    "          range: ('2017-12-20','2018-01-31')\n" +
                    "          stride: '5d'\n" +
                    "          values: [null,null]\n" +
                    "            Async Group By workers: 1\n" +
                    "              keys: [ts]\n" +
                    "              values: [avg(x),sum(x)]\n" +
                    "              filter: null\n" +
                    "                PageFrame\n" +
                    "                    Row forward scan\n" +
                    "                    Interval forward scan on: fromto\n" +
                    "                      intervals: [(\"2017-12-20T00:00:00.000000Z\",\"2018-01-30T23:59:59.999999Z\")]\n" +
                    "    Fill Range\n" +
                    "      range: ('2017-12-20','2018-01-31')\n" +
                    "      stride: '5d'\n" +
                    "      values: [null,null]\n" +
                    "        Async Group By workers: 1\n" +
                    "          keys: [ts]\n" +
                    "          values: [avg(x),sum(x)]\n" +
                    "          filter: null\n" +
                    "            PageFrame\n" +
                    "                Row forward scan\n" +
                    "                Interval forward scan on: fromto2\n" +
                    "                  intervals: [(\"2017-12-20T00:00:00.000000Z\",\"2018-01-30T23:59:59.999999Z\")]\n");

            assertSql("ts\tavg\tsum\n" +
                    "2017-12-20T00:00:00.000000Z\tnull\tnull\n" +
                    "2017-12-25T00:00:00.000000Z\tnull\tnull\n" +
                    "2017-12-30T00:00:00.000000Z\t72.5\t10440\n" +
                    "2018-01-04T00:00:00.000000Z\t264.5\t63480\n" +
                    "2018-01-09T00:00:00.000000Z\t432.5\t41520\n" +
                    "2018-01-14T00:00:00.000000Z\tnull\tnull\n" +
                    "2018-01-19T00:00:00.000000Z\tnull\tnull\n" +
                    "2018-01-24T00:00:00.000000Z\tnull\tnull\n" +
                    "2018-01-29T00:00:00.000000Z\tnull\tnull\n", unionQuery);
        });
    }

    @Test
    public void testSampleByFromToParallelSequentialEquivalence() throws Exception {
        assertMemoryLeak(() -> {
            execute(SampleByTest.FROM_TO_DDL);

            final String parallel = "select ts, avg(x) from fromto\n" +
                    "sample by 1w from '2017-12-20' to '2018-01-31' fill(null)";

            // offset is ignored
            final String sequential = parallel + " align to calendar with offset '10:00'";

            final String result = "ts\tavg\n" +
                    "2017-12-20T00:00:00.000000Z\tnull\n" +
                    "2017-12-27T00:00:00.000000Z\t48.5\n" +
                    "2018-01-03T00:00:00.000000Z\t264.5\n" +
                    "2018-01-10T00:00:00.000000Z\t456.5\n" +
                    "2018-01-17T00:00:00.000000Z\tnull\n" +
                    "2018-01-24T00:00:00.000000Z\tnull\n";

            assertSql(result, parallel);
            assertSql(result, sequential);
        });
    }

    @Test
    public void testSampleByFromToPlansWithRewrite() throws Exception {
        assertMemoryLeak(() -> {
            execute("create table tbl (\n" +
                    "  ts timestamp,\n" +
                    "  price double\n" +
                    ") timestamp(ts) partition by day wal;");
            drainWalQueue();
            assertPlanNoLeakCheck(
                    "select ts, avg(price) from tbl sample by 5m from '2018-01-01' to '2019-01-01'",
                    "Radix sort light\n" +
                            "  keys: [ts]\n" +
                            "    Async Group By workers: 1\n" +
                            "      keys: [ts]\n" +
                            "      values: [avg(price)]\n" +
                            "      filter: null\n" +
                            "        PageFrame\n" +
                            "            Row forward scan\n" +
                            "            Interval forward scan on: tbl\n" +
                            "              intervals: [(\"2018-01-01T00:00:00.000000Z\",\"2018-12-31T23:59:59.999999Z\")]\n"
            );
            assertPlanNoLeakCheck(
                    "select ts, avg(price) from tbl sample by 5m from '2018-01-01'",
                    "Radix sort light\n" +
                            "  keys: [ts]\n" +
                            "    Async Group By workers: 1\n" +
                            "      keys: [ts]\n" +
                            "      values: [avg(price)]\n" +
                            "      filter: null\n" +
                            "        PageFrame\n" +
                            "            Row forward scan\n" +
                            "            Interval forward scan on: tbl\n" +
                            "              intervals: [(\"2018-01-01T00:00:00.000000Z\",\"MAX\")]\n"
            );
            assertPlanNoLeakCheck(
                    "select ts, avg(price) from tbl sample by 5m to '2019-01-01'",
                    "Radix sort light\n" +
                            "  keys: [ts]\n" +
                            "    Async Group By workers: 1\n" +
                            "      keys: [ts]\n" +
                            "      values: [avg(price)]\n" +
                            "      filter: null\n" +
                            "        PageFrame\n" +
                            "            Row forward scan\n" +
                            "            Interval forward scan on: tbl\n" +
                            "              intervals: [(\"MIN\",\"2018-12-31T23:59:59.999999Z\")]\n"
            );
            assertPlanNoLeakCheck(
                    "select ts, avg(price) from tbl sample by 5m",
                    "Radix sort light\n" +
                            "  keys: [ts]\n" +
                            "    Async Group By workers: 1\n" +
                            "      keys: [ts]\n" +
                            "      values: [avg(price)]\n" +
                            "      filter: null\n" +
                            "        PageFrame\n" +
                            "            Row forward scan\n" +
                            "            Frame forward scan on: tbl\n"
            );
        });

    }

    @Test
    public void testSampleByFromToWithAliases() throws Exception {
        assertMemoryLeak(() -> {
            execute(SampleByTest.FROM_TO_DDL);
            final String query = "select ts as five_days, avg(x) as five_days_avg from fromto \n" +
                    "sample by 5d from '2017-12-20' to '2018-01-31' fill(null)";

            assertPlanNoLeakCheck(
                    query,
                    "Sort\n" +
                            "  keys: [five_days]\n" +
                            "    Fill Range\n" +
                            "      range: ('2017-12-20','2018-01-31')\n" +
                            "      stride: '5d'\n" +
                            "      values: [null]\n" +
                            "        Async Group By workers: 1\n" +
                            "          keys: [five_days]\n" +
                            "          values: [avg(x)]\n" +
                            "          filter: null\n" +
                            "            PageFrame\n" +
                            "                Row forward scan\n" +
                            "                Interval forward scan on: fromto\n" +
                            "                  intervals: [(\"2017-12-20T00:00:00.000000Z\",\"2018-01-30T23:59:59.999999Z\")]\n"
            );
            assertSql(
                    "five_days\tfive_days_avg\n" +
                            "2017-12-20T00:00:00.000000Z\tnull\n" +
                            "2017-12-25T00:00:00.000000Z\tnull\n" +
                            "2017-12-30T00:00:00.000000Z\t72.5\n" +
                            "2018-01-04T00:00:00.000000Z\t264.5\n" +
                            "2018-01-09T00:00:00.000000Z\t432.5\n" +
                            "2018-01-14T00:00:00.000000Z\tnull\n" +
                            "2018-01-19T00:00:00.000000Z\tnull\n" +
                            "2018-01-24T00:00:00.000000Z\tnull\n" +
                            "2018-01-29T00:00:00.000000Z\tnull\n",
                    query
            );
        });
    }

    @Test
    public void testSampleByGroupByFillNone() throws Exception {
        assertMemoryLeak(() -> {
            execute("CREATE TABLE 'trades' (\n" +
                    "  symbol SYMBOL capacity 256 CACHE,\n" +
                    "  side SYMBOL capacity 256 CACHE,\n" +
                    "  price DOUBLE,\n" +
                    "  amount DOUBLE,\n" +
                    "  timestamp TIMESTAMP\n" +
                    ") timestamp (timestamp) PARTITION BY DAY WAL;");

            assertPlanNoLeakCheck("SELECT last(price) value, symbol, timestamp \n" +
                            "FROM trades\n" +
                            "WHERE timestamp >= '2024-08-11T10:13:00' \n" +
                            "AND timestamp < '2024-08-11T10:16:00' \n" +
                            "AND (symbol LIKE ('BTC-USD')) \n" +
                            "SAMPLE BY 1m FILL(NONE) ALIGN TO CALENDAR",
                    "Radix sort light\n" +
                            "  keys: [timestamp]\n" +
                            "    Async Group By workers: 1\n" +
                            "      keys: [symbol,timestamp]\n" +
                            "      values: [last(price)]\n" +
                            "      filter: symbol ~ BTC-USD [state-shared]\n" +
                            "        PageFrame\n" +
                            "            Row forward scan\n" +
                            "            Interval forward scan on: trades\n" +
                            "              intervals: [(\"2024-08-11T10:13:00.000000Z\",\"2024-08-11T10:15:59.999999Z\")]\n");
        });
    }

    @Test
    public void testSampleByTimezone() throws Exception {
        assertMemoryLeak(() -> {
            execute("create table y (x int, ts timestamp) timestamp(ts);");
            final String query = "select ts, avg(x) from y\n" +
                    "sample by 5d from '2017-12-20' align to calendar time zone 'Europe/London' with offset '10:00'";

            assertModel("select-virtual to_utc(ts, 'Europe/London') ts, avg from (select-group-by [timestamp_floor('5d', ts, '2017-12-20', '10:00', 'Europe/London') ts, avg(x) avg] timestamp_floor('5d', ts, '2017-12-20', '10:00', 'Europe/London') ts, avg(x) avg from (select [ts, x] from y timestamp (ts) where ts >= '2017-12-20' from '2017-12-20' stride 5d)) timestamp (ts) order by ts", query, ExecutionModel.QUERY);
        });
    }

    @Test
    public void testSelectMultipleColumnsIncludingLastFunctionOnDesignatedTimestampColumn() throws Exception {
        assertMemoryLeak(() -> {
            execute("create table y ( x int, ts timestamp) timestamp(ts);");
            final String query = "select x, LAST(ts) from y";
            final QueryModel model = compileModel(query);
            assertEquals("select-group-by x, LAST(ts) LAST from (select [x, ts] from y timestamp (ts))", model.toString0());
            assertPlanNoLeakCheck(
                    query,
                    "Async Group By workers: 1\n" +
                            "  keys: [x]\n" +
                            "  values: [last(ts)]\n" +
                            "  filter: null\n" +
                            "    PageFrame\n" +
                            "        Row forward scan\n" +
                            "        Frame forward scan on: y\n"
            );
        });
    }

    @Test
    public void testSelectMultipleColumnsIncludingMaxFunctionOnDesignatedTimestampColumn() throws Exception {
        assertMemoryLeak(() -> {
            execute("create table y ( x int, ts timestamp) timestamp(ts);");
            final String query = "select x, MAX(ts) from y";
            final QueryModel model = compileModel(query);
            assertEquals("select-group-by x, MAX(ts) MAX from (select [x, ts] from y timestamp (ts))", model.toString0());
            assertPlanNoLeakCheck(
                    query,
                    "GroupBy vectorized: true workers: 1\n" +
                            "  keys: [x]\n" +
                            "  values: [max(ts)]\n" +
                            "    PageFrame\n" +
                            "        Row forward scan\n" +
                            "        Frame forward scan on: y\n"
            );
        });
    }

    @Test
    public void testSelectMultipleColumnsIncludingMinFunctionOnDesignatedTimestampColumn() throws Exception {
        assertMemoryLeak(() -> {
            execute("create table y ( x int, ts timestamp) timestamp(ts);");
            final String query = "select x, MIN(ts) from y";
            final QueryModel model = compileModel(query);
            assertEquals("select-group-by x, MIN(ts) MIN from (select [x, ts] from y timestamp (ts))", model.toString0());
            assertPlanNoLeakCheck(
                    query,
                    "GroupBy vectorized: true workers: 1\n" +
                            "  keys: [x]\n" +
                            "  values: [min(ts)]\n" +
                            "    PageFrame\n" +
                            "        Row forward scan\n" +
                            "        Frame forward scan on: y\n"
            );
        });
    }

    @Test
    public void testSelectingMultipleColumnsIncludingFirstFunctionOnDesignatedTimestampColumn() throws Exception {
        assertMemoryLeak(() -> {
            execute("create table y ( x int, ts timestamp) timestamp(ts);");
            final String query = "select x, FIRST(ts) from y";
            final QueryModel model = compileModel(query);
            assertEquals("select-group-by x, FIRST(ts) FIRST from (select [x, ts] from y timestamp (ts))", model.toString0());
            assertPlanNoLeakCheck(
                    query,
                    "Async Group By workers: 1\n" +
                            "  keys: [x]\n" +
                            "  values: [first(ts)]\n" +
                            "  filter: null\n" +
                            "    PageFrame\n" +
                            "        Row forward scan\n" +
                            "        Frame forward scan on: y\n"
            );
        });
    }

    @Test
    public void testSingleCountDistinct() throws Exception {
        assertMemoryLeak(() -> {
            execute("create table y (x int, ts timestamp) timestamp(ts) partition by day;");
            final String queryA = "select count_distinct(x) from y;";
            final String queryB = "select count(distinct x) from y;";
            String expectedModel = "select-group-by count() count_distinct from (select-group-by x from (select [x] from y timestamp (ts) where null != x))";
            assertEquals(
                    expectedModel,
                    compileModel(queryA).toString0()
            );
            String expectedPlan = "Count\n" +
                    "    Async JIT Group By workers: 1\n" +
                    "      keys: [x]\n" +
                    "      filter: x!=null\n" +
                    "        PageFrame\n" +
                    "            Row forward scan\n" +
                    "            Frame forward scan on: y\n";
            assertPlanNoLeakCheck(
                    queryA,
                    expectedPlan
            );
            assertPlanNoLeakCheck(
                    queryB,
                    expectedPlan
            );
        });
    }

    @Test
    public void testUnionQueryOnForMinMaxFirstLastOnAggregateTimestampColumn() throws Exception {
        assertMemoryLeak(() -> {
            execute("create table y ( x int, ts timestamp) timestamp(ts);");
            final String query = "select FIRST(ts) from y union select LAST(ts) from y union select min(ts) from y  union select max(ts) from y";
            final QueryModel model = compileModel(query);
            assertEquals(
                    "select-choose [ts FIRST] ts FIRST from (select [ts] from y timestamp (ts))" +
                            " limit 1 union select-choose [ts LAST] ts LAST from (select [ts] from y timestamp (ts)) order by " +
                            "LAST desc limit 1 union select-choose [ts min] ts min from (select [ts] from y timestamp (ts)) " +
                            "limit 1 union select-choose [ts max] ts max from (select [ts] from y timestamp (ts)) order by" +
                            " max desc limit 1",
                    model.toString0()
            );
            assertPlanNoLeakCheck(
                    query,
                    "Union\n" +
                            "    Union\n" +
                            "        Union\n" +
                            "            Limit lo: 1 skip-over-rows: 0 limit: 0\n" +
                            "                SelectedRecord\n" +
                            "                    PageFrame\n" +
                            "                        Row forward scan\n" +
                            "                        Frame forward scan on: y\n" +
                            "            Limit lo: 1 skip-over-rows: 0 limit: 0\n" +
                            "                SelectedRecord\n" +
                            "                    PageFrame\n" +
                            "                        Row backward scan\n" +
                            "                        Frame backward scan on: y\n" +
                            "        Limit lo: 1 skip-over-rows: 0 limit: 0\n" +
                            "            SelectedRecord\n" +
                            "                PageFrame\n" +
                            "                    Row forward scan\n" +
                            "                    Frame forward scan on: y\n" +
                            "    Limit lo: 1 skip-over-rows: 0 limit: 0\n" +
                            "        SelectedRecord\n" +
                            "            PageFrame\n" +
                            "                Row backward scan\n" +
                            "                Frame backward scan on: y\n"
            );
        });
    }

    @Test
    public void testUnionQueryOnSingleCountDistinct() throws Exception {
        assertMemoryLeak(() -> {
            execute("create table y (x int, z int);");
            final String queryA = "select count_distinct(x) from y union select count_distinct(z) from y;";
            final String queryB = "select count(distinct x) from y union select count_distinct(z) from y;";
            String expectedModel = "select-group-by [count() count_distinct] count() count_distinct from (select-group-by x from (select [x] from y where null != x)) " +
                    "union " +
                    "select-group-by [count() count_distinct] count() count_distinct from (select-group-by z from (select [z] from y where null != z))";
            assertEquals(
                    expectedModel,
                    compileModel(queryA).toString0()
            );
            assertEquals(
                    expectedModel,
                    compileModel(queryB).toString0()
            );
            String expectedPlan = "Union\n" +
                    "    Count\n" +
                    "        Async JIT Group By workers: 1\n" +
                    "          keys: [x]\n" +
                    "          filter: x!=null\n" +
                    "            PageFrame\n" +
                    "                Row forward scan\n" +
                    "                Frame forward scan on: y\n" +
                    "    Count\n" +
                    "        Async JIT Group By workers: 1\n" +
                    "          keys: [z]\n" +
                    "          filter: z!=null\n" +
                    "            PageFrame\n" +
                    "                Row forward scan\n" +
                    "                Frame forward scan on: y\n";
            assertPlanNoLeakCheck(
                    queryA,
                    expectedPlan
            );
            assertPlanNoLeakCheck(
                    queryB,
                    expectedPlan
            );
        });
    }

    @Test
    public void testWhereClauseOnNestedModelWithFirstAggregateFunctionOnParentModel() throws Exception {
        assertMemoryLeak(() -> {
            execute("create table y ( x int, ts timestamp) timestamp(ts);");
            final String query = "select FIRST(ts) from (select * from y where x = 3)";
            final QueryModel model = compileModel(query);
            assertEquals(
                    "select-group-by FIRST(ts) FIRST from (select-choose [ts] x, ts from " +
                            "(select [ts, x] from y timestamp (ts) where x = 3))",
                    model.toString0()
            );
            assertPlanNoLeakCheck(
                    query,
                    "GroupBy vectorized: false\n" +
                            "  values: [first(ts)]\n" +
                            "    SelectedRecord\n" +
                            "        Async JIT Filter workers: 1\n" +
                            "          filter: x=3 [pre-touch]\n" +
                            "            PageFrame\n" +
                            "                Row forward scan\n" +
                            "                Frame forward scan on: y\n"
            );
        });
    }

    @Test
    public void testWhereClauseOnNestedModelWithLastAggregateFunctionOnParentModel() throws Exception {
        assertMemoryLeak(() -> {
            execute("create table y ( x int, ts timestamp) timestamp(ts);");
            final String query = "select LAST(ts) from (select * from y where x = 3)";
            final QueryModel model = compileModel(query);
            assertEquals(
                    "select-group-by LAST(ts) LAST from (select-choose [ts] x, ts from " +
                            "(select [ts, x] from y timestamp (ts) where x = 3))",
                    model.toString0()
            );
            assertPlanNoLeakCheck(
                    query,
                    "GroupBy vectorized: false\n" +
                            "  values: [last(ts)]\n" +
                            "    SelectedRecord\n" +
                            "        Async JIT Filter workers: 1\n" +
                            "          filter: x=3 [pre-touch]\n" +
                            "            PageFrame\n" +
                            "                Row forward scan\n" +
                            "                Frame forward scan on: y\n"
            );
        });
    }

    @Test
    public void testWhereClauseOnNestedModelWithMaxAggregateFunctionOnParentModel() throws Exception {
        assertMemoryLeak(() -> {
            execute("create table y ( x int, ts timestamp) timestamp(ts);");
            final String query = "select MAX(ts) from (select * from y where x = 3)";
            final QueryModel model = compileModel(query);
            assertEquals(
                    "select-group-by MAX(ts) MAX from (select-choose [ts] x, ts from " +
                            "(select [ts, x] from y timestamp (ts) where x = 3))",
                    model.toString0()
            );
            assertPlanNoLeakCheck(
                    query,
                    "GroupBy vectorized: false\n" +
                            "  values: [max(ts)]\n" +
                            "    SelectedRecord\n" +
                            "        Async JIT Filter workers: 1\n" +
                            "          filter: x=3 [pre-touch]\n" +
                            "            PageFrame\n" +
                            "                Row forward scan\n" +
                            "                Frame forward scan on: y\n"
            );
        });
    }

    @Test
    public void testWhereClauseOnNestedModelWithMinAggregateFunctionOnParentModel() throws Exception {
        assertMemoryLeak(() -> {
            execute("create table y ( x int, ts timestamp) timestamp(ts);");
            final String query = "select MIN(ts) from (select * from y where x = 3)";
            final QueryModel model = compileModel(query);
            assertEquals(
                    "select-group-by MIN(ts) MIN from (select-choose [ts] x, ts from " +
                            "(select [ts, x] from y timestamp (ts) where x = 3))",
                    model.toString0()
            );
            assertPlanNoLeakCheck(
                    query,
                    "GroupBy vectorized: false\n" +
                            "  values: [min(ts)]\n" +
                            "    SelectedRecord\n" +
                            "        Async JIT Filter workers: 1\n" +
                            "          filter: x=3 [pre-touch]\n" +
                            "            PageFrame\n" +
                            "                Row forward scan\n" +
                            "                Frame forward scan on: y\n"
            );
        });
    }

    @Test
    public void testWhereClauseWithFirstAggregateFunctions() throws Exception {
        assertMemoryLeak(() -> {
            execute("create table y ( x int, ts timestamp) timestamp(ts);");
            final String query = "select FIRST(ts) from y where x = 3";
            final QueryModel model = compileModel(query);
            assertEquals(
                    "select-choose ts FIRST from " +
                            "(select [ts, x] from y timestamp (ts) where x = 3) limit 1",
                    model.toString0()
            );
            assertPlanNoLeakCheck(
                    query,
                    "SelectedRecord\n" +
                            "    Async JIT Filter workers: 1\n" +
                            "      limit: 1\n" +
                            "      filter: x=3 [pre-touch]\n" +
                            "        PageFrame\n" +
                            "            Row forward scan\n" +
                            "            Frame forward scan on: y\n"
            );
        });
    }

    @Test
    public void testWhereClauseWithLastAggregateFunctions() throws Exception {
        assertMemoryLeak(() -> {
            execute("create table y ( x int, ts timestamp) timestamp(ts);");
            final String query = "select LAST(ts) from y where x = 3";
            final QueryModel model = compileModel(query);
            assertEquals(
                    "select-choose ts LAST from " +
                            "(select [ts, x] from y timestamp (ts) where x = 3) order " +
                            "by LAST desc limit 1",
                    model.toString0()
            );
            assertPlanNoLeakCheck(
                    query,
                    "SelectedRecord\n" +
                            "    Async JIT Filter workers: 1\n" +
                            "      limit: 1\n" +
                            "      filter: x=3 [pre-touch]\n" +
                            "        PageFrame\n" +
                            "            Row backward scan\n" +
                            "            Frame backward scan on: y\n"
            );
        });
    }

    @Test
    public void testWhereClauseWithMaxAggregateFunctions() throws Exception {
        assertMemoryLeak(() -> {
            execute("create table y ( x int, ts timestamp) timestamp(ts);");
            final String query = "select MAX(ts) from y where x = 3";
            final QueryModel model = compileModel(query);
            assertEquals(
                    "select-choose ts MAX from " +
                            "(select [ts, x] from y timestamp (ts) where x = 3) order " +
                            "by MAX desc limit 1",
                    model.toString0()
            );
            assertPlanNoLeakCheck(
                    query,
                    "SelectedRecord\n" +
                            "    Async JIT Filter workers: 1\n" +
                            "      limit: 1\n" +
                            "      filter: x=3 [pre-touch]\n" +
                            "        PageFrame\n" +
                            "            Row backward scan\n" +
                            "            Frame backward scan on: y\n"
            );
        });
    }

    @Test
    public void testWhereClauseWithMinAggregateFunctions() throws Exception {
        assertMemoryLeak(() -> {
            execute("create table y ( x int, ts timestamp) timestamp(ts);");
            final String query = "select MIN(ts) from y where x = 3";
            final QueryModel model = compileModel(query);
            assertEquals(
                    "select-choose ts MIN from " +
                            "(select [ts, x] from y timestamp (ts) where x = 3) limit 1",
                    model.toString0()
            );
            assertPlanNoLeakCheck(
                    query,
                    "SelectedRecord\n" +
                            "    Async JIT Filter workers: 1\n" +
                            "      limit: 1\n" +
                            "      filter: x=3 [pre-touch]\n" +
                            "        PageFrame\n" +
                            "            Row forward scan\n" +
                            "            Frame forward scan on: y\n"
            );
        });
    }

    @Test
    public void testWindowRangeFrameDependOnSubqueryOrderBy() throws SqlException {
        execute("create table cpu_ts ( hostname symbol, usage_system double, ts1 timestamp, ts2 timestamp) timestamp(ts1);");
        execute("insert into cpu_ts select rnd_symbol('A', 'B', 'C'), x, x::timestamp, x::timestamp + 6000000 from long_sequence(10)");
        String q1 = "SELECT * from " +
                "( " +
                "SELECT ts2, hostname, usage_system, " +
                "max(usage_system) OVER ( partition by hostname ORDER BY ts2 ASC RANGE BETWEEN 3 seconds preceding and current row ) AS max_usage_system " +
                "from ( " +
                "select * FROM cpu_ts WHERE ts2 >= '1970-01-01T00:00:00.000001Z' ORDER BY ts2)" +
                ") order by hostname, ts2 LIMIT 40;";

        assertPlanNoLeakCheck(
                q1,
                "Limit lo: 40 skip-over-rows: 0 limit: 40\n" +
                        "    Sort\n" +
                        "      keys: [hostname, ts2]\n" +
                        "        Window\n" +
                        "          functions: [max(usage_system) over (partition by [hostname] range between 3000000 preceding and current row)]\n" +
                        "            Radix sort light\n" +
                        "              keys: [ts2]\n" +
                        "                Async JIT Filter workers: 1\n" +
                        "                  filter: ts2>=1\n" +
                        "                    PageFrame\n" +
                        "                        Row forward scan\n" +
                        "                        Frame forward scan on: cpu_ts\n"
        );
        assertSql("ts2\thostname\tusage_system\tmax_usage_system\n" +
                "1970-01-01T00:00:06.000001Z\tA\t1.0\t1.0\n" +
                "1970-01-01T00:00:06.000002Z\tA\t2.0\t2.0\n" +
                "1970-01-01T00:00:06.000009Z\tA\t9.0\t9.0\n" +
                "1970-01-01T00:00:06.000003Z\tB\t3.0\t3.0\n" +
                "1970-01-01T00:00:06.000008Z\tB\t8.0\t8.0\n" +
                "1970-01-01T00:00:06.000010Z\tB\t10.0\t10.0\n" +
                "1970-01-01T00:00:06.000004Z\tC\t4.0\t4.0\n" +
                "1970-01-01T00:00:06.000005Z\tC\t5.0\t5.0\n" +
                "1970-01-01T00:00:06.000006Z\tC\t6.0\t6.0\n" +
                "1970-01-01T00:00:06.000007Z\tC\t7.0\t7.0\n", q1);

        String q2 = "SELECT ts2, hostname, usage_system, " +
                "max(usage_system) OVER ( partition by hostname ORDER BY ts2 ASC RANGE BETWEEN 3 seconds preceding and current row ) AS max_usage_system " +
                "from ( " +
                "select * FROM cpu_ts WHERE ts2 >= '1970-01-01T00:00:00.000001Z' ORDER BY ts2)";
        assertPlanNoLeakCheck(
                q2,
                "Window\n" +
                        "  functions: [max(usage_system) over (partition by [hostname] range between 3000000 preceding and current row)]\n" +
                        "    Radix sort light\n" +
                        "      keys: [ts2]\n" +
                        "        Async JIT Filter workers: 1\n" +
                        "          filter: ts2>=1\n" +
                        "            PageFrame\n" +
                        "                Row forward scan\n" +
                        "                Frame forward scan on: cpu_ts\n"
        );
        assertSql("ts2\thostname\tusage_system\tmax_usage_system\n" +
                "1970-01-01T00:00:06.000001Z\tA\t1.0\t1.0\n" +
                "1970-01-01T00:00:06.000002Z\tA\t2.0\t2.0\n" +
                "1970-01-01T00:00:06.000003Z\tB\t3.0\t3.0\n" +
                "1970-01-01T00:00:06.000004Z\tC\t4.0\t4.0\n" +
                "1970-01-01T00:00:06.000005Z\tC\t5.0\t5.0\n" +
                "1970-01-01T00:00:06.000006Z\tC\t6.0\t6.0\n" +
                "1970-01-01T00:00:06.000007Z\tC\t7.0\t7.0\n" +
                "1970-01-01T00:00:06.000008Z\tB\t8.0\t8.0\n" +
                "1970-01-01T00:00:06.000009Z\tA\t9.0\t9.0\n" +
                "1970-01-01T00:00:06.000010Z\tB\t10.0\t10.0\n", q2);

        String q3 = "SELECT * FROM (" +
                "SELECT ts1, hostname, usage_system, " +
                "max(usage_system) OVER ( partition by hostname ORDER BY ts1 ASC RANGE BETWEEN 3 seconds preceding and current row ) AS max_usage_system " +
                "from cpu_ts order by ts1)" +
                "order by ts1 desc";
        assertPlanNoLeakCheck(
                q3,
                "Sort\n" +
                        "  keys: [ts1 desc]\n" +
                        "    Limit lo: 9223372036854775807L skip-over-rows: 0 limit: 10\n" +
                        "        Window\n" +
                        "          functions: [max(usage_system) over (partition by [hostname] range between 3000000 preceding and current row)]\n" +
                        "            PageFrame\n" +
                        "                Row forward scan\n" +
                        "                Frame forward scan on: cpu_ts\n"
        );
        assertSql("ts1\thostname\tusage_system\tmax_usage_system\n" +
                "1970-01-01T00:00:00.000010Z\tB\t10.0\t10.0\n" +
                "1970-01-01T00:00:00.000009Z\tA\t9.0\t9.0\n" +
                "1970-01-01T00:00:00.000008Z\tB\t8.0\t8.0\n" +
                "1970-01-01T00:00:00.000007Z\tC\t7.0\t7.0\n" +
                "1970-01-01T00:00:00.000006Z\tC\t6.0\t6.0\n" +
                "1970-01-01T00:00:00.000005Z\tC\t5.0\t5.0\n" +
                "1970-01-01T00:00:00.000004Z\tC\t4.0\t4.0\n" +
                "1970-01-01T00:00:00.000003Z\tB\t3.0\t3.0\n" +
                "1970-01-01T00:00:00.000002Z\tA\t2.0\t2.0\n" +
                "1970-01-01T00:00:00.000001Z\tA\t1.0\t1.0\n", q3);

        String q4 = "SELECT * FROM (" +
                "SELECT ts1, hostname, usage_system, " +
                "first_value(usage_system) OVER ( partition by hostname) AS first_usage_system " +
                "from cpu_ts order by ts2)" +
                "order by ts1 desc";
        assertPlanNoLeakCheck(
                q4,
                "Radix sort light\n" +
                        "  keys: [ts1 desc]\n" +
                        "    SelectedRecord\n" +
                        "        Limit lo: 9223372036854775807L skip-over-rows: 0 limit: 10\n" +
                        "            Sort\n" +
                        "              keys: [ts2]\n" +
                        "                Window\n" +
                        "                  functions: [first_value(usage_system) over (partition by [hostname])]\n" +
                        "                    PageFrame\n" +
                        "                        Row forward scan\n" +
                        "                        Frame forward scan on: cpu_ts\n"
        );
        assertSql("ts1\thostname\tusage_system\tfirst_usage_system\n" +
                "1970-01-01T00:00:00.000010Z\tB\t10.0\t3.0\n" +
                "1970-01-01T00:00:00.000009Z\tA\t9.0\t1.0\n" +
                "1970-01-01T00:00:00.000008Z\tB\t8.0\t3.0\n" +
                "1970-01-01T00:00:00.000007Z\tC\t7.0\t4.0\n" +
                "1970-01-01T00:00:00.000006Z\tC\t6.0\t4.0\n" +
                "1970-01-01T00:00:00.000005Z\tC\t5.0\t4.0\n" +
                "1970-01-01T00:00:00.000004Z\tC\t4.0\t4.0\n" +
                "1970-01-01T00:00:00.000003Z\tB\t3.0\t3.0\n" +
                "1970-01-01T00:00:00.000002Z\tA\t2.0\t1.0\n" +
                "1970-01-01T00:00:00.000001Z\tA\t1.0\t1.0\n", q4);

        String q5 = "SELECT * from " +
                "( " +
                "SELECT ts2, hostname, usage_system, " +
                "max(usage_system) OVER ( partition by hostname ORDER BY ts2 ASC RANGE BETWEEN 3 seconds preceding and current row ) AS max_usage_system " +
                "from ( " +
                "select * FROM cpu_ts WHERE ts2 >= '1970-01-01T00:00:00.000001Z' ORDER BY ts2)" +
                ") order by ts2, hostname LIMIT 40;";

        assertPlanNoLeakCheck(
                q5,
                "Limit lo: 40 skip-over-rows: 0 limit: 40\n" +
                        "    Sort\n" +
                        "      keys: [ts2, hostname]\n" +
                        "        Window\n" +
                        "          functions: [max(usage_system) over (partition by [hostname] range between 3000000 preceding and current row)]\n" +
                        "            Radix sort light\n" +
                        "              keys: [ts2]\n" +
                        "                Async JIT Filter workers: 1\n" +
                        "                  filter: ts2>=1\n" +
                        "                    PageFrame\n" +
                        "                        Row forward scan\n" +
                        "                        Frame forward scan on: cpu_ts\n"
        );
        assertSql("ts2\thostname\tusage_system\tmax_usage_system\n" +
                "1970-01-01T00:00:06.000001Z\tA\t1.0\t1.0\n" +
                "1970-01-01T00:00:06.000002Z\tA\t2.0\t2.0\n" +
                "1970-01-01T00:00:06.000003Z\tB\t3.0\t3.0\n" +
                "1970-01-01T00:00:06.000004Z\tC\t4.0\t4.0\n" +
                "1970-01-01T00:00:06.000005Z\tC\t5.0\t5.0\n" +
                "1970-01-01T00:00:06.000006Z\tC\t6.0\t6.0\n" +
                "1970-01-01T00:00:06.000007Z\tC\t7.0\t7.0\n" +
                "1970-01-01T00:00:06.000008Z\tB\t8.0\t8.0\n" +
                "1970-01-01T00:00:06.000009Z\tA\t9.0\t9.0\n" +
                "1970-01-01T00:00:06.000010Z\tB\t10.0\t10.0\n", q5);

        String q6 = "SELECT * FROM (" +
                "SELECT ts1, hostname, usage_system, " +
                "row_number() OVER (partition by hostname order by ts1 desc RANGE BETWEEN 3 seconds preceding and current row), " +
                "rank() OVER (partition by hostname order by ts1 desc RANGE BETWEEN 3 seconds preceding and current row), " +
                "lead(usage_system) OVER (partition by hostname order by ts1 desc RANGE BETWEEN 3 seconds preceding and current row), " +
                "lag(usage_system) OVER (partition by hostname order by ts1 desc RANGE BETWEEN 3 seconds preceding and current row), " +
                "dense_rank() OVER (partition by hostname order by ts1 desc RANGE BETWEEN 3 seconds preceding and current row) " +
                "from (select * from cpu_ts order by ts1 desc))" +
                "order by ts1 desc";
        assertPlanNoLeakCheck(
                q6,
                "CachedWindow\n" +
                        "  unorderedFunctions: [row_number() over (partition by [hostname]),rank() over (partition by [hostname]),lead(usage_system, 1, NULL) over (partition by [hostname]),lag(usage_system, 1, NULL) over (partition by [hostname]),dense_rank() over (partition by [hostname])]\n" +
                        "    PageFrame\n" +
                        "        Row backward scan\n" +
                        "        Frame backward scan on: cpu_ts\n"
        );
        assertSql("ts1\thostname\tusage_system\trow_number\trank\tlead\tlag\tdense_rank\n" +
                "1970-01-01T00:00:00.000010Z\tB\t10.0\t1\t1\t8.0\tnull\t1\n" +
                "1970-01-01T00:00:00.000009Z\tA\t9.0\t1\t1\t2.0\tnull\t1\n" +
                "1970-01-01T00:00:00.000008Z\tB\t8.0\t2\t2\t3.0\t10.0\t2\n" +
                "1970-01-01T00:00:00.000007Z\tC\t7.0\t1\t1\t6.0\tnull\t1\n" +
                "1970-01-01T00:00:00.000006Z\tC\t6.0\t2\t2\t5.0\t7.0\t2\n" +
                "1970-01-01T00:00:00.000005Z\tC\t5.0\t3\t3\t4.0\t6.0\t3\n" +
                "1970-01-01T00:00:00.000004Z\tC\t4.0\t4\t4\tnull\t5.0\t4\n" +
                "1970-01-01T00:00:00.000003Z\tB\t3.0\t3\t3\tnull\t8.0\t3\n" +
                "1970-01-01T00:00:00.000002Z\tA\t2.0\t2\t2\t1.0\t9.0\t2\n" +
                "1970-01-01T00:00:00.000001Z\tA\t1.0\t3\t3\tnull\t2.0\t3\n", q6);
    }

    protected QueryModel compileModel(String query) throws SqlException {
        try (SqlCompiler compiler = engine.getSqlCompiler()) {
            ExecutionModel model = compiler.testCompileModel(query, sqlExecutionContext);
            assertEquals(ExecutionModel.QUERY, model.getModelType());
            return (QueryModel) model;
        }
    }
}<|MERGE_RESOLUTION|>--- conflicted
+++ resolved
@@ -1221,7 +1221,6 @@
                     "LIMIT 1000000;";
 
             assertPlanNoLeakCheck(query,
-<<<<<<< HEAD
                     "Sort\n" +
                             "  keys: [s, ts]\n" +
                             "    SelectedRecord\n" +
@@ -1229,7 +1228,7 @@
                             "          condition: t2.s=t1.s\n" +
                             "            Radix sort light\n" +
                             "              keys: [ts]\n" +
-                            "                Limit lo: 1000000 skip-over-rows: 0 limit: 7\n" +
+                            "                Limit lo: 1000000 skip-over-rows: 0 limit: 1000000\n" +
                             "                    SortedSymbolIndex\n" +
                             "                        Index forward scan on: s\n" +
                             "                          symbolOrder: asc\n" +
@@ -1239,21 +1238,6 @@
                             "                Row forward scan\n" +
                             "                Frame forward scan on: t2\n");
             assertQuery("select-choose t1.s s, t1.ts ts, t2.s s1, t2.ts ts1 from (select [s, ts] from (select-choose [s, ts] s, ts from (select-choose [s, ts] s, ts from (select-choose [s, ts] s, ts from (select [s, ts] from t1 timestamp (ts) where ts between ('2023-09-01T00:00:00.000Z', '2023-09-01T01:00:00.000Z'))) order by s, ts limit 1000000) order by ts) t1 asof join select [s, ts] from t2 timestamp (ts) on t2.s = t1.s) order by s, ts", query);
-=======
-                    "Limit lo: 1000000 skip-over-rows: 0 limit: 1000000\n" +
-                            "    Sort\n" +
-                            "      keys: [s, ts]\n" +
-                            "        SelectedRecord\n" +
-                            "            AsOf Join Fast Scan\n" +
-                            "              condition: t2.s=t1.s\n" +
-                            "                PageFrame\n" +
-                            "                    Row forward scan\n" +
-                            "                    Interval forward scan on: t1\n" +
-                            "                      intervals: [(\"2023-09-01T00:00:00.000000Z\",\"2023-09-01T01:00:00.000000Z\")]\n" +
-                            "                PageFrame\n" +
-                            "                    Row forward scan\n" +
-                            "                    Frame forward scan on: t2\n");
->>>>>>> 33ded0a5
             assertSql("s\tts\ts1\tts1\n" +
                     "a\t2023-09-01T00:00:00.000000Z\ta\t2023-09-01T00:00:00.000000Z\n" +
                     "a\t2023-09-01T00:10:00.000000Z\ta\t2023-09-01T00:10:00.000000Z\n" +
