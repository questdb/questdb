/*******************************************************************************
 *     ___                  _   ____  ____
 *    / _ \ _   _  ___  ___| |_|  _ \| __ )
 *   | | | | | | |/ _ \/ __| __| | | |  _ \
 *   | |_| | |_| |  __/\__ \ |_| |_| | |_) |
 *    \__\_\\__,_|\___||___/\__|____/|____/
 *
 *  Copyright (c) 2014-2019 Appsicle
 *  Copyright (c) 2019-2024 QuestDB
 *
 *  Licensed under the Apache License, Version 2.0 (the "License");
 *  you may not use this file except in compliance with the License.
 *  You may obtain a copy of the License at
 *
 *  http://www.apache.org/licenses/LICENSE-2.0
 *
 *  Unless required by applicable law or agreed to in writing, software
 *  distributed under the License is distributed on an "AS IS" BASIS,
 *  WITHOUT WARRANTIES OR CONDITIONS OF ANY KIND, either express or implied.
 *  See the License for the specific language governing permissions and
 *  limitations under the License.
 *
 ******************************************************************************/

package io.questdb.test.griffin;

import io.questdb.griffin.SqlCompiler;
import io.questdb.griffin.SqlException;
import io.questdb.griffin.model.ExecutionModel;
import io.questdb.griffin.model.ExpressionNode;
import io.questdb.griffin.model.QueryModel;
import io.questdb.std.Misc;
import io.questdb.test.tools.TestUtils;
import org.junit.Test;

import java.util.ArrayDeque;

import static io.questdb.griffin.SqlOptimiser.aliasAppearsInFuncArgs;
import static org.junit.Assert.assertEquals;

public class SqlOptimiserTest extends AbstractSqlParserTest {

    final String orderByAdviceDdl = "CREATE TABLE t (\n" +
            "  s SYMBOL index,\n" +
            "  ts TIMESTAMP\n" +
            ") timestamp(ts) PARTITION BY DAY;";

    final String orderByAdviceDml =
            "INSERT INTO t (s, ts) VALUES" +
                    " ('a', '2023-09-01T00:00:00.000Z')," +
                    " ('a', '2023-09-01T00:10:00.000Z')," +
                    " ('a', '2023-09-01T00:20:00.000Z')," +
                    " ('b', '2023-09-01T00:05:00.000Z')," +
                    " ('b', '2023-09-01T00:15:00.000Z')," +
                    " ('b', '2023-09-01T00:25:00.000Z')," +
                    " ('c', '2023-09-01T01:00:00.000Z')," +
                    " ('c', '2023-09-01T02:00:00.000Z')," +
                    " ('c', '2023-09-01T03:00:00.000Z')";

    @Test
    public void testAliasAppearsInFuncArgs1() throws Exception {
        assertMemoryLeak(() -> {
            ddl("create table y ( x int );");
            final String query = "select x1, sum(x1) from (select x x1 from y)";
            final QueryModel model = compileModel(query);
            TestUtils.assertEquals("select-group-by x1, sum(x1) sum from (select-choose [x x1] x x1 from (select [x] from y))", model.toString0());
            ArrayDeque<ExpressionNode> sqlNodeStack = new ArrayDeque<>();
            assert aliasAppearsInFuncArgs(model, "x1", sqlNodeStack);
            assertPlanNoLeakCheck(
                    query,
                    "GroupBy vectorized: true workers: 1\n" +
                            "  keys: [x1]\n" +
                            "  values: [sum(x1)]\n" +
                            "    SelectedRecord\n" +
                            "        DataFrame\n" +
                            "            Row forward scan\n" +
                            "            Frame forward scan on: y\n");
        });
    }

    @Test
    public void testAliasAppearsInFuncArgs2() throws Exception {
        assertMemoryLeak(() -> {
            ddl("create table y ( x int );");
            final String query = "select concat(lpad(cast(x1 as string), 5)), x1, sum(x1) from (select x x1 from y)";
            final QueryModel model = compileModel(query);
            TestUtils.assertEquals(
                    "select-group-by concat(lpad(cast(x1,string),5)) concat, x1, sum(x1) sum from (select-choose [x x1] x x1 from (select [x] from y))",
                    model.toString0()
            );
            assertPlanNoLeakCheck(
                    query,
                    "Async Group By workers: 1\n" +
                            "  keys: [concat,x1]\n" +
                            "  values: [sum(x1)]\n" +
                            "  filter: null\n" +
                            "    SelectedRecord\n" +
                            "        DataFrame\n" +
                            "            Row forward scan\n" +
                            "            Frame forward scan on: y\n");
        });
    }

    @Test
    public void testAliasAppearsInFuncArgs3() throws Exception {
        assertMemoryLeak(() -> {
            ddl("create table y ( x int );");
            final String query = "select concat(lpad(cast(x1 as string), 5)), x1 from (select x x1 from y) group by x1";
            final QueryModel model = compileModel(query);
            TestUtils.assertEquals("select-virtual concat(lpad(cast(x1,string),5)) concat, x1 from (select-group-by [x1] x1 from (select-choose [x x1] x x1 from (select [x] from y)))", model.toString0());
            ArrayDeque<ExpressionNode> sqlNodeStack = new ArrayDeque<>();
            assert aliasAppearsInFuncArgs(model, "x1", sqlNodeStack);
            assertPlanNoLeakCheck(
                    query,
                    "VirtualRecord\n" +
                            "  functions: [concat([lpad(x1::string,5)]),x1]\n" +
                            "    GroupBy vectorized: true workers: 1\n" +
                            "      keys: [x1]\n" +
                            "      values: [count(*)]\n" +
                            "        SelectedRecord\n" +
                            "            DataFrame\n" +
                            "                Row forward scan\n" +
                            "                Frame forward scan on: y\n");
        });
    }

    @Test
    public void testAliasAppearsInFuncArgs4() throws Exception {
        // check aliases are case-insensitive
        assertMemoryLeak(() -> {
            ddl("create table y ( x int );");
            final String query = "select x1, sum(x1), max(X1) from (select x X1 from y)";
            final QueryModel model = compileModel(query);
            TestUtils.assertEquals("select-group-by x1, sum(x1) sum, max(x1) max from (select-choose [x X1] x X1 from (select [x] from y))", model.toString0());
            ArrayDeque<ExpressionNode> sqlNodeStack = new ArrayDeque<>();
            assert aliasAppearsInFuncArgs(model, "x1", sqlNodeStack);
            assertPlanNoLeakCheck(
                    query,
                    "GroupBy vectorized: true workers: 1\n" +
                            "  keys: [X1]\n" +
                            "  values: [sum(X1),max(X1)]\n" +
                            "    SelectedRecord\n" +
                            "        DataFrame\n" +
                            "            Row forward scan\n" +
                            "            Frame forward scan on: y\n");
        });
    }

    @Test
    public void testAliasAppearsInFuncArgs5() throws Exception {
        // test function on its own is caught
        assertMemoryLeak(() -> {
            ddl("create table y ( x int );");
            final String query = "select sum(x1) from (select x x1 from y)";
            final QueryModel model = compileModel(query);
            TestUtils.assertEquals("select-group-by sum(x1) sum from (select-choose [x x1] x x1 from (select [x] from y))", model.toString0());
            ArrayDeque<ExpressionNode> sqlNodeStack = new ArrayDeque<>();
            assert aliasAppearsInFuncArgs(model, "x1", sqlNodeStack);
            assertPlanNoLeakCheck(
                    query,
                    "GroupBy vectorized: true workers: 1\n" +
                            "  values: [sum(x1)]\n" +
                            "    SelectedRecord\n" +
                            "        DataFrame\n" +
                            "            Row forward scan\n" +
                            "            Frame forward scan on: y\n");
        });
    }

    @Test
    public void testAliasAppearsInFuncArgs6() throws Exception {
        // test that col on its own works
        assertMemoryLeak(() -> {
            ddl("create table y ( x int );");
            final String query = "select x1 from (select x x1 from y)";
            final QueryModel model = compileModel(query);
            TestUtils.assertEquals("select-choose x1 from (select-choose [x x1] x x1 from (select [x] from y))", model.toString0());
            ArrayDeque<ExpressionNode> sqlNodeStack = new ArrayDeque<>();
            assert !aliasAppearsInFuncArgs(model, "x1", sqlNodeStack);
            assertPlanNoLeakCheck(
                    query,
                    "SelectedRecord\n" +
                            "    DataFrame\n" +
                            "        Row forward scan\n" +
                            "        Frame forward scan on: y\n");
        });
    }

    @Test
    public void testAliasForFirstAggregateFunctionOnDesignatedTimestampColumn() throws Exception {
        assertMemoryLeak(() -> {
            ddl("create table y ( x int, ts timestamp) timestamp(ts);");
            final String query = "select FIRST(ts) as ts1 from y";
            final QueryModel model = compileModel(query);
            assertEquals("select-choose ts ts1 from (select [ts] from y timestamp (ts)) limit 1", model.toString0());
            assertPlanNoLeakCheck(
                    query,
                    "Limit lo: 1\n" +
                            "    SelectedRecord\n" +
                            "        DataFrame\n" +
                            "            Row forward scan\n" +
                            "            Frame forward scan on: y\n"
            );
        });
    }

    @Test
    public void testAliasForLastAggregateFunctionOnDesignatedTimestampColumn() throws Exception {
        assertMemoryLeak(() -> {
            ddl("create table y ( x int, ts timestamp) timestamp(ts);");
            final String query = "select LAST(ts) as ts1 from y";
            final QueryModel model = compileModel(query);
            assertEquals("select-choose ts ts1 from (select [ts] from y timestamp (ts)) order by ts1 desc limit 1", model.toString0());
            assertPlanNoLeakCheck(
                    query,
                    "Limit lo: 1\n" +
                            "    SelectedRecord\n" +
                            "        DataFrame\n" +
                            "            Row backward scan\n" +
                            "            Frame backward scan on: y\n"
            );
        });
    }

    @Test
    public void testAliasForMaxAggregateFunctionOnDesignatedTimestampColumn() throws Exception {
        assertMemoryLeak(() -> {
            ddl("create table y ( x int, ts timestamp) timestamp(ts);");
            final String query = "select MAX(ts) as ts1 from y";
            final QueryModel model = compileModel(query);
            assertEquals("select-choose ts ts1 from (select [ts] from y timestamp (ts)) order by ts1 desc limit 1", model.toString0());
            assertPlanNoLeakCheck(
                    query,
<<<<<<< HEAD
                    "Async Group By workers: 1\n" +
                            "  keys: [x]\n" +
                            "  values: [last(ts)]\n" +
                            "  filter: null\n" +
                            "    DataFrame\n" +
                            "        Row forward scan\n" +
                            "        Frame forward scan on: y\n");

=======
                    "Limit lo: 1\n" +
                            "    SelectedRecord\n" +
                            "        DataFrame\n" +
                            "            Row backward scan\n" +
                            "            Frame backward scan on: y\n"
            );
>>>>>>> 2ef723c2
        });
    }

    @Test
    public void testAliasForMinAggregateFunctionOnDesignatedTimestampColumn() throws Exception {
        assertMemoryLeak(() -> {
            ddl("create table y ( x int, ts timestamp) timestamp(ts);");
            final String query = "select MIN(ts) as ts1 from y";
            final QueryModel model = compileModel(query);
            assertEquals("select-choose ts ts1 from (select [ts] from y timestamp (ts)) limit 1", model.toString0());
            assertPlanNoLeakCheck(
                    query,
                    "Limit lo: 1\n" +
                            "    SelectedRecord\n" +
                            "        DataFrame\n" +
                            "            Row forward scan\n" +
                            "            Frame forward scan on: y\n"
            );
        });
    }

    @Test
    public void testConstantInGroupByDoesNotPreventOptimisation() throws Exception {
        assertMemoryLeak(() -> {
            ddl("create table hits (\n" +
                    "  URL string, ts timestamp\n" +
                    ") timestamp(ts) partition by day wal");

            insert("insert into hits (URL, ts) values ('abc', 0), ('abc', 1), ('def', 2), ('ghi', 3)");
            drainWalQueue();

            String q1 = "SELECT 1, URL, COUNT(*) AS c FROM hits ORDER BY c DESC LIMIT 10;";
            String q2 = "SELECT 1, URL, COUNT(*) AS c FROM hits GROUP BY 1, URL ORDER BY c DESC LIMIT 10;";
            String q3 = "SELECT 1, URL, COUNT(*) AS c FROM hits GROUP BY URL, 1 ORDER BY c DESC LIMIT 10;";
            String q4 = "SELECT 1, URL, COUNT(*) AS c FROM hits GROUP BY 1, 2 ORDER BY c DESC LIMIT 10;";

            String expectedSql = "1\tURL\tc\n" +
                    "1\tabc\t2\n" +
                    "1\tghi\t1\n" +
                    "1\tdef\t1\n";
            String expectedPlan = "Sort light lo: 10\n" +
                    "  keys: [c desc]\n" +
                    "    VirtualRecord\n" +
                    "      functions: [1,URL,c]\n" +
                    "        Async Group By workers: 1\n" +
                    "          keys: [URL]\n" +
                    "          values: [count(*)]\n" +
                    "          filter: null\n" +
                    "            DataFrame\n" +
                    "                Row forward scan\n" +
                    "                Frame forward scan on: hits\n";

            assertSql(expectedSql, q1);
            assertSql(expectedSql, q2);
            assertSql(expectedSql, q3);
            assertSql(expectedSql, q4);

            assertPlanNoLeakCheck(q1, expectedPlan);
            assertPlanNoLeakCheck(q2, expectedPlan);
            assertPlanNoLeakCheck(q3, expectedPlan);
            assertPlanNoLeakCheck(q4, expectedPlan);

        });
    }

    @Test
    public void testFirstAggregateFunctionOnDesignatedTimestampColumn() throws Exception {
        assertMemoryLeak(() -> {
            ddl("create table y ( x int, ts timestamp) timestamp(ts);");
            final String query = "select FIRST(ts) from y";
            final QueryModel model = compileModel(query);
            assertEquals("select-choose ts FIRST from (select [ts] from y timestamp (ts)) limit 1", model.toString0());
            assertPlanNoLeakCheck(
                    query,
                    "Limit lo: 1\n" +
                            "    SelectedRecord\n" +
                            "        DataFrame\n" +
                            "            Row forward scan\n" +
                            "            Frame forward scan on: y\n"
            );
        });
    }

    @Test
    public void testFirstAggregateFunctionOnNonDesignatedTimestampColumn() throws Exception {
        assertMemoryLeak(() -> {
            ddl("create table y ( x int, ts timestamp) timestamp(ts);");
            final String query = "select FIRST(x) from y";
            final QueryModel model = compileModel(query);
            assertEquals("select-group-by FIRST(x) FIRST from (select [x] from y timestamp (ts))", model.toString0());
            assertPlanNoLeakCheck(
                    query,
                    "Async Group By workers: 1\n" +
                            "  values: [first(x)]\n" +
                            "  filter: null\n" +
                            "    DataFrame\n" +
                            "        Row forward scan\n" +
                            "        Frame forward scan on: y\n"
            );
        });
    }

    @Test
    public void testJoinAndUnionQueryWithJoinOnDesignatedTimestampColumnWithLastFunction() throws Exception {
        assertMemoryLeak(() -> {
            ddl("create table y ( x int, ts timestamp) timestamp(ts);");
            ddl("create table y1 ( x int, ts timestamp) timestamp(ts);");
            ddl("create table y2 ( x int, ts timestamp) timestamp(ts);");
            final String query = "select  * from y \n" +
                    "left join \n" +
                    "y1 on \n" +
                    "y1.x = y.x\n" +
                    "INNER join (select LAST(ts) from y2) as y2 \n" +
                    "on y2.LAST = y1.ts";
            String queryNew = query + " union \n" + query;
            final QueryModel model = compileModel(queryNew);
            assertEquals(
                    "select-choose [y.x x, y.ts ts, y1.x x1, y1.ts ts1, y2.LAST LAST] y.x x, " +
                            "y.ts ts, y1.x x1, y1.ts ts1, y2.LAST LAST from (select [x, ts] from y timestamp (ts) left join " +
                            "select [x, ts] from y1 timestamp (ts) on y1.x = y.x join select [LAST] from (select-choose " +
                            "[ts LAST] ts LAST from (select [ts] from y2 timestamp (ts)) order by LAST desc limit 1) y2 on " +
                            "y2.LAST = y1.ts) union select-choose [y.x x, y.ts ts, y1.x x1, y1.ts ts1, y2.LAST LAST] y.x x," +
                            " y.ts ts, y1.x x1, y1.ts ts1, y2.LAST LAST from (select [x, ts] from y timestamp (ts) " +
                            "left join select [x, ts] from y1 timestamp (ts) on y1.x = y.x join select [LAST] from " +
                            "(select-choose [ts LAST] ts LAST from (select [ts] from y2 timestamp (ts)) order by LAST desc " +
                            "limit 1) y2 on y2.LAST = y1.ts)",
                    model.toString0()
            );
            // TODO: there's a forward scan on y2 whereas it should be a backward scan;
            //       it could have something to do with SqlOptimiser.optimiseOrderBy()
            assertPlanNoLeakCheck(
                    query,
                    "SelectedRecord\n" +
                            "    Hash Join Light\n" +
                            "      condition: y2.LAST=y1.ts\n" +
                            "        Hash Outer Join Light\n" +
                            "          condition: y1.x=y.x\n" +
                            "            DataFrame\n" +
                            "                Row forward scan\n" +
                            "                Frame forward scan on: y\n" +
                            "            Hash\n" +
                            "                DataFrame\n" +
                            "                    Row forward scan\n" +
                            "                    Frame forward scan on: y1\n" +
                            "        Hash\n" +
                            "            Sort light lo: 1\n" +
                            "              keys: [LAST desc]\n" +
                            "                SelectedRecord\n" +
                            "                    DataFrame\n" +
                            "                        Row forward scan\n" +
                            "                        Frame forward scan on: y2\n"
            );
        });
    }

    @Test
    public void testJoinWithSingleCountDistinct() throws Exception {
        assertMemoryLeak(() -> {
            ddl("create table y (x long, ts timestamp) timestamp(ts);");
            ddl("create table y1 (x long, ts timestamp) timestamp(ts);");
            final String query = "select * from y \n" +
                    "inner join (select count_distinct(x) c from y1) as y1 \n" +
                    "on y.x = y1.c";
            final QueryModel model = compileModel(query);
            assertEquals(
                    "select-choose y.x x, y.ts ts, y1.c c from (select [x, ts] from y timestamp (ts) " +
                            "join select [c] from (select-group-by [count() c] count() c from (select-group-by x from " +
                            "(select [x] from y1 timestamp (ts) where null != x))) y1 on y1.c = y.x)",
                    model.toString0()
            );
            assertPlanNoLeakCheck(
                    query,
<<<<<<< HEAD
                    "GroupBy vectorized: true workers: 1\n" +
                            "  keys: [x]\n" +
                            "  values: [max(ts)]\n" +
                            "    DataFrame\n" +
                            "        Row forward scan\n" +
                            "        Frame forward scan on: y\n");

=======
                    "SelectedRecord\n" +
                            "    Hash Join\n" +
                            "      condition: y1.c=y.x\n" +
                            "        DataFrame\n" +
                            "            Row forward scan\n" +
                            "            Frame forward scan on: y\n" +
                            "        Hash\n" +
                            "            Count\n" +
                            "                Async JIT Group By workers: 1\n" +
                            "                  keys: [x]\n" +
                            "                  filter: null!=x\n" +
                            "                    DataFrame\n" +
                            "                        Row forward scan\n" +
                            "                        Frame forward scan on: y1\n"
            );
>>>>>>> 2ef723c2
        });
    }

    @Test
    public void testLastAggregateFunctionOnDesignatedTimestampColumn() throws Exception {
        assertMemoryLeak(() -> {
            ddl("create table y ( x int, ts timestamp) timestamp(ts);");
            final String query = "select LAST(ts) from y";
            final QueryModel model = compileModel(query);
            assertEquals("select-choose ts LAST from (select [ts] from y timestamp (ts)) order by LAST desc limit 1", model.toString0());
            assertPlanNoLeakCheck(
                    query,
                    "Limit lo: 1\n" +
                            "    SelectedRecord\n" +
                            "        DataFrame\n" +
                            "            Row backward scan\n" +
                            "            Frame backward scan on: y\n"
            );
        });
    }

    @Test
    public void testLastAggregateFunctionOnNonDesignatedTimestampColumn() throws Exception {
        assertMemoryLeak(() -> {
            ddl("create table y ( x int, ts timestamp) timestamp(ts);");
            final String query = "select LAST(x) from y";
            final QueryModel model = compileModel(query);
            assertEquals("select-group-by LAST(x) LAST from (select [x] from y timestamp (ts))", model.toString0());
            assertPlanNoLeakCheck(
                    query,
                    "Async Group By workers: 1\n" +
                            "  values: [last(x)]\n" +
                            "  filter: null\n" +
                            "    DataFrame\n" +
                            "        Row forward scan\n" +
                            "        Frame forward scan on: y\n"
            );
        });
    }

    @Test
    public void testMaxAggregateFunctionOnDesignatedTimestampColumn() throws Exception {
        assertMemoryLeak(() -> {
            ddl("create table y ( x int, ts timestamp) timestamp(ts);");
            final String query = "select max(ts) from y";
            final QueryModel model = compileModel(query);
            assertEquals("select-choose ts max from (select [ts] from y timestamp (ts)) order by max desc limit 1", model.toString0());
            assertPlanNoLeakCheck(
                    query,
                    "Limit lo: 1\n" +
                            "    SelectedRecord\n" +
                            "        DataFrame\n" +
                            "            Row backward scan\n" +
                            "            Frame backward scan on: y\n"
            );
        });
    }

    @Test
    public void testMaxAggregateFunctionOnNonDesignatedTimestampColumn() throws Exception {
        assertMemoryLeak(() -> {
            ddl("create table y ( x int, ts timestamp) timestamp(ts);");
            final String query = "select MAX(x) from y";
            final QueryModel model = compileModel(query);
            assertEquals("select-group-by MAX(x) MAX from (select [x] from y timestamp (ts))", model.toString0());
            assertPlanNoLeakCheck(
                    query,
                    "GroupBy vectorized: true workers: 1\n" +
                            "  values: [max(x)]\n" +
                            "    DataFrame\n" +
                            "        Row forward scan\n" +
                            "        Frame forward scan on: y\n"
            );
        });
    }

    @Test
    public void testMinAggregateFunctionOnDesignatedTimestampColumn() throws Exception {
        assertMemoryLeak(() -> {
            ddl("create table y ( x int, ts timestamp) timestamp(ts);");
            final String query = "select min(ts) from y";
            final QueryModel model = compileModel(query);
            assertEquals("select-choose ts min from (select [ts] from y timestamp (ts)) limit 1", model.toString0());
            assertPlanNoLeakCheck(
                    query,
<<<<<<< HEAD
                    "GroupBy vectorized: true workers: 1\n" +
                            "  keys: [x]\n" +
                            "  values: [min(ts)]\n" +
                            "    DataFrame\n" +
                            "        Row forward scan\n" +
                            "        Frame forward scan on: y\n");

=======
                    "Limit lo: 1\n" +
                            "    SelectedRecord\n" +
                            "        DataFrame\n" +
                            "            Row forward scan\n" +
                            "            Frame forward scan on: y\n"
            );
>>>>>>> 2ef723c2
        });
    }

    @Test
    public void testMinAggregateFunctionOnNonDesignatedTimestampColumn() throws Exception {
        assertMemoryLeak(() -> {
            ddl("create table y ( x int, ts timestamp) timestamp(ts);");
            final String query = "select MIN(x) from y";
            final QueryModel model = compileModel(query);
            assertEquals("select-group-by MIN(x) MIN from (select [x] from y timestamp (ts))", model.toString0());
            assertPlanNoLeakCheck(
                    query,
<<<<<<< HEAD
                    "Limit lo: 1\n" +
                            "    SelectedRecord\n" +
                            "        DataFrame\n" +
                            "            Row forward scan\n" +
                            "            Frame forward scan on: y\n");
=======
                    "GroupBy vectorized: true workers: 1\n" +
                            "  values: [min(x)]\n" +
                            "    DataFrame\n" +
                            "        Row forward scan\n" +
                            "        Frame forward scan on: y\n"
            );
>>>>>>> 2ef723c2
        });
    }

    @Test
    public void testNestedFirstFunctionOptimisationOnDesignatedTimestampColumn() throws Exception {
        assertMemoryLeak(() -> {
            ddl("create table y ( x int, ts timestamp) timestamp(ts);");
            final String query = "select * from (select FIRST(ts) from y)";
            final QueryModel model = compileModel(query);
            assertEquals("select-choose FIRST from (select-choose [ts FIRST] ts FIRST from (select [ts] from y timestamp (ts)) limit 1)", model.toString0());
            assertPlanNoLeakCheck(
                    query,
                    "Limit lo: 1\n" +
                            "    SelectedRecord\n" +
                            "        DataFrame\n" +
                            "            Row forward scan\n" +
                            "            Frame forward scan on: y\n"
            );
        });
    }

    @Test
    public void testNestedLastFunctionOptimisationOnDesignatedTimestampColumn() throws Exception {
        assertMemoryLeak(() -> {
            ddl("create table y ( x int, ts timestamp) timestamp(ts);");
            final String query = "select * from (select LAST(ts) from y)";
            final QueryModel model = compileModel(query);
            assertEquals(
                    "select-choose LAST from " +
                            "(select-choose [ts LAST] ts LAST from (select [ts] from y timestamp (ts)) order by LAST desc limit 1)",
                    model.toString0()
            );
            assertPlanNoLeakCheck(
                    query,
                    "Limit lo: 1\n" +
                            "    SelectedRecord\n" +
                            "        DataFrame\n" +
                            "            Row backward scan\n" +
                            "            Frame backward scan on: y\n"
            );
        });
    }

    @Test
    public void testNestedMaxFunctionOptimisationOnDesignatedTimestampColumn() throws Exception {
        assertMemoryLeak(() -> {
            ddl("create table y ( x int, ts timestamp) timestamp(ts);");
            final String query = "select * from (select MAX(ts) from y)";
            final QueryModel model = compileModel(query);
            assertEquals(
                    "select-choose MAX from " +
                            "(select-choose [ts MAX] ts MAX from (select [ts] from y timestamp (ts)) order by MAX desc limit 1)",
                    model.toString0()
            );
            assertPlanNoLeakCheck(
                    query,
                    "Limit lo: 1\n" +
                            "    SelectedRecord\n" +
                            "        DataFrame\n" +
                            "            Row backward scan\n" +
                            "            Frame backward scan on: y\n"
            );
        });
    }

<<<<<<< HEAD

    @Test
    public void testQueryPlanForWhereClauseWithMinAggregateFunctions() throws Exception {
        assertMemoryLeak(() -> {
            ddl("create table y ( x int, ts timestamp) timestamp(ts);");
            final String query = "select MIN(ts) from y where x = 3";
            final QueryModel model = compileModel(query);
            TestUtils.assertEquals("select-choose ts MIN from " +
                    "(select [ts, x] from y timestamp (ts) where x = 3) limit 1", model.toString0());
            assertPlanNoLeakCheck(
                    query,
                    "SelectedRecord\n" +
                            "    Async JIT Filter workers: 1\n" +
                            "      limit: 1\n" +
                            "      filter: x=3\n" +
                            "        DataFrame\n" +
                            "            Row forward scan\n" +
                            "            Frame forward scan on: y\n");
        });
    }

=======
>>>>>>> 2ef723c2
    @Test
    public void testNestedMinFunctionOptimisationOnDesignatedTimestampColumn() throws Exception {
        assertMemoryLeak(() -> {
            ddl("create table y ( x int, ts timestamp) timestamp(ts);");
            final String query = "select * from (select MIN(ts) from y)";
            final QueryModel model = compileModel(query);
            assertEquals("select-choose MIN from (select-choose [ts MIN] ts MIN from (select [ts] from y timestamp (ts)) limit 1)", model.toString0());
            assertPlanNoLeakCheck(
                    query,
                    "Limit lo: 1\n" +
                            "    SelectedRecord\n" +
                            "        DataFrame\n" +
                            "            Row forward scan\n" +
<<<<<<< HEAD
                            "            Frame forward scan on: y\n");
        });
    }


    @Test
    public void testQueryPlanForFirstAggregateFunctionOnNonDesignatedTimestampColumn() throws Exception {
        assertMemoryLeak(() -> {
            ddl("create table y ( x int, ts timestamp) timestamp(ts);");
            final String query = "select FIRST(x) from y";
            final QueryModel model = compileModel(query);
            TestUtils.assertEquals("select-group-by FIRST(x) FIRST from (select [x] from y timestamp (ts))", model.toString0());
            assertPlanNoLeakCheck(
                    query,
                    "Async Group By workers: 1\n" +
                            "  values: [first(x)]\n" +
                            "  filter: null\n" +
                            "    DataFrame\n" +
                            "        Row forward scan\n" +
                            "        Frame forward scan on: y\n");

        });
    }

    @Test
    public void testQueryPlanForSelectingMultipleColumnsIncludingFirstFunctionOnDesignatedTimestampColumn() throws Exception {
        assertMemoryLeak(() -> {
            ddl("create table y ( x int, ts timestamp) timestamp(ts);");
            final String query = "select x, FIRST(ts) from y";
            final QueryModel model = compileModel(query);
            TestUtils.assertEquals("select-group-by x, FIRST(ts) FIRST from (select [x, ts] from y timestamp (ts))", model.toString0());
            assertPlanNoLeakCheck(
                    query,
                    "Async Group By workers: 1\n" +
                            "  keys: [x]\n" +
                            "  values: [first(ts)]\n" +
                            "  filter: null\n" +
                            "    DataFrame\n" +
                            "        Row forward scan\n" +
                            "        Frame forward scan on: y\n");

        });
    }

    @Test
    public void testQueryPlanForUnionQueryOnForMinMaxFirstLastOnAggregateTimestampColumn() throws Exception {
        assertMemoryLeak(() -> {
            ddl("create table y ( x int, ts timestamp) timestamp(ts);");
            final String query = "select FIRST(ts) from y union select LAST(ts) from y union select min(ts) from y  union select max(ts) from y";
            final QueryModel model = compileModel(query);
            TestUtils.assertEquals("select-choose [ts FIRST] ts FIRST from (select [ts] from y timestamp (ts))" +
                    " limit 1 union select-choose [ts LAST] ts LAST from (select [ts] from y timestamp (ts)) order by " +
                    "LAST desc limit 1 union select-choose [ts min] ts min from (select [ts] from y timestamp (ts)) " +
                    "limit 1 union select-choose [ts max] ts max from (select [ts] from y timestamp (ts)) order by" +
                    " max desc limit 1", model.toString0());
            assertPlanNoLeakCheck(
                    query,
                    "Union\n" +
                            "    Union\n" +
                            "        Union\n" +
                            "            Limit lo: 1\n" +
                            "                SelectedRecord\n" +
                            "                    DataFrame\n" +
                            "                        Row forward scan\n" +
                            "                        Frame forward scan on: y\n" +
                            "            Limit lo: 1\n" +
                            "                SelectedRecord\n" +
                            "                    DataFrame\n" +
                            "                        Row backward scan\n" +
                            "                        Frame backward scan on: y\n" +
                            "        Limit lo: 1\n" +
                            "            SelectedRecord\n" +
                            "                DataFrame\n" +
                            "                    Row forward scan\n" +
                            "                    Frame forward scan on: y\n" +
                            "    Limit lo: 1\n" +
                            "        SelectedRecord\n" +
                            "            DataFrame\n" +
                            "                Row backward scan\n" +
                            "                Frame backward scan on: y\n");

=======
                            "            Frame forward scan on: y\n"
            );
>>>>>>> 2ef723c2
        });
    }

    @Test
    public void testNestedUnionQueryOnForMinMaxFirstLastOnAggregateTimestampColumn() throws Exception {
        assertMemoryLeak(() -> {
            ddl("create table y ( x int, ts timestamp) timestamp(ts);");
            final String query = "select * from (select FIRST(ts) from y union select LAST(ts) from y union select min(ts) from y  " +
                    "union select max(ts) from y)";
            final QueryModel model = compileModel(query);
            assertEquals(
                    "select-choose FIRST from (select-choose [ts FIRST] ts FIRST from (select" +
                            " [ts] from y timestamp (ts)) limit 1 union select-choose [ts LAST] ts LAST from (select " +
                            "[ts] from y timestamp (ts)) order by LAST desc limit 1 union select-choose [ts min] ts min " +
                            "from (select [ts] from y timestamp (ts)) limit 1 union select-choose [ts max] ts max from " +
                            "(select [ts] from y timestamp (ts)) order by max desc limit 1)",
                    model.toString0()
            );
            assertPlanNoLeakCheck(
                    query,
                    "Union\n" +
                            "    Union\n" +
                            "        Union\n" +
                            "            Limit lo: 1\n" +
                            "                SelectedRecord\n" +
                            "                    DataFrame\n" +
                            "                        Row forward scan\n" +
                            "                        Frame forward scan on: y\n" +
                            "            Limit lo: 1\n" +
                            "                SelectedRecord\n" +
                            "                    DataFrame\n" +
                            "                        Row backward scan\n" +
                            "                        Frame backward scan on: y\n" +
                            "        Limit lo: 1\n" +
                            "            SelectedRecord\n" +
                            "                DataFrame\n" +
                            "                    Row forward scan\n" +
                            "                    Frame forward scan on: y\n" +
                            "    Limit lo: 1\n" +
                            "        SelectedRecord\n" +
                            "            DataFrame\n" +
                            "                Row backward scan\n" +
                            "                Frame backward scan on: y\n"
            );
        });
    }

    @Test
    public void testNonPrefixedAdviceFromDifferentTables() throws Exception {
        assertMemoryLeak(() -> {
            ddl("create table tab1 (\n" +
                    "    id int,\n" +
                    "    a int\n" +
                    "  );\n");

            ddl("create table tab2 (\n" +
                    "    id int,\n" +
                    "    b int\n" +
                    "  );");

            assertPlanNoLeakCheck(
                    "select a, b\n" +
                            "            from tab1 join tab2 on tab1.id = tab2.id\n" +
                            "            order by a, b",
                    "Sort\n" +
                            "  keys: [a, b]\n" +
                            "    SelectedRecord\n" +
                            "        Hash Join Light\n" +
                            "          condition: tab2.id=tab1.id\n" +
                            "            DataFrame\n" +
                            "                Row forward scan\n" +
                            "                Frame forward scan on: tab1\n" +
                            "            Hash\n" +
                            "                DataFrame\n" +
                            "                    Row forward scan\n" +
                            "                    Frame forward scan on: tab2\n"
            );
        });
    }

    @Test
    public void testNonPrefixedAdviceFromOneTableWithOrderingAlias() throws Exception {
        assertMemoryLeak(() -> {
            ddl("create table tab1 (\n" +
                    "    id int,\n" +
                    "    a int," +
                    "    ts timestamp\n" +
                    "  ) timestamp(ts);\n");

            ddl("create table tab2 (\n" +
                    "    id int,\n" +
                    "    b int," +
                    "    ts timestamp\n" +
                    "  ) timestamp(ts);");

            // No top level sort needed, sort is by tab1.ts
            assertPlanNoLeakCheck(
                    "select tab1.id, tab1.ts as b\n" +
                            "from tab1 join tab2 on tab1.id = tab2.id\n" +
                            "order by b",
                    "SelectedRecord\n" +
                            "    Hash Join Light\n" +
                            "      condition: tab2.id=tab1.id\n" +
                            "        DataFrame\n" +
                            "            Row forward scan\n" +
                            "            Frame forward scan on: tab1\n" +
                            "        Hash\n" +
                            "            DataFrame\n" +
                            "                Row forward scan\n" +
                            "                Frame forward scan on: tab2\n"
            );
        });
    }

    @Test
    public void testNonPrefixedAdviceFromOneTableWithOrderingPosition() throws Exception {
        assertMemoryLeak(() -> {
            ddl("create table tab1 (\n" +
                    "    id int,\n" +
                    "    a int," +
                    "    ts timestamp\n" +
                    "  ) timestamp(ts);\n");

            ddl("create table tab2 (\n" +
                    "    id int,\n" +
                    "    b int," +
                    "    ts timestamp\n" +
                    "  ) timestamp(ts);");

            // No top level sort needed, sort is by tab1.ts
            assertPlanNoLeakCheck(
                    "select tab1.id, tab1.ts as b\n" +
                            "from tab1 join tab2 on tab1.id = tab2.id\n" +
                            "order by 2",
                    "SelectedRecord\n" +
                            "    Hash Join Light\n" +
                            "      condition: tab2.id=tab1.id\n" +
                            "        DataFrame\n" +
                            "            Row forward scan\n" +
                            "            Frame forward scan on: tab1\n" +
                            "        Hash\n" +
                            "            DataFrame\n" +
                            "                Row forward scan\n" +
                            "                Frame forward scan on: tab2\n"
            );
        });
    }

    @Test
    public void testNonPrefixedAdviceFromTheSameTable() throws Exception {
        assertMemoryLeak(() -> {
            ddl("create table tab1 (\n" +
                    "    id int,\n" +
                    "    a int\n" +
                    "  );\n");

            ddl("create table tab2 (\n" +
                    "    id int,\n" +
                    "    b int\n" +
                    "  );");

            assertPlanNoLeakCheck(
                    "select a, b\n" +
                            "from tab1 join tab2 on tab1.id = tab2.id\n" +
                            "order by a desc " +
                            "limit 10",
                    "Limit lo: 10\n" +
                            "    Sort\n" +
                            "      keys: [a desc]\n" +
                            "        SelectedRecord\n" +
                            "            Hash Join Light\n" +
                            "              condition: tab2.id=tab1.id\n" +
                            "                DataFrame\n" +
                            "                    Row forward scan\n" +
                            "                    Frame forward scan on: tab1\n" +
                            "                Hash\n" +
                            "                    DataFrame\n" +
                            "                        Row forward scan\n" +
                            "                        Frame forward scan on: tab2\n"
            );
        });
    }

    @Test
    public void testNonPrefixedAdviceFromTheSameTableWithTimestamp() throws Exception {
        assertMemoryLeak(() -> {
            ddl("create table tab1 (\n" +
                    "    id int,\n" +
                    "    a int,\n" +
                    "    ts timestamp\n" +
                    "  ) timestamp(ts);\n");

            ddl("create table tab2 (\n" +
                    "    id int,\n" +
                    "    b int\n" +
                    "  );");

            assertPlanNoLeakCheck(
                    "select a, b\n" +
                            "from tab1 join tab2 on tab1.id = tab2.id\n" +
                            "order by a desc, ts " +
                            "limit 10",
                    "SelectedRecord\n" +
                            "    Limit lo: 10\n" +
                            "        Sort\n" +
                            "          keys: [a desc, ts]\n" +
                            "            SelectedRecord\n" +
                            "                Hash Join Light\n" +
                            "                  condition: tab2.id=tab1.id\n" +
                            "                    DataFrame\n" +
                            "                        Row forward scan\n" +
                            "                        Frame forward scan on: tab1\n" +
                            "                    Hash\n" +
                            "                        DataFrame\n" +
                            "                            Row forward scan\n" +
                            "                            Frame forward scan on: tab2\n"
            );
        });
    }

    @Test
    public void testOrderByAdviceWithMultipleJoinsAndFilters() throws Exception {
        assertMemoryLeak(() -> {
            ddl("CREATE TABLE 'WorkflowEvent' (\n" +
                    "  CreateDate timestamp,\n" +
                    "  Id uuid,\n" +
                    "  TenantId int,\n" +
                    "  UserId int,\n" +
                    "  EventTypeId int\n" +
                    ") timestamp (CreateDate) partition by hour wal;");

            ddl("CREATE TABLE 'WorkflowEventAction' (\n" +
                    "  CreateDate TIMESTAMP,\n" +
                    "  WorkflowEventId UUID,\n" +
                    "  ActionTypeId INT,\n" +
                    "  Message STRING\n" +
                    ") timestamp (CreateDate) PARTITION BY HOUR WAL;");

            insert("insert into WorkflowEventAction (CreateDate, WorkflowEventId, ActionTypeId, Message) values" +
                    " ('2016-01-01T00:00:00Z', to_uuid(1, 1), 13, '2')");
            insert("insert into WorkflowEvent (CreateDate, Id, TenantId, UserId, EventTypeId) values ('2016-01-01T00:00:00Z', to_uuid(1, 1), 24024, 19, 1)");
            drainWalQueue();

            assertPlanNoLeakCheck(
                    "SELECT  1\n" +
                            "FROM    WorkflowEvent el\n" +
                            "\n" +
                            "LEFT JOIN WorkflowEventAction ep0\n" +
                            "  ON    el.CreateDate = ep0.CreateDate\n" +
                            "  and   el.Id = ep0.WorkflowEventId\n" +
                            "  and   ep0.ActionTypeId = 13\n" +
                            "  and   ep0.Message = '2'\n" +
                            "\n" +
                            "LEFT JOIN    WorkflowEventAction ep\n" +
                            "  on    el.CreateDate = ep.CreateDate\n" +
                            "  and   el.Id = ep.WorkflowEventId\n" +
                            "  and   ep.ActionTypeId = 8\n" +
                            "\n" +
                            "WHERE   el.UserId = 19\n" +
                            "  and   el.TenantId = 24024\n" +
                            "  and   el.EventTypeId = 1\n" +
                            "  and   el.CreateDate >= to_timestamp('2016-01-01T00:00:00Z', 'yyyy-MM-ddTHH:mm:ss.SSSUUUZ')\n" +
                            "  and   el.CreateDate <= to_timestamp('2016-01-01T10:00:00Z', 'yyyy-MM-ddTHH:mm:ss.SSSUUUZ')",
                    "VirtualRecord\n" +
                            "  functions: [1]\n" +
                            "    Hash Outer Join Light\n" +
                            "      condition: ep.WorkflowEventId=el.Id and ep.CreateDate=el.CreateDate\n" +
                            "      filter: ep.ActionTypeId=8\n" +
                            "        Hash Outer Join Light\n" +
                            "          condition: ep0.WorkflowEventId=el.Id and ep0.CreateDate=el.CreateDate\n" +
                            "          filter: (ep0.ActionTypeId=13 and ep0.Message='2')\n" +
                            "            Empty table\n" +
                            "            Hash\n" +
                            "                DataFrame\n" +
                            "                    Row forward scan\n" +
                            "                    Frame forward scan on: WorkflowEventAction\n" +
                            "        Hash\n" +
                            "            DataFrame\n" +
                            "                Row forward scan\n" +
                            "                Frame forward scan on: WorkflowEventAction\n"
            );

            assertQuery("select-virtual 1 1 from (select [Id, CreateDate, UserId, TenantId, EventTypeId] from WorkflowEvent el timestamp (CreateDate) join (select [WorkflowEventId, CreateDate, ActionTypeId, Message] from WorkflowEventAction ep0 timestamp (CreateDate) where ActionTypeId = 13 and Message = '2') ep0 on ep0.WorkflowEventId = el.Id and ep0.CreateDate = el.CreateDate join (select [WorkflowEventId, CreateDate, ActionTypeId] from WorkflowEventAction ep timestamp (CreateDate) where ActionTypeId = 8) ep on ep.WorkflowEventId = el.Id and ep.CreateDate = el.CreateDate where UserId = 19 and TenantId = 24024 and EventTypeId = 1 and CreateDate >= to_timestamp('2024-01-26T18:26:14.000000Z','yyyy-MM-ddTHH:mm:ss.SSSUUUZ') and CreateDate <= to_timestamp('2024-01-26T18:47:49.994262Z','yyyy-MM-ddTHH:mm:ss.SSSUUUZ')) el", "SELECT  1\n" +
                    "FROM    WorkflowEvent el\n" +
                    "\n" +
                    "JOIN    WorkflowEventAction ep0\n" +
                    "  ON    el.CreateDate = ep0.CreateDate\n" +
                    "  and   el.Id = ep0.WorkflowEventId\n" +
                    "  and   ep0.ActionTypeId = 13\n" +
                    "  and   ep0.Message = '2'\n" +
                    "\n" +
                    "join    WorkflowEventAction ep\n" +
                    "  on    el.CreateDate = ep.CreateDate\n" +
                    "  and   el.Id = ep.WorkflowEventId\n" +
                    "  and   ep.ActionTypeId = 8\n" +
                    "\n" +
                    "WHERE   el.UserId = 19\n" +
                    "  and   el.TenantId = 24024\n" +
                    "  and   el.EventTypeId = 1\n" +
                    "  and   el.CreateDate >= to_timestamp('2024-01-26T18:26:14.000000Z', 'yyyy-MM-ddTHH:mm:ss.SSSUUUZ')\n" +
                    "  and   el.CreateDate <= to_timestamp('2024-01-26T18:47:49.994262Z', 'yyyy-MM-ddTHH:mm:ss.SSSUUUZ')");

            assertSql("1\n", "SELECT  1\n" +
                    "FROM    WorkflowEvent el\n" +
                    "\n" +
                    "JOIN    WorkflowEventAction ep0\n" +
                    "  ON    el.CreateDate = ep0.CreateDate\n" +
                    "  and   el.Id = ep0.WorkflowEventId\n" +
                    "  and   ep0.ActionTypeId = 13\n" +
                    "  and   ep0.Message = '2'\n" +
                    "\n" +
                    "JOIN    WorkflowEventAction ep\n" +
                    "  on    el.CreateDate = ep.CreateDate\n" +
                    "  and   el.Id = ep.WorkflowEventId\n" +
                    "  and   ep.ActionTypeId = 8\n" +
                    "\n" +
                    "WHERE   el.UserId = 19\n" +
                    "  and   el.TenantId = 24024\n" +
                    "  and   el.EventTypeId = 1\n" +
                    "  and   el.CreateDate >= to_timestamp('2024-01-26T18:26:14.000000Z', 'yyyy-MM-ddTHH:mm:ss.SSSUUUZ') \n" +
                    "  and   el.CreateDate <= to_timestamp('2024-01-26T18:47:49.994262Z', 'yyyy-MM-ddTHH:mm:ss.SSSUUUZ')");


            assertSql("CreateDate\tId\tTenantId\tUserId\tEventTypeId\tCreateDate1\tWorkflowEventId\tActionTypeId\tMessage\tCreateDate2\tWorkflowEventId1\tActionTypeId1\tMessage1\n" +
                            "2016-01-01T00:00:00.000000Z\t00000000-0000-0001-0000-000000000001\t24024\t19\t1\t2016-01-01T00:00:00.000000Z\t00000000-0000-0001-0000-000000000001\t13\t2\t\t\tnull\t\n",

                    "SELECT  *\n" +
                            "FROM    WorkflowEvent el\n" +
                            "\n" +
                            "LEFT JOIN WorkflowEventAction ep0\n" +
                            "  ON    el.CreateDate = ep0.CreateDate\n" +
                            "  and   el.Id = ep0.WorkflowEventId\n" +
                            "  and   ep0.ActionTypeId = 13\n" +
                            "  and   ep0.Message = '2'\n" +
                            "\n" +
                            "LEFT JOIN WorkflowEventAction ep\n" +
                            "  on    el.CreateDate = ep.CreateDate\n" +
                            "  and   el.Id = ep.WorkflowEventId\n" +
                            "  and   ep.ActionTypeId = 8\n" +
                            "\n" +
                            "WHERE   el.UserId = 19\n" +
                            "  and   el.TenantId = 24024\n" +
                            "  and   el.EventTypeId = 1\n" +
                            "  and   el.CreateDate >= '2016-01-01T00:00:00Z'\n" +
                            "  and   el.CreateDate <= '2016-01-01T10:00:00Z'");
        });
    }

    @Test
    public void testOrderByAdviceWorksWithAsOfJoin1() throws Exception {
        // Case when order by is one table and not timestamp first
        assertMemoryLeak(() -> {
            ddl(orderByAdviceDdl.replace(" t ", " t1 "));
            ddl(orderByAdviceDdl.replace(" t ", " t2 "));
            insert(orderByAdviceDml.replace(" t ", " t1 "));
            insert(orderByAdviceDml.replace(" t ", " t2 "));

            final String query = "SELECT t1.s, t1.ts, t2.s, t2.ts\n" +
                    "FROM t1\n" +
                    "ASOF JOIN t2 ON t1.s = t2.s\n" +
                    "WHERE t1.ts in '2023-09-01T00:00:00.000Z' AND t1.ts <= '2023-09-01T01:00:00.000Z'\n" +
                    "ORDER BY t1.s, t1.ts\n" +
                    "LIMIT 1000000;";

            assertQuery("select-choose t1.s s, t1.ts ts, t2.s s1, t2.ts ts1 from (select [s, ts] from t1 timestamp (ts) asof join select [s, ts] from t2 timestamp (ts) on t2.s = t1.s where ts in '2023-09-01T00:00:00.000Z' and ts <= '2023-09-01T01:00:00.000Z') order by s, ts limit 1000000", query);
            assertPlanNoLeakCheck(query, "Limit lo: 1000000\n" +
                    "    Sort\n" +
                    "      keys: [s, ts]\n" +
                    "        SelectedRecord\n" +
                    "            AsOf Join Light\n" +
                    "              condition: t2.s=t1.s\n" +
                    "                DataFrame\n" +
                    "                    Row forward scan\n" +
                    "                    Interval forward scan on: t1\n" +
                    "                      intervals: [(\"2023-09-01T00:00:00.000000Z\",\"2023-09-01T00:00:00.000000Z\")]\n" +
                    "                DataFrame\n" +
                    "                    Row forward scan\n" +
                    "                    Frame forward scan on: t2\n");
            assertSql("s\tts\ts1\tts1\n" +
                    "a\t2023-09-01T00:00:00.000000Z\ta\t2023-09-01T00:00:00.000000Z\n", query);
        });
    }

    @Test
    public void testOrderByAdviceWorksWithAsOfJoin2() throws Exception {
        // Case when order by is one table and timestamp first
        assertMemoryLeak(() -> {
            ddl(orderByAdviceDdl.replace(" t ", " t1 "));
            ddl(orderByAdviceDdl.replace(" t ", " t2 "));
            insert(orderByAdviceDml.replace(" t ", " t1 "));
            insert(orderByAdviceDml.replace(" t ", " t2 "));

            final String query = "SELECT t1.s, t1.ts, t2.s, t2.ts\n" +
                    "FROM t1\n" +
                    "ASOF JOIN t2 ON t1.s = t2.s\n" +
                    "WHERE t1.ts in '2023-09-01T00:00:00.000Z' AND t1.ts <= '2023-09-01T01:00:00.000Z'\n" +
                    "ORDER BY t1.ts, t1.s\n" +
                    "LIMIT 1000000;";

            assertQuery("select-choose t1.s s, t1.ts ts, t2.s s1, t2.ts ts1 from (select [s, ts] from t1 timestamp (ts) asof join select [s, ts] from t2 timestamp (ts) on t2.s = t1.s where ts in '2023-09-01T00:00:00.000Z' and ts <= '2023-09-01T01:00:00.000Z') order by ts, s limit 1000000", query);
            assertPlanNoLeakCheck(query, "Limit lo: 1000000\n" +
                    "    Sort\n" +
                    "      keys: [ts, s]\n" +
                    "        SelectedRecord\n" +
                    "            AsOf Join Light\n" +
                    "              condition: t2.s=t1.s\n" +
                    "                DataFrame\n" +
                    "                    Row forward scan\n" +
                    "                    Interval forward scan on: t1\n" +
                    "                      intervals: [(\"2023-09-01T00:00:00.000000Z\",\"2023-09-01T00:00:00.000000Z\")]\n" +
                    "                DataFrame\n" +
                    "                    Row forward scan\n" +
                    "                    Frame forward scan on: t2\n");
            assertSql("s\tts\ts1\tts1\n" +
                    "a\t2023-09-01T00:00:00.000000Z\ta\t2023-09-01T00:00:00.000000Z\n", query);
        });
    }

    @Test
    public void testOrderByAdviceWorksWithAsOfJoin3() throws Exception {
        // Case when order by is for more than one table prefix
        assertMemoryLeak(() -> {
            ddl(orderByAdviceDdl.replace(" t ", " t1 "));
            ddl(orderByAdviceDdl.replace(" t ", " t2 "));
            insert(orderByAdviceDml.replace(" t ", " t1 "));
            insert(orderByAdviceDml.replace(" t ", " t2 "));

            final String query = "SELECT t1.s, t1.ts, t2.s, t2.ts\n" +
                    "    FROM t1\n" +
                    "    ASOF JOIN t2 ON t1.s = t2.s\n" +
                    "    WHERE t1.ts in '2023-09-01T00:00:00.000Z' AND t1.ts <= '2023-09-01T01:00:00.000Z'\n" +
                    "    ORDER BY t1.s, t2.ts\n" +
                    "    LIMIT 1000000;";

            assertQuery("select-choose t1.s s, t1.ts ts, t2.s s1, t2.ts ts1 from (select [s, ts] from t1 timestamp (ts) asof join select [s, ts] from t2 timestamp (ts) on t2.s = t1.s where ts in '2023-09-01T00:00:00.000Z' and ts <= '2023-09-01T01:00:00.000Z') order by s, ts1 limit 1000000", query);
            assertPlanNoLeakCheck(query, "Limit lo: 1000000\n" +
                    "    Sort\n" +
                    "      keys: [s, ts1]\n" +
                    "        SelectedRecord\n" +
                    "            AsOf Join Light\n" +
                    "              condition: t2.s=t1.s\n" +
                    "                DataFrame\n" +
                    "                    Row forward scan\n" +
                    "                    Interval forward scan on: t1\n" +
                    "                      intervals: [(\"2023-09-01T00:00:00.000000Z\",\"2023-09-01T00:00:00.000000Z\")]\n" +
                    "                DataFrame\n" +
                    "                    Row forward scan\n" +
                    "                    Frame forward scan on: t2\n");
            assertSql("s\tts\ts1\tts1\n" +
                    "a\t2023-09-01T00:00:00.000000Z\ta\t2023-09-01T00:00:00.000000Z\n", query);
        });
    }

    @Test
    public void testOrderByAdviceWorksWithAsOfJoin4() throws Exception {
        // Case when ordering by secondary table
        assertMemoryLeak(() -> {
            ddl(orderByAdviceDdl.replace(" t ", " t1 "));
            ddl(orderByAdviceDdl.replace(" t ", " t2 "));
            insert(orderByAdviceDml.replace(" t ", " t1 "));
            insert(orderByAdviceDml.replace(" t ", " t2 "));

            final String query = "SELECT t1.s, t1.ts, t2.s, t2.ts\n" +
                    "FROM t1\n" +
                    "ASOF JOIN t2 ON t1.s = t2.s\n" +
                    "WHERE t1.ts in '2023-09-01T00:00:00.000Z' AND t1.ts <= '2023-09-01T01:00:00.000Z'\n" +
                    "ORDER BY t2.s, t2.ts\n" +
                    "LIMIT 1000000;";

            assertQuery("select-choose t1.s s, t1.ts ts, t2.s s1, t2.ts ts1 from (select [s, ts] from t1 timestamp (ts) asof join select [s, ts] from t2 timestamp (ts) on t2.s = t1.s where ts in '2023-09-01T00:00:00.000Z' and ts <= '2023-09-01T01:00:00.000Z') order by s1, ts1 limit 1000000", query);
            assertPlanNoLeakCheck(query, "Limit lo: 1000000\n" +
                    "    Sort\n" +
                    "      keys: [s1, ts1]\n" +
                    "        SelectedRecord\n" +
                    "            AsOf Join Light\n" +
                    "              condition: t2.s=t1.s\n" +
                    "                DataFrame\n" +
                    "                    Row forward scan\n" +
                    "                    Interval forward scan on: t1\n" +
                    "                      intervals: [(\"2023-09-01T00:00:00.000000Z\",\"2023-09-01T00:00:00.000000Z\")]\n" +
                    "                DataFrame\n" +
                    "                    Row forward scan\n" +
                    "                    Frame forward scan on: t2\n");
            assertSql("s\tts\ts1\tts1\n" +
                    "a\t2023-09-01T00:00:00.000000Z\ta\t2023-09-01T00:00:00.000000Z\n", query);
        });
    }

    @Test
    public void testOrderByAdviceWorksWithAsOfJoin5() throws Exception {
        // Case when order by is one table and not timestamp first
        assertMemoryLeak(() -> {
            ddl(orderByAdviceDdl.replace(" t ", " t1 "));
            ddl(orderByAdviceDdl.replace(" t ", " t2 "));
            insert(orderByAdviceDml.replace(" t ", " t1 "));
            insert(orderByAdviceDml.replace(" t ", " t2 "));

            final String query = "SELECT t1.s, t1.ts, t2.s, t2.ts\n" +
                    "FROM t1\n" +
                    "ASOF JOIN t2 ON t1.s = t2.s\n" +
                    "WHERE t1.ts BETWEEN '2023-09-01T00:00:00.000Z' AND '2023-09-01T01:00:00.000Z'\n" +
                    "ORDER BY t1.s, t1.ts\n" +
                    "LIMIT 1000000;";

            assertQuery("select-choose t1.s s, t1.ts ts, t2.s s1, t2.ts ts1 from (select [s, ts] from t1 timestamp (ts) asof join select [s, ts] from t2 timestamp (ts) on t2.s = t1.s where ts between ('2023-09-01T00:00:00.000Z','2023-09-01T01:00:00.000Z')) order by s, ts limit 1000000", query);
            assertPlanNoLeakCheck(query, "Limit lo: 1000000\n" +
                    "    Sort\n" +
                    "      keys: [s, ts]\n" +
                    "        SelectedRecord\n" +
                    "            AsOf Join Light\n" +
                    "              condition: t2.s=t1.s\n" +
                    "                DataFrame\n" +
                    "                    Row forward scan\n" +
                    "                    Interval forward scan on: t1\n" +
                    "                      intervals: [(\"2023-09-01T00:00:00.000000Z\",\"2023-09-01T01:00:00.000000Z\")]\n" +
                    "                DataFrame\n" +
                    "                    Row forward scan\n" +
                    "                    Frame forward scan on: t2\n");
            assertSql("s\tts\ts1\tts1\n" +
                    "a\t2023-09-01T00:00:00.000000Z\ta\t2023-09-01T00:00:00.000000Z\n" +
                    "a\t2023-09-01T00:10:00.000000Z\ta\t2023-09-01T00:10:00.000000Z\n" +
                    "a\t2023-09-01T00:20:00.000000Z\ta\t2023-09-01T00:20:00.000000Z\n" +
                    "b\t2023-09-01T00:05:00.000000Z\tb\t2023-09-01T00:05:00.000000Z\n" +
                    "b\t2023-09-01T00:15:00.000000Z\tb\t2023-09-01T00:15:00.000000Z\n" +
                    "b\t2023-09-01T00:25:00.000000Z\tb\t2023-09-01T00:25:00.000000Z\n" +
                    "c\t2023-09-01T01:00:00.000000Z\tc\t2023-09-01T01:00:00.000000Z\n", query);
        });
    }

    @Test
    public void testOrderByAdviceWorksWithCrossJoin1a() throws Exception {
        // case when ordering by symbol, then timestamp - we expect to use the symbol index
        assertMemoryLeak(() -> {
            ddl(orderByAdviceDdl.replace(" t ", " t1 "));
            ddl(orderByAdviceDdl.replace(" t ", " t2 "));
            insert(orderByAdviceDml.replace(" t ", " t1 "));
            insert(orderByAdviceDml.replace(" t ", " t2 "));

            final String query = "SELECT t1.s, t1.ts, t2.s, t2.ts\n" +
                    "FROM t1\n" +
                    "CROSS JOIN t2\n" +
                    "WHERE t1.ts in '2023-09-01T00:00:00.000Z' AND t1.ts <= '2023-09-01T01:00:00.000Z'\n" +
                    "ORDER BY t1.s, t1.ts\n" +
                    "LIMIT 1000000;";

            assertQuery("select-choose t1.s s, t1.ts ts, t2.s s1, t2.ts ts1 from (select [s, ts] from t1 timestamp (ts) cross join select [s, ts] from t2 timestamp (ts) where ts in '2023-09-01T00:00:00.000Z' and ts <= '2023-09-01T01:00:00.000Z') order by s, ts limit 1000000", query);
            assertPlanNoLeakCheck(query, "Limit lo: 1000000\n" +
                    "    SelectedRecord\n" +
                    "        Cross Join\n" +
                    "            SortedSymbolIndex\n" +
                    "                Index forward scan on: s\n" +
                    "                  symbolOrder: asc\n" +
                    "                Interval forward scan on: t1\n" +
                    "                  intervals: [(\"2023-09-01T00:00:00.000000Z\",\"2023-09-01T00:00:00.000000Z\")]\n" +
                    "            DataFrame\n" +
                    "                Row forward scan\n" +
                    "                Frame forward scan on: t2\n");
            assertSql("s\tts\ts1\tts1\n" +
                    "a\t2023-09-01T00:00:00.000000Z\ta\t2023-09-01T00:00:00.000000Z\n" +
                    "a\t2023-09-01T00:00:00.000000Z\tb\t2023-09-01T00:05:00.000000Z\n" +
                    "a\t2023-09-01T00:00:00.000000Z\ta\t2023-09-01T00:10:00.000000Z\n" +
                    "a\t2023-09-01T00:00:00.000000Z\tb\t2023-09-01T00:15:00.000000Z\n" +
                    "a\t2023-09-01T00:00:00.000000Z\ta\t2023-09-01T00:20:00.000000Z\n" +
                    "a\t2023-09-01T00:00:00.000000Z\tb\t2023-09-01T00:25:00.000000Z\n" +
                    "a\t2023-09-01T00:00:00.000000Z\tc\t2023-09-01T01:00:00.000000Z\n" +
                    "a\t2023-09-01T00:00:00.000000Z\tc\t2023-09-01T02:00:00.000000Z\n" +
                    "a\t2023-09-01T00:00:00.000000Z\tc\t2023-09-01T03:00:00.000000Z\n", query);
        });
    }

    @Test
    public void testOrderByAdviceWorksWithCrossJoin1b() throws Exception {
        // case when ordering by symbol, then timestamp - we expect to use the symbol index
        assertMemoryLeak(() -> {
            ddl(orderByAdviceDdl.replace(" t ", " t1 "));
            ddl(orderByAdviceDdl.replace(" t ", " t2 "));
            insert(orderByAdviceDml.replace(" t ", " t1 "));
            insert(orderByAdviceDml.replace(" t ", " t2 "));

            final String query = "SELECT t1.s, t1.ts, t2.s, t2.ts\n" +
                    "FROM t1\n" +
                    "CROSS JOIN t2\n" +
                    "WHERE t1.ts BETWEEN '2023-09-01T00:00:00.000Z' AND '2023-09-01T01:00:00.000Z'\n" +
                    "ORDER BY t1.s, t1.ts\n" +
                    "LIMIT 1000000;";

            assertQuery("select-choose t1.s s, t1.ts ts, t2.s s1, t2.ts ts1 from (select [s, ts] from t1 timestamp (ts) cross join select [s, ts] from t2 timestamp (ts) where ts between ('2023-09-01T00:00:00.000Z','2023-09-01T01:00:00.000Z')) order by s, ts limit 1000000", query);
            assertPlanNoLeakCheck(query, "Limit lo: 1000000\n" +
                    "    SelectedRecord\n" +
                    "        Cross Join\n" +
                    "            SortedSymbolIndex\n" +
                    "                Index forward scan on: s\n" +
                    "                  symbolOrder: asc\n" +
                    "                Interval forward scan on: t1\n" +
                    "                  intervals: [(\"2023-09-01T00:00:00.000000Z\",\"2023-09-01T01:00:00.000000Z\")]\n" +
                    "            DataFrame\n" +
                    "                Row forward scan\n" +
                    "                Frame forward scan on: t2\n");
            assertSql("s\tts\ts1\tts1\n" +
                    "a\t2023-09-01T00:00:00.000000Z\ta\t2023-09-01T00:00:00.000000Z\n" +
                    "a\t2023-09-01T00:00:00.000000Z\tb\t2023-09-01T00:05:00.000000Z\n" +
                    "a\t2023-09-01T00:00:00.000000Z\ta\t2023-09-01T00:10:00.000000Z\n" +
                    "a\t2023-09-01T00:00:00.000000Z\tb\t2023-09-01T00:15:00.000000Z\n" +
                    "a\t2023-09-01T00:00:00.000000Z\ta\t2023-09-01T00:20:00.000000Z\n" +
                    "a\t2023-09-01T00:00:00.000000Z\tb\t2023-09-01T00:25:00.000000Z\n" +
                    "a\t2023-09-01T00:00:00.000000Z\tc\t2023-09-01T01:00:00.000000Z\n" +
                    "a\t2023-09-01T00:00:00.000000Z\tc\t2023-09-01T02:00:00.000000Z\n" +
                    "a\t2023-09-01T00:00:00.000000Z\tc\t2023-09-01T03:00:00.000000Z\n" +
                    "a\t2023-09-01T00:10:00.000000Z\ta\t2023-09-01T00:00:00.000000Z\n" +
                    "a\t2023-09-01T00:10:00.000000Z\tb\t2023-09-01T00:05:00.000000Z\n" +
                    "a\t2023-09-01T00:10:00.000000Z\ta\t2023-09-01T00:10:00.000000Z\n" +
                    "a\t2023-09-01T00:10:00.000000Z\tb\t2023-09-01T00:15:00.000000Z\n" +
                    "a\t2023-09-01T00:10:00.000000Z\ta\t2023-09-01T00:20:00.000000Z\n" +
                    "a\t2023-09-01T00:10:00.000000Z\tb\t2023-09-01T00:25:00.000000Z\n" +
                    "a\t2023-09-01T00:10:00.000000Z\tc\t2023-09-01T01:00:00.000000Z\n" +
                    "a\t2023-09-01T00:10:00.000000Z\tc\t2023-09-01T02:00:00.000000Z\n" +
                    "a\t2023-09-01T00:10:00.000000Z\tc\t2023-09-01T03:00:00.000000Z\n" +
                    "a\t2023-09-01T00:20:00.000000Z\ta\t2023-09-01T00:00:00.000000Z\n" +
                    "a\t2023-09-01T00:20:00.000000Z\tb\t2023-09-01T00:05:00.000000Z\n" +
                    "a\t2023-09-01T00:20:00.000000Z\ta\t2023-09-01T00:10:00.000000Z\n" +
                    "a\t2023-09-01T00:20:00.000000Z\tb\t2023-09-01T00:15:00.000000Z\n" +
                    "a\t2023-09-01T00:20:00.000000Z\ta\t2023-09-01T00:20:00.000000Z\n" +
                    "a\t2023-09-01T00:20:00.000000Z\tb\t2023-09-01T00:25:00.000000Z\n" +
                    "a\t2023-09-01T00:20:00.000000Z\tc\t2023-09-01T01:00:00.000000Z\n" +
                    "a\t2023-09-01T00:20:00.000000Z\tc\t2023-09-01T02:00:00.000000Z\n" +
                    "a\t2023-09-01T00:20:00.000000Z\tc\t2023-09-01T03:00:00.000000Z\n" +
                    "b\t2023-09-01T00:05:00.000000Z\ta\t2023-09-01T00:00:00.000000Z\n" +
                    "b\t2023-09-01T00:05:00.000000Z\tb\t2023-09-01T00:05:00.000000Z\n" +
                    "b\t2023-09-01T00:05:00.000000Z\ta\t2023-09-01T00:10:00.000000Z\n" +
                    "b\t2023-09-01T00:05:00.000000Z\tb\t2023-09-01T00:15:00.000000Z\n" +
                    "b\t2023-09-01T00:05:00.000000Z\ta\t2023-09-01T00:20:00.000000Z\n" +
                    "b\t2023-09-01T00:05:00.000000Z\tb\t2023-09-01T00:25:00.000000Z\n" +
                    "b\t2023-09-01T00:05:00.000000Z\tc\t2023-09-01T01:00:00.000000Z\n" +
                    "b\t2023-09-01T00:05:00.000000Z\tc\t2023-09-01T02:00:00.000000Z\n" +
                    "b\t2023-09-01T00:05:00.000000Z\tc\t2023-09-01T03:00:00.000000Z\n" +
                    "b\t2023-09-01T00:15:00.000000Z\ta\t2023-09-01T00:00:00.000000Z\n" +
                    "b\t2023-09-01T00:15:00.000000Z\tb\t2023-09-01T00:05:00.000000Z\n" +
                    "b\t2023-09-01T00:15:00.000000Z\ta\t2023-09-01T00:10:00.000000Z\n" +
                    "b\t2023-09-01T00:15:00.000000Z\tb\t2023-09-01T00:15:00.000000Z\n" +
                    "b\t2023-09-01T00:15:00.000000Z\ta\t2023-09-01T00:20:00.000000Z\n" +
                    "b\t2023-09-01T00:15:00.000000Z\tb\t2023-09-01T00:25:00.000000Z\n" +
                    "b\t2023-09-01T00:15:00.000000Z\tc\t2023-09-01T01:00:00.000000Z\n" +
                    "b\t2023-09-01T00:15:00.000000Z\tc\t2023-09-01T02:00:00.000000Z\n" +
                    "b\t2023-09-01T00:15:00.000000Z\tc\t2023-09-01T03:00:00.000000Z\n" +
                    "b\t2023-09-01T00:25:00.000000Z\ta\t2023-09-01T00:00:00.000000Z\n" +
                    "b\t2023-09-01T00:25:00.000000Z\tb\t2023-09-01T00:05:00.000000Z\n" +
                    "b\t2023-09-01T00:25:00.000000Z\ta\t2023-09-01T00:10:00.000000Z\n" +
                    "b\t2023-09-01T00:25:00.000000Z\tb\t2023-09-01T00:15:00.000000Z\n" +
                    "b\t2023-09-01T00:25:00.000000Z\ta\t2023-09-01T00:20:00.000000Z\n" +
                    "b\t2023-09-01T00:25:00.000000Z\tb\t2023-09-01T00:25:00.000000Z\n" +
                    "b\t2023-09-01T00:25:00.000000Z\tc\t2023-09-01T01:00:00.000000Z\n" +
                    "b\t2023-09-01T00:25:00.000000Z\tc\t2023-09-01T02:00:00.000000Z\n" +
                    "b\t2023-09-01T00:25:00.000000Z\tc\t2023-09-01T03:00:00.000000Z\n" +
                    "c\t2023-09-01T01:00:00.000000Z\ta\t2023-09-01T00:00:00.000000Z\n" +
                    "c\t2023-09-01T01:00:00.000000Z\tb\t2023-09-01T00:05:00.000000Z\n" +
                    "c\t2023-09-01T01:00:00.000000Z\ta\t2023-09-01T00:10:00.000000Z\n" +
                    "c\t2023-09-01T01:00:00.000000Z\tb\t2023-09-01T00:15:00.000000Z\n" +
                    "c\t2023-09-01T01:00:00.000000Z\ta\t2023-09-01T00:20:00.000000Z\n" +
                    "c\t2023-09-01T01:00:00.000000Z\tb\t2023-09-01T00:25:00.000000Z\n" +
                    "c\t2023-09-01T01:00:00.000000Z\tc\t2023-09-01T01:00:00.000000Z\n" +
                    "c\t2023-09-01T01:00:00.000000Z\tc\t2023-09-01T02:00:00.000000Z\n" +
                    "c\t2023-09-01T01:00:00.000000Z\tc\t2023-09-01T03:00:00.000000Z\n", query);
        });
    }

    @Test
    public void testOrderByAdviceWorksWithCrossJoin1c() throws Exception {
        // case when by columns from both tables - expect it to use the sort
        assertMemoryLeak(() -> {
            ddl(orderByAdviceDdl.replace(" t ", " t1 "));
            ddl(orderByAdviceDdl.replace(" t ", " t2 "));
            insert(orderByAdviceDml.replace(" t ", " t1 "));
            insert(orderByAdviceDml.replace(" t ", " t2 "));

            final String query = "SELECT t1.s, t1.ts, t2.s, t2.ts\n" +
                    "FROM t1\n" +
                    "CROSS JOIN t2\n" +
                    "WHERE t1.ts BETWEEN '2023-09-01T00:00:00.000Z' AND '2023-09-01T01:00:00.000Z'\n" +
                    "ORDER BY t1.s, t1.ts, t2.ts, t2.s\n" +
                    "LIMIT 1000000;";

            assertQuery("select-choose t1.s s, t1.ts ts, t2.s s1, t2.ts ts1 from (select [s, ts] from t1 timestamp (ts) cross join select [s, ts] from t2 timestamp (ts) where ts between ('2023-09-01T00:00:00.000Z','2023-09-01T01:00:00.000Z')) order by s, ts, ts1, s1 limit 1000000", query);
            assertPlanNoLeakCheck(query, "Limit lo: 1000000\n" +
                    "    Sort\n" +
                    "      keys: [s, ts, ts1, s1]\n" +
                    "        SelectedRecord\n" +
                    "            Cross Join\n" +
                    "                DataFrame\n" +
                    "                    Row forward scan\n" +
                    "                    Interval forward scan on: t1\n" +
                    "                      intervals: [(\"2023-09-01T00:00:00.000000Z\",\"2023-09-01T01:00:00.000000Z\")]\n" +
                    "                DataFrame\n" +
                    "                    Row forward scan\n" +
                    "                    Frame forward scan on: t2\n");
            assertSql("s\tts\ts1\tts1\n" +
                    "a\t2023-09-01T00:00:00.000000Z\ta\t2023-09-01T00:00:00.000000Z\n" +
                    "a\t2023-09-01T00:00:00.000000Z\tb\t2023-09-01T00:05:00.000000Z\n" +
                    "a\t2023-09-01T00:00:00.000000Z\ta\t2023-09-01T00:10:00.000000Z\n" +
                    "a\t2023-09-01T00:00:00.000000Z\tb\t2023-09-01T00:15:00.000000Z\n" +
                    "a\t2023-09-01T00:00:00.000000Z\ta\t2023-09-01T00:20:00.000000Z\n" +
                    "a\t2023-09-01T00:00:00.000000Z\tb\t2023-09-01T00:25:00.000000Z\n" +
                    "a\t2023-09-01T00:00:00.000000Z\tc\t2023-09-01T01:00:00.000000Z\n" +
                    "a\t2023-09-01T00:00:00.000000Z\tc\t2023-09-01T02:00:00.000000Z\n" +
                    "a\t2023-09-01T00:00:00.000000Z\tc\t2023-09-01T03:00:00.000000Z\n" +
                    "a\t2023-09-01T00:10:00.000000Z\ta\t2023-09-01T00:00:00.000000Z\n" +
                    "a\t2023-09-01T00:10:00.000000Z\tb\t2023-09-01T00:05:00.000000Z\n" +
                    "a\t2023-09-01T00:10:00.000000Z\ta\t2023-09-01T00:10:00.000000Z\n" +
                    "a\t2023-09-01T00:10:00.000000Z\tb\t2023-09-01T00:15:00.000000Z\n" +
                    "a\t2023-09-01T00:10:00.000000Z\ta\t2023-09-01T00:20:00.000000Z\n" +
                    "a\t2023-09-01T00:10:00.000000Z\tb\t2023-09-01T00:25:00.000000Z\n" +
                    "a\t2023-09-01T00:10:00.000000Z\tc\t2023-09-01T01:00:00.000000Z\n" +
                    "a\t2023-09-01T00:10:00.000000Z\tc\t2023-09-01T02:00:00.000000Z\n" +
                    "a\t2023-09-01T00:10:00.000000Z\tc\t2023-09-01T03:00:00.000000Z\n" +
                    "a\t2023-09-01T00:20:00.000000Z\ta\t2023-09-01T00:00:00.000000Z\n" +
                    "a\t2023-09-01T00:20:00.000000Z\tb\t2023-09-01T00:05:00.000000Z\n" +
                    "a\t2023-09-01T00:20:00.000000Z\ta\t2023-09-01T00:10:00.000000Z\n" +
                    "a\t2023-09-01T00:20:00.000000Z\tb\t2023-09-01T00:15:00.000000Z\n" +
                    "a\t2023-09-01T00:20:00.000000Z\ta\t2023-09-01T00:20:00.000000Z\n" +
                    "a\t2023-09-01T00:20:00.000000Z\tb\t2023-09-01T00:25:00.000000Z\n" +
                    "a\t2023-09-01T00:20:00.000000Z\tc\t2023-09-01T01:00:00.000000Z\n" +
                    "a\t2023-09-01T00:20:00.000000Z\tc\t2023-09-01T02:00:00.000000Z\n" +
                    "a\t2023-09-01T00:20:00.000000Z\tc\t2023-09-01T03:00:00.000000Z\n" +
                    "b\t2023-09-01T00:05:00.000000Z\ta\t2023-09-01T00:00:00.000000Z\n" +
                    "b\t2023-09-01T00:05:00.000000Z\tb\t2023-09-01T00:05:00.000000Z\n" +
                    "b\t2023-09-01T00:05:00.000000Z\ta\t2023-09-01T00:10:00.000000Z\n" +
                    "b\t2023-09-01T00:05:00.000000Z\tb\t2023-09-01T00:15:00.000000Z\n" +
                    "b\t2023-09-01T00:05:00.000000Z\ta\t2023-09-01T00:20:00.000000Z\n" +
                    "b\t2023-09-01T00:05:00.000000Z\tb\t2023-09-01T00:25:00.000000Z\n" +
                    "b\t2023-09-01T00:05:00.000000Z\tc\t2023-09-01T01:00:00.000000Z\n" +
                    "b\t2023-09-01T00:05:00.000000Z\tc\t2023-09-01T02:00:00.000000Z\n" +
                    "b\t2023-09-01T00:05:00.000000Z\tc\t2023-09-01T03:00:00.000000Z\n" +
                    "b\t2023-09-01T00:15:00.000000Z\ta\t2023-09-01T00:00:00.000000Z\n" +
                    "b\t2023-09-01T00:15:00.000000Z\tb\t2023-09-01T00:05:00.000000Z\n" +
                    "b\t2023-09-01T00:15:00.000000Z\ta\t2023-09-01T00:10:00.000000Z\n" +
                    "b\t2023-09-01T00:15:00.000000Z\tb\t2023-09-01T00:15:00.000000Z\n" +
                    "b\t2023-09-01T00:15:00.000000Z\ta\t2023-09-01T00:20:00.000000Z\n" +
                    "b\t2023-09-01T00:15:00.000000Z\tb\t2023-09-01T00:25:00.000000Z\n" +
                    "b\t2023-09-01T00:15:00.000000Z\tc\t2023-09-01T01:00:00.000000Z\n" +
                    "b\t2023-09-01T00:15:00.000000Z\tc\t2023-09-01T02:00:00.000000Z\n" +
                    "b\t2023-09-01T00:15:00.000000Z\tc\t2023-09-01T03:00:00.000000Z\n" +
                    "b\t2023-09-01T00:25:00.000000Z\ta\t2023-09-01T00:00:00.000000Z\n" +
                    "b\t2023-09-01T00:25:00.000000Z\tb\t2023-09-01T00:05:00.000000Z\n" +
                    "b\t2023-09-01T00:25:00.000000Z\ta\t2023-09-01T00:10:00.000000Z\n" +
                    "b\t2023-09-01T00:25:00.000000Z\tb\t2023-09-01T00:15:00.000000Z\n" +
                    "b\t2023-09-01T00:25:00.000000Z\ta\t2023-09-01T00:20:00.000000Z\n" +
                    "b\t2023-09-01T00:25:00.000000Z\tb\t2023-09-01T00:25:00.000000Z\n" +
                    "b\t2023-09-01T00:25:00.000000Z\tc\t2023-09-01T01:00:00.000000Z\n" +
                    "b\t2023-09-01T00:25:00.000000Z\tc\t2023-09-01T02:00:00.000000Z\n" +
                    "b\t2023-09-01T00:25:00.000000Z\tc\t2023-09-01T03:00:00.000000Z\n" +
                    "c\t2023-09-01T01:00:00.000000Z\ta\t2023-09-01T00:00:00.000000Z\n" +
                    "c\t2023-09-01T01:00:00.000000Z\tb\t2023-09-01T00:05:00.000000Z\n" +
                    "c\t2023-09-01T01:00:00.000000Z\ta\t2023-09-01T00:10:00.000000Z\n" +
                    "c\t2023-09-01T01:00:00.000000Z\tb\t2023-09-01T00:15:00.000000Z\n" +
                    "c\t2023-09-01T01:00:00.000000Z\ta\t2023-09-01T00:20:00.000000Z\n" +
                    "c\t2023-09-01T01:00:00.000000Z\tb\t2023-09-01T00:25:00.000000Z\n" +
                    "c\t2023-09-01T01:00:00.000000Z\tc\t2023-09-01T01:00:00.000000Z\n" +
                    "c\t2023-09-01T01:00:00.000000Z\tc\t2023-09-01T02:00:00.000000Z\n" +
                    "c\t2023-09-01T01:00:00.000000Z\tc\t2023-09-01T03:00:00.000000Z\n", query);
        });
    }

    @Test
    public void testOrderByAdviceWorksWithCrossJoin2() throws Exception {
        // case when ordering by just symbol - we expect to use the symbol index
        assertMemoryLeak(() -> {
            ddl(orderByAdviceDdl.replace(" t ", " t1 "));
            ddl(orderByAdviceDdl.replace(" t ", " t2 "));
            insert(orderByAdviceDml.replace(" t ", " t1 "));
            insert(orderByAdviceDml.replace(" t ", " t2 "));

            final String query = "SELECT t1.s, t1.ts, t2.s, t2.ts\n" +
                    "FROM t1\n" +
                    "CROSS JOIN t2\n" +
                    "WHERE t1.ts BETWEEN '2023-09-01T00:00:00.000Z' AND '2023-09-01T01:00:00.000Z'\n" +
                    "ORDER BY t1.s\n" +
                    "LIMIT 1000000;";

            assertQuery("select-choose t1.s s, t1.ts ts, t2.s s1, t2.ts ts1 from (select [s, ts] from t1 timestamp (ts) cross join select [s, ts] from t2 timestamp (ts) where ts between ('2023-09-01T00:00:00.000Z','2023-09-01T01:00:00.000Z')) order by s limit 1000000", query);
            assertPlanNoLeakCheck(query, "Limit lo: 1000000\n" +
                    "    SelectedRecord\n" +
                    "        Cross Join\n" +
                    "            SortedSymbolIndex\n" +
                    "                Index forward scan on: s\n" +
                    "                  symbolOrder: asc\n" +
                    "                Interval forward scan on: t1\n" +
                    "                  intervals: [(\"2023-09-01T00:00:00.000000Z\",\"2023-09-01T01:00:00.000000Z\")]\n" +
                    "            DataFrame\n" +
                    "                Row forward scan\n" +
                    "                Frame forward scan on: t2\n");
            assertSql("s\tts\ts1\tts1\n" +
                    "a\t2023-09-01T00:00:00.000000Z\ta\t2023-09-01T00:00:00.000000Z\n" +
                    "a\t2023-09-01T00:00:00.000000Z\tb\t2023-09-01T00:05:00.000000Z\n" +
                    "a\t2023-09-01T00:00:00.000000Z\ta\t2023-09-01T00:10:00.000000Z\n" +
                    "a\t2023-09-01T00:00:00.000000Z\tb\t2023-09-01T00:15:00.000000Z\n" +
                    "a\t2023-09-01T00:00:00.000000Z\ta\t2023-09-01T00:20:00.000000Z\n" +
                    "a\t2023-09-01T00:00:00.000000Z\tb\t2023-09-01T00:25:00.000000Z\n" +
                    "a\t2023-09-01T00:00:00.000000Z\tc\t2023-09-01T01:00:00.000000Z\n" +
                    "a\t2023-09-01T00:00:00.000000Z\tc\t2023-09-01T02:00:00.000000Z\n" +
                    "a\t2023-09-01T00:00:00.000000Z\tc\t2023-09-01T03:00:00.000000Z\n" +
                    "a\t2023-09-01T00:10:00.000000Z\ta\t2023-09-01T00:00:00.000000Z\n" +
                    "a\t2023-09-01T00:10:00.000000Z\tb\t2023-09-01T00:05:00.000000Z\n" +
                    "a\t2023-09-01T00:10:00.000000Z\ta\t2023-09-01T00:10:00.000000Z\n" +
                    "a\t2023-09-01T00:10:00.000000Z\tb\t2023-09-01T00:15:00.000000Z\n" +
                    "a\t2023-09-01T00:10:00.000000Z\ta\t2023-09-01T00:20:00.000000Z\n" +
                    "a\t2023-09-01T00:10:00.000000Z\tb\t2023-09-01T00:25:00.000000Z\n" +
                    "a\t2023-09-01T00:10:00.000000Z\tc\t2023-09-01T01:00:00.000000Z\n" +
                    "a\t2023-09-01T00:10:00.000000Z\tc\t2023-09-01T02:00:00.000000Z\n" +
                    "a\t2023-09-01T00:10:00.000000Z\tc\t2023-09-01T03:00:00.000000Z\n" +
                    "a\t2023-09-01T00:20:00.000000Z\ta\t2023-09-01T00:00:00.000000Z\n" +
                    "a\t2023-09-01T00:20:00.000000Z\tb\t2023-09-01T00:05:00.000000Z\n" +
                    "a\t2023-09-01T00:20:00.000000Z\ta\t2023-09-01T00:10:00.000000Z\n" +
                    "a\t2023-09-01T00:20:00.000000Z\tb\t2023-09-01T00:15:00.000000Z\n" +
                    "a\t2023-09-01T00:20:00.000000Z\ta\t2023-09-01T00:20:00.000000Z\n" +
                    "a\t2023-09-01T00:20:00.000000Z\tb\t2023-09-01T00:25:00.000000Z\n" +
                    "a\t2023-09-01T00:20:00.000000Z\tc\t2023-09-01T01:00:00.000000Z\n" +
                    "a\t2023-09-01T00:20:00.000000Z\tc\t2023-09-01T02:00:00.000000Z\n" +
                    "a\t2023-09-01T00:20:00.000000Z\tc\t2023-09-01T03:00:00.000000Z\n" +
                    "b\t2023-09-01T00:05:00.000000Z\ta\t2023-09-01T00:00:00.000000Z\n" +
                    "b\t2023-09-01T00:05:00.000000Z\tb\t2023-09-01T00:05:00.000000Z\n" +
                    "b\t2023-09-01T00:05:00.000000Z\ta\t2023-09-01T00:10:00.000000Z\n" +
                    "b\t2023-09-01T00:05:00.000000Z\tb\t2023-09-01T00:15:00.000000Z\n" +
                    "b\t2023-09-01T00:05:00.000000Z\ta\t2023-09-01T00:20:00.000000Z\n" +
                    "b\t2023-09-01T00:05:00.000000Z\tb\t2023-09-01T00:25:00.000000Z\n" +
                    "b\t2023-09-01T00:05:00.000000Z\tc\t2023-09-01T01:00:00.000000Z\n" +
                    "b\t2023-09-01T00:05:00.000000Z\tc\t2023-09-01T02:00:00.000000Z\n" +
                    "b\t2023-09-01T00:05:00.000000Z\tc\t2023-09-01T03:00:00.000000Z\n" +
                    "b\t2023-09-01T00:15:00.000000Z\ta\t2023-09-01T00:00:00.000000Z\n" +
                    "b\t2023-09-01T00:15:00.000000Z\tb\t2023-09-01T00:05:00.000000Z\n" +
                    "b\t2023-09-01T00:15:00.000000Z\ta\t2023-09-01T00:10:00.000000Z\n" +
                    "b\t2023-09-01T00:15:00.000000Z\tb\t2023-09-01T00:15:00.000000Z\n" +
                    "b\t2023-09-01T00:15:00.000000Z\ta\t2023-09-01T00:20:00.000000Z\n" +
                    "b\t2023-09-01T00:15:00.000000Z\tb\t2023-09-01T00:25:00.000000Z\n" +
                    "b\t2023-09-01T00:15:00.000000Z\tc\t2023-09-01T01:00:00.000000Z\n" +
                    "b\t2023-09-01T00:15:00.000000Z\tc\t2023-09-01T02:00:00.000000Z\n" +
                    "b\t2023-09-01T00:15:00.000000Z\tc\t2023-09-01T03:00:00.000000Z\n" +
                    "b\t2023-09-01T00:25:00.000000Z\ta\t2023-09-01T00:00:00.000000Z\n" +
                    "b\t2023-09-01T00:25:00.000000Z\tb\t2023-09-01T00:05:00.000000Z\n" +
                    "b\t2023-09-01T00:25:00.000000Z\ta\t2023-09-01T00:10:00.000000Z\n" +
                    "b\t2023-09-01T00:25:00.000000Z\tb\t2023-09-01T00:15:00.000000Z\n" +
                    "b\t2023-09-01T00:25:00.000000Z\ta\t2023-09-01T00:20:00.000000Z\n" +
                    "b\t2023-09-01T00:25:00.000000Z\tb\t2023-09-01T00:25:00.000000Z\n" +
                    "b\t2023-09-01T00:25:00.000000Z\tc\t2023-09-01T01:00:00.000000Z\n" +
                    "b\t2023-09-01T00:25:00.000000Z\tc\t2023-09-01T02:00:00.000000Z\n" +
                    "b\t2023-09-01T00:25:00.000000Z\tc\t2023-09-01T03:00:00.000000Z\n" +
                    "c\t2023-09-01T01:00:00.000000Z\ta\t2023-09-01T00:00:00.000000Z\n" +
                    "c\t2023-09-01T01:00:00.000000Z\tb\t2023-09-01T00:05:00.000000Z\n" +
                    "c\t2023-09-01T01:00:00.000000Z\ta\t2023-09-01T00:10:00.000000Z\n" +
                    "c\t2023-09-01T01:00:00.000000Z\tb\t2023-09-01T00:15:00.000000Z\n" +
                    "c\t2023-09-01T01:00:00.000000Z\ta\t2023-09-01T00:20:00.000000Z\n" +
                    "c\t2023-09-01T01:00:00.000000Z\tb\t2023-09-01T00:25:00.000000Z\n" +
                    "c\t2023-09-01T01:00:00.000000Z\tc\t2023-09-01T01:00:00.000000Z\n" +
                    "c\t2023-09-01T01:00:00.000000Z\tc\t2023-09-01T02:00:00.000000Z\n" +
                    "c\t2023-09-01T01:00:00.000000Z\tc\t2023-09-01T03:00:00.000000Z\n", query);
        });
    }

    @Test
    public void testOrderByAdviceWorksWithCrossJoin3() throws Exception {
        // case when ordering by timestamp, then symbol - we expect to not use the symbol index
        assertMemoryLeak(() -> {
            ddl(orderByAdviceDdl.replace(" t ", " t1 "));
            ddl(orderByAdviceDdl.replace(" t ", " t2 "));
            insert(orderByAdviceDml.replace(" t ", " t1 "));
            insert(orderByAdviceDml.replace(" t ", " t2 "));

            final String query = "SELECT t1.s, t1.ts, t2.s, t2.ts\n" +
                    "FROM t1\n" +
                    "CROSS JOIN t2\n" +
                    "WHERE t1.ts BETWEEN '2023-09-01T00:00:00.000Z' AND '2023-09-01T01:00:00.000Z'\n" +
                    "ORDER BY t1.ts, t1.s\n" +
                    "LIMIT 1000000;";

            assertQuery("select-choose t1.s s, t1.ts ts, t2.s s1, t2.ts ts1 from (select [s, ts] from t1 timestamp (ts) cross join select [s, ts] from t2 timestamp (ts) where ts between ('2023-09-01T00:00:00.000Z','2023-09-01T01:00:00.000Z')) order by ts, s limit 1000000", query);
            assertPlanNoLeakCheck(query, "Limit lo: 1000000\n" +
                    "    Sort\n" +
                    "      keys: [ts, s]\n" +
                    "        SelectedRecord\n" +
                    "            Cross Join\n" +
                    "                DataFrame\n" +
                    "                    Row forward scan\n" +
                    "                    Interval forward scan on: t1\n" +
                    "                      intervals: [(\"2023-09-01T00:00:00.000000Z\",\"2023-09-01T01:00:00.000000Z\")]\n" +
                    "                DataFrame\n" +
                    "                    Row forward scan\n" +
                    "                    Frame forward scan on: t2\n");
            assertSql("s\tts\ts1\tts1\n" +
                    "a\t2023-09-01T00:00:00.000000Z\ta\t2023-09-01T00:00:00.000000Z\n" +
                    "a\t2023-09-01T00:00:00.000000Z\tb\t2023-09-01T00:05:00.000000Z\n" +
                    "a\t2023-09-01T00:00:00.000000Z\ta\t2023-09-01T00:10:00.000000Z\n" +
                    "a\t2023-09-01T00:00:00.000000Z\tb\t2023-09-01T00:15:00.000000Z\n" +
                    "a\t2023-09-01T00:00:00.000000Z\ta\t2023-09-01T00:20:00.000000Z\n" +
                    "a\t2023-09-01T00:00:00.000000Z\tb\t2023-09-01T00:25:00.000000Z\n" +
                    "a\t2023-09-01T00:00:00.000000Z\tc\t2023-09-01T01:00:00.000000Z\n" +
                    "a\t2023-09-01T00:00:00.000000Z\tc\t2023-09-01T02:00:00.000000Z\n" +
                    "a\t2023-09-01T00:00:00.000000Z\tc\t2023-09-01T03:00:00.000000Z\n" +
                    "b\t2023-09-01T00:05:00.000000Z\ta\t2023-09-01T00:00:00.000000Z\n" +
                    "b\t2023-09-01T00:05:00.000000Z\tb\t2023-09-01T00:05:00.000000Z\n" +
                    "b\t2023-09-01T00:05:00.000000Z\ta\t2023-09-01T00:10:00.000000Z\n" +
                    "b\t2023-09-01T00:05:00.000000Z\tb\t2023-09-01T00:15:00.000000Z\n" +
                    "b\t2023-09-01T00:05:00.000000Z\ta\t2023-09-01T00:20:00.000000Z\n" +
                    "b\t2023-09-01T00:05:00.000000Z\tb\t2023-09-01T00:25:00.000000Z\n" +
                    "b\t2023-09-01T00:05:00.000000Z\tc\t2023-09-01T01:00:00.000000Z\n" +
                    "b\t2023-09-01T00:05:00.000000Z\tc\t2023-09-01T02:00:00.000000Z\n" +
                    "b\t2023-09-01T00:05:00.000000Z\tc\t2023-09-01T03:00:00.000000Z\n" +
                    "a\t2023-09-01T00:10:00.000000Z\ta\t2023-09-01T00:00:00.000000Z\n" +
                    "a\t2023-09-01T00:10:00.000000Z\tb\t2023-09-01T00:05:00.000000Z\n" +
                    "a\t2023-09-01T00:10:00.000000Z\ta\t2023-09-01T00:10:00.000000Z\n" +
                    "a\t2023-09-01T00:10:00.000000Z\tb\t2023-09-01T00:15:00.000000Z\n" +
                    "a\t2023-09-01T00:10:00.000000Z\ta\t2023-09-01T00:20:00.000000Z\n" +
                    "a\t2023-09-01T00:10:00.000000Z\tb\t2023-09-01T00:25:00.000000Z\n" +
                    "a\t2023-09-01T00:10:00.000000Z\tc\t2023-09-01T01:00:00.000000Z\n" +
                    "a\t2023-09-01T00:10:00.000000Z\tc\t2023-09-01T02:00:00.000000Z\n" +
                    "a\t2023-09-01T00:10:00.000000Z\tc\t2023-09-01T03:00:00.000000Z\n" +
                    "b\t2023-09-01T00:15:00.000000Z\ta\t2023-09-01T00:00:00.000000Z\n" +
                    "b\t2023-09-01T00:15:00.000000Z\tb\t2023-09-01T00:05:00.000000Z\n" +
                    "b\t2023-09-01T00:15:00.000000Z\ta\t2023-09-01T00:10:00.000000Z\n" +
                    "b\t2023-09-01T00:15:00.000000Z\tb\t2023-09-01T00:15:00.000000Z\n" +
                    "b\t2023-09-01T00:15:00.000000Z\ta\t2023-09-01T00:20:00.000000Z\n" +
                    "b\t2023-09-01T00:15:00.000000Z\tb\t2023-09-01T00:25:00.000000Z\n" +
                    "b\t2023-09-01T00:15:00.000000Z\tc\t2023-09-01T01:00:00.000000Z\n" +
                    "b\t2023-09-01T00:15:00.000000Z\tc\t2023-09-01T02:00:00.000000Z\n" +
                    "b\t2023-09-01T00:15:00.000000Z\tc\t2023-09-01T03:00:00.000000Z\n" +
                    "a\t2023-09-01T00:20:00.000000Z\ta\t2023-09-01T00:00:00.000000Z\n" +
                    "a\t2023-09-01T00:20:00.000000Z\tb\t2023-09-01T00:05:00.000000Z\n" +
                    "a\t2023-09-01T00:20:00.000000Z\ta\t2023-09-01T00:10:00.000000Z\n" +
                    "a\t2023-09-01T00:20:00.000000Z\tb\t2023-09-01T00:15:00.000000Z\n" +
                    "a\t2023-09-01T00:20:00.000000Z\ta\t2023-09-01T00:20:00.000000Z\n" +
                    "a\t2023-09-01T00:20:00.000000Z\tb\t2023-09-01T00:25:00.000000Z\n" +
                    "a\t2023-09-01T00:20:00.000000Z\tc\t2023-09-01T01:00:00.000000Z\n" +
                    "a\t2023-09-01T00:20:00.000000Z\tc\t2023-09-01T02:00:00.000000Z\n" +
                    "a\t2023-09-01T00:20:00.000000Z\tc\t2023-09-01T03:00:00.000000Z\n" +
                    "b\t2023-09-01T00:25:00.000000Z\ta\t2023-09-01T00:00:00.000000Z\n" +
                    "b\t2023-09-01T00:25:00.000000Z\tb\t2023-09-01T00:05:00.000000Z\n" +
                    "b\t2023-09-01T00:25:00.000000Z\ta\t2023-09-01T00:10:00.000000Z\n" +
                    "b\t2023-09-01T00:25:00.000000Z\tb\t2023-09-01T00:15:00.000000Z\n" +
                    "b\t2023-09-01T00:25:00.000000Z\ta\t2023-09-01T00:20:00.000000Z\n" +
                    "b\t2023-09-01T00:25:00.000000Z\tb\t2023-09-01T00:25:00.000000Z\n" +
                    "b\t2023-09-01T00:25:00.000000Z\tc\t2023-09-01T01:00:00.000000Z\n" +
                    "b\t2023-09-01T00:25:00.000000Z\tc\t2023-09-01T02:00:00.000000Z\n" +
                    "b\t2023-09-01T00:25:00.000000Z\tc\t2023-09-01T03:00:00.000000Z\n" +
                    "c\t2023-09-01T01:00:00.000000Z\ta\t2023-09-01T00:00:00.000000Z\n" +
                    "c\t2023-09-01T01:00:00.000000Z\tb\t2023-09-01T00:05:00.000000Z\n" +
                    "c\t2023-09-01T01:00:00.000000Z\ta\t2023-09-01T00:10:00.000000Z\n" +
                    "c\t2023-09-01T01:00:00.000000Z\tb\t2023-09-01T00:15:00.000000Z\n" +
                    "c\t2023-09-01T01:00:00.000000Z\ta\t2023-09-01T00:20:00.000000Z\n" +
                    "c\t2023-09-01T01:00:00.000000Z\tb\t2023-09-01T00:25:00.000000Z\n" +
                    "c\t2023-09-01T01:00:00.000000Z\tc\t2023-09-01T01:00:00.000000Z\n" +
                    "c\t2023-09-01T01:00:00.000000Z\tc\t2023-09-01T02:00:00.000000Z\n" +
                    "c\t2023-09-01T01:00:00.000000Z\tc\t2023-09-01T03:00:00.000000Z\n", query);
        });
    }

    @Test
    public void testOrderByAdviceWorksWithCrossJoin4() throws Exception {
        // case when ordering by timestamp, then symbol - we expect to not use the symbol index
        assertMemoryLeak(() -> {
            ddl(orderByAdviceDdl.replace(" t ", " t1 "));
            ddl(orderByAdviceDdl.replace(" t ", " t2 "));
            insert(orderByAdviceDml.replace(" t ", " t1 "));
            insert(orderByAdviceDml.replace(" t ", " t2 "));

            final String query = "SELECT t1.s, t1.ts, t2.s, t2.ts\n" +
                    "FROM t1\n" +
                    "CROSS JOIN t2\n" +
                    "WHERE t1.ts BETWEEN '2023-09-01T00:00:00.000Z' AND '2023-09-01T01:00:00.000Z'\n" +
                    "ORDER BY t1.ts, t2.s, t1.s, t2.ts\n" +
                    "LIMIT 1000000;";

            assertQuery("select-choose t1.s s, t1.ts ts, t2.s s1, t2.ts ts1 from (select [s, ts] from t1 timestamp (ts) cross join select [s, ts] from t2 timestamp (ts) where ts between ('2023-09-01T00:00:00.000Z','2023-09-01T01:00:00.000Z')) order by ts, s1, s, ts1 limit 1000000", query);
            assertPlanNoLeakCheck(query, "Limit lo: 1000000\n" +
                    "    Sort\n" +
                    "      keys: [ts, s1, s, ts1]\n" +
                    "        SelectedRecord\n" +
                    "            Cross Join\n" +
                    "                DataFrame\n" +
                    "                    Row forward scan\n" +
                    "                    Interval forward scan on: t1\n" +
                    "                      intervals: [(\"2023-09-01T00:00:00.000000Z\",\"2023-09-01T01:00:00.000000Z\")]\n" +
                    "                DataFrame\n" +
                    "                    Row forward scan\n" +
                    "                    Frame forward scan on: t2\n");
            assertSql("s\tts\ts1\tts1\n" +
                    "a\t2023-09-01T00:00:00.000000Z\ta\t2023-09-01T00:00:00.000000Z\n" +
                    "a\t2023-09-01T00:00:00.000000Z\ta\t2023-09-01T00:10:00.000000Z\n" +
                    "a\t2023-09-01T00:00:00.000000Z\ta\t2023-09-01T00:20:00.000000Z\n" +
                    "a\t2023-09-01T00:00:00.000000Z\tb\t2023-09-01T00:05:00.000000Z\n" +
                    "a\t2023-09-01T00:00:00.000000Z\tb\t2023-09-01T00:15:00.000000Z\n" +
                    "a\t2023-09-01T00:00:00.000000Z\tb\t2023-09-01T00:25:00.000000Z\n" +
                    "a\t2023-09-01T00:00:00.000000Z\tc\t2023-09-01T01:00:00.000000Z\n" +
                    "a\t2023-09-01T00:00:00.000000Z\tc\t2023-09-01T02:00:00.000000Z\n" +
                    "a\t2023-09-01T00:00:00.000000Z\tc\t2023-09-01T03:00:00.000000Z\n" +
                    "b\t2023-09-01T00:05:00.000000Z\ta\t2023-09-01T00:00:00.000000Z\n" +
                    "b\t2023-09-01T00:05:00.000000Z\ta\t2023-09-01T00:10:00.000000Z\n" +
                    "b\t2023-09-01T00:05:00.000000Z\ta\t2023-09-01T00:20:00.000000Z\n" +
                    "b\t2023-09-01T00:05:00.000000Z\tb\t2023-09-01T00:05:00.000000Z\n" +
                    "b\t2023-09-01T00:05:00.000000Z\tb\t2023-09-01T00:15:00.000000Z\n" +
                    "b\t2023-09-01T00:05:00.000000Z\tb\t2023-09-01T00:25:00.000000Z\n" +
                    "b\t2023-09-01T00:05:00.000000Z\tc\t2023-09-01T01:00:00.000000Z\n" +
                    "b\t2023-09-01T00:05:00.000000Z\tc\t2023-09-01T02:00:00.000000Z\n" +
                    "b\t2023-09-01T00:05:00.000000Z\tc\t2023-09-01T03:00:00.000000Z\n" +
                    "a\t2023-09-01T00:10:00.000000Z\ta\t2023-09-01T00:00:00.000000Z\n" +
                    "a\t2023-09-01T00:10:00.000000Z\ta\t2023-09-01T00:10:00.000000Z\n" +
                    "a\t2023-09-01T00:10:00.000000Z\ta\t2023-09-01T00:20:00.000000Z\n" +
                    "a\t2023-09-01T00:10:00.000000Z\tb\t2023-09-01T00:05:00.000000Z\n" +
                    "a\t2023-09-01T00:10:00.000000Z\tb\t2023-09-01T00:15:00.000000Z\n" +
                    "a\t2023-09-01T00:10:00.000000Z\tb\t2023-09-01T00:25:00.000000Z\n" +
                    "a\t2023-09-01T00:10:00.000000Z\tc\t2023-09-01T01:00:00.000000Z\n" +
                    "a\t2023-09-01T00:10:00.000000Z\tc\t2023-09-01T02:00:00.000000Z\n" +
                    "a\t2023-09-01T00:10:00.000000Z\tc\t2023-09-01T03:00:00.000000Z\n" +
                    "b\t2023-09-01T00:15:00.000000Z\ta\t2023-09-01T00:00:00.000000Z\n" +
                    "b\t2023-09-01T00:15:00.000000Z\ta\t2023-09-01T00:10:00.000000Z\n" +
                    "b\t2023-09-01T00:15:00.000000Z\ta\t2023-09-01T00:20:00.000000Z\n" +
                    "b\t2023-09-01T00:15:00.000000Z\tb\t2023-09-01T00:05:00.000000Z\n" +
                    "b\t2023-09-01T00:15:00.000000Z\tb\t2023-09-01T00:15:00.000000Z\n" +
                    "b\t2023-09-01T00:15:00.000000Z\tb\t2023-09-01T00:25:00.000000Z\n" +
                    "b\t2023-09-01T00:15:00.000000Z\tc\t2023-09-01T01:00:00.000000Z\n" +
                    "b\t2023-09-01T00:15:00.000000Z\tc\t2023-09-01T02:00:00.000000Z\n" +
                    "b\t2023-09-01T00:15:00.000000Z\tc\t2023-09-01T03:00:00.000000Z\n" +
                    "a\t2023-09-01T00:20:00.000000Z\ta\t2023-09-01T00:00:00.000000Z\n" +
                    "a\t2023-09-01T00:20:00.000000Z\ta\t2023-09-01T00:10:00.000000Z\n" +
                    "a\t2023-09-01T00:20:00.000000Z\ta\t2023-09-01T00:20:00.000000Z\n" +
                    "a\t2023-09-01T00:20:00.000000Z\tb\t2023-09-01T00:05:00.000000Z\n" +
                    "a\t2023-09-01T00:20:00.000000Z\tb\t2023-09-01T00:15:00.000000Z\n" +
                    "a\t2023-09-01T00:20:00.000000Z\tb\t2023-09-01T00:25:00.000000Z\n" +
                    "a\t2023-09-01T00:20:00.000000Z\tc\t2023-09-01T01:00:00.000000Z\n" +
                    "a\t2023-09-01T00:20:00.000000Z\tc\t2023-09-01T02:00:00.000000Z\n" +
                    "a\t2023-09-01T00:20:00.000000Z\tc\t2023-09-01T03:00:00.000000Z\n" +
                    "b\t2023-09-01T00:25:00.000000Z\ta\t2023-09-01T00:00:00.000000Z\n" +
                    "b\t2023-09-01T00:25:00.000000Z\ta\t2023-09-01T00:10:00.000000Z\n" +
                    "b\t2023-09-01T00:25:00.000000Z\ta\t2023-09-01T00:20:00.000000Z\n" +
                    "b\t2023-09-01T00:25:00.000000Z\tb\t2023-09-01T00:05:00.000000Z\n" +
                    "b\t2023-09-01T00:25:00.000000Z\tb\t2023-09-01T00:15:00.000000Z\n" +
                    "b\t2023-09-01T00:25:00.000000Z\tb\t2023-09-01T00:25:00.000000Z\n" +
                    "b\t2023-09-01T00:25:00.000000Z\tc\t2023-09-01T01:00:00.000000Z\n" +
                    "b\t2023-09-01T00:25:00.000000Z\tc\t2023-09-01T02:00:00.000000Z\n" +
                    "b\t2023-09-01T00:25:00.000000Z\tc\t2023-09-01T03:00:00.000000Z\n" +
                    "c\t2023-09-01T01:00:00.000000Z\ta\t2023-09-01T00:00:00.000000Z\n" +
                    "c\t2023-09-01T01:00:00.000000Z\ta\t2023-09-01T00:10:00.000000Z\n" +
                    "c\t2023-09-01T01:00:00.000000Z\ta\t2023-09-01T00:20:00.000000Z\n" +
                    "c\t2023-09-01T01:00:00.000000Z\tb\t2023-09-01T00:05:00.000000Z\n" +
                    "c\t2023-09-01T01:00:00.000000Z\tb\t2023-09-01T00:15:00.000000Z\n" +
                    "c\t2023-09-01T01:00:00.000000Z\tb\t2023-09-01T00:25:00.000000Z\n" +
                    "c\t2023-09-01T01:00:00.000000Z\tc\t2023-09-01T01:00:00.000000Z\n" +
                    "c\t2023-09-01T01:00:00.000000Z\tc\t2023-09-01T02:00:00.000000Z\n" +
                    "c\t2023-09-01T01:00:00.000000Z\tc\t2023-09-01T03:00:00.000000Z\n", query);
        });
    }

    @Test
    public void testOrderByAdviceWorksWithLtJoin() throws Exception {
        // Case when order by is for more than one table prefix
        assertMemoryLeak(() -> {
            ddl(orderByAdviceDdl.replace(" t ", " t1 "));
            ddl(orderByAdviceDdl.replace(" t ", " t2 "));
            insert(orderByAdviceDml.replace(" t ", " t1 "));
            insert(orderByAdviceDml.replace(" t ", " t2 "));

            final String query = "SELECT t1.s, t1.ts, t2.s, t2.ts\n" +
                    "    FROM t1\n" +
                    "    LT JOIN t2 ON t1.s = t2.s\n" +
                    "    WHERE t1.ts BETWEEN '2023-09-01T00:00:00.000Z' AND '2023-09-01T01:00:00.000Z'\n" +
                    "    ORDER BY t1.s, t2.ts\n" +
                    "    LIMIT 1000000;";

            assertQuery("select-choose t1.s s, t1.ts ts, t2.s s1, t2.ts ts1 from (select [s, ts] from t1 timestamp (ts) lt join select [s, ts] from t2 timestamp (ts) on t2.s = t1.s where ts between ('2023-09-01T00:00:00.000Z','2023-09-01T01:00:00.000Z')) order by s, ts1 limit 1000000", query);
            assertPlanNoLeakCheck(query, "Limit lo: 1000000\n" +
                    "    Sort\n" +
                    "      keys: [s, ts1]\n" +
                    "        SelectedRecord\n" +
                    "            Lt Join Light\n" +
                    "              condition: t2.s=t1.s\n" +
                    "                DataFrame\n" +
                    "                    Row forward scan\n" +
                    "                    Interval forward scan on: t1\n" +
                    "                      intervals: [(\"2023-09-01T00:00:00.000000Z\",\"2023-09-01T01:00:00.000000Z\")]\n" +
                    "                DataFrame\n" +
                    "                    Row forward scan\n" +
                    "                    Frame forward scan on: t2\n");
            assertSql("s\tts\ts1\tts1\n" +
                    "a\t2023-09-01T00:00:00.000000Z\t\t\n" +
                    "a\t2023-09-01T00:10:00.000000Z\ta\t2023-09-01T00:00:00.000000Z\n" +
                    "a\t2023-09-01T00:20:00.000000Z\ta\t2023-09-01T00:10:00.000000Z\n" +
                    "b\t2023-09-01T00:05:00.000000Z\t\t\n" +
                    "b\t2023-09-01T00:15:00.000000Z\tb\t2023-09-01T00:05:00.000000Z\n" +
                    "b\t2023-09-01T00:25:00.000000Z\tb\t2023-09-01T00:15:00.000000Z\n" +
                    "c\t2023-09-01T01:00:00.000000Z\t\t\n", query);
        });
    }

    @Test
    public void testOrderByAdviceWorksWithRegularJoin() throws Exception {
        assertMemoryLeak(() -> {
            ddl(orderByAdviceDdl.replace(" t ", " t1 "));
            ddl(orderByAdviceDdl.replace(" t ", " t2 "));
            insert(orderByAdviceDml.replace(" t ", " t1 "));
            insert(orderByAdviceDml.replace(" t ", " t2 "));

            final String query = "SELECT t1.s, t1.ts, t2.s, t2.ts\n" +
                    "FROM t1\n" +
                    "JOIN t2 ON t1.s = t2.s\n" +
                    "WHERE t1.ts BETWEEN '2023-09-01T00:00:00.000Z' AND '2023-09-01T01:00:00.000Z'\n" +
                    "ORDER BY t1.s, t1.ts\n" +
                    "LIMIT 1000000;";

            assertQuery("select-choose t1.s s, t1.ts ts, t2.s s1, t2.ts ts1 from (select [s, ts] from t1 timestamp (ts) join select [s, ts] from t2 timestamp (ts) on t2.s = t1.s where ts between ('2023-09-01T00:00:00.000Z','2023-09-01T01:00:00.000Z')) order by s, ts limit 1000000", query);
            assertPlanNoLeakCheck(query, "Limit lo: 1000000\n" +
                    "    SelectedRecord\n" +
                    "        Hash Join Light\n" +
                    "          condition: t2.s=t1.s\n" +
                    "            SortedSymbolIndex\n" +
                    "                Index forward scan on: s\n" +
                    "                  symbolOrder: asc\n" +
                    "                Interval forward scan on: t1\n" +
                    "                  intervals: [(\"2023-09-01T00:00:00.000000Z\",\"2023-09-01T01:00:00.000000Z\")]\n" +
                    "            Hash\n" +
                    "                DataFrame\n" +
                    "                    Row forward scan\n" +
                    "                    Frame forward scan on: t2\n");
            assertSql("s\tts\ts1\tts1\n" +
                    "a\t2023-09-01T00:00:00.000000Z\ta\t2023-09-01T00:00:00.000000Z\n" +
                    "a\t2023-09-01T00:00:00.000000Z\ta\t2023-09-01T00:10:00.000000Z\n" +
                    "a\t2023-09-01T00:00:00.000000Z\ta\t2023-09-01T00:20:00.000000Z\n" +
                    "a\t2023-09-01T00:10:00.000000Z\ta\t2023-09-01T00:00:00.000000Z\n" +
                    "a\t2023-09-01T00:10:00.000000Z\ta\t2023-09-01T00:10:00.000000Z\n" +
                    "a\t2023-09-01T00:10:00.000000Z\ta\t2023-09-01T00:20:00.000000Z\n" +
                    "a\t2023-09-01T00:20:00.000000Z\ta\t2023-09-01T00:00:00.000000Z\n" +
                    "a\t2023-09-01T00:20:00.000000Z\ta\t2023-09-01T00:10:00.000000Z\n" +
                    "a\t2023-09-01T00:20:00.000000Z\ta\t2023-09-01T00:20:00.000000Z\n" +
                    "b\t2023-09-01T00:05:00.000000Z\tb\t2023-09-01T00:05:00.000000Z\n" +
                    "b\t2023-09-01T00:05:00.000000Z\tb\t2023-09-01T00:15:00.000000Z\n" +
                    "b\t2023-09-01T00:05:00.000000Z\tb\t2023-09-01T00:25:00.000000Z\n" +
                    "b\t2023-09-01T00:15:00.000000Z\tb\t2023-09-01T00:05:00.000000Z\n" +
                    "b\t2023-09-01T00:15:00.000000Z\tb\t2023-09-01T00:15:00.000000Z\n" +
                    "b\t2023-09-01T00:15:00.000000Z\tb\t2023-09-01T00:25:00.000000Z\n" +
                    "b\t2023-09-01T00:25:00.000000Z\tb\t2023-09-01T00:05:00.000000Z\n" +
                    "b\t2023-09-01T00:25:00.000000Z\tb\t2023-09-01T00:15:00.000000Z\n" +
                    "b\t2023-09-01T00:25:00.000000Z\tb\t2023-09-01T00:25:00.000000Z\n" +
                    "c\t2023-09-01T01:00:00.000000Z\tc\t2023-09-01T01:00:00.000000Z\n" +
                    "c\t2023-09-01T01:00:00.000000Z\tc\t2023-09-01T02:00:00.000000Z\n" +
                    "c\t2023-09-01T01:00:00.000000Z\tc\t2023-09-01T03:00:00.000000Z\n", query);
        });
    }

    @Test
    public void testOrderByAdviceWorksWithoutJoin1() throws Exception {
        // Case when no join
        assertMemoryLeak(() -> {
            ddl(orderByAdviceDdl.replace(" t ", " t1 "));

            final String query = "SELECT s, ts\n" +
                    "    FROM t1\n" +
                    "    ORDER BY t1.s, t1.ts\n" +
                    "    LIMIT 1000000;";

            assertQuery("select-choose s, ts from (select [s, ts] from t1 timestamp (ts)) order by s, ts limit 1000000", query);
            assertPlanNoLeakCheck(query, "Sort light lo: 1000000\n" +
                    "  keys: [s, ts]\n" +
                    "    DataFrame\n" +
                    "        Row forward scan\n" +
                    "        Frame forward scan on: t1\n");

            Misc.free(select(query, sqlExecutionContext));
        });
    }

    @Test
    public void testOrderByAdviceWorksWithoutJoin2() throws Exception {
        // Test with reverse limit, expect sort due to symbol first
        assertMemoryLeak(() -> {
            ddl(orderByAdviceDdl.replace(" t ", " t1 "));

            final String query = "SELECT s, ts\n" +
                    "    FROM t1\n" +
                    "    ORDER BY t1.s, t1.ts\n" +
                    "    LIMIT -10;";

            assertQuery("select-choose s, ts from (select [s, ts] from t1 timestamp (ts)) order by s, ts limit -(10)", query);
            assertPlanNoLeakCheck(query, "Sort light lo: -10\n" +
                    "  keys: [s, ts]\n" +
                    "    DataFrame\n" +
                    "        Row forward scan\n" +
                    "        Frame forward scan on: t1\n");

            Misc.free(select(query, sqlExecutionContext));
        });
    }

    @Test
    public void testOrderByAdviceWorksWithoutJoin3() throws Exception {
        // Test with reverse limit
        assertMemoryLeak(() -> {
            ddl(orderByAdviceDdl.replace(" t ", " t1 "));

            final String query = "SELECT s, ts\n" +
                    "    FROM t1\n" +
                    "    ORDER BY t1.ts, t1.s\n" +
                    "    LIMIT -10;";

            assertQuery("select-choose s, ts from (select [s, ts] from t1 timestamp (ts)) order by ts, s limit -(10)", query);
            assertPlanNoLeakCheck(query, "Sort light lo: -10 partiallySorted: true\n" +
                    "  keys: [ts, s]\n" +
                    "    DataFrame\n" +
                    "        Row forward scan\n" +
                    "        Frame forward scan on: t1\n");

            Misc.free(select(query, sqlExecutionContext));
        });
    }

    @Test
    public void testOrderingOfSortsInSingleTimestampCase() throws Exception {
        assertMemoryLeak(() -> {
            ddl("create table a ( i int, ts timestamp) timestamp(ts)");
            insert("insert into a select x::int as i, x::timestamp as ts from long_sequence(10000)");

            assertPlanNoLeakCheck(
                    "select * from " +
                            "(select * from " +
                            "   (select * from a) " +
                            "    cross join " +
                            "   (select * from a) " +
                            " order by ts desc " +
                            " limit 10" +
                            ") " +
                            "order by ts desc",
                    "Limit lo: 10\n" +
                            "    SelectedRecord\n" +
                            "        Cross Join\n" +
                            "            DataFrame\n" +
                            "                Row backward scan\n" +
                            "                Frame backward scan on: a\n" +
                            "            DataFrame\n" +
                            "                Row forward scan\n" +
                            "                Frame forward scan on: a\n"
            );

            assertQueryNoLeakCheck("i\tts\ti1\tts1\n" +
                            "10000\t1970-01-01T00:00:00.010000Z\t1\t1970-01-01T00:00:00.000001Z\n" +
                            "10000\t1970-01-01T00:00:00.010000Z\t2\t1970-01-01T00:00:00.000002Z\n" +
                            "10000\t1970-01-01T00:00:00.010000Z\t3\t1970-01-01T00:00:00.000003Z\n" +
                            "10000\t1970-01-01T00:00:00.010000Z\t4\t1970-01-01T00:00:00.000004Z\n" +
                            "10000\t1970-01-01T00:00:00.010000Z\t5\t1970-01-01T00:00:00.000005Z\n" +
                            "10000\t1970-01-01T00:00:00.010000Z\t6\t1970-01-01T00:00:00.000006Z\n" +
                            "10000\t1970-01-01T00:00:00.010000Z\t7\t1970-01-01T00:00:00.000007Z\n" +
                            "10000\t1970-01-01T00:00:00.010000Z\t8\t1970-01-01T00:00:00.000008Z\n" +
                            "10000\t1970-01-01T00:00:00.010000Z\t9\t1970-01-01T00:00:00.000009Z\n" +
                            "10000\t1970-01-01T00:00:00.010000Z\t10\t1970-01-01T00:00:00.000010Z\n",
                    "select * from " +
                            "(select * from " +
                            "   (select * from a) " +
                            "    cross join " +
                            "   (select * from a) " +
                            " order by ts desc " +
                            " limit 10" +
                            ") " +
                            "order by ts desc",
                    "ts"
            );
        });
    }

    @Test
    public void testSelectMultipleColumnsIncludingLastFunctionOnDesignatedTimestampColumn() throws Exception {
        assertMemoryLeak(() -> {
            ddl("create table y ( x int, ts timestamp) timestamp(ts);");
            final String query = "select x, LAST(ts) from y";
            final QueryModel model = compileModel(query);
            assertEquals("select-group-by x, LAST(ts) LAST from (select [x, ts] from y timestamp (ts))", model.toString0());
            assertPlanNoLeakCheck(
                    query,
                    "Async Group By workers: 1\n" +
                            "  keys: [x]\n" +
                            "  values: [last(ts)]\n" +
                            "  filter: null\n" +
                            "    DataFrame\n" +
                            "        Row forward scan\n" +
                            "        Frame forward scan on: y\n"
            );
        });
    }

    @Test
    public void testSelectMultipleColumnsIncludingMaxFunctionOnDesignatedTimestampColumn() throws Exception {
        assertMemoryLeak(() -> {
            ddl("create table y ( x int, ts timestamp) timestamp(ts);");
            final String query = "select x, MAX(ts) from y";
            final QueryModel model = compileModel(query);
            assertEquals("select-group-by x, MAX(ts) MAX from (select [x, ts] from y timestamp (ts))", model.toString0());
            assertPlanNoLeakCheck(
                    query,
                    "GroupBy vectorized: true workers: 1\n" +
                            "  keys: [x]\n" +
                            "  values: [max(ts)]\n" +
                            "    DataFrame\n" +
                            "        Row forward scan\n" +
                            "        Frame forward scan on: y\n"
            );
        });
    }

    @Test
    public void testSelectMultipleColumnsIncludingMinFunctionOnDesignatedTimestampColumn() throws Exception {
        assertMemoryLeak(() -> {
            ddl("create table y ( x int, ts timestamp) timestamp(ts);");
            final String query = "select x, MIN(ts) from y";
            final QueryModel model = compileModel(query);
            assertEquals("select-group-by x, MIN(ts) MIN from (select [x, ts] from y timestamp (ts))", model.toString0());
            assertPlanNoLeakCheck(
                    query,
                    "GroupBy vectorized: true workers: 1\n" +
                            "  keys: [x]\n" +
                            "  values: [min(ts)]\n" +
                            "    DataFrame\n" +
                            "        Row forward scan\n" +
                            "        Frame forward scan on: y\n"
            );
        });
    }

    @Test
    public void testSelectingMultipleColumnsIncludingFirstFunctionOnDesignatedTimestampColumn() throws Exception {
        assertMemoryLeak(() -> {
            ddl("create table y ( x int, ts timestamp) timestamp(ts);");
            final String query = "select x, FIRST(ts) from y";
            final QueryModel model = compileModel(query);
            assertEquals("select-group-by x, FIRST(ts) FIRST from (select [x, ts] from y timestamp (ts))", model.toString0());
            assertPlanNoLeakCheck(
                    query,
                    "Async Group By workers: 1\n" +
                            "  keys: [x]\n" +
                            "  values: [first(ts)]\n" +
                            "  filter: null\n" +
                            "    DataFrame\n" +
                            "        Row forward scan\n" +
                            "        Frame forward scan on: y\n"
            );
        });
    }

    @Test
    public void testSingleCountDistinct() throws Exception {
        assertMemoryLeak(() -> {
            ddl("create table y (x int, ts timestamp) timestamp(ts) partition by day;");
            final String query = "select count_distinct(x) from y;";
            final QueryModel model = compileModel(query);
            assertEquals(
                    "select-group-by count() count_distinct from (select-group-by x from (select [x] from y timestamp (ts) where null != x))",
                    model.toString0()
            );
            assertPlanNoLeakCheck(
                    query,
                    "Count\n" +
                            "    Async JIT Group By workers: 1\n" +
                            "      keys: [x]\n" +
                            "      filter: x!=null\n" +
                            "        DataFrame\n" +
                            "            Row forward scan\n" +
                            "            Frame forward scan on: y\n"
            );
        });
    }

    @Test
    public void testUnionQueryOnForMinMaxFirstLastOnAggregateTimestampColumn() throws Exception {
        assertMemoryLeak(() -> {
            ddl("create table y ( x int, ts timestamp) timestamp(ts);");
            final String query = "select FIRST(ts) from y union select LAST(ts) from y union select min(ts) from y  union select max(ts) from y";
            final QueryModel model = compileModel(query);
            assertEquals(
                    "select-choose [ts FIRST] ts FIRST from (select [ts] from y timestamp (ts))" +
                            " limit 1 union select-choose [ts LAST] ts LAST from (select [ts] from y timestamp (ts)) order by " +
                            "LAST desc limit 1 union select-choose [ts min] ts min from (select [ts] from y timestamp (ts)) " +
                            "limit 1 union select-choose [ts max] ts max from (select [ts] from y timestamp (ts)) order by" +
                            " max desc limit 1",
                    model.toString0()
            );
            assertPlanNoLeakCheck(
                    query,
                    "Union\n" +
                            "    Union\n" +
                            "        Union\n" +
                            "            Limit lo: 1\n" +
                            "                SelectedRecord\n" +
                            "                    DataFrame\n" +
                            "                        Row forward scan\n" +
                            "                        Frame forward scan on: y\n" +
                            "            Limit lo: 1\n" +
                            "                SelectedRecord\n" +
                            "                    DataFrame\n" +
                            "                        Row backward scan\n" +
                            "                        Frame backward scan on: y\n" +
                            "        Limit lo: 1\n" +
                            "            SelectedRecord\n" +
                            "                DataFrame\n" +
                            "                    Row forward scan\n" +
                            "                    Frame forward scan on: y\n" +
                            "    Limit lo: 1\n" +
                            "        SelectedRecord\n" +
                            "            DataFrame\n" +
                            "                Row backward scan\n" +
                            "                Frame backward scan on: y\n"
            );
        });
    }

    @Test
    public void testUnionQueryOnSingleCountDistinct() throws Exception {
        assertMemoryLeak(() -> {
            ddl("create table y (x int, z int);");
            final String query = "select count_distinct(x) from y union select count_distinct(z) from y;";
            final QueryModel model = compileModel(query);
            assertEquals(
                    "select-group-by [count() count_distinct] count() count_distinct from (select-group-by x from (select [x] from y where null != x)) " +
                            "union " +
                            "select-group-by [count() count_distinct] count() count_distinct from (select-group-by z from (select [z] from y where null != z))",
                    model.toString0()
            );
            assertPlanNoLeakCheck(
                    query,
                    "Union\n" +
                            "    Count\n" +
                            "        Async JIT Group By workers: 1\n" +
                            "          keys: [x]\n" +
                            "          filter: x!=null\n" +
                            "            DataFrame\n" +
                            "                Row forward scan\n" +
                            "                Frame forward scan on: y\n" +
                            "    Count\n" +
                            "        Async JIT Group By workers: 1\n" +
                            "          keys: [z]\n" +
                            "          filter: z!=null\n" +
                            "            DataFrame\n" +
                            "                Row forward scan\n" +
                            "                Frame forward scan on: y\n"
            );
        });
    }

    @Test
    public void testWhereClauseOnNestedModelWithFirstAggregateFunctionOnParentModel() throws Exception {
        assertMemoryLeak(() -> {
            ddl("create table y ( x int, ts timestamp) timestamp(ts);");
            final String query = "select FIRST(ts) from (select * from y where x = 3)";
            final QueryModel model = compileModel(query);
            assertEquals(
                    "select-group-by FIRST(ts) FIRST from (select-choose [ts] x, ts from " +
                            "(select [ts, x] from y timestamp (ts) where x = 3))",
                    model.toString0()
            );
            assertPlanNoLeakCheck(
                    query,
                    "GroupBy vectorized: false\n" +
                            "  values: [first(ts)]\n" +
                            "    SelectedRecord\n" +
                            "        Async JIT Filter workers: 1\n" +
                            "          filter: x=3\n" +
                            "            DataFrame\n" +
                            "                Row forward scan\n" +
                            "                Frame forward scan on: y\n"
            );
        });
    }

    @Test
    public void testWhereClauseOnNestedModelWithLastAggregateFunctionOnParentModel() throws Exception {
        assertMemoryLeak(() -> {
            ddl("create table y ( x int, ts timestamp) timestamp(ts);");
            final String query = "select LAST(ts) from (select * from y where x = 3)";
            final QueryModel model = compileModel(query);
            assertEquals(
                    "select-group-by LAST(ts) LAST from (select-choose [ts] x, ts from " +
                            "(select [ts, x] from y timestamp (ts) where x = 3))",
                    model.toString0()
            );
            assertPlanNoLeakCheck(
                    query,
                    "GroupBy vectorized: false\n" +
                            "  values: [last(ts)]\n" +
                            "    SelectedRecord\n" +
                            "        Async JIT Filter workers: 1\n" +
                            "          filter: x=3\n" +
                            "            DataFrame\n" +
                            "                Row forward scan\n" +
                            "                Frame forward scan on: y\n"
            );
        });
    }

    @Test
    public void testWhereClauseOnNestedModelWithMaxAggregateFunctionOnParentModel() throws Exception {
        assertMemoryLeak(() -> {
            ddl("create table y ( x int, ts timestamp) timestamp(ts);");
            final String query = "select MAX(ts) from (select * from y where x = 3)";
            final QueryModel model = compileModel(query);
            assertEquals(
                    "select-group-by MAX(ts) MAX from (select-choose [ts] x, ts from " +
                            "(select [ts, x] from y timestamp (ts) where x = 3))",
                    model.toString0()
            );
            assertPlanNoLeakCheck(
                    query,
                    "GroupBy vectorized: false\n" +
                            "  values: [max(ts)]\n" +
                            "    SelectedRecord\n" +
                            "        Async JIT Filter workers: 1\n" +
                            "          filter: x=3\n" +
                            "            DataFrame\n" +
                            "                Row forward scan\n" +
                            "                Frame forward scan on: y\n"
            );
        });
    }

    @Test
    public void testWhereClauseOnNestedModelWithMinAggregateFunctionOnParentModel() throws Exception {
        assertMemoryLeak(() -> {
            ddl("create table y ( x int, ts timestamp) timestamp(ts);");
            final String query = "select MIN(ts) from (select * from y where x = 3)";
            final QueryModel model = compileModel(query);
            assertEquals(
                    "select-group-by MIN(ts) MIN from (select-choose [ts] x, ts from " +
                            "(select [ts, x] from y timestamp (ts) where x = 3))",
                    model.toString0()
            );
            assertPlanNoLeakCheck(
                    query,
                    "GroupBy vectorized: false\n" +
                            "  values: [min(ts)]\n" +
                            "    SelectedRecord\n" +
                            "        Async JIT Filter workers: 1\n" +
                            "          filter: x=3\n" +
                            "            DataFrame\n" +
                            "                Row forward scan\n" +
                            "                Frame forward scan on: y\n"
            );
        });
    }

    @Test
    public void testWhereClauseWithFirstAggregateFunctions() throws Exception {
        assertMemoryLeak(() -> {
            ddl("create table y ( x int, ts timestamp) timestamp(ts);");
            final String query = "select FIRST(ts) from y where x = 3";
            final QueryModel model = compileModel(query);
            assertEquals(
                    "select-choose ts FIRST from " +
                            "(select [ts, x] from y timestamp (ts) where x = 3) limit 1",
                    model.toString0()
            );
            assertPlanNoLeakCheck(
                    query,
                    "SelectedRecord\n" +
                            "    Async JIT Filter workers: 1\n" +
                            "      limit: 1\n" +
                            "      filter: x=3\n" +
                            "        DataFrame\n" +
                            "            Row forward scan\n" +
                            "            Frame forward scan on: y\n"
            );
        });
    }

    @Test
    public void testWhereClauseWithLastAggregateFunctions() throws Exception {
        assertMemoryLeak(() -> {
            ddl("create table y ( x int, ts timestamp) timestamp(ts);");
            final String query = "select LAST(ts) from y where x = 3";
            final QueryModel model = compileModel(query);
            assertEquals(
                    "select-choose ts LAST from " +
                            "(select [ts, x] from y timestamp (ts) where x = 3) order " +
                            "by LAST desc limit 1",
                    model.toString0()
            );
            assertPlanNoLeakCheck(
                    query,
                    "SelectedRecord\n" +
                            "    Async JIT Filter workers: 1\n" +
                            "      limit: 1\n" +
                            "      filter: x=3\n" +
                            "        DataFrame\n" +
                            "            Row backward scan\n" +
                            "            Frame backward scan on: y\n"
            );
        });
    }

    @Test
    public void testWhereClauseWithMaxAggregateFunctions() throws Exception {
        assertMemoryLeak(() -> {
            ddl("create table y ( x int, ts timestamp) timestamp(ts);");
            final String query = "select MAX(ts) from y where x = 3";
            final QueryModel model = compileModel(query);
            assertEquals(
                    "select-choose ts MAX from " +
                            "(select [ts, x] from y timestamp (ts) where x = 3) order " +
                            "by MAX desc limit 1",
                    model.toString0()
            );
            assertPlanNoLeakCheck(
                    query,
                    "SelectedRecord\n" +
                            "    Async JIT Filter workers: 1\n" +
                            "      limit: 1\n" +
                            "      filter: x=3\n" +
                            "        DataFrame\n" +
                            "            Row backward scan\n" +
                            "            Frame backward scan on: y\n"
            );
        });
    }

    @Test
    public void testWhereClauseWithMinAggregateFunctions() throws Exception {
        assertMemoryLeak(() -> {
            ddl("create table y ( x int, ts timestamp) timestamp(ts);");
            final String query = "select MIN(ts) from y where x = 3";
            final QueryModel model = compileModel(query);
            assertEquals(
                    "select-choose ts MIN from " +
                            "(select [ts, x] from y timestamp (ts) where x = 3) limit 1",
                    model.toString0()
            );
            assertPlanNoLeakCheck(
                    query,
                    "SelectedRecord\n" +
                            "    Async JIT Filter workers: 1\n" +
                            "      limit: 1\n" +
                            "      filter: x=3\n" +
                            "        DataFrame\n" +
                            "            Row forward scan\n" +
                            "            Frame forward scan on: y\n"
            );
        });
    }

    protected QueryModel compileModel(String query) throws SqlException {
        try (SqlCompiler compiler = engine.getSqlCompiler()) {
            ExecutionModel model = compiler.testCompileModel(query, sqlExecutionContext);
            assertEquals(model.getModelType(), ExecutionModel.QUERY);
            return (QueryModel) model;
        }
    }
}<|MERGE_RESOLUTION|>--- conflicted
+++ resolved
@@ -231,23 +231,12 @@
             assertEquals("select-choose ts ts1 from (select [ts] from y timestamp (ts)) order by ts1 desc limit 1", model.toString0());
             assertPlanNoLeakCheck(
                     query,
-<<<<<<< HEAD
-                    "Async Group By workers: 1\n" +
-                            "  keys: [x]\n" +
-                            "  values: [last(ts)]\n" +
-                            "  filter: null\n" +
-                            "    DataFrame\n" +
-                            "        Row forward scan\n" +
-                            "        Frame forward scan on: y\n");
-
-=======
                     "Limit lo: 1\n" +
                             "    SelectedRecord\n" +
                             "        DataFrame\n" +
                             "            Row backward scan\n" +
                             "            Frame backward scan on: y\n"
             );
->>>>>>> 2ef723c2
         });
     }
 
@@ -420,15 +409,6 @@
             );
             assertPlanNoLeakCheck(
                     query,
-<<<<<<< HEAD
-                    "GroupBy vectorized: true workers: 1\n" +
-                            "  keys: [x]\n" +
-                            "  values: [max(ts)]\n" +
-                            "    DataFrame\n" +
-                            "        Row forward scan\n" +
-                            "        Frame forward scan on: y\n");
-
-=======
                     "SelectedRecord\n" +
                             "    Hash Join\n" +
                             "      condition: y1.c=y.x\n" +
@@ -444,7 +424,6 @@
                             "                        Row forward scan\n" +
                             "                        Frame forward scan on: y1\n"
             );
->>>>>>> 2ef723c2
         });
     }
 
@@ -530,22 +509,12 @@
             assertEquals("select-choose ts min from (select [ts] from y timestamp (ts)) limit 1", model.toString0());
             assertPlanNoLeakCheck(
                     query,
-<<<<<<< HEAD
-                    "GroupBy vectorized: true workers: 1\n" +
-                            "  keys: [x]\n" +
-                            "  values: [min(ts)]\n" +
-                            "    DataFrame\n" +
-                            "        Row forward scan\n" +
-                            "        Frame forward scan on: y\n");
-
-=======
                     "Limit lo: 1\n" +
                             "    SelectedRecord\n" +
                             "        DataFrame\n" +
                             "            Row forward scan\n" +
                             "            Frame forward scan on: y\n"
             );
->>>>>>> 2ef723c2
         });
     }
 
@@ -558,20 +527,12 @@
             assertEquals("select-group-by MIN(x) MIN from (select [x] from y timestamp (ts))", model.toString0());
             assertPlanNoLeakCheck(
                     query,
-<<<<<<< HEAD
-                    "Limit lo: 1\n" +
-                            "    SelectedRecord\n" +
-                            "        DataFrame\n" +
-                            "            Row forward scan\n" +
-                            "            Frame forward scan on: y\n");
-=======
                     "GroupBy vectorized: true workers: 1\n" +
                             "  values: [min(x)]\n" +
                             "    DataFrame\n" +
                             "        Row forward scan\n" +
                             "        Frame forward scan on: y\n"
             );
->>>>>>> 2ef723c2
         });
     }
 
@@ -637,30 +598,6 @@
         });
     }
 
-<<<<<<< HEAD
-
-    @Test
-    public void testQueryPlanForWhereClauseWithMinAggregateFunctions() throws Exception {
-        assertMemoryLeak(() -> {
-            ddl("create table y ( x int, ts timestamp) timestamp(ts);");
-            final String query = "select MIN(ts) from y where x = 3";
-            final QueryModel model = compileModel(query);
-            TestUtils.assertEquals("select-choose ts MIN from " +
-                    "(select [ts, x] from y timestamp (ts) where x = 3) limit 1", model.toString0());
-            assertPlanNoLeakCheck(
-                    query,
-                    "SelectedRecord\n" +
-                            "    Async JIT Filter workers: 1\n" +
-                            "      limit: 1\n" +
-                            "      filter: x=3\n" +
-                            "        DataFrame\n" +
-                            "            Row forward scan\n" +
-                            "            Frame forward scan on: y\n");
-        });
-    }
-
-=======
->>>>>>> 2ef723c2
     @Test
     public void testNestedMinFunctionOptimisationOnDesignatedTimestampColumn() throws Exception {
         assertMemoryLeak(() -> {
@@ -674,92 +611,8 @@
                             "    SelectedRecord\n" +
                             "        DataFrame\n" +
                             "            Row forward scan\n" +
-<<<<<<< HEAD
-                            "            Frame forward scan on: y\n");
-        });
-    }
-
-
-    @Test
-    public void testQueryPlanForFirstAggregateFunctionOnNonDesignatedTimestampColumn() throws Exception {
-        assertMemoryLeak(() -> {
-            ddl("create table y ( x int, ts timestamp) timestamp(ts);");
-            final String query = "select FIRST(x) from y";
-            final QueryModel model = compileModel(query);
-            TestUtils.assertEquals("select-group-by FIRST(x) FIRST from (select [x] from y timestamp (ts))", model.toString0());
-            assertPlanNoLeakCheck(
-                    query,
-                    "Async Group By workers: 1\n" +
-                            "  values: [first(x)]\n" +
-                            "  filter: null\n" +
-                            "    DataFrame\n" +
-                            "        Row forward scan\n" +
-                            "        Frame forward scan on: y\n");
-
-        });
-    }
-
-    @Test
-    public void testQueryPlanForSelectingMultipleColumnsIncludingFirstFunctionOnDesignatedTimestampColumn() throws Exception {
-        assertMemoryLeak(() -> {
-            ddl("create table y ( x int, ts timestamp) timestamp(ts);");
-            final String query = "select x, FIRST(ts) from y";
-            final QueryModel model = compileModel(query);
-            TestUtils.assertEquals("select-group-by x, FIRST(ts) FIRST from (select [x, ts] from y timestamp (ts))", model.toString0());
-            assertPlanNoLeakCheck(
-                    query,
-                    "Async Group By workers: 1\n" +
-                            "  keys: [x]\n" +
-                            "  values: [first(ts)]\n" +
-                            "  filter: null\n" +
-                            "    DataFrame\n" +
-                            "        Row forward scan\n" +
-                            "        Frame forward scan on: y\n");
-
-        });
-    }
-
-    @Test
-    public void testQueryPlanForUnionQueryOnForMinMaxFirstLastOnAggregateTimestampColumn() throws Exception {
-        assertMemoryLeak(() -> {
-            ddl("create table y ( x int, ts timestamp) timestamp(ts);");
-            final String query = "select FIRST(ts) from y union select LAST(ts) from y union select min(ts) from y  union select max(ts) from y";
-            final QueryModel model = compileModel(query);
-            TestUtils.assertEquals("select-choose [ts FIRST] ts FIRST from (select [ts] from y timestamp (ts))" +
-                    " limit 1 union select-choose [ts LAST] ts LAST from (select [ts] from y timestamp (ts)) order by " +
-                    "LAST desc limit 1 union select-choose [ts min] ts min from (select [ts] from y timestamp (ts)) " +
-                    "limit 1 union select-choose [ts max] ts max from (select [ts] from y timestamp (ts)) order by" +
-                    " max desc limit 1", model.toString0());
-            assertPlanNoLeakCheck(
-                    query,
-                    "Union\n" +
-                            "    Union\n" +
-                            "        Union\n" +
-                            "            Limit lo: 1\n" +
-                            "                SelectedRecord\n" +
-                            "                    DataFrame\n" +
-                            "                        Row forward scan\n" +
-                            "                        Frame forward scan on: y\n" +
-                            "            Limit lo: 1\n" +
-                            "                SelectedRecord\n" +
-                            "                    DataFrame\n" +
-                            "                        Row backward scan\n" +
-                            "                        Frame backward scan on: y\n" +
-                            "        Limit lo: 1\n" +
-                            "            SelectedRecord\n" +
-                            "                DataFrame\n" +
-                            "                    Row forward scan\n" +
-                            "                    Frame forward scan on: y\n" +
-                            "    Limit lo: 1\n" +
-                            "        SelectedRecord\n" +
-                            "            DataFrame\n" +
-                            "                Row backward scan\n" +
-                            "                Frame backward scan on: y\n");
-
-=======
                             "            Frame forward scan on: y\n"
             );
->>>>>>> 2ef723c2
         });
     }
 
