--- conflicted
+++ resolved
@@ -249,11 +249,7 @@
         );
 
         assertUpdate(
-<<<<<<< HEAD
-                "update tblx set tt = 1 from (select-virtual 1 tt from (select [x] from tblx timestamp (timestamp) join select [y] from (select-group-by [first(y) y, timestamp_floor('1h',ts,null,'00:00') ts] timestamp_floor('1h',ts,null,'00:00') ts, first(y) y from (select [y, ts] from tbly timestamp (ts) stride 1h) order by ts) y on y = x))",
-=======
                 "update tblx set tt = 1 from (select-virtual 1 tt from (select [x] from tblx timestamp (timestamp) join select [y] from (select-group-by [first(y) y, timestamp_floor('1h',ts,null,'00:00',null) ts] timestamp_floor('1h',ts,null,'00:00',null) ts, first(y) y from (select [y, ts] from tbly timestamp (ts) stride 1h) order by ts) y on y = x))",
->>>>>>> fc82f3de
                 "update tblx set tt = 1 from (select ts, first(y) as y from tbly SAMPLE BY 1h ALIGN TO CALENDAR) y where x = y",
                 partitionedModelOf("tblx")
                         .col("t", ColumnType.TIMESTAMP)
