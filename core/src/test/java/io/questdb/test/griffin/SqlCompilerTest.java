/*******************************************************************************
 *     ___                  _   ____  ____
 *    / _ \ _   _  ___  ___| |_|  _ \| __ )
 *   | | | | | | |/ _ \/ __| __| | | |  _ \
 *   | |_| | |_| |  __/\__ \ |_| |_| | |_) |
 *    \__\_\\__,_|\___||___/\__|____/|____/
 *
 *  Copyright (c) 2014-2019 Appsicle
 *  Copyright (c) 2019-2023 QuestDB
 *
 *  Licensed under the Apache License, Version 2.0 (the "License");
 *  you may not use this file except in compliance with the License.
 *  You may obtain a copy of the License at
 *
 *  http://www.apache.org/licenses/LICENSE-2.0
 *
 *  Unless required by applicable law or agreed to in writing, software
 *  distributed under the License is distributed on an "AS IS" BASIS,
 *  WITHOUT WARRANTIES OR CONDITIONS OF ANY KIND, either express or implied.
 *  See the License for the specific language governing permissions and
 *  limitations under the License.
 *
 ******************************************************************************/

package io.questdb.test.griffin;

import io.questdb.cairo.*;
import io.questdb.cairo.sql.RecordCursorFactory;
import io.questdb.cairo.sql.TableRecordMetadata;
import io.questdb.griffin.SqlCompiler;
import io.questdb.griffin.SqlException;
import io.questdb.griffin.SqlExecutionContext;
import io.questdb.log.Log;
import io.questdb.log.LogFactory;
import io.questdb.std.*;
import io.questdb.std.str.LPSZ;
import io.questdb.std.str.MutableCharSink;
import io.questdb.std.str.Path;
import io.questdb.std.str.StringSink;
import io.questdb.test.AbstractCairoTest;
import io.questdb.test.AbstractGriffinTest;
import io.questdb.test.std.TestFilesFacadeImpl;
import io.questdb.test.tools.TestUtils;
import org.junit.*;

import java.io.File;
import java.util.concurrent.CountDownLatch;
import java.util.concurrent.CyclicBarrier;
import java.util.concurrent.TimeUnit;
import java.util.concurrent.atomic.AtomicBoolean;
import java.util.concurrent.atomic.AtomicInteger;

import static io.questdb.griffin.CompiledQuery.SET;

public class SqlCompilerTest extends AbstractGriffinTest {

    private static final Log LOG = LogFactory.getLog(SqlCompilerTest.class);
    private static Path path;

    @BeforeClass
    public static void setUpStatic() throws Exception {
        path = new Path();
        AbstractGriffinTest.setUpStatic();
    }

    @AfterClass
    public static void tearDownStatic() throws Exception {
        path = Misc.free(path);
        AbstractGriffinTest.tearDownStatic();
    }

    @Test
    public void assertCastString() throws SqlException {
        final String expectedData = "a\n" +
                "JWCPS\n" +
                "\n" +
                "RXPEHNRXG\n" +
                "\n" +
                "\n" +
                "XIBBT\n" +
                "GWFFY\n" +
                "EYYQEHBHFO\n" +
                "PDXYSBEOUO\n" +
                "HRUEDRQQUL\n" +
                "JGETJRSZS\n" +
                "RFBVTMHGO\n" +
                "ZVDZJMY\n" +
                "CXZOUICWEK\n" +
                "VUVSDOTS\n" +
                "YYCTG\n" +
                "LYXWCKYLSU\n" +
                "SWUGSHOLNV\n" +
                "\n" +
                "BZXIOVI\n";

        String expectedMeta = "{\"columnCount\":1,\"columns\":[{\"index\":0,\"name\":\"a\",\"type\":\"SYMBOL\"}],\"timestampIndex\":-1}";

        String sql = "create table y as (" +
                "select * from (select rnd_str(5,10,2) a from long_sequence(20))" +
                "), cast(a as SYMBOL)";

        assertCast(expectedData, expectedMeta, sql);
    }

    @Test
    public void testCannotCreateTable() throws Exception {
        assertFailure(
                new TestFilesFacadeImpl() {

                    @Override
                    public int mkdirs(Path path, int mode) {
                        return -1;
                    }
                },
                "create table x (a int)",
                "Could not create table"
        );
    }

    @Test
    public void testCastByteDate() throws SqlException {
        assertCastByte("a\n" +
                        "1970-01-01T00:00:00.119Z\n" +
                        "1970-01-01T00:00:00.052Z\n" +
                        "1970-01-01T00:00:00.091Z\n" +
                        "1970-01-01T00:00:00.097Z\n" +
                        "1970-01-01T00:00:00.119Z\n" +
                        "1970-01-01T00:00:00.107Z\n" +
                        "1970-01-01T00:00:00.039Z\n" +
                        "1970-01-01T00:00:00.081Z\n" +
                        "1970-01-01T00:00:00.046Z\n" +
                        "1970-01-01T00:00:00.041Z\n" +
                        "1970-01-01T00:00:00.061Z\n" +
                        "1970-01-01T00:00:00.082Z\n" +
                        "1970-01-01T00:00:00.075Z\n" +
                        "1970-01-01T00:00:00.095Z\n" +
                        "1970-01-01T00:00:00.087Z\n" +
                        "1970-01-01T00:00:00.116Z\n" +
                        "1970-01-01T00:00:00.087Z\n" +
                        "1970-01-01T00:00:00.040Z\n" +
                        "1970-01-01T00:00:00.116Z\n" +
                        "1970-01-01T00:00:00.117Z\n",
                ColumnType.DATE);
    }

    @Test
    public void testCastByteDouble() throws SqlException {
        assertCastByte("a\n" +
                        "119.0\n" +
                        "52.0\n" +
                        "91.0\n" +
                        "97.0\n" +
                        "119.0\n" +
                        "107.0\n" +
                        "39.0\n" +
                        "81.0\n" +
                        "46.0\n" +
                        "41.0\n" +
                        "61.0\n" +
                        "82.0\n" +
                        "75.0\n" +
                        "95.0\n" +
                        "87.0\n" +
                        "116.0\n" +
                        "87.0\n" +
                        "40.0\n" +
                        "116.0\n" +
                        "117.0\n",
                ColumnType.DOUBLE);
    }

    @Test
    public void testCastByteFloat() throws SqlException {
        assertCastByte("a\n" +
                        "119.0000\n" +
                        "52.0000\n" +
                        "91.0000\n" +
                        "97.0000\n" +
                        "119.0000\n" +
                        "107.0000\n" +
                        "39.0000\n" +
                        "81.0000\n" +
                        "46.0000\n" +
                        "41.0000\n" +
                        "61.0000\n" +
                        "82.0000\n" +
                        "75.0000\n" +
                        "95.0000\n" +
                        "87.0000\n" +
                        "116.0000\n" +
                        "87.0000\n" +
                        "40.0000\n" +
                        "116.0000\n" +
                        "117.0000\n",
                ColumnType.FLOAT);
    }

    @Test
    public void testCastByteInt() throws SqlException {
        assertCastByte("a\n" +
                        "119\n" +
                        "52\n" +
                        "91\n" +
                        "97\n" +
                        "119\n" +
                        "107\n" +
                        "39\n" +
                        "81\n" +
                        "46\n" +
                        "41\n" +
                        "61\n" +
                        "82\n" +
                        "75\n" +
                        "95\n" +
                        "87\n" +
                        "116\n" +
                        "87\n" +
                        "40\n" +
                        "116\n" +
                        "117\n",
                ColumnType.INT);
    }

    @Test
    public void testCastByteLong() throws SqlException {
        assertCastByte("a\n" +
                        "119\n" +
                        "52\n" +
                        "91\n" +
                        "97\n" +
                        "119\n" +
                        "107\n" +
                        "39\n" +
                        "81\n" +
                        "46\n" +
                        "41\n" +
                        "61\n" +
                        "82\n" +
                        "75\n" +
                        "95\n" +
                        "87\n" +
                        "116\n" +
                        "87\n" +
                        "40\n" +
                        "116\n" +
                        "117\n",
                ColumnType.LONG);
    }

    @Test
    public void testCastByteShort() throws SqlException {
        assertCastByte("a\n" +
                        "119\n" +
                        "52\n" +
                        "91\n" +
                        "97\n" +
                        "119\n" +
                        "107\n" +
                        "39\n" +
                        "81\n" +
                        "46\n" +
                        "41\n" +
                        "61\n" +
                        "82\n" +
                        "75\n" +
                        "95\n" +
                        "87\n" +
                        "116\n" +
                        "87\n" +
                        "40\n" +
                        "116\n" +
                        "117\n",
                ColumnType.SHORT);
    }

    @Test
    public void testCastByteTimestamp() throws SqlException {
        assertCastByte("a\n" +
                        "1970-01-01T00:00:00.000119Z\n" +
                        "1970-01-01T00:00:00.000052Z\n" +
                        "1970-01-01T00:00:00.000091Z\n" +
                        "1970-01-01T00:00:00.000097Z\n" +
                        "1970-01-01T00:00:00.000119Z\n" +
                        "1970-01-01T00:00:00.000107Z\n" +
                        "1970-01-01T00:00:00.000039Z\n" +
                        "1970-01-01T00:00:00.000081Z\n" +
                        "1970-01-01T00:00:00.000046Z\n" +
                        "1970-01-01T00:00:00.000041Z\n" +
                        "1970-01-01T00:00:00.000061Z\n" +
                        "1970-01-01T00:00:00.000082Z\n" +
                        "1970-01-01T00:00:00.000075Z\n" +
                        "1970-01-01T00:00:00.000095Z\n" +
                        "1970-01-01T00:00:00.000087Z\n" +
                        "1970-01-01T00:00:00.000116Z\n" +
                        "1970-01-01T00:00:00.000087Z\n" +
                        "1970-01-01T00:00:00.000040Z\n" +
                        "1970-01-01T00:00:00.000116Z\n" +
                        "1970-01-01T00:00:00.000117Z\n",
                ColumnType.TIMESTAMP);
    }

    @Test
    public void testCastDateByte() throws SqlException {
        String expectedMeta = "{\"columnCount\":1,\"columns\":[{\"index\":0,\"name\":\"a\",\"type\":\"" + ColumnType.nameOf(ColumnType.BYTE) + "\"}],\"timestampIndex\":-1}";

        String sql = "create table y as (" +
                "select * from (select cast(rnd_byte() as date) a from long_sequence(20))" +
                "), cast(a as " + ColumnType.nameOf(ColumnType.BYTE) + ")";

        assertCast("a\n" +
                        "76\n" +
                        "102\n" +
                        "27\n" +
                        "87\n" +
                        "79\n" +
                        "79\n" +
                        "122\n" +
                        "83\n" +
                        "90\n" +
                        "76\n" +
                        "84\n" +
                        "84\n" +
                        "74\n" +
                        "55\n" +
                        "83\n" +
                        "88\n" +
                        "32\n" +
                        "21\n" +
                        "91\n" +
                        "74\n",
                expectedMeta,
                sql
        );
    }

    @Test
    public void testCastDateDouble() throws SqlException {
        assertCastDate("a\n" +
                        "1.426297242379E12\n" +
                        "-9.223372036854776E18\n" +
                        "1.446081058169E12\n" +
                        "1.434834113022E12\n" +
                        "-9.223372036854776E18\n" +
                        "1.439739868373E12\n" +
                        "1.443957889668E12\n" +
                        "1.440280260964E12\n" +
                        "-9.223372036854776E18\n" +
                        "1.44318380966E12\n" +
                        "-9.223372036854776E18\n" +
                        "1.435298544851E12\n" +
                        "-9.223372036854776E18\n" +
                        "1.447181628184E12\n" +
                        "1.4423615004E12\n" +
                        "1.428165287226E12\n" +
                        "-9.223372036854776E18\n" +
                        "1.434999533562E12\n" +
                        "1.423736755529E12\n" +
                        "1.426566352765E12\n",
                ColumnType.DOUBLE);
    }

    @Test
    public void testCastDateFloat() throws SqlException {
        assertCastDate("a\n" +
                        "1.42629719E12\n" +
                        "-9.223372E18\n" +
                        "1.44608107E12\n" +
                        "1.43483417E12\n" +
                        "-9.223372E18\n" +
                        "1.43973981E12\n" +
                        "1.44395783E12\n" +
                        "1.44028022E12\n" +
                        "-9.223372E18\n" +
                        "1.44318385E12\n" +
                        "-9.223372E18\n" +
                        "1.43529856E12\n" +
                        "-9.223372E18\n" +
                        "1.44718168E12\n" +
                        "1.44236151E12\n" +
                        "1.42816523E12\n" +
                        "-9.223372E18\n" +
                        "1.43499959E12\n" +
                        "1.4237367E12\n" +
                        "1.42656641E12\n",
                ColumnType.FLOAT);
    }

    @Test
    public void testCastDateInt() throws SqlException {
        String expectedMeta = "{\"columnCount\":1,\"columns\":[{\"index\":0,\"name\":\"a\",\"type\":\"" + ColumnType.nameOf(ColumnType.INT) + "\"}],\"timestampIndex\":-1}";

        String sql = "create table y as (" +
                "select * from (select cast(rnd_int() as date) a from long_sequence(20))" +
                "), cast(a as " + ColumnType.nameOf(ColumnType.INT) + ")";

        assertCast("a\n" +
                        "-1148479920\n" +
                        "315515118\n" +
                        "1548800833\n" +
                        "-727724771\n" +
                        "73575701\n" +
                        "-948263339\n" +
                        "1326447242\n" +
                        "592859671\n" +
                        "1868723706\n" +
                        "-847531048\n" +
                        "-1191262516\n" +
                        "-2041844972\n" +
                        "-1436881714\n" +
                        "-1575378703\n" +
                        "806715481\n" +
                        "1545253512\n" +
                        "1569490116\n" +
                        "1573662097\n" +
                        "-409854405\n" +
                        "339631474\n",
                expectedMeta,
                sql
        );
    }

    @Test
    public void testCastDateLong() throws SqlException {
        assertCastDate("a\n" +
                        "1426297242379\n" +
                        "NaN\n" +
                        "1446081058169\n" +
                        "1434834113022\n" +
                        "NaN\n" +
                        "1439739868373\n" +
                        "1443957889668\n" +
                        "1440280260964\n" +
                        "NaN\n" +
                        "1443183809660\n" +
                        "NaN\n" +
                        "1435298544851\n" +
                        "NaN\n" +
                        "1447181628184\n" +
                        "1442361500400\n" +
                        "1428165287226\n" +
                        "NaN\n" +
                        "1434999533562\n" +
                        "1423736755529\n" +
                        "1426566352765\n",
                ColumnType.LONG);
    }

    @Test
    public void testCastDateShort() throws SqlException {
        String expectedMeta = "{\"columnCount\":1,\"columns\":[{\"index\":0,\"name\":\"a\",\"type\":\"" + ColumnType.nameOf(ColumnType.SHORT) + "\"}],\"timestampIndex\":-1}";

        String sql = "create table y as (" +
                "select * from (select cast(rnd_short() as date) a from long_sequence(20))" +
                "), cast(a as " + ColumnType.nameOf(ColumnType.SHORT) + ")";

        assertCast(
                "a\n" +
                        "-27056\n" +
                        "24814\n" +
                        "-11455\n" +
                        "-13027\n" +
                        "-21227\n" +
                        "-22955\n" +
                        "-1398\n" +
                        "21015\n" +
                        "30202\n" +
                        "-19496\n" +
                        "-14644\n" +
                        "-5356\n" +
                        "-4914\n" +
                        "-24335\n" +
                        "-32679\n" +
                        "-19832\n" +
                        "-31548\n" +
                        "11665\n" +
                        "7739\n" +
                        "23922\n",
                expectedMeta,
                sql
        );
    }

    @Test
    public void testCastDateTimestamp() throws SqlException {
        assertCastDate(
                "a\n" +
                        "2015-03-14T01:40:42.379000Z\n" +
                        "\n" +
                        "2015-10-29T01:10:58.169000Z\n" +
                        "2015-06-20T21:01:53.022000Z\n" +
                        "\n" +
                        "2015-08-16T15:44:28.373000Z\n" +
                        "2015-10-04T11:24:49.668000Z\n" +
                        "2015-08-22T21:51:00.964000Z\n" +
                        "\n" +
                        "2015-09-25T12:23:29.660000Z\n" +
                        "\n" +
                        "2015-06-26T06:02:24.851000Z\n" +
                        "\n" +
                        "2015-11-10T18:53:48.184000Z\n" +
                        "2015-09-15T23:58:20.400000Z\n" +
                        "2015-04-04T16:34:47.226000Z\n" +
                        "\n" +
                        "2015-06-22T18:58:53.562000Z\n" +
                        "2015-02-12T10:25:55.529000Z\n" +
                        "2015-03-17T04:25:52.765000Z\n",
                ColumnType.TIMESTAMP
        );
    }

    @Test
    public void testCastDoubleByte() throws SqlException {
        assertCastDouble("a\n" +
                        "80\n" +
                        "8\n" +
                        "8\n" +
                        "65\n" +
                        "79\n" +
                        "22\n" +
                        "34\n" +
                        "76\n" +
                        "42\n" +
                        "0\n" +
                        "72\n" +
                        "42\n" +
                        "70\n" +
                        "38\n" +
                        "0\n" +
                        "32\n" +
                        "0\n" +
                        "97\n" +
                        "24\n" +
                        "63\n",
                ColumnType.BYTE);
    }

    @Test
    public void testCastDoubleDate() throws SqlException {
        assertCastDouble("a\n" +
                        "1970-01-01T00:00:00.080Z\n" +
                        "1970-01-01T00:00:00.008Z\n" +
                        "1970-01-01T00:00:00.008Z\n" +
                        "1970-01-01T00:00:00.065Z\n" +
                        "1970-01-01T00:00:00.079Z\n" +
                        "1970-01-01T00:00:00.022Z\n" +
                        "1970-01-01T00:00:00.034Z\n" +
                        "1970-01-01T00:00:00.076Z\n" +
                        "1970-01-01T00:00:00.042Z\n" +
                        "\n" +
                        "1970-01-01T00:00:00.072Z\n" +
                        "1970-01-01T00:00:00.042Z\n" +
                        "1970-01-01T00:00:00.070Z\n" +
                        "1970-01-01T00:00:00.038Z\n" +
                        "1970-01-01T00:00:00.000Z\n" +
                        "1970-01-01T00:00:00.032Z\n" +
                        "\n" +
                        "1970-01-01T00:00:00.097Z\n" +
                        "1970-01-01T00:00:00.024Z\n" +
                        "1970-01-01T00:00:00.063Z\n",
                ColumnType.DATE);
    }

    @Test
    public void testCastDoubleFloat() throws SqlException {
        assertCastDouble("a\n" +
                        "80.4322\n" +
                        "8.4870\n" +
                        "8.4383\n" +
                        "65.0859\n" +
                        "79.0568\n" +
                        "22.4523\n" +
                        "34.9107\n" +
                        "76.1103\n" +
                        "42.1777\n" +
                        "NaN\n" +
                        "72.6114\n" +
                        "42.2436\n" +
                        "70.9436\n" +
                        "38.5399\n" +
                        "0.3598\n" +
                        "32.8818\n" +
                        "NaN\n" +
                        "97.7110\n" +
                        "24.8088\n" +
                        "63.8161\n",
                ColumnType.FLOAT);
    }

    @Test
    public void testCastDoubleInt() throws SqlException {
        assertCastDouble("a\n" +
                        "80\n" +
                        "8\n" +
                        "8\n" +
                        "65\n" +
                        "79\n" +
                        "22\n" +
                        "34\n" +
                        "76\n" +
                        "42\n" +
                        "NaN\n" +
                        "72\n" +
                        "42\n" +
                        "70\n" +
                        "38\n" +
                        "0\n" +
                        "32\n" +
                        "NaN\n" +
                        "97\n" +
                        "24\n" +
                        "63\n",
                ColumnType.INT);
    }

    @Test
    public void testCastDoubleLong() throws SqlException {
        assertCastDouble("a\n" +
                        "80\n" +
                        "8\n" +
                        "8\n" +
                        "65\n" +
                        "79\n" +
                        "22\n" +
                        "34\n" +
                        "76\n" +
                        "42\n" +
                        "NaN\n" +
                        "72\n" +
                        "42\n" +
                        "70\n" +
                        "38\n" +
                        "0\n" +
                        "32\n" +
                        "NaN\n" +
                        "97\n" +
                        "24\n" +
                        "63\n",
                ColumnType.LONG
        );
    }

    @Test
    public void testCastDoubleShort() throws SqlException {
        assertCastDouble("a\n" +
                        "80\n" +
                        "8\n" +
                        "8\n" +
                        "65\n" +
                        "79\n" +
                        "22\n" +
                        "34\n" +
                        "76\n" +
                        "42\n" +
                        "0\n" +
                        "72\n" +
                        "42\n" +
                        "70\n" +
                        "38\n" +
                        "0\n" +
                        "32\n" +
                        "0\n" +
                        "97\n" +
                        "24\n" +
                        "63\n",
                ColumnType.SHORT);
    }

    @Test
    public void testCastDoubleTimestamp() throws SqlException {
        assertCastDouble("a\n" +
                        "1970-01-01T00:00:00.000080Z\n" +
                        "1970-01-01T00:00:00.000008Z\n" +
                        "1970-01-01T00:00:00.000008Z\n" +
                        "1970-01-01T00:00:00.000065Z\n" +
                        "1970-01-01T00:00:00.000079Z\n" +
                        "1970-01-01T00:00:00.000022Z\n" +
                        "1970-01-01T00:00:00.000034Z\n" +
                        "1970-01-01T00:00:00.000076Z\n" +
                        "1970-01-01T00:00:00.000042Z\n" +
                        "\n" +
                        "1970-01-01T00:00:00.000072Z\n" +
                        "1970-01-01T00:00:00.000042Z\n" +
                        "1970-01-01T00:00:00.000070Z\n" +
                        "1970-01-01T00:00:00.000038Z\n" +
                        "1970-01-01T00:00:00.000000Z\n" +
                        "1970-01-01T00:00:00.000032Z\n" +
                        "\n" +
                        "1970-01-01T00:00:00.000097Z\n" +
                        "1970-01-01T00:00:00.000024Z\n" +
                        "1970-01-01T00:00:00.000063Z\n",
                ColumnType.TIMESTAMP);
    }

    @Test
    public void testCastFloatByte() throws SqlException {
        assertCastFloat("a\n" +
                        "80\n" +
                        "0\n" +
                        "8\n" +
                        "29\n" +
                        "0\n" +
                        "93\n" +
                        "13\n" +
                        "79\n" +
                        "0\n" +
                        "22\n" +
                        "0\n" +
                        "34\n" +
                        "0\n" +
                        "76\n" +
                        "52\n" +
                        "55\n" +
                        "0\n" +
                        "72\n" +
                        "62\n" +
                        "66\n",
                ColumnType.BYTE);
    }

    @Test
    public void testCastFloatDate() throws SqlException {
        assertCastFloat("a\n" +
                        "1970-01-01T00:00:00.080Z\n" +
                        "\n" +
                        "1970-01-01T00:00:00.008Z\n" +
                        "1970-01-01T00:00:00.029Z\n" +
                        "\n" +
                        "1970-01-01T00:00:00.093Z\n" +
                        "1970-01-01T00:00:00.013Z\n" +
                        "1970-01-01T00:00:00.079Z\n" +
                        "\n" +
                        "1970-01-01T00:00:00.022Z\n" +
                        "\n" +
                        "1970-01-01T00:00:00.034Z\n" +
                        "\n" +
                        "1970-01-01T00:00:00.076Z\n" +
                        "1970-01-01T00:00:00.052Z\n" +
                        "1970-01-01T00:00:00.055Z\n" +
                        "\n" +
                        "1970-01-01T00:00:00.072Z\n" +
                        "1970-01-01T00:00:00.062Z\n" +
                        "1970-01-01T00:00:00.066Z\n",
                ColumnType.DATE);
    }

    @Test
    public void testCastFloatDouble() throws SqlException {
        assertCastFloat("a\n" +
                        "80.43223571777344\n" +
                        "NaN\n" +
                        "8.48696231842041\n" +
                        "29.919904708862305\n" +
                        "NaN\n" +
                        "93.446044921875\n" +
                        "13.123357772827148\n" +
                        "79.05675506591797\n" +
                        "NaN\n" +
                        "22.45233726501465\n" +
                        "NaN\n" +
                        "34.910701751708984\n" +
                        "NaN\n" +
                        "76.11029052734375\n" +
                        "52.43722915649414\n" +
                        "55.991615295410156\n" +
                        "NaN\n" +
                        "72.61135864257812\n" +
                        "62.76953887939453\n" +
                        "66.93836975097656\n",
                ColumnType.DOUBLE);
    }

    @Test
    public void testCastFloatInt() throws SqlException {
        assertCastFloat("a\n" +
                        "80\n" +
                        "NaN\n" +
                        "8\n" +
                        "29\n" +
                        "NaN\n" +
                        "93\n" +
                        "13\n" +
                        "79\n" +
                        "NaN\n" +
                        "22\n" +
                        "NaN\n" +
                        "34\n" +
                        "NaN\n" +
                        "76\n" +
                        "52\n" +
                        "55\n" +
                        "NaN\n" +
                        "72\n" +
                        "62\n" +
                        "66\n",
                ColumnType.INT);
    }

    @Test
    public void testCastFloatLong() throws SqlException {
        assertCastFloat("a\n" +
                        "80\n" +
                        "NaN\n" +
                        "8\n" +
                        "29\n" +
                        "NaN\n" +
                        "93\n" +
                        "13\n" +
                        "79\n" +
                        "NaN\n" +
                        "22\n" +
                        "NaN\n" +
                        "34\n" +
                        "NaN\n" +
                        "76\n" +
                        "52\n" +
                        "55\n" +
                        "NaN\n" +
                        "72\n" +
                        "62\n" +
                        "66\n",
                ColumnType.LONG);
    }

    @Test
    public void testCastFloatShort() throws SqlException {
        assertCastFloat("a\n" +
                        "80\n" +
                        "0\n" +
                        "8\n" +
                        "29\n" +
                        "0\n" +
                        "93\n" +
                        "13\n" +
                        "79\n" +
                        "0\n" +
                        "22\n" +
                        "0\n" +
                        "34\n" +
                        "0\n" +
                        "76\n" +
                        "52\n" +
                        "55\n" +
                        "0\n" +
                        "72\n" +
                        "62\n" +
                        "66\n",
                ColumnType.SHORT);
    }

    @Test
    public void testCastFloatTimestamp() throws SqlException {
        assertCastFloat("a\n" +
                        "1970-01-01T00:00:00.000080Z\n" +
                        "\n" +
                        "1970-01-01T00:00:00.000008Z\n" +
                        "1970-01-01T00:00:00.000029Z\n" +
                        "\n" +
                        "1970-01-01T00:00:00.000093Z\n" +
                        "1970-01-01T00:00:00.000013Z\n" +
                        "1970-01-01T00:00:00.000079Z\n" +
                        "\n" +
                        "1970-01-01T00:00:00.000022Z\n" +
                        "\n" +
                        "1970-01-01T00:00:00.000034Z\n" +
                        "\n" +
                        "1970-01-01T00:00:00.000076Z\n" +
                        "1970-01-01T00:00:00.000052Z\n" +
                        "1970-01-01T00:00:00.000055Z\n" +
                        "\n" +
                        "1970-01-01T00:00:00.000072Z\n" +
                        "1970-01-01T00:00:00.000062Z\n" +
                        "1970-01-01T00:00:00.000066Z\n",
                ColumnType.TIMESTAMP);
    }

    @Test
    public void testCastIntByte() throws SqlException {
        assertCastInt("a\n" +
                "1\n" +
                "19\n" +
                "30\n" +
                "16\n" +
                "7\n" +
                "26\n" +
                "26\n" +
                "15\n" +
                "14\n" +
                "0\n" +
                "21\n" +
                "15\n" +
                "3\n" +
                "4\n" +
                "6\n" +
                "19\n" +
                "7\n" +
                "13\n" +
                "17\n" +
                "25\n", ColumnType.BYTE, 0);
    }

    @Test
    public void testCastIntDate() throws SqlException {
        assertCastInt("a\n" +
                        "1970-01-01T00:00:00.001Z\n" +
                        "1969-12-07T03:28:36.352Z\n" +
                        "1970-01-01T00:00:00.022Z\n" +
                        "1970-01-01T00:00:00.022Z\n" +
                        "1969-12-07T03:28:36.352Z\n" +
                        "1970-01-01T00:00:00.007Z\n" +
                        "1970-01-01T00:00:00.026Z\n" +
                        "1970-01-01T00:00:00.026Z\n" +
                        "1969-12-07T03:28:36.352Z\n" +
                        "1970-01-01T00:00:00.013Z\n" +
                        "1969-12-07T03:28:36.352Z\n" +
                        "1970-01-01T00:00:00.000Z\n" +
                        "1969-12-07T03:28:36.352Z\n" +
                        "1970-01-01T00:00:00.025Z\n" +
                        "1970-01-01T00:00:00.021Z\n" +
                        "1970-01-01T00:00:00.023Z\n" +
                        "1969-12-07T03:28:36.352Z\n" +
                        "1970-01-01T00:00:00.006Z\n" +
                        "1970-01-01T00:00:00.019Z\n" +
                        "1970-01-01T00:00:00.007Z\n",
                ColumnType.DATE);
    }

    @Test
    public void testCastIntDouble() throws SqlException {
        assertCastInt("a\n" +
                        "1.0\n" +
                        "-2.147483648E9\n" +
                        "22.0\n" +
                        "22.0\n" +
                        "-2.147483648E9\n" +
                        "7.0\n" +
                        "26.0\n" +
                        "26.0\n" +
                        "-2.147483648E9\n" +
                        "13.0\n" +
                        "-2.147483648E9\n" +
                        "0.0\n" +
                        "-2.147483648E9\n" +
                        "25.0\n" +
                        "21.0\n" +
                        "23.0\n" +
                        "-2.147483648E9\n" +
                        "6.0\n" +
                        "19.0\n" +
                        "7.0\n",
                ColumnType.DOUBLE);
    }

    @Test
    public void testCastIntFloat() throws SqlException {
        assertCastInt("a\n" +
                        "1.0000\n" +
                        "-2.14748365E9\n" +
                        "22.0000\n" +
                        "22.0000\n" +
                        "-2.14748365E9\n" +
                        "7.0000\n" +
                        "26.0000\n" +
                        "26.0000\n" +
                        "-2.14748365E9\n" +
                        "13.0000\n" +
                        "-2.14748365E9\n" +
                        "0.0000\n" +
                        "-2.14748365E9\n" +
                        "25.0000\n" +
                        "21.0000\n" +
                        "23.0000\n" +
                        "-2.14748365E9\n" +
                        "6.0000\n" +
                        "19.0000\n" +
                        "7.0000\n",
                ColumnType.FLOAT);
    }

    @Test
    public void testCastIntLong() throws SqlException {
        assertCastInt("a\n" +
                "1\n" +
                "-2147483648\n" +
                "22\n" +
                "22\n" +
                "-2147483648\n" +
                "7\n" +
                "26\n" +
                "26\n" +
                "-2147483648\n" +
                "13\n" +
                "-2147483648\n" +
                "0\n" +
                "-2147483648\n" +
                "25\n" +
                "21\n" +
                "23\n" +
                "-2147483648\n" +
                "6\n" +
                "19\n" +
                "7\n", ColumnType.LONG);
    }

    @Test
    public void testCastIntShort() throws SqlException {
        assertCastInt("a\n" +
                        "1\n" +
                        "19\n" +
                        "30\n" +
                        "16\n" +
                        "7\n" +
                        "26\n" +
                        "26\n" +
                        "15\n" +
                        "14\n" +
                        "0\n" +
                        "21\n" +
                        "15\n" +
                        "3\n" +
                        "4\n" +
                        "6\n" +
                        "19\n" +
                        "7\n" +
                        "13\n" +
                        "17\n" +
                        "25\n",
                ColumnType.SHORT, 0);
    }

    @Test
    public void testCastIntTimestamp() throws SqlException {
        String expectedData = "a\n" +
                "1970-01-01T00:00:00.000001Z\n" +
                "1969-12-31T23:24:12.516352Z\n" +
                "1970-01-01T00:00:00.000022Z\n" +
                "1970-01-01T00:00:00.000022Z\n" +
                "1969-12-31T23:24:12.516352Z\n" +
                "1970-01-01T00:00:00.000007Z\n" +
                "1970-01-01T00:00:00.000026Z\n" +
                "1970-01-01T00:00:00.000026Z\n" +
                "1969-12-31T23:24:12.516352Z\n" +
                "1970-01-01T00:00:00.000013Z\n" +
                "1969-12-31T23:24:12.516352Z\n" +
                "1970-01-01T00:00:00.000000Z\n" +
                "1969-12-31T23:24:12.516352Z\n" +
                "1970-01-01T00:00:00.000025Z\n" +
                "1970-01-01T00:00:00.000021Z\n" +
                "1970-01-01T00:00:00.000023Z\n" +
                "1969-12-31T23:24:12.516352Z\n" +
                "1970-01-01T00:00:00.000006Z\n" +
                "1970-01-01T00:00:00.000019Z\n" +
                "1970-01-01T00:00:00.000007Z\n";
        assertCastInt(expectedData, ColumnType.TIMESTAMP);
    }

    @Test
    public void testCastLongByte() throws SqlException {
        assertCastLong("a\n" +
                        "22\n" +
                        "11\n" +
                        "6\n" +
                        "26\n" +
                        "21\n" +
                        "1\n" +
                        "20\n" +
                        "15\n" +
                        "9\n" +
                        "26\n" +
                        "30\n" +
                        "8\n" +
                        "0\n" +
                        "4\n" +
                        "16\n" +
                        "10\n" +
                        "6\n" +
                        "3\n" +
                        "8\n" +
                        "12\n",
                ColumnType.BYTE, 0);
    }

    @Test
    public void testCastLongDate() throws SqlException {
        assertCastLong("a\n" +
                        "1970-01-01T00:00:00.022Z\n" +
                        "\n" +
                        "1970-01-01T00:00:00.017Z\n" +
                        "1970-01-01T00:00:00.002Z\n" +
                        "\n" +
                        "1970-01-01T00:00:00.021Z\n" +
                        "1970-01-01T00:00:00.001Z\n" +
                        "1970-01-01T00:00:00.020Z\n" +
                        "\n" +
                        "1970-01-01T00:00:00.014Z\n" +
                        "\n" +
                        "1970-01-01T00:00:00.026Z\n" +
                        "\n" +
                        "1970-01-01T00:00:00.023Z\n" +
                        "1970-01-01T00:00:00.002Z\n" +
                        "1970-01-01T00:00:00.024Z\n" +
                        "\n" +
                        "1970-01-01T00:00:00.016Z\n" +
                        "1970-01-01T00:00:00.010Z\n" +
                        "1970-01-01T00:00:00.006Z\n",
                ColumnType.DATE);
    }

    @Test
    public void testCastLongDouble() throws SqlException {
        assertCastLong("a\n" +
                        "22.0\n" +
                        "-9.223372036854776E18\n" +
                        "17.0\n" +
                        "2.0\n" +
                        "-9.223372036854776E18\n" +
                        "21.0\n" +
                        "1.0\n" +
                        "20.0\n" +
                        "-9.223372036854776E18\n" +
                        "14.0\n" +
                        "-9.223372036854776E18\n" +
                        "26.0\n" +
                        "-9.223372036854776E18\n" +
                        "23.0\n" +
                        "2.0\n" +
                        "24.0\n" +
                        "-9.223372036854776E18\n" +
                        "16.0\n" +
                        "10.0\n" +
                        "6.0\n",
                ColumnType.DOUBLE);
    }

    @Test
    public void testCastLongFloat() throws SqlException {
        assertCastLong("a\n" +
                        "22.0000\n" +
                        "-9.223372E18\n" +
                        "17.0000\n" +
                        "2.0000\n" +
                        "-9.223372E18\n" +
                        "21.0000\n" +
                        "1.0000\n" +
                        "20.0000\n" +
                        "-9.223372E18\n" +
                        "14.0000\n" +
                        "-9.223372E18\n" +
                        "26.0000\n" +
                        "-9.223372E18\n" +
                        "23.0000\n" +
                        "2.0000\n" +
                        "24.0000\n" +
                        "-9.223372E18\n" +
                        "16.0000\n" +
                        "10.0000\n" +
                        "6.0000\n",
                ColumnType.FLOAT);
    }

    @Test
    public void testCastLongInt() throws SqlException {
        assertCastLong("a\n" +
                        "22\n" +
                        "11\n" +
                        "6\n" +
                        "26\n" +
                        "21\n" +
                        "1\n" +
                        "20\n" +
                        "15\n" +
                        "9\n" +
                        "26\n" +
                        "30\n" +
                        "8\n" +
                        "0\n" +
                        "4\n" +
                        "16\n" +
                        "10\n" +
                        "6\n" +
                        "3\n" +
                        "8\n" +
                        "12\n",
                ColumnType.INT, 0);
    }

    @Test
    public void testCastLongShort() throws SqlException {
        assertCastLong("a\n" +
                        "22\n" +
                        "11\n" +
                        "6\n" +
                        "26\n" +
                        "21\n" +
                        "1\n" +
                        "20\n" +
                        "15\n" +
                        "9\n" +
                        "26\n" +
                        "30\n" +
                        "8\n" +
                        "0\n" +
                        "4\n" +
                        "16\n" +
                        "10\n" +
                        "6\n" +
                        "3\n" +
                        "8\n" +
                        "12\n",
                ColumnType.SHORT, 0);
    }

    @Test
    public void testCastLongTimestamp() throws SqlException {
        assertCastLong("a\n" +
                        "1970-01-01T00:00:00.000022Z\n" +
                        "\n" +
                        "1970-01-01T00:00:00.000017Z\n" +
                        "1970-01-01T00:00:00.000002Z\n" +
                        "\n" +
                        "1970-01-01T00:00:00.000021Z\n" +
                        "1970-01-01T00:00:00.000001Z\n" +
                        "1970-01-01T00:00:00.000020Z\n" +
                        "\n" +
                        "1970-01-01T00:00:00.000014Z\n" +
                        "\n" +
                        "1970-01-01T00:00:00.000026Z\n" +
                        "\n" +
                        "1970-01-01T00:00:00.000023Z\n" +
                        "1970-01-01T00:00:00.000002Z\n" +
                        "1970-01-01T00:00:00.000024Z\n" +
                        "\n" +
                        "1970-01-01T00:00:00.000016Z\n" +
                        "1970-01-01T00:00:00.000010Z\n" +
                        "1970-01-01T00:00:00.000006Z\n",
                ColumnType.TIMESTAMP);
    }

    @Test
    public void testCastNumberFail() {
        assertCastIntFail(ColumnType.BOOLEAN);
        assertCastLongFail(ColumnType.BOOLEAN);
        assertCastByteFail(ColumnType.BOOLEAN);
        assertCastShortFail(ColumnType.BOOLEAN);
        assertCastFloatFail(ColumnType.BOOLEAN);
        assertCastDoubleFail(ColumnType.BOOLEAN);

        assertCastIntFail(ColumnType.STRING);
        assertCastLongFail(ColumnType.STRING);
        assertCastByteFail(ColumnType.STRING);
        assertCastShortFail(ColumnType.STRING);
        assertCastFloatFail(ColumnType.STRING);
        assertCastDoubleFail(ColumnType.STRING);

        assertCastIntFail(ColumnType.SYMBOL);
        assertCastLongFail(ColumnType.SYMBOL);
        assertCastByteFail(ColumnType.SYMBOL);
        assertCastShortFail(ColumnType.SYMBOL);
        assertCastFloatFail(ColumnType.SYMBOL);
        assertCastDoubleFail(ColumnType.SYMBOL);

        assertCastIntFail(ColumnType.BINARY);
        assertCastLongFail(ColumnType.BINARY);
        assertCastByteFail(ColumnType.BINARY);
        assertCastShortFail(ColumnType.BINARY);
        assertCastFloatFail(ColumnType.BINARY);
        assertCastDoubleFail(ColumnType.BINARY);

        assertCastStringFail(ColumnType.BYTE);
        assertCastStringFail(ColumnType.SHORT);
        assertCastStringFail(ColumnType.INT);
        assertCastStringFail(ColumnType.LONG);
        assertCastStringFail(ColumnType.FLOAT);
        assertCastStringFail(ColumnType.DOUBLE);
        assertCastStringFail(ColumnType.DATE);
        assertCastStringFail(ColumnType.TIMESTAMP);

        assertCastSymbolFail(ColumnType.BYTE);
        assertCastSymbolFail(ColumnType.SHORT);
        assertCastSymbolFail(ColumnType.INT);
        assertCastSymbolFail(ColumnType.LONG);
        assertCastSymbolFail(ColumnType.FLOAT);
        assertCastSymbolFail(ColumnType.DOUBLE);
        assertCastSymbolFail(ColumnType.DATE);
        assertCastSymbolFail(ColumnType.TIMESTAMP);
    }

    @Test
    public void testCastShortByte() throws SqlException {
        assertCastShort("a\n" +
                        "48\n" +
                        "110\n" +
                        "63\n" +
                        "99\n" +
                        "107\n" +
                        "43\n" +
                        "-10\n" +
                        "-105\n" +
                        "122\n" +
                        "-88\n" +
                        "-76\n" +
                        "108\n" +
                        "-78\n" +
                        "-113\n" +
                        "39\n" +
                        "-8\n" +
                        "-68\n" +
                        "17\n" +
                        "-69\n" +
                        "-14\n",
                ColumnType.BYTE, -128, 127);
    }

    @Test
    public void testCastShortDate() throws SqlException {
        assertCastShort("a\n" +
                        "1970-01-01T00:00:01.430Z\n" +
                        "1970-01-01T00:00:01.238Z\n" +
                        "1970-01-01T00:00:01.204Z\n" +
                        "1970-01-01T00:00:01.751Z\n" +
                        "1970-01-01T00:00:01.751Z\n" +
                        "1970-01-01T00:00:01.429Z\n" +
                        "1970-01-01T00:00:01.397Z\n" +
                        "1970-01-01T00:00:01.539Z\n" +
                        "1970-01-01T00:00:01.501Z\n" +
                        "1970-01-01T00:00:01.045Z\n" +
                        "1970-01-01T00:00:01.318Z\n" +
                        "1970-01-01T00:00:01.255Z\n" +
                        "1970-01-01T00:00:01.838Z\n" +
                        "1970-01-01T00:00:01.784Z\n" +
                        "1970-01-01T00:00:01.928Z\n" +
                        "1970-01-01T00:00:01.381Z\n" +
                        "1970-01-01T00:00:01.822Z\n" +
                        "1970-01-01T00:00:01.414Z\n" +
                        "1970-01-01T00:00:01.588Z\n" +
                        "1970-01-01T00:00:01.371Z\n",
                ColumnType.DATE);
    }

    @Test
    public void testCastShortDouble() throws SqlException {
        assertCastShort("a\n" +
                        "1430.0\n" +
                        "1238.0\n" +
                        "1204.0\n" +
                        "1751.0\n" +
                        "1751.0\n" +
                        "1429.0\n" +
                        "1397.0\n" +
                        "1539.0\n" +
                        "1501.0\n" +
                        "1045.0\n" +
                        "1318.0\n" +
                        "1255.0\n" +
                        "1838.0\n" +
                        "1784.0\n" +
                        "1928.0\n" +
                        "1381.0\n" +
                        "1822.0\n" +
                        "1414.0\n" +
                        "1588.0\n" +
                        "1371.0\n",
                ColumnType.DOUBLE);
    }

    @Test
    public void testCastShortFloat() throws SqlException {
        assertCastShort("a\n" +
                        "1430.0000\n" +
                        "1238.0000\n" +
                        "1204.0000\n" +
                        "1751.0000\n" +
                        "1751.0000\n" +
                        "1429.0000\n" +
                        "1397.0000\n" +
                        "1539.0000\n" +
                        "1501.0000\n" +
                        "1045.0000\n" +
                        "1318.0000\n" +
                        "1255.0000\n" +
                        "1838.0000\n" +
                        "1784.0000\n" +
                        "1928.0000\n" +
                        "1381.0000\n" +
                        "1822.0000\n" +
                        "1414.0000\n" +
                        "1588.0000\n" +
                        "1371.0000\n",
                ColumnType.FLOAT);
    }

    @Test
    public void testCastShortInt() throws SqlException {
        assertCastShort("a\n" +
                        "1430\n" +
                        "1238\n" +
                        "1204\n" +
                        "1751\n" +
                        "1751\n" +
                        "1429\n" +
                        "1397\n" +
                        "1539\n" +
                        "1501\n" +
                        "1045\n" +
                        "1318\n" +
                        "1255\n" +
                        "1838\n" +
                        "1784\n" +
                        "1928\n" +
                        "1381\n" +
                        "1822\n" +
                        "1414\n" +
                        "1588\n" +
                        "1371\n",
                ColumnType.INT);
    }

    @Test
    public void testCastShortLong() throws SqlException {
        assertCastShort("a\n" +
                        "1430\n" +
                        "1238\n" +
                        "1204\n" +
                        "1751\n" +
                        "1751\n" +
                        "1429\n" +
                        "1397\n" +
                        "1539\n" +
                        "1501\n" +
                        "1045\n" +
                        "1318\n" +
                        "1255\n" +
                        "1838\n" +
                        "1784\n" +
                        "1928\n" +
                        "1381\n" +
                        "1822\n" +
                        "1414\n" +
                        "1588\n" +
                        "1371\n",
                ColumnType.LONG);
    }

    @Test
    public void testCastShortTimestamp() throws SqlException {
        assertCastShort("a\n" +
                        "1970-01-01T00:00:00.001430Z\n" +
                        "1970-01-01T00:00:00.001238Z\n" +
                        "1970-01-01T00:00:00.001204Z\n" +
                        "1970-01-01T00:00:00.001751Z\n" +
                        "1970-01-01T00:00:00.001751Z\n" +
                        "1970-01-01T00:00:00.001429Z\n" +
                        "1970-01-01T00:00:00.001397Z\n" +
                        "1970-01-01T00:00:00.001539Z\n" +
                        "1970-01-01T00:00:00.001501Z\n" +
                        "1970-01-01T00:00:00.001045Z\n" +
                        "1970-01-01T00:00:00.001318Z\n" +
                        "1970-01-01T00:00:00.001255Z\n" +
                        "1970-01-01T00:00:00.001838Z\n" +
                        "1970-01-01T00:00:00.001784Z\n" +
                        "1970-01-01T00:00:00.001928Z\n" +
                        "1970-01-01T00:00:00.001381Z\n" +
                        "1970-01-01T00:00:00.001822Z\n" +
                        "1970-01-01T00:00:00.001414Z\n" +
                        "1970-01-01T00:00:00.001588Z\n" +
                        "1970-01-01T00:00:00.001371Z\n",
                ColumnType.TIMESTAMP);
    }

    @Test
    public void testCastTimestampByte() throws SqlException {
        String expectedMeta = "{\"columnCount\":1,\"columns\":[{\"index\":0,\"name\":\"a\",\"type\":\"" + ColumnType.nameOf(ColumnType.BYTE) + "\"}],\"timestampIndex\":-1}";

        String sql = "create table y as (" +
                "select * from (select rnd_byte()::timestamp a from long_sequence(20))" +
                "), cast(a as " + ColumnType.nameOf(ColumnType.BYTE) + ")";

        assertCast(
                "a\n" +
                        "76\n" +
                        "102\n" +
                        "27\n" +
                        "87\n" +
                        "79\n" +
                        "79\n" +
                        "122\n" +
                        "83\n" +
                        "90\n" +
                        "76\n" +
                        "84\n" +
                        "84\n" +
                        "74\n" +
                        "55\n" +
                        "83\n" +
                        "88\n" +
                        "32\n" +
                        "21\n" +
                        "91\n" +
                        "74\n",
                expectedMeta,
                sql
        );
    }

    @Test
    public void testCastTimestampDate() throws SqlException {
        assertCastTimestamp("a\n" +
                        "47956-10-13T01:43:12.217Z\n" +
                        "\n" +
                        "47830-07-03T01:52:05.101Z\n" +
                        "47946-01-25T16:00:41.629Z\n" +
                        "\n" +
                        "47133-10-04T06:29:09.402Z\n" +
                        "47578-08-06T19:13:17.654Z\n" +
                        "47813-04-30T15:45:24.307Z\n" +
                        "\n" +
                        "47370-09-18T01:29:39.870Z\n" +
                        "\n" +
                        "47817-03-02T05:38:00.192Z\n" +
                        "\n" +
                        "47502-10-03T01:46:21.965Z\n" +
                        "47627-07-07T11:02:25.686Z\n" +
                        "47630-01-25T00:47:44.820Z\n" +
                        "\n" +
                        "47620-04-14T19:43:29.561Z\n" +
                        "47725-11-11T00:22:36.062Z\n" +
                        "47867-11-08T16:30:43.643Z\n",
                ColumnType.DATE);
    }

    @Test
    public void testCastTimestampDouble() throws SqlException {
        assertCastTimestamp("a\n" +
                        "1.451202658992217E15\n" +
                        "-9.223372036854776E18\n" +
                        "1.447217632325101E15\n" +
                        "1.450864540841629E15\n" +
                        "-9.223372036854776E18\n" +
                        "1.425230490549402E15\n" +
                        "1.439268289997654E15\n" +
                        "1.446675695124307E15\n" +
                        "-9.223372036854776E18\n" +
                        "1.43270813337987E15\n" +
                        "-9.223372036854776E18\n" +
                        "1.446796791480192E15\n" +
                        "-9.223372036854776E18\n" +
                        "1.436874860781965E15\n" +
                        "1.440811969345686E15\n" +
                        "1.44089254366482E15\n" +
                        "-9.223372036854776E18\n" +
                        "1.440583904609561E15\n" +
                        "1.443915505356062E15\n" +
                        "1.448396353843643E15\n",
                ColumnType.DOUBLE);
    }

    @Test
    public void testCastTimestampFloat() throws SqlException {
        assertCastTimestamp("a\n" +
                        "1.45120261E15\n" +
                        "-9.223372E18\n" +
                        "1.44721768E15\n" +
                        "1.45086451E15\n" +
                        "-9.223372E18\n" +
                        "1.42523054E15\n" +
                        "1.43926824E15\n" +
                        "1.44667571E15\n" +
                        "-9.223372E18\n" +
                        "1.43270808E15\n" +
                        "-9.223372E18\n" +
                        "1.44679678E15\n" +
                        "-9.223372E18\n" +
                        "1.43687487E15\n" +
                        "1.44081201E15\n" +
                        "1.44089254E15\n" +
                        "-9.223372E18\n" +
                        "1.44058384E15\n" +
                        "1.44391553E15\n" +
                        "1.44839638E15\n",
                ColumnType.FLOAT);
    }

    @Test
    public void testCastTimestampInt() throws SqlException {
        String expectedMeta = "{\"columnCount\":1,\"columns\":[{\"index\":0,\"name\":\"a\",\"type\":\"" + ColumnType.nameOf(ColumnType.INT) + "\"}],\"timestampIndex\":-1}";

        String sql = "create table y as (" +
                "select * from (select rnd_int()::timestamp a from long_sequence(20))" +
                "), cast(a as " + ColumnType.nameOf(ColumnType.INT) + ")";

        assertCast("a\n" +
                        "-1148479920\n" +
                        "315515118\n" +
                        "1548800833\n" +
                        "-727724771\n" +
                        "73575701\n" +
                        "-948263339\n" +
                        "1326447242\n" +
                        "592859671\n" +
                        "1868723706\n" +
                        "-847531048\n" +
                        "-1191262516\n" +
                        "-2041844972\n" +
                        "-1436881714\n" +
                        "-1575378703\n" +
                        "806715481\n" +
                        "1545253512\n" +
                        "1569490116\n" +
                        "1573662097\n" +
                        "-409854405\n" +
                        "339631474\n",
                expectedMeta,
                sql
        );
    }

    @Test
    public void testCastTimestampLong() throws SqlException {
        assertCastTimestamp("a\n" +
                        "1451202658992217\n" +
                        "NaN\n" +
                        "1447217632325101\n" +
                        "1450864540841629\n" +
                        "NaN\n" +
                        "1425230490549402\n" +
                        "1439268289997654\n" +
                        "1446675695124307\n" +
                        "NaN\n" +
                        "1432708133379870\n" +
                        "NaN\n" +
                        "1446796791480192\n" +
                        "NaN\n" +
                        "1436874860781965\n" +
                        "1440811969345686\n" +
                        "1440892543664820\n" +
                        "NaN\n" +
                        "1440583904609561\n" +
                        "1443915505356062\n" +
                        "1448396353843643\n",
                ColumnType.LONG);
    }

    @Test
    public void testCastTimestampShort() throws SqlException {
        String expectedMeta = "{\"columnCount\":1,\"columns\":[{\"index\":0,\"name\":\"a\",\"type\":\"" + ColumnType.nameOf(ColumnType.SHORT) + "\"}],\"timestampIndex\":-1}";

        String sql = "create table y as (" +
                "select * from (select rnd_short()::timestamp a from long_sequence(20))" +
                "), cast(a as " + ColumnType.nameOf(ColumnType.SHORT) + ")";

        assertCast(
                "a\n" +
                        "-27056\n" +
                        "24814\n" +
                        "-11455\n" +
                        "-13027\n" +
                        "-21227\n" +
                        "-22955\n" +
                        "-1398\n" +
                        "21015\n" +
                        "30202\n" +
                        "-19496\n" +
                        "-14644\n" +
                        "-5356\n" +
                        "-4914\n" +
                        "-24335\n" +
                        "-32679\n" +
                        "-19832\n" +
                        "-31548\n" +
                        "11665\n" +
                        "7739\n" +
                        "23922\n",
                expectedMeta,
                sql
        );
    }

    @Test
    public void testCloseFactoryWithoutUsingCursor() throws Exception {
        String query = "select * from y where j > :lim";
        TestUtils.assertMemoryLeak(() -> {
            try {
                compiler.compile(
                        "create table y as (" +
                                "select" +
                                " cast(x as int) i," +
                                " rnd_symbol('msft','ibm', 'googl') sym2," +
                                " round(rnd_double(0), 3) price," +
                                " to_timestamp('2018-01', 'yyyy-MM') + x * 120000000 timestamp," +
                                " rnd_boolean() b," +
                                " rnd_str(1,1,2) c," +
                                " rnd_double(2) d," +
                                " rnd_float(2) e," +
                                " rnd_short(10,1024) f," +
                                " rnd_date(to_date('2015', 'yyyy'), to_date('2016', 'yyyy'), 2) g," +
                                " rnd_symbol(4,4,4,2) ik," +
                                " rnd_long() j," +
                                " timestamp_sequence(0, 1000000000) k," +
                                " rnd_byte(2,50) l," +
                                " rnd_bin(10, 20, 2) m," +
                                " rnd_str(5,16,2) n" +
                                " from long_sequence(30)" +
                                ") timestamp(timestamp)"
                        , sqlExecutionContext
                );

                bindVariableService.setLong("lim", 4);
                final RecordCursorFactory factory = compiler.compile(query, sqlExecutionContext).getRecordCursorFactory();
                factory.close();
            } finally {
                engine.clear();
            }
        });
    }

    @Test
    public void testColumnNameWithDot() throws Exception {
        assertFailure(29, "new column name contains invalid characters",
                "create table x (" +
                        "t TIMESTAMP, " +
                        "`bool.flag` BOOLEAN) " +
                        "timestamp(t) " +
                        "partition by MONTH");
    }

    //close command is a no-op in qdb
    @Test
    public void testCompileCloseDoesNothing() throws Exception {
        String query = "CLOSE ALL;";
        assertMemoryLeak(() -> Assert.assertEquals(SET, compiler.compile(query, sqlExecutionContext).getType()));
    }

    //reset command is a no-op in qdb
    @Test
    public void testCompileResetDoesNothing() throws Exception {
        String query = "RESET ALL;";
        assertMemoryLeak(() -> Assert.assertEquals(SET, compiler.compile(query, sqlExecutionContext).getType()));
    }

    @Test
    public void testCompileSet() throws Exception {
        String query = "SET x = y";
        assertMemoryLeak(() -> Assert.assertEquals(SET, compiler.compile(query, sqlExecutionContext).getType()));
    }

    @Test
    public void testCompileStatementsBatch() throws Exception {
        String query = "SELECT pg_advisory_unlock_all(); CLOSE ALL;";

        assertMemoryLeak(() -> compiler.compileBatch(query, sqlExecutionContext, null));
    }

    //unlisten command is a no-op in qdb (it's a pg-specific notification mechanism)
    @Test
    public void testCompileUnlistenDoesNothing() throws Exception {
        String query = "UNLISTEN *;";
        assertMemoryLeak(() -> Assert.assertEquals(SET, compiler.compile(query, sqlExecutionContext).getType()));
    }

    @Test
    public void testCreateAsSelect() throws SqlException {
        String expectedData = "a1\ta\tb\tc\td\te\tf\tf1\tg\th\ti\tj\tj1\tk\tl\tm\n" +
                "1569490116\tNaN\tfalse\t\tNaN\t0.7611\t428\t-1593\t2015-04-04T16:34:47.226Z\t\t\t185\t7039584373105579285\t1970-01-01T00:00:00.000000Z\t4\t00000000 af 19 c4 95 94 36 53 49 b4 59 7e\n" +
                "1253890363\t10\tfalse\tXYS\t0.1911234617573182\t0.5793\t881\t-1379\t\t2015-03-04T23:08:35.722465Z\tHYRX\t188\t-4986232506486815364\t1970-01-01T00:16:40.000000Z\t50\t00000000 42 fc 31 79 5f 8b 81 2b 93 4d 1a 8e 78 b5\n" +
                "-1819240775\t27\ttrue\tGOO\t0.04142812470232493\t0.9205\t97\t-9039\t2015-08-25T03:15:07.653Z\t2015-12-06T09:41:30.297134Z\tHYRX\t109\t571924429013198086\t1970-01-01T00:33:20.000000Z\t21\t\n" +
                "-1201923128\t18\ttrue\tUVS\t0.7588175403454873\t0.5779\t480\t-4379\t2015-12-16T09:15:02.086Z\t2015-05-31T18:12:45.686366Z\tCPSW\tNaN\t-6161552193869048721\t1970-01-01T00:50:00.000000Z\t27\t00000000 28 c7 84 47 dc d2 85 7f a5 b8 7b 4a 9d 46\n" +
                "865832060\tNaN\ttrue\t\t0.14830552335848957\t0.9442\t95\t2508\t\t2015-10-20T09:33:20.502524Z\t\tNaN\t-3289070757475856942\t1970-01-01T01:06:40.000000Z\t40\t00000000 f2 3c ed 39 ac a8 3b a6 dc 3b 7d 2b e3 92 fe 69\n" +
                "00000010 38 e1\n" +
                "1100812407\t22\tfalse\tOVL\tNaN\t0.7633\t698\t-17778\t2015-09-13T09:55:17.815Z\t\tCPSW\t182\t-8757007522346766135\t1970-01-01T01:23:20.000000Z\t23\t\n" +
                "1677463366\t18\tfalse\tMNZ\t0.33747075654972813\t0.1179\t533\t18904\t2015-05-13T23:13:05.262Z\t2015-05-10T00:20:17.926993Z\t\t175\t6351664568801157821\t1970-01-01T01:40:00.000000Z\t29\t00000000 5d d0 eb 67 44 a7 6a 71 34 e0 b0 e9 98 f7 67 62\n" +
                "00000010 28 60\n" +
                "39497392\t4\tfalse\tUOH\t0.029227696942726644\t0.1718\t652\t14242\t\t2015-05-24T22:09:55.175991Z\tVTJW\t141\t3527911398466283309\t1970-01-01T01:56:40.000000Z\t9\t00000000 d9 6f 04 ab 27 47 8f 23 3f ae 7c 9f 77 04 e9 0c\n" +
                "00000010 ea 4e ea 8b\n" +
                "1545963509\t10\tfalse\tNWI\t0.11371841836123953\t0.0620\t356\t-29980\t2015-09-12T14:33:11.105Z\t2015-08-06T04:51:01.526782Z\t\t168\t6380499796471875623\t1970-01-01T02:13:20.000000Z\t13\t00000000 54 52 d0 29 26 c5 aa da 18 ce 5f b2 8b 5c 54 90\n" +
                "53462821\t4\tfalse\tGOO\t0.05514933756198426\t0.1195\t115\t-6087\t2015-08-09T19:28:14.249Z\t2015-09-20T01:50:37.694867Z\tCPSW\t145\t-7212878484370155026\t1970-01-01T02:30:00.000000Z\t46\t\n" +
                "-2139296159\t30\tfalse\t\t0.18586435581637295\t0.5638\t299\t21020\t2015-12-30T22:10:50.759Z\t2015-01-19T15:54:44.696040Z\tHYRX\t105\t-3463832009795858033\t1970-01-01T02:46:40.000000Z\t38\t00000000 b8 07 b1 32 57 ff 9a ef 88 cb 4b\n" +
                "-406528351\t21\tfalse\tNLE\tNaN\tNaN\t968\t21057\t2015-10-17T07:20:26.881Z\t2015-06-02T13:00:45.180827Z\tPEHN\t102\t5360746485515325739\t1970-01-01T03:03:20.000000Z\t43\t\n" +
                "415709351\t17\tfalse\tGQZ\t0.49199001716312474\t0.6292\t581\t18605\t2015-03-04T06:48:42.194Z\t2015-08-14T15:51:23.307152Z\tHYRX\t185\t-5611837907908424613\t1970-01-01T03:20:00.000000Z\t19\t00000000 20 e2 37 f2 64 43 84 55 a0 dd 44 11 e2 a3 24 4e\n" +
                "00000010 44 a8 0d fe\n" +
                "-1387693529\t19\ttrue\tMCG\t0.848083900630095\t0.4699\t119\t24206\t2015-03-01T23:54:10.204Z\t2015-10-01T12:02:08.698373Z\t\t175\t3669882909701240516\t1970-01-01T03:36:40.000000Z\t12\t00000000 8f bb 2a 4b af 8f 89 df 35 8f da fe 33 98 80 85\n" +
                "00000010 20 53 3b 51\n" +
                "346891421\t21\tfalse\t\t0.933609514582851\t0.6380\t405\t15084\t2015-10-12T05:36:54.066Z\t2015-11-16T05:48:57.958190Z\tPEHN\t196\t-9200716729349404576\t1970-01-01T03:53:20.000000Z\t43\t\n" +
                "263487884\t27\ttrue\tHZQ\t0.7039785408034679\t0.8461\t834\t31562\t2015-08-04T00:55:25.323Z\t2015-07-25T18:26:42.499255Z\tHYRX\t128\t8196544381931602027\t1970-01-01T04:10:00.000000Z\t15\t00000000 71 76 bc 45 24 cd 13 00 7c fb 01 19 ca f2\n" +
                "-1034870849\t9\tfalse\tLSV\t0.6506604601705693\t0.7020\t110\t-838\t2015-08-17T23:50:39.534Z\t2015-03-17T03:23:26.126568Z\tHYRX\tNaN\t-6929866925584807039\t1970-01-01T04:26:40.000000Z\t4\t00000000 4b fb 2d 16 f3 89 a3 83 64 de\n" +
                "1848218326\t26\ttrue\tSUW\t0.8034049105590781\t0.0440\t854\t-3502\t2015-04-04T20:55:02.116Z\t2015-11-23T07:46:10.570856Z\t\t145\t4290477379978201771\t1970-01-01T04:43:20.000000Z\t35\t00000000 6d 54 75 10 b3 4c 0e 8f f1 0c c5 60 b7 d1 5a\n" +
                "-1496904948\t5\ttrue\tDBZ\t0.2862717364877081\tNaN\t764\t5698\t2015-02-06T02:49:54.147Z\t\t\tNaN\t-3058745577013275321\t1970-01-01T05:00:00.000000Z\t19\t00000000 d4 ab be 30 fa 8d ac 3d 98 a0 ad 9a 5d\n" +
                "856634079\t20\ttrue\tRJU\t0.10820602386069589\t0.4565\t669\t13505\t2015-11-14T15:19:19.390Z\t\tVTJW\t134\t-3700177025310488849\t1970-01-01T05:16:40.000000Z\t3\t00000000 f8 a1 46 87 28 92 a3 9b e3 cb c2 64 8a b0 35 d8\n" +
                "00000010 ab 3f a1 f5\n";

        String expectedMeta = "{\"columnCount\":16,\"columns\":[{\"index\":0,\"name\":\"a1\",\"type\":\"INT\"},{\"index\":1,\"name\":\"a\",\"type\":\"INT\"},{\"index\":2,\"name\":\"b\",\"type\":\"BOOLEAN\"},{\"index\":3,\"name\":\"c\",\"type\":\"STRING\"},{\"index\":4,\"name\":\"d\",\"type\":\"DOUBLE\"},{\"index\":5,\"name\":\"e\",\"type\":\"FLOAT\"},{\"index\":6,\"name\":\"f\",\"type\":\"SHORT\"},{\"index\":7,\"name\":\"f1\",\"type\":\"SHORT\"},{\"index\":8,\"name\":\"g\",\"type\":\"DATE\"},{\"index\":9,\"name\":\"h\",\"type\":\"TIMESTAMP\"},{\"index\":10,\"name\":\"i\",\"type\":\"SYMBOL\"},{\"index\":11,\"name\":\"j\",\"type\":\"LONG\"},{\"index\":12,\"name\":\"j1\",\"type\":\"LONG\"},{\"index\":13,\"name\":\"k\",\"type\":\"TIMESTAMP\"},{\"index\":14,\"name\":\"l\",\"type\":\"BYTE\"},{\"index\":15,\"name\":\"m\",\"type\":\"BINARY\"}],\"timestampIndex\":13}";

        assertCast(expectedData, expectedMeta, "create table y as (" +
                "select" +
                " rnd_int() a1," +
                " rnd_int(0, 30, 2) a," +
                " rnd_boolean() b," +
                " rnd_str(3,3,2) c," +
                " rnd_double(2) d," +
                " rnd_float(2) e," +
                " rnd_short(10,1024) f," +
                " rnd_short() f1," +
                " rnd_date(to_date('2015', 'yyyy'), to_date('2016', 'yyyy'), 2) g," +
                " rnd_timestamp(to_timestamp('2015', 'yyyy'), to_timestamp('2016', 'yyyy'), 2) h," +
                " rnd_symbol(4,4,4,2) i," +
                " rnd_long(100,200,2) j," +
                " rnd_long() j1," +
                " timestamp_sequence(0, 1000000000) k," +
                " rnd_byte(2,50) l," +
                " rnd_bin(10, 20, 2) m" +
                " from long_sequence(20)" +
                ")  timestamp(k) partition by DAY");
    }

    @Test
    public void testCreateAsSelectCastSymbol() throws SqlException {
        final String expectedData = "a\n" +
                "CPSW\n" +
                "HYRX\n" +
                "\n" +
                "VTJW\n" +
                "PEHN\n" +
                "\n" +
                "VTJW\n" +
                "\n" +
                "CPSW\n" +
                "\n" +
                "PEHN\n" +
                "CPSW\n" +
                "VTJW\n" +
                "\n" +
                "\n" +
                "CPSW\n" +
                "\n" +
                "\n" +
                "\n" +
                "PEHN\n";

        String expectedMeta = "{\"columnCount\":1,\"columns\":[{\"index\":0,\"name\":\"a\",\"type\":\"STRING\"}],\"timestampIndex\":-1}";

        String sql = "create table y as (" +
                "select rnd_symbol(4,4,4,2) a from long_sequence(20)" +
                "), cast(a as STRING)";

        assertCast(expectedData, expectedMeta, sql);
    }

    @Test
    public void testCreateAsSelectCharToGeoHash() throws Exception {
        assertQuery13(
                "geohash\n",
                "select geohash from geohash",
                "create table geohash (geohash geohash(1c))",
                null,
                "insert into geohash " +
                        "select cast(rnd_str('q','u','e') as char) from long_sequence(10)",
                "geohash\n" +
                        "q\n" +
                        "q\n" +
                        "u\n" +
                        "e\n" +
                        "e\n" +
                        "e\n" +
                        "e\n" +
                        "u\n" +
                        "q\n" +
                        "u\n",
                true,
                true
        );
    }

    @Test
    public void testCreateAsSelectCharToGeoShort() throws Exception {
        assertFailure(
                "insert into geohash " +
                        "select cast(rnd_str('q','u','e','o','l') as char) from long_sequence(10)",
                "create table geohash (geohash geohash(2c))",
                27,
                "inconvertible types: CHAR -> GEOHASH(2c) [from=cast, to=geohash]"
        );
    }

    @Test
    public void testCreateAsSelectCharToGeoWiderByte() throws Exception {
        assertFailure(
                "insert into geohash " +
                        "select cast(rnd_str('q','u','e','o','l') as char) from long_sequence(10)",
                "create table geohash (geohash geohash(6b))",
                27,
                "inconvertible types: CHAR -> GEOHASH(6b) [from=cast, to=geohash]"
        );
    }

    @Test
    public void testCreateAsSelectCharToNarrowGeoByte() throws Exception {
        assertQuery13(
                "geohash\n",
                "select geohash from geohash",
                "create table geohash (geohash geohash(4b))",
                null,
                "insert into geohash " +
                        "select cast(rnd_str('q','u','e') as char) from long_sequence(10)",
                "geohash\n" +
                        "1011\n" +
                        "1011\n" +
                        "1101\n" +
                        "0110\n" +
                        "0110\n" +
                        "0110\n" +
                        "0110\n" +
                        "1101\n" +
                        "1011\n" +
                        "1101\n",
                true,
                true
        );
    }

    @Test
    public void testCreateAsSelectConstantColumnRename() {
        try {
            assertCreateTableAsSelect(
                    null,
                    "create table Y as (select * from X) timestamp(t)",
                    new Fiddler() {
                        int state = 0;

                        @Override
                        public boolean isHappy() {
                            return state > 1;
                        }

                        @Override
                        public void run(CairoEngine engine) {
                            if (state++ > 0) {
                                // remove column from table X
                                try (TableWriter writer = getWriter("X")) {
                                    if (state == 2) {
                                        writer.removeColumn("b");
                                    } else {
                                        writer.removeColumn("b" + (state - 1));
                                    }
                                    writer.addColumn("b" + state, ColumnType.INT);
                                }
                            }
                        }
                    });
            Assert.fail();
        } catch (SqlException e) {
            TestUtils.assertContains(e.getFlyweightMessage(), "underlying cursor is extremely volatile");
        }
    }

    @Test
    public void testCreateAsSelectGeoHashBitsLiteralTooManyBits() throws Exception {
        assertMemoryLeak(() -> {
            assertQuery(
                    "geohash\n",
                    "select geohash from geohash",
                    "create table geohash (geohash geohash(6b))",
                    null,
                    true,
                    true
            );
            try {
                executeInsert("insert into geohash values(##1000111000111000111000111000111000111000111000110000110100101)");
                Assert.fail();
            } catch (SqlException e) {
                Assert.assertEquals(27, e.getPosition());
                TestUtils.assertContains(e.getFlyweightMessage(), "invalid constant: ##1000111000111000111000111000111000111000111000110000110100101");
            }
        });
    }

    @Test
    public void testCreateAsSelectGeoHashBitsLiteralTooManyChars() throws Exception {
        assertMemoryLeak(() -> {
            assertQuery(
                    "geohash\n",
                    "select geohash from geohash",
                    "create table geohash (geohash geohash(6b))",
                    null,
                    true,
                    true
            );
            try {
                executeInsert("insert into geohash values(##sp052w92p1p82)");
                Assert.fail();
            } catch (SqlException e) {
                Assert.assertEquals(27, e.getPosition());
                TestUtils.assertContains(e.getFlyweightMessage(), "invalid constant: ##sp052w92p1p8");
            }
        });
    }

    @Test
    public void testCreateAsSelectGeoHashBitsPrecision() throws Exception {
        final String expected = "a\tb\n" +
                "01001110110\t00100001101\n" +
                "10001101001\t11111011101\n" +
                "10000101010\t11100100000\n" +
                "11000000101\t00001010111\n" +
                "10011100111\t00111000010\n" +
                "01110110001\t10110001001\n" +
                "11010111111\t10001100010\n" +
                "10010110001\t01010110101\n";

        assertMemoryLeak(() -> {
            compiler.compile("create table x as (" +
                    " select" +
                    " rnd_geohash(11) a," +
                    " rnd_geohash(11) b" +
                    " from long_sequence(8)" +
                    ")", sqlExecutionContext);
            assertSql(
                    "x",
                    expected
            );
        });
    }

    @Test
    public void testCreateAsSelectGeoHashByteSizedStorage5() throws Exception {
        assertMemoryLeak(() -> assertQuery13(
                "geohash\n",
                "select geohash from geohash",
                "create table geohash (geohash geohash(1c))",
                null,
                "insert into geohash " +
                        "select rnd_str('q','u','e') from long_sequence(10)",
                "geohash\n" +
                        "q\n" +
                        "q\n" +
                        "u\n" +
                        "e\n" +
                        "e\n" +
                        "e\n" +
                        "e\n" +
                        "u\n" +
                        "q\n" +
                        "u\n",
                true,
                true
        ));
    }

    @Test
    public void testCreateAsSelectGeoHashCharsLiteralNotChars() throws Exception {
        assertMemoryLeak(() -> {
            assertQuery(
                    "geohash\n",
                    "select geohash from geohash",
                    "create table geohash (geohash geohash(5b))",
                    null,
                    true,
                    true
            );
            try {
                executeInsert("insert into geohash values(#sp@in)");
                Assert.fail();
            } catch (SqlException e) {
                Assert.assertEquals(27, e.getPosition());
                TestUtils.assertContains(e.getFlyweightMessage(), "invalid constant: #sp@in");
            }
        });
    }

    @Test
    public void testCreateAsSelectGeoHashCharsLiteralTooFewChars() throws Exception {
        assertQuery(
                "geohash\n",
                "select geohash from geohash",
                "create table geohash (geohash geohash(11b))",
                null,
                true,
                true
        );
        try {
            executeInsert("insert into geohash values(#sp)");
            Assert.fail();
        } catch (SqlException e) {
            Assert.assertEquals(27, e.getPosition());
            TestUtils.assertContains(e.getFlyweightMessage(), "inconvertible types: GEOHASH(2c) -> GEOHASH(11b) [from=#sp, to=geohash]");
        }
    }

    @Test
    public void testCreateAsSelectGeoHashCharsLiteralTooManyChars() throws Exception {
        assertQuery(
                "geohash\n",
                "select geohash from geohash",
                "create table geohash (geohash geohash(12c))",
                null,
                true,
                true
        );
        try {
            executeInsert("insert into geohash values(#sp052w92p1p8889)");
            Assert.fail();
        } catch (SqlException e) {
            Assert.assertEquals(27, e.getPosition());
            TestUtils.assertContains(e.getFlyweightMessage(), "invalid constant: #sp052w92p1p8889");
        }
    }

    @Test
    public void testCreateAsSelectGeoHashCharsLiteralTruncating() throws Exception {
        assertMemoryLeak(() -> {
            assertQuery(
                    "geohash\n",
                    "select geohash from geohash",
                    "create table geohash (geohash geohash(6c))",
                    null,
                    true,
                    true
            );
            executeInsert("insert into geohash values(#sp052w92p18)");
            assertSql("geohash", "geohash\n" +
                    "sp052w\n");
        });
    }

    @Test
    public void testCreateAsSelectGeoHashCharsLiteralWithWrongBits() throws Exception {
        assertFailure(7, "invalid constant: #sp052w92p1p87", "select #sp052w92p1p87");
        assertFailure(20, "missing bits size for GEOHASH constant", "select #sp052w92p1p8/");
        assertFailure(22, "missing bits size for GEOHASH constant", "select #sp052w92p1p8/ R");
        assertFailure(21, "missing bits size for GEOHASH constant", "select #sp052w92p1p8/0R");
        assertFailure(21, "missing bits size for GEOHASH constant", "select #sp052w92p1p8/t");
        assertFailure(21, "missing bits size for GEOHASH constant", "select #sp052w92p1p8/-1");
        assertFailure(7, "invalid bits size for GEOHASH constant", "select #sp052w92p1p8/ 61");
        assertFailure(7, "invalid constant: #sp052w92p1p8/011", "select #sp052w92p1p8/ 011");
        assertFailure(7, "invalid constant: #sp052w92p1p8/045", "select #sp052w92p1p8/045");
        assertFailure(7, "invalid constant: #sp/15", "select #sp/15"); // lacks precision
        assertFailure(7, "invalid bits size for GEOHASH constant: #/0", "select #/0");
        assertFailure(7, "invalid bits size for GEOHASH constant", "select #sp052w92p18/0");
    }

    @Test
    public void testCreateAsSelectGeoHashCharsPrecision() throws Exception {
        final String expected = "a\tb\n" +
                "9v1\t46s\n" +
                "jnw\tzfu\n" +
                "hp4\twh4\n" +
                "s2z\t1cj\n" +
                "mmt\t71f\n" +
                "fsn\tq4s\n" +
                "uzr\tjj5\n" +
                "ksu\tbuy\n";

        assertMemoryLeak(() -> {
            compiler.compile("create table x as (" +
                    " select" +
                    " rnd_geohash(15) a," +
                    " rnd_geohash(15) b" +
                    " from long_sequence(8)" +
                    ")", sqlExecutionContext);
            assertSql(
                    "x",
                    expected
            );
        });
    }

    @Test
    public void testCreateAsSelectIOError() throws Exception {
        String sql = "create table y as (" +
                "select rnd_symbol(4,4,4,2) a from long_sequence(10000)" +
                "), cast(a as STRING)";

        final FilesFacade ff = new TestFilesFacadeImpl() {
            int mapCount = 0;

            @Override
            public long getMapPageSize() {
                return getPageSize();
            }

            @Override
            public long mmap(int fd, long len, long offset, int flags, int memoryTag) {
                if (mapCount++ == 6) {
                    return -1;
                }
                return super.mmap(fd, len, offset, flags, memoryTag);
            }
        };
        assertFailure(
                ff,
                sql,
                "Could not create table. See log for details"
        );
    }

    @Test
    public void testCreateAsSelectIOError2() throws Exception {
        String sql = "create table y as (" +
                "select rnd_symbol(4,4,4,2) a from long_sequence(10000)" +
                "), cast(a as STRING)";

        final FilesFacade ff = new TestFilesFacadeImpl() {
            private long metaFd;
            private int metaMapCount;
            private long txnFd;

            @Override
            public boolean close(int fd) {
                if (fd == metaFd) {
                    metaFd = -1;
                }
                if (fd == txnFd) {
                    txnFd = -1;
                }
                return super.close(fd);
            }

            @Override
            public long getMapPageSize() {
                return getPageSize();
            }

            @Override
            public long mmap(int fd, long len, long offset, int flags, int memoryTag) {
                // this is very specific failure
                // it fails to open table writer metadata
                // and then fails to close txMem
                if (fd == metaFd) {
                    metaMapCount++;
                    return -1;
                }
                if (metaMapCount > 0 && fd == txnFd) {
                    return -1;
                }
                return super.mmap(fd, len, offset, flags, memoryTag);
            }

            @Override
            public int openRO(LPSZ name) {
                int fd = super.openRO(name);
                if (Chars.endsWith(name, Files.SEPARATOR + TableUtils.META_FILE_NAME)) {
                    metaFd = fd;
                }
                return fd;
            }

            @Override
            public int openRW(LPSZ name, long opts) {
                int fd = super.openRW(name, opts);
                if (Chars.endsWith(name, Files.SEPARATOR + TableUtils.TXN_FILE_NAME)) {
                    txnFd = fd;
                }
                return fd;
            }
        };

        assertFailure(
                ff,
                sql,
                "Could not create table. See log for details"

        );
    }

    @Test
    public void testCreateAsSelectInVolumeFail() throws Exception {
        try {
            assertQuery13(
                    "geohash\n",
                    "select geohash from geohash",
                    "create table geohash (geohash geohash(1c)) in volume 'niza'",
                    null,
                    "insert into geohash " +
                            "select cast(rnd_str('q','u','e') as char) from long_sequence(10)",
                    "geohash\n" +
                            "q\n" +
                            "q\n" +
                            "u\n" +
                            "e\n" +
                            "e\n" +
                            "e\n" +
                            "e\n" +
                            "u\n" +
                            "q\n" +
                            "u\n",
                    true,
                    true
            );
            Assert.fail();
        } catch (SqlException e) {
            if (Os.isWindows()) {
                TestUtils.assertContains(e.getFlyweightMessage(), "'in volume' is not supported on Windows");
            } else {
                TestUtils.assertContains(e.getFlyweightMessage(), "volume alias is not allowed [alias=niza]");
            }
        }
    }

    @Test
    public void testCreateAsSelectInVolumeNotAllowedAsItExistsAndCannotSoftLinkAndRemoveDir() throws Exception {
        Assume.assumeFalse(Os.isWindows()); // soft links not supported in windows
        File volume = temp.newFolder("other_path");
        String volumeAlias = "pera";
        String volumePath = volume.getAbsolutePath();
        String tableName = "geohash";
        String dirName = TableUtils.getTableDir(configuration.mangleTableDirNames(), tableName, 1, false);
        String target = volumePath + Files.SEPARATOR + dirName;
        AbstractCairoTest.ff = new TestFilesFacadeImpl() {
            @Override
            public boolean isDirOrSoftLinkDir(LPSZ path) {
                if (Chars.equals(path, target)) {
                    return false;
                }
                return super.exists(path);
            }

            @Override
            public int rmdir(Path name) {
                Assert.assertEquals(target + Files.SEPARATOR, name.toString());
                return -1;
            }

            @Override
            public int softLink(LPSZ src, LPSZ softLink) {
                Assert.assertEquals(target, src.toString());
                Assert.assertEquals(root + Files.SEPARATOR + dirName, softLink.toString());
                return -1;
            }
        };
        try {
            configuration.getVolumeDefinitions().of(volumeAlias + "->" + volumePath, path, root);
            assertQuery13(
                    "geohash\n",
                    "select geohash from " + tableName,
                    "create table " + tableName + " (geohash geohash(1c)) in volume '" + volumeAlias + "'",
                    null,
                    "insert into " + tableName +
                            " select cast(rnd_str('q','u','e') as char) from long_sequence(10)",
                    "geohash\n" +
                            "q\n" +
                            "q\n" +
                            "u\n" +
                            "e\n" +
                            "e\n" +
                            "e\n" +
                            "e\n" +
                            "u\n" +
                            "q\n" +
                            "u\n",
                    true,
                    true);
            Assert.fail();
        } catch (SqlException e) {
            if (Os.isWindows()) {
                TestUtils.assertContains(e.getFlyweightMessage(), "'in volume' is not supported on Windows");
            } else {
                TestUtils.assertContains(e.getFlyweightMessage(), "Could not create table, could not create soft link [src=" + target + ", tableDir=" + dirName + ']');
            }
        } finally {
            File table = new File(target);
            Assert.assertTrue(table.exists());
            Assert.assertTrue(table.isDirectory());
            Assert.assertEquals(0, FilesFacadeImpl.INSTANCE.rmdir(path.of(target).slash$()));
            Assert.assertTrue(volume.delete());
        }
    }

    @Test
    public void testCreateAsSelectInVolumeNotAllowedAsItNoLongerExists0() throws Exception {
        File volume = temp.newFolder("other_folder");
        String volumeAlias = "manzana";
        String volumePath = volume.getAbsolutePath();
        try {
            configuration.getVolumeDefinitions().of(volumeAlias + "->" + volumePath, path, root);
            Assert.assertTrue(volume.delete());
            assertQuery13(
                    "geohash\n",
                    "select geohash from geohash",
                    "create table geohash (geohash geohash(1c)) in volume '" + volumeAlias + "'",
                    null,
                    "insert into geohash " +
                            "select cast(rnd_str('q','u','e') as char) from long_sequence(10)",
                    "geohash\n" +
                            "q\n" +
                            "q\n" +
                            "u\n" +
                            "e\n" +
                            "e\n" +
                            "e\n" +
                            "e\n" +
                            "u\n" +
                            "q\n" +
                            "u\n",
                    true,
                    true);
            Assert.fail();
        } catch (SqlException | CairoException e) {
            if (Os.isWindows()) {
                TestUtils.assertContains(e.getFlyweightMessage(), "'in volume' is not supported on Windows");
            } else {
                TestUtils.assertContains(e.getFlyweightMessage(), "not a valid path for volume [alias=" + volumeAlias + ", path=" + volumePath + ']');
            }
        } finally {
            Assert.assertFalse(volume.delete());
        }
    }

    @Test
    public void testCreateAsSelectInvalidTimestamp() throws Exception {
        assertFailure(97, "TIMESTAMP column expected",
                "create table y as (" +
                        "select * from (select rnd_int(0, 30, 2) a from long_sequence(20))" +
                        ")  timestamp(a) partition by DAY");
    }

    @Test
    public void testCreateAsSelectRemoveColumn() throws SqlException {
        assertCreateTableAsSelect(
                "{\"columnCount\":2,\"columns\":[{\"index\":0,\"name\":\"a\",\"type\":\"INT\"},{\"index\":1,\"name\":\"t\",\"type\":\"TIMESTAMP\"}],\"timestampIndex\":1}",
                "create table Y as (select * from X) timestamp(t)",
                new Fiddler() {
                    int state = 0;

                    @Override
                    public boolean isHappy() {
                        return state > 1;
                    }

                    @Override
                    public void run(CairoEngine engine) {
                        if (state++ == 1) {
                            // remove column from table X
                            try (TableWriter writer = getWriter("X")) {
                                writer.removeColumn("b");
                            }
                        }
                    }
                });
    }

    @Test
    public void testCreateAsSelectRemoveColumnFromCast() {
        // because the column we delete is used in "cast" expression this SQL must fail
        try {
            assertCreateTableAsSelect(
                    "{\"columnCount\":2,\"columns\":[{\"index\":0,\"name\":\"a\",\"type\":\"INT\"},{\"index\":1,\"name\":\"t\",\"type\":\"TIMESTAMP\"}],\"timestampIndex\":1}",
                    "create table Y as (select * from X), cast (b as DOUBLE) timestamp(t)",
                    new Fiddler() {
                        int state = 0;

                        @Override
                        public boolean isHappy() {
                            return state > 1;
                        }

                        @Override
                        public void run(CairoEngine engine) {
                            if (state++ == 1) {
                                // remove column from table X
                                try (TableWriter writer = getWriter("X")) {
                                    writer.removeColumn("b");
                                }
                            }
                        }
                    });
            Assert.fail();
        } catch (SqlException e) {
            Assert.assertEquals(43, e.getPosition());
            TestUtils.assertContains(e.getFlyweightMessage(), "Invalid column: b");
        }
    }

    @Test
    public void testCreateAsSelectReplaceColumn() throws SqlException {
        assertCreateTableAsSelect(
                "{\"columnCount\":3,\"columns\":[{\"index\":0,\"name\":\"b\",\"type\":\"INT\"},{\"index\":1,\"name\":\"t\",\"type\":\"TIMESTAMP\"},{\"index\":2,\"name\":\"c\",\"type\":\"FLOAT\"}],\"timestampIndex\":1}",
                "create table Y as (select * from X) timestamp(t)",
                new Fiddler() {
                    int state = 0;

                    @Override
                    public boolean isHappy() {
                        return state > 1;
                    }

                    @Override
                    public void run(CairoEngine engine) {
                        if (state++ == 1) {
                            // remove column from table X
                            try (TableWriter writer = getWriter("X")) {
                                writer.removeColumn("a");
                                writer.addColumn("c", ColumnType.FLOAT);
                            }
                        }
                    }
                });
    }

    @Test
    public void testCreateAsSelectReplaceTimestamp() {
        try {
            assertCreateTableAsSelect(
                    "{\"columnCount\":3,\"columns\":[{\"index\":0,\"name\":\"a\",\"type\":\"INT\"},{\"index\":1,\"name\":\"b\",\"type\":\"INT\"},{\"index\":2,\"name\":\"t\",\"type\":\"FLOAT\"}],\"timestampIndex\":-1}",
                    "create table Y as (select * from X) timestamp(t)",
                    new Fiddler() {
                        int state = 0;

                        @Override
                        public boolean isHappy() {
                            return state > 1;
                        }

                        @Override
                        public void run(CairoEngine engine) {
                            if (state++ == 1) {
                                // remove column from table X
                                try (TableWriter writer = getWriter("X")) {
                                    writer.removeColumn("t");
                                    writer.addColumn("t", ColumnType.FLOAT);
                                }
                            }
                        }
                    });
            Assert.fail();
        } catch (SqlException e) {
            Assert.assertEquals(46, e.getPosition());
            TestUtils.assertContains(e.getFlyweightMessage(), "TIMESTAMP column expected");
        }
    }

    @Test
    public void testCreateEmptyTableNoPartition() throws SqlException {
        compiler.compile(
                "create table x (" +
                        "a INT, " +
                        "b BYTE, " +
                        "c SHORT, " +
                        "d LONG, " +
                        "e FLOAT, " +
                        "f DOUBLE, " +
                        "g DATE, " +
                        "h BINARY, " +
                        "t TIMESTAMP, " +
                        "x SYMBOL capacity 16 cache, " +
                        "z STRING, " +
                        "y BOOLEAN) " +
                        "timestamp(t)",
                sqlExecutionContext
        );

        try (TableReader reader = getReader("x")) {
            sink.clear();
            reader.getMetadata().toJson(sink);
            TestUtils.assertEquals(
                    "{\"columnCount\":12,\"columns\":[{\"index\":0,\"name\":\"a\",\"type\":\"INT\"},{\"index\":1,\"name\":\"b\",\"type\":\"BYTE\"},{\"index\":2,\"name\":\"c\",\"type\":\"SHORT\"},{\"index\":3,\"name\":\"d\",\"type\":\"LONG\"},{\"index\":4,\"name\":\"e\",\"type\":\"FLOAT\"},{\"index\":5,\"name\":\"f\",\"type\":\"DOUBLE\"},{\"index\":6,\"name\":\"g\",\"type\":\"DATE\"},{\"index\":7,\"name\":\"h\",\"type\":\"BINARY\"},{\"index\":8,\"name\":\"t\",\"type\":\"TIMESTAMP\"},{\"index\":9,\"name\":\"x\",\"type\":\"SYMBOL\"},{\"index\":10,\"name\":\"z\",\"type\":\"STRING\"},{\"index\":11,\"name\":\"y\",\"type\":\"BOOLEAN\"}],\"timestampIndex\":8}",
                    sink);

            Assert.assertEquals(PartitionBy.NONE, reader.getPartitionedBy());
            Assert.assertEquals(0L, reader.size());

            SymbolMapReader symbolMapReader = reader.getSymbolMapReader(reader.getMetadata().getColumnIndexQuiet("x"));
            Assert.assertNotNull(symbolMapReader);
            Assert.assertEquals(16, symbolMapReader.getSymbolCapacity());
            Assert.assertTrue(symbolMapReader.isCached());
        }
    }

    @Test
    public void testCreateEmptyTableNoTimestamp() throws SqlException {
        compiler.compile(
                "create table x (" +
                        "a INT, " +
                        "b BYTE, " +
                        "c SHORT, " +
                        "d LONG, " +
                        "e FLOAT, " +
                        "f DOUBLE, " +
                        "g DATE, " +
                        "h BINARY, " +
                        "t TIMESTAMP, " +
                        "x SYMBOL capacity 16 cache, " +
                        "z STRING, " +
                        "y BOOLEAN) ",
                sqlExecutionContext
        );

        try (TableReader reader = getReader("x")) {
            sink.clear();
            reader.getMetadata().toJson(sink);
            TestUtils.assertEquals(
                    "{\"columnCount\":12,\"columns\":[{\"index\":0,\"name\":\"a\",\"type\":\"INT\"},{\"index\":1,\"name\":\"b\",\"type\":\"BYTE\"},{\"index\":2,\"name\":\"c\",\"type\":\"SHORT\"},{\"index\":3,\"name\":\"d\",\"type\":\"LONG\"},{\"index\":4,\"name\":\"e\",\"type\":\"FLOAT\"},{\"index\":5,\"name\":\"f\",\"type\":\"DOUBLE\"},{\"index\":6,\"name\":\"g\",\"type\":\"DATE\"},{\"index\":7,\"name\":\"h\",\"type\":\"BINARY\"},{\"index\":8,\"name\":\"t\",\"type\":\"TIMESTAMP\"},{\"index\":9,\"name\":\"x\",\"type\":\"SYMBOL\"},{\"index\":10,\"name\":\"z\",\"type\":\"STRING\"},{\"index\":11,\"name\":\"y\",\"type\":\"BOOLEAN\"}],\"timestampIndex\":-1}",
                    sink);

            Assert.assertEquals(PartitionBy.NONE, reader.getPartitionedBy());
            Assert.assertEquals(0L, reader.size());

            SymbolMapReader symbolMapReader = reader.getSymbolMapReader(reader.getMetadata().getColumnIndexQuiet("x"));
            Assert.assertNotNull(symbolMapReader);
            Assert.assertEquals(16, symbolMapReader.getSymbolCapacity());
            Assert.assertTrue(symbolMapReader.isCached());
        }
    }

    @Test
    public void testCreateEmptyTableSymbolCache() throws SqlException {
        compiler.compile(
                "create table x (" +
                        "a INT, " +
                        "b BYTE, " +
                        "c SHORT, " +
                        "d LONG, " +
                        "e FLOAT, " +
                        "f DOUBLE, " +
                        "g DATE, " +
                        "h BINARY, " +
                        "t TIMESTAMP, " +
                        "x SYMBOL capacity 16 cache, " +
                        "z STRING, " +
                        "y BOOLEAN) " +
                        "timestamp(t) " +
                        "partition by MONTH",
                sqlExecutionContext
        );

        try (TableReader reader = getReader("x")) {
            sink.clear();
            reader.getMetadata().toJson(sink);
            TestUtils.assertEquals(
                    "{\"columnCount\":12,\"columns\":[{\"index\":0,\"name\":\"a\",\"type\":\"INT\"},{\"index\":1,\"name\":\"b\",\"type\":\"BYTE\"},{\"index\":2,\"name\":\"c\",\"type\":\"SHORT\"},{\"index\":3,\"name\":\"d\",\"type\":\"LONG\"},{\"index\":4,\"name\":\"e\",\"type\":\"FLOAT\"},{\"index\":5,\"name\":\"f\",\"type\":\"DOUBLE\"},{\"index\":6,\"name\":\"g\",\"type\":\"DATE\"},{\"index\":7,\"name\":\"h\",\"type\":\"BINARY\"},{\"index\":8,\"name\":\"t\",\"type\":\"TIMESTAMP\"},{\"index\":9,\"name\":\"x\",\"type\":\"SYMBOL\"},{\"index\":10,\"name\":\"z\",\"type\":\"STRING\"},{\"index\":11,\"name\":\"y\",\"type\":\"BOOLEAN\"}],\"timestampIndex\":8}",
                    sink);

            Assert.assertEquals(PartitionBy.MONTH, reader.getPartitionedBy());
            Assert.assertEquals(0L, reader.size());

            SymbolMapReader symbolMapReader = reader.getSymbolMapReader(reader.getMetadata().getColumnIndexQuiet("x"));
            Assert.assertNotNull(symbolMapReader);
            Assert.assertEquals(16, symbolMapReader.getSymbolCapacity());
            Assert.assertTrue(symbolMapReader.isCached());
        }
    }

    @Test
    public void testCreateEmptyTableSymbolNoCache() throws SqlException {
        compiler.compile(
                "create table x (" +
                        "a INT, " +
                        "b BYTE, " +
                        "c SHORT, " +
                        "d LONG, " +
                        "e FLOAT, " +
                        "f DOUBLE, " +
                        "g DATE, " +
                        "h BINARY, " +
                        "t TIMESTAMP, " +
                        "x SYMBOL capacity 16 nocache, " +
                        "z STRING, " +
                        "y BOOLEAN) " +
                        "timestamp(t) " +
                        "partition by MONTH",
                sqlExecutionContext
        );

        try (TableReader reader = getReader("x")) {
            sink.clear();
            reader.getMetadata().toJson(sink);
            TestUtils.assertEquals(
                    "{\"columnCount\":12,\"columns\":[{\"index\":0,\"name\":\"a\",\"type\":\"INT\"},{\"index\":1,\"name\":\"b\",\"type\":\"BYTE\"},{\"index\":2,\"name\":\"c\",\"type\":\"SHORT\"},{\"index\":3,\"name\":\"d\",\"type\":\"LONG\"},{\"index\":4,\"name\":\"e\",\"type\":\"FLOAT\"},{\"index\":5,\"name\":\"f\",\"type\":\"DOUBLE\"},{\"index\":6,\"name\":\"g\",\"type\":\"DATE\"},{\"index\":7,\"name\":\"h\",\"type\":\"BINARY\"},{\"index\":8,\"name\":\"t\",\"type\":\"TIMESTAMP\"},{\"index\":9,\"name\":\"x\",\"type\":\"SYMBOL\"},{\"index\":10,\"name\":\"z\",\"type\":\"STRING\"},{\"index\":11,\"name\":\"y\",\"type\":\"BOOLEAN\"}],\"timestampIndex\":8}",
                    sink);

            Assert.assertEquals(PartitionBy.MONTH, reader.getPartitionedBy());
            Assert.assertEquals(0L, reader.size());

            SymbolMapReader symbolMapReader = reader.getSymbolMapReader(reader.getMetadata().getColumnIndexQuiet("x"));
            Assert.assertNotNull(symbolMapReader);
            Assert.assertEquals(16, symbolMapReader.getSymbolCapacity());
            Assert.assertFalse(symbolMapReader.isCached());
        }
    }

    @Test
    public void testCreateEmptyTableWithIndex() throws SqlException {
        compiler.compile(
                "create table x (" +
                        "a INT, " +
                        "b BYTE, " +
                        "c SHORT, " +
                        "d LONG, " +
                        "e FLOAT, " +
                        "f DOUBLE, " +
                        "g DATE, " +
                        "h BINARY, " +
                        "t TIMESTAMP, " +
                        "x SYMBOL capacity 16 cache index capacity 2048, " +
                        "z STRING, " +
                        "y BOOLEAN) " +
                        "timestamp(t) " +
                        "partition by MONTH",
                sqlExecutionContext
        );

        try (TableReader reader = getReader("x")) {
            sink.clear();
            reader.getMetadata().toJson(sink);
            TestUtils.assertEquals(
                    "{\"columnCount\":12,\"columns\":[{\"index\":0,\"name\":\"a\",\"type\":\"INT\"},{\"index\":1,\"name\":\"b\",\"type\":\"BYTE\"},{\"index\":2,\"name\":\"c\",\"type\":\"SHORT\"},{\"index\":3,\"name\":\"d\",\"type\":\"LONG\"},{\"index\":4,\"name\":\"e\",\"type\":\"FLOAT\"},{\"index\":5,\"name\":\"f\",\"type\":\"DOUBLE\"},{\"index\":6,\"name\":\"g\",\"type\":\"DATE\"},{\"index\":7,\"name\":\"h\",\"type\":\"BINARY\"},{\"index\":8,\"name\":\"t\",\"type\":\"TIMESTAMP\"},{\"index\":9,\"name\":\"x\",\"type\":\"SYMBOL\",\"indexed\":true,\"indexValueBlockCapacity\":2048},{\"index\":10,\"name\":\"z\",\"type\":\"STRING\"},{\"index\":11,\"name\":\"y\",\"type\":\"BOOLEAN\"}],\"timestampIndex\":8}",
                    sink);

            Assert.assertEquals(PartitionBy.MONTH, reader.getPartitionedBy());
            Assert.assertEquals(0L, reader.size());

            SymbolMapReader symbolMapReader = reader.getSymbolMapReader(reader.getMetadata().getColumnIndexQuiet("x"));
            Assert.assertNotNull(symbolMapReader);
            Assert.assertEquals(16, symbolMapReader.getSymbolCapacity());
            Assert.assertTrue(symbolMapReader.isCached());
        }
    }

    @Test
    public void testCreateTableFail() throws Exception {
        FilesFacade ff = new TestFilesFacadeImpl() {
            int count = 8; // this count is very deliberately coincidental with

            // number of rows we are appending
            @Override
            public long mmap(int fd, long len, long offset, int flags, int memoryTag) {
                if (count-- != 0) {
                    return super.mmap(fd, len, offset, flags, memoryTag);
                }
                return -1;
            }
        };

        assertFailure(
                ff,
                "create table x as (select cast(x as int) c, abs(rnd_int() % 650) a from long_sequence(5000000))",
                "Could not create table. See log for details"
        );
    }

    @Test
    public void testCreateTableUtf8() throws SqlException {
        compiler.compile("create table доходы(экспорт int)", sqlExecutionContext);

        try (TableWriter writer = getWriter("доходы")) {
            for (int i = 0; i < 20; i++) {
                TableWriter.Row row = writer.newRow();
                row.putInt(0, i);
                row.append();
            }
            writer.commit();
        }

        compiler.compile("create table миллионы as (select * from доходы)", sqlExecutionContext);

        final String expected = "экспорт\n" +
                "0\n" +
                "1\n" +
                "2\n" +
                "3\n" +
                "4\n" +
                "5\n" +
                "6\n" +
                "7\n" +
                "8\n" +
                "9\n" +
                "10\n" +
                "11\n" +
                "12\n" +
                "13\n" +
                "14\n" +
                "15\n" +
                "16\n" +
                "17\n" +
                "18\n" +
                "19\n";

        assertReader(
                expected,
                "миллионы"
        );
    }

    @Test
    public void testCreateTableWithO3() throws Exception {
        assertMemoryLeak(
                () -> {
                    compiler.compile(
                            "create table x (" +
                                    "a INT, " +
                                    "t TIMESTAMP, " +
                                    "y BOOLEAN) " +
                                    "timestamp(t) " +
                                    "partition by DAY WITH maxUncommittedRows=10000, o3MaxLag=250ms;",
                            sqlExecutionContext);

                    try (TableWriter writer = getWriter("x")) {
                        sink.clear();
                        TableRecordMetadata metadata = writer.getMetadata();
                        metadata.toJson(sink);
                        TestUtils.assertEquals(
                                "{\"columnCount\":3,\"columns\":[{\"index\":0,\"name\":\"a\",\"type\":\"INT\"},{\"index\":1,\"name\":\"t\",\"type\":\"TIMESTAMP\"},{\"index\":2,\"name\":\"y\",\"type\":\"BOOLEAN\"}],\"timestampIndex\":1}",
                                sink);
                        Assert.assertEquals(10000, metadata.getMaxUncommittedRows());
                        Assert.assertEquals(250000, metadata.getO3MaxLag());
                    }
                }
        );
    }

    @Test
    public void testDeallocateMissingStatementName() throws Exception {
        assertMemoryLeak(() -> {
            try {
                compiler.compile("DEALLOCATE", sqlExecutionContext);
                Assert.fail();
            } catch (SqlException e) {
                Assert.assertEquals(10, e.getPosition());
                TestUtils.assertContains(e.getFlyweightMessage(), "statement name expected");
            }
        });
    }

    @Test
    public void testDeallocateMultipleStatementNames() throws Exception {
        assertMemoryLeak(() -> {
            try {
                compiler.compile("deallocate foo bar", sqlExecutionContext);
                Assert.fail();
            } catch (SqlException e) {
                Assert.assertEquals(15, e.getPosition());
                TestUtils.assertContains(e.getFlyweightMessage(), "unexpected token [bar]");
            }
        });
    }

    @Test
    public void testDuplicateTableName() throws Exception {
        compiler.compile(
                "create table x (" +
                        "a INT, " +
                        "b BYTE, " +
                        "t TIMESTAMP, " +
                        "y BOOLEAN) " +
                        "timestamp(t) " +
                        "partition by MONTH",
                sqlExecutionContext
        );
        engine.releaseAllWriters();

        assertFailure(13, "table already exists",
                "create table x (" +
                        "t TIMESTAMP, " +
                        "y BOOLEAN) " +
                        "timestamp(t) " +
                        "partition by MONTH");
    }

    @Test
    public void testEmptyQuery() {
        try {
            compiler.compile("                        ", sqlExecutionContext);
        } catch (SqlException e) {
            Assert.assertEquals(0, e.getPosition());
            TestUtils.assertContains(e.getFlyweightMessage(), "empty query");
        }
    }

    @Test
    public void testExecuteQuery() throws Exception {
        assertFailure(
                68,
                "not a TIMESTAMP",
                "select * from (select rnd_int() x from long_sequence(20)) timestamp(x)"

        );
    }

    @Test
    public void testGeoLiteralAsColName() throws Exception {
        assertMemoryLeak(() -> {
            compiler.compile("create table x as (select rnd_str('#1234', '#88484') as \"#0101a\" from long_sequence(5) )", sqlExecutionContext);
            assertSql("select * from x where \"#0101a\" = '#1234'", "#0101a\n" +
                    "#1234\n" +
                    "#1234\n");
        });
    }

    @Test
    public void testGeoLiteralAsColName2() throws Exception {
        assertMemoryLeak(() -> {
            compiler.compile("create table x as (select rnd_geohash(14) as \"#0101a\" from long_sequence(5) )", sqlExecutionContext);
            assertSql("select * from x where #1234 = \"#0101a\"", "#0101a\n");
        });
    }

    @Test
    public void testGeoLiteralBinLength() throws Exception {
        assertMemoryLeak(() -> {
            StringSink bitString = Misc.getThreadLocalBuilder();
            bitString.put(Chars.repeat("0", 59)).put('1');
            assertSql("select ##" + bitString + " as geobits", "geobits\n" +
                    "000000000001\n");
        });
    }

    @Test
    public void testGeoLiteralInvalid1() throws Exception {
        assertMemoryLeak(() -> {
            compiler.compile("create table x as (select rnd_str('#1234', '#88484') as str from long_sequence(1000) )", sqlExecutionContext);
            try {
                compiler.compile("select * from x where str = #1234 '", sqlExecutionContext); // random char at the end
                Assert.fail();
            } catch (SqlException ex) {
                // Add error test assertion
                Assert.assertEquals("[34] dangling expression", ex.getMessage());
            }
        });
    }

    @Test
    public void testGeoLiteralInvalid2() throws Exception {
        assertMemoryLeak(() -> {
            compiler.compile("create table x as (select rnd_str('#1234', '#88484') as str from long_sequence(1000) )", sqlExecutionContext);
            try {
                compiler.compile("select * from x where str = #1234'", sqlExecutionContext); // random char at the end
                Assert.fail();
            } catch (SqlException ex) {
                // Add error test assertion
                Assert.assertEquals("[33] dangling expression", ex.getMessage());
            }
        });
    }

    @Test
    public void testInsertAsSelect() throws Exception {
        String expectedData = "a\tb\tc\td\te\tf\tg\th\ti\tj\tk\tl\tm\tn\to\tp\n" +
                "1569490116\tNaN\tfalse\t\tNaN\t0.7611\t428\t-1593\t2015-04-04T16:34:47.226Z\t\t\t185\t7039584373105579285\t1970-01-01T00:00:00.000000Z\t4\t00000000 af 19 c4 95 94 36 53 49 b4 59 7e\n" +
                "1253890363\t10\tfalse\tXYS\t0.1911234617573182\t0.5793\t881\t-1379\t\t2015-03-04T23:08:35.722465Z\tHYRX\t188\t-4986232506486815364\t1970-01-01T00:16:40.000000Z\t50\t00000000 42 fc 31 79 5f 8b 81 2b 93 4d 1a 8e 78 b5\n" +
                "-1819240775\t27\ttrue\tGOO\t0.04142812470232493\t0.9205\t97\t-9039\t2015-08-25T03:15:07.653Z\t2015-12-06T09:41:30.297134Z\tHYRX\t109\t571924429013198086\t1970-01-01T00:33:20.000000Z\t21\t\n" +
                "-1201923128\t18\ttrue\tUVS\t0.7588175403454873\t0.5779\t480\t-4379\t2015-12-16T09:15:02.086Z\t2015-05-31T18:12:45.686366Z\tCPSW\tNaN\t-6161552193869048721\t1970-01-01T00:50:00.000000Z\t27\t00000000 28 c7 84 47 dc d2 85 7f a5 b8 7b 4a 9d 46\n" +
                "865832060\tNaN\ttrue\t\t0.14830552335848957\t0.9442\t95\t2508\t\t2015-10-20T09:33:20.502524Z\t\tNaN\t-3289070757475856942\t1970-01-01T01:06:40.000000Z\t40\t00000000 f2 3c ed 39 ac a8 3b a6 dc 3b 7d 2b e3 92 fe 69\n" +
                "00000010 38 e1\n" +
                "1100812407\t22\tfalse\tOVL\tNaN\t0.7633\t698\t-17778\t2015-09-13T09:55:17.815Z\t\tCPSW\t182\t-8757007522346766135\t1970-01-01T01:23:20.000000Z\t23\t\n" +
                "1677463366\t18\tfalse\tMNZ\t0.33747075654972813\t0.1179\t533\t18904\t2015-05-13T23:13:05.262Z\t2015-05-10T00:20:17.926993Z\t\t175\t6351664568801157821\t1970-01-01T01:40:00.000000Z\t29\t00000000 5d d0 eb 67 44 a7 6a 71 34 e0 b0 e9 98 f7 67 62\n" +
                "00000010 28 60\n" +
                "39497392\t4\tfalse\tUOH\t0.029227696942726644\t0.1718\t652\t14242\t\t2015-05-24T22:09:55.175991Z\tVTJW\t141\t3527911398466283309\t1970-01-01T01:56:40.000000Z\t9\t00000000 d9 6f 04 ab 27 47 8f 23 3f ae 7c 9f 77 04 e9 0c\n" +
                "00000010 ea 4e ea 8b\n" +
                "1545963509\t10\tfalse\tNWI\t0.11371841836123953\t0.0620\t356\t-29980\t2015-09-12T14:33:11.105Z\t2015-08-06T04:51:01.526782Z\t\t168\t6380499796471875623\t1970-01-01T02:13:20.000000Z\t13\t00000000 54 52 d0 29 26 c5 aa da 18 ce 5f b2 8b 5c 54 90\n" +
                "53462821\t4\tfalse\tGOO\t0.05514933756198426\t0.1195\t115\t-6087\t2015-08-09T19:28:14.249Z\t2015-09-20T01:50:37.694867Z\tCPSW\t145\t-7212878484370155026\t1970-01-01T02:30:00.000000Z\t46\t\n" +
                "-2139296159\t30\tfalse\t\t0.18586435581637295\t0.5638\t299\t21020\t2015-12-30T22:10:50.759Z\t2015-01-19T15:54:44.696040Z\tHYRX\t105\t-3463832009795858033\t1970-01-01T02:46:40.000000Z\t38\t00000000 b8 07 b1 32 57 ff 9a ef 88 cb 4b\n" +
                "-406528351\t21\tfalse\tNLE\tNaN\tNaN\t968\t21057\t2015-10-17T07:20:26.881Z\t2015-06-02T13:00:45.180827Z\tPEHN\t102\t5360746485515325739\t1970-01-01T03:03:20.000000Z\t43\t\n" +
                "415709351\t17\tfalse\tGQZ\t0.49199001716312474\t0.6292\t581\t18605\t2015-03-04T06:48:42.194Z\t2015-08-14T15:51:23.307152Z\tHYRX\t185\t-5611837907908424613\t1970-01-01T03:20:00.000000Z\t19\t00000000 20 e2 37 f2 64 43 84 55 a0 dd 44 11 e2 a3 24 4e\n" +
                "00000010 44 a8 0d fe\n" +
                "-1387693529\t19\ttrue\tMCG\t0.848083900630095\t0.4699\t119\t24206\t2015-03-01T23:54:10.204Z\t2015-10-01T12:02:08.698373Z\t\t175\t3669882909701240516\t1970-01-01T03:36:40.000000Z\t12\t00000000 8f bb 2a 4b af 8f 89 df 35 8f da fe 33 98 80 85\n" +
                "00000010 20 53 3b 51\n" +
                "346891421\t21\tfalse\t\t0.933609514582851\t0.6380\t405\t15084\t2015-10-12T05:36:54.066Z\t2015-11-16T05:48:57.958190Z\tPEHN\t196\t-9200716729349404576\t1970-01-01T03:53:20.000000Z\t43\t\n" +
                "263487884\t27\ttrue\tHZQ\t0.7039785408034679\t0.8461\t834\t31562\t2015-08-04T00:55:25.323Z\t2015-07-25T18:26:42.499255Z\tHYRX\t128\t8196544381931602027\t1970-01-01T04:10:00.000000Z\t15\t00000000 71 76 bc 45 24 cd 13 00 7c fb 01 19 ca f2\n" +
                "-1034870849\t9\tfalse\tLSV\t0.6506604601705693\t0.7020\t110\t-838\t2015-08-17T23:50:39.534Z\t2015-03-17T03:23:26.126568Z\tHYRX\tNaN\t-6929866925584807039\t1970-01-01T04:26:40.000000Z\t4\t00000000 4b fb 2d 16 f3 89 a3 83 64 de\n" +
                "1848218326\t26\ttrue\tSUW\t0.8034049105590781\t0.0440\t854\t-3502\t2015-04-04T20:55:02.116Z\t2015-11-23T07:46:10.570856Z\t\t145\t4290477379978201771\t1970-01-01T04:43:20.000000Z\t35\t00000000 6d 54 75 10 b3 4c 0e 8f f1 0c c5 60 b7 d1 5a\n" +
                "-1496904948\t5\ttrue\tDBZ\t0.2862717364877081\tNaN\t764\t5698\t2015-02-06T02:49:54.147Z\t\t\tNaN\t-3058745577013275321\t1970-01-01T05:00:00.000000Z\t19\t00000000 d4 ab be 30 fa 8d ac 3d 98 a0 ad 9a 5d\n" +
                "856634079\t20\ttrue\tRJU\t0.10820602386069589\t0.4565\t669\t13505\t2015-11-14T15:19:19.390Z\t\tVTJW\t134\t-3700177025310488849\t1970-01-01T05:16:40.000000Z\t3\t00000000 f8 a1 46 87 28 92 a3 9b e3 cb c2 64 8a b0 35 d8\n" +
                "00000010 ab 3f a1 f5\n";

        testInsertAsSelect(expectedData,
                "create table x (a INT, b INT, c BOOLEAN, d STRING, e DOUBLE, f FLOAT, g SHORT, h SHORT, i DATE, j TIMESTAMP, k SYMBOL, l LONG, m LONG, n TIMESTAMP, o BYTE, p BINARY)",
                "insert into x " +
                        "select" +
                        " rnd_int()," +
                        " rnd_int(0, 30, 2)," +
                        " rnd_boolean()," +
                        " rnd_str(3,3,2)," +
                        " rnd_double(2)," +
                        " rnd_float(2)," +
                        " rnd_short(10,1024)," +
                        " rnd_short()," +
                        " rnd_date(to_date('2015', 'yyyy'), to_date('2016', 'yyyy'), 2)," +
                        " rnd_timestamp(to_timestamp('2015', 'yyyy'), to_timestamp('2016', 'yyyy'), 2)," +
                        " rnd_symbol(4,4,4,2)," +
                        " rnd_long(100,200,2)," +
                        " rnd_long()," +
                        " timestamp_sequence(0, 1000000000)," +
                        " rnd_byte(2,50)," +
                        " rnd_bin(10, 20, 2)" +
                        " from long_sequence(20)",
                "select * from x"
        );
    }

    @Test
    public void testInsertAsSelectColumnList() throws Exception {
        String expectedData = "a\tb\tc\td\te\tf\tg\th\ti\tj\tk\tl\tm\tn\to\tp\n" +
                "1569490116\tNaN\tfalse\t\tNaN\t0.7611\t428\t-1593\t2015-04-04T16:34:47.226Z\t\t\t185\t7039584373105579285\t1970-01-01T00:00:00.000000Z\t4\t00000000 af 19 c4 95 94 36 53 49 b4 59 7e\n" +
                "1253890363\t10\tfalse\tXYS\t0.1911234617573182\t0.5793\t881\t-1379\t\t2015-03-04T23:08:35.722465Z\tHYRX\t188\t-4986232506486815364\t1970-01-01T00:16:40.000000Z\t50\t00000000 42 fc 31 79 5f 8b 81 2b 93 4d 1a 8e 78 b5\n" +
                "-1819240775\t27\ttrue\tGOO\t0.04142812470232493\t0.9205\t97\t-9039\t2015-08-25T03:15:07.653Z\t2015-12-06T09:41:30.297134Z\tHYRX\t109\t571924429013198086\t1970-01-01T00:33:20.000000Z\t21\t\n" +
                "-1201923128\t18\ttrue\tUVS\t0.7588175403454873\t0.5779\t480\t-4379\t2015-12-16T09:15:02.086Z\t2015-05-31T18:12:45.686366Z\tCPSW\tNaN\t-6161552193869048721\t1970-01-01T00:50:00.000000Z\t27\t00000000 28 c7 84 47 dc d2 85 7f a5 b8 7b 4a 9d 46\n" +
                "865832060\tNaN\ttrue\t\t0.14830552335848957\t0.9442\t95\t2508\t\t2015-10-20T09:33:20.502524Z\t\tNaN\t-3289070757475856942\t1970-01-01T01:06:40.000000Z\t40\t00000000 f2 3c ed 39 ac a8 3b a6 dc 3b 7d 2b e3 92 fe 69\n" +
                "00000010 38 e1\n" +
                "1100812407\t22\tfalse\tOVL\tNaN\t0.7633\t698\t-17778\t2015-09-13T09:55:17.815Z\t\tCPSW\t182\t-8757007522346766135\t1970-01-01T01:23:20.000000Z\t23\t\n" +
                "1677463366\t18\tfalse\tMNZ\t0.33747075654972813\t0.1179\t533\t18904\t2015-05-13T23:13:05.262Z\t2015-05-10T00:20:17.926993Z\t\t175\t6351664568801157821\t1970-01-01T01:40:00.000000Z\t29\t00000000 5d d0 eb 67 44 a7 6a 71 34 e0 b0 e9 98 f7 67 62\n" +
                "00000010 28 60\n" +
                "39497392\t4\tfalse\tUOH\t0.029227696942726644\t0.1718\t652\t14242\t\t2015-05-24T22:09:55.175991Z\tVTJW\t141\t3527911398466283309\t1970-01-01T01:56:40.000000Z\t9\t00000000 d9 6f 04 ab 27 47 8f 23 3f ae 7c 9f 77 04 e9 0c\n" +
                "00000010 ea 4e ea 8b\n" +
                "1545963509\t10\tfalse\tNWI\t0.11371841836123953\t0.0620\t356\t-29980\t2015-09-12T14:33:11.105Z\t2015-08-06T04:51:01.526782Z\t\t168\t6380499796471875623\t1970-01-01T02:13:20.000000Z\t13\t00000000 54 52 d0 29 26 c5 aa da 18 ce 5f b2 8b 5c 54 90\n" +
                "53462821\t4\tfalse\tGOO\t0.05514933756198426\t0.1195\t115\t-6087\t2015-08-09T19:28:14.249Z\t2015-09-20T01:50:37.694867Z\tCPSW\t145\t-7212878484370155026\t1970-01-01T02:30:00.000000Z\t46\t\n" +
                "-2139296159\t30\tfalse\t\t0.18586435581637295\t0.5638\t299\t21020\t2015-12-30T22:10:50.759Z\t2015-01-19T15:54:44.696040Z\tHYRX\t105\t-3463832009795858033\t1970-01-01T02:46:40.000000Z\t38\t00000000 b8 07 b1 32 57 ff 9a ef 88 cb 4b\n" +
                "-406528351\t21\tfalse\tNLE\tNaN\tNaN\t968\t21057\t2015-10-17T07:20:26.881Z\t2015-06-02T13:00:45.180827Z\tPEHN\t102\t5360746485515325739\t1970-01-01T03:03:20.000000Z\t43\t\n" +
                "415709351\t17\tfalse\tGQZ\t0.49199001716312474\t0.6292\t581\t18605\t2015-03-04T06:48:42.194Z\t2015-08-14T15:51:23.307152Z\tHYRX\t185\t-5611837907908424613\t1970-01-01T03:20:00.000000Z\t19\t00000000 20 e2 37 f2 64 43 84 55 a0 dd 44 11 e2 a3 24 4e\n" +
                "00000010 44 a8 0d fe\n" +
                "-1387693529\t19\ttrue\tMCG\t0.848083900630095\t0.4699\t119\t24206\t2015-03-01T23:54:10.204Z\t2015-10-01T12:02:08.698373Z\t\t175\t3669882909701240516\t1970-01-01T03:36:40.000000Z\t12\t00000000 8f bb 2a 4b af 8f 89 df 35 8f da fe 33 98 80 85\n" +
                "00000010 20 53 3b 51\n" +
                "346891421\t21\tfalse\t\t0.933609514582851\t0.6380\t405\t15084\t2015-10-12T05:36:54.066Z\t2015-11-16T05:48:57.958190Z\tPEHN\t196\t-9200716729349404576\t1970-01-01T03:53:20.000000Z\t43\t\n" +
                "263487884\t27\ttrue\tHZQ\t0.7039785408034679\t0.8461\t834\t31562\t2015-08-04T00:55:25.323Z\t2015-07-25T18:26:42.499255Z\tHYRX\t128\t8196544381931602027\t1970-01-01T04:10:00.000000Z\t15\t00000000 71 76 bc 45 24 cd 13 00 7c fb 01 19 ca f2\n" +
                "-1034870849\t9\tfalse\tLSV\t0.6506604601705693\t0.7020\t110\t-838\t2015-08-17T23:50:39.534Z\t2015-03-17T03:23:26.126568Z\tHYRX\tNaN\t-6929866925584807039\t1970-01-01T04:26:40.000000Z\t4\t00000000 4b fb 2d 16 f3 89 a3 83 64 de\n" +
                "1848218326\t26\ttrue\tSUW\t0.8034049105590781\t0.0440\t854\t-3502\t2015-04-04T20:55:02.116Z\t2015-11-23T07:46:10.570856Z\t\t145\t4290477379978201771\t1970-01-01T04:43:20.000000Z\t35\t00000000 6d 54 75 10 b3 4c 0e 8f f1 0c c5 60 b7 d1 5a\n" +
                "-1496904948\t5\ttrue\tDBZ\t0.2862717364877081\tNaN\t764\t5698\t2015-02-06T02:49:54.147Z\t\t\tNaN\t-3058745577013275321\t1970-01-01T05:00:00.000000Z\t19\t00000000 d4 ab be 30 fa 8d ac 3d 98 a0 ad 9a 5d\n" +
                "856634079\t20\ttrue\tRJU\t0.10820602386069589\t0.4565\t669\t13505\t2015-11-14T15:19:19.390Z\t\tVTJW\t134\t-3700177025310488849\t1970-01-01T05:16:40.000000Z\t3\t00000000 f8 a1 46 87 28 92 a3 9b e3 cb c2 64 8a b0 35 d8\n" +
                "00000010 ab 3f a1 f5\n";

        testInsertAsSelect(expectedData,
                "create table x (a INT, b INT, c BOOLEAN, d STRING, e DOUBLE, f FLOAT, g SHORT, h SHORT, i DATE, j TIMESTAMP, k SYMBOL, l LONG, m LONG, n TIMESTAMP, o BYTE, p BINARY)",
                "insert into x (a,b,c,d,e,f,g,h,i,j,k,l,m,n,o,p) " +
                        "select" +
                        " rnd_int()," +
                        " rnd_int(0, 30, 2)," +
                        " rnd_boolean()," +
                        " rnd_str(3,3,2)," +
                        " rnd_double(2)," +
                        " rnd_float(2)," +
                        " rnd_short(10,1024)," +
                        " rnd_short()," +
                        " rnd_date(to_date('2015', 'yyyy'), to_date('2016', 'yyyy'), 2)," +
                        " rnd_timestamp(to_timestamp('2015', 'yyyy'), to_timestamp('2016', 'yyyy'), 2)," +
                        " rnd_symbol(4,4,4,2)," +
                        " rnd_long(100,200,2)," +
                        " rnd_long()," +
                        " timestamp_sequence(0, 1000000000)," +
                        " rnd_byte(2,50)," +
                        " rnd_bin(10, 20, 2)" +
                        " from long_sequence(20)",
                "select * from x"
        );
    }

    @Test
    public void testInsertAsSelectColumnListAndNoTimestamp() throws Exception {
        try {
            testInsertAsSelect("",
                    "create table x (a INT, n TIMESTAMP, o BYTE, p BINARY) timestamp(n) partition by DAY",
                    "insert into x (a) " +
                            "select * from (select" +
                            " rnd_int()" +
                            " from long_sequence(5))",
                    "select * from x"
            );
            Assert.fail();
        } catch (SqlException ex) {
            TestUtils.assertContains(ex.getFlyweightMessage(), "select clause must provide timestamp column");
        }
    }

    @Test
    public void testInsertAsSelectColumnListAndTimestamp() throws Exception {
        String expectedData = "a\tb\tc\td\te\tf\tg\th\ti\tj\tk\tl\tm\tn\to\tp\n" +
                "1569490116\tNaN\tfalse\t\tNaN\t0.7611\t428\t-1593\t2015-04-04T16:34:47.226Z\t\t\t185\t7039584373105579285\t1970-01-01T00:00:00.000000Z\t4\t00000000 af 19 c4 95 94 36 53 49 b4 59 7e\n" +
                "1253890363\t10\tfalse\tXYS\t0.1911234617573182\t0.5793\t881\t-1379\t\t2015-03-04T23:08:35.722465Z\tHYRX\t188\t-4986232506486815364\t1970-01-01T00:16:40.000000Z\t50\t00000000 42 fc 31 79 5f 8b 81 2b 93 4d 1a 8e 78 b5\n" +
                "-1819240775\t27\ttrue\tGOO\t0.04142812470232493\t0.9205\t97\t-9039\t2015-08-25T03:15:07.653Z\t2015-12-06T09:41:30.297134Z\tHYRX\t109\t571924429013198086\t1970-01-01T00:33:20.000000Z\t21\t\n" +
                "-1201923128\t18\ttrue\tUVS\t0.7588175403454873\t0.5779\t480\t-4379\t2015-12-16T09:15:02.086Z\t2015-05-31T18:12:45.686366Z\tCPSW\tNaN\t-6161552193869048721\t1970-01-01T00:50:00.000000Z\t27\t00000000 28 c7 84 47 dc d2 85 7f a5 b8 7b 4a 9d 46\n" +
                "865832060\tNaN\ttrue\t\t0.14830552335848957\t0.9442\t95\t2508\t\t2015-10-20T09:33:20.502524Z\t\tNaN\t-3289070757475856942\t1970-01-01T01:06:40.000000Z\t40\t00000000 f2 3c ed 39 ac a8 3b a6 dc 3b 7d 2b e3 92 fe 69\n" +
                "00000010 38 e1\n" +
                "1100812407\t22\tfalse\tOVL\tNaN\t0.7633\t698\t-17778\t2015-09-13T09:55:17.815Z\t\tCPSW\t182\t-8757007522346766135\t1970-01-01T01:23:20.000000Z\t23\t\n" +
                "1677463366\t18\tfalse\tMNZ\t0.33747075654972813\t0.1179\t533\t18904\t2015-05-13T23:13:05.262Z\t2015-05-10T00:20:17.926993Z\t\t175\t6351664568801157821\t1970-01-01T01:40:00.000000Z\t29\t00000000 5d d0 eb 67 44 a7 6a 71 34 e0 b0 e9 98 f7 67 62\n" +
                "00000010 28 60\n" +
                "39497392\t4\tfalse\tUOH\t0.029227696942726644\t0.1718\t652\t14242\t\t2015-05-24T22:09:55.175991Z\tVTJW\t141\t3527911398466283309\t1970-01-01T01:56:40.000000Z\t9\t00000000 d9 6f 04 ab 27 47 8f 23 3f ae 7c 9f 77 04 e9 0c\n" +
                "00000010 ea 4e ea 8b\n" +
                "1545963509\t10\tfalse\tNWI\t0.11371841836123953\t0.0620\t356\t-29980\t2015-09-12T14:33:11.105Z\t2015-08-06T04:51:01.526782Z\t\t168\t6380499796471875623\t1970-01-01T02:13:20.000000Z\t13\t00000000 54 52 d0 29 26 c5 aa da 18 ce 5f b2 8b 5c 54 90\n" +
                "53462821\t4\tfalse\tGOO\t0.05514933756198426\t0.1195\t115\t-6087\t2015-08-09T19:28:14.249Z\t2015-09-20T01:50:37.694867Z\tCPSW\t145\t-7212878484370155026\t1970-01-01T02:30:00.000000Z\t46\t\n" +
                "-2139296159\t30\tfalse\t\t0.18586435581637295\t0.5638\t299\t21020\t2015-12-30T22:10:50.759Z\t2015-01-19T15:54:44.696040Z\tHYRX\t105\t-3463832009795858033\t1970-01-01T02:46:40.000000Z\t38\t00000000 b8 07 b1 32 57 ff 9a ef 88 cb 4b\n" +
                "-406528351\t21\tfalse\tNLE\tNaN\tNaN\t968\t21057\t2015-10-17T07:20:26.881Z\t2015-06-02T13:00:45.180827Z\tPEHN\t102\t5360746485515325739\t1970-01-01T03:03:20.000000Z\t43\t\n" +
                "415709351\t17\tfalse\tGQZ\t0.49199001716312474\t0.6292\t581\t18605\t2015-03-04T06:48:42.194Z\t2015-08-14T15:51:23.307152Z\tHYRX\t185\t-5611837907908424613\t1970-01-01T03:20:00.000000Z\t19\t00000000 20 e2 37 f2 64 43 84 55 a0 dd 44 11 e2 a3 24 4e\n" +
                "00000010 44 a8 0d fe\n" +
                "-1387693529\t19\ttrue\tMCG\t0.848083900630095\t0.4699\t119\t24206\t2015-03-01T23:54:10.204Z\t2015-10-01T12:02:08.698373Z\t\t175\t3669882909701240516\t1970-01-01T03:36:40.000000Z\t12\t00000000 8f bb 2a 4b af 8f 89 df 35 8f da fe 33 98 80 85\n" +
                "00000010 20 53 3b 51\n" +
                "346891421\t21\tfalse\t\t0.933609514582851\t0.6380\t405\t15084\t2015-10-12T05:36:54.066Z\t2015-11-16T05:48:57.958190Z\tPEHN\t196\t-9200716729349404576\t1970-01-01T03:53:20.000000Z\t43\t\n" +
                "263487884\t27\ttrue\tHZQ\t0.7039785408034679\t0.8461\t834\t31562\t2015-08-04T00:55:25.323Z\t2015-07-25T18:26:42.499255Z\tHYRX\t128\t8196544381931602027\t1970-01-01T04:10:00.000000Z\t15\t00000000 71 76 bc 45 24 cd 13 00 7c fb 01 19 ca f2\n" +
                "-1034870849\t9\tfalse\tLSV\t0.6506604601705693\t0.7020\t110\t-838\t2015-08-17T23:50:39.534Z\t2015-03-17T03:23:26.126568Z\tHYRX\tNaN\t-6929866925584807039\t1970-01-01T04:26:40.000000Z\t4\t00000000 4b fb 2d 16 f3 89 a3 83 64 de\n" +
                "1848218326\t26\ttrue\tSUW\t0.8034049105590781\t0.0440\t854\t-3502\t2015-04-04T20:55:02.116Z\t2015-11-23T07:46:10.570856Z\t\t145\t4290477379978201771\t1970-01-01T04:43:20.000000Z\t35\t00000000 6d 54 75 10 b3 4c 0e 8f f1 0c c5 60 b7 d1 5a\n" +
                "-1496904948\t5\ttrue\tDBZ\t0.2862717364877081\tNaN\t764\t5698\t2015-02-06T02:49:54.147Z\t\t\tNaN\t-3058745577013275321\t1970-01-01T05:00:00.000000Z\t19\t00000000 d4 ab be 30 fa 8d ac 3d 98 a0 ad 9a 5d\n" +
                "856634079\t20\ttrue\tRJU\t0.10820602386069589\t0.4565\t669\t13505\t2015-11-14T15:19:19.390Z\t\tVTJW\t134\t-3700177025310488849\t1970-01-01T05:16:40.000000Z\t3\t00000000 f8 a1 46 87 28 92 a3 9b e3 cb c2 64 8a b0 35 d8\n" +
                "00000010 ab 3f a1 f5\n";

        testInsertAsSelect(expectedData,
                "create table x (a INT, b INT, c BOOLEAN, d STRING, e DOUBLE, f FLOAT, g SHORT, h SHORT, i DATE, j TIMESTAMP, k SYMBOL, l LONG, m LONG, n TIMESTAMP, o BYTE, p BINARY) timestamp(n)",
                "insert into x (a,b,c,d,e,f,g,h,i,j,k,l,m,n,o,p) " +
                        "select * from (select" +
                        " rnd_int()," +
                        " rnd_int(0, 30, 2)," +
                        " rnd_boolean()," +
                        " rnd_str(3,3,2)," +
                        " rnd_double(2)," +
                        " rnd_float(2)," +
                        " rnd_short(10,1024)," +
                        " rnd_short()," +
                        " rnd_date(to_date('2015', 'yyyy'), to_date('2016', 'yyyy'), 2)," +
                        " rnd_timestamp(to_timestamp('2015', 'yyyy'), to_timestamp('2016', 'yyyy'), 2)," +
                        " rnd_symbol(4,4,4,2)," +
                        " rnd_long(100,200,2)," +
                        " rnd_long()," +
                        " timestamp_sequence(0, 1000000000) ts," +
                        " rnd_byte(2,50)," +
                        " rnd_bin(10, 20, 2)" +
                        " from long_sequence(20)) timestamp(ts)",
                "select * from x"
        );
    }

    @Test
    public void testInsertAsSelectColumnListAndTimestampO3() throws Exception {
        String expectedData = "a\tn\to\tp\n" +
                "73575701\t1970-01-01T04:26:40.000000Z\t0\t\n" +
                "-727724771\t1970-01-01T04:43:20.000000Z\t0\t\n" +
                "1548800833\t1970-01-01T05:00:00.000000Z\t0\t\n" +
                "315515118\t1970-01-01T05:16:40.000000Z\t0\t\n" +
                "-1148479920\t1970-01-01T05:33:20.000000Z\t0\t\n";

        testInsertAsSelect(expectedData,
                "create table x (a INT, n TIMESTAMP, o BYTE, p BINARY) timestamp(n) partition by DAY",
                "insert into x (a, n) " +
                        "select * from (select" +
                        " rnd_int()," +
                        " timestamp_sequence(20 * 1000000000L, -1000000000L) ts" +
                        " from long_sequence(5))",
                "select * from x"
        );
    }

    @Test
    public void testInsertAsSelectColumnListAndTimestampOfWrongType() throws Exception {
        try {
            testInsertAsSelect("",
                    "create table x (a INT, n TIMESTAMP, o BYTE, p BINARY) timestamp(n)",
                    "insert into x (a, n) " +
                            "select * from (select" +
                            " rnd_int(), " +
                            "rnd_int() " +
                            " from long_sequence(5))",
                    "select * from x"
            );
            Assert.fail();
        } catch (SqlException ex) {
            TestUtils.assertContains(ex.getFlyweightMessage(), "expected timestamp column but type is INT");
        }
    }

    @Test
    public void testInsertAsSelectColumnSubset() throws Exception {
        String expectedData = "a\tb\tc\td\te\tf\tg\tj\tk\tl\tm\tn\to\tp\n" +
                "NaN\tNaN\tfalse\t\t0.8043224099968393\tNaN\t0\t\t\tNaN\tNaN\t1970-01-01T00:00:00.000000Z\t0\t\n" +
                "NaN\tNaN\tfalse\t\t0.08486964232560668\tNaN\t0\t\t\tNaN\tNaN\t1970-01-01T00:16:40.000000Z\t0\t\n" +
                "NaN\tNaN\tfalse\t\t0.0843832076262595\tNaN\t0\t\t\tNaN\tNaN\t1970-01-01T00:33:20.000000Z\t0\t\n" +
                "NaN\tNaN\tfalse\t\t0.6508594025855301\tNaN\t0\t\t\tNaN\tNaN\t1970-01-01T00:50:00.000000Z\t0\t\n" +
                "NaN\tNaN\tfalse\t\t0.7905675319675964\tNaN\t0\t\t\tNaN\tNaN\t1970-01-01T01:06:40.000000Z\t0\t\n" +
                "NaN\tNaN\tfalse\t\t0.22452340856088226\tNaN\t0\t\t\tNaN\tNaN\t1970-01-01T01:23:20.000000Z\t0\t\n" +
                "NaN\tNaN\tfalse\t\t0.3491070363730514\tNaN\t0\t\t\tNaN\tNaN\t1970-01-01T01:40:00.000000Z\t0\t\n" +
                "NaN\tNaN\tfalse\t\t0.7611029514995744\tNaN\t0\t\t\tNaN\tNaN\t1970-01-01T01:56:40.000000Z\t0\t\n" +
                "NaN\tNaN\tfalse\t\t0.4217768841969397\tNaN\t0\t\t\tNaN\tNaN\t1970-01-01T02:13:20.000000Z\t0\t\n" +
                "NaN\tNaN\tfalse\t\tNaN\tNaN\t0\t\t\tNaN\tNaN\t1970-01-01T02:30:00.000000Z\t0\t\n" +
                "NaN\tNaN\tfalse\t\t0.7261136209823622\tNaN\t0\t\t\tNaN\tNaN\t1970-01-01T02:46:40.000000Z\t0\t\n" +
                "NaN\tNaN\tfalse\t\t0.4224356661645131\tNaN\t0\t\t\tNaN\tNaN\t1970-01-01T03:03:20.000000Z\t0\t\n" +
                "NaN\tNaN\tfalse\t\t0.7094360487171202\tNaN\t0\t\t\tNaN\tNaN\t1970-01-01T03:20:00.000000Z\t0\t\n" +
                "NaN\tNaN\tfalse\t\t0.38539947865244994\tNaN\t0\t\t\tNaN\tNaN\t1970-01-01T03:36:40.000000Z\t0\t\n" +
                "NaN\tNaN\tfalse\t\t0.0035983672154330515\tNaN\t0\t\t\tNaN\tNaN\t1970-01-01T03:53:20.000000Z\t0\t\n" +
                "NaN\tNaN\tfalse\t\t0.3288176907679504\tNaN\t0\t\t\tNaN\tNaN\t1970-01-01T04:10:00.000000Z\t0\t\n" +
                "NaN\tNaN\tfalse\t\tNaN\tNaN\t0\t\t\tNaN\tNaN\t1970-01-01T04:26:40.000000Z\t0\t\n" +
                "NaN\tNaN\tfalse\t\t0.9771103146051203\tNaN\t0\t\t\tNaN\tNaN\t1970-01-01T04:43:20.000000Z\t0\t\n" +
                "NaN\tNaN\tfalse\t\t0.24808812376657652\tNaN\t0\t\t\tNaN\tNaN\t1970-01-01T05:00:00.000000Z\t0\t\n" +
                "NaN\tNaN\tfalse\t\t0.6381607531178513\tNaN\t0\t\t\tNaN\tNaN\t1970-01-01T05:16:40.000000Z\t0\t\n" +
                "NaN\tNaN\tfalse\t\t0.12503042190293423\tNaN\t0\t\t\tNaN\tNaN\t1970-01-01T05:33:20.000000Z\t0\t\n" +
                "NaN\tNaN\tfalse\t\t0.9038068796506872\tNaN\t0\t\t\tNaN\tNaN\t1970-01-01T05:50:00.000000Z\t0\t\n" +
                "NaN\tNaN\tfalse\t\t0.13450170570900255\tNaN\t0\t\t\tNaN\tNaN\t1970-01-01T06:06:40.000000Z\t0\t\n" +
                "NaN\tNaN\tfalse\t\t0.8912587536603974\tNaN\t0\t\t\tNaN\tNaN\t1970-01-01T06:23:20.000000Z\t0\t\n" +
                "NaN\tNaN\tfalse\t\t0.9755263540567968\tNaN\t0\t\t\tNaN\tNaN\t1970-01-01T06:40:00.000000Z\t0\t\n" +
                "NaN\tNaN\tfalse\t\t0.26922103479744897\tNaN\t0\t\t\tNaN\tNaN\t1970-01-01T06:56:40.000000Z\t0\t\n" +
                "NaN\tNaN\tfalse\t\t0.4138164748227684\tNaN\t0\t\t\tNaN\tNaN\t1970-01-01T07:13:20.000000Z\t0\t\n" +
                "NaN\tNaN\tfalse\t\t0.5522494170511608\tNaN\t0\t\t\tNaN\tNaN\t1970-01-01T07:30:00.000000Z\t0\t\n" +
                "NaN\tNaN\tfalse\t\t0.2459345277606021\tNaN\t0\t\t\tNaN\tNaN\t1970-01-01T07:46:40.000000Z\t0\t\n" +
                "NaN\tNaN\tfalse\t\tNaN\tNaN\t0\t\t\tNaN\tNaN\t1970-01-01T08:03:20.000000Z\t0\t\n";

        testInsertAsSelect(expectedData,
                "create table x (a INT, b INT, c BOOLEAN, d STRING, e DOUBLE, f FLOAT, g SHORT, j TIMESTAMP, k SYMBOL, l LONG, m LONG, n TIMESTAMP, o BYTE, p BINARY)",
                "insert into x (e,n)" +
                        "select" +
                        " rnd_double(2)," +
                        " timestamp_sequence(0, 1000000000)" +
                        " from long_sequence(30)",
                "x"
        );
    }

    @Test
    public void testInsertAsSelectColumnSubset2() throws Exception {
        String expectedData = "a\tb\tc\td\te\tf\tg\tj\tk\tl\tm\tn\to\tp\n" +
                "NaN\tNaN\tfalse\t\t0.8043224099968393\tNaN\t-13027\t\t\tNaN\tNaN\t\t0\t\n" +
                "NaN\tNaN\tfalse\t\t0.2845577791213847\tNaN\t21015\t\t\tNaN\tNaN\t\t0\t\n" +
                "NaN\tNaN\tfalse\t\t0.9344604857394011\tNaN\t-5356\t\t\tNaN\tNaN\t\t0\t\n" +
                "NaN\tNaN\tfalse\t\t0.7905675319675964\tNaN\t-19832\t\t\tNaN\tNaN\t\t0\t\n" +
                "NaN\tNaN\tfalse\t\t0.8899286912289663\tNaN\t23922\t\t\tNaN\tNaN\t\t0\t\n" +
                "NaN\tNaN\tfalse\t\tNaN\tNaN\t31987\t\t\tNaN\tNaN\t\t0\t\n" +
                "NaN\tNaN\tfalse\t\t0.4621835429127854\tNaN\t-4472\t\t\tNaN\tNaN\t\t0\t\n" +
                "NaN\tNaN\tfalse\t\t0.8072372233384567\tNaN\t4924\t\t\tNaN\tNaN\t\t0\t\n" +
                "NaN\tNaN\tfalse\t\t0.6276954028373309\tNaN\t-11679\t\t\tNaN\tNaN\t\t0\t\n" +
                "NaN\tNaN\tfalse\t\t0.7094360487171202\tNaN\t-12348\t\t\tNaN\tNaN\t\t0\t\n" +
                "NaN\tNaN\tfalse\t\t0.1985581797355932\tNaN\t-8877\t\t\tNaN\tNaN\t\t0\t\n" +
                "NaN\tNaN\tfalse\t\t0.5249321062686694\tNaN\t13182\t\t\tNaN\tNaN\t\t0\t\n" +
                "NaN\tNaN\tfalse\t\tNaN\tNaN\t2056\t\t\tNaN\tNaN\t\t0\t\n" +
                "NaN\tNaN\tfalse\t\t0.21583224269349388\tNaN\t12941\t\t\tNaN\tNaN\t\t0\t\n" +
                "NaN\tNaN\tfalse\t\t0.8146807944500559\tNaN\t-5176\t\t\tNaN\tNaN\t\t0\t\n" +
                "NaN\tNaN\tfalse\t\t0.12503042190293423\tNaN\t-7976\t\t\tNaN\tNaN\t\t0\t\n" +
                "NaN\tNaN\tfalse\t\t0.9687423276940171\tNaN\t15926\t\t\tNaN\tNaN\t\t0\t\n" +
                "NaN\tNaN\tfalse\t\t0.6700476391801052\tNaN\t2276\t\t\tNaN\tNaN\t\t0\t\n" +
                "NaN\tNaN\tfalse\t\t0.9755263540567968\tNaN\t5639\t\t\tNaN\tNaN\t\t0\t\n" +
                "NaN\tNaN\tfalse\t\t0.810161274171258\tNaN\t-391\t\t\tNaN\tNaN\t\t0\t\n" +
                "NaN\tNaN\tfalse\t\t0.3762501709498378\tNaN\t-30933\t\t\tNaN\tNaN\t\t0\t\n" +
                "NaN\tNaN\tfalse\t\t0.2459345277606021\tNaN\t20366\t\t\tNaN\tNaN\t\t0\t\n" +
                "NaN\tNaN\tfalse\t\t0.975019885372507\tNaN\t-3567\t\t\tNaN\tNaN\t\t0\t\n" +
                "NaN\tNaN\tfalse\t\t0.4900510449885239\tNaN\t3428\t\t\tNaN\tNaN\t\t0\t\n" +
                "NaN\tNaN\tfalse\t\tNaN\tNaN\t29978\t\t\tNaN\tNaN\t\t0\t\n" +
                "NaN\tNaN\tfalse\t\t0.04142812470232493\tNaN\t-19136\t\t\tNaN\tNaN\t\t0\t\n" +
                "NaN\tNaN\tfalse\t\t0.7997733229967019\tNaN\t-21442\t\t\tNaN\tNaN\t\t0\t\n" +
                "NaN\tNaN\tfalse\t\t0.6590341607692226\tNaN\t-2018\t\t\tNaN\tNaN\t\t0\t\n" +
                "NaN\tNaN\tfalse\t\t0.17370570324289436\tNaN\t9478\t\t\tNaN\tNaN\t\t0\t\n" +
                "NaN\tNaN\tfalse\t\t0.04645849844580874\tNaN\t6093\t\t\tNaN\tNaN\t\t0\t\n";

        testInsertAsSelect(expectedData,
                "create table x (a INT, b INT, c BOOLEAN, d STRING, e DOUBLE, f FLOAT, g SHORT, j TIMESTAMP, k SYMBOL, l LONG, m LONG, n TIMESTAMP, o BYTE, p BINARY)",
                "insert into x (e,g)" +
                        "select" +
                        " rnd_double(2)," +
                        " rnd_short()" +
                        " from long_sequence(30)",
                "x"
        );
    }

    @Test
    public void testInsertAsSelectConvertible1() throws Exception {
        testInsertAsSelect("a\tb\n" +
                        "-1148479920\tJWCPS\n" +
                        "592859671\tYRXPE\n" +
                        "806715481\tRXGZS\n" +
                        "1904508147\tXIBBT\n" +
                        "-85170055\tGWFFY\n" +
                        "-1715058769\tEYYQE\n" +
                        "-2119387831\tHFOWL\n" +
                        "-938514914\tXYSBE\n" +
                        "-461611463\tOJSHR\n" +
                        "-1272693194\tDRQQU\n" +
                        "-2144581835\tFJGET\n" +
                        "-296610933\tSZSRY\n" +
                        "1637847416\tBVTMH\n" +
                        "1627393380\tOZZVD\n" +
                        "-372268574\tMYICC\n" +
                        "-661194722\tOUICW\n" +
                        "-1201923128\tGHVUV\n" +
                        "-1950552842\tOTSED\n" +
                        "-916132123\tCTGQO\n" +
                        "659736535\tXWCKY\n" +
                        "-2075675260\tUWDSW\n" +
                        "1060917944\tSHOLN\n" +
                        "-1966408995\tIQBZX\n" +
                        "2124174232\tVIKJS\n" +
                        "-2088317486\tSUQSR\n" +
                        "1245795385\tKVVSJ\n" +
                        "116799613\tIPHZE\n" +
                        "359345889\tHVLTO\n" +
                        "-640305320\tJUMLG\n" +
                        "2011884585\tMLLEO\n",
                "create table x (a INT, b SYMBOL)",
                "insert into x " +
                        "select" +
                        " rnd_int()," +
                        " rnd_str(5,5,0)" +
                        " from long_sequence(30)",
                "x");
    }

    @Test
    public void testInsertAsSelectConvertible2() throws Exception {
        testInsertAsSelect("b\ta\n" +
                        "-2144581835\tSBEOUOJSH\n" +
                        "-1162267908\tUEDRQQU\n" +
                        "-1575135393\tHYRXPEH\n" +
                        "326010667\t\n" +
                        "-1870444467\tSBEOUOJSH\n" +
                        "1637847416\tUEDRQQU\n" +
                        "-1533414895\tTJWCPS\n" +
                        "-1515787781\tBBTGPGWF\n" +
                        "1920890138\tTJWCPS\n" +
                        "-1538602195\tSBEOUOJSH\n" +
                        "-235358133\tRXGZSXUX\n" +
                        "-10505757\tHYRXPEH\n" +
                        "-661194722\tYUDEYYQEHB\n" +
                        "1196016669\t\n" +
                        "-1566901076\t\n" +
                        "-1201923128\t\n" +
                        "1876812930\tFOWLPDX\n" +
                        "-1424048819\tRXGZSXUX\n" +
                        "1234796102\t\n" +
                        "-45567293\tUEDRQQU\n" +
                        "-89906802\t\n" +
                        "-998315423\tYUDEYYQEHB\n" +
                        "-1794809330\tHYRXPEH\n" +
                        "659736535\t\n" +
                        "852921272\tSBEOUOJSH\n",
                "create table x (b INT, a STRING)",
                "insert into x (b,a)" +
                        "select" +
                        " rnd_int()," +
                        " rnd_symbol(8,6,10,2)" +
                        " from long_sequence(25)",
                "x");
    }

    @Test
    public void testInsertAsSelectConvertibleList1() throws Exception {
        testInsertAsSelect("a\tb\tn\n" +
                        "JWCPS\t-1148479920\t\n" +
                        "YRXPE\t592859671\t\n" +
                        "RXGZS\t806715481\t\n" +
                        "XIBBT\t1904508147\t\n" +
                        "GWFFY\t-85170055\t\n" +
                        "EYYQE\t-1715058769\t\n" +
                        "HFOWL\t-2119387831\t\n" +
                        "XYSBE\t-938514914\t\n" +
                        "OJSHR\t-461611463\t\n" +
                        "DRQQU\t-1272693194\t\n" +
                        "FJGET\t-2144581835\t\n" +
                        "SZSRY\t-296610933\t\n" +
                        "BVTMH\t1637847416\t\n" +
                        "OZZVD\t1627393380\t\n" +
                        "MYICC\t-372268574\t\n" +
                        "OUICW\t-661194722\t\n" +
                        "GHVUV\t-1201923128\t\n" +
                        "OTSED\t-1950552842\t\n" +
                        "CTGQO\t-916132123\t\n" +
                        "XWCKY\t659736535\t\n" +
                        "UWDSW\t-2075675260\t\n" +
                        "SHOLN\t1060917944\t\n" +
                        "IQBZX\t-1966408995\t\n" +
                        "VIKJS\t2124174232\t\n" +
                        "SUQSR\t-2088317486\t\n" +
                        "KVVSJ\t1245795385\t\n" +
                        "IPHZE\t116799613\t\n" +
                        "HVLTO\t359345889\t\n" +
                        "JUMLG\t-640305320\t\n" +
                        "MLLEO\t2011884585\t\n",
                "create table x (a SYMBOL, b INT, n TIMESTAMP)",
                "insert into x (b,a)" +
                        "select" +
                        " rnd_int()," +
                        " rnd_str(5,5,0)" +
                        " from long_sequence(30)",
                "x");
    }

    @Test
    public void testInsertAsSelectConvertibleList2() throws Exception {
        testInsertAsSelect("a\tb\tn\n" +
                        "SBEOUOJSH\t-2144581835\t\n" +
                        "UEDRQQU\t-1162267908\t\n" +
                        "HYRXPEH\t-1575135393\t\n" +
                        "\t326010667\t\n" +
                        "SBEOUOJSH\t-1870444467\t\n" +
                        "UEDRQQU\t1637847416\t\n" +
                        "TJWCPS\t-1533414895\t\n" +
                        "BBTGPGWF\t-1515787781\t\n" +
                        "TJWCPS\t1920890138\t\n" +
                        "SBEOUOJSH\t-1538602195\t\n" +
                        "RXGZSXUX\t-235358133\t\n" +
                        "HYRXPEH\t-10505757\t\n" +
                        "YUDEYYQEHB\t-661194722\t\n" +
                        "\t1196016669\t\n" +
                        "\t-1566901076\t\n" +
                        "\t-1201923128\t\n" +
                        "FOWLPDX\t1876812930\t\n" +
                        "RXGZSXUX\t-1424048819\t\n" +
                        "\t1234796102\t\n" +
                        "UEDRQQU\t-45567293\t\n" +
                        "\t-89906802\t\n" +
                        "YUDEYYQEHB\t-998315423\t\n" +
                        "HYRXPEH\t-1794809330\t\n" +
                        "\t659736535\t\n" +
                        "SBEOUOJSH\t852921272\t\n" +
                        "YUDEYYQEHB\t-1172180184\t\n" +
                        "SBEOUOJSH\t1254404167\t\n" +
                        "FOWLPDX\t-1768335227\t\n" +
                        "\t1060917944\t\n" +
                        "\t2060263242\t\n",
                "create table x (a STRING, b INT, n TIMESTAMP)",
                "insert into x (b,a)" +
                        "select" +
                        " rnd_int()," +
                        " rnd_symbol(8,6,10,2)" +
                        " from long_sequence(30)",
                "x");
    }

    @Test
    public void testInsertAsSelectDuplicateColumn() throws Exception {
        compiler.compile(
                "CREATE TABLE tab (" +
                        "  ts TIMESTAMP, " +
                        "  x INT" +
                        ") TIMESTAMP(ts) PARTITION BY DAY",
                sqlExecutionContext
        );

        engine.releaseAllWriters();

        assertFailure(21, "Duplicate column [name=X]",
                "insert into tab ( x, 'X', ts ) values ( 7, 10, 11 )");
    }

    @Test
    public void testInsertAsSelectDuplicateColumnNonAscii() throws Exception {
        compiler.compile(
                "CREATE TABLE tabula (" +
                        "  ts TIMESTAMP, " +
                        "  龜 INT" +
                        ") TIMESTAMP(ts) PARTITION BY DAY",
                sqlExecutionContext
        );

        engine.releaseAllWriters();

        assertFailure(24, "Duplicate column [name=龜]",
                "insert into tabula ( 龜, '龜', ts ) values ( 7, 10, 11 )");
    }

    public void testInsertAsSelectError(
            CharSequence ddl,
            CharSequence insert,
            int errorPosition,
            CharSequence errorMessage
    ) throws Exception {
        testInsertAsSelectError(ddl, insert, errorPosition, errorMessage, SqlException.class);
    }

    public void testInsertAsSelectError(
            CharSequence ddl,
            CharSequence insert,
            int errorPosition,
            CharSequence errorMessage,
            Class<?> exception
    ) throws Exception {
        assertMemoryLeak(() -> {
            if (ddl != null) {
                compiler.compile(ddl, sqlExecutionContext);
            }
            assertFailure0(errorPosition, errorMessage, insert, exception);
        });
    }

    @Test
    public void testInsertAsSelectFewerSelectColumns() throws Exception {
        assertMemoryLeak(() -> {
            compiler.compile("create table y as (select x, cast(2*((x-1)/2) as int)+2 m, abs(rnd_int() % 100) b from long_sequence(10))", sqlExecutionContext);
            try {
                compiler.compile("insert into y select cast(2*((x-1+10)/2) as int)+2 m, abs(rnd_int() % 100) b from long_sequence(6)", sqlExecutionContext);
            } catch (SqlException e) {
                Assert.assertEquals(14, e.getPosition());
                Assert.assertTrue(Chars.contains(e.getFlyweightMessage(), "not enough"));
            }
        });
    }

    @Test
    public void testInsertAsSelectInconvertible1() throws Exception {
        testInsertAsSelectError("create table x (a INT, b INT)",
                "insert into x " +
                        "select" +
                        " rnd_int()," +
                        " rnd_date( to_date('2015', 'yyyy'), to_date('2016', 'yyyy'), 0)" +
                        " from long_sequence(30)", 32, "inconvertible types");
    }

    @Test
    public void testInsertAsSelectInconvertible2() throws Exception {
        testInsertAsSelectError(
                "create table x (a INT, b BYTE)",
                "insert into x " +
                        "select" +
                        " rnd_int()," +
                        " rnd_char()" +
                        " from long_sequence(30)",
                -1,
                "inconvertible value: T [CHAR -> BYTE]",
                ImplicitCastException.class
        );
    }

    @Test
    public void testInsertAsSelectInconvertibleList1() throws Exception {
        testInsertAsSelectError("create table x (a INT, b INT, n TIMESTAMP)",
                "insert into x (b,a)" +
                        "select" +
                        " rnd_int()," +
                        " rnd_date( to_date('2015', 'yyyy'), to_date('2016', 'yyyy'), 0)" +
                        " from long_sequence(30)", 17, "inconvertible types");
    }

    @Test
    public void testInsertAsSelectInconvertibleList2() throws Exception {
        testInsertAsSelectError(
                "create table x (a BYTE, b INT, n TIMESTAMP)",
                "insert into x (b,a)" +
                        "select" +
                        " rnd_int()," +
                        " rnd_char()" +
                        " from long_sequence(30)",
                -1,
                "inconvertible value: T [CHAR -> BYTE]",
                ImplicitCastException.class
        );
    }

    @Test
    public void testInsertAsSelectInconvertibleList3() throws Exception {
        testInsertAsSelectError(
                "create table x (a BYTE, b INT, n TIMESTAMP)",
                "insert into x (b,a)" +
                        "select" +
                        " rnd_int()," +
                        " rnd_char()" +
                        " from long_sequence(30)",
                -1,
                "inconvertible value: T [CHAR -> BYTE]",
                ImplicitCastException.class
        );
    }

    @Test
    public void testInsertAsSelectInconvertibleList4() throws Exception {
        testInsertAsSelectError("create table x (a DATE, b INT, n TIMESTAMP)",
                "insert into x (b,a)" +
                        "select" +
                        " rnd_int()," +
                        " rnd_double(2)" +
                        " from long_sequence(30)", 17, "inconvertible types");
    }

    @Test
    public void testInsertAsSelectInconvertibleList5() throws Exception {
        testInsertAsSelectError(
                "create table x (a FLOAT, b INT, n TIMESTAMP)",
                "insert into x (b,a)" +
                        "select" +
                        " rnd_int()," +
                        " rnd_str(5,5,0)" +
                        " from long_sequence(30)",
                -1,
                "inconvertible value: `JWCPS` [STRING -> FLOAT]",
                ImplicitCastException.class
        );
    }

    @Test
    public void testInsertAsSelectInvalidColumn() throws Exception {
        testInsertAsSelectError("create table x (aux1 INT, b INT)",
                "insert into x (aux1,blast)" +
                        "select" +
                        " rnd_int()," +
                        " rnd_long()" +
                        " from long_sequence(30)", 20, "Invalid column: blast");
    }

    @Test
    public void testInsertAsSelectPersistentIOError() throws Exception {
        AtomicBoolean inError = new AtomicBoolean(true);

        FilesFacade ff = new TestFilesFacadeImpl() {
            int pageCount = 0;

            @Override
            public long getMapPageSize() {
                return getPageSize();
            }

            @Override
            public long mmap(int fd, long len, long offset, int flags, int memoryTag) {
                if (inError.get() && pageCount++ > 12) {
                    return -1;
                }
                return super.mmap(fd, len, offset, flags, memoryTag);
            }
        };

        assertInsertAsSelectIOError(inError, ff);
    }

    @Test
    public void testInsertAsSelectReplaceColumn() throws Exception {
        final String expected = "a\tb\n" +
                "315515118\tNaN\n" +
                "-727724771\tNaN\n" +
                "-948263339\tNaN\n" +
                "592859671\tNaN\n" +
                "-847531048\tNaN\n" +
                "-2041844972\tNaN\n" +
                "-1575378703\tNaN\n" +
                "1545253512\tNaN\n" +
                "1573662097\tNaN\n" +
                "339631474\tNaN\n";

        Fiddler fiddler = new Fiddler() {
            int state = 0;

            @Override
            public boolean isHappy() {
                return state > 1;
            }

            @Override
            public void run(CairoEngine engine) {
                if (state++ == 1) {
                    // remove column from table X
                    try (TableWriter writer = TestUtils.getWriter(engine, "y")) {
                        writer.removeColumn("int1");
                        writer.addColumn("c", ColumnType.INT);
                    }
                }
            }
        };

        TestUtils.assertMemoryLeak(() -> {
            try (CairoEngine engine = new CairoEngine(configuration) {
                @Override
                public TableReader getReader(TableToken tableToken, long version) {
                    fiddler.run(this);
                    return super.getReader(tableToken, version);
                }
            }) {
                try (
                        SqlCompiler compiler = new SqlCompiler(engine);
                        SqlExecutionContext sqlExecutionContext = TestUtils.createSqlExecutionCtx(engine)
                ) {

                    compiler.compile("create table x (a INT, b INT)", sqlExecutionContext);
                    compiler.compile("create table y as (select rnd_int() int1, rnd_int() int2 from long_sequence(10))", sqlExecutionContext);
                    // we need to pass the engine here, so the global test context won't do
                    compiler.compile("insert into x select * from y", sqlExecutionContext);

                    TestUtils.assertSql(
                            compiler,
                            // we need to pass the engine here, so the global test context won't do
                            sqlExecutionContext,
                            "select * from x",
                            sink,
                            expected
                    );
                    Assert.assertEquals(0, engine.getBusyReaderCount());
                    Assert.assertEquals(0, engine.getBusyWriterCount());
                }
            }
        });
    }

    @Test
    public void testInsertAsSelectTableNotFound() throws Exception {
        testInsertAsSelectError(null, "insert into x (e,n)" +
                "select" +
                " rnd_double(2)," +
                " timestamp_sequence(0, 1000000000)" +
                " from long_sequence(30)", 12, "table does not exist [table=x]");
    }

    @Test
    public void testInsertAsSelectTemporaryIOError() throws Exception {
        AtomicBoolean inError = new AtomicBoolean(true);

        FilesFacade ff = new TestFilesFacadeImpl() {
            int pageCount = 0;

            @Override
            public long getMapPageSize() {
                return getPageSize();
            }

            @Override
            public long mmap(int fd, long len, long offset, int flags, int memoryTag) {
                if (inError.get() && pageCount++ == 13) {
                    return -1;
                }
                return super.mmap(fd, len, offset, flags, memoryTag);
            }
        };

        assertInsertAsSelectIOError(inError, ff);
    }

    @Test
    public void testInsertAsSelectTimestampNotSelected() throws Exception {
        testInsertAsSelectError("create table x (a INT, b INT, n TIMESTAMP) timestamp(n)",
                "insert into x (b,a)" +
                        "select" +
                        " rnd_int()," +
                        " rnd_int()" +
                        " from long_sequence(30)", 12, "select clause must provide timestamp column");
    }

    @Test
    public void testInsertFromStringToLong256() throws Exception {
        assertMemoryLeak(() -> {
            compile("create table t as (select rnd_long256 v from long_sequence(1000))", sqlExecutionContext);
            compile("create table l256(v long256)", sqlExecutionContext);
            compile("insert into l256 select * from t", sqlExecutionContext);
            if (configuration.getWalEnabledDefault()) {
                drainWalQueue();
            }
            String expected = "v\n" +
                    "0xd29b84cdf070d2247559d6d5f9ed17242a1c9ad2bbc87e8041738668eaea02fa\n" +
                    "0xc3fd21defa26f6555ab5573037d8a34872a8be1517a17fd4e43cb3b6894fc88c\n" +
                    "0xc78d67954cb7866695b5e08df69df8819fc909a43f149089c143a3bb982af031\n" +
                    "0x6ddedcf7415306f799ce31489578cac77b0ec57771d6e9f27c517f53d504487d\n" +
                    "0xa38b2ad7fbc79d366f9b5d1b162ba472613f1eb5f98a2df86a7f0ebbd1d28a95\n";
            printSqlResult(expected, "t limit -5", null, true, false);
            printSqlResult(expected, "l256 limit -5", null, true, false);
        });
    }

    @Test
    public void testInsertGeoHashBitsLiteralNotBits() throws Exception {
        assertMemoryLeak(() -> {
            assertQuery(
                    "geohash\n",
                    "select geohash from geohash",
                    "create table geohash (geohash geohash(5b))",
                    null,
                    true,
                    true
            );
            try {
                executeInsert("insert into geohash values(##11211)");
                Assert.fail();
            } catch (SqlException e) {
                Assert.assertEquals(27, e.getPosition());
                TestUtils.assertContains(e.getFlyweightMessage(), "invalid constant: ##11211");
            }
        });
    }

    @Test
    public void testInsertGeoHashBitsLiteralTooFewBits() throws Exception {
        assertMemoryLeak(() -> {
            assertQuery(
                    "geohash\n",
                    "select geohash from geohash",
                    "create table geohash (geohash geohash(6b))",
                    null,
                    true,
                    true
            );
            try {
                executeInsert("insert into geohash values(##10001)");
                Assert.fail();
            } catch (SqlException e) {
                Assert.assertEquals(27, e.getPosition());
                TestUtils.assertContains(e.getFlyweightMessage(), "inconvertible types: GEOHASH(1c) -> GEOHASH(6b) [from=##10001, to=geohash]");
            }
        });
    }

    @Test
    public void testInsertGeoHashByteSizedStorage1() throws Exception {
        testGeoHashWithBits("1c", "'s'",
                "geohash\n" +
                        "s\n");
    }

    @Test
    public void testInsertGeoHashByteSizedStorage2() throws Exception {
        testGeoHashWithBits("4b", "cast('s' as geohash(4b))",
                "geohash\n" +
                        "1100\n");
    }

    @Test
    public void testInsertGeoHashByteSizedStorage3() throws Exception {
        testGeoHashWithBits("6b", "##100011",
                "geohash\n" +
                        "100011\n");
    }

    @Test
    public void testInsertGeoHashByteSizedStorage4() throws Exception {
        testGeoHashWithBits("3b", "##100011",
                "geohash\n" +
                        "100\n");
    }

    @Test
    public void testInsertGeoHashCharsLiteral() throws Exception {
        testGeoHashWithBits("8c", "#sp052w92p1p8",
                "geohash\n" +
                        "sp052w92\n");
    }

    @Test
    public void testInsertGeoHashCharsLiteralWithBits1() throws Exception {
        testGeoHashWithBits("8c", "#sp052w92p1p8/40",
                "geohash\n" +
                        "sp052w92\n");
    }

    @Test
    public void testInsertGeoHashCharsLiteralWithBits2() throws Exception {
        testGeoHashWithBits("2b", "#0/2",
                "geohash\n" +
                        "00\n");
    }

    @Test
    public void testInsertGeoHashCharsLiteralWithBits3() throws Exception {
        testGeoHashWithBits("9b", "#100/9",
                "geohash\n" +
                        "000010000\n");
    }

    @Test
    public void testInsertGeoHashCharsLiteralWithBits4() throws Exception {
        testGeoHashWithBits("5b", "#1",
                "geohash\n" +
                        "1\n");
    }

    @Test
    public void testInsertGeoHashCharsLiteralWithBits5() throws Exception {
        testGeoHashWithBits("4b", "#1/4",
                "geohash\n" +
                        "0000\n");
    }

    @Test
    public void testInsertGeoHashCharsLiteralWithBits6() throws Exception {
        testGeoHashWithBits("20b", "#1110",
                "geohash\n" +
                        "1110\n");
    }

    @Test
    public void testInsertLong256() throws Exception {
        assertMemoryLeak(() -> assertQuery(
                "long256\n",
                "long256",
                "create table long256 (long256 long256)",
                null,
                "insert into long256 values" +
                        "('0x6bbf0c833a5448baa23a0366d85079afc390e9837e67ac3f653076982d02dd3a')," +
                        "('0X6bbf0c833a5448baa23a0366d85079afc390e9837e67ac3f653076982d02dd3b')," +
                        "('6bbf0c833a5448baa23a0366d85079afc390e9837e67ac3f653076982d02dd3c')",
                "long256\n" +
                        "0x6bbf0c833a5448baa23a0366d85079afc390e9837e67ac3f653076982d02dd3a\n" +
                        "0x6bbf0c833a5448baa23a0366d85079afc390e9837e67ac3f653076982d02dd3b\n" +
                        "0x6bbf0c833a5448baa23a0366d85079afc390e9837e67ac3f653076982d02dd3c\n",
                true,
                true,
                false
        ));
    }

    @Test
    public void testInsertNullSymbol() throws Exception {
        assertMemoryLeak(() -> {
            compile("CREATE TABLE symbolic_index (s SYMBOL INDEX)", sqlExecutionContext);
            executeInsert("INSERT INTO symbolic_index VALUES ('123456')");
            executeInsert("INSERT INTO symbolic_index VALUES ('1')");
            executeInsert("INSERT INTO symbolic_index VALUES ('')"); // not null
            compile("CREATE TABLE symbolic_index_other AS (SELECT * FROM symbolic_index)", sqlExecutionContext);

            assertSql("symbolic_index_other", "s\n123456\n1\n\n");
            assertSql("symbolic_index_other WHERE s = ''", "s\n\n");
            assertSql("symbolic_index_other WHERE s = NULL", "s\n");
            assertSql("symbolic_index_other WHERE s IS NULL", "s\n");
            assertSql("symbolic_index_other WHERE s != ''", "s\n123456\n1\n");
            assertSql("symbolic_index_other WHERE s != NULL", "s\n123456\n1\n\n");
            assertSql("symbolic_index_other WHERE s IS NOT NULL", "s\n123456\n1\n\n");
            assertSql("symbolic_index_other WHERE '' = s", "s\n\n");
            assertSql("symbolic_index_other WHERE NULL = s", "s\n");
            assertSql("symbolic_index_other WHERE '' != s", "s\n123456\n1\n");
            assertSql("symbolic_index_other WHERE NULL != s", "s\n123456\n1\n\n");

            executeInsert("INSERT INTO symbolic_index_other VALUES (NULL)"); // null
            assertSql("symbolic_index_other", "s\n123456\n1\n\n\n");
            assertSql("symbolic_index_other WHERE s = ''", "s\n\n");
            assertSql("symbolic_index_other WHERE s = NULL", "s\n\n");
            assertSql("symbolic_index_other WHERE s IS NULL", "s\n\n");
            assertSql("symbolic_index_other WHERE s != ''", "s\n123456\n1\n\n");
            assertSql("symbolic_index_other WHERE s != NULL", "s\n123456\n1\n\n");
            assertSql("symbolic_index_other WHERE s IS NOT NULL", "s\n123456\n1\n\n");
            assertSql("symbolic_index_other WHERE '' = s", "s\n\n");
            assertSql("symbolic_index_other WHERE NULL = s", "s\n\n");
            assertSql("symbolic_index_other WHERE '' != s", "s\n123456\n1\n\n");
            assertSql("symbolic_index_other WHERE NULL != s", "s\n123456\n1\n\n");
        });
    }

    @Test
    public void testInsertNullSymbolWithIndex() throws Exception {
        assertMemoryLeak(() -> {
            compile("CREATE TABLE symbolic_index (s SYMBOL INDEX)", sqlExecutionContext);
            executeInsert("INSERT INTO symbolic_index VALUES ('123456')");
            executeInsert("INSERT INTO symbolic_index VALUES ('1')");
            executeInsert("INSERT INTO symbolic_index VALUES ('')"); // not null
            executeInsert("INSERT INTO symbolic_index VALUES (NULL)"); // null

            assertSql("symbolic_index", "s\n123456\n1\n\n\n");
            assertSql("symbolic_index WHERE s = ''", "s\n\n");
            assertSql("symbolic_index WHERE s = NULL", "s\n\n");
            assertSql("symbolic_index WHERE s IS NULL", "s\n\n");
            assertSql("symbolic_index WHERE s != ''", "s\n123456\n1\n\n");
            assertSql("symbolic_index WHERE s != NULL", "s\n123456\n1\n\n");
            assertSql("symbolic_index WHERE s IS NOT NULL", "s\n123456\n1\n\n");
            assertSql("symbolic_index WHERE '' = s", "s\n\n");
            assertSql("symbolic_index WHERE NULL = s", "s\n\n");
            assertSql("symbolic_index WHERE '' != s", "s\n123456\n1\n\n");
            assertSql("symbolic_index WHERE NULL != s", "s\n123456\n1\n\n");
        });
    }

    @Test
    public void testInsertNullSymbolWithIndexFromAnotherTable() throws Exception {
        assertMemoryLeak(() -> {
            compile("CREATE TABLE symbolic_index (s SYMBOL INDEX)", sqlExecutionContext);
            executeInsert("INSERT INTO symbolic_index VALUES ('123456')");
            executeInsert("INSERT INTO symbolic_index VALUES ('1')");
            executeInsert("INSERT INTO symbolic_index VALUES ('')"); // not null
            executeInsert("INSERT INTO symbolic_index VALUES (NULL)"); // null
            compile("CREATE TABLE symbolic_index_other AS (SELECT * FROM symbolic_index)", sqlExecutionContext);

            assertSql("symbolic_index_other", "s\n123456\n1\n\n\n");
            assertSql("symbolic_index_other WHERE s = ''", "s\n\n");
            assertSql("symbolic_index_other WHERE s = NULL", "s\n\n");
            assertSql("symbolic_index_other WHERE s IS NULL", "s\n\n");
            assertSql("symbolic_index_other WHERE s != ''", "s\n123456\n1\n\n");
            assertSql("symbolic_index_other WHERE s != NULL", "s\n123456\n1\n\n");
            assertSql("symbolic_index_other WHERE s IS NOT NULL", "s\n123456\n1\n\n");
            assertSql("symbolic_index_other WHERE '' = s", "s\n\n");
            assertSql("symbolic_index_other WHERE NULL = s", "s\n\n");
            assertSql("symbolic_index_other WHERE '' != s", "s\n123456\n1\n\n");
            assertSql("symbolic_index_other WHERE NULL != s", "s\n123456\n1\n\n");
        });
    }

    @Test
    public void testInsertNullSymbolWithoutIndex() throws Exception {
        assertMemoryLeak(() -> {
            compile("CREATE TABLE symbolic_index (s SYMBOL)", sqlExecutionContext);
            executeInsert("INSERT INTO symbolic_index VALUES ('123456')");
            executeInsert("INSERT INTO symbolic_index VALUES ('1')");
            executeInsert("INSERT INTO symbolic_index VALUES ('')"); // not null
            executeInsert("INSERT INTO symbolic_index VALUES (NULL)"); // null

            assertSql("symbolic_index", "s\n123456\n1\n\n\n");
            assertSql("symbolic_index WHERE s = ''", "s\n\n");
            assertSql("symbolic_index WHERE s = NULL", "s\n\n");
            assertSql("symbolic_index WHERE s IS NULL", "s\n\n");
            assertSql("symbolic_index WHERE s != ''", "s\n123456\n1\n\n");
            assertSql("symbolic_index WHERE s != NULL", "s\n123456\n1\n\n");
            assertSql("symbolic_index WHERE s IS NOT NULL", "s\n123456\n1\n\n");
            assertSql("symbolic_index WHERE '' = s", "s\n\n");
            assertSql("symbolic_index WHERE NULL = s", "s\n\n");
            assertSql("symbolic_index WHERE '' != s", "s\n123456\n1\n\n");
            assertSql("symbolic_index WHERE NULL != s", "s\n123456\n1\n\n");
        });
    }

    @Test
    public void testInsertNullSymbolWithoutIndexFromAnotherTable() throws Exception {
        assertMemoryLeak(() -> {
            compile("CREATE TABLE symbolic_index (s SYMBOL)", sqlExecutionContext);
            executeInsert("INSERT INTO symbolic_index VALUES ('123456')");
            executeInsert("INSERT INTO symbolic_index VALUES ('1')");
            executeInsert("INSERT INTO symbolic_index VALUES ('')"); // not null
            executeInsert("INSERT INTO symbolic_index VALUES (NULL)"); // null
            compile("CREATE TABLE symbolic_index_other AS (SELECT * FROM symbolic_index)", sqlExecutionContext);

            assertSql("symbolic_index_other", "s\n123456\n1\n\n\n");
            assertSql("symbolic_index_other WHERE s = ''", "s\n\n");
            assertSql("symbolic_index_other WHERE s = NULL", "s\n\n");
            assertSql("symbolic_index_other WHERE s IS NULL", "s\n\n");
            assertSql("symbolic_index_other WHERE s != ''", "s\n123456\n1\n\n");
            assertSql("symbolic_index_other WHERE s != NULL", "s\n123456\n1\n\n");
            assertSql("symbolic_index_other WHERE s IS NOT NULL", "s\n123456\n1\n\n");
            assertSql("symbolic_index_other WHERE '' = s", "s\n\n");
            assertSql("symbolic_index_other WHERE NULL = s", "s\n\n");
            assertSql("symbolic_index_other WHERE '' != s", "s\n123456\n1\n\n");
            assertSql("symbolic_index_other WHERE NULL != s", "s\n123456\n1\n\n");
        });
    }

    @Test
    public void testInsertTimestampAsStr() throws Exception {
        final String expected = "ts\n" +
                "2020-01-10T15:00:01.000143Z\n" +
                "2020-01-10T18:00:01.800000Z\n" +
                "\n";

        assertMemoryLeak(() -> {
            compiler.compile("create table xy (ts timestamp)", sqlExecutionContext);
            // execute insert with micros
            executeInsert("insert into xy(ts) values ('2020-01-10T15:00:01.000143Z')");

            // execute insert with millis
            executeInsert("insert into xy(ts) values ('2020-01-10T18:00:01.800Z')");

            // insert null
            executeInsert("insert into xy(ts) values (null)");

            // test bad format
            try {
                executeInsert("insert into xy(ts) values ('2020-01-10T18:00:01.800Zz')");
                Assert.fail();
            } catch (ImplicitCastException e) {
                TestUtils.assertContains(e.getFlyweightMessage(), "inconvertible value: `2020-01-10T18:00:01.800Zz` [STRING -> TIMESTAMP]");
            }

            assertSql(
                    "xy",
                    expected
            );
        });
    }

    @Test
    public void testJoinWithDuplicateColumns() throws Exception {
        compiler.compile(
                "CREATE TABLE t1 (" +
                        "  ts TIMESTAMP, " +
                        "  x INT" +
                        ") TIMESTAMP(ts) PARTITION BY DAY",
                sqlExecutionContext
        );
        compiler.compile(
                "CREATE TABLE t2 (" +
                        "  ts TIMESTAMP, " +
                        "  x INT" +
                        ") TIMESTAMP(ts) PARTITION BY DAY",
                sqlExecutionContext
        );
        executeInsert("INSERT INTO t1(ts, x) VALUES (1, 1)");
        executeInsert("INSERT INTO t2(ts, x) VALUES (1, 2)");
        engine.releaseInactive();

        // 1.- the parser finds column t2.ts with an explicit alias TS (case does not matter - it is equiv. to ts)
        // 2.- then it finds column t1.ts with no explicit alias, so it attempts to give it what it finds after the dot,
        //     but alas that alias is taken, so it fabricates alias ts1
        // 3.- then it finds column t1.ts again, but this time with an explicit alias ts1, which is taken by the prev.
        //     column and therefore is a duplicate, so the reported error is correct -> Duplicate column 'ts1'
        assertFailure(35, "Duplicate column [name=ts1]",
                "select t2.ts as \"TS\", t1.ts, t1.ts as ts1 from t1 asof join (select * from t2) t2;");

        // in this case, the optimizer, left to right, expands "t1.*" to x, ts1, and then the user defines
        // t2.ts as ts1 which produces the error
        assertFailure(28, "Duplicate column [name=ts1]",
                "select t2.ts as \"TS\", t1.*, t2.ts as \"ts1\" from t1 asof join (select * from t2) t2;");
        assertFailure(28, "Duplicate column [name=ts1]",
                "select t2.ts as \"TS\", t1.*, t2.ts \"ts1\" from t1 asof join (select * from t2) t2;");
        assertFailure(28, "Duplicate column [name=ts1]",
                "select t2.ts as \"TS\", t1.*, t2.ts ts1 from t1 asof join (select * from t2) t2;");
    }

    @Test
    public void testRaceToCreateEmptyTable() throws InterruptedException {
        try (SqlCompiler compiler2 = new SqlCompiler(engine)) {
            AtomicInteger index = new AtomicInteger();
            AtomicInteger success = new AtomicInteger();

            for (int i = 0; i < 50; i++) {
                CyclicBarrier barrier = new CyclicBarrier(2);
                CountDownLatch haltLatch = new CountDownLatch(2);

                index.set(-1);
                success.set(0);

                LOG.info().$("create race [i=").$(i).$(']').$();

                new Thread(() -> {
                    try {
                        barrier.await();
                        compiler.compile("create table x (a INT, b FLOAT)", sqlExecutionContext);
                        index.set(0);
                        success.incrementAndGet();
                    } catch (Exception ignore) {
//                    e.printStackTrace();
                    } finally {
                        haltLatch.countDown();
                    }
                }).start();

                new Thread(() -> {
                    try {
                        barrier.await();
                        compiler2.compile("create table x (a STRING, b DOUBLE)", sqlExecutionContext);
                        index.set(1);
                        success.incrementAndGet();
                    } catch (Exception ignore) {
//                    e.printStackTrace();
                    } finally {
                        haltLatch.countDown();
                    }
                }).start();

                Assert.assertTrue(haltLatch.await(30, TimeUnit.SECONDS));

                Assert.assertEquals(1, success.get());
                Assert.assertNotEquals(-1, index.get());

                TableToken tt;
                try (TableReader reader = getReader("x")) {
                    tt = reader.getTableToken();
                    sink.clear();
                    reader.getMetadata().toJson(sink);
                    if (index.get() == 0) {
                        TestUtils.assertEquals("{\"columnCount\":2,\"columns\":[{\"index\":0,\"name\":\"a\",\"type\":\"INT\"},{\"index\":1,\"name\":\"b\",\"type\":\"FLOAT\"}],\"timestampIndex\":-1}", sink);
                    } else {
                        TestUtils.assertEquals("{\"columnCount\":2,\"columns\":[{\"index\":0,\"name\":\"a\",\"type\":\"STRING\"},{\"index\":1,\"name\":\"b\",\"type\":\"DOUBLE\"}],\"timestampIndex\":-1}", sink);
                    }
                }
                engine.drop(path, tt);
            }
        }
    }

    @Test
    public void testRebuildIndex() throws Exception {
        assertMemoryLeak(() -> {
            compiler.compile("create table rebuild_index as (select rnd_symbol('1', '2', '33', '44') sym, x from long_sequence(15)), index(sym)", sqlExecutionContext);
            engine.releaseAllReaders();
            engine.releaseAllWriters();
            compile("reindex table rebuild_index column sym lock exclusive");
            assertSql("select * from rebuild_index where sym = '1'", "sym\tx\n" +
                    "1\t1\n" +
                    "1\t10\n" +
                    "1\t11\n" +
                    "1\t12\n");
        });
    }

    @Test
    public void testRebuildIndexInPartition() throws Exception {
        assertMemoryLeak(() -> {
            compiler.compile("create table rebuild_index as (" +
                    "select rnd_symbol('1', '2', '33', '44') sym, x, timestamp_sequence(0, 12*60*60*1000000L) ts " +
                    "from long_sequence(15)" +
                    "), index(sym) timestamp(ts)", sqlExecutionContext);
            engine.releaseAllReaders();
            engine.releaseAllWriters();
            compile("reindex table rebuild_index column sym partition '1970-01-02' lock exclusive");
            assertSql("select * from rebuild_index where sym = '1'",
                    "sym\tx\tts\n" +
                            "1\t1\t1970-01-01T00:00:00.000000Z\n" +
                            "1\t10\t1970-01-05T12:00:00.000000Z\n" +
                            "1\t11\t1970-01-06T00:00:00.000000Z\n" +
                            "1\t12\t1970-01-06T12:00:00.000000Z\n");
        });
    }

    @Test
    public void testRebuildIndexWritersLock() throws Exception {
        assertMemoryLeak(() -> {
            compiler.compile("create table rebuild_index as (select rnd_symbol('1', '2', '33', '44') sym, x from long_sequence(15)), index(sym)", sqlExecutionContext);

            engine.releaseAllReaders();
            engine.releaseAllWriters();
            try (TableWriter ignore = getWriter("rebuild_index")) {
                compile("reindex table rebuild_index column sym lock exclusive");
                Assert.fail();
            } catch (CairoException ex) {
                TestUtils.assertContains(ex.getFlyweightMessage(), "Cannot lock table");
            }
        });
    }

    @Test
    public void testReindexSyntaxCheckSemicolon() throws Exception {
        assertMemoryLeak(() -> {
                    compile(
                            "create table xxx as (" +
                                    "select " +
                                    "rnd_symbol('A', 'B', 'C') as sym1," +
                                    "rnd_symbol(4,4,4,2) as sym2," +
                                    "x," +
                                    "timestamp_sequence(0, 100000000) ts " +
                                    "from long_sequence(10000)" +
                                    "), index(sym1), index(sym2)");

                    engine.releaseAllReaders();
                    engine.releaseAllWriters();
                    compile("REINDEX TABLE \"xxx\" Lock exclusive;");
                }
        );
    }

    @Test
    public void testReindexSyntaxError() throws Exception {
        assertFailure(
                "REINDEX TABLE xxx",
                "create table xxx as (" +
                        "select " +
                        "rnd_symbol('A', 'B', 'C') as sym1," +
                        "rnd_symbol(4,4,4,2) as sym2," +
                        "x," +
                        "timestamp_sequence(0, 100000000) ts " +
                        "from long_sequence(10000)" +
                        "), index(sym1), index(sym2)",
                "REINDEX TABLE xxx".length(),
                "LOCK EXCLUSIVE expected"
        );

        assertFailure(
                "REINDEX TABLE xxx COLUMN sym2",
                null,
                "REINDEX TABLE xxx COLUMN sym2".length(),
                "LOCK EXCLUSIVE expected"
        );

        assertFailure(
                "REINDEX TABLE xxx LOCK",
                null,
                "REINDEX TABLE xxx LOCK".length(),
                "LOCK EXCLUSIVE expected"
        );

        assertFailure(
                "REINDEX TABLE xxx PARTITION '1234''",
                null,
                "REINDEX TABLE xxx PARTITION '1234''".length(),
                "LOCK EXCLUSIVE expected"
        );

        assertFailure(
                "REINDEX xxx PARTITION '1234''",
                null,
                "REINDEX ".length(),
                "TABLE expected"
        );

        assertFailure(
                "REINDEX TABLE ",
                null,
                "REINDEX TABLE ".length(),
                "table name expected"
        );

        assertFailure(
                "REINDEX TABLE xxx COLUMN \"sym1\" lock exclusive twice",
                null,
                "REINDEX TABLE xxx COLUMN \"sym1\" lock exclusive twice".length(),
                "EOF expecte"
        );
    }

    @Test
    public void testRemoveColumnShiftTimestamp() throws Exception {
        assertMemoryLeak(() -> {
            compiler.compile("create table x1 (a int, b double, t timestamp) timestamp(t)", sqlExecutionContext);

            try (TableReader reader = getReader("x1")) {
                Assert.assertEquals(2, reader.getMetadata().getTimestampIndex());

                try (TableWriter writer = getWriter("x1")) {
                    Assert.assertEquals(2, writer.getMetadata().getTimestampIndex());
                    writer.removeColumn("b");
                    Assert.assertEquals(2, writer.getMetadata().getTimestampIndex()); // Writer timestamp index doesn't change
                }

                Assert.assertTrue(reader.reload());
                Assert.assertEquals(1, reader.getMetadata().getTimestampIndex());
            }
        });
    }

    @Test
    public void testRemoveTimestampAndReplace() throws Exception {
        assertMemoryLeak(() -> {
            compiler.compile("create table x1 (a int, b double, t timestamp) timestamp(t)", sqlExecutionContext);

            try (TableReader reader = getReader("x1")) {
                Assert.assertEquals(2, reader.getMetadata().getTimestampIndex());

                try (TableWriter writer = getWriter("x1")) {
                    Assert.assertEquals(2, writer.getMetadata().getTimestampIndex());
                    writer.removeColumn("t");
                    Assert.assertEquals(-1, writer.getMetadata().getTimestampIndex());
                    writer.addColumn("t", ColumnType.TIMESTAMP);
                    Assert.assertEquals(-1, writer.getMetadata().getTimestampIndex());
                }

                Assert.assertTrue(reader.reload());
                Assert.assertEquals(-1, reader.getMetadata().getTimestampIndex());
            }
        });
    }

    @Test
    public void testRemoveTimestampColumn() throws Exception {
        assertMemoryLeak(() -> {
            compiler.compile("create table x1 (a int, b double, t timestamp) timestamp(t)", sqlExecutionContext);

            try (TableReader reader = getReader("x1")) {
                Assert.assertEquals(2, reader.getMetadata().getTimestampIndex());

                try (TableWriter writer = getWriter("x1")) {
                    Assert.assertEquals(2, writer.getMetadata().getTimestampIndex());
                    writer.removeColumn("t");
                    Assert.assertEquals(-1, writer.getMetadata().getTimestampIndex());
                }

                Assert.assertTrue(reader.reload());
                Assert.assertEquals(-1, reader.getMetadata().getTimestampIndex());
            }
        });
    }

    @Test
    public void testRenameTable() throws Exception {
        assertMemoryLeak(() -> {
            compiler.compile("create table table_old_name (a int, b double, t timestamp) timestamp(t)", sqlExecutionContext);
            compiler.compile("rename table table_old_name to table_new_name", sqlExecutionContext);
            try (TableReader reader = getReader("table_new_name")) {
                Assert.assertEquals(2, reader.getMetadata().getTimestampIndex());
                try (TableWriter writer = getWriter("table_new_name")) {
                    Assert.assertEquals(2, writer.getMetadata().getTimestampIndex());
                }
            }
        });
    }

    @Test
    public void testRndSymbolEmptyArgs() throws Exception {
        assertFailure(7, "function rnd_symbol expects arguments but has none",
                "select rnd_symbol() from long_sequence(1)");
    }

    @Test
    public void testSelectInvalidGeoHashLiteralBits() throws Exception {
        assertFailure(
                "select ##k from long_sequence(10)",
                null,
                7,
                "invalid constant: ##k"
        );
    }

    @Test
    public void testSymbolToStringAutoCast() throws Exception {
        final String expected = "cc\tk\n" +
                "PEHN_\t1970-01-01T00:00:00.000000Z\n" +
                "CPSW_ffyu\t1970-01-01T00:00:00.010000Z\n" +
                "VTJW_gpgw\t1970-01-01T00:00:00.020000Z\n" +
                "_\t1970-01-01T00:00:00.030000Z\n" +
                "VTJW_ffyu\t1970-01-01T00:00:00.040000Z\n";

        assertQuery(expected,
                "select concat(a, '_', to_lowercase(b)) cc, k from x",
                "create table x as " +
                        "(" +
                        "select" +
                        " rnd_symbol(5,4,4,1) a," +
                        " rnd_symbol(5,4,4,1) b," +
                        " timestamp_sequence(0, 10000) k" +
                        " from" +
                        " long_sequence(5)" +
                        ") timestamp(k)",
                "k",
                true,
                true
        );

    }

    @Test
    public void testSymbolToStringAutoCastJoin() throws Exception {
        assertMemoryLeak(() -> {
            final String xx = "create table xx as " +
                    "(" +
                    "select" +
                    " rnd_str('IBM', 'APPL', 'SPY', 'FB') a," +
                    " timestamp_sequence(0, 10000) k" +
                    " from" +
                    " long_sequence(5)" +
                    ") timestamp(k)";

            final String yy = "create table yy as " +
                    "(" +
                    "select" +
                    " rnd_symbol('IBM', 'APPL', 'SPY') b," +
                    " timestamp_sequence(0, 10000) k" +
                    " from" +
                    " long_sequence(5)" +
                    ") timestamp(k)";

            compiler.compile(xx, sqlExecutionContext);
            compiler.compile(yy, sqlExecutionContext);

            final String expected = "a\tb\tc\n" +
                    "IBM\tIBM\tIBM_IBM\n" +
                    "SPY\tSPY\tSPY_SPY\n" +
                    "SPY\tSPY\tSPY_SPY\n" +
                    "APPL\tAPPL\tAPPL_APPL\n" +
                    "APPL\tAPPL\tAPPL_APPL\n" +
                    "APPL\tAPPL\tAPPL_APPL\n" +
                    "APPL\tAPPL\tAPPL_APPL\n";
            assertQuery(expected, "select xx.a, yy.b, concat(xx.a, '_', yy.b) c from xx join yy on xx.a = yy.b", null, false, false);
        });
    }

    @Test
    public void testSymbolToStringAutoCastWhere() throws Exception {
        final String expected = "a\tb\tk\n" +
                "IBM\tIBM\t1970-01-01T00:00:00.000000Z\n";
        assertQuery(expected,
                "select a, b, k from x where a=b",
                "create table x as " +
                        "(" +
                        "select" +
                        " rnd_str('IBM', 'APPL', 'SPY', 'FB') a," +
                        " rnd_symbol('IBM', 'APPL', 'SPY') b," +
                        " timestamp_sequence(0, 10000) k" +
                        " from" +
                        " long_sequence(5)" +
                        ") timestamp(k)",
                "k",
                true,
                false
        );
    }

    private void assertCast(String expectedData, String expectedMeta, String sql) throws SqlException {
        compiler.compile(sql, sqlExecutionContext);
        try (TableReader reader = getReader("y")) {
            sink.clear();
            reader.getMetadata().toJson(sink);
            TestUtils.assertEquals(expectedMeta, sink);
            TestUtils.assertReader(expectedData, reader, sink);
        }
    }

    private void assertCastByte(String expectedData, int castTo) throws SqlException {
        String expectedMeta = "{\"columnCount\":1,\"columns\":[{\"index\":0,\"name\":\"a\",\"type\":\"" + ColumnType.nameOf(castTo) + "\"}],\"timestampIndex\":-1}";

        String sql = "create table y as (" +
                "select * from (select rnd_byte(33, 119) a from long_sequence(20))" +
                "), cast(a as " + ColumnType.nameOf(castTo) + ")";

        assertCast(expectedData, expectedMeta, sql);
    }

    private void assertCastByteFail(int castTo) {
        try {
            compiler.compile(
                    "create table y as (" +
                            "select * from (select rnd_byte(2,50) a from long_sequence(20))" +
                            "), cast(a as " + ColumnType.nameOf(castTo) + ")",
                    sqlExecutionContext
            );
            Assert.fail();
        } catch (SqlException e) {
            Assert.assertEquals(94, e.getPosition());
            TestUtils.assertContains(e.getFlyweightMessage(), "unsupported cast");
        }
    }

    private void assertCastDate(String expectedData, int castTo) throws SqlException {
        String expectedMeta = "{\"columnCount\":1,\"columns\":[{\"index\":0,\"name\":\"a\",\"type\":\"" + ColumnType.nameOf(castTo) + "\"}],\"timestampIndex\":-1}";

        String sql = "create table y as (" +
                "select * from (select rnd_date(to_date('2015', 'yyyy'), to_date('2016', 'yyyy'), 2) a from long_sequence(20))" +
                "), cast(a as " + ColumnType.nameOf(castTo) + ")";

        assertCast(expectedData, expectedMeta, sql);
    }

    private void assertCastDouble(String expectedData, int castTo) throws SqlException {
        String expectedMeta = "{\"columnCount\":1,\"columns\":[{\"index\":0,\"name\":\"a\",\"type\":\"" + ColumnType.nameOf(castTo) + "\"}],\"timestampIndex\":-1}";

        String sql = "create table y as (" +
                "select * from (select 100 * rnd_double(2) a from long_sequence(20))" +
                "), cast(a as " + ColumnType.nameOf(castTo) + ")";

        assertCast(expectedData, expectedMeta, sql);
    }

    private void assertCastDoubleFail(int castTo) {
        try {
            compiler.compile(
                    "create table y as (" +
                            "select * from (select rnd_double(2) a from long_sequence(20))" +
                            "), cast(a as " + ColumnType.nameOf(castTo) + ")",
                    sqlExecutionContext
            );
            Assert.fail();
        } catch (SqlException e) {
            Assert.assertEquals(93, e.getPosition());
            TestUtils.assertContains(e.getFlyweightMessage(), "unsupported cast");
        }
    }

    private void assertCastFloat(String expectedData, int castTo) throws SqlException {
        String expectedMeta = "{\"columnCount\":1,\"columns\":[{\"index\":0,\"name\":\"a\",\"type\":\"" + ColumnType.nameOf(castTo) + "\"}],\"timestampIndex\":-1}";

        String sql = "create table y as (" +
                "select * from (select 100 * rnd_float(2) a from long_sequence(20))" +
                "), cast(a as " + ColumnType.nameOf(castTo) + ")";

        assertCast(expectedData, expectedMeta, sql);
    }

    private void assertCastFloatFail(int castTo) {
        try {
            compiler.compile(
                    "create table y as (" +
                            "select * from (select rnd_float(2) a from long_sequence(20))" +
                            "), cast(a as " + ColumnType.nameOf(castTo) + ")",
                    sqlExecutionContext
            );
            Assert.fail();
        } catch (SqlException e) {
            Assert.assertEquals(92, e.getPosition());
            TestUtils.assertContains(e.getFlyweightMessage(), "unsupported cast");
        }
    }

    private void assertCastInt(String expectedData, int castTo) throws SqlException {
        assertCastInt(expectedData, castTo, 2);
    }

    private void assertCastInt(String expectedData, int castTo, int nanRate) throws SqlException {
        String expectedMeta = "{\"columnCount\":1,\"columns\":[{\"index\":0,\"name\":\"a\",\"type\":\"" + ColumnType.nameOf(castTo) + "\"}],\"timestampIndex\":-1}";

        String sql = "create table y as (" +
                "select * from (select rnd_int(0, 30, " + nanRate + ") a from long_sequence(20))" +
                "), cast(a as " + ColumnType.nameOf(castTo) + ")";

        assertCast(expectedData, expectedMeta, sql);
    }

    private void assertCastIntFail(int castTo) {
        try {
            compiler.compile(
                    "create table y as (" +
                            "select * from (select rnd_int(0, 30, 2) a from long_sequence(20))" +
                            "), cast(a as " + ColumnType.nameOf(castTo) + ")",
                    sqlExecutionContext
            );
            Assert.fail();
        } catch (SqlException e) {
            Assert.assertEquals(97, e.getPosition());
            TestUtils.assertContains(e.getFlyweightMessage(), "unsupported cast");
        }
    }

    private void assertCastLong(String expectedData, int castTo) throws SqlException {
        assertCastLong(expectedData, castTo, 2);
    }

    private void assertCastLong(String expectedData, int castTo, int nanRate) throws SqlException {
        String expectedMeta = "{\"columnCount\":1,\"columns\":[{\"index\":0,\"name\":\"a\",\"type\":\"" + ColumnType.nameOf(castTo) + "\"}],\"timestampIndex\":-1}";

        String sql = "create table y as (" +
                "select * from (select rnd_long(0, 30, " + nanRate + ") a from long_sequence(20))" +
                "), cast(a as " + ColumnType.nameOf(castTo) + ")";

        assertCast(expectedData, expectedMeta, sql);
    }

    private void assertCastLongFail(int castTo) {
        try {
            compiler.compile(
                    "create table y as (" +
                            "select * from (select rnd_long(0, 30, 2) a from long_sequence(20))" +
                            "), cast(a as " + ColumnType.nameOf(castTo) + ")",
                    sqlExecutionContext
            );
            Assert.fail();
        } catch (SqlException e) {
            Assert.assertEquals(98, e.getPosition());
            TestUtils.assertContains(e.getFlyweightMessage(), "unsupported cast");
        }
    }

    private void assertCastShort(String expectedData, int castTo) throws SqlException {
        assertCastShort(expectedData, castTo, 1024, 2048);
    }

    private void assertCastShort(String expectedData, int castTo, int min, int max) throws SqlException {
        String expectedMeta = "{\"columnCount\":1,\"columns\":[{\"index\":0,\"name\":\"a\",\"type\":\"" + ColumnType.nameOf(castTo) + "\"}],\"timestampIndex\":-1}";

        String sql = "create table y as (" +
                "select * from (select rnd_short(" + min + ", " + max + ") a from long_sequence(20))), cast(a as " + ColumnType.nameOf(castTo) + ")";

        assertCast(expectedData, expectedMeta, sql);
    }

    private void assertCastShortFail(int castTo) {
        try {
            compiler.compile(
                    "create table y as (" +
                            "select * from (select rnd_short(2,10) a from long_sequence(20))" +
                            "), cast(a as " + ColumnType.nameOf(castTo) + ")",
                    sqlExecutionContext
            );
            Assert.fail();
        } catch (SqlException e) {
            Assert.assertEquals(95, e.getPosition());
            TestUtils.assertContains(e.getFlyweightMessage(), "unsupported cast");
        }
    }

    private void assertCastStringFail(int castTo) {
        try {
            compiler.compile(
                    "create table y as (" +
                            "select * from (select rnd_str(5,10,2) a from long_sequence(20))" +
                            "), cast(a as " + ColumnType.nameOf(castTo) + ")",
                    sqlExecutionContext
            );
            Assert.fail();
        } catch (SqlException e) {
            Assert.assertEquals(95, e.getPosition());
            TestUtils.assertContains(e.getFlyweightMessage(), "unsupported cast");
        }
    }

    private void assertCastSymbolFail(int castTo) {
        try {
            compiler.compile(
                    "create table y as (" +
                            "select rnd_symbol(4,6,10,2) a from long_sequence(20)" +
                            "), cast(a as " + ColumnType.nameOf(castTo) + ")",
                    sqlExecutionContext
            );
            Assert.fail();
        } catch (SqlException e) {
            Assert.assertEquals(84, e.getPosition());
            TestUtils.assertContains(e.getFlyweightMessage(), "unsupported cast");
        }
    }

    private void assertCastTimestamp(String expectedData, int castTo) throws SqlException {
        String expectedMeta = "{\"columnCount\":1,\"columns\":[{\"index\":0,\"name\":\"a\",\"type\":\"" + ColumnType.nameOf(castTo) + "\"}],\"timestampIndex\":-1}";

        String sql = "create table y as (" +
                "select * from (select rnd_timestamp(to_timestamp('2015', 'yyyy'), to_timestamp('2016', 'yyyy'), 2) a from long_sequence(20))" +
                "), cast(a as " + ColumnType.nameOf(castTo) + ")";

        assertCast(expectedData, expectedMeta, sql);
    }

    private void assertCreateTableAsSelect(CharSequence expectedMetadata, CharSequence sql, Fiddler fiddler) throws SqlException {

        // create source table
        compiler.compile(
                "create table X (a int, b int, t timestamp) timestamp(t)",
                sqlExecutionContext
        );
        engine.releaseAllWriters();

        try (CairoEngine engine = new CairoEngine(configuration) {
            @Override
            public TableReader getReader(TableToken tableToken, long tableVersion) {
                fiddler.run(this);
                return super.getReader(tableToken, tableVersion);
            }
        }) {

            try (
                    SqlCompiler compiler = new SqlCompiler(engine);
                    SqlExecutionContext sqlExecutionContext = TestUtils.createSqlExecutionCtx(engine)
            ) {
<<<<<<< HEAD
                    compiler.compile(sql, sqlExecutionContext);
                    Assert.assertTrue(fiddler.isHappy());
                try (TableReader reader = engine.getReader("Y")) {
                        sink.clear();
                        reader.getMetadata().toJson(sink);
                        TestUtils.assertEquals(expectedMetadata, sink);
                    }

                    Assert.assertEquals(0, engine.getBusyReaderCount());
=======
                compiler.compile(sql, sqlExecutionContext);
                Assert.assertTrue(fiddler.isHappy());
                try (TableReader reader = getReader(engine, "Y")) {
                    sink.clear();
                    reader.getMetadata().toJson(sink);
                    TestUtils.assertEquals(expectedMetadata, sink);
>>>>>>> 48c84f85
                }

                Assert.assertEquals(0, engine.getBusyReaderCount());
            }
        }
    }

    private void assertFailure(FilesFacade ff, CharSequence sql, CharSequence message) throws Exception {
        assertMemoryLeak(ff,
                () -> {
                    try {
                        compiler.compile(sql, sqlExecutionContext);
                        Assert.fail();
                    } catch (SqlException e) {
                        Assert.assertEquals(13, e.getPosition());
                        TestUtils.assertContains(e.getFlyweightMessage(), message);
                    }
                }
        );
    }

    private void assertFailure0(int position, CharSequence expectedMessage, CharSequence sql, Class<?> exception) {
        try {
            compiler.compile(sql, sqlExecutionContext);
            Assert.fail();
        } catch (Throwable e) {
            Assert.assertSame(exception, e.getClass());
            if (e instanceof FlyweightMessageContainer) {
                TestUtils.assertContains(((FlyweightMessageContainer) e).getFlyweightMessage(), expectedMessage);
                if (position != -1) {
                    Assert.assertSame(SqlException.class, e.getClass());
                    Assert.assertEquals(position, ((SqlException) e).getPosition());
                }
            } else {
                Assert.fail();
            }
        }
    }

    private void assertInsertAsSelectIOError(AtomicBoolean inError, FilesFacade ff) throws Exception {
        assertMemoryLeak(
                ff,
                () -> {
                    compiler.compile("create table x (a INT, b INT)", sqlExecutionContext);
                    try {
                        compiler.compile("insert into x select rnd_int() int1, rnd_int() int2 from long_sequence(1000000)", sqlExecutionContext);
                        Assert.fail();
                    } catch (CairoException ignore) {
                    }

                    inError.set(false);

                    try (TableWriter w = getWriter("x")) {
                        Assert.assertEquals(0, w.size());
                    }

                    compiler.compile("insert into x select rnd_int() int1, rnd_int() int2 from long_sequence(1000000)", sqlExecutionContext);
                    try (TableWriter w = getWriter("x")) {
                        Assert.assertEquals(1000000, w.size());
                    }

                    try (TableReader reader = getReader("x")) {
                        Assert.assertEquals(1000000, reader.size());
                    }
                }
        );
    }

    private void selectAll(String tableName, boolean backup, MutableCharSink sink) throws Exception {

        TestUtils.printSql(
                compiler,
                sqlExecutionContext,
                "select * from " + tableName,
                sink
        );

    }

    private void testGeoHashWithBits(String columnSize, String geoHash, String expected) throws Exception {
        assertMemoryLeak(() -> {
            assertQuery(
                    "geohash\n",
                    "select geohash from geohash",
                    String.format("create table geohash (geohash geohash(%s))", columnSize),
                    null,
                    true,
                    true
            );
            executeInsert(String.format("insert into geohash values(%s)", geoHash));
            assertSql("geohash", expected);
        });
    }

    private void testInsertAsSelect(CharSequence expectedData, CharSequence ddl, CharSequence insert, CharSequence select) throws Exception {
        assertMemoryLeak(() -> {
            compiler.compile(ddl, sqlExecutionContext);
            compiler.compile(insert, sqlExecutionContext);
            assertSql(
                    select,
                    expectedData
            );
        });
    }

    protected void assertFailure(int position, CharSequence expectedMessage, CharSequence sql) throws Exception {
        assertMemoryLeak(() -> assertFailure0(position, expectedMessage, sql, SqlException.class));
    }

    private interface Fiddler {
        boolean isHappy();

        void run(CairoEngine engine);
    }
}<|MERGE_RESOLUTION|>--- conflicted
+++ resolved
@@ -4674,24 +4674,12 @@
                     SqlCompiler compiler = new SqlCompiler(engine);
                     SqlExecutionContext sqlExecutionContext = TestUtils.createSqlExecutionCtx(engine)
             ) {
-<<<<<<< HEAD
-                    compiler.compile(sql, sqlExecutionContext);
-                    Assert.assertTrue(fiddler.isHappy());
-                try (TableReader reader = engine.getReader("Y")) {
-                        sink.clear();
-                        reader.getMetadata().toJson(sink);
-                        TestUtils.assertEquals(expectedMetadata, sink);
-                    }
-
-                    Assert.assertEquals(0, engine.getBusyReaderCount());
-=======
                 compiler.compile(sql, sqlExecutionContext);
                 Assert.assertTrue(fiddler.isHappy());
-                try (TableReader reader = getReader(engine, "Y")) {
+                try (TableReader reader = engine.getReader("Y")) {
                     sink.clear();
                     reader.getMetadata().toJson(sink);
                     TestUtils.assertEquals(expectedMetadata, sink);
->>>>>>> 48c84f85
                 }
 
                 Assert.assertEquals(0, engine.getBusyReaderCount());
