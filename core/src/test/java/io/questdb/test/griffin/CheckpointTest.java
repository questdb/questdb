/*******************************************************************************
 *     ___                  _   ____  ____
 *    / _ \ _   _  ___  ___| |_|  _ \| __ )
 *   | | | | | | |/ _ \/ __| __| | | |  _ \
 *   | |_| | |_| |  __/\__ \ |_| |_| | |_) |
 *    \__\_\\__,_|\___||___/\__|____/|____/
 *
 *  Copyright (c) 2014-2019 Appsicle
 *  Copyright (c) 2019-2024 QuestDB
 *
 *  Licensed under the Apache License, Version 2.0 (the "License");
 *  you may not use this file except in compliance with the License.
 *  You may obtain a copy of the License at
 *
 *  http://www.apache.org/licenses/LICENSE-2.0
 *
 *  Unless required by applicable law or agreed to in writing, software
 *  distributed under the License is distributed on an "AS IS" BASIS,
 *  WITHOUT WARRANTIES OR CONDITIONS OF ANY KIND, either express or implied.
 *  See the License for the specific language governing permissions and
 *  limitations under the License.
 *
 ******************************************************************************/

package io.questdb.test.griffin;

import io.questdb.PropertyKey;
import io.questdb.cairo.CairoException;
import io.questdb.cairo.ColumnType;
import io.questdb.cairo.ColumnVersionReader;
import io.questdb.cairo.TableColumnMetadata;
import io.questdb.cairo.TableReader;
import io.questdb.cairo.TableReaderMetadata;
import io.questdb.cairo.TableToken;
import io.questdb.cairo.TableUtils;
import io.questdb.cairo.TableWriter;
import io.questdb.cairo.TxReader;
import io.questdb.cairo.mv.MatViewDefinition;
import io.questdb.cairo.mv.MatViewState;
import io.questdb.cairo.sql.NetworkSqlExecutionCircuitBreaker;
import io.questdb.cairo.vm.Vm;
import io.questdb.cairo.vm.api.MemoryCMARW;
import io.questdb.cairo.wal.WalPurgeJob;
import io.questdb.cairo.wal.WalUtils;
import io.questdb.cairo.wal.WalWriter;
import io.questdb.griffin.DefaultSqlExecutionCircuitBreakerConfiguration;
import io.questdb.griffin.SqlException;
import io.questdb.griffin.SqlExecutionContextImpl;
import io.questdb.mp.SOCountDownLatch;
import io.questdb.mp.SimpleWaitingLock;
import io.questdb.std.Chars;
import io.questdb.std.Files;
import io.questdb.std.FilesFacade;
import io.questdb.std.MemoryTag;
import io.questdb.std.Misc;
import io.questdb.std.Os;
import io.questdb.std.Rnd;
import io.questdb.std.datetime.microtime.MicrosFormatUtils;
import io.questdb.std.str.DirectUtf8Sink;
import io.questdb.std.str.LPSZ;
import io.questdb.std.str.Path;
import io.questdb.std.str.Utf8s;
import io.questdb.test.AbstractCairoTest;
import io.questdb.test.std.TestFilesFacadeImpl;
import io.questdb.test.tools.TestUtils;
import org.junit.After;
import org.junit.AfterClass;
import org.junit.Assert;
import org.junit.Assume;
import org.junit.Before;
import org.junit.BeforeClass;
import org.junit.Test;

import static io.questdb.PropertyKey.CAIRO_CHECKPOINT_RECOVERY_ENABLED;
import static io.questdb.PropertyKey.CAIRO_LEGACY_SNAPSHOT_RECOVERY_ENABLED;

public class CheckpointTest extends AbstractCairoTest {
    private static final TestFilesFacade testFilesFacade = new TestFilesFacade();
    private static Path path;
    private static Rnd rnd;
    private static Path triggerFilePath;
    private int rootLen;

    @BeforeClass
    public static void setUpStatic() throws Exception {
        path = new Path();
        triggerFilePath = new Path();
        ff = testFilesFacade;
        setProperty(PropertyKey.CAIRO_VIEW_ENABLED, "true");
        AbstractCairoTest.setUpStatic();
    }

    @AfterClass
    public static void tearDownStatic() {
        path = Misc.free(path);
        triggerFilePath = Misc.free(triggerFilePath);
        AbstractCairoTest.tearDownStatic();
    }

    @Before
    public void setUp() {
        // sync() system call is not available on Windows, so we skip the whole test suite there.
        Assume.assumeTrue(Os.type != Os.WINDOWS);

        setProperty(PropertyKey.CAIRO_VIEW_ENABLED, "true");
        super.setUp();
        ff = testFilesFacade;
        path.of(configuration.getCheckpointRoot()).concat(configuration.getDbDirectory()).slash();
        triggerFilePath.of(configuration.getDbRoot()).parent().concat(TableUtils.RESTORE_FROM_CHECKPOINT_TRIGGER_FILE_NAME).$();
        rootLen = path.size();
        testFilesFacade.reset();

        circuitBreakerConfiguration = new DefaultSqlExecutionCircuitBreakerConfiguration() {
            @Override
            public int getCircuitBreakerThrottle() {
                return 0;
            }

            @Override
            public long getQueryTimeout() {
                return 100;
            }
        };
        circuitBreaker = new NetworkSqlExecutionCircuitBreaker(engine, circuitBreakerConfiguration, MemoryTag.NATIVE_CB5) {
            @Override
            protected boolean testConnection(long fd) {
                return false;
            }
        };
        circuitBreaker.setTimeout(Long.MAX_VALUE);
        ((SqlExecutionContextImpl) sqlExecutionContext).with(circuitBreaker);

        rnd = TestUtils.generateRandom(LOG);
    }

    @After
    public void tearDown() throws Exception {
        super.tearDown();
        path.trimTo(rootLen);
        configuration.getFilesFacade().rmdir(path.slash());
        // reset inProgress for all tests
        execute("checkpoint release");
    }

    @Test
    public void testCheckpointCompleteDeletesCheckpointDir() throws Exception {
        assertMemoryLeak(() -> {
            execute("create table test (ts timestamp, name symbol, val int)");
            execute("checkpoint create");
            execute("checkpoint release");

            path.trimTo(rootLen).slash$();
            Assert.assertFalse(configuration.getFilesFacade().exists(path.$()));
        });
    }

    @Test
    public void testCheckpointCompleteWithoutPrepareIsIgnored() throws Exception {
        assertMemoryLeak(() -> {
            execute("create table test (ts timestamp, name symbol, val int)");
            // Verify that checkpoint release doesn't return errors.
            execute("checkpoint release");
        });
    }

    @Test
    public void testCheckpointCreate() throws Exception {
        assertMemoryLeak(() -> {
            for (char i = 'a'; i < 'f'; i++) {
                execute("create table " + i + " (ts timestamp, name symbol, val int)");
            }

            execute("checkpoint create");
            execute("checkpoint release");
        });
    }

    @Test
    public void testCheckpointCreateEmptyFolder() throws Exception {
        final String tableName = "test";
        path.of(configuration.getDbRoot()).concat("empty_folder").slash$();
        TestFilesFacadeImpl.INSTANCE.mkdirs(path, configuration.getMkDirMode());

        assertMemoryLeak(() -> {
            testCheckpointCreateCheckTableMetadataFiles(
                    "create table " + tableName + " (a symbol index capacity 128, b double, c long)",
                    null,
                    tableName
            );

            // Assert snapshot folder exists
            Assert.assertTrue(TestFilesFacadeImpl.INSTANCE.exists(
                    path.of(configuration.getCheckpointRoot()).slash$()
            ));
            // But snapshot/db folder does not
            Assert.assertFalse(TestFilesFacadeImpl.INSTANCE.exists(
                    path.of(configuration.getCheckpointRoot()).concat(configuration.getDbDirectory()).slash$()
            ));
        });
    }

    @Test
<<<<<<< HEAD
    public void testCheckpointDbWithWalTable() throws Exception {
=======
    public void testViewDoesNotObstructCheckpointCreation() throws Exception {
        setProperty(PropertyKey.CAIRO_VIEW_ENABLED, "true");
        assertMemoryLeak(() -> {
            execute("create table test (ts timestamp, name symbol, val int)");
            execute("create view test_view as select * from test");
            execute("checkpoint create");
            execute("checkpoint release");
        });
    }

    @Test
    public void testCheckpointRestoresDroppedView() throws Exception {
        final String snapshotId = "id1";
        assertMemoryLeak(() -> {
            setProperty(PropertyKey.CAIRO_LEGACY_SNAPSHOT_INSTANCE_ID, snapshotId);

            execute("create table test (ts timestamp, name symbol, val int) timestamp(ts) partition by day wal;");
            execute("insert into test values ('2023-09-20T12:39:01.933062Z', 'foobar', 42);");
            drainWalAndViewQueues();

            execute("create view v as select * from test where val > 0;");

            drainWalAndViewQueues();

            // sanity check: the view exists and works
            assertSql("count\n1\n", "select count() from views() where view_name = 'v';");
            assertSql("count\n1\n", "select count() from v;");

            execute("checkpoint create;");

            // drop the view after checkpoint
            execute("drop view v;");
            drainWalAndViewQueues();
            sqlExecutionContext.getReferencedViews().clear(); // todo: explicit view clear should NOT be needed, we need to improve lifecycle of SQL Execution Context

            assertSql("count\n0\n", "select count() from views() where view_name = 'v';");

            engine.clear();
            engine.closeNameRegistry();
            createTriggerFile();
            engine.checkpointRecover();
            engine.reloadTableNames();
            engine.getMetadataCache().onStartupAsyncHydrator();
            engine.buildViewGraphs();

            // the dropped view should be restored
            assertSql("count\n1\n", "select count() from views() where view_name = 'v';");
            assertSql(
                    """
                            ts\tname\tval
                            2023-09-20T12:39:01.933062Z\tfoobar\t42
                            """,
                    "v;"
            );
            engine.checkpointRelease();
        });
    }

    @Test
    public void testCheckpointRestoresViewWithBaseTableData() throws Exception {
        final String snapshotId = "id1";
        final String restartedId = "id2";
        setProperty(PropertyKey.CAIRO_VIEW_ENABLED, "true");
        assertMemoryLeak(() -> {
            setProperty(PropertyKey.CAIRO_LEGACY_SNAPSHOT_INSTANCE_ID, snapshotId);

            execute("create table test (ts timestamp, name symbol, val int) timestamp(ts) partition by day wal;");
            execute("insert into test values ('2023-09-20T12:00:00.000000Z', 'a', 10);");
            execute("insert into test values ('2023-09-20T13:00:00.000000Z', 'b', 20);");
            drainWalQueue();

            execute("create view test_view as select name, val from test where val > 15;");

            assertSql(
                    """
                            name\tval
                            b\t20
                            """,
                    "test_view;"
            );

            execute("checkpoint create;");

            // insert more data after checkpoint
            execute("insert into test values ('2023-09-20T14:00:00.000000Z', 'c', 30);");
            drainWalQueue();

            // view should now show 2 rows
            assertSql("count\n2\n", "select count() from test_view;");

            // Recover from checkpoint
            engine.clear();
            engine.closeNameRegistry();
            setProperty(PropertyKey.CAIRO_LEGACY_SNAPSHOT_INSTANCE_ID, restartedId);
            engine.checkpointRecover();
            engine.reloadTableNames();
            engine.getMetadataCache().onStartupAsyncHydrator();
            engine.buildViewGraphs();

            // After recovery, view should only show data from checkpoint time (1 row)
            assertSql(
                    """
                            name\tval
                            b\t20
                            """,
                    "test_view;"
            );
            engine.checkpointRelease();
        });
    }

    @Test
    public void testCheckpointViewMetadataFiles() throws Exception {
        setProperty(PropertyKey.CAIRO_VIEW_ENABLED, "true");
        assertMemoryLeak(() -> {
            execute("create table test (ts timestamp, name symbol, val int) timestamp(ts) partition by day wal;");
            execute("create view test_view as select * from test;");

            execute("checkpoint create;");

            // view directory exists in checkpoint
            TableToken viewToken = engine.getTableTokenIfExists("test_view");
            Assert.assertNotNull(viewToken);

            path.trimTo(rootLen).concat(viewToken.getDirName()).slash$();
            Assert.assertTrue("View directory should exist in checkpoint", TestFilesFacadeImpl.INSTANCE.exists(path.$()));

            // _view file exists
            path.trimTo(rootLen).concat(viewToken.getDirName()).concat("_view").$();
            Assert.assertTrue("_view file should exist in checkpoint", TestFilesFacadeImpl.INSTANCE.exists(path.$()));

            // check txn_seq directory exists (views have sequencers)
            path.trimTo(rootLen).concat(viewToken.getDirName()).concat(WalUtils.SEQ_DIR).slash$();
            Assert.assertTrue("txn_seq directory should exist in checkpoint", TestFilesFacadeImpl.INSTANCE.exists(path.$()));

            // check txn_seq/_meta file exists
            path.trimTo(rootLen).concat(viewToken.getDirName()).concat(WalUtils.SEQ_DIR).concat(TableUtils.META_FILE_NAME).$();
            Assert.assertTrue("txn_seq/_meta file should exist in checkpoint", TestFilesFacadeImpl.INSTANCE.exists(path.$()));

            execute("checkpoint release;");
        });
    }

    @Test
    public void testCheckpointRestoresViewDefinition() throws Exception {
        final String snapshotId = "id1";
>>>>>>> 4462fb4a
        assertMemoryLeak(() -> {
            for (char i = 'a'; i < 'd'; i++) {
                execute("create table " + i + " (ts timestamp, name symbol, val int)");
            }

            for (char i = 'd'; i < 'f'; i++) {
                execute("create table " + i + " (ts timestamp, name symbol, val int) timestamp(ts) partition by DAY WAL");
            }

            execute("checkpoint create");
            execute("checkpoint release");
        });
    }

    @Test
    public void testCheckpointDoesNotRestoreViewCreatedAfterCheckpoint() throws Exception {
        final String snapshotId = "id1";
        assertMemoryLeak(() -> {
            setProperty(PropertyKey.CAIRO_LEGACY_SNAPSHOT_INSTANCE_ID, snapshotId);

            // 1. Create base table with data
            execute("create table test (ts timestamp, name symbol, val int) timestamp(ts) partition by day wal;");
            execute("insert into test values ('2023-09-20T12:00:00.000000Z', 'a', 10);");
            execute("insert into test values ('2023-09-20T13:00:00.000000Z', 'b', 20);");
            drainWalAndViewQueues();

            // 2. Checkpoint BEFORE creating the view
            execute("checkpoint create;");

            // 3. Create view AFTER the checkpoint
            execute("create view v as select name, val from test where val > 15;");
            drainWalAndViewQueues();

            // 4. Verify view exists and works
            assertSql("count\n1\n", "select count() from views() where view_name = 'v';");
            assertSql(
                    """
                            name\tval
                            b\t20
                            """,
                    "v;"
            );

            // 5. Restore from checkpoint
            engine.clear();
            engine.closeNameRegistry();
            createTriggerFile();
            engine.checkpointRecover();
            engine.reloadTableNames();
            engine.getMetadataCache().onStartupAsyncHydrator();
            engine.buildViewGraphs();

            // 6. View should NOT exist (it was created after checkpoint)
            // TODO: investigate why it's not removed from metadata
//            assertSql("count\n0\n", "select count() from views() where view_name = 'v';");

            // 7. Querying the view should fail
            assertException("select * from v", 14, "view does not exist");

            engine.checkpointRelease();
        });
    }

    @Test
    public void testCheckpointPrepareCheckMatViewMetaFiles() throws Exception {
        assertMemoryLeak(() -> {
            testCheckpointCreateCheckTableMetadataFiles(
                    "create table base_price (sym varchar, price double, ts timestamp) timestamp(ts) partition by DAY WAL",
                    null,
                    "base_price"
            );
            String viewSql = "select sym, last(price) as price, ts from base_price sample by 1h";
            String sql = "create materialized view price_1h as (" + viewSql + ") partition by DAY";
            testCheckpointCreateCheckTableMetadataFiles(
                    sql,
                    null,
                    "price_1h"
            );
        });
    }

    @Test
    public void testCheckpointPrepareCheckMetadataFileForDefaultInstanceId() throws Exception {
        testCheckpointPrepareCheckMetadataFile(null);
    }

    @Test
    public void testCheckpointPrepareCheckMetadataFileForNonDefaultInstanceId() throws Exception {
        testCheckpointPrepareCheckMetadataFile("foobar");
    }

    @Test
    public void testCheckpointPrepareCheckTableMetadata() throws Exception {
        testCheckpointPrepareCheckTableMetadata(false, false);
    }

    @Test
    public void testCheckpointPrepareCheckTableMetadataFilesForNonPartitionedTable() throws Exception {
        final String tableName = "test";
        assertMemoryLeak(() -> testCheckpointCreateCheckTableMetadataFiles(
                "create table " + tableName + " (a symbol, b double, c long)",
                null,
                tableName
        ));
    }

    @Test
    public void testCheckpointPrepareCheckTableMetadataFilesForNonWalSystemTable() throws Exception {
        final String sysTableName = configuration.getSystemTableNamePrefix() + "test_non_wal";
        assertMemoryLeak(() -> testCheckpointCreateCheckTableMetadataFiles(
                "create table '" + sysTableName + "' (a symbol, b double, c long);",
                null,
                sysTableName
        ));
    }

    @Test
    public void testCheckpointPrepareCheckTableMetadataFilesForPartitionedTable() throws Exception {
        final String tableName = "test";
        assertMemoryLeak(() -> testCheckpointCreateCheckTableMetadataFiles(
                "create table " + tableName + " as " +
                        " (select x, timestamp_sequence(0, 100000000000) ts from long_sequence(20)) timestamp(ts) partition by day",
                null,
                tableName
        ));
    }

    @Test
    public void testCheckpointPrepareCheckTableMetadataFilesForTableWithDroppedColumns() throws Exception {
        final String tableName = "test";
        assertMemoryLeak(() -> testCheckpointCreateCheckTableMetadataFiles(
                "create table " + tableName + " (a symbol index capacity 128, b double, c long)",
                "alter table " + tableName + " drop column c",
                tableName
        ));
    }

    @Test
    public void testCheckpointPrepareCheckTableMetadataFilesForTableWithIndex() throws Exception {
        final String tableName = "test";
        assertMemoryLeak(() -> testCheckpointCreateCheckTableMetadataFiles(
                "create table " + tableName + " (a symbol index capacity 128, b double, c long)",
                null,
                tableName
        ));
    }

    @Test
    public void testCheckpointPrepareCheckTableMetadataFilesForWalSystemTable() throws Exception {
        final String sysTableName = configuration.getSystemTableNamePrefix() + "test_wal";
        assertMemoryLeak(() -> testCheckpointCreateCheckTableMetadataFiles(
                "create table '" + sysTableName + "' (ts timestamp, a symbol, b double, c long) timestamp(ts) partition by day wal;",
                null,
                sysTableName
        ));
    }

    @Test
    public void testCheckpointPrepareCheckTableMetadataFilesForWithParameters() throws Exception {
        final String tableName = "test";
        assertMemoryLeak(() -> testCheckpointCreateCheckTableMetadataFiles(
                "create table " + tableName +
                        " (a symbol, b double, c long, ts timestamp) timestamp(ts) partition by hour with maxUncommittedRows=250000, o3MaxLag = 240s",
                null,
                tableName
        ));
    }

    @Test
    public void testCheckpointPrepareCheckTableMetadataWithColTops() throws Exception {
        testCheckpointPrepareCheckTableMetadata(true, false);
    }

    @Test
    public void testCheckpointPrepareCheckTableMetadataWithColTopsAndDroppedColumns() throws Exception {
        testCheckpointPrepareCheckTableMetadata(true, true);
    }

    @Test
    public void testCheckpointPrepareCheckTableMetadataWithDroppedColumns() throws Exception {
        testCheckpointPrepareCheckTableMetadata(true, true);
    }

    @Test
    public void testCheckpointPrepareCleansUpCheckpointDir() throws Exception {
        assertMemoryLeak(() -> {
            path.trimTo(rootLen);
            FilesFacade ff = configuration.getFilesFacade();
            int rc = ff.mkdirs(path.slash(), configuration.getMkDirMode());
            Assert.assertEquals(0, rc);

            // Create a test file.
            path.trimTo(rootLen).concat("test.txt").$();
            Assert.assertTrue(Files.touch(path.$()));

            execute("create table test (ts timestamp, name symbol, val int)");
            execute("checkpoint create", sqlExecutionContext);

            // The test file should be deleted by checkpoint-create.
            Assert.assertFalse(ff.exists(path.$()));

            execute("checkpoint release");
        });
    }

    @Test
    public void testCheckpointPrepareFailsOnCorruptedTable() throws Exception {
        assertMemoryLeak(() -> {
            String tableName = "t";
            execute("create table " + tableName + " (ts timestamp, name symbol, val int)");

            // Corrupt the table by removing _txn file.
            FilesFacade ff = configuration.getFilesFacade();
            TableToken tableToken = engine.verifyTableName(tableName);

            engine.releaseInactive();
            Assert.assertTrue(ff.removeQuiet(path.of(root).concat(tableToken).concat(TableUtils.TXN_FILE_NAME).$()));

            assertException("checkpoint create", 0, "could not open txn file");
        });
    }

    @Test
    public void testCheckpointPrepareFailsOnLockedTableReader() throws Exception {
        configureCircuitBreakerTimeoutOnFirstCheck(); // trigger timeout on first check
        assertMemoryLeak(() -> {
            execute("create table test (ts timestamp, name symbol, val int)");

            TableToken tableToken = engine.getTableTokenIfExists("test");
            engine.lockReadersByTableToken(tableToken);

            try {
                execute("checkpoint create");
                Assert.fail();
            } catch (CairoException e) {
                TestUtils.assertContains(e.getFlyweightMessage(), "timeout, query aborted");
            } finally {
                engine.unlockReaders(tableToken);
            }
        });
    }

    @Test
    public void testCheckpointPrepareFailsOnSyncError() throws Exception {
        assertMemoryLeak(() -> {
            execute("create table test (ts timestamp, name symbol, val int)");

            testFilesFacade.errorOnSync = true;
            assertException("checkpoint create", 0, "Could not sync");

            // Once the error is gone, subsequent PREPARE/COMPLETE statements should execute successfully.
            testFilesFacade.errorOnSync = false;
            execute("checkpoint create");
            execute("checkpoint release");
        });
    }

    @Test
    public void testCheckpointPrepareOnEmptyDatabase() throws Exception {
        assertMemoryLeak(() -> {
            execute("checkpoint create");
            execute("checkpoint release");
        });
    }

    @Test
    public void testCheckpointPrepareOnEmptyDatabaseWithLock() throws Exception {
        assertMemoryLeak(() -> {
            SimpleWaitingLock lock = new SimpleWaitingLock();

            circuitBreakerConfiguration = new DefaultSqlExecutionCircuitBreakerConfiguration() {
                @Override
                public long getQueryTimeout() {
                    return 10;
                }
            };

            engine.setWalPurgeJobRunLock(lock);
            Assert.assertFalse(lock.isLocked());
            execute("checkpoint create");
            Assert.assertTrue(lock.isLocked());
            try {
                assertExceptionNoLeakCheck("checkpoint create");
            } catch (SqlException ex) {
                Assert.assertTrue(lock.isLocked());
                Assert.assertTrue(ex.getMessage().startsWith("[0] Waiting for CHECKPOINT RELEASE to be called"));
            }
            execute("checkpoint release");
            Assert.assertFalse(lock.isLocked());


            //DB is empty
            execute("checkpoint release");
            Assert.assertFalse(lock.isLocked());
            lock.lock();
            execute("checkpoint release");
            Assert.assertFalse(lock.isLocked());

            engine.setWalPurgeJobRunLock(null);
        });
    }

    @Test
    public void testCheckpointPrepareSubsequentCallFails() throws Exception {
        assertMemoryLeak(() -> {
            execute("create table test (ts timestamp, name symbol, val int)");

            SimpleWaitingLock lock = new SimpleWaitingLock();

            circuitBreakerConfiguration = new DefaultSqlExecutionCircuitBreakerConfiguration() {
                @Override
                public long getQueryTimeout() {
                    return 10;
                }
            };

            engine.setWalPurgeJobRunLock(lock);
            try {
                Assert.assertFalse(lock.isLocked());
                execute("checkpoint create");
                Assert.assertTrue(lock.isLocked());
                execute("checkpoint create");
                Assert.assertTrue(lock.isLocked());
                Assert.fail();
            } catch (SqlException ex) {
                Assert.assertTrue(ex.getMessage().startsWith("[0] Waiting for CHECKPOINT RELEASE to be called"));
            } finally {
                Assert.assertTrue(lock.isLocked());
                execute("checkpoint release");
                Assert.assertFalse(lock.isLocked());

                engine.setWalPurgeJobRunLock(null);
            }
        });
    }

    @Test
    public void testCheckpointPrepareSubsequentCallFailsWithLock() throws Exception {
        assertMemoryLeak(() -> {
            execute("create table test (ts timestamp, name symbol, val int)");
            execute("checkpoint create");
            assertException(
                    "checkpoint create",
                    0,
                    "Waiting for CHECKPOINT RELEASE to be called"
            );
            execute("checkpoint release");
        });
    }

    @Test
    public void testCheckpointPreventsNonWalTableDeletion() throws Exception {
        assertMemoryLeak(() -> {
            execute("create table test (ts timestamp, name symbol, val int) timestamp(ts) partition by day bypass wal;");
            execute("insert into test values ('2023-09-20T12:39:01.933062Z', 'foobar', 42);");
            execute("checkpoint create;");

            try {
                execute("drop table test;");
                Assert.fail();
            } catch (CairoException e) {
                TestUtils.assertContains(e.getFlyweightMessage(), "could not lock 'test~' [reason='checkpointInProgress']");
            }
            engine.checkpointRelease();
        });
    }

    @Test
    public void testCheckpointPreventsNonWalTableRenaming() throws Exception {
        assertMemoryLeak(() -> {
            execute("create table test (ts timestamp, name symbol, val int) timestamp(ts) partition by day bypass wal;");
            execute("insert into test values ('2023-09-20T12:39:01.933062Z', 'foobar', 42);");
            execute("checkpoint create;");

            try {
                execute("rename table test to test2;");
                Assert.fail();
            } catch (CairoException e) {
                TestUtils.assertContains(e.getFlyweightMessage(), "table busy [reason=checkpointInProgress]");
            }
            engine.checkpointRelease();
        });
    }

    @Test
    public void testCheckpointPreventsNonWalTableTruncation() throws Exception {
        assertMemoryLeak(() -> {
            execute("create table test (ts timestamp, name symbol, val int) timestamp(ts) partition by day bypass wal;");
            execute("insert into test values ('2023-09-20T12:39:01.933062Z', 'foobar', 42);");
            execute("checkpoint create;");

            try {
                execute("truncate table test;");
                Assert.fail();
            } catch (SqlException e) {
                TestUtils.assertContains(e.getFlyweightMessage(), "there is an active query against 'test'");
            }
            engine.checkpointRelease();
        });
    }

    @Test
    public void testCheckpointRestoresDroppedView() throws Exception {
        final String snapshotId = "id1";
        assertMemoryLeak(() -> {
            setProperty(PropertyKey.CAIRO_LEGACY_SNAPSHOT_INSTANCE_ID, snapshotId);

            execute("create table test (ts timestamp, name symbol, val int) timestamp(ts) partition by day wal;");
            execute("insert into test values ('2023-09-20T12:39:01.933062Z', 'foobar', 42);");
            drainWalQueue();

            execute("create view v as select * from test where val > 0;");

            drainViewQueue();

            // sanity check: the view exists and works
            assertSql("count\n1\n", "select count() from views() where view_name = 'v';");
            assertSql("count\n1\n", "select count() from v;");

            execute("checkpoint create;");

            // drop the view after checkpoint
            execute("drop view v;");
            drainWalAndViewQueues();

            assertSql("count\n0\n", "select count() from views() where view_name = 'v';");

            engine.clear();
            engine.closeNameRegistry();
            createTriggerFile();
            engine.checkpointRecover();
            engine.reloadTableNames();
            engine.getMetadataCache().onStartupAsyncHydrator();
            engine.buildViewGraphs();

            // the dropped view should be restored
            assertSql("count\n1\n", "select count() from views() where view_name = 'v';");
            assertSql(
                    """
                            ts\tname\tval
                            2023-09-20T12:39:01.933062Z\tfoobar\t42
                            """,
                    "v;"
            );
            engine.checkpointRelease();
        });
    }

    @Test
    public void testCheckpointRestoresDroppedWalTable() throws Exception {
        final String snapshotId = "id1";
        final String restartedId = "id2";
        assertMemoryLeak(() -> {
            setProperty(PropertyKey.CAIRO_LEGACY_SNAPSHOT_INSTANCE_ID, snapshotId);

            execute("create table test (ts timestamp, name symbol, val int) timestamp(ts) partition by day wal;");
            execute("insert into test values ('2023-09-20T12:39:01.933062Z', 'foobar', 42);");
            drainWalQueue();

            execute("checkpoint create;");

            execute("drop table test;");
            drainWalQueue();

            assertSql("count\n0\n", "select count() from tables() where table_name = 'test';");

            // Release readers, writers and table name registry files, but keep the snapshot dir around.
            engine.clear();
            engine.closeNameRegistry();
            setProperty(PropertyKey.CAIRO_LEGACY_SNAPSHOT_INSTANCE_ID, restartedId);
            engine.checkpointRecover();
            engine.reloadTableNames();
            engine.getMetadataCache().onStartupAsyncHydrator();

            drainWalQueue();

            // Dropped table should be there.
            assertSql("count\n1\n", "select count() from tables() where table_name = 'test';");
            assertSql(
                    """
                            ts\tname\tval
                            2023-09-20T12:39:01.933062Z\tfoobar\t42
                            """,
                    "test;"
            );
            engine.checkpointRelease();
        });
    }

    @Test
    public void testCheckpointRestoresNestedViews() throws Exception {
        final String snapshotId = "id1";
        assertMemoryLeak(() -> {
            setProperty(PropertyKey.CAIRO_LEGACY_SNAPSHOT_INSTANCE_ID, snapshotId);

            // 1. Create base table with data
            execute("create table test (ts timestamp, name symbol, val int) timestamp(ts) partition by day wal;");
            execute("insert into test values ('2023-09-20T12:00:00.000000Z', 'a', 10);");
            execute("insert into test values ('2023-09-20T13:00:00.000000Z', 'b', 20);");
            execute("insert into test values ('2023-09-20T14:00:00.000000Z', 'c', 30);");
            drainWalQueue();

            // 2. Create view_a: selects rows with val > 5 (returns a, b, c)
            execute("create view view_a as select name, val from test where val > 5;");
            drainViewQueue();

            // 3. Create view_b: selects from view_a with val > 15 (returns b, c)
            execute("create view view_b as select name, val from view_a where val > 15;");
            drainViewQueue();

            // 4. Verify both views work correctly
            assertSql(
                    """
                            name\tval
                            a\t10
                            b\t20
                            c\t30
                            """,
                    "view_a;"
            );
            assertSql(
                    """
                            name\tval
                            b\t20
                            c\t30
                            """,
                    "view_b;"
            );

            // 5. Checkpoint
            execute("checkpoint create;");

            // 6. Drop both views
            execute("drop view view_b;");
            execute("drop view view_a;");
            drainViewQueue();

            // 7. Verify neither view exists
            assertSql("count\n0\n", "select count() from views() where view_name = 'view_a';");
            assertSql("count\n0\n", "select count() from views() where view_name = 'view_b';");

            // 8. Restore from checkpoint
            engine.clear();
            engine.closeNameRegistry();
            createTriggerFile();
            engine.checkpointRecover();
            engine.reloadTableNames();
            engine.getMetadataCache().onStartupAsyncHydrator();
            engine.buildViewGraphs();

            // 9. Verify both views are restored
            assertSql("count\n1\n", "select count() from views() where view_name = 'view_a';");
            assertSql("count\n1\n", "select count() from views() where view_name = 'view_b';");

            // 10. Verify view_a returns correct data (a, b, c)
            assertSql(
                    """
                            name\tval
                            a\t10
                            b\t20
                            c\t30
                            """,
                    "view_a;"
            );

            // 11. Verify view_b returns correct data (b, c) - the nested view chain works
            assertSql(
                    """
                            name\tval
                            b\t20
                            c\t30
                            """,
                    "view_b;"
            );

            engine.checkpointRelease();
        });
    }

    @Test
    public void testCheckpointRestoresRenamedWalTableName() throws Exception {
        final String snapshotId = "id1";
        final String restartedId = "id2";
        assertMemoryLeak(() -> {
            setProperty(PropertyKey.CAIRO_LEGACY_SNAPSHOT_INSTANCE_ID, snapshotId);

            execute("create table test (ts timestamp, name symbol, val int) timestamp(ts) partition by day wal;");
            execute("insert into test values ('2023-09-20T12:39:01.933062Z', 'foobar', 42);");
            drainWalQueue();

            execute("checkpoint create;");

            execute("rename table test to test2;");

            drainWalQueue();

            assertSql("count\n0\n", "select count() from tables() where table_name = 'test';");
            assertSql("count\n1\n", "select count() from tables() where table_name = 'test2';");

            // Release readers, writers and table name registry files, but keep the snapshot dir around.
            engine.clear();
            engine.closeNameRegistry();
            setProperty(PropertyKey.CAIRO_LEGACY_SNAPSHOT_INSTANCE_ID, restartedId);
            engine.checkpointRecover();
            engine.reloadTableNames();
            engine.getMetadataCache().onStartupAsyncHydrator();

            drainWalQueue();

            // Renamed table should be there under the original name.
            assertSql("count\n1\n", "select count() from tables() where table_name = 'test';");
            assertSql("count\n0\n", "select count() from tables() where table_name = 'test2';");

            engine.checkpointRelease();
        });
    }

    @Test
    public void testCheckpointRestoresTruncatedWalTable() throws Exception {
        final String snapshotId = "id1";
        final String restartedId = "id2";
        assertMemoryLeak(() -> {
            setProperty(PropertyKey.CAIRO_LEGACY_SNAPSHOT_INSTANCE_ID, snapshotId);

            execute("create table test (ts timestamp, name symbol, val int) timestamp(ts) partition by day wal;");
            execute("insert into test values (now(), 'foobar', 42);");
            drainWalQueue();

            execute("checkpoint create;");

            execute("truncate table test;");
            drainWalQueue();

            assertSql("count\n0\n", "select count() from test;");

            // Release all readers and writers, but keep the snapshot dir around.
            engine.clear();
            setProperty(PropertyKey.CAIRO_LEGACY_SNAPSHOT_INSTANCE_ID, restartedId);
            engine.checkpointRecover();

            drainWalQueue();

            // Dropped rows should be there.
            assertSql("count\n1\n", "select count() from test;");
            engine.checkpointRelease();
        });
    }

    @Test
    public void testCheckpointRestoresViewDefinition() throws Exception {
        final String snapshotId = "id1";
        assertMemoryLeak(() -> {
            setProperty(PropertyKey.CAIRO_LEGACY_SNAPSHOT_INSTANCE_ID, snapshotId);

            // 1. Create base table with data
            execute("create table test (ts timestamp, name symbol, val int) timestamp(ts) partition by day wal;");
            execute("insert into test values ('2023-09-20T12:00:00.000000Z', 'a', 10);");
            execute("insert into test values ('2023-09-20T13:00:00.000000Z', 'b', 20);");
            execute("insert into test values ('2023-09-20T14:00:00.000000Z', 'c', 30);");
            drainWalQueue();

            // 2. Create view with predicate (val > 15) - should return 'b' and 'c'
            execute("create view v as select name, val from test where val > 15;");
            drainViewQueue();

            // Validate the view returns expected data
            assertSql(
                    """
                            name\tval
                            b\t20
                            c\t30
                            """,
                    "v;"
            );

            // 3. Checkpoint
            execute("checkpoint create;");

            // 4. Drop the view and create a new one with the same name but different predicate (val > 25)
            execute("drop view v;");
            drainViewQueue();

            execute("create view v as select name, val from test where val > 25;");
            drainViewQueue();

            // 5. Validate the new view returns different data (only 'c')
            assertSql(
                    """
                            name\tval
                            c\t30
                            """,
                    "v;"
            );

            // 6. Restore from the checkpoint
            engine.clear();
            engine.closeNameRegistry();
            createTriggerFile();
            engine.checkpointRecover();
            engine.reloadTableNames();
            engine.getMetadataCache().onStartupAsyncHydrator();
            engine.buildViewGraphs();

            // 7. Validate the view uses the predicate from before the checkpoint (val > 15)
            assertSql(
                    """
                            name\tval
                            b\t20
                            c\t30
                            """,
                    "v;"
            );
            engine.checkpointRelease();
        });
    }

    @Test
    public void testCheckpointRestoresViewWithBaseTableData() throws Exception {
        final String snapshotId = "id1";
        final String restartedId = "id2";
        setProperty(PropertyKey.CAIRO_VIEW_ENABLED, "true");
        assertMemoryLeak(() -> {
            setProperty(PropertyKey.CAIRO_LEGACY_SNAPSHOT_INSTANCE_ID, snapshotId);

            execute("create table test (ts timestamp, name symbol, val int) timestamp(ts) partition by day wal;");
            execute("insert into test values ('2023-09-20T12:00:00.000000Z', 'a', 10);");
            execute("insert into test values ('2023-09-20T13:00:00.000000Z', 'b', 20);");
            drainWalQueue();

            execute("create view test_view as select name, val from test where val > 15;");

            assertSql(
                    """
                            name\tval
                            b\t20
                            """,
                    "test_view;"
            );

            execute("checkpoint create;");

            // insert more data after checkpoint
            execute("insert into test values ('2023-09-20T14:00:00.000000Z', 'c', 30);");
            drainWalQueue();

            // view should now show 2 rows
            assertSql("count\n2\n", "select count() from test_view;");

            // Recover from checkpoint
            engine.clear();
            engine.closeNameRegistry();
            setProperty(PropertyKey.CAIRO_LEGACY_SNAPSHOT_INSTANCE_ID, restartedId);
            engine.checkpointRecover();
            engine.reloadTableNames();
            engine.getMetadataCache().onStartupAsyncHydrator();
            engine.buildViewGraphs();

            // After recovery, view should only show data from checkpoint time (1 row)
            assertSql(
                    """
                            name\tval
                            b\t20
                            """,
                    "test_view;"
            );
            engine.checkpointRelease();
        });
    }

    @Test
    public void testCheckpointStatus() throws Exception {
        assertMemoryLeak(() -> {
            setCurrentMicros(0);
            assertSql(
                    """
                            in_progress\tstarted_at
                            false\t
                            """,
                    "select * from checkpoint_status();"
            );

            execute("checkpoint create");

            assertSql(
                    """
                            in_progress\tstarted_at
                            true\t1970-01-01T00:00:00.000000Z
                            """,
                    "select * from checkpoint_status();"
            );

            execute("checkpoint release");

            assertSql(
                    """
                            in_progress\tstarted_at
                            false\t
                            """,
                    "select * from checkpoint_status();"
            );
        });
    }

    @Test
    public void testCheckpointUnknownSubOptionFails() throws Exception {
        assertMemoryLeak(() -> {
            execute("create table test (ts timestamp, name symbol, val int)");
            assertException(
                    "checkpoint commit",
                    11,
                    "'create' or 'release' expected"
            );
        });
    }

    @Test
    public void testCheckpointViewMetadataFiles() throws Exception {
        setProperty(PropertyKey.CAIRO_VIEW_ENABLED, "true");
        assertMemoryLeak(() -> {
            execute("create table test (ts timestamp, name symbol, val int) timestamp(ts) partition by day wal;");
            execute("create view test_view as select * from test;");

            execute("checkpoint create;");

            // view directory exists in checkpoint
            TableToken viewToken = engine.getTableTokenIfExists("test_view");
            Assert.assertNotNull(viewToken);

            path.trimTo(rootLen).concat(viewToken.getDirName()).slash$();
            Assert.assertTrue("View directory should exist in checkpoint", TestFilesFacadeImpl.INSTANCE.exists(path.$()));

            // _view file exists
            path.trimTo(rootLen).concat(viewToken.getDirName()).concat("_view").$();
            Assert.assertTrue("_view file should exist in checkpoint", TestFilesFacadeImpl.INSTANCE.exists(path.$()));

            // check txn_seq directory exists (views have sequencers)
            path.trimTo(rootLen).concat(viewToken.getDirName()).concat(WalUtils.SEQ_DIR).slash$();
            Assert.assertTrue("txn_seq directory should exist in checkpoint", TestFilesFacadeImpl.INSTANCE.exists(path.$()));

            // check txn_seq/_meta file exists
            path.trimTo(rootLen).concat(viewToken.getDirName()).concat(WalUtils.SEQ_DIR).concat(TableUtils.META_FILE_NAME).$();
            Assert.assertTrue("txn_seq/_meta file should exist in checkpoint", TestFilesFacadeImpl.INSTANCE.exists(path.$()));

            execute("checkpoint release;");
        });
    }

    @Test
    public void testFailFastWhenCannotCopyRegistryFile() throws Exception {
        assertMemoryLeak(() -> {
            final String tableName = "t";
            execute(
                    "create table " + tableName + " as " +
                            "(select rnd_str(2,3,0) a, rnd_symbol('A','B','C') b, x c from long_sequence(3))"
            );

            execute("checkpoint create");

            engine.clear();
            createTriggerFile();
            testFilesFacade.errorOnRegistryFileCopy = true;
            try {
                engine.checkpointRecover();
                Assert.fail("Exception expected");
            } catch (CairoException e) {
                TestUtils.assertContains(e.getMessage(), "Could not copy registry file");
            } finally {
                testFilesFacade.errorOnRegistryFileCopy = false;
            }
            engine.checkpointRelease();
        });
    }

    @Test
    public void testFailFastWhenCannotRemoveRegistryFile() throws Exception {
        assertMemoryLeak(() -> {
            final String tableName = "t";
            execute(
                    "create table " + tableName + " as " +
                            "(select rnd_str(2,3,0) a, rnd_symbol('A','B','C') b, x c from long_sequence(3))"
            );

            execute("checkpoint create");

            engine.clear();
            createTriggerFile();
            testFilesFacade.errorOnRegistryFileRemoval = true;
            try {
                engine.checkpointRecover();
                Assert.fail("Exception expected");
            } catch (CairoException e) {
                TestUtils.assertContains(e.getMessage(), "could not remove registry file");
            } finally {
                testFilesFacade.errorOnRegistryFileRemoval = false;
            }
            engine.checkpointRelease();
        });
    }

    @Test
    public void testFailFastWhenCannotRemoveTriggerFile() throws Exception {
        assertMemoryLeak(() -> {
            testFilesFacade.errorOnTriggerFileRemoval = true;

            final String tableName = "t";
            execute(
                    "create table " + tableName + " as " +
                            "(select rnd_str(2,3,0) a, rnd_symbol('A','B','C') b, x c from long_sequence(3))"
            );

            execute("checkpoint create");

            engine.clear();
            createTriggerFile();
            try {
                engine.checkpointRecover();
                Assert.fail("Exception expected");
            } catch (CairoException e) {
                TestUtils.assertContains(e.getMessage(), "could not remove restore trigger file");
            }
            engine.checkpointRelease();
        });
    }

    @Test
    public void testFailFastWhenTriggerFailExistsButThereIsNoCheckpointDirectory() throws Exception {
        assertMemoryLeak(() -> {
            final String tableName = "t";
            execute(
                    "create table " + tableName + " as " +
                            "(select rnd_str(2,3,0) a, rnd_symbol('A','B','C') b, x c from long_sequence(3))"
            );

            engine.clear();
            createTriggerFile();
            try {
                engine.checkpointRecover();
                Assert.fail("Exception expected");
            } catch (CairoException e) {
                TestUtils.assertContains(e.getMessage(), "checkpoint directory does not exist");
            }
        });
    }

    @Test
    public void testFailFastWhenTriggerFailExistsButThereIsNoCheckpointMetadataFile() throws Exception {
        assertMemoryLeak(() -> {
            final String tableName = "t";
            execute(
                    "create table " + tableName + " as " +
                            "(select rnd_str(2,3,0) a, rnd_symbol('A','B','C') b, x c from long_sequence(3))"
            );

            execute("checkpoint create");

            path.of(configuration.getCheckpointRoot()).concat(configuration.getDbDirectory());
            FilesFacade ff = configuration.getFilesFacade();
            ff.removeQuiet(path.concat(TableUtils.CHECKPOINT_META_FILE_NAME).$());

            engine.clear();
            createTriggerFile();
            try {
                engine.checkpointRecover();
                Assert.fail("Exception expected");
            } catch (CairoException e) {
                TestUtils.assertContains(e.getMessage(), "checkpoint metadata file does not exist");
            }
            engine.checkpointRelease();
        });
    }

    @Test
    public void testRecoverCheckpointForDefaultCheckpointId() throws Exception {
        testRecoverCheckpoint("", "id1", false, false);
    }

    @Test
    public void testRecoverCheckpointForDefaultCheckpointIdAndTriggerFile() throws Exception {
        testRecoverCheckpoint("", "id1", true, true);
    }

    @Test
    public void testRecoverCheckpointForDefaultInstanceIds() throws Exception {
        testRecoverCheckpoint("", "", false, false);
    }

    @Test
    public void testRecoverCheckpointForDefaultInstanceIdsAndTriggerFile() throws Exception {
        testRecoverCheckpoint("", "", true, true);
    }

    @Test
    public void testRecoverCheckpointForDefaultRestartedId() throws Exception {
        testRecoverCheckpoint("id1", "", false, false);
    }

    @Test
    public void testRecoverCheckpointForDefaultRestartedIdAndTriggerFile() throws Exception {
        testRecoverCheckpoint("id1", "", true, true);
    }

    @Test
    public void testRecoverCheckpointForDifferentInstanceIds() throws Exception {
        testRecoverCheckpoint("id1", "id2", false, true);
    }

    @Test
    public void testRecoverCheckpointForDifferentInstanceIdsAndTriggerFile() throws Exception {
        testRecoverCheckpoint("id1", "id2", true, true);
    }

    @Test
    public void testRecoverCheckpointForDifferentInstanceIdsAndTriggerFileWhenRecoveryIsDisabled() throws Exception {
        node1.setProperty(CAIRO_CHECKPOINT_RECOVERY_ENABLED, "false");
        testRecoverCheckpoint("id1", "id2", true, false);
    }

    @Test
    public void testRecoverCheckpointForDifferentInstanceIdsAndTriggerFileWhenRecoveryIsDisabledViaLegacy() throws Exception {
        node1.setProperty(CAIRO_LEGACY_SNAPSHOT_RECOVERY_ENABLED, "false");
        testRecoverCheckpoint("id1", "id2", true, false);
    }

    @Test
    public void testRecoverCheckpointForDifferentInstanceIdsWhenRecoveryIsDisabled() throws Exception {
        node1.setProperty(CAIRO_CHECKPOINT_RECOVERY_ENABLED, "false");
        testRecoverCheckpoint("id1", "id2", false, false);
    }

    @Test
    public void testRecoverCheckpointForDifferentInstanceIdsWhenRecoveryIsDisabledViaLegacy() throws Exception {
        node1.setProperty(CAIRO_LEGACY_SNAPSHOT_RECOVERY_ENABLED, "false");
        testRecoverCheckpoint("id1", "id2", false, false);
    }

    @Test
    public void testRecoverCheckpointForEqualInstanceIds() throws Exception {
        testRecoverCheckpoint("id1", "id1", false, false);
    }

    @Test
    public void testRecoverCheckpointForEqualInstanceIdsAndTriggerFile() throws Exception {
        testRecoverCheckpoint("id1", "id1", true, true);
    }

    @Test
    public void testRecoverCheckpointLargePartitionCount() throws Exception {
        final int partitionCount = 2000;
        final String snapshotId = "id1";
        final String restartedId = "id2";
        assertMemoryLeak(() -> {
            setProperty(PropertyKey.CAIRO_LEGACY_SNAPSHOT_INSTANCE_ID, snapshotId);
            final String tableName = "t";
            execute(
                    "create table " + tableName + " as " +
                            "(select x, timestamp_sequence(0, 100000000000) ts from long_sequence(" + partitionCount + ")) timestamp(ts) partition by day"
            );

            execute("checkpoint create");

            execute(
                    "insert into " + tableName +
                            " select x+20 x, timestamp_sequence(100000000000, 100000000000) ts from long_sequence(3)"
            );

            // Release all readers and writers, but keep the snapshot dir around.
            engine.clear();
            setProperty(PropertyKey.CAIRO_LEGACY_SNAPSHOT_INSTANCE_ID, restartedId);
            engine.checkpointRecover();

            // Data inserted after PREPARE SNAPSHOT should be discarded.
            assertSql(
                    "count\n" +
                            partitionCount + "\n",
                    "select count() from " + tableName
            );
            engine.checkpointRelease();
        });
    }

    @Test
    public void testRecoverCheckpointRestoresDroppedColumns() throws Exception {
        final String snapshotId = "00000000-0000-0000-0000-000000000000";
        final String restartedId = "123e4567-e89b-12d3-a456-426614174000";
        assertMemoryLeak(() -> {
            setProperty(PropertyKey.CAIRO_LEGACY_SNAPSHOT_INSTANCE_ID, snapshotId);

            final String tableName = "t";
            execute(
                    "create table " + tableName + " as " +
                            "(select rnd_str(2,3,0) a, rnd_symbol('A','B','C') b, x c from long_sequence(3))"
            );

            execute("checkpoint create");

            final String expectedAllColumns = """
                    a\tb\tc
                    JW\tC\t1
                    WH\tB\t2
                    PE\tB\t3
                    """;
            assertSql(expectedAllColumns, "select * from " + tableName);

            execute("alter table " + tableName + " drop column b");
            assertSql(
                    """
                            a\tc
                            JW\t1
                            WH\t2
                            PE\t3
                            """,
                    "select * from " + tableName
            );

            // Release all readers and writers, but keep the snapshot dir around.
            engine.clear();
            setProperty(PropertyKey.CAIRO_LEGACY_SNAPSHOT_INSTANCE_ID, restartedId);
            engine.checkpointRecover();

            // Dropped column should be there.
            assertSql(expectedAllColumns, "select * from " + tableName);
            engine.checkpointRelease();
        });
    }

    @Test
    public void testRecoverCheckpointSupportsCheckpointTxtFile() throws Exception {
        final int partitionCount = 10;
        final String snapshotId = "id1";
        final String restartedId = "id2";
        assertMemoryLeak(() -> {
            setProperty(PropertyKey.CAIRO_LEGACY_SNAPSHOT_INSTANCE_ID, "");
            final String tableName = "t";
            execute(
                    "create table " + tableName + " as " +
                            "(select x, timestamp_sequence(0, 100000000000) ts from long_sequence(" + partitionCount + ")) timestamp(ts) partition by day"
            );

            execute("checkpoint create");

            execute(
                    "insert into " + tableName +
                            " select x+20 x, timestamp_sequence(100000000000, 100000000000) ts from long_sequence(3)"
            );

            // Release all readers and writers, but keep the snapshot dir around.
            engine.clear();

            // create snapshot.txt file
            FilesFacade ff = configuration.getFilesFacade();
            path.trimTo(rootLen).concat(TableUtils.CHECKPOINT_LEGACY_META_FILE_NAME_TXT);
            long fd = ff.openRW(path.$(), configuration.getWriterFileOpenOpts());
            Assert.assertTrue(fd > 0);

            try {
                try (DirectUtf8Sink utf8 = new DirectUtf8Sink(3)) {
                    utf8.put(snapshotId);
                    ff.write(fd, utf8.ptr(), utf8.size(), 0);
                    ff.truncate(fd, utf8.size());
                }
            } finally {
                ff.close(fd);
            }
            Assert.assertEquals(ff.length(path.$()), restartedId.length());

            setProperty(PropertyKey.CAIRO_LEGACY_SNAPSHOT_INSTANCE_ID, restartedId);
            engine.checkpointRecover();

            // Data inserted after PREPARE SNAPSHOT should be discarded.
            assertSql(
                    "count\n" +
                            partitionCount + "\n",
                    "select count() from " + tableName
            );
            engine.checkpointRelease();
        });
    }

    @Test
    public void testRunWalPurgeJobLockTimeout() throws Exception {
        configureCircuitBreakerTimeoutOnFirstCheck(); // trigger timeout on first check
        assertMemoryLeak(() -> {
            execute("create table test (ts timestamp, name symbol, val int)");
            SimpleWaitingLock lock = new SimpleWaitingLock();
            SOCountDownLatch latch1 = new SOCountDownLatch(1);
            SOCountDownLatch latch2 = new SOCountDownLatch(1);

            engine.setWalPurgeJobRunLock(lock);

            Thread t = new Thread(() -> {
                lock.lock(); //emulate WalPurgeJob running with lock
                latch2.countDown();
                try {
                    latch1.await();
                } finally {
                    lock.unlock();
                }
            });

            try {
                t.start();
                latch2.await();
                assertExceptionNoLeakCheck("checkpoint create");
            } catch (CairoException ex) {
                latch1.countDown();
                t.join();
                Assert.assertFalse(lock.isLocked());
                TestUtils.assertContains(ex.getFlyweightMessage(), "timeout, query aborted [fd=-1");
            } finally {
                execute("checkpoint release");
                Assert.assertFalse(lock.isLocked());
                engine.setWalPurgeJobRunLock(null);
            }
        });
    }

    @Test
    public void testSnapshotPrepareSavesToSnapshotFolder() throws Exception {
        final String tableName = "test";
        path.of(configuration.getDbRoot()).concat("empty_folder").slash$();
        TestFilesFacadeImpl.INSTANCE.mkdirs(path, configuration.getMkDirMode());

        assertMemoryLeak(() -> {
            try (Path path = new Path(); Path copyPath = new Path()) {
                if (rnd.nextBoolean()) {
                    // Create .checkpoint folder sometimes
                    path.of(configuration.getCheckpointRoot()).slash$();
                    TestFilesFacadeImpl.INSTANCE.mkdirs(path, configuration.getMkDirMode());
                    Assert.assertTrue(TestFilesFacadeImpl.INSTANCE.exists(
                            path.of(configuration.getCheckpointRoot()).slash$()
                    ));
                }


                path.of(configuration.getDbRoot());
                copyPath.of(configuration.getLegacyCheckpointRoot()).concat(configuration.getDbDirectory());

                execute("create table " + tableName + " (a symbol index capacity 128, b double, c long)");

                execute("snapshot prepare");

                TableToken tableToken = engine.verifyTableName(tableName);
                path.concat(tableToken);
                int tableNameLen = path.size();
                copyPath.concat(tableToken);
                int copyTableNameLen = copyPath.size();

                // _meta
                path.concat(TableUtils.META_FILE_NAME).$();
                copyPath.concat(TableUtils.META_FILE_NAME).$();
                TestUtils.assertFileContentsEquals(path, copyPath);
                // _txn
                path.trimTo(tableNameLen).concat(TableUtils.TXN_FILE_NAME).$();
                copyPath.trimTo(copyTableNameLen).concat(TableUtils.TXN_FILE_NAME).$();
                TestUtils.assertFileContentsEquals(path, copyPath);
                // _cv
                path.trimTo(tableNameLen).concat(TableUtils.COLUMN_VERSION_FILE_NAME).$();
                copyPath.trimTo(copyTableNameLen).concat(TableUtils.COLUMN_VERSION_FILE_NAME).$();
                TestUtils.assertFileContentsEquals(path, copyPath);

                // Assert snapshot folder exists
                Assert.assertTrue(TestFilesFacadeImpl.INSTANCE.exists(
                        path.of(configuration.getLegacyCheckpointRoot()).slash$()
                ));
                // Assert snapshot folder is not empty
                Assert.assertTrue(TestFilesFacadeImpl.INSTANCE.exists(
                        path.of(configuration.getLegacyCheckpointRoot()).concat(configuration.getDbDirectory()).slash$()
                ));
                // Assert .checkpoint folder DOES NOT exist
                Assert.assertFalse(TestFilesFacadeImpl.INSTANCE.exists(
                        path.of(configuration.getCheckpointRoot()).slash$()
                ));

                execute("checkpoint release");

                // Assert snapshot folder exists
                Assert.assertTrue(TestFilesFacadeImpl.INSTANCE.exists(
                        path.of(configuration.getLegacyCheckpointRoot()).slash$()
                ));
                // Assert snapshot folder is EMPTY!
                Assert.assertFalse(TestFilesFacadeImpl.INSTANCE.exists(
                        path.of(configuration.getLegacyCheckpointRoot()).concat(configuration.getDbDirectory()).slash$()
                ));
            }
        });
    }

    @Test
    public void testSuspendResumeWalPurgeJob() throws Exception {
        assertMemoryLeak(() -> {
            setCurrentMicros(0);
            String tableName = getTestTableName();
            execute(
                    "create table " + tableName + " as (" +
                            "select x, " +
                            " timestamp_sequence('2022-02-24', 1000000L) ts " +
                            " from long_sequence(5)" +
                            ") timestamp(ts) partition by DAY WAL"
            );

            assertWalExistence(true, tableName, 1);
            assertSegmentExistence(true, tableName, 1, 0);

            drainWalQueue();

            assertWalExistence(true, tableName, 1);

            assertSql(
                    """
                            x\tts
                            1\t2022-02-24T00:00:00.000000Z
                            2\t2022-02-24T00:00:01.000000Z
                            3\t2022-02-24T00:00:02.000000Z
                            4\t2022-02-24T00:00:03.000000Z
                            5\t2022-02-24T00:00:04.000000Z
                            """,
                    tableName
            );

            final long interval = engine.getConfiguration().getWalPurgeInterval() * 1000;
            final WalPurgeJob job = new WalPurgeJob(engine);
            engine.setWalPurgeJobRunLock(job.getRunLock());

            execute("checkpoint create");
            Thread controlThread1 = new Thread(() -> {
                setCurrentMicros(interval);
                job.drain(0);
                Path.clearThreadLocals();
            });

            controlThread1.start();
            controlThread1.join();

            assertSegmentExistence(true, tableName, 1, 0);
            assertWalExistence(true, tableName, 1);

            engine.releaseInactive();

            execute("checkpoint release");
            Thread controlThread2 = new Thread(() -> {
                setCurrentMicros(2 * interval);
                job.drain(0);
                Path.clearThreadLocals();
            });

            controlThread2.start();
            controlThread2.join();

            job.close();
            engine.setWalPurgeJobRunLock(null);

            assertSegmentExistence(false, tableName, 1, 0);
            assertWalExistence(false, tableName, 1);
        });
    }

    @Test
    public void testViewDoesNotObstructCheckpointCreation() throws Exception {
        setProperty(PropertyKey.CAIRO_VIEW_ENABLED, "true");
        assertMemoryLeak(() -> {
            execute("create table test (ts timestamp, name symbol, val int)");
            execute("create view test_view as select * from test");
            execute("checkpoint create");
            execute("checkpoint release");
        });
    }

    @Test
    public void testWalMetadataRecovery() throws Exception {
        final String snapshotId = "id1";
        final String restartedId = "id2";
        assertMemoryLeak(() -> {
            setProperty(PropertyKey.CAIRO_LEGACY_SNAPSHOT_INSTANCE_ID, snapshotId);
            String tableName = getTestTableName() + "_abc";
            execute(
                    "create table " + tableName + " as (" +
                            "select x, " +
                            " rnd_symbol('AB', 'BC', 'CD') sym, " +
                            " timestamp_sequence('2022-02-24', 1000000L) ts, " +
                            " rnd_symbol('DE', null, 'EF', 'FG') sym2 " +
                            " from long_sequence(5)" +
                            ") timestamp(ts) partition by DAY WAL"
            );

            execute("alter table " + tableName + " add column iii int");
            execute("insert into " + tableName + " values (101, 'dfd', '2022-02-24T01', 'asd', 41)");
            execute("alter table " + tableName + " add column jjj int");
            execute("insert into " + tableName + " values (102, 'dfd', '2022-02-24T02', 'asd', 41, 42)");
            update("UPDATE " + tableName + " SET iii = 0 where iii = null");
            update("UPDATE " + tableName + " SET jjj = 0 where iii = null");

            drainWalQueue();

            // all updates above should be applied to table
            assertSql(
                    """
                            x\tsym\tts\tsym2\tiii\tjjj
                            1\tAB\t2022-02-24T00:00:00.000000Z\tEF\t0\tnull
                            2\tBC\t2022-02-24T00:00:01.000000Z\tFG\t0\tnull
                            3\tCD\t2022-02-24T00:00:02.000000Z\tFG\t0\tnull
                            4\tCD\t2022-02-24T00:00:03.000000Z\tFG\t0\tnull
                            5\tAB\t2022-02-24T00:00:04.000000Z\tDE\t0\tnull
                            101\tdfd\t2022-02-24T01:00:00.000000Z\tasd\t41\tnull
                            102\tdfd\t2022-02-24T02:00:00.000000Z\tasd\t41\t42
                            """,
                    tableName
            );


            execute("alter table " + tableName + " add column kkk int");
            execute("insert into " + tableName + " values (103, 'dfd', '2022-02-24T03', 'xyz', 41, 42, 43)");

            // the updates above should apply to WAL, not table
            execute("checkpoint create");

            // these updates are lost during the snapshotting
            execute("alter table " + tableName + " add column lll int");
            execute("insert into " + tableName + " values (104, 'dfd', '2022-02-24T04', 'asdf', 1, 2, 3, 4)");
            execute("insert into " + tableName + " values (105, 'dfd', '2022-02-24T05', 'asdf', 5, 6, 7, 8)");

            // Release all readers and writers, but keep the snapshot dir around.
            engine.clear();
            setProperty(PropertyKey.CAIRO_LEGACY_SNAPSHOT_INSTANCE_ID, restartedId);
            engine.checkpointRecover();

            // apply updates from WAL
            drainWalQueue();

            assertSql(
                    """
                            x\tsym\tts\tsym2\tiii\tjjj\tkkk
                            1\tAB\t2022-02-24T00:00:00.000000Z\tEF\t0\tnull\tnull
                            2\tBC\t2022-02-24T00:00:01.000000Z\tFG\t0\tnull\tnull
                            3\tCD\t2022-02-24T00:00:02.000000Z\tFG\t0\tnull\tnull
                            4\tCD\t2022-02-24T00:00:03.000000Z\tFG\t0\tnull\tnull
                            5\tAB\t2022-02-24T00:00:04.000000Z\tDE\t0\tnull\tnull
                            101\tdfd\t2022-02-24T01:00:00.000000Z\tasd\t41\tnull\tnull
                            102\tdfd\t2022-02-24T02:00:00.000000Z\tasd\t41\t42\tnull
                            103\tdfd\t2022-02-24T03:00:00.000000Z\txyz\t41\t42\t43
                            """,
                    tableName
            );

            // check for updates to the restored table
            execute("alter table " + tableName + " add column lll int");
            execute("insert into " + tableName + " values (104, 'dfd', '2022-02-24T04', 'asdf', 1, 2, 3, 4)");
            execute("insert into " + tableName + " values (105, 'dfd', '2022-02-24T05', 'asdf', 5, 6, 7, 8)");
            update("UPDATE " + tableName + " SET jjj = 0 where iii = 0");

            drainWalQueue();

            assertSql(
                    """
                            x\tsym\tts\tsym2\tiii\tjjj\tkkk\tlll
                            1\tAB\t2022-02-24T00:00:00.000000Z\tEF\t0\t0\tnull\tnull
                            2\tBC\t2022-02-24T00:00:01.000000Z\tFG\t0\t0\tnull\tnull
                            3\tCD\t2022-02-24T00:00:02.000000Z\tFG\t0\t0\tnull\tnull
                            4\tCD\t2022-02-24T00:00:03.000000Z\tFG\t0\t0\tnull\tnull
                            5\tAB\t2022-02-24T00:00:04.000000Z\tDE\t0\t0\tnull\tnull
                            101\tdfd\t2022-02-24T01:00:00.000000Z\tasd\t41\tnull\tnull\tnull
                            102\tdfd\t2022-02-24T02:00:00.000000Z\tasd\t41\t42\tnull\tnull
                            103\tdfd\t2022-02-24T03:00:00.000000Z\txyz\t41\t42\t43\tnull
                            104\tdfd\t2022-02-24T04:00:00.000000Z\tasdf\t1\t2\t3\t4
                            105\tdfd\t2022-02-24T05:00:00.000000Z\tasdf\t5\t6\t7\t8
                            """,
                    tableName
            );

            // WalWriter.applyMetadataChangeLog should be triggered
            try (WalWriter walWriter1 = getWalWriter(tableName)) {
                try (WalWriter walWriter2 = getWalWriter(tableName)) {
                    walWriter1.addColumn("C", ColumnType.INT);
                    walWriter1.commit();

                    TableWriter.Row row = walWriter1.newRow(MicrosFormatUtils.parseTimestamp("2022-02-24T06:00:00.000000Z"));

                    row.putLong(0, 777L);
                    row.putSym(1, "XXX");
                    row.putSym(3, "YYY");
                    row.putInt(4, 0);
                    row.putInt(5, 1);
                    row.putInt(6, 2);
                    row.putInt(7, 3);
                    row.putInt(8, 42);
                    row.append();
                    walWriter1.commit();

                    TableWriter.Row row2 = walWriter2.newRow(MicrosFormatUtils.parseTimestamp("2022-02-24T06:01:00.000000Z"));
                    row2.putLong(0, 999L);
                    row2.putSym(1, "AAA");
                    row2.putSym(3, "BBB");
                    row2.putInt(4, 10);
                    row2.putInt(5, 11);
                    row2.putInt(6, 12);
                    row2.putInt(7, 13);
                    row2.append();
                    walWriter2.commit();
                }
            }
            drainWalQueue();
            assertSql(
                    """
                            x\tsym\tts\tsym2\tiii\tjjj\tkkk\tlll\tC
                            1\tAB\t2022-02-24T00:00:00.000000Z\tEF\t0\t0\tnull\tnull\tnull
                            2\tBC\t2022-02-24T00:00:01.000000Z\tFG\t0\t0\tnull\tnull\tnull
                            3\tCD\t2022-02-24T00:00:02.000000Z\tFG\t0\t0\tnull\tnull\tnull
                            4\tCD\t2022-02-24T00:00:03.000000Z\tFG\t0\t0\tnull\tnull\tnull
                            5\tAB\t2022-02-24T00:00:04.000000Z\tDE\t0\t0\tnull\tnull\tnull
                            101\tdfd\t2022-02-24T01:00:00.000000Z\tasd\t41\tnull\tnull\tnull\tnull
                            102\tdfd\t2022-02-24T02:00:00.000000Z\tasd\t41\t42\tnull\tnull\tnull
                            103\tdfd\t2022-02-24T03:00:00.000000Z\txyz\t41\t42\t43\tnull\tnull
                            104\tdfd\t2022-02-24T04:00:00.000000Z\tasdf\t1\t2\t3\t4\tnull
                            105\tdfd\t2022-02-24T05:00:00.000000Z\tasdf\t5\t6\t7\t8\tnull
                            777\tXXX\t2022-02-24T06:00:00.000000Z\tYYY\t0\t1\t2\t3\t42
                            999\tAAA\t2022-02-24T06:01:00.000000Z\tBBB\t10\t11\t12\t13\tnull
                            """,
                    tableName
            );


            engine.checkpointRelease();
        });
    }

    private static void configureCircuitBreakerTimeoutOnFirstCheck() {
        circuitBreaker.setTimeout(-100);
        circuitBreakerConfiguration = new DefaultSqlExecutionCircuitBreakerConfiguration() {
            @Override
            public long getQueryTimeout() {
                return 1;
            }
        };
    }

    private static void createTriggerFile() {
        Files.touch(triggerFilePath.$());
    }

    private String getTestTableName() {
        return testName.getMethodName().replace('[', '_').replace(']', '_');
    }

    private void testCheckpointCreateCheckTableMetadataFiles(String ddl, String ddl2, String tableName) throws Exception {
        try (Path path = new Path(); Path copyPath = new Path()) {
            path.of(configuration.getDbRoot());
            copyPath.of(configuration.getCheckpointRoot()).concat(configuration.getDbDirectory());

            execute(ddl);
            if (ddl2 != null) {
                execute(ddl2);
            }

            execute("checkpoint create");

            TableToken tableToken = engine.verifyTableName(tableName);
            path.concat(tableToken);
            int tableNameLen = path.size();
            copyPath.concat(tableToken);
            int copyTableNameLen = copyPath.size();

            // _meta
            path.concat(TableUtils.META_FILE_NAME).$();
            copyPath.concat(TableUtils.META_FILE_NAME).$();
            TestUtils.assertFileContentsEquals(path, copyPath);
            // _txn
            path.trimTo(tableNameLen).concat(TableUtils.TXN_FILE_NAME).$();
            copyPath.trimTo(copyTableNameLen).concat(TableUtils.TXN_FILE_NAME).$();
            TestUtils.assertFileContentsEquals(path, copyPath);
            // _cv
            path.trimTo(tableNameLen).concat(TableUtils.COLUMN_VERSION_FILE_NAME).$();
            copyPath.trimTo(copyTableNameLen).concat(TableUtils.COLUMN_VERSION_FILE_NAME).$();
            TestUtils.assertFileContentsEquals(path, copyPath);

            if (tableToken.isMatView()) {
                path.trimTo(tableNameLen).concat(MatViewDefinition.MAT_VIEW_DEFINITION_FILE_NAME).$();
                copyPath.trimTo(copyTableNameLen).concat(MatViewDefinition.MAT_VIEW_DEFINITION_FILE_NAME).$();
                TestUtils.assertFileContentsEquals(path, copyPath);
                path.trimTo(tableNameLen).concat(MatViewState.MAT_VIEW_STATE_FILE_NAME).$();
                if (configuration.getFilesFacade().exists(path.$())) {
                    copyPath.trimTo(copyTableNameLen).concat(MatViewState.MAT_VIEW_STATE_FILE_NAME).$();
                    TestUtils.assertFileContentsEquals(path, copyPath);
                }
            }
            execute("checkpoint release");
        }
    }

    private void testCheckpointPrepareCheckMetadataFile(String snapshotId) throws Exception {
        assertMemoryLeak(() -> {
            setProperty(PropertyKey.CAIRO_LEGACY_SNAPSHOT_INSTANCE_ID, snapshotId);

            try (Path path = new Path()) {
                execute("create table x as (select * from (select rnd_str(5,10,2) a, x b from long_sequence(20)))");
                execute("checkpoint create");

                path.of(configuration.getCheckpointRoot()).concat(configuration.getDbDirectory());
                FilesFacade ff = configuration.getFilesFacade();
                try (MemoryCMARW mem = Vm.getCMARWInstance()) {
                    mem.smallFile(ff, path.concat(TableUtils.CHECKPOINT_META_FILE_NAME).$(), MemoryTag.MMAP_DEFAULT);

                    CharSequence expectedId = configuration.getSnapshotInstanceId();
                    CharSequence actualId = mem.getStrA(0);
                    Assert.assertTrue(Chars.equals(actualId, expectedId));
                }

                execute("checkpoint release");
            }
        });
    }

    private void testCheckpointPrepareCheckTableMetadata(boolean generateColTops, boolean dropColumns) throws Exception {
        assertMemoryLeak(() -> {
            try (Path path = new Path()) {
                path.of(configuration.getCheckpointRoot()).concat(configuration.getDbDirectory());

                String tableName = "t";
                execute("create table " + tableName + " (a STRING, b LONG)");

                // Bump truncate version by truncating non-empty table
                execute("insert into " + tableName + " VALUES('abasd', 1L)");
                execute("truncate table " + tableName);

                execute(
                        "insert into " + tableName +
                                " select * from (select rnd_str(5,10,2) a, x b from long_sequence(20))"
                );
                if (generateColTops) {
                    execute("alter table " + tableName + " add column c int");
                }
                if (dropColumns) {
                    execute("alter table " + tableName + " drop column a");
                }

                execute("checkpoint create");

                TableToken tableToken = engine.verifyTableName(tableName);
                path.concat(tableToken);
                int tableNameLen = path.size();
                FilesFacade ff = configuration.getFilesFacade();
                try (TableReader tableReader = newOffPoolReader(configuration, "t")) {
                    try (TableReaderMetadata metadata0 = tableReader.getMetadata()) {
                        path.concat(TableUtils.META_FILE_NAME).$();
                        try (TableReaderMetadata metadata = new TableReaderMetadata(configuration)) {
                            metadata.loadMetadata(path.$());
                            // Assert _meta contents.

                            Assert.assertEquals(metadata0.getColumnCount(), metadata.getColumnCount());
                            Assert.assertEquals(metadata0.getPartitionBy(), metadata.getPartitionBy());
                            Assert.assertEquals(metadata0.getTimestampIndex(), metadata.getTimestampIndex());
                            Assert.assertEquals(metadata0.getTableId(), metadata.getTableId());
                            Assert.assertEquals(metadata0.getMaxUncommittedRows(), metadata.getMaxUncommittedRows());
                            Assert.assertEquals(metadata0.getO3MaxLag(), metadata.getO3MaxLag());
                            Assert.assertEquals(metadata0.getMetadataVersion(), metadata.getMetadataVersion());

                            for (int i = 0, n = metadata0.getColumnCount(); i < n; i++) {
                                TableColumnMetadata columnMetadata0 = metadata0.getColumnMetadata(i);
                                TableColumnMetadata columnMetadata1 = metadata0.getColumnMetadata(i);
                                Assert.assertEquals(columnMetadata0.getColumnName(), columnMetadata1.getColumnName());
                                Assert.assertEquals(columnMetadata0.getColumnType(), columnMetadata1.getColumnType());
                                Assert.assertEquals(columnMetadata0.getIndexValueBlockCapacity(), columnMetadata1.getIndexValueBlockCapacity());
                                Assert.assertEquals(columnMetadata0.isSymbolIndexFlag(), columnMetadata1.isSymbolIndexFlag());
                                Assert.assertEquals(columnMetadata0.isSymbolTableStatic(), columnMetadata1.isSymbolTableStatic());
                            }

                            // Assert _txn contents.
                            path.trimTo(tableNameLen).concat(TableUtils.TXN_FILE_NAME).$();
                            try (TxReader txReader0 = tableReader.getTxFile()) {
                                try (TxReader txReader1 = new TxReader(ff).ofRO(path.$(), metadata.getTimestampType(), metadata.getPartitionBy())) {
                                    TableUtils.safeReadTxn(txReader1, configuration.getMillisecondClock(), configuration.getSpinLockTimeout());

                                    Assert.assertEquals(txReader0.getTxn(), txReader1.getTxn());
                                    Assert.assertEquals(txReader0.getTransientRowCount(), txReader1.getTransientRowCount());
                                    Assert.assertEquals(txReader0.getFixedRowCount(), txReader1.getFixedRowCount());
                                    Assert.assertEquals(txReader0.getMinTimestamp(), txReader1.getMinTimestamp());
                                    Assert.assertEquals(txReader0.getMaxTimestamp(), txReader1.getMaxTimestamp());
                                    Assert.assertEquals(txReader0.getMetadataVersion(), txReader1.getMetadataVersion());
                                    Assert.assertEquals(txReader0.getDataVersion(), txReader1.getDataVersion());
                                    Assert.assertEquals(txReader0.getPartitionTableVersion(), txReader1.getPartitionTableVersion());
                                    Assert.assertEquals(1, txReader0.getTruncateVersion());
                                    Assert.assertEquals(txReader0.getTruncateVersion(), txReader1.getTruncateVersion());
                                    for (int i = 0; i < txReader0.getSymbolColumnCount(); i++) {
                                        Assert.assertEquals(txReader0.getSymbolValueCount(i), txReader1.getSymbolValueCount(i));
                                    }
                                    for (int i = 0; i < txReader0.getPartitionCount(); i++) {
                                        Assert.assertEquals(txReader0.getPartitionNameTxn(i), txReader1.getPartitionNameTxn(i));
                                        Assert.assertEquals(txReader0.getPartitionSize(i), txReader1.getPartitionSize(i));
                                        Assert.assertEquals(txReader0.getPartitionTimestampByIndex(i), txReader1.getPartitionTimestampByIndex(i));
                                    }
                                }
                            }

                            // Assert _cv contents.
                            path.trimTo(tableNameLen).concat(TableUtils.COLUMN_VERSION_FILE_NAME).$();
                            try (ColumnVersionReader cvReader0 = tableReader.getColumnVersionReader()) {
                                try (ColumnVersionReader cvReader1 = new ColumnVersionReader().ofRO(ff, path.$())) {
                                    cvReader1.readSafe(configuration.getMillisecondClock(), configuration.getSpinLockTimeout());

                                    Assert.assertEquals(cvReader0.getVersion(), cvReader1.getVersion());
                                    TestUtils.assertEquals(cvReader0.getCachedColumnVersionList(), cvReader1.getCachedColumnVersionList());
                                }
                            }
                        }
                    }
                }

                execute("checkpoint release");
            }
        });
    }

    private void testRecoverCheckpoint(
            String snapshotId,
            String restartedId,
            boolean createTriggerFile,
            boolean expectRecovery
    ) throws Exception {
        assertMemoryLeak(() -> {
            node1.setProperty(PropertyKey.CAIRO_LEGACY_SNAPSHOT_INSTANCE_ID, snapshotId);
            Assert.assertEquals(engine.getConfiguration().getSnapshotInstanceId(), snapshotId);

            final String nonPartitionedTable = "npt";
            execute(
                    "create table " + nonPartitionedTable + " as " +
                            "(select rnd_str(5,10,2) a, x b from long_sequence(20))",
                    sqlExecutionContext
            );
            final String partitionedTable = "pt";
            execute(
                    "create table " + partitionedTable + " as " +
                            "(select x, timestamp_sequence(0, 100000000000) ts from long_sequence(20)) timestamp(ts) partition by hour"
            );

            if (rnd.nextBoolean()) {
                execute("checkpoint create");
                // also rename ".checkpoint" dir to the legacy "snapshot"
                try (
                        Path p1 = new Path();
                        Path p2 = new Path()
                ) {
                    p1.of(configuration.getDbRoot()).concat(TableUtils.LEGACY_CHECKPOINT_DIRECTORY);
                    p2.of(configuration.getDbRoot()).concat(TableUtils.CHECKPOINT_DIRECTORY);
                    Assert.assertEquals(0, ff.rename(p2.$(), p1.$()));
                    path.of(p1).concat(configuration.getDbDirectory());
                    rootLen = path.size();
                }
            } else {
                execute("snapshot prepare");
                path.of(configuration.getDbRoot()).concat(TableUtils.LEGACY_CHECKPOINT_DIRECTORY).concat(configuration.getDbDirectory());
                rootLen = path.size();
            }

            path.trimTo(rootLen).slash$();
            Assert.assertTrue(Utf8s.toString(path), configuration.getFilesFacade().exists(path.$()));

            execute(
                    "insert into " + nonPartitionedTable +
                            " select rnd_str(3,6,2) a, x+20 b from long_sequence(20)"
            );
            execute(
                    "insert into " + partitionedTable +
                            " select x+20 x, timestamp_sequence(100000000000, 100000000000) ts from long_sequence(20)"
            );

            // Release all readers and writers, but keep the snapshot dir around.
            engine.clear();
            node1.setProperty(PropertyKey.CAIRO_LEGACY_SNAPSHOT_INSTANCE_ID, restartedId);
            Assert.assertEquals(engine.getConfiguration().getSnapshotInstanceId(), restartedId);

            if (createTriggerFile) {
                createTriggerFile();
            }

            engine.checkpointRecover();

            // In case of recovery, data inserted after PREPARE SNAPSHOT should be discarded.
            int expectedCount = expectRecovery ? 20 : 40;
            assertSql(
                    "count\n" +
                            expectedCount + "\n",
                    "select count() from " + nonPartitionedTable
            );

            assertSql(
                    "count\n" +
                            expectedCount + "\n",
                    "select count() from " + partitionedTable
            );

            // Recovery should delete the snapshot dir. Otherwise, the dir should be kept as is.
            path.trimTo(rootLen).slash$();
            if (expectRecovery == configuration.getFilesFacade().exists(path.$())) {
                if (expectRecovery) {
                    Assert.fail("Recovery should happen but the snapshot path still exists:" + Utf8s.toString(path));
                } else {
                    Assert.fail("Recovery shouldn't happen but the snapshot path does not exist:" + Utf8s.toString(path));
                }
            }

            engine.checkpointRelease();
        });
    }

    private static class TestFilesFacade extends TestFilesFacadeImpl {

        boolean errorOnRegistryFileCopy = false;
        boolean errorOnRegistryFileRemoval = false;
        boolean errorOnSync = false;
        boolean errorOnTriggerFileRemoval = false;

        @Override
        public int copy(LPSZ from, LPSZ to) {
            if (errorOnRegistryFileCopy
                    && Utf8s.endsWithAscii(from, WalUtils.TABLE_REGISTRY_NAME_FILE + ".0")
                    && Utf8s.endsWithAscii(to, WalUtils.TABLE_REGISTRY_NAME_FILE + ".0")
            ) {
                return -1;
            }
            return super.copy(from, to);
        }

        @Override
        public boolean removeQuiet(LPSZ name) {
            if (errorOnTriggerFileRemoval && Utf8s.endsWithAscii(name, TableUtils.RESTORE_FROM_CHECKPOINT_TRIGGER_FILE_NAME)) {
                return false;
            }
            if (errorOnRegistryFileRemoval && Utf8s.endsWithAscii(name, WalUtils.TABLE_REGISTRY_NAME_FILE + ".0")) { // version 0
                return false;
            }
            return super.removeQuiet(name);
        }

        @Override
        public int sync() {
            if (!errorOnSync) {
                return super.sync();
            }
            return -1;
        }

        void reset() {
            errorOnSync = false;
            errorOnTriggerFileRemoval = false;
            errorOnRegistryFileRemoval = false;
            errorOnRegistryFileCopy = false;
        }
    }
}<|MERGE_RESOLUTION|>--- conflicted
+++ resolved
@@ -200,188 +200,39 @@
     }
 
     @Test
-<<<<<<< HEAD
     public void testCheckpointDbWithWalTable() throws Exception {
-=======
-    public void testViewDoesNotObstructCheckpointCreation() throws Exception {
-        setProperty(PropertyKey.CAIRO_VIEW_ENABLED, "true");
-        assertMemoryLeak(() -> {
-            execute("create table test (ts timestamp, name symbol, val int)");
-            execute("create view test_view as select * from test");
+        assertMemoryLeak(() -> {
+            for (char i = 'a'; i < 'd'; i++) {
+                execute("create table " + i + " (ts timestamp, name symbol, val int)");
+            }
+
+            for (char i = 'd'; i < 'f'; i++) {
+                execute("create table " + i + " (ts timestamp, name symbol, val int) timestamp(ts) partition by DAY WAL");
+            }
+
             execute("checkpoint create");
             execute("checkpoint release");
         });
     }
 
     @Test
-    public void testCheckpointRestoresDroppedView() throws Exception {
+    public void testCheckpointDoesNotRestoreViewCreatedAfterCheckpoint() throws Exception {
         final String snapshotId = "id1";
         assertMemoryLeak(() -> {
             setProperty(PropertyKey.CAIRO_LEGACY_SNAPSHOT_INSTANCE_ID, snapshotId);
 
-            execute("create table test (ts timestamp, name symbol, val int) timestamp(ts) partition by day wal;");
-            execute("insert into test values ('2023-09-20T12:39:01.933062Z', 'foobar', 42);");
-            drainWalAndViewQueues();
-
-            execute("create view v as select * from test where val > 0;");
-
-            drainWalAndViewQueues();
-
-            // sanity check: the view exists and works
-            assertSql("count\n1\n", "select count() from views() where view_name = 'v';");
-            assertSql("count\n1\n", "select count() from v;");
-
-            execute("checkpoint create;");
-
-            // drop the view after checkpoint
-            execute("drop view v;");
-            drainWalAndViewQueues();
-            sqlExecutionContext.getReferencedViews().clear(); // todo: explicit view clear should NOT be needed, we need to improve lifecycle of SQL Execution Context
-
-            assertSql("count\n0\n", "select count() from views() where view_name = 'v';");
-
-            engine.clear();
-            engine.closeNameRegistry();
-            createTriggerFile();
-            engine.checkpointRecover();
-            engine.reloadTableNames();
-            engine.getMetadataCache().onStartupAsyncHydrator();
-            engine.buildViewGraphs();
-
-            // the dropped view should be restored
-            assertSql("count\n1\n", "select count() from views() where view_name = 'v';");
-            assertSql(
-                    """
-                            ts\tname\tval
-                            2023-09-20T12:39:01.933062Z\tfoobar\t42
-                            """,
-                    "v;"
-            );
-            engine.checkpointRelease();
-        });
-    }
-
-    @Test
-    public void testCheckpointRestoresViewWithBaseTableData() throws Exception {
-        final String snapshotId = "id1";
-        final String restartedId = "id2";
-        setProperty(PropertyKey.CAIRO_VIEW_ENABLED, "true");
-        assertMemoryLeak(() -> {
-            setProperty(PropertyKey.CAIRO_LEGACY_SNAPSHOT_INSTANCE_ID, snapshotId);
-
+            // 1. Create base table with data
             execute("create table test (ts timestamp, name symbol, val int) timestamp(ts) partition by day wal;");
             execute("insert into test values ('2023-09-20T12:00:00.000000Z', 'a', 10);");
             execute("insert into test values ('2023-09-20T13:00:00.000000Z', 'b', 20);");
             drainWalQueue();
 
-            execute("create view test_view as select name, val from test where val > 15;");
-
-            assertSql(
-                    """
-                            name\tval
-                            b\t20
-                            """,
-                    "test_view;"
-            );
-
-            execute("checkpoint create;");
-
-            // insert more data after checkpoint
-            execute("insert into test values ('2023-09-20T14:00:00.000000Z', 'c', 30);");
-            drainWalQueue();
-
-            // view should now show 2 rows
-            assertSql("count\n2\n", "select count() from test_view;");
-
-            // Recover from checkpoint
-            engine.clear();
-            engine.closeNameRegistry();
-            setProperty(PropertyKey.CAIRO_LEGACY_SNAPSHOT_INSTANCE_ID, restartedId);
-            engine.checkpointRecover();
-            engine.reloadTableNames();
-            engine.getMetadataCache().onStartupAsyncHydrator();
-            engine.buildViewGraphs();
-
-            // After recovery, view should only show data from checkpoint time (1 row)
-            assertSql(
-                    """
-                            name\tval
-                            b\t20
-                            """,
-                    "test_view;"
-            );
-            engine.checkpointRelease();
-        });
-    }
-
-    @Test
-    public void testCheckpointViewMetadataFiles() throws Exception {
-        setProperty(PropertyKey.CAIRO_VIEW_ENABLED, "true");
-        assertMemoryLeak(() -> {
-            execute("create table test (ts timestamp, name symbol, val int) timestamp(ts) partition by day wal;");
-            execute("create view test_view as select * from test;");
-
-            execute("checkpoint create;");
-
-            // view directory exists in checkpoint
-            TableToken viewToken = engine.getTableTokenIfExists("test_view");
-            Assert.assertNotNull(viewToken);
-
-            path.trimTo(rootLen).concat(viewToken.getDirName()).slash$();
-            Assert.assertTrue("View directory should exist in checkpoint", TestFilesFacadeImpl.INSTANCE.exists(path.$()));
-
-            // _view file exists
-            path.trimTo(rootLen).concat(viewToken.getDirName()).concat("_view").$();
-            Assert.assertTrue("_view file should exist in checkpoint", TestFilesFacadeImpl.INSTANCE.exists(path.$()));
-
-            // check txn_seq directory exists (views have sequencers)
-            path.trimTo(rootLen).concat(viewToken.getDirName()).concat(WalUtils.SEQ_DIR).slash$();
-            Assert.assertTrue("txn_seq directory should exist in checkpoint", TestFilesFacadeImpl.INSTANCE.exists(path.$()));
-
-            // check txn_seq/_meta file exists
-            path.trimTo(rootLen).concat(viewToken.getDirName()).concat(WalUtils.SEQ_DIR).concat(TableUtils.META_FILE_NAME).$();
-            Assert.assertTrue("txn_seq/_meta file should exist in checkpoint", TestFilesFacadeImpl.INSTANCE.exists(path.$()));
-
-            execute("checkpoint release;");
-        });
-    }
-
-    @Test
-    public void testCheckpointRestoresViewDefinition() throws Exception {
-        final String snapshotId = "id1";
->>>>>>> 4462fb4a
-        assertMemoryLeak(() -> {
-            for (char i = 'a'; i < 'd'; i++) {
-                execute("create table " + i + " (ts timestamp, name symbol, val int)");
-            }
-
-            for (char i = 'd'; i < 'f'; i++) {
-                execute("create table " + i + " (ts timestamp, name symbol, val int) timestamp(ts) partition by DAY WAL");
-            }
-
-            execute("checkpoint create");
-            execute("checkpoint release");
-        });
-    }
-
-    @Test
-    public void testCheckpointDoesNotRestoreViewCreatedAfterCheckpoint() throws Exception {
-        final String snapshotId = "id1";
-        assertMemoryLeak(() -> {
-            setProperty(PropertyKey.CAIRO_LEGACY_SNAPSHOT_INSTANCE_ID, snapshotId);
-
-            // 1. Create base table with data
-            execute("create table test (ts timestamp, name symbol, val int) timestamp(ts) partition by day wal;");
-            execute("insert into test values ('2023-09-20T12:00:00.000000Z', 'a', 10);");
-            execute("insert into test values ('2023-09-20T13:00:00.000000Z', 'b', 20);");
-            drainWalAndViewQueues();
-
             // 2. Checkpoint BEFORE creating the view
             execute("checkpoint create;");
 
             // 3. Create view AFTER the checkpoint
             execute("create view v as select name, val from test where val > 15;");
-            drainWalAndViewQueues();
+            drainViewQueue();
 
             // 4. Verify view exists and works
             assertSql("count\n1\n", "select count() from views() where view_name = 'v';");
@@ -404,7 +255,7 @@
 
             // 6. View should NOT exist (it was created after checkpoint)
             // TODO: investigate why it's not removed from metadata
-//            assertSql("count\n0\n", "select count() from views() where view_name = 'v';");
+            //assertSql("count\n0\n", "select count() from views() where view_name = 'v';");
 
             // 7. Querying the view should fail
             assertException("select * from v", 14, "view does not exist");
