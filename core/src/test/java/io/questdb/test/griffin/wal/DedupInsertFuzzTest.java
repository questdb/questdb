/*******************************************************************************
 *     ___                  _   ____  ____
 *    / _ \ _   _  ___  ___| |_|  _ \| __ )
 *   | | | | | | |/ _ \/ __| __| | | |  _ \
 *   | |_| | |_| |  __/\__ \ |_| |_| | |_) |
 *    \__\_\\__,_|\___||___/\__|____/|____/
 *
 *  Copyright (c) 2014-2019 Appsicle
 *  Copyright (c) 2019-2023 QuestDB
 *
 *  Licensed under the Apache License, Version 2.0 (the "License");
 *  you may not use this file except in compliance with the License.
 *  You may obtain a copy of the License at
 *
 *  http://www.apache.org/licenses/LICENSE-2.0
 *
 *  Unless required by applicable law or agreed to in writing, software
 *  distributed under the License is distributed on an "AS IS" BASIS,
 *  WITHOUT WARRANTIES OR CONDITIONS OF ANY KIND, either express or implied.
 *  See the License for the specific language governing permissions and
 *  limitations under the License.
 *
 ******************************************************************************/

package io.questdb.test.griffin.wal;

import io.questdb.cairo.*;
import io.questdb.cairo.sql.Record;
import io.questdb.cairo.sql.*;
import io.questdb.griffin.SqlException;
import io.questdb.griffin.model.IntervalUtils;
import io.questdb.log.Log;
import io.questdb.log.LogRecord;
import io.questdb.std.*;
import io.questdb.std.datetime.microtime.Timestamps;
import io.questdb.std.str.StringSink;
import io.questdb.test.cairo.LogRecordSinkAdapter;
import io.questdb.test.fuzz.FuzzInsertOperation;
import io.questdb.test.fuzz.FuzzStableInsertOperation;
import io.questdb.test.fuzz.FuzzTransaction;
import io.questdb.test.fuzz.FuzzTransactionOperation;
import io.questdb.test.tools.TestUtils;
import org.junit.Assert;
import org.junit.Test;

import java.util.Arrays;
import java.util.List;
import java.util.stream.Collectors;

import static io.questdb.test.tools.TestUtils.assertEquals;

public class DedupInsertFuzzTest extends AbstractFuzzTest {
    @Test
    public void testDedupWithRandomShiftAndStep() throws Exception {
        assertMemoryLeak(() -> {
            String tableName = testName.getMethodName();
            createEmptyTable(tableName, "DEDUP upsert keys(ts)");

            ObjList<FuzzTransaction> transactions = new ObjList<>();
            Rnd rnd = generateRandom(LOG);
            long initialDelta = Timestamps.MINUTE_MICROS * 15;
            int initialCount = 4 * 24 * 5;
            generateInsertsTransactions(
                    transactions,
                    1,
                    parseFloorPartialTimestamp("2020-02-24T04:30"),
                    initialDelta,
                    initialCount,
                    1 + rnd.nextInt(1),
                    null,
                    rnd
            );
            applyWal(transactions, tableName, 1, rnd);

            transactions.clear();

            double deltaMultiplier = rnd.nextBoolean() ? (1 << rnd.nextInt(4)) : 1.0 / (1 << rnd.nextInt(4));
            long delta = (long) (initialDelta * deltaMultiplier);
            long shift = (-100 + rnd.nextLong((long) (initialCount / deltaMultiplier + 150))) * delta;
            long from = parseFloorPartialTimestamp("2020-02-24") + shift;
            int count = rnd.nextInt((int) (initialCount / deltaMultiplier + 1) * 2);
            int rowsWithSameTimestamp = 1 + rnd.nextInt(2);

            generateInsertsTransactions(
                    transactions,
                    2,
                    from,
                    delta,
                    count,
                    rowsWithSameTimestamp,
                    null,
                    rnd
            );

            applyWal(transactions, tableName, 1, rnd);
            validateNoTimestampDuplicates(tableName, from, delta, count, null, 1);
        });
    }

    @Test
    public void testDedupWithRandomShiftAndStepAndSymbolKey() throws Exception {
        assertMemoryLeak(() -> {
            Rnd rnd = generateRandom(LOG);

            String tableName = testName.getMethodName();
            compile(
                    "create table " + tableName +
                            " (ts timestamp, commit int, s symbol) " +
                            " , index(s) timestamp(ts) partition by DAY WAL "
                            + " DEDUP UPSERT KEYS(ts, s)"
                    ,
                    sqlExecutionContext
            );

            ObjList<FuzzTransaction> transactions = new ObjList<>();
            long initialDelta = Timestamps.MINUTE_MICROS * 15;
            int rndCount = rnd.nextInt(10);
            List<String> distinctSymbols = Arrays.stream(generateSymbols(rnd, 1 + rndCount, 4, tableName)).distinct()
                    .collect(Collectors.toList());
            String[] symbols = new String[distinctSymbols.size()];
            distinctSymbols.toArray(symbols);
            String[] initialSymbols = symbols.length == 1
                    ? symbols
                    : Arrays.copyOf(symbols, 1 + rnd.nextInt(symbols.length - 1));
            int initialDuplicates = 1 + rnd.nextInt(1);

            generateInsertsTransactions(
                    transactions,
                    1,
                    parseFloorPartialTimestamp("2020-02-24T04:30"),
                    initialDelta,
                    4 * 24 * 5,
                    initialDuplicates,
                    initialSymbols,
                    rnd
            );

            int transactionCount = 1 + rnd.nextInt(3);
            splitTransactionInserts(transactions, transactionCount, rnd);
            applyWal(transactions, tableName, 1, rnd);

            transactions.clear();
            long shift = rnd.nextLong(4 * 24 * 5) * Timestamps.MINUTE_MICROS * 15 +
                    rnd.nextLong(15) * Timestamps.MINUTE_MICROS;
            long from = parseFloorPartialTimestamp("2020-02-24") + shift;
            long delta = Timestamps.MINUTE_MICROS;
            int count = rnd.nextInt(48) * 60;
            int rowsWithSameTimestamp = 1 + rnd.nextInt(2);
            generateInsertsTransactions(
                    transactions,
                    2,
                    from,
                    delta,
                    count,
                    rowsWithSameTimestamp,
                    symbols,
                    rnd
            );

            transactionCount = 1 + rnd.nextInt(3);
            splitTransactionInserts(transactions, transactionCount, rnd);
            applyWal(transactions, tableName, 1, rnd);

            validateNoTimestampDuplicates(tableName, from, delta, count, symbols, 1);
        });
    }

    @Test
    public void testDedupWithRandomShiftAndStepAndSymbolKeyAndColumnTops() throws Exception {
        assertMemoryLeak(() -> {
            Rnd rnd = generateRandom(LOG);

            String tableName = testName.getMethodName();
            compile(
                    "create table " + tableName +
                            " (ts timestamp, commit int) " +
                            " timestamp(ts) partition by DAY WAL "
                            + " DEDUP UPSERT KEYS(ts)"
            );

            ObjList<FuzzTransaction> transactions = new ObjList<>();
            long initialDelta = Timestamps.MINUTE_MICROS * 15;

            int initialDuplicates = 1 + rnd.nextInt(1);
            long startTimestamp = parseFloorPartialTimestamp("2020-02-24T04:30");
            int startCount = 4 * 24 * 5;
            generateInsertsTransactions(
                    transactions,
                    1,
                    startTimestamp,
                    initialDelta,
                    startCount,
                    initialDuplicates,
                    null,
                    rnd
            );
            long maxTimestamp = startTimestamp + startCount * initialDelta;
            LOG.info().$("adding rows with commit = 1 from=").$ts(startTimestamp).$(", to=").$ts(maxTimestamp).$();

            int transactionCount = 1 + rnd.nextInt(3);
            splitTransactionInserts(transactions, transactionCount, rnd);
            applyWal(transactions, tableName, 1, rnd);

            LOG.info().$("adding S column after ").$ts(maxTimestamp).$();
            compile("alter table " + tableName + " add column s symbol");
            compile("alter table " + tableName + " dedup upsert keys(ts, s)");

            int rndCount = rnd.nextInt(10);
            List<String> distinctSymbols = Arrays.stream(generateSymbols(rnd, 1 + rndCount, 4, tableName)).distinct()
                    .collect(Collectors.toList());
            distinctSymbols.add(null);
            String[] symbols = new String[distinctSymbols.size()];
            distinctSymbols.toArray(symbols);
            String[] initialSymbols = symbols.length == 1
                    ? symbols
                    : Arrays.copyOf(symbols, 1 + rnd.nextInt(symbols.length - 1));

            long fromTops = startTimestamp + rnd.nextLong(startCount) * initialDelta;
            generateInsertsTransactions(
                    transactions,
                    1,
                    fromTops,
                    initialDelta,
                    startCount,
                    initialDuplicates,
                    initialSymbols,
                    rnd
            );
            LOG.info().$("adding more rows with commit = 1 from=").$ts(fromTops).$(", to=")
                    .$ts(fromTops + initialDelta * startCount).$();

            transactionCount = 1 + rnd.nextInt(3);
            splitTransactionInserts(transactions, transactionCount, rnd);
            applyWal(transactions, tableName, 1, rnd);

            transactions.clear();
            long shift = rnd.nextLong(startCount) * Timestamps.MINUTE_MICROS * 15 +
                    rnd.nextLong(15) * Timestamps.MINUTE_MICROS;
            long from = startTimestamp + shift;
            long delta = Timestamps.MINUTE_MICROS;
            int count = rnd.nextInt(48) * 60;
            int rowsWithSameTimestamp = 1 + rnd.nextInt(2);
            generateInsertsTransactions(
                    transactions,
                    2,
                    from,
                    delta,
                    count,
                    rowsWithSameTimestamp,
                    symbols,
                    rnd
            );

            LOG.info().$("adding rows with commit = 2 from=").$ts(from).$(", to=")
                    .$ts(from + count * delta).$();

            transactionCount = 1 + rnd.nextInt(3);
            splitTransactionInserts(transactions, transactionCount, rnd);

            // adding rows with commit = 2 from=2020-02-25T10:29:00.000000Z, to=2020-02-26T10:29:00.000000Z
            applyWal(transactions, tableName, 1, rnd);
            validateNoTimestampDuplicates(tableName, from, delta, count, symbols, 1);
        });
    }

    @Test
    public void testDedupWithRandomShiftAndStepWithExistingDups() throws Exception {
        assertMemoryLeak(() -> {
            String tableName = testName.getMethodName();
            createEmptyTable(tableName, "");

            ObjList<FuzzTransaction> transactions = new ObjList<>();
            Rnd rnd = generateRandom(LOG);
            long initialDelta = Timestamps.MINUTE_MICROS * 15;
            int initialCount = 4 * 24 * 5;
            int initialDuplicates = 2 + rnd.nextInt(5);
            generateInsertsTransactions(
                    transactions,
                    1,
                    parseFloorPartialTimestamp("2020-02-24T04:30"),
                    initialDelta,
                    initialCount,
                    initialDuplicates,
                    null,
                    rnd
            );
            applyWal(transactions, tableName, 1, rnd);
            compile("alter table " + tableName + " dedup upsert keys(ts)");

            transactions.clear();

            double deltaMultiplier = rnd.nextBoolean() ? (1 << rnd.nextInt(4)) : 1.0 / (1 << rnd.nextInt(4));
            long delta = (long) (initialDelta * deltaMultiplier);
            long shift = (-100 + rnd.nextLong((long) (initialCount / deltaMultiplier + 150))) * delta;
            long from = parseFloorPartialTimestamp("2020-02-24") + shift;
            int count = rnd.nextInt((int) (initialCount / deltaMultiplier + 1) * 2);
            int rowsWithSameTimestamp = 1 + rnd.nextInt(2);

            generateInsertsTransactions(
                    transactions,
                    2,
                    from,
                    delta,
                    count,
                    rowsWithSameTimestamp,
                    null,
                    rnd
            );

            applyWal(transactions, tableName, 1, rnd);
            validateNoTimestampDuplicates(tableName, from, delta, count, null, initialDuplicates);
        });
    }

    @Test
    public void testDedupWithRandomShiftWithColumnTop() throws Exception {
        assertMemoryLeak(() -> {
            String tableName = testName.getMethodName();
            createEmptyTable(tableName, "DEDUP upsert keys(ts)");

            ObjList<FuzzTransaction> transactions = new ObjList<>();
            Rnd rnd = generateRandom(LOG);
            long initialDelta = Timestamps.MINUTE_MICROS * 15;
            int initialCount = 2 * 24 * 5;
            generateInsertsTransactions(
                    transactions,
                    1,
                    parseFloorPartialTimestamp("2020-02-24T04:30"),
                    initialDelta,
                    initialCount,
                    1 + rnd.nextInt(1),
                    null,
                    rnd
            );
            String[] symbols = generateSymbols(rnd, 20, 4, tableName);

            applyWal(transactions, tableName, 1, rnd);
            transactions.clear();

            ddl("alter table " + tableName + " add s symbol index", sqlExecutionContext);

            double deltaMultiplier = rnd.nextBoolean() ? (1 << rnd.nextInt(4)) : 1.0 / (1 << rnd.nextInt(4));
            long delta = (long) (initialDelta * deltaMultiplier);
            long shift = (-100 + rnd.nextLong((long) (initialCount / deltaMultiplier + 150))) * delta;
            long from = parseFloorPartialTimestamp("2020-02-24") + shift;
            int count = rnd.nextInt((int) (initialCount / deltaMultiplier + 1) * 2);
            int rowsWithSameTimestamp = 1 + rnd.nextInt(2);

            generateInsertsTransactions(
                    transactions,
                    2,
                    from,
                    delta,
                    count,
                    rowsWithSameTimestamp,
                    symbols,
                    rnd
            );

            applyWal(transactions, tableName, 1, rnd);
            validateNoTimestampDuplicates(tableName, from, delta, count, null, 1);
        });
    }

    @Test
    public void testRandomColumnsDedupMultipleKeyCol() throws Exception {
        Rnd rnd = generateRandom(LOG);
        setFuzzProbabilities(
                rnd.nextDouble() / 100,
                rnd.nextDouble(),
                rnd.nextDouble(),
                0.1 * rnd.nextDouble(),
                0.1 * rnd.nextDouble(),
                0,
                rnd.nextDouble(),
                rnd.nextDouble(),
                0.1 * rnd.nextDouble(),
                0.5
        );

        setFuzzCounts(
                rnd.nextBoolean(),
                rnd.nextInt(100_000),
                rnd.nextInt(20),
                rnd.nextInt(20),
                rnd.nextInt(20),
                rnd.nextInt(1000),
                rnd.nextInt(100_000),
                1 + rnd.nextInt(1)
        );

        runFuzzWithRandomColsDedup(rnd, -1);
    }

    @Test
    public void testRandomColumnsDedupOneKeyCol() throws Exception {
        Rnd rnd = generateRandom(LOG);
        setFuzzProbabilities(
                rnd.nextDouble() / 100,
                rnd.nextDouble(),
                rnd.nextDouble(),
                0.1 * rnd.nextDouble(),
                0.1 * rnd.nextDouble(),
                0,
                rnd.nextDouble(),
                rnd.nextDouble(),
                0.1 * rnd.nextDouble(),
                0.5
        );

        setFuzzCounts(
                rnd.nextBoolean(),
                rnd.nextInt(100_000),
                rnd.nextInt(20),
                rnd.nextInt(20),
                rnd.nextInt(20),
                rnd.nextInt(1000),
                rnd.nextInt(100_000),
                1 + rnd.nextInt(1)
        );

        runFuzzWithRandomColsDedup(rnd, 1);
    }

    @Test
    public void testRandomDedupRepeat() throws Exception {
        Rnd rnd = generateRandom(LOG);
        setFuzzProbabilities(
                0,
                rnd.nextDouble(),
                rnd.nextDouble(),
                0.5 * rnd.nextDouble(),
                rnd.nextDouble() / 100,
                rnd.nextDouble() / 100,
                rnd.nextDouble(),
                rnd.nextDouble(),
                0.1 * rnd.nextDouble(),
                0.0
        );

        setFuzzCounts(
                rnd.nextBoolean(),
                rnd.nextInt(1000),
                rnd.nextInt(1000),
                rnd.nextInt(1000),
                rnd.nextInt(1000),
                rnd.nextInt(1000),
                rnd.nextInt(1_000_000),
                5 + rnd.nextInt(10)
        );

        runFuzzWithRepeatDedup(rnd);
    }

    private void assertAllSymbolsSet(
            boolean[] foundSymbols,
            String[] symbols,
            long timestamp
    ) {
        for (int i = 0; i < foundSymbols.length; i++) {
            if (!foundSymbols[i]) {
                CharSequence symbol = symbols[i];
                Assert.fail("Symbol '" + symbol + "' not found for timestamp " + Timestamps.toUSecString(timestamp));
            }
            foundSymbols[i] = false;
        }
    }

    private void assertSqlCursorsNoDups(
            String tableNameNoWal,
            ObjList<CharSequence> upsertKeyNames,
            String tableNameWal
    ) throws SqlException {
        Log log = LOG;
        try (RecordCursorFactory factory = select(tableNameNoWal);
             RecordCursorFactory factoryPreview = select(tableNameNoWal)) {
            try (RecordCursorFactory factory2 = select(tableNameWal)) {
                try (RecordCursor cursor1 = factory.getCursor(sqlExecutionContext);
                     RecordCursor previewCursor = factoryPreview.getCursor(sqlExecutionContext)) {
                    try (
                            RecordCursor dedupWrapper = new DedupCursor(factory.getMetadata(), cursor1, previewCursor, upsertKeyNames);
                            RecordCursor actualCursor = factory2.getCursor(sqlExecutionContext)
                    ) {
                        try {
                            assertEquals(dedupWrapper, factory.getMetadata(), actualCursor, factory2.getMetadata(), false);
                        } catch (AssertionError e) {
                            log.error().$(e).$();
                            dedupWrapper.toTop();
                            actualCursor.toTop();
                            log.xDebugW().$();

                            LogRecordSinkAdapter recordSinkAdapter = new LogRecordSinkAdapter();
                            LogRecord record = log.xDebugW().$("java.lang.AssertionError: expected:<");
                            printer.printHeaderNoNl(factory.getMetadata(), recordSinkAdapter.of(record));
                            record.$();
                            printer.print(dedupWrapper, factory.getMetadata(), false, log);

                            record = log.xDebugW().$("> but was:<");
                            printer.printHeaderNoNl(factory2.getMetadata(), recordSinkAdapter.of(record));
                            record.$();

                            printer.print(actualCursor, factory2.getMetadata(), false, log);
                            log.xDebugW().$(">").$();
                            throw e;
                        }
                    }
                }
            }
        }
    }

    private void chooseUpsertKeys(RecordMetadata metadata, int dedupKeyCount, Rnd rnd, IntList upsertKeyIndexes) {
        upsertKeyIndexes.add(metadata.getTimestampIndex());
        int dedupKeys = dedupKeyCount > -1 ? dedupKeyCount : rnd.nextInt(metadata.getColumnCount() - 1);
        for (int i = 0; i < dedupKeys; i++) {
            int start = rnd.nextInt(metadata.getColumnCount());
            for (int c = 0; c < metadata.getColumnCount(); c++) {
                int col = (c + start) % metadata.getColumnCount();
                int columnType = metadata.getColumnType(col);

                if (!upsertKeyIndexes.contains(col) && !ColumnType.isVariableLength(columnType)) {
                    upsertKeyIndexes.add(col);
                    break;
                }
            }
        }
    }

    private void collectUpsertKeyNames(TableRecordMetadata metadata, IntList upsertKeys, ObjList<CharSequence> upsertKeyNames) {
        for (int i = 0; i < upsertKeys.size(); i++) {
            int columnType = metadata.getColumnType(upsertKeys.get(i));
            if (columnType > 0) {
                upsertKeyNames.add(metadata.getColumnName(upsertKeys.get(i)));
            }
        }
    }

    private void createEmptyTable(String tableName, String dedupOption) throws SqlException {
        ddl("create table " + tableName + " (ts timestamp, commit int) timestamp(ts) partition by DAY WAL " + dedupOption
                , sqlExecutionContext);
    }

    private ObjList<FuzzTransaction> duplicateInserts(ObjList<FuzzTransaction> transactions, Rnd rnd) {
        ObjList<FuzzTransaction> result = new ObjList<>();
        FuzzTransaction prevInsertTrans = null;

        for (int i = 0; i < transactions.size(); i++) {
            FuzzTransaction transaction = transactions.getQuick(i);

            if (!transaction.rollback && transaction.operationList.size() > 1) {
                int size = transaction.operationList.size();
                FuzzTransaction duplicateTrans = new FuzzTransaction();
                for (int op = 0; op < size; op++) {
                    int dupStep = Math.max(2, transaction.operationList.size() / (1 + rnd.nextInt(10)));
                    FuzzTransactionOperation operation = transaction.operationList.getQuick(op);
                    if (operation instanceof FuzzInsertOperation) {
                        FuzzInsertOperation insertOperation = (FuzzInsertOperation) operation;
                        if (op % dupStep == 1) {
                            FuzzInsertOperation duplicate = new FuzzInsertOperation(
                                    rnd.nextLong(),
                                    rnd.nextLong(),
                                    insertOperation.getTimestamp(),
                                    rnd.nextDouble(),
                                    rnd.nextDouble(),
                                    rnd.nextDouble(),
                                    insertOperation.getStrLen(),
                                    insertOperation.getSymbols()
                            );
                            if (prevInsertTrans != null && rnd.nextBoolean()) {
                                prevInsertTrans.operationList.add(duplicate);
                            } else {
                                duplicateTrans.operationList.add(duplicate);
                            }
                        }
                    }
                    duplicateTrans.operationList.add(operation);
                }

                result.add(duplicateTrans);
                prevInsertTrans = duplicateTrans;
            } else {
                result.add(transaction);
            }
        }
        return result;
    }

    private void generateInsertsTransactions(
            ObjList<FuzzTransaction> transactions,
            int commit,
            long fromTimestamp,
            long delta,
            int count,
            int rowsWithSameTimestamp,
            String[] symbols,
            Rnd rnd
    ) {
        FuzzTransaction transaction = new FuzzTransaction();
        transactions.add(transaction);
        for (int i = 0; i < count; i++) {
            for (int j = 0; j < rowsWithSameTimestamp; j++) {
                if (symbols != null && symbols.length > 0) {
                    for (int s = 0; s < symbols.length; s++) {
                        transaction.operationList.add(new FuzzStableInsertOperation(fromTimestamp, commit, symbols[s]));
                    }
                } else {
                    transaction.operationList.add(new FuzzStableInsertOperation(fromTimestamp, commit));
                }
            }
            fromTimestamp += delta;
        }
        if (rnd.nextBoolean()) {
            shuffle(transaction.operationList, rnd);
        }
    }

    private long parseFloorPartialTimestamp(String from) {
        try {
            return IntervalUtils.parseFloorPartialTimestamp(from);
        } catch (NumericException e) {
            throw new RuntimeException(e);
        }
    }

    private void runFuzzWithRandomColsDedup(Rnd rnd, int dedupKeys) throws Exception {
        assertMemoryLeak(() -> {
            String tableNameBase = getTestName();
            String tableNameWal = tableNameBase + "_wal";
            String tableNameWalNoDedup = tableNameBase + "_nodedup";

            createInitialTable(tableNameWalNoDedup, true, initialRowCount);
            createInitialTable(tableNameWal, true, initialRowCount);

            // Add long256 type to have to be a chance of a dedup key
            compile("alter table " + tableNameWal + " add column col256 long256");
            compile("alter table " + tableNameWalNoDedup + " add column col256 long256");

            drainWalQueue();

            ObjList<FuzzTransaction> transactions;
            IntList upsertKeyIndexes = new IntList();
            String comaSeparatedUpsertCols;
            try (TableReader reader = getReader(tableNameWalNoDedup)) {
                TableReaderMetadata metadata = reader.getMetadata();
                chooseUpsertKeys(metadata, dedupKeys, rnd, upsertKeyIndexes);

                long start = IntervalUtils.parseFloorPartialTimestamp("2022-02-24T23:59:59");
                long end = start + 2 * Timestamps.SECOND_MICROS;
                transactions = generateSet(rnd, metadata, start, end, tableNameWalNoDedup);
                comaSeparatedUpsertCols = toCommaSeparatedString(metadata, upsertKeyIndexes);
            }
            String alterStatement = String.format(
                    "alter table %s dedup upsert keys(%s))",
                    tableNameWal,
                    comaSeparatedUpsertCols
            );
            compile(alterStatement, sqlExecutionContext);

            O3Utils.setupWorkerPool(sharedWorkerPool, engine, null);
            sharedWorkerPool.start(LOG);

            try {
                applyWal(transactions, tableNameWalNoDedup, 1, new Rnd());
                applyWal(transactions, tableNameWal, 1 + rnd.nextInt(4), rnd);

                String renamedUpsertKeys;
                ObjList<CharSequence> upsertKeyNames = new ObjList<>();
                try (TableWriter writer = getWriter(tableNameWalNoDedup)) {
                    collectUpsertKeyNames(writer.getMetadata(), upsertKeyIndexes, upsertKeyNames);
                    renamedUpsertKeys = toCommaSeparatedString(writer.getMetadata(), upsertKeyIndexes);
                }

                LOG.info().$("asserting no dups on keys: ").$(renamedUpsertKeys).$();
                assertSqlCursorsNoDups(
<<<<<<< HEAD
                        tableNameNoWal,
=======
                        compiler,
                        sqlExecutionContext,
                        tableNameWalNoDedup,
>>>>>>> 2373304c
                        upsertKeyNames,
                        tableNameWal
                );
            } finally {
                sharedWorkerPool.halt();
            }
        });
    }

    private void runFuzzWithRepeatDedup(Rnd rnd) throws Exception {
        assertMemoryLeak(() -> {
            String tableNameBase = getTestName();
            String tableNameWal = tableNameBase + "_wal";
            String tableNameNoWal = tableNameBase + "_nonwal";

            createInitialTable(tableNameWal, true, initialRowCount);
            createInitialTable(tableNameNoWal, false, initialRowCount);

            ObjList<FuzzTransaction> transactions;
            try (TableReader reader = getReader(tableNameWal)) {
                TableReaderMetadata metadata = reader.getMetadata();

                long start = IntervalUtils.parseFloorPartialTimestamp("2022-02-24T17");
                long end = start + partitionCount * Timestamps.DAY_MICROS;
                transactions = generateSet(rnd, metadata, start, end, tableNameNoWal);
            }

            transactions = uniqueInserts(transactions);
            O3Utils.setupWorkerPool(sharedWorkerPool, engine, null);
            sharedWorkerPool.start(LOG);

            try {
                applyNonWal(transactions, tableNameNoWal, rnd);

                ObjList<FuzzTransaction> transactionsWithDups = duplicateInserts(transactions, rnd);
                ddl("alter table " + tableNameWal + " dedup upsert keys(ts)", sqlExecutionContext);
                applyWal(transactionsWithDups, tableNameWal, 1 + rnd.nextInt(4), rnd);

                String limit = "";
                TestUtils.assertSqlCursors(engine, sqlExecutionContext, tableNameNoWal + limit, tableNameWal + limit, LOG);
                assertRandomIndexes(tableNameNoWal, tableNameWal, rnd);
            } finally {
                sharedWorkerPool.halt();
            }
        });
    }

    private void shuffle(ObjList<FuzzTransactionOperation> operationList, Rnd rnd) {
        for (int i = operationList.size(); i > 1; i--) {
            swap(operationList, i - 1, rnd.nextInt(i));
        }
    }

    private void splitTransactionInserts(ObjList<FuzzTransaction> transactions, int count, Rnd rnd) {
        if (count > 1) {
            ObjList<FuzzTransactionOperation> operationList = transactions.get(0).operationList;

            if (operationList.size() > 0) {
                int[] sizes = new int[count];
                for (int i = 0; i < count - 1; i++) {
                    sizes[i] = rnd.nextInt(1 + rnd.nextInt(operationList.size()));
                }
                sizes[count - 1] = operationList.size();
                Arrays.sort(sizes);

                for (int i = count - 1; i > 0; i--) {
                    int chunkSize = sizes[i] - sizes[i - 1];
                    FuzzTransaction transaction = new FuzzTransaction();
                    transaction.operationList.addAll(operationList, operationList.size() - chunkSize, operationList.size());
                    operationList.setPos(operationList.size() - chunkSize);
                    transactions.insert(0, 1, transaction);
                }
            }
        }
    }

    private void swap(ObjList<FuzzTransactionOperation> operationList, int i, int j) {
        FuzzTransactionOperation tmp = operationList.getQuick(i);
        operationList.setQuick(i, operationList.getQuick(j));
        operationList.setQuick(j, tmp);
    }

    private String toCommaSeparatedString(RecordMetadata metadata, IntList upsertKeys) {
        StringSink sink = new StringSink();
        for (int i = 0; i < upsertKeys.size(); i++) {
            int columnType = metadata.getColumnType(upsertKeys.get(i));
            if (columnType > 0 && !ColumnType.isVariableLength(columnType)) {
                if (i > 0) {
                    sink.put(',');
                }
                sink.put(metadata.getColumnName(upsertKeys.get(i)));
            }
        }
        return sink.toString();
    }

    private ObjList<FuzzTransaction> uniqueInserts(ObjList<FuzzTransaction> transactions) {
        ObjList<FuzzTransaction> result = new ObjList<>();
        LongHashSet uniqueTimestamps = new LongHashSet();

        for (int i = 0; i < transactions.size(); i++) {
            FuzzTransaction transaction = transactions.getQuick(i);
            if (!transaction.rollback) {
                FuzzTransaction unique = new FuzzTransaction();
                for (int j = 0; j < transaction.operationList.size(); j++) {
                    FuzzTransactionOperation operation = transaction.operationList.getQuick(j);
                    if (operation instanceof FuzzInsertOperation) {
                        if (uniqueTimestamps.add(((FuzzInsertOperation) operation).getTimestamp())) {
                            unique.operationList.add(operation);
                        }
                    } else {
                        unique.operationList.add(operation);
                    }
                }
                result.add(unique);
            } else {
                result.add(transaction);
            }
        }
        return result;
    }

    private void validateNoTimestampDuplicates(
            String tableName,
            long fromTimestamp,
            long delta,
            long commit2Count,
            String[] symbols,
            int existingDups
    ) {

        LOG.info().$("Validating no timestamp duplicates [from=").$ts(fromTimestamp)
                .$(", delta=").$(delta)
                .$(", commit2Count=").$(commit2Count)
                .I$();

        long lastTimestamp = Long.MIN_VALUE;
        long toTimestamp = fromTimestamp + delta * commit2Count;
        StringSink sink = new StringSink();
        boolean started = false;
        ObjIntHashMap<CharSequence> symbolSet = new ObjIntHashMap<>();
        String nullSymbolValue = "nullSymbolValue_unlikely_to_be_generated_by_random";
        boolean[] foundSymbols = null;
        if (symbols != null) {
            for (int i = 0; i < symbols.length; i++) {
                if (symbols[i] != null) {
                    symbolSet.put(symbols[i], i);
                } else {
                    symbolSet.put(nullSymbolValue, i);
                }
            }
            foundSymbols = new boolean[symbols.length];
        }

        try (TableReader rdr = getReader(tableName)) {
            TableReaderRecordCursor cursor = rdr.getCursor();
            Record rec = cursor.getRecord();
            AssertionError fail = null;
            int dups = existingDups;

            while (cursor.hasNext()) {
                try {
                    long timestamp = rec.getTimestamp(0);
                    int commit = rec.getInt(1);
                    if (timestamp >= (fromTimestamp - Timestamps.MINUTE_MICROS * 5) || started) {
                        // Keep printing whole insert time range, regardless of the failures
                        started = true;
                        sink.putISODate(timestamp).put(',').put(commit);
                        if (symbols != null) {
                            sink.put(',').put(rec.getSym(2));
                        }
                        sink.put('\n');
                    }

                    // Until first failure
                    if (fail == null && timestamp < toTimestamp && timestamp >= fromTimestamp) {
                        if (symbols != null) {
                            if (timestamp > lastTimestamp && lastTimestamp >= fromTimestamp) {
                                // New timestamp, check all symbols were set
                                // and reset foundSymbols to false
                                assertAllSymbolsSet(foundSymbols, symbols, lastTimestamp);
                            }
                            CharSequence sym = rec.getSym(2);
                            if (sym == null) {
                                sym = nullSymbolValue;
                            }
                            int symbolIndex = symbolSet.get(sym);
                            if (foundSymbols[symbolIndex]) {
                                Assert.fail("Duplicate timestamp " + Timestamps.toUSecString(timestamp) + " for symbol '" + sym + "'");
                            }
                            foundSymbols[symbolIndex] = true;
                        } else {
                            if (timestamp == lastTimestamp) {
                                if (++dups > existingDups) {
                                    Assert.fail("Duplicate timestamp " + Timestamps.toUSecString(timestamp));
                                }
                            } else {
                                dups = 1;
                            }
                        }

                        if (timestamp < lastTimestamp) {
                            Assert.fail("Out of order timestamp " +
                                    Timestamps.toUSecString(lastTimestamp) +
                                    " followed by " +
                                    Timestamps.toUSecString(timestamp)
                            );
                        }

                        if ((timestamp - fromTimestamp) % delta == 0) {
                            Assert.assertEquals("expected commit at timestamp " + Timestamps.toUSecString(timestamp), 2, commit);
                        }

                        Assert.assertTrue("commit must be 1 or 2", commit > 0);
                    }
                    lastTimestamp = timestamp;

                    if (timestamp > (toTimestamp + Timestamps.MINUTE_MICROS * 5)) {
                        break;
                    }
                } catch (AssertionError e) {
                    // Save failure, keep printing
                    fail = e;
                }
            }

            if (fail != null) {
                System.out.println(sink);
                throw fail;
            }
        }
    }

    private static class DedupCursor implements RecordCursor {

        private final StringSink currentRecordKeys = new StringSink();
        private final IntList keyColumns = new IntList();
        private final ObjHashSet<String> keyProcessed = new ObjHashSet<>();
        private final RecordMetadata metadata;
        private final RecordCursor nextRecCursor;
        private final StringSink nextRecordKeys = new StringSink();
        private final RecordCursor recordCursor;
        private final IntList skipRecords = new IntList();
        ObjList<String> recordKeys = new ObjList<>();
        private long lastTimestamp = -1;
        private int timestampColIndex = -1;

        public DedupCursor(
                RecordMetadata cursorMetadata,
                RecordCursor innerCursor,
                RecordCursor previewCursor,
                ObjList<CharSequence> keyColumnNames
        ) {
            this.recordCursor = innerCursor;
            this.metadata = cursorMetadata;
            this.nextRecCursor = previewCursor;

            for (int i = 0; i < cursorMetadata.getColumnCount(); i++) {
                CharSequence columnName = cursorMetadata.getColumnName(i);
                if (keyColumnNames.contains(columnName)) {
                    keyColumns.add(i);
                }
                if (Chars.equals(columnName, "ts")) {
                    this.timestampColIndex = i;
                }
            }
        }

        @Override
        public void close() {
        }

        @Override
        public Record getRecord() {
            return recordCursor.getRecord();
        }

        @Override
        public Record getRecordB() {
            return recordCursor.getRecordB();
        }

        @Override
        public boolean hasNext() {
            if (dispatchRecordsWithOffsets()) {
                return true;
            }

            boolean hasNext;
            do {
                hasNext = nextRecCursor.hasNext();
                long currentTs = hasNext ? nextRecCursor.getRecord().getLong(timestampColIndex) : Long.MIN_VALUE;
                if (currentTs != lastTimestamp) {
                    lastTimestamp = currentTs;

                    // unleash the last records for each key
                    for (int i = recordKeys.size() - 1; i > -1; i--) {
                        if (keyProcessed.add(recordKeys.get(i))) {
                            skipRecords.add(i);
                        }
                    }
                    recordKeys.clear();
                    keyProcessed.clear();

                    // find differences between indexes in skipRecords
                    reverse(skipRecords);
                    int last = -1;
                    for (int i = 0; i < skipRecords.size(); i++) {
                        int val = skipRecords.get(i);
                        skipRecords.set(i, val - last);
                        last = val;
                    }

                    // reverse skip records for easier removal from the end
                    reverse(skipRecords);
                    if (dispatchRecordsWithOffsets()) {
                        if (hasNext) {
                            nextRecordKeys.clear();
                            printRecordToSink(nextRecCursor.getRecord(), nextRecordKeys);
                            recordKeys.add(nextRecordKeys.toString());
                        }
                        return true;
                    }
                }

                if (hasNext) {
                    nextRecordKeys.clear();
                    printRecordToSink(nextRecCursor.getRecord(), nextRecordKeys);
                    recordKeys.add(nextRecordKeys.toString());
                }
            } while (hasNext);

            return false;
        }

        @Override
        public void recordAt(Record record, long atRowId) {
            recordCursor.recordAt(record, atRowId);
        }

        @Override
        public long size() {
            return -1;
        }

        @Override
        public void toTop() {
            recordCursor.toTop();
            nextRecCursor.toTop();
            nextRecordKeys.clear();
            currentRecordKeys.clear();
            skipRecords.clear();
            recordKeys.clear();
        }

        private boolean dispatchRecordsWithOffsets() {
            if (skipRecords.size() > 0) {
                int skip = skipRecords.getLast();
                skipRecords.setPos(skipRecords.size() - 1);
                for (int i = 0; i < skip; i++) {
                    if (!recordCursor.hasNext()) {
                        Assert.fail("expected to have a record");
                    }
                }
                return true;
            }
            return false;
        }

        private void printRecordToSink(Record record, StringSink currentRecordKeys) {
            for (int i = 0; i < keyColumns.size(); i++) {
                TestUtils.printColumn(record, metadata, keyColumns.get(i), currentRecordKeys, false, false, "<null>");
                currentRecordKeys.put('\t');
            }
        }

        private void reverse(IntList skipRecords) {
            int size = skipRecords.size();
            for (int i = 0; i < size / 2; i++) {
                int temp = skipRecords.get(i);
                skipRecords.set(i, skipRecords.get(size - i - 1));
                skipRecords.set(size - i - 1, temp);
            }
        }
    }
}<|MERGE_RESOLUTION|>--- conflicted
+++ resolved
@@ -672,13 +672,7 @@
 
                 LOG.info().$("asserting no dups on keys: ").$(renamedUpsertKeys).$();
                 assertSqlCursorsNoDups(
-<<<<<<< HEAD
-                        tableNameNoWal,
-=======
-                        compiler,
-                        sqlExecutionContext,
                         tableNameWalNoDedup,
->>>>>>> 2373304c
                         upsertKeyNames,
                         tableNameWal
                 );
