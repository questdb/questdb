--- conflicted
+++ resolved
@@ -682,13 +682,8 @@
                 ddl("alter table " + tableNameWal + " dedup upsert keys(ts)", sqlExecutionContext);
                 applyWal(transactionsWithDups, tableNameWal, 1 + rnd.nextInt(4), rnd);
 
-<<<<<<< HEAD
-                String limit = "";// limit 5190, 5205";
+                String limit = "";
                 TestUtils.assertSqlCursors(engine, sqlExecutionContext, tableNameNoWal + limit, tableNameWal + limit, LOG);
-=======
-                String limit = "";
-                TestUtils.assertSqlCursors(compiler, sqlExecutionContext, tableNameNoWal + limit, tableNameWal + limit, LOG);
->>>>>>> 79edd741
                 assertRandomIndexes(tableNameNoWal, tableNameWal, rnd);
             } finally {
                 sharedWorkerPool.halt();
