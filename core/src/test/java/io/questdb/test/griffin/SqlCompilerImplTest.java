/*******************************************************************************
 *     ___                  _   ____  ____
 *    / _ \ _   _  ___  ___| |_|  _ \| __ )
 *   | | | | | | |/ _ \/ __| __| | | |  _ \
 *   | |_| | |_| |  __/\__ \ |_| |_| | |_) |
 *    \__\_\\__,_|\___||___/\__|____/|____/
 *
 *  Copyright (c) 2014-2019 Appsicle
 *  Copyright (c) 2019-2023 QuestDB
 *
 *  Licensed under the Apache License, Version 2.0 (the "License");
 *  you may not use this file except in compliance with the License.
 *  You may obtain a copy of the License at
 *
 *  http://www.apache.org/licenses/LICENSE-2.0
 *
 *  Unless required by applicable law or agreed to in writing, software
 *  distributed under the License is distributed on an "AS IS" BASIS,
 *  WITHOUT WARRANTIES OR CONDITIONS OF ANY KIND, either express or implied.
 *  See the License for the specific language governing permissions and
 *  limitations under the License.
 *
 ******************************************************************************/

package io.questdb.test.griffin;

import io.questdb.cairo.*;
import io.questdb.cairo.sql.RecordCursorFactory;
import io.questdb.cairo.sql.TableMetadata;
import io.questdb.griffin.SqlCompiler;
import io.questdb.griffin.SqlCompilerImpl;
import io.questdb.griffin.SqlException;
import io.questdb.griffin.SqlExecutionContext;
import io.questdb.griffin.engine.ops.AlterOperationBuilder;
import io.questdb.griffin.model.ExpressionNode;
import io.questdb.griffin.model.QueryModel;
import io.questdb.log.Log;
import io.questdb.log.LogFactory;
import io.questdb.std.*;
import io.questdb.std.str.LPSZ;
import io.questdb.std.str.Path;
import io.questdb.std.str.StringSink;
import io.questdb.std.str.Utf8s;
import io.questdb.test.AbstractCairoTest;
import io.questdb.test.std.TestFilesFacadeImpl;
import io.questdb.test.tools.TestUtils;
import org.junit.*;

import java.io.File;
import java.util.Arrays;
import java.util.concurrent.BrokenBarrierException;
import java.util.concurrent.CountDownLatch;
import java.util.concurrent.CyclicBarrier;
import java.util.concurrent.TimeUnit;
import java.util.concurrent.atomic.AtomicBoolean;
import java.util.concurrent.atomic.AtomicInteger;

import static io.questdb.griffin.CompiledQuery.SET;

public class SqlCompilerImplTest extends AbstractCairoTest {

    private static final Log LOG = LogFactory.getLog(SqlCompilerImplTest.class);
    private static Path path;

    @BeforeClass
    public static void setUpStatic() throws Exception {
        path = new Path();
        AbstractCairoTest.setUpStatic();
        configOverrideSqlWindowMaxRecursion(512);
    }

    @AfterClass
    public static void tearDownStatic() {
        path = Misc.free(path);
        AbstractCairoTest.tearDownStatic();
    }

    @Test
    public void assertCastString() throws SqlException {
        final String expectedData = "a\n" +
                "JWCPS\n" +
                "\n" +
                "RXPEHNRXG\n" +
                "\n" +
                "\n" +
                "XIBBT\n" +
                "GWFFY\n" +
                "EYYQEHBHFO\n" +
                "PDXYSBEOUO\n" +
                "HRUEDRQQUL\n" +
                "JGETJRSZS\n" +
                "RFBVTMHGO\n" +
                "ZVDZJMY\n" +
                "CXZOUICWEK\n" +
                "VUVSDOTS\n" +
                "YYCTG\n" +
                "LYXWCKYLSU\n" +
                "SWUGSHOLNV\n" +
                "\n" +
                "BZXIOVI\n";

        String expectedMeta = "{\"columnCount\":1,\"columns\":[{\"index\":0,\"name\":\"a\",\"type\":\"SYMBOL\"}],\"timestampIndex\":-1}";

        String sql = "create table y as (" +
                "select * from (select rnd_str(5,10,2) a from long_sequence(20))" +
                "), cast(a as SYMBOL)";

        assertCast(expectedData, expectedMeta, sql);
    }

    @Test
    public void tesFailOnNonBooleanJoinCondition() throws Exception {
        ddl("create table a ( ts timestamp, i int) timestamp(ts) ");
        ddl("create table b ( ts timestamp, i int) timestamp(ts) ");

        String booleanError = "boolean expression expected";

        assertFailure(30, booleanError,
                "select * from a " +
                        "join b on a.i - b.i"
        );

        assertFailure(35, booleanError,
                "select * from a " +
                        "left join b on a.i - b.i"
        );

        assertFailure(46, booleanError,
                "select * from a " +
                        "join b on a.ts = b.ts and a.i - b.i"
        );

        assertFailure(51, booleanError,
                "select * from a " +
                        "left join b on a.ts = b.ts and a.i - b.i"
        );

        for (String join : Arrays.asList("ASOF  ", "LT    ", "SPLICE")) {
            assertFailure(37, "unsupported " + join.trim() + " join expression",
                    "select * " +
                            "from a " +
                            "#JOIN# join b on a.i ^ a.i".replace("#JOIN#", join)
            );
        }

        String unexpectedError = "unexpected argument for function: and. expected args: (BOOLEAN,BOOLEAN). actual args: (INT,INT)";
        assertFailure(44, unexpectedError,
                "select * from a " +
                        "join b on a.i + b.i and a.i - b.i"
        );

        assertFailure(49, unexpectedError,
                "select * from a " +
                        "left join b on a.i + b.i and a.i - b.i"
        );

        assertFailure(60, unexpectedError,
                "select * from a " +
                        "join b on a.ts = b.ts and a.i - b.i and b.i - a.i"
        );
    }

    @Test
    public void testACBadOffsetParsing() throws Exception {
        assertMemoryLeak(() -> {
            ddl("create table trips (a double, b int, ts timestamp ) timestamp(ts)");

            String prefix = "select avg(a) over(partition by b order by ts ";

            for (String frameType : Arrays.asList("rows ", "range")) {
                String queryPrefix = prefix + frameType;

                assertFailure(
                        60,
                        "integer expression expected",
                        queryPrefix + " between preceding and current row)  from trips"
                );

                assertFailure(
                        77,
                        "integer expression expected",
                        queryPrefix + " between 10 preceding and preceding)  from trips"
                );

                assertFailure(
                        77,
                        "integer expression expected",
                        queryPrefix + " between 10 preceding and following)  from trips"
                );

                assertFailure(
                        52,
                        "integer expression expected",
                        queryPrefix + " preceding)  from trips"
                );

                assertFailure(
                        52,
                        "integer expression expected",
                        queryPrefix + " following)  from trips"
                );

                assertFailure(
                        59,
                        "Expression expected",
                        queryPrefix + " between)  from trips"
                );

                assertFailure(
                        60,
                        "integer expression expected",
                        queryPrefix + " between '' preceding and current row)  from trips"
                );

                assertFailure(
                        60,
                        "integer expression expected",
                        queryPrefix + " between null preceding and current row)  from trips"
                );

                assertFailure(
                        60,
                        "integer expression expected",
                        queryPrefix + " between #012 preceding and current row)  from trips"
                );

                assertFailure(
                        60,
                        "integer expression expected",
                        queryPrefix + " between 30d preceding and current row)  from trips"
                );

                assertFailure(
                        77,
                        "integer expression expected",
                        queryPrefix + " between 30 preceding and 10f preceding)  from trips"
                );

                assertFailure(
                        77,
                        "integer expression expected",
                        queryPrefix + " between 30 preceding and 10.1f preceding)  from trips"
                );

                assertFailure(
                        77,
                        "invalid constant",
                        queryPrefix + " between 30 preceding and 10g preceding)  from trips"
                );

                assertFailure(
                        52,
                        "integer expression expected",
                        queryPrefix + " 10.2f preceding)  from trips"
                );
            }
        });
    }

    @Test
    public void testCannotCreateTable() throws Exception {
        assertFailure(
                new TestFilesFacadeImpl() {

                    @Override
                    public int mkdirs(Path path, int mode) {
                        return -1;
                    }
                },
                "create table x (a int)",
                "Could not create table"
        );
    }

    @Test
    public void testCastByteDate() throws SqlException {
        assertCastByte(
                "a\n" +
                        "1970-01-01T00:00:00.119Z\n" +
                        "1970-01-01T00:00:00.052Z\n" +
                        "1970-01-01T00:00:00.091Z\n" +
                        "1970-01-01T00:00:00.097Z\n" +
                        "1970-01-01T00:00:00.119Z\n" +
                        "1970-01-01T00:00:00.107Z\n" +
                        "1970-01-01T00:00:00.039Z\n" +
                        "1970-01-01T00:00:00.081Z\n" +
                        "1970-01-01T00:00:00.046Z\n" +
                        "1970-01-01T00:00:00.041Z\n" +
                        "1970-01-01T00:00:00.061Z\n" +
                        "1970-01-01T00:00:00.082Z\n" +
                        "1970-01-01T00:00:00.075Z\n" +
                        "1970-01-01T00:00:00.095Z\n" +
                        "1970-01-01T00:00:00.087Z\n" +
                        "1970-01-01T00:00:00.116Z\n" +
                        "1970-01-01T00:00:00.087Z\n" +
                        "1970-01-01T00:00:00.040Z\n" +
                        "1970-01-01T00:00:00.116Z\n" +
                        "1970-01-01T00:00:00.117Z\n",
                ColumnType.DATE
        );
    }

    @Test
    public void testCastByteDouble() throws SqlException {
        assertCastByte(
                "a\n" +
                        "119.0\n" +
                        "52.0\n" +
                        "91.0\n" +
                        "97.0\n" +
                        "119.0\n" +
                        "107.0\n" +
                        "39.0\n" +
                        "81.0\n" +
                        "46.0\n" +
                        "41.0\n" +
                        "61.0\n" +
                        "82.0\n" +
                        "75.0\n" +
                        "95.0\n" +
                        "87.0\n" +
                        "116.0\n" +
                        "87.0\n" +
                        "40.0\n" +
                        "116.0\n" +
                        "117.0\n",
                ColumnType.DOUBLE
        );
    }

    @Test
    public void testCastByteFloat() throws SqlException {
        assertCastByte(
                "a\n" +
                        "119.0000\n" +
                        "52.0000\n" +
                        "91.0000\n" +
                        "97.0000\n" +
                        "119.0000\n" +
                        "107.0000\n" +
                        "39.0000\n" +
                        "81.0000\n" +
                        "46.0000\n" +
                        "41.0000\n" +
                        "61.0000\n" +
                        "82.0000\n" +
                        "75.0000\n" +
                        "95.0000\n" +
                        "87.0000\n" +
                        "116.0000\n" +
                        "87.0000\n" +
                        "40.0000\n" +
                        "116.0000\n" +
                        "117.0000\n",
                ColumnType.FLOAT
        );
    }

    @Test
    public void testCastByteInt() throws SqlException {
        assertCastByte(
                "a\n" +
                        "119\n" +
                        "52\n" +
                        "91\n" +
                        "97\n" +
                        "119\n" +
                        "107\n" +
                        "39\n" +
                        "81\n" +
                        "46\n" +
                        "41\n" +
                        "61\n" +
                        "82\n" +
                        "75\n" +
                        "95\n" +
                        "87\n" +
                        "116\n" +
                        "87\n" +
                        "40\n" +
                        "116\n" +
                        "117\n",
                ColumnType.INT
        );
    }

    @Test
    public void testCastByteLong() throws SqlException {
        assertCastByte(
                "a\n" +
                        "119\n" +
                        "52\n" +
                        "91\n" +
                        "97\n" +
                        "119\n" +
                        "107\n" +
                        "39\n" +
                        "81\n" +
                        "46\n" +
                        "41\n" +
                        "61\n" +
                        "82\n" +
                        "75\n" +
                        "95\n" +
                        "87\n" +
                        "116\n" +
                        "87\n" +
                        "40\n" +
                        "116\n" +
                        "117\n",
                ColumnType.LONG
        );
    }

    @Test
    public void testCastByteShort() throws SqlException {
        assertCastByte(
                "a\n" +
                        "119\n" +
                        "52\n" +
                        "91\n" +
                        "97\n" +
                        "119\n" +
                        "107\n" +
                        "39\n" +
                        "81\n" +
                        "46\n" +
                        "41\n" +
                        "61\n" +
                        "82\n" +
                        "75\n" +
                        "95\n" +
                        "87\n" +
                        "116\n" +
                        "87\n" +
                        "40\n" +
                        "116\n" +
                        "117\n",
                ColumnType.SHORT
        );
    }

    @Test
    public void testCastByteTimestamp() throws SqlException {
        assertCastByte(
                "a\n" +
                        "1970-01-01T00:00:00.000119Z\n" +
                        "1970-01-01T00:00:00.000052Z\n" +
                        "1970-01-01T00:00:00.000091Z\n" +
                        "1970-01-01T00:00:00.000097Z\n" +
                        "1970-01-01T00:00:00.000119Z\n" +
                        "1970-01-01T00:00:00.000107Z\n" +
                        "1970-01-01T00:00:00.000039Z\n" +
                        "1970-01-01T00:00:00.000081Z\n" +
                        "1970-01-01T00:00:00.000046Z\n" +
                        "1970-01-01T00:00:00.000041Z\n" +
                        "1970-01-01T00:00:00.000061Z\n" +
                        "1970-01-01T00:00:00.000082Z\n" +
                        "1970-01-01T00:00:00.000075Z\n" +
                        "1970-01-01T00:00:00.000095Z\n" +
                        "1970-01-01T00:00:00.000087Z\n" +
                        "1970-01-01T00:00:00.000116Z\n" +
                        "1970-01-01T00:00:00.000087Z\n" +
                        "1970-01-01T00:00:00.000040Z\n" +
                        "1970-01-01T00:00:00.000116Z\n" +
                        "1970-01-01T00:00:00.000117Z\n",
                ColumnType.TIMESTAMP
        );
    }

    @Test
    public void testCastDateByte() throws SqlException {
        String expectedMeta = "{\"columnCount\":1,\"columns\":[{\"index\":0,\"name\":\"a\",\"type\":\"" + ColumnType.nameOf(ColumnType.BYTE) + "\"}],\"timestampIndex\":-1}";

        String sql = "create table y as (" +
                "select * from (select cast(rnd_byte() as date) a from long_sequence(20))" +
                "), cast(a as " + ColumnType.nameOf(ColumnType.BYTE) + ")";

        assertCast(
                "a\n" +
                        "76\n" +
                        "102\n" +
                        "27\n" +
                        "87\n" +
                        "79\n" +
                        "79\n" +
                        "122\n" +
                        "83\n" +
                        "90\n" +
                        "76\n" +
                        "84\n" +
                        "84\n" +
                        "74\n" +
                        "55\n" +
                        "83\n" +
                        "88\n" +
                        "32\n" +
                        "21\n" +
                        "91\n" +
                        "74\n",
                expectedMeta,
                sql
        );
    }

    @Test
    public void testCastDateDouble() throws SqlException {
        assertCastDate(
                "a\n" +
                        "1.426297242379E12\n" +
                        "-9.223372036854776E18\n" +
                        "1.446081058169E12\n" +
                        "1.434834113022E12\n" +
                        "-9.223372036854776E18\n" +
                        "1.439739868373E12\n" +
                        "1.443957889668E12\n" +
                        "1.440280260964E12\n" +
                        "-9.223372036854776E18\n" +
                        "1.44318380966E12\n" +
                        "-9.223372036854776E18\n" +
                        "1.435298544851E12\n" +
                        "-9.223372036854776E18\n" +
                        "1.447181628184E12\n" +
                        "1.4423615004E12\n" +
                        "1.428165287226E12\n" +
                        "-9.223372036854776E18\n" +
                        "1.434999533562E12\n" +
                        "1.423736755529E12\n" +
                        "1.426566352765E12\n",
                ColumnType.DOUBLE
        );
    }

    @Test
    public void testCastDateFloat() throws SqlException {
        assertCastDate(
                "a\n" +
                        "1.42629719E12\n" +
                        "-9.223372E18\n" +
                        "1.44608107E12\n" +
                        "1.43483417E12\n" +
                        "-9.223372E18\n" +
                        "1.43973981E12\n" +
                        "1.44395783E12\n" +
                        "1.44028022E12\n" +
                        "-9.223372E18\n" +
                        "1.44318385E12\n" +
                        "-9.223372E18\n" +
                        "1.43529856E12\n" +
                        "-9.223372E18\n" +
                        "1.44718168E12\n" +
                        "1.44236151E12\n" +
                        "1.42816523E12\n" +
                        "-9.223372E18\n" +
                        "1.43499959E12\n" +
                        "1.4237367E12\n" +
                        "1.42656641E12\n",
                ColumnType.FLOAT
        );
    }

    @Test
    public void testCastDateInt() throws SqlException {
        String expectedMeta = "{\"columnCount\":1,\"columns\":[{\"index\":0,\"name\":\"a\",\"type\":\"" + ColumnType.nameOf(ColumnType.INT) + "\"}],\"timestampIndex\":-1}";

        String sql = "create table y as (" +
                "select * from (select cast(rnd_int() as date) a from long_sequence(20))" +
                "), cast(a as " + ColumnType.nameOf(ColumnType.INT) + ")";

        assertCast(
                "a\n" +
                        "-1148479920\n" +
                        "315515118\n" +
                        "1548800833\n" +
                        "-727724771\n" +
                        "73575701\n" +
                        "-948263339\n" +
                        "1326447242\n" +
                        "592859671\n" +
                        "1868723706\n" +
                        "-847531048\n" +
                        "-1191262516\n" +
                        "-2041844972\n" +
                        "-1436881714\n" +
                        "-1575378703\n" +
                        "806715481\n" +
                        "1545253512\n" +
                        "1569490116\n" +
                        "1573662097\n" +
                        "-409854405\n" +
                        "339631474\n",
                expectedMeta,
                sql
        );
    }

    @Test
    public void testCastDateLong() throws SqlException {
        assertCastDate(
                "a\n" +
                        "1426297242379\n" +
                        "NaN\n" +
                        "1446081058169\n" +
                        "1434834113022\n" +
                        "NaN\n" +
                        "1439739868373\n" +
                        "1443957889668\n" +
                        "1440280260964\n" +
                        "NaN\n" +
                        "1443183809660\n" +
                        "NaN\n" +
                        "1435298544851\n" +
                        "NaN\n" +
                        "1447181628184\n" +
                        "1442361500400\n" +
                        "1428165287226\n" +
                        "NaN\n" +
                        "1434999533562\n" +
                        "1423736755529\n" +
                        "1426566352765\n",
                ColumnType.LONG
        );
    }

    @Test
    public void testCastDateShort() throws SqlException {
        String expectedMeta = "{\"columnCount\":1,\"columns\":[{\"index\":0,\"name\":\"a\",\"type\":\"" + ColumnType.nameOf(ColumnType.SHORT) + "\"}],\"timestampIndex\":-1}";

        String sql = "create table y as (" +
                "select * from (select cast(rnd_short() as date) a from long_sequence(20))" +
                "), cast(a as " + ColumnType.nameOf(ColumnType.SHORT) + ")";

        assertCast(
                "a\n" +
                        "-27056\n" +
                        "24814\n" +
                        "-11455\n" +
                        "-13027\n" +
                        "-21227\n" +
                        "-22955\n" +
                        "-1398\n" +
                        "21015\n" +
                        "30202\n" +
                        "-19496\n" +
                        "-14644\n" +
                        "-5356\n" +
                        "-4914\n" +
                        "-24335\n" +
                        "-32679\n" +
                        "-19832\n" +
                        "-31548\n" +
                        "11665\n" +
                        "7739\n" +
                        "23922\n",
                expectedMeta,
                sql
        );
    }

    @Test
    public void testCastDateTimestamp() throws SqlException {
        assertCastDate(
                "a\n" +
                        "2015-03-14T01:40:42.379000Z\n" +
                        "\n" +
                        "2015-10-29T01:10:58.169000Z\n" +
                        "2015-06-20T21:01:53.022000Z\n" +
                        "\n" +
                        "2015-08-16T15:44:28.373000Z\n" +
                        "2015-10-04T11:24:49.668000Z\n" +
                        "2015-08-22T21:51:00.964000Z\n" +
                        "\n" +
                        "2015-09-25T12:23:29.660000Z\n" +
                        "\n" +
                        "2015-06-26T06:02:24.851000Z\n" +
                        "\n" +
                        "2015-11-10T18:53:48.184000Z\n" +
                        "2015-09-15T23:58:20.400000Z\n" +
                        "2015-04-04T16:34:47.226000Z\n" +
                        "\n" +
                        "2015-06-22T18:58:53.562000Z\n" +
                        "2015-02-12T10:25:55.529000Z\n" +
                        "2015-03-17T04:25:52.765000Z\n",
                ColumnType.TIMESTAMP
        );
    }

    @Test
    public void testCastDoubleByte() throws SqlException {
        assertCastDouble(
                "a\n" +
                        "80\n" +
                        "8\n" +
                        "8\n" +
                        "65\n" +
                        "79\n" +
                        "22\n" +
                        "34\n" +
                        "76\n" +
                        "42\n" +
                        "0\n" +
                        "72\n" +
                        "42\n" +
                        "70\n" +
                        "38\n" +
                        "0\n" +
                        "32\n" +
                        "0\n" +
                        "97\n" +
                        "24\n" +
                        "63\n",
                ColumnType.BYTE
        );
    }

    @Test
    public void testCastDoubleDate() throws SqlException {
        assertCastDouble(
                "a\n" +
                        "1970-01-01T00:00:00.080Z\n" +
                        "1970-01-01T00:00:00.008Z\n" +
                        "1970-01-01T00:00:00.008Z\n" +
                        "1970-01-01T00:00:00.065Z\n" +
                        "1970-01-01T00:00:00.079Z\n" +
                        "1970-01-01T00:00:00.022Z\n" +
                        "1970-01-01T00:00:00.034Z\n" +
                        "1970-01-01T00:00:00.076Z\n" +
                        "1970-01-01T00:00:00.042Z\n" +
                        "\n" +
                        "1970-01-01T00:00:00.072Z\n" +
                        "1970-01-01T00:00:00.042Z\n" +
                        "1970-01-01T00:00:00.070Z\n" +
                        "1970-01-01T00:00:00.038Z\n" +
                        "1970-01-01T00:00:00.000Z\n" +
                        "1970-01-01T00:00:00.032Z\n" +
                        "\n" +
                        "1970-01-01T00:00:00.097Z\n" +
                        "1970-01-01T00:00:00.024Z\n" +
                        "1970-01-01T00:00:00.063Z\n",
                ColumnType.DATE
        );
    }

    @Test
    public void testCastDoubleFloat() throws SqlException {
        assertCastDouble(
                "a\n" +
                        "80.4322\n" +
                        "8.4870\n" +
                        "8.4383\n" +
                        "65.0859\n" +
                        "79.0568\n" +
                        "22.4523\n" +
                        "34.9107\n" +
                        "76.1103\n" +
                        "42.1777\n" +
                        "NaN\n" +
                        "72.6114\n" +
                        "42.2436\n" +
                        "70.9436\n" +
                        "38.5399\n" +
                        "0.3598\n" +
                        "32.8818\n" +
                        "NaN\n" +
                        "97.7110\n" +
                        "24.8088\n" +
                        "63.8161\n",
                ColumnType.FLOAT
        );
    }

    @Test
    public void testCastDoubleInt() throws SqlException {
        assertCastDouble(
                "a\n" +
                        "80\n" +
                        "8\n" +
                        "8\n" +
                        "65\n" +
                        "79\n" +
                        "22\n" +
                        "34\n" +
                        "76\n" +
                        "42\n" +
                        "NaN\n" +
                        "72\n" +
                        "42\n" +
                        "70\n" +
                        "38\n" +
                        "0\n" +
                        "32\n" +
                        "NaN\n" +
                        "97\n" +
                        "24\n" +
                        "63\n",
                ColumnType.INT
        );
    }

    @Test
    public void testCastDoubleLong() throws SqlException {
        assertCastDouble(
                "a\n" +
                        "80\n" +
                        "8\n" +
                        "8\n" +
                        "65\n" +
                        "79\n" +
                        "22\n" +
                        "34\n" +
                        "76\n" +
                        "42\n" +
                        "NaN\n" +
                        "72\n" +
                        "42\n" +
                        "70\n" +
                        "38\n" +
                        "0\n" +
                        "32\n" +
                        "NaN\n" +
                        "97\n" +
                        "24\n" +
                        "63\n",
                ColumnType.LONG
        );
    }

    @Test
    public void testCastDoubleShort() throws SqlException {
        assertCastDouble(
                "a\n" +
                        "80\n" +
                        "8\n" +
                        "8\n" +
                        "65\n" +
                        "79\n" +
                        "22\n" +
                        "34\n" +
                        "76\n" +
                        "42\n" +
                        "0\n" +
                        "72\n" +
                        "42\n" +
                        "70\n" +
                        "38\n" +
                        "0\n" +
                        "32\n" +
                        "0\n" +
                        "97\n" +
                        "24\n" +
                        "63\n",
                ColumnType.SHORT
        );
    }

    @Test
    public void testCastDoubleTimestamp() throws SqlException {
        assertCastDouble(
                "a\n" +
                        "1970-01-01T00:00:00.000080Z\n" +
                        "1970-01-01T00:00:00.000008Z\n" +
                        "1970-01-01T00:00:00.000008Z\n" +
                        "1970-01-01T00:00:00.000065Z\n" +
                        "1970-01-01T00:00:00.000079Z\n" +
                        "1970-01-01T00:00:00.000022Z\n" +
                        "1970-01-01T00:00:00.000034Z\n" +
                        "1970-01-01T00:00:00.000076Z\n" +
                        "1970-01-01T00:00:00.000042Z\n" +
                        "\n" +
                        "1970-01-01T00:00:00.000072Z\n" +
                        "1970-01-01T00:00:00.000042Z\n" +
                        "1970-01-01T00:00:00.000070Z\n" +
                        "1970-01-01T00:00:00.000038Z\n" +
                        "1970-01-01T00:00:00.000000Z\n" +
                        "1970-01-01T00:00:00.000032Z\n" +
                        "\n" +
                        "1970-01-01T00:00:00.000097Z\n" +
                        "1970-01-01T00:00:00.000024Z\n" +
                        "1970-01-01T00:00:00.000063Z\n",
                ColumnType.TIMESTAMP
        );
    }

    @Test
    public void testCastFloatByte() throws SqlException {
        assertCastFloat(
                "a\n" +
                        "80\n" +
                        "0\n" +
                        "8\n" +
                        "29\n" +
                        "0\n" +
                        "93\n" +
                        "13\n" +
                        "79\n" +
                        "0\n" +
                        "22\n" +
                        "0\n" +
                        "34\n" +
                        "0\n" +
                        "76\n" +
                        "52\n" +
                        "55\n" +
                        "0\n" +
                        "72\n" +
                        "62\n" +
                        "66\n",
                ColumnType.BYTE
        );
    }

    @Test
    public void testCastFloatDate() throws SqlException {
        assertCastFloat(
                "a\n" +
                        "1970-01-01T00:00:00.080Z\n" +
                        "\n" +
                        "1970-01-01T00:00:00.008Z\n" +
                        "1970-01-01T00:00:00.029Z\n" +
                        "\n" +
                        "1970-01-01T00:00:00.093Z\n" +
                        "1970-01-01T00:00:00.013Z\n" +
                        "1970-01-01T00:00:00.079Z\n" +
                        "\n" +
                        "1970-01-01T00:00:00.022Z\n" +
                        "\n" +
                        "1970-01-01T00:00:00.034Z\n" +
                        "\n" +
                        "1970-01-01T00:00:00.076Z\n" +
                        "1970-01-01T00:00:00.052Z\n" +
                        "1970-01-01T00:00:00.055Z\n" +
                        "\n" +
                        "1970-01-01T00:00:00.072Z\n" +
                        "1970-01-01T00:00:00.062Z\n" +
                        "1970-01-01T00:00:00.066Z\n",
                ColumnType.DATE
        );
    }

    @Test
    public void testCastFloatDouble() throws SqlException {
        assertCastFloat(
                "a\n" +
                        "80.43223571777344\n" +
                        "NaN\n" +
                        "8.48696231842041\n" +
                        "29.919904708862305\n" +
                        "NaN\n" +
                        "93.446044921875\n" +
                        "13.123357772827148\n" +
                        "79.05675506591797\n" +
                        "NaN\n" +
                        "22.45233726501465\n" +
                        "NaN\n" +
                        "34.910701751708984\n" +
                        "NaN\n" +
                        "76.11029052734375\n" +
                        "52.43722915649414\n" +
                        "55.991615295410156\n" +
                        "NaN\n" +
                        "72.61135864257812\n" +
                        "62.76953887939453\n" +
                        "66.93836975097656\n",
                ColumnType.DOUBLE
        );
    }

    @Test
    public void testCastFloatInt() throws SqlException {
        assertCastFloat(
                "a\n" +
                        "80\n" +
                        "NaN\n" +
                        "8\n" +
                        "29\n" +
                        "NaN\n" +
                        "93\n" +
                        "13\n" +
                        "79\n" +
                        "NaN\n" +
                        "22\n" +
                        "NaN\n" +
                        "34\n" +
                        "NaN\n" +
                        "76\n" +
                        "52\n" +
                        "55\n" +
                        "NaN\n" +
                        "72\n" +
                        "62\n" +
                        "66\n",
                ColumnType.INT
        );
    }

    @Test
    public void testCastFloatLong() throws SqlException {
        assertCastFloat(
                "a\n" +
                        "80\n" +
                        "NaN\n" +
                        "8\n" +
                        "29\n" +
                        "NaN\n" +
                        "93\n" +
                        "13\n" +
                        "79\n" +
                        "NaN\n" +
                        "22\n" +
                        "NaN\n" +
                        "34\n" +
                        "NaN\n" +
                        "76\n" +
                        "52\n" +
                        "55\n" +
                        "NaN\n" +
                        "72\n" +
                        "62\n" +
                        "66\n",
                ColumnType.LONG
        );
    }

    @Test
    public void testCastFloatShort() throws SqlException {
        assertCastFloat(
                "a\n" +
                        "80\n" +
                        "0\n" +
                        "8\n" +
                        "29\n" +
                        "0\n" +
                        "93\n" +
                        "13\n" +
                        "79\n" +
                        "0\n" +
                        "22\n" +
                        "0\n" +
                        "34\n" +
                        "0\n" +
                        "76\n" +
                        "52\n" +
                        "55\n" +
                        "0\n" +
                        "72\n" +
                        "62\n" +
                        "66\n",
                ColumnType.SHORT
        );
    }

    @Test
    public void testCastFloatTimestamp() throws SqlException {
        assertCastFloat(
                "a\n" +
                        "1970-01-01T00:00:00.000080Z\n" +
                        "\n" +
                        "1970-01-01T00:00:00.000008Z\n" +
                        "1970-01-01T00:00:00.000029Z\n" +
                        "\n" +
                        "1970-01-01T00:00:00.000093Z\n" +
                        "1970-01-01T00:00:00.000013Z\n" +
                        "1970-01-01T00:00:00.000079Z\n" +
                        "\n" +
                        "1970-01-01T00:00:00.000022Z\n" +
                        "\n" +
                        "1970-01-01T00:00:00.000034Z\n" +
                        "\n" +
                        "1970-01-01T00:00:00.000076Z\n" +
                        "1970-01-01T00:00:00.000052Z\n" +
                        "1970-01-01T00:00:00.000055Z\n" +
                        "\n" +
                        "1970-01-01T00:00:00.000072Z\n" +
                        "1970-01-01T00:00:00.000062Z\n" +
                        "1970-01-01T00:00:00.000066Z\n",
                ColumnType.TIMESTAMP
        );
    }

    @Test
    public void testCastIntByte() throws SqlException {
        assertCastInt("a\n" +
                "1\n" +
                "19\n" +
                "30\n" +
                "16\n" +
                "7\n" +
                "26\n" +
                "26\n" +
                "15\n" +
                "14\n" +
                "0\n" +
                "21\n" +
                "15\n" +
                "3\n" +
                "4\n" +
                "6\n" +
                "19\n" +
                "7\n" +
                "13\n" +
                "17\n" +
                "25\n", ColumnType.BYTE, 0);
    }

    @Test
    public void testCastIntDate() throws SqlException {
        assertCastInt(
                "a\n" +
                        "1970-01-01T00:00:00.001Z\n" +
                        "1969-12-07T03:28:36.352Z\n" +
                        "1970-01-01T00:00:00.022Z\n" +
                        "1970-01-01T00:00:00.022Z\n" +
                        "1969-12-07T03:28:36.352Z\n" +
                        "1970-01-01T00:00:00.007Z\n" +
                        "1970-01-01T00:00:00.026Z\n" +
                        "1970-01-01T00:00:00.026Z\n" +
                        "1969-12-07T03:28:36.352Z\n" +
                        "1970-01-01T00:00:00.013Z\n" +
                        "1969-12-07T03:28:36.352Z\n" +
                        "1970-01-01T00:00:00.000Z\n" +
                        "1969-12-07T03:28:36.352Z\n" +
                        "1970-01-01T00:00:00.025Z\n" +
                        "1970-01-01T00:00:00.021Z\n" +
                        "1970-01-01T00:00:00.023Z\n" +
                        "1969-12-07T03:28:36.352Z\n" +
                        "1970-01-01T00:00:00.006Z\n" +
                        "1970-01-01T00:00:00.019Z\n" +
                        "1970-01-01T00:00:00.007Z\n",
                ColumnType.DATE
        );
    }

    @Test
    public void testCastIntDouble() throws SqlException {
        assertCastInt(
                "a\n" +
                        "1.0\n" +
                        "-2.147483648E9\n" +
                        "22.0\n" +
                        "22.0\n" +
                        "-2.147483648E9\n" +
                        "7.0\n" +
                        "26.0\n" +
                        "26.0\n" +
                        "-2.147483648E9\n" +
                        "13.0\n" +
                        "-2.147483648E9\n" +
                        "0.0\n" +
                        "-2.147483648E9\n" +
                        "25.0\n" +
                        "21.0\n" +
                        "23.0\n" +
                        "-2.147483648E9\n" +
                        "6.0\n" +
                        "19.0\n" +
                        "7.0\n",
                ColumnType.DOUBLE
        );
    }

    @Test
    public void testCastIntFloat() throws SqlException {
        assertCastInt(
                "a\n" +
                        "1.0000\n" +
                        "-2.14748365E9\n" +
                        "22.0000\n" +
                        "22.0000\n" +
                        "-2.14748365E9\n" +
                        "7.0000\n" +
                        "26.0000\n" +
                        "26.0000\n" +
                        "-2.14748365E9\n" +
                        "13.0000\n" +
                        "-2.14748365E9\n" +
                        "0.0000\n" +
                        "-2.14748365E9\n" +
                        "25.0000\n" +
                        "21.0000\n" +
                        "23.0000\n" +
                        "-2.14748365E9\n" +
                        "6.0000\n" +
                        "19.0000\n" +
                        "7.0000\n",
                ColumnType.FLOAT
        );
    }

    @Test
    public void testCastIntLong() throws SqlException {
        assertCastInt("a\n" +
                "1\n" +
                "-2147483648\n" +
                "22\n" +
                "22\n" +
                "-2147483648\n" +
                "7\n" +
                "26\n" +
                "26\n" +
                "-2147483648\n" +
                "13\n" +
                "-2147483648\n" +
                "0\n" +
                "-2147483648\n" +
                "25\n" +
                "21\n" +
                "23\n" +
                "-2147483648\n" +
                "6\n" +
                "19\n" +
                "7\n", ColumnType.LONG);
    }

    @Test
    public void testCastIntShort() throws SqlException {
        assertCastInt("a\n" +
                        "1\n" +
                        "19\n" +
                        "30\n" +
                        "16\n" +
                        "7\n" +
                        "26\n" +
                        "26\n" +
                        "15\n" +
                        "14\n" +
                        "0\n" +
                        "21\n" +
                        "15\n" +
                        "3\n" +
                        "4\n" +
                        "6\n" +
                        "19\n" +
                        "7\n" +
                        "13\n" +
                        "17\n" +
                        "25\n",
                ColumnType.SHORT, 0
        );
    }

    @Test
    public void testCastIntTimestamp() throws SqlException {
        String expectedData = "a\n" +
                "1970-01-01T00:00:00.000001Z\n" +
                "1969-12-31T23:24:12.516352Z\n" +
                "1970-01-01T00:00:00.000022Z\n" +
                "1970-01-01T00:00:00.000022Z\n" +
                "1969-12-31T23:24:12.516352Z\n" +
                "1970-01-01T00:00:00.000007Z\n" +
                "1970-01-01T00:00:00.000026Z\n" +
                "1970-01-01T00:00:00.000026Z\n" +
                "1969-12-31T23:24:12.516352Z\n" +
                "1970-01-01T00:00:00.000013Z\n" +
                "1969-12-31T23:24:12.516352Z\n" +
                "1970-01-01T00:00:00.000000Z\n" +
                "1969-12-31T23:24:12.516352Z\n" +
                "1970-01-01T00:00:00.000025Z\n" +
                "1970-01-01T00:00:00.000021Z\n" +
                "1970-01-01T00:00:00.000023Z\n" +
                "1969-12-31T23:24:12.516352Z\n" +
                "1970-01-01T00:00:00.000006Z\n" +
                "1970-01-01T00:00:00.000019Z\n" +
                "1970-01-01T00:00:00.000007Z\n";
        assertCastInt(expectedData, ColumnType.TIMESTAMP);
    }

    @Test
    public void testCastLongByte() throws SqlException {
        assertCastLong("a\n" +
                        "22\n" +
                        "11\n" +
                        "6\n" +
                        "26\n" +
                        "21\n" +
                        "1\n" +
                        "20\n" +
                        "15\n" +
                        "9\n" +
                        "26\n" +
                        "30\n" +
                        "8\n" +
                        "0\n" +
                        "4\n" +
                        "16\n" +
                        "10\n" +
                        "6\n" +
                        "3\n" +
                        "8\n" +
                        "12\n",
                ColumnType.BYTE, 0
        );
    }

    @Test
    public void testCastLongDate() throws SqlException {
        assertCastLong(
                "a\n" +
                        "1970-01-01T00:00:00.022Z\n" +
                        "\n" +
                        "1970-01-01T00:00:00.017Z\n" +
                        "1970-01-01T00:00:00.002Z\n" +
                        "\n" +
                        "1970-01-01T00:00:00.021Z\n" +
                        "1970-01-01T00:00:00.001Z\n" +
                        "1970-01-01T00:00:00.020Z\n" +
                        "\n" +
                        "1970-01-01T00:00:00.014Z\n" +
                        "\n" +
                        "1970-01-01T00:00:00.026Z\n" +
                        "\n" +
                        "1970-01-01T00:00:00.023Z\n" +
                        "1970-01-01T00:00:00.002Z\n" +
                        "1970-01-01T00:00:00.024Z\n" +
                        "\n" +
                        "1970-01-01T00:00:00.016Z\n" +
                        "1970-01-01T00:00:00.010Z\n" +
                        "1970-01-01T00:00:00.006Z\n",
                ColumnType.DATE
        );
    }

    @Test
    public void testCastLongDouble() throws SqlException {
        assertCastLong(
                "a\n" +
                        "22.0\n" +
                        "-9.223372036854776E18\n" +
                        "17.0\n" +
                        "2.0\n" +
                        "-9.223372036854776E18\n" +
                        "21.0\n" +
                        "1.0\n" +
                        "20.0\n" +
                        "-9.223372036854776E18\n" +
                        "14.0\n" +
                        "-9.223372036854776E18\n" +
                        "26.0\n" +
                        "-9.223372036854776E18\n" +
                        "23.0\n" +
                        "2.0\n" +
                        "24.0\n" +
                        "-9.223372036854776E18\n" +
                        "16.0\n" +
                        "10.0\n" +
                        "6.0\n",
                ColumnType.DOUBLE
        );
    }

    @Test
    public void testCastLongFloat() throws SqlException {
        assertCastLong(
                "a\n" +
                        "22.0000\n" +
                        "-9.223372E18\n" +
                        "17.0000\n" +
                        "2.0000\n" +
                        "-9.223372E18\n" +
                        "21.0000\n" +
                        "1.0000\n" +
                        "20.0000\n" +
                        "-9.223372E18\n" +
                        "14.0000\n" +
                        "-9.223372E18\n" +
                        "26.0000\n" +
                        "-9.223372E18\n" +
                        "23.0000\n" +
                        "2.0000\n" +
                        "24.0000\n" +
                        "-9.223372E18\n" +
                        "16.0000\n" +
                        "10.0000\n" +
                        "6.0000\n",
                ColumnType.FLOAT
        );
    }

    @Test
    public void testCastLongInt() throws SqlException {
        assertCastLong("a\n" +
                        "22\n" +
                        "11\n" +
                        "6\n" +
                        "26\n" +
                        "21\n" +
                        "1\n" +
                        "20\n" +
                        "15\n" +
                        "9\n" +
                        "26\n" +
                        "30\n" +
                        "8\n" +
                        "0\n" +
                        "4\n" +
                        "16\n" +
                        "10\n" +
                        "6\n" +
                        "3\n" +
                        "8\n" +
                        "12\n",
                ColumnType.INT, 0
        );
    }

    @Test
    public void testCastLongShort() throws SqlException {
        assertCastLong("a\n" +
                        "22\n" +
                        "11\n" +
                        "6\n" +
                        "26\n" +
                        "21\n" +
                        "1\n" +
                        "20\n" +
                        "15\n" +
                        "9\n" +
                        "26\n" +
                        "30\n" +
                        "8\n" +
                        "0\n" +
                        "4\n" +
                        "16\n" +
                        "10\n" +
                        "6\n" +
                        "3\n" +
                        "8\n" +
                        "12\n",
                ColumnType.SHORT, 0
        );
    }

    @Test
    public void testCastLongTimestamp() throws SqlException {
        assertCastLong(
                "a\n" +
                        "1970-01-01T00:00:00.000022Z\n" +
                        "\n" +
                        "1970-01-01T00:00:00.000017Z\n" +
                        "1970-01-01T00:00:00.000002Z\n" +
                        "\n" +
                        "1970-01-01T00:00:00.000021Z\n" +
                        "1970-01-01T00:00:00.000001Z\n" +
                        "1970-01-01T00:00:00.000020Z\n" +
                        "\n" +
                        "1970-01-01T00:00:00.000014Z\n" +
                        "\n" +
                        "1970-01-01T00:00:00.000026Z\n" +
                        "\n" +
                        "1970-01-01T00:00:00.000023Z\n" +
                        "1970-01-01T00:00:00.000002Z\n" +
                        "1970-01-01T00:00:00.000024Z\n" +
                        "\n" +
                        "1970-01-01T00:00:00.000016Z\n" +
                        "1970-01-01T00:00:00.000010Z\n" +
                        "1970-01-01T00:00:00.000006Z\n",
                ColumnType.TIMESTAMP
        );
    }

    @Test
    public void testCastNumberFail() throws Exception {
        assertCastIntFail(ColumnType.BOOLEAN);
        assertCastLongFail(ColumnType.BOOLEAN);
        assertCastByteFail(ColumnType.BOOLEAN);
        assertCastShortFail(ColumnType.BOOLEAN);
        assertCastFloatFail(ColumnType.BOOLEAN);
        assertCastDoubleFail(ColumnType.BOOLEAN);

        assertCastIntFail(ColumnType.STRING);
        assertCastLongFail(ColumnType.STRING);
        assertCastByteFail(ColumnType.STRING);
        assertCastShortFail(ColumnType.STRING);
        assertCastFloatFail(ColumnType.STRING);
        assertCastDoubleFail(ColumnType.STRING);

        assertCastIntFail(ColumnType.SYMBOL);
        assertCastLongFail(ColumnType.SYMBOL);
        assertCastByteFail(ColumnType.SYMBOL);
        assertCastShortFail(ColumnType.SYMBOL);
        assertCastFloatFail(ColumnType.SYMBOL);
        assertCastDoubleFail(ColumnType.SYMBOL);

        assertCastIntFail(ColumnType.BINARY);
        assertCastLongFail(ColumnType.BINARY);
        assertCastByteFail(ColumnType.BINARY);
        assertCastShortFail(ColumnType.BINARY);
        assertCastFloatFail(ColumnType.BINARY);
        assertCastDoubleFail(ColumnType.BINARY);

        assertCastStringFail(ColumnType.BYTE);
        assertCastStringFail(ColumnType.SHORT);
        assertCastStringFail(ColumnType.INT);
        assertCastStringFail(ColumnType.LONG);
        assertCastStringFail(ColumnType.FLOAT);
        assertCastStringFail(ColumnType.DOUBLE);
        assertCastStringFail(ColumnType.DATE);
        assertCastStringFail(ColumnType.TIMESTAMP);

        assertCastSymbolFail(ColumnType.BYTE);
        assertCastSymbolFail(ColumnType.SHORT);
        assertCastSymbolFail(ColumnType.INT);
        assertCastSymbolFail(ColumnType.LONG);
        assertCastSymbolFail(ColumnType.FLOAT);
        assertCastSymbolFail(ColumnType.DOUBLE);
        assertCastSymbolFail(ColumnType.DATE);
        assertCastSymbolFail(ColumnType.TIMESTAMP);
    }

    @Test
    public void testCastShortByte() throws SqlException {
        assertCastShort("a\n" +
                        "48\n" +
                        "110\n" +
                        "63\n" +
                        "99\n" +
                        "107\n" +
                        "43\n" +
                        "-10\n" +
                        "-105\n" +
                        "122\n" +
                        "-88\n" +
                        "-76\n" +
                        "108\n" +
                        "-78\n" +
                        "-113\n" +
                        "39\n" +
                        "-8\n" +
                        "-68\n" +
                        "17\n" +
                        "-69\n" +
                        "-14\n",
                ColumnType.BYTE, -128, 127
        );
    }

    @Test
    public void testCastShortDate() throws SqlException {
        assertCastShort(
                "a\n" +
                        "1970-01-01T00:00:01.430Z\n" +
                        "1970-01-01T00:00:01.238Z\n" +
                        "1970-01-01T00:00:01.204Z\n" +
                        "1970-01-01T00:00:01.751Z\n" +
                        "1970-01-01T00:00:01.751Z\n" +
                        "1970-01-01T00:00:01.429Z\n" +
                        "1970-01-01T00:00:01.397Z\n" +
                        "1970-01-01T00:00:01.539Z\n" +
                        "1970-01-01T00:00:01.501Z\n" +
                        "1970-01-01T00:00:01.045Z\n" +
                        "1970-01-01T00:00:01.318Z\n" +
                        "1970-01-01T00:00:01.255Z\n" +
                        "1970-01-01T00:00:01.838Z\n" +
                        "1970-01-01T00:00:01.784Z\n" +
                        "1970-01-01T00:00:01.928Z\n" +
                        "1970-01-01T00:00:01.381Z\n" +
                        "1970-01-01T00:00:01.822Z\n" +
                        "1970-01-01T00:00:01.414Z\n" +
                        "1970-01-01T00:00:01.588Z\n" +
                        "1970-01-01T00:00:01.371Z\n",
                ColumnType.DATE
        );
    }

    @Test
    public void testCastShortDouble() throws SqlException {
        assertCastShort(
                "a\n" +
                        "1430.0\n" +
                        "1238.0\n" +
                        "1204.0\n" +
                        "1751.0\n" +
                        "1751.0\n" +
                        "1429.0\n" +
                        "1397.0\n" +
                        "1539.0\n" +
                        "1501.0\n" +
                        "1045.0\n" +
                        "1318.0\n" +
                        "1255.0\n" +
                        "1838.0\n" +
                        "1784.0\n" +
                        "1928.0\n" +
                        "1381.0\n" +
                        "1822.0\n" +
                        "1414.0\n" +
                        "1588.0\n" +
                        "1371.0\n",
                ColumnType.DOUBLE
        );
    }

    @Test
    public void testCastShortFloat() throws SqlException {
        assertCastShort(
                "a\n" +
                        "1430.0000\n" +
                        "1238.0000\n" +
                        "1204.0000\n" +
                        "1751.0000\n" +
                        "1751.0000\n" +
                        "1429.0000\n" +
                        "1397.0000\n" +
                        "1539.0000\n" +
                        "1501.0000\n" +
                        "1045.0000\n" +
                        "1318.0000\n" +
                        "1255.0000\n" +
                        "1838.0000\n" +
                        "1784.0000\n" +
                        "1928.0000\n" +
                        "1381.0000\n" +
                        "1822.0000\n" +
                        "1414.0000\n" +
                        "1588.0000\n" +
                        "1371.0000\n",
                ColumnType.FLOAT
        );
    }

    @Test
    public void testCastShortInt() throws SqlException {
        assertCastShort(
                "a\n" +
                        "1430\n" +
                        "1238\n" +
                        "1204\n" +
                        "1751\n" +
                        "1751\n" +
                        "1429\n" +
                        "1397\n" +
                        "1539\n" +
                        "1501\n" +
                        "1045\n" +
                        "1318\n" +
                        "1255\n" +
                        "1838\n" +
                        "1784\n" +
                        "1928\n" +
                        "1381\n" +
                        "1822\n" +
                        "1414\n" +
                        "1588\n" +
                        "1371\n",
                ColumnType.INT
        );
    }

    @Test
    public void testCastShortLong() throws SqlException {
        assertCastShort(
                "a\n" +
                        "1430\n" +
                        "1238\n" +
                        "1204\n" +
                        "1751\n" +
                        "1751\n" +
                        "1429\n" +
                        "1397\n" +
                        "1539\n" +
                        "1501\n" +
                        "1045\n" +
                        "1318\n" +
                        "1255\n" +
                        "1838\n" +
                        "1784\n" +
                        "1928\n" +
                        "1381\n" +
                        "1822\n" +
                        "1414\n" +
                        "1588\n" +
                        "1371\n",
                ColumnType.LONG
        );
    }

    @Test
    public void testCastShortTimestamp() throws SqlException {
        assertCastShort(
                "a\n" +
                        "1970-01-01T00:00:00.001430Z\n" +
                        "1970-01-01T00:00:00.001238Z\n" +
                        "1970-01-01T00:00:00.001204Z\n" +
                        "1970-01-01T00:00:00.001751Z\n" +
                        "1970-01-01T00:00:00.001751Z\n" +
                        "1970-01-01T00:00:00.001429Z\n" +
                        "1970-01-01T00:00:00.001397Z\n" +
                        "1970-01-01T00:00:00.001539Z\n" +
                        "1970-01-01T00:00:00.001501Z\n" +
                        "1970-01-01T00:00:00.001045Z\n" +
                        "1970-01-01T00:00:00.001318Z\n" +
                        "1970-01-01T00:00:00.001255Z\n" +
                        "1970-01-01T00:00:00.001838Z\n" +
                        "1970-01-01T00:00:00.001784Z\n" +
                        "1970-01-01T00:00:00.001928Z\n" +
                        "1970-01-01T00:00:00.001381Z\n" +
                        "1970-01-01T00:00:00.001822Z\n" +
                        "1970-01-01T00:00:00.001414Z\n" +
                        "1970-01-01T00:00:00.001588Z\n" +
                        "1970-01-01T00:00:00.001371Z\n",
                ColumnType.TIMESTAMP
        );
    }

    @Test
    public void testCastTimestampByte() throws SqlException {
        String expectedMeta = "{\"columnCount\":1,\"columns\":[{\"index\":0,\"name\":\"a\",\"type\":\"" + ColumnType.nameOf(ColumnType.BYTE) + "\"}],\"timestampIndex\":-1}";

        String sql = "create table y as (" +
                "select * from (select rnd_byte()::timestamp a from long_sequence(20))" +
                "), cast(a as " + ColumnType.nameOf(ColumnType.BYTE) + ")";

        assertCast(
                "a\n" +
                        "76\n" +
                        "102\n" +
                        "27\n" +
                        "87\n" +
                        "79\n" +
                        "79\n" +
                        "122\n" +
                        "83\n" +
                        "90\n" +
                        "76\n" +
                        "84\n" +
                        "84\n" +
                        "74\n" +
                        "55\n" +
                        "83\n" +
                        "88\n" +
                        "32\n" +
                        "21\n" +
                        "91\n" +
                        "74\n",
                expectedMeta,
                sql
        );
    }

    @Test
    public void testCastTimestampDate() throws SqlException {
        assertCastTimestamp(
                "a\n" +
                        "47956-10-13T01:43:12.217Z\n" +
                        "\n" +
                        "47830-07-03T01:52:05.101Z\n" +
                        "47946-01-25T16:00:41.629Z\n" +
                        "\n" +
                        "47133-10-04T06:29:09.402Z\n" +
                        "47578-08-06T19:13:17.654Z\n" +
                        "47813-04-30T15:45:24.307Z\n" +
                        "\n" +
                        "47370-09-18T01:29:39.870Z\n" +
                        "\n" +
                        "47817-03-02T05:38:00.192Z\n" +
                        "\n" +
                        "47502-10-03T01:46:21.965Z\n" +
                        "47627-07-07T11:02:25.686Z\n" +
                        "47630-01-25T00:47:44.820Z\n" +
                        "\n" +
                        "47620-04-14T19:43:29.561Z\n" +
                        "47725-11-11T00:22:36.062Z\n" +
                        "47867-11-08T16:30:43.643Z\n",
                ColumnType.DATE
        );
    }

    @Test
    public void testCastTimestampDouble() throws SqlException {
        assertCastTimestamp(
                "a\n" +
                        "1.451202658992217E15\n" +
                        "-9.223372036854776E18\n" +
                        "1.447217632325101E15\n" +
                        "1.450864540841629E15\n" +
                        "-9.223372036854776E18\n" +
                        "1.425230490549402E15\n" +
                        "1.439268289997654E15\n" +
                        "1.446675695124307E15\n" +
                        "-9.223372036854776E18\n" +
                        "1.43270813337987E15\n" +
                        "-9.223372036854776E18\n" +
                        "1.446796791480192E15\n" +
                        "-9.223372036854776E18\n" +
                        "1.436874860781965E15\n" +
                        "1.440811969345686E15\n" +
                        "1.44089254366482E15\n" +
                        "-9.223372036854776E18\n" +
                        "1.440583904609561E15\n" +
                        "1.443915505356062E15\n" +
                        "1.448396353843643E15\n",
                ColumnType.DOUBLE
        );
    }

    @Test
    public void testCastTimestampFloat() throws SqlException {
        assertCastTimestamp(
                "a\n" +
                        "1.45120261E15\n" +
                        "-9.223372E18\n" +
                        "1.44721768E15\n" +
                        "1.45086451E15\n" +
                        "-9.223372E18\n" +
                        "1.42523054E15\n" +
                        "1.43926824E15\n" +
                        "1.44667571E15\n" +
                        "-9.223372E18\n" +
                        "1.43270808E15\n" +
                        "-9.223372E18\n" +
                        "1.44679678E15\n" +
                        "-9.223372E18\n" +
                        "1.43687487E15\n" +
                        "1.44081201E15\n" +
                        "1.44089254E15\n" +
                        "-9.223372E18\n" +
                        "1.44058384E15\n" +
                        "1.44391553E15\n" +
                        "1.44839638E15\n",
                ColumnType.FLOAT
        );
    }

    @Test
    public void testCastTimestampInt() throws SqlException {
        String expectedMeta = "{\"columnCount\":1,\"columns\":[{\"index\":0,\"name\":\"a\",\"type\":\"" + ColumnType.nameOf(ColumnType.INT) + "\"}],\"timestampIndex\":-1}";

        String sql = "create table y as (" +
                "select * from (select rnd_int()::timestamp a from long_sequence(20))" +
                "), cast(a as " + ColumnType.nameOf(ColumnType.INT) + ")";

        assertCast(
                "a\n" +
                        "-1148479920\n" +
                        "315515118\n" +
                        "1548800833\n" +
                        "-727724771\n" +
                        "73575701\n" +
                        "-948263339\n" +
                        "1326447242\n" +
                        "592859671\n" +
                        "1868723706\n" +
                        "-847531048\n" +
                        "-1191262516\n" +
                        "-2041844972\n" +
                        "-1436881714\n" +
                        "-1575378703\n" +
                        "806715481\n" +
                        "1545253512\n" +
                        "1569490116\n" +
                        "1573662097\n" +
                        "-409854405\n" +
                        "339631474\n",
                expectedMeta,
                sql
        );
    }

    @Test
    public void testCastTimestampLong() throws SqlException {
        assertCastTimestamp(
                "a\n" +
                        "1451202658992217\n" +
                        "NaN\n" +
                        "1447217632325101\n" +
                        "1450864540841629\n" +
                        "NaN\n" +
                        "1425230490549402\n" +
                        "1439268289997654\n" +
                        "1446675695124307\n" +
                        "NaN\n" +
                        "1432708133379870\n" +
                        "NaN\n" +
                        "1446796791480192\n" +
                        "NaN\n" +
                        "1436874860781965\n" +
                        "1440811969345686\n" +
                        "1440892543664820\n" +
                        "NaN\n" +
                        "1440583904609561\n" +
                        "1443915505356062\n" +
                        "1448396353843643\n",
                ColumnType.LONG
        );
    }

    @Test
    public void testCastTimestampShort() throws SqlException {
        String expectedMeta = "{\"columnCount\":1,\"columns\":[{\"index\":0,\"name\":\"a\",\"type\":\"" + ColumnType.nameOf(ColumnType.SHORT) + "\"}],\"timestampIndex\":-1}";

        String sql = "create table y as (" +
                "select * from (select rnd_short()::timestamp a from long_sequence(20))" +
                "), cast(a as " + ColumnType.nameOf(ColumnType.SHORT) + ")";

        assertCast(
                "a\n" +
                        "-27056\n" +
                        "24814\n" +
                        "-11455\n" +
                        "-13027\n" +
                        "-21227\n" +
                        "-22955\n" +
                        "-1398\n" +
                        "21015\n" +
                        "30202\n" +
                        "-19496\n" +
                        "-14644\n" +
                        "-5356\n" +
                        "-4914\n" +
                        "-24335\n" +
                        "-32679\n" +
                        "-19832\n" +
                        "-31548\n" +
                        "11665\n" +
                        "7739\n" +
                        "23922\n",
                expectedMeta,
                sql
        );
    }

    @Test
    public void testCloseFactoryWithoutUsingCursor() throws Exception {
        String query = "select * from y where j > :lim";
        TestUtils.assertMemoryLeak(() -> {
            try {
                ddl(
                        "create table y as (" +
                                "select" +
                                " cast(x as int) i," +
                                " rnd_symbol('msft','ibm', 'googl') sym2," +
                                " round(rnd_double(0), 3) price," +
                                " to_timestamp('2018-01', 'yyyy-MM') + x * 120000000 timestamp," +
                                " rnd_boolean() b," +
                                " rnd_str(1,1,2) c," +
                                " rnd_double(2) d," +
                                " rnd_float(2) e," +
                                " rnd_short(10,1024) f," +
                                " rnd_date(to_date('2015', 'yyyy'), to_date('2016', 'yyyy'), 2) g," +
                                " rnd_symbol(4,4,4,2) ik," +
                                " rnd_long() j," +
                                " timestamp_sequence(0, 1000000000) k," +
                                " rnd_byte(2,50) l," +
                                " rnd_bin(10, 20, 2) m," +
                                " rnd_str(5,16,2) n" +
                                " from long_sequence(30)" +
                                ") timestamp(timestamp)"
                );

                bindVariableService.setLong("lim", 4);
                final RecordCursorFactory factory = select(query);
                factory.close();
            } finally {
                engine.clear();
            }
        });
    }

    @Test
    public void testColumnNameWithDot() throws Exception {
        assertFailure(29, "new column name contains invalid characters",
                "create table x (" +
                        "t TIMESTAMP, " +
                        "`bool.flag` BOOLEAN) " +
                        "timestamp(t) " +
                        "partition by MONTH"
        );
    }

    @Test
    public void testCompareStringAndChar() throws Exception {
        assertMemoryLeak(() -> {
            // constant
            assertSql("column\ntrue\n", "select 'ab' > 'a'");
            assertSql("column\nfalse\n", "select 'ab' = 'a'");
            assertSql("column\ntrue\n", "select 'ab' != 'a'");
            assertSql("column\nfalse\n", "select 'ab' < 'a'");

            // non-constant
            assertSql("column\ntrue\ntrue\n", "select x < 'd' from (select 'a' x union all select 'cd')");
            assertSql("column\ntrue\n", "select rnd_str('be', 'cd') < 'd' ");
            assertSql("column\ntrue\n", "select rnd_str('ac', 'be', 'cd') != 'd'");
            assertSql(

                    "column\n" +
                            "true\n" +
                            "true\n" +
                            "true\n" +
                            "true\n" +
                            "false\n",
                    "select rnd_str('d', 'cd') != 'd' from long_sequence(5)"
            );

            assertSql("column\ntrue\n", "select cast('ab' as char) <= 'a'");
            assertSql("column\nfalse\n", "select cast('ab' as string) <= 'a'");
            assertSql("column\ntrue\n", "select cast('a' as string) <= 'a'");
            assertSql("column\ntrue\n", "select cast('a' as char) <= 'a'");
            assertSql("column\ntrue\n", "select cast('a' as char) <= 'a'::string");
            assertSql("column\ntrue\n", "select cast('' as char) = null");
            assertSql("column\nfalse\n", "select cast('' as char) < null");
            assertSql("column\nfalse\n", "select cast('' as char) > null");
            assertSql("column\nfalse\n", "select cast('' as char) <= null"); // inconsistent with = null
            assertSql("column\nfalse\n", "select cast('' as char) >= null"); // inconsistent with = null
            assertSql("column\nfalse\n", "select cast('' as string) = null");
            assertSql("column\nfalse\n", "select cast('' as string) <= null");
            assertSql("column\ntrue\n", "select cast(null as string) = null");
            assertSql("column\nfalse\n", "select cast(null as string) <= null");// inconsistent with = null
            assertSql("column\nfalse\n", "select cast(null as string) >= null");// inconsistent with = null


            assertFailure(7, "", "select datediff('ma', 0::timestamp, 1::timestamp) ");
        });
    }

    //close command is a no-op in qdb
    @Test
    public void testCompileCloseDoesNothing() throws Exception {
        String query = "CLOSE ALL;";
        assertMemoryLeak(() -> {
            try (SqlCompiler compiler = engine.getSqlCompiler()) {
                Assert.assertEquals(SET, compiler.compile(query, sqlExecutionContext).getType());
            }
        });
    }

    //reset command is a no-op in qdb
    @Test
    public void testCompileResetDoesNothing() throws Exception {
        String query = "RESET ALL;";
        assertMemoryLeak(() -> {
            try (SqlCompiler compiler = engine.getSqlCompiler()) {
                Assert.assertEquals(SET, compiler.compile(query, sqlExecutionContext).getType());
            }
        });
    }

    @Test
    public void testCompileSet() throws Exception {
        String query = "SET x = y";
        assertMemoryLeak(() -> {
            try (SqlCompiler compiler = engine.getSqlCompiler()) {
                Assert.assertEquals(SET, compiler.compile(query, sqlExecutionContext).getType());
            }
        });
    }

    @Test
    public void testCompileStatementsBatch() throws Exception {
        String query = "SELECT pg_advisory_unlock_all(); CLOSE ALL;";
        assertMemoryLeak(() -> {
            try (SqlCompiler compiler = engine.getSqlCompiler()) {
                compiler.compileBatch(query, sqlExecutionContext, null);
            }
        });
    }

    //unlisten command is a no-op in qdb (it's a pg-specific notification mechanism)
    @Test
    public void testCompileUnlistenDoesNothing() throws Exception {
        String query = "UNLISTEN *;";
        assertMemoryLeak(() -> {
            try (SqlCompiler compiler = engine.getSqlCompiler()) {
                Assert.assertEquals(SET, compiler.compile(query, sqlExecutionContext).getType());
            }
        });
    }

    @Test
    public void testCreateAsSelect() throws SqlException {
        String expectedData = "a1\ta\tb\tc\td\te\tf\tf1\tg\th\ti\tj\tj1\tk\tl\tm\n" +
                "1569490116\tNaN\tfalse\t\tNaN\t0.7611\t428\t-1593\t2015-04-04T16:34:47.226Z\t\t\t185\t7039584373105579285\t1970-01-01T00:00:00.000000Z\t4\t00000000 af 19 c4 95 94 36 53 49 b4 59 7e\n" +
                "1253890363\t10\tfalse\tXYS\t0.1911234617573182\t0.5793\t881\t-1379\t\t2015-03-04T23:08:35.722465Z\tHYRX\t188\t-4986232506486815364\t1970-01-01T00:16:40.000000Z\t50\t00000000 42 fc 31 79 5f 8b 81 2b 93 4d 1a 8e 78 b5\n" +
                "-1819240775\t27\ttrue\tGOO\t0.04142812470232493\t0.9205\t97\t-9039\t2015-08-25T03:15:07.653Z\t2015-12-06T09:41:30.297134Z\tHYRX\t109\t571924429013198086\t1970-01-01T00:33:20.000000Z\t21\t\n" +
                "-1201923128\t18\ttrue\tUVS\t0.7588175403454873\t0.5779\t480\t-4379\t2015-12-16T09:15:02.086Z\t2015-05-31T18:12:45.686366Z\tCPSW\tNaN\t-6161552193869048721\t1970-01-01T00:50:00.000000Z\t27\t00000000 28 c7 84 47 dc d2 85 7f a5 b8 7b 4a 9d 46\n" +
                "865832060\tNaN\ttrue\t\t0.14830552335848957\t0.9442\t95\t2508\t\t2015-10-20T09:33:20.502524Z\t\tNaN\t-3289070757475856942\t1970-01-01T01:06:40.000000Z\t40\t00000000 f2 3c ed 39 ac a8 3b a6 dc 3b 7d 2b e3 92 fe 69\n" +
                "00000010 38 e1\n" +
                "1100812407\t22\tfalse\tOVL\tNaN\t0.7633\t698\t-17778\t2015-09-13T09:55:17.815Z\t\tCPSW\t182\t-8757007522346766135\t1970-01-01T01:23:20.000000Z\t23\t\n" +
                "1677463366\t18\tfalse\tMNZ\t0.33747075654972813\t0.1179\t533\t18904\t2015-05-13T23:13:05.262Z\t2015-05-10T00:20:17.926993Z\t\t175\t6351664568801157821\t1970-01-01T01:40:00.000000Z\t29\t00000000 5d d0 eb 67 44 a7 6a 71 34 e0 b0 e9 98 f7 67 62\n" +
                "00000010 28 60\n" +
                "39497392\t4\tfalse\tUOH\t0.029227696942726644\t0.1718\t652\t14242\t\t2015-05-24T22:09:55.175991Z\tVTJW\t141\t3527911398466283309\t1970-01-01T01:56:40.000000Z\t9\t00000000 d9 6f 04 ab 27 47 8f 23 3f ae 7c 9f 77 04 e9 0c\n" +
                "00000010 ea 4e ea 8b\n" +
                "1545963509\t10\tfalse\tNWI\t0.11371841836123953\t0.0620\t356\t-29980\t2015-09-12T14:33:11.105Z\t2015-08-06T04:51:01.526782Z\t\t168\t6380499796471875623\t1970-01-01T02:13:20.000000Z\t13\t00000000 54 52 d0 29 26 c5 aa da 18 ce 5f b2 8b 5c 54 90\n" +
                "53462821\t4\tfalse\tGOO\t0.05514933756198426\t0.1195\t115\t-6087\t2015-08-09T19:28:14.249Z\t2015-09-20T01:50:37.694867Z\tCPSW\t145\t-7212878484370155026\t1970-01-01T02:30:00.000000Z\t46\t\n" +
                "-2139296159\t30\tfalse\t\t0.18586435581637295\t0.5638\t299\t21020\t2015-12-30T22:10:50.759Z\t2015-01-19T15:54:44.696040Z\tHYRX\t105\t-3463832009795858033\t1970-01-01T02:46:40.000000Z\t38\t00000000 b8 07 b1 32 57 ff 9a ef 88 cb 4b\n" +
                "-406528351\t21\tfalse\tNLE\tNaN\tNaN\t968\t21057\t2015-10-17T07:20:26.881Z\t2015-06-02T13:00:45.180827Z\tPEHN\t102\t5360746485515325739\t1970-01-01T03:03:20.000000Z\t43\t\n" +
                "415709351\t17\tfalse\tGQZ\t0.49199001716312474\t0.6292\t581\t18605\t2015-03-04T06:48:42.194Z\t2015-08-14T15:51:23.307152Z\tHYRX\t185\t-5611837907908424613\t1970-01-01T03:20:00.000000Z\t19\t00000000 20 e2 37 f2 64 43 84 55 a0 dd 44 11 e2 a3 24 4e\n" +
                "00000010 44 a8 0d fe\n" +
                "-1387693529\t19\ttrue\tMCG\t0.848083900630095\t0.4699\t119\t24206\t2015-03-01T23:54:10.204Z\t2015-10-01T12:02:08.698373Z\t\t175\t3669882909701240516\t1970-01-01T03:36:40.000000Z\t12\t00000000 8f bb 2a 4b af 8f 89 df 35 8f da fe 33 98 80 85\n" +
                "00000010 20 53 3b 51\n" +
                "346891421\t21\tfalse\t\t0.933609514582851\t0.6380\t405\t15084\t2015-10-12T05:36:54.066Z\t2015-11-16T05:48:57.958190Z\tPEHN\t196\t-9200716729349404576\t1970-01-01T03:53:20.000000Z\t43\t\n" +
                "263487884\t27\ttrue\tHZQ\t0.7039785408034679\t0.8461\t834\t31562\t2015-08-04T00:55:25.323Z\t2015-07-25T18:26:42.499255Z\tHYRX\t128\t8196544381931602027\t1970-01-01T04:10:00.000000Z\t15\t00000000 71 76 bc 45 24 cd 13 00 7c fb 01 19 ca f2\n" +
                "-1034870849\t9\tfalse\tLSV\t0.6506604601705693\t0.7020\t110\t-838\t2015-08-17T23:50:39.534Z\t2015-03-17T03:23:26.126568Z\tHYRX\tNaN\t-6929866925584807039\t1970-01-01T04:26:40.000000Z\t4\t00000000 4b fb 2d 16 f3 89 a3 83 64 de\n" +
                "1848218326\t26\ttrue\tSUW\t0.8034049105590781\t0.0440\t854\t-3502\t2015-04-04T20:55:02.116Z\t2015-11-23T07:46:10.570856Z\t\t145\t4290477379978201771\t1970-01-01T04:43:20.000000Z\t35\t00000000 6d 54 75 10 b3 4c 0e 8f f1 0c c5 60 b7 d1 5a\n" +
                "-1496904948\t5\ttrue\tDBZ\t0.2862717364877081\tNaN\t764\t5698\t2015-02-06T02:49:54.147Z\t\t\tNaN\t-3058745577013275321\t1970-01-01T05:00:00.000000Z\t19\t00000000 d4 ab be 30 fa 8d ac 3d 98 a0 ad 9a 5d\n" +
                "856634079\t20\ttrue\tRJU\t0.10820602386069589\t0.4565\t669\t13505\t2015-11-14T15:19:19.390Z\t\tVTJW\t134\t-3700177025310488849\t1970-01-01T05:16:40.000000Z\t3\t00000000 f8 a1 46 87 28 92 a3 9b e3 cb c2 64 8a b0 35 d8\n" +
                "00000010 ab 3f a1 f5\n";

        String expectedMeta = "{\"columnCount\":16,\"columns\":[{\"index\":0,\"name\":\"a1\",\"type\":\"INT\"},{\"index\":1,\"name\":\"a\",\"type\":\"INT\"},{\"index\":2,\"name\":\"b\",\"type\":\"BOOLEAN\"},{\"index\":3,\"name\":\"c\",\"type\":\"STRING\"},{\"index\":4,\"name\":\"d\",\"type\":\"DOUBLE\"},{\"index\":5,\"name\":\"e\",\"type\":\"FLOAT\"},{\"index\":6,\"name\":\"f\",\"type\":\"SHORT\"},{\"index\":7,\"name\":\"f1\",\"type\":\"SHORT\"},{\"index\":8,\"name\":\"g\",\"type\":\"DATE\"},{\"index\":9,\"name\":\"h\",\"type\":\"TIMESTAMP\"},{\"index\":10,\"name\":\"i\",\"type\":\"SYMBOL\"},{\"index\":11,\"name\":\"j\",\"type\":\"LONG\"},{\"index\":12,\"name\":\"j1\",\"type\":\"LONG\"},{\"index\":13,\"name\":\"k\",\"type\":\"TIMESTAMP\"},{\"index\":14,\"name\":\"l\",\"type\":\"BYTE\"},{\"index\":15,\"name\":\"m\",\"type\":\"BINARY\"}],\"timestampIndex\":13}";

        assertCast(expectedData, expectedMeta, "create table y as (" +
                "select" +
                " rnd_int() a1," +
                " rnd_int(0, 30, 2) a," +
                " rnd_boolean() b," +
                " rnd_str(3,3,2) c," +
                " rnd_double(2) d," +
                " rnd_float(2) e," +
                " rnd_short(10,1024) f," +
                " rnd_short() f1," +
                " rnd_date(to_date('2015', 'yyyy'), to_date('2016', 'yyyy'), 2) g," +
                " rnd_timestamp(to_timestamp('2015', 'yyyy'), to_timestamp('2016', 'yyyy'), 2) h," +
                " rnd_symbol(4,4,4,2) i," +
                " rnd_long(100,200,2) j," +
                " rnd_long() j1," +
                " timestamp_sequence(0, 1000000000) k," +
                " rnd_byte(2,50) l," +
                " rnd_bin(10, 20, 2) m" +
                " from long_sequence(20)" +
                ")  timestamp(k) partition by DAY");
    }

    @Test
    public void testCreateAsSelectCastSymbol() throws SqlException {
        final String expectedData = "a\n" +
                "CPSW\n" +
                "HYRX\n" +
                "\n" +
                "VTJW\n" +
                "PEHN\n" +
                "\n" +
                "VTJW\n" +
                "\n" +
                "CPSW\n" +
                "\n" +
                "PEHN\n" +
                "CPSW\n" +
                "VTJW\n" +
                "\n" +
                "\n" +
                "CPSW\n" +
                "\n" +
                "\n" +
                "\n" +
                "PEHN\n";

        String expectedMeta = "{\"columnCount\":1,\"columns\":[{\"index\":0,\"name\":\"a\",\"type\":\"STRING\"}],\"timestampIndex\":-1}";

        String sql = "create table y as (" +
                "select rnd_symbol(4,4,4,2) a from long_sequence(20)" +
                "), cast(a as STRING)";

        assertCast(expectedData, expectedMeta, sql);
    }

    @Test
    public void testCreateAsSelectCharToGeoHash() throws Exception {
        assertQuery("geohash\n", "select geohash from geohash", "create table geohash (geohash geohash(1c))", null, "insert into geohash " +
                "select cast(rnd_str('q','u','e') as char) from long_sequence(10)", "geohash\n" +
                "q\n" +
                "q\n" +
                "u\n" +
                "e\n" +
                "e\n" +
                "e\n" +
                "e\n" +
                "u\n" +
                "q\n" +
                "u\n", true, true, false);
    }

    @Test
    public void testCreateAsSelectCharToGeoShort() throws Exception {
        assertException(
                "insert into geohash " +
                        "select cast(rnd_str('q','u','e','o','l') as char) from long_sequence(10)",
                "create table geohash (geohash geohash(2c))",
                27,
                "inconvertible types: CHAR -> GEOHASH(2c) [from=cast, to=geohash]"
        );
    }

    @Test
    public void testCreateAsSelectCharToGeoWiderByte() throws Exception {
        assertException(
                "insert into geohash " +
                        "select cast(rnd_str('q','u','e','o','l') as char) from long_sequence(10)",
                "create table geohash (geohash geohash(6b))",
                27,
                "inconvertible types: CHAR -> GEOHASH(6b) [from=cast, to=geohash]"
        );
    }

    @Test
    public void testCreateAsSelectCharToNarrowGeoByte() throws Exception {
        assertQuery("geohash\n", "select geohash from geohash", "create table geohash (geohash geohash(4b))", null, "insert into geohash " +
                "select cast(rnd_str('q','u','e') as char) from long_sequence(10)", "geohash\n" +
                "1011\n" +
                "1011\n" +
                "1101\n" +
                "0110\n" +
                "0110\n" +
                "0110\n" +
                "0110\n" +
                "1101\n" +
                "1011\n" +
                "1101\n", true, true, false);
    }

    @Test
    public void testCreateAsSelectConstantColumnRename() {
        try {
            assertCreateTableAsSelect(
                    null,
                    "create table Y as (select * from X) timestamp(t)",
                    new Fiddler() {
                        int state = 0;

                        @Override
                        public boolean isHappy() {
                            return state > 1;
                        }

                        @Override
                        public void run(CairoEngine engine) {
                            if (state++ > 0) {
                                // remove column from table X
                                try (TableWriter writer = getWriter("X")) {
                                    if (state == 2) {
                                        writer.removeColumn("b");
                                    } else {
                                        writer.removeColumn("b" + (state - 1));
                                    }
                                    writer.addColumn("b" + state, ColumnType.INT);
                                }
                            }
                        }
                    }
            );
            Assert.fail();
        } catch (SqlException e) {
            TestUtils.assertContains(e.getFlyweightMessage(), "underlying cursor is extremely volatile");
        }
    }

    @Test
    public void testCreateAsSelectGeoHashBitsLiteralTooManyBits() throws Exception {
        assertMemoryLeak(() -> {
            assertQuery(
                    "geohash\n",
                    "select geohash from geohash",
                    "create table geohash (geohash geohash(6b))",
                    null,
                    true,
                    true
            );
            try {
                insert("insert into geohash values(##1000111000111000111000111000111000111000111000110000110100101)");
                Assert.fail();
            } catch (SqlException e) {
                Assert.assertEquals(27, e.getPosition());
                TestUtils.assertContains(e.getFlyweightMessage(), "invalid constant: ##1000111000111000111000111000111000111000111000110000110100101");
            }
        });
    }

    @Test
    public void testCreateAsSelectGeoHashBitsLiteralTooManyChars() throws Exception {
        assertMemoryLeak(() -> {
            assertQuery(
                    "geohash\n",
                    "select geohash from geohash",
                    "create table geohash (geohash geohash(6b))",
                    null,
                    true,
                    true
            );
            try {
                insert("insert into geohash values(##sp052w92p1p82)");
                Assert.fail();
            } catch (SqlException e) {
                Assert.assertEquals(27, e.getPosition());
                TestUtils.assertContains(e.getFlyweightMessage(), "invalid constant: ##sp052w92p1p8");
            }
        });
    }

    @Test
    public void testCreateAsSelectGeoHashBitsPrecision() throws Exception {
        final String expected = "a\tb\n" +
                "01001110110\t00100001101\n" +
                "10001101001\t11111011101\n" +
                "10000101010\t11100100000\n" +
                "11000000101\t00001010111\n" +
                "10011100111\t00111000010\n" +
                "01110110001\t10110001001\n" +
                "11010111111\t10001100010\n" +
                "10010110001\t01010110101\n";

        assertMemoryLeak(() -> {
            ddl("create table x as (" +
                    " select" +
                    " rnd_geohash(11) a," +
                    " rnd_geohash(11) b" +
                    " from long_sequence(8)" +
                    ")");
            assertSql(
                    expected, "x"
            );
        });
    }

    @Test
    public void testCreateAsSelectGeoHashByteSizedStorage5() throws Exception {
        assertMemoryLeak(() -> assertQuery("geohash\n", "select geohash from geohash", "create table geohash (geohash geohash(1c))", null, "insert into geohash " +
                "select rnd_str('q','u','e') from long_sequence(10)", "geohash\n" +
                "q\n" +
                "q\n" +
                "u\n" +
                "e\n" +
                "e\n" +
                "e\n" +
                "e\n" +
                "u\n" +
                "q\n" +
                "u\n", true, true, false));
    }

    @Test
    public void testCreateAsSelectGeoHashCharsLiteralNotChars() throws Exception {
        assertMemoryLeak(() -> {
            assertQuery(
                    "geohash\n",
                    "select geohash from geohash",
                    "create table geohash (geohash geohash(5b))",
                    null,
                    true,
                    true
            );
            try {
                insert("insert into geohash values(#sp@in)");
                Assert.fail();
            } catch (SqlException e) {
                Assert.assertEquals(27, e.getPosition());
                TestUtils.assertContains(e.getFlyweightMessage(), "invalid constant: #sp@in");
            }
        });
    }

    @Test
    public void testCreateAsSelectGeoHashCharsLiteralTooFewChars() throws Exception {
        assertQuery(
                "geohash\n",
                "select geohash from geohash",
                "create table geohash (geohash geohash(11b))",
                null,
                true,
                true
        );
        try {
            insert("insert into geohash values(#sp)");
            Assert.fail();
        } catch (SqlException e) {
            Assert.assertEquals(27, e.getPosition());
            TestUtils.assertContains(e.getFlyweightMessage(), "inconvertible types: GEOHASH(2c) -> GEOHASH(11b) [from=#sp, to=geohash]");
        }
    }

    @Test
    public void testCreateAsSelectGeoHashCharsLiteralTooManyChars() throws Exception {
        assertQuery(
                "geohash\n",
                "select geohash from geohash",
                "create table geohash (geohash geohash(12c))",
                null,
                true,
                true
        );
        try {
            insert("insert into geohash values(#sp052w92p1p8889)");
            Assert.fail();
        } catch (SqlException e) {
            Assert.assertEquals(27, e.getPosition());
            TestUtils.assertContains(e.getFlyweightMessage(), "invalid constant: #sp052w92p1p8889");
        }
    }

    @Test
    public void testCreateAsSelectGeoHashCharsLiteralTruncating() throws Exception {
        assertMemoryLeak(() -> {
            assertQuery(
                    "geohash\n",
                    "select geohash from geohash",
                    "create table geohash (geohash geohash(6c))",
                    null,
                    true,
                    true
            );
            insert("insert into geohash values(#sp052w92p18)");
            assertSql("geohash\n" +
                    "sp052w\n", "geohash");
        });
    }

    @Test
    public void testCreateAsSelectGeoHashCharsLiteralWithWrongBits() throws Exception {
        assertFailure(7, "invalid constant: #sp052w92p1p87", "select #sp052w92p1p87");
        assertFailure(20, "missing bits size for GEOHASH constant", "select #sp052w92p1p8/");
        assertFailure(22, "missing bits size for GEOHASH constant", "select #sp052w92p1p8/ R");
        assertFailure(21, "missing bits size for GEOHASH constant", "select #sp052w92p1p8/0R");
        assertFailure(21, "missing bits size for GEOHASH constant", "select #sp052w92p1p8/t");
        assertFailure(21, "missing bits size for GEOHASH constant", "select #sp052w92p1p8/-1");
        assertFailure(7, "invalid bits size for GEOHASH constant", "select #sp052w92p1p8/ 61");
        assertFailure(7, "invalid constant: #sp052w92p1p8/011", "select #sp052w92p1p8/ 011");
        assertFailure(7, "invalid constant: #sp052w92p1p8/045", "select #sp052w92p1p8/045");
        assertFailure(7, "invalid constant: #sp/15", "select #sp/15"); // lacks precision
        assertFailure(7, "invalid bits size for GEOHASH constant: #/0", "select #/0");
        assertFailure(7, "invalid bits size for GEOHASH constant", "select #sp052w92p18/0");
    }

    @Test
    public void testCreateAsSelectGeoHashCharsPrecision() throws Exception {
        final String expected = "a\tb\n" +
                "9v1\t46s\n" +
                "jnw\tzfu\n" +
                "hp4\twh4\n" +
                "s2z\t1cj\n" +
                "mmt\t71f\n" +
                "fsn\tq4s\n" +
                "uzr\tjj5\n" +
                "ksu\tbuy\n";

        assertMemoryLeak(() -> {
            ddl("create table x as (" +
                    " select" +
                    " rnd_geohash(15) a," +
                    " rnd_geohash(15) b" +
                    " from long_sequence(8)" +
                    ")");
            assertSql(
                    expected, "x"
            );
        });
    }

    @Test
    public void testCreateAsSelectIOError() throws Exception {
        String sql = "create table y as (" +
                "select rnd_symbol(4,4,4,2) a from long_sequence(10000)" +
                "), cast(a as STRING)";

        final FilesFacade ff = new TestFilesFacadeImpl() {
            int mapCount = 0;

            @Override
            public long getMapPageSize() {
                return getPageSize();
            }

            @Override
            public long mmap(int fd, long len, long offset, int flags, int memoryTag) {
                if (mapCount++ == 6) {
                    return -1;
                }
                return super.mmap(fd, len, offset, flags, memoryTag);
            }
        };
        assertFailure(
                ff,
                sql,
                "Could not create table. See log for details"
        );
    }

    @Test
    public void testCreateAsSelectIOError2() throws Exception {
        String sql = "create table y as (" +
                "select rnd_symbol(4,4,4,2) a from long_sequence(10000)" +
                "), cast(a as STRING)";

        final FilesFacade ff = new TestFilesFacadeImpl() {
            private long metaFd;
            private int metaMapCount;
            private long txnFd;

            @Override
            public boolean close(int fd) {
                if (fd == metaFd) {
                    metaFd = -1;
                }
                if (fd == txnFd) {
                    txnFd = -1;
                }
                return super.close(fd);
            }

            @Override
            public long getMapPageSize() {
                return getPageSize();
            }

            @Override
            public long mmap(int fd, long len, long offset, int flags, int memoryTag) {
                // this is very specific failure
                // it fails to open table writer metadata
                // and then fails to close txMem
                if (fd == metaFd) {
                    metaMapCount++;
                    return -1;
                }
                if (metaMapCount > 0 && fd == txnFd) {
                    return -1;
                }
                return super.mmap(fd, len, offset, flags, memoryTag);
            }

            @Override
            public int openRO(LPSZ name) {
                int fd = super.openRO(name);
                if (Utf8s.endsWithAscii(name, Files.SEPARATOR + TableUtils.META_FILE_NAME)) {
                    metaFd = fd;
                }
                return fd;
            }

            @Override
            public int openRW(LPSZ name, long opts) {
                int fd = super.openRW(name, opts);
                if (Utf8s.endsWithAscii(name, Files.SEPARATOR + TableUtils.TXN_FILE_NAME)) {
                    txnFd = fd;
                }
                return fd;
            }
        };

        assertFailure(
                ff,
                sql,
                "Could not create table. See log for details"
        );
    }

    @Test
    public void testCreateAsSelectInVolumeFail() throws Exception {
        try {
            assertQuery("geohash\n", "select geohash from geohash", "create table geohash (geohash geohash(1c)) in volume 'niza'", null, "insert into geohash " +
                    "select cast(rnd_str('q','u','e') as char) from long_sequence(10)", "geohash\n" +
                    "q\n" +
                    "q\n" +
                    "u\n" +
                    "e\n" +
                    "e\n" +
                    "e\n" +
                    "e\n" +
                    "u\n" +
                    "q\n" +
                    "u\n", true, true, false);
            Assert.fail();
        } catch (SqlException e) {
            if (Os.isWindows()) {
                TestUtils.assertContains(e.getFlyweightMessage(), "'in volume' is not supported on Windows");
            } else {
                TestUtils.assertContains(e.getFlyweightMessage(), "volume alias is not allowed [alias=niza]");
            }
        }
    }

    @Test
    public void testCreateAsSelectInVolumeNotAllowedAsItExistsAndCannotSoftLinkAndRemoveDir() throws Exception {
        Assume.assumeFalse(Os.isWindows()); // soft links not supported in windows
        File volume = temp.newFolder("other_path");
        String volumeAlias = "pera";
        String volumePath = volume.getAbsolutePath();
        String tableName = "geohash";
        String dirName = TableUtils.getTableDir(configuration.mangleTableDirNames(), tableName, 1, false);
        String target = volumePath + Files.SEPARATOR + dirName;
        AbstractCairoTest.ff = new TestFilesFacadeImpl() {
            @Override
            public boolean isDirOrSoftLinkDir(LPSZ path) {
                if (Utf8s.equalsAscii(target, path)) {
                    return false;
                }
                return super.exists(path);
            }

            @Override
            public boolean rmdir(Path name, boolean lazy) {
                Assert.assertEquals(target + Files.SEPARATOR, name.toString());
                return false;
            }

            @Override
            public int softLink(LPSZ src, LPSZ softLink) {
                Assert.assertEquals(target, src.toString());
                Assert.assertEquals(root + Files.SEPARATOR + dirName, softLink.toString());
                return -1;
            }
        };
        try {
            configuration.getVolumeDefinitions().of(volumeAlias + "->" + volumePath, path, root);
            assertQuery("geohash\n", "select geohash from " + tableName, "create table " + tableName + " (geohash geohash(1c)) in volume '" + volumeAlias + "'", null, "insert into " + tableName +
                    " select cast(rnd_str('q','u','e') as char) from long_sequence(10)", "geohash\n" +
                    "q\n" +
                    "q\n" +
                    "u\n" +
                    "e\n" +
                    "e\n" +
                    "e\n" +
                    "e\n" +
                    "u\n" +
                    "q\n" +
                    "u\n", true, true, false);
            Assert.fail();
        } catch (SqlException e) {
            if (Os.isWindows()) {
                TestUtils.assertContains(e.getFlyweightMessage(), "'in volume' is not supported on Windows");
            } else {
                TestUtils.assertContains(e.getFlyweightMessage(), "Could not create table, could not create soft link [src=" + target + ", tableDir=" + dirName + ']');
            }
        } finally {
            File table = new File(target);
            Assert.assertTrue(table.exists());
            Assert.assertTrue(table.isDirectory());
            Assert.assertTrue(FilesFacadeImpl.INSTANCE.rmdir(path.of(target).slash$()));
            Assert.assertTrue(volume.delete());
        }
    }

    @Test
    public void testCreateAsSelectInVolumeNotAllowedAsItNoLongerExists0() throws Exception {
        File volume = temp.newFolder("other_folder");
        String volumeAlias = "manzana";
        String volumePath = volume.getAbsolutePath();
        try {
            configuration.getVolumeDefinitions().of(volumeAlias + "->" + volumePath, path, root);
            Assert.assertTrue(volume.delete());
            assertQuery("geohash\n", "select geohash from geohash", "create table geohash (geohash geohash(1c)) in volume '" + volumeAlias + "'", null, "insert into geohash " +
                    "select cast(rnd_str('q','u','e') as char) from long_sequence(10)", "geohash\n" +
                    "q\n" +
                    "q\n" +
                    "u\n" +
                    "e\n" +
                    "e\n" +
                    "e\n" +
                    "e\n" +
                    "u\n" +
                    "q\n" +
                    "u\n", true, true, false);
            Assert.fail();
        } catch (SqlException | CairoException e) {
            if (Os.isWindows()) {
                TestUtils.assertContains(e.getFlyweightMessage(), "'in volume' is not supported on Windows");
            } else {
                TestUtils.assertContains(e.getFlyweightMessage(), "not a valid path for volume [alias=" + volumeAlias + ", path=" + volumePath + ']');
            }
        } finally {
            Assert.assertFalse(volume.delete());
        }
    }

    @Test
    public void testCreateAsSelectInvalidTimestamp() throws Exception {
        assertFailure(97, "TIMESTAMP column expected",
                "create table y as (" +
                        "select * from (select rnd_int(0, 30, 2) a from long_sequence(20))" +
                        ")  timestamp(a) partition by DAY"
        );
    }

    @Test
    public void testCreateAsSelectRemoveColumn() throws SqlException {
        assertCreateTableAsSelect(
                "{\"columnCount\":2,\"columns\":[{\"index\":0,\"name\":\"a\",\"type\":\"INT\"},{\"index\":1,\"name\":\"t\",\"type\":\"TIMESTAMP\"}],\"timestampIndex\":1}",
                "create table Y as (select * from X) timestamp(t)",
                new Fiddler() {
                    int state = 0;

                    @Override
                    public boolean isHappy() {
                        return state > 1;
                    }

                    @Override
                    public void run(CairoEngine engine) {
                        if (state++ == 1) {
                            // remove column from table X
                            try (TableWriter writer = getWriter("X")) {
                                writer.removeColumn("b");
                            }
                        }
                    }
                }
        );
    }

    @Test
    public void testCreateAsSelectRemoveColumnFromCast() {
        // because the column we delete is used in "cast" expression this SQL must fail
        try {
            assertCreateTableAsSelect(
                    "{\"columnCount\":2,\"columns\":[{\"index\":0,\"name\":\"a\",\"type\":\"INT\"},{\"index\":1,\"name\":\"t\",\"type\":\"TIMESTAMP\"}],\"timestampIndex\":1}",
                    "create table Y as (select * from X), cast (b as DOUBLE) timestamp(t)",
                    new Fiddler() {
                        int state = 0;

                        @Override
                        public boolean isHappy() {
                            return state > 1;
                        }

                        @Override
                        public void run(CairoEngine engine) {
                            if (state++ == 1) {
                                // remove column from table X
                                try (TableWriter writer = getWriter("X")) {
                                    writer.removeColumn("b");
                                }
                            }
                        }
                    }
            );
            Assert.fail();
        } catch (SqlException e) {
            Assert.assertEquals(43, e.getPosition());
            TestUtils.assertContains(e.getFlyweightMessage(), "Invalid column: b");
        }
    }

    @Test
    public void testCreateAsSelectReplaceColumn() throws SqlException {
        assertCreateTableAsSelect(
                "{\"columnCount\":3,\"columns\":[{\"index\":0,\"name\":\"b\",\"type\":\"INT\"},{\"index\":1,\"name\":\"t\",\"type\":\"TIMESTAMP\"},{\"index\":2,\"name\":\"c\",\"type\":\"FLOAT\"}],\"timestampIndex\":1}",
                "create table Y as (select * from X) timestamp(t)",
                new Fiddler() {
                    int state = 0;

                    @Override
                    public boolean isHappy() {
                        return state > 1;
                    }

                    @Override
                    public void run(CairoEngine engine) {
                        if (state++ == 1) {
                            // remove column from table X
                            try (TableWriter writer = getWriter("X")) {
                                writer.removeColumn("a");
                                writer.addColumn("c", ColumnType.FLOAT);
                            }
                        }
                    }
                }
        );
    }

    @Test
    public void testCreateAsSelectReplaceTimestamp() {
        try {
            assertCreateTableAsSelect(
                    "{\"columnCount\":3,\"columns\":[{\"index\":0,\"name\":\"a\",\"type\":\"INT\"},{\"index\":1,\"name\":\"b\",\"type\":\"INT\"},{\"index\":2,\"name\":\"t\",\"type\":\"FLOAT\"}],\"timestampIndex\":-1}",
                    "create table Y as (select * from X) timestamp(t)",
                    new Fiddler() {
                        int state = 0;

                        @Override
                        public boolean isHappy() {
                            return state > 1;
                        }

                        @Override
                        public void run(CairoEngine engine) {
                            if (state++ == 1) {
                                // remove column from table X
                                try (TableWriter writer = getWriter("X")) {
                                    writer.removeColumn("t");
                                    writer.addColumn("t", ColumnType.FLOAT);
                                }
                            }
                        }
                    }
            );
            Assert.fail();
        } catch (SqlException e) {
            Assert.assertEquals(46, e.getPosition());
            TestUtils.assertContains(e.getFlyweightMessage(), "TIMESTAMP column expected");
        }
    }

    @Test
    public void testCreateEmptyTableNoPartition() throws SqlException {
        ddl(
                "create table x (" +
                        "a INT, " +
                        "b BYTE, " +
                        "c SHORT, " +
                        "d LONG, " +
                        "e FLOAT, " +
                        "f DOUBLE, " +
                        "g DATE, " +
                        "h BINARY, " +
                        "t TIMESTAMP, " +
                        "x SYMBOL capacity 16 cache, " +
                        "z STRING, " +
                        "y BOOLEAN) " +
                        "timestamp(t)"
        );

        try (TableReader reader = getReader("x")) {
            sink.clear();
            reader.getMetadata().toJson(sink);
            TestUtils.assertEquals(
                    "{\"columnCount\":12,\"columns\":[{\"index\":0,\"name\":\"a\",\"type\":\"INT\"},{\"index\":1,\"name\":\"b\",\"type\":\"BYTE\"},{\"index\":2,\"name\":\"c\",\"type\":\"SHORT\"},{\"index\":3,\"name\":\"d\",\"type\":\"LONG\"},{\"index\":4,\"name\":\"e\",\"type\":\"FLOAT\"},{\"index\":5,\"name\":\"f\",\"type\":\"DOUBLE\"},{\"index\":6,\"name\":\"g\",\"type\":\"DATE\"},{\"index\":7,\"name\":\"h\",\"type\":\"BINARY\"},{\"index\":8,\"name\":\"t\",\"type\":\"TIMESTAMP\"},{\"index\":9,\"name\":\"x\",\"type\":\"SYMBOL\"},{\"index\":10,\"name\":\"z\",\"type\":\"STRING\"},{\"index\":11,\"name\":\"y\",\"type\":\"BOOLEAN\"}],\"timestampIndex\":8}",
                    sink
            );

            Assert.assertEquals(PartitionBy.NONE, reader.getPartitionedBy());
            Assert.assertEquals(0L, reader.size());

            SymbolMapReader symbolMapReader = reader.getSymbolMapReader(reader.getMetadata().getColumnIndexQuiet("x"));
            Assert.assertNotNull(symbolMapReader);
            Assert.assertEquals(16, symbolMapReader.getSymbolCapacity());
            Assert.assertTrue(symbolMapReader.isCached());
        }
    }

    @Test
    public void testCreateEmptyTableNoTimestamp() throws SqlException {
        ddl(
                "create table x (" +
                        "a INT, " +
                        "b BYTE, " +
                        "c SHORT, " +
                        "d LONG, " +
                        "e FLOAT, " +
                        "f DOUBLE, " +
                        "g DATE, " +
                        "h BINARY, " +
                        "t TIMESTAMP, " +
                        "x SYMBOL capacity 16 cache, " +
                        "z STRING, " +
                        "y BOOLEAN) "
        );

        try (TableReader reader = getReader("x")) {
            sink.clear();
            reader.getMetadata().toJson(sink);
            TestUtils.assertEquals(
                    "{\"columnCount\":12,\"columns\":[{\"index\":0,\"name\":\"a\",\"type\":\"INT\"},{\"index\":1,\"name\":\"b\",\"type\":\"BYTE\"},{\"index\":2,\"name\":\"c\",\"type\":\"SHORT\"},{\"index\":3,\"name\":\"d\",\"type\":\"LONG\"},{\"index\":4,\"name\":\"e\",\"type\":\"FLOAT\"},{\"index\":5,\"name\":\"f\",\"type\":\"DOUBLE\"},{\"index\":6,\"name\":\"g\",\"type\":\"DATE\"},{\"index\":7,\"name\":\"h\",\"type\":\"BINARY\"},{\"index\":8,\"name\":\"t\",\"type\":\"TIMESTAMP\"},{\"index\":9,\"name\":\"x\",\"type\":\"SYMBOL\"},{\"index\":10,\"name\":\"z\",\"type\":\"STRING\"},{\"index\":11,\"name\":\"y\",\"type\":\"BOOLEAN\"}],\"timestampIndex\":-1}",
                    sink
            );

            Assert.assertEquals(PartitionBy.NONE, reader.getPartitionedBy());
            Assert.assertEquals(0L, reader.size());

            SymbolMapReader symbolMapReader = reader.getSymbolMapReader(reader.getMetadata().getColumnIndexQuiet("x"));
            Assert.assertNotNull(symbolMapReader);
            Assert.assertEquals(16, symbolMapReader.getSymbolCapacity());
            Assert.assertTrue(symbolMapReader.isCached());
        }
    }

    @Test
    public void testCreateEmptyTableSymbolCache() throws SqlException {
        ddl(
                "create table x (" +
                        "a INT, " +
                        "b BYTE, " +
                        "c SHORT, " +
                        "d LONG, " +
                        "e FLOAT, " +
                        "f DOUBLE, " +
                        "g DATE, " +
                        "h BINARY, " +
                        "t TIMESTAMP, " +
                        "x SYMBOL capacity 16 cache, " +
                        "z STRING, " +
                        "y BOOLEAN) " +
                        "timestamp(t) " +
                        "partition by MONTH"
        );

        try (TableReader reader = getReader("x")) {
            sink.clear();
            reader.getMetadata().toJson(sink);
            TestUtils.assertEquals(
                    "{\"columnCount\":12,\"columns\":[{\"index\":0,\"name\":\"a\",\"type\":\"INT\"},{\"index\":1,\"name\":\"b\",\"type\":\"BYTE\"},{\"index\":2,\"name\":\"c\",\"type\":\"SHORT\"},{\"index\":3,\"name\":\"d\",\"type\":\"LONG\"},{\"index\":4,\"name\":\"e\",\"type\":\"FLOAT\"},{\"index\":5,\"name\":\"f\",\"type\":\"DOUBLE\"},{\"index\":6,\"name\":\"g\",\"type\":\"DATE\"},{\"index\":7,\"name\":\"h\",\"type\":\"BINARY\"},{\"index\":8,\"name\":\"t\",\"type\":\"TIMESTAMP\"},{\"index\":9,\"name\":\"x\",\"type\":\"SYMBOL\"},{\"index\":10,\"name\":\"z\",\"type\":\"STRING\"},{\"index\":11,\"name\":\"y\",\"type\":\"BOOLEAN\"}],\"timestampIndex\":8}",
                    sink
            );

            Assert.assertEquals(PartitionBy.MONTH, reader.getPartitionedBy());
            Assert.assertEquals(0L, reader.size());

            SymbolMapReader symbolMapReader = reader.getSymbolMapReader(reader.getMetadata().getColumnIndexQuiet("x"));
            Assert.assertNotNull(symbolMapReader);
            Assert.assertEquals(16, symbolMapReader.getSymbolCapacity());
            Assert.assertTrue(symbolMapReader.isCached());
        }
    }

    @Test
    public void testCreateEmptyTableSymbolNoCache() throws SqlException {
        ddl(
                "create table x (" +
                        "a INT, " +
                        "b BYTE, " +
                        "c SHORT, " +
                        "d LONG, " +
                        "e FLOAT, " +
                        "f DOUBLE, " +
                        "g DATE, " +
                        "h BINARY, " +
                        "t TIMESTAMP, " +
                        "x SYMBOL capacity 16 nocache, " +
                        "z STRING, " +
                        "y BOOLEAN) " +
                        "timestamp(t) " +
                        "partition by MONTH"
        );

        try (TableReader reader = getReader("x")) {
            sink.clear();
            reader.getMetadata().toJson(sink);
            TestUtils.assertEquals(
                    "{\"columnCount\":12,\"columns\":[{\"index\":0,\"name\":\"a\",\"type\":\"INT\"},{\"index\":1,\"name\":\"b\",\"type\":\"BYTE\"},{\"index\":2,\"name\":\"c\",\"type\":\"SHORT\"},{\"index\":3,\"name\":\"d\",\"type\":\"LONG\"},{\"index\":4,\"name\":\"e\",\"type\":\"FLOAT\"},{\"index\":5,\"name\":\"f\",\"type\":\"DOUBLE\"},{\"index\":6,\"name\":\"g\",\"type\":\"DATE\"},{\"index\":7,\"name\":\"h\",\"type\":\"BINARY\"},{\"index\":8,\"name\":\"t\",\"type\":\"TIMESTAMP\"},{\"index\":9,\"name\":\"x\",\"type\":\"SYMBOL\"},{\"index\":10,\"name\":\"z\",\"type\":\"STRING\"},{\"index\":11,\"name\":\"y\",\"type\":\"BOOLEAN\"}],\"timestampIndex\":8}",
                    sink
            );

            Assert.assertEquals(PartitionBy.MONTH, reader.getPartitionedBy());
            Assert.assertEquals(0L, reader.size());

            SymbolMapReader symbolMapReader = reader.getSymbolMapReader(reader.getMetadata().getColumnIndexQuiet("x"));
            Assert.assertNotNull(symbolMapReader);
            Assert.assertEquals(16, symbolMapReader.getSymbolCapacity());
            Assert.assertFalse(symbolMapReader.isCached());
        }
    }

    @Test
    public void testCreateEmptyTableWithIndex() throws SqlException {
        ddl(
                "create table x (" +
                        "a INT, " +
                        "b BYTE, " +
                        "c SHORT, " +
                        "d LONG, " +
                        "e FLOAT, " +
                        "f DOUBLE, " +
                        "g DATE, " +
                        "h BINARY, " +
                        "t TIMESTAMP, " +
                        "x SYMBOL capacity 16 cache index capacity 2048, " +
                        "z STRING, " +
                        "y BOOLEAN) " +
                        "timestamp(t) " +
                        "partition by MONTH"
        );

        try (TableReader reader = getReader("x")) {
            sink.clear();
            reader.getMetadata().toJson(sink);
            TestUtils.assertEquals(
                    "{\"columnCount\":12,\"columns\":[{\"index\":0,\"name\":\"a\",\"type\":\"INT\"},{\"index\":1,\"name\":\"b\",\"type\":\"BYTE\"},{\"index\":2,\"name\":\"c\",\"type\":\"SHORT\"},{\"index\":3,\"name\":\"d\",\"type\":\"LONG\"},{\"index\":4,\"name\":\"e\",\"type\":\"FLOAT\"},{\"index\":5,\"name\":\"f\",\"type\":\"DOUBLE\"},{\"index\":6,\"name\":\"g\",\"type\":\"DATE\"},{\"index\":7,\"name\":\"h\",\"type\":\"BINARY\"},{\"index\":8,\"name\":\"t\",\"type\":\"TIMESTAMP\"},{\"index\":9,\"name\":\"x\",\"type\":\"SYMBOL\",\"indexed\":true,\"indexValueBlockCapacity\":2048},{\"index\":10,\"name\":\"z\",\"type\":\"STRING\"},{\"index\":11,\"name\":\"y\",\"type\":\"BOOLEAN\"}],\"timestampIndex\":8}",
                    sink
            );

            Assert.assertEquals(PartitionBy.MONTH, reader.getPartitionedBy());
            Assert.assertEquals(0L, reader.size());

            SymbolMapReader symbolMapReader = reader.getSymbolMapReader(reader.getMetadata().getColumnIndexQuiet("x"));
            Assert.assertNotNull(symbolMapReader);
            Assert.assertEquals(16, symbolMapReader.getSymbolCapacity());
            Assert.assertTrue(symbolMapReader.isCached());
        }
    }

    @Test
    public void testCreateTableFail() throws Exception {
        FilesFacade ff = new TestFilesFacadeImpl() {
            int count = 8; // this count is very deliberately coincidental with

            // number of rows we are appending
            @Override
            public long mmap(int fd, long len, long offset, int flags, int memoryTag) {
                if (count-- != 0) {
                    return super.mmap(fd, len, offset, flags, memoryTag);
                }
                return -1;
            }
        };

        assertFailure(
                ff,
                "create table x as (select cast(x as int) c, abs(rnd_int() % 650) a from long_sequence(5000000))",
                "Could not create table. See log for details"
        );
    }

    @Test
    public void testCreateTableUtf8() throws SqlException {
        ddl("create table доходы(экспорт int)");

        try (TableWriter writer = getWriter("доходы")) {
            for (int i = 0; i < 20; i++) {
                TableWriter.Row row = writer.newRow();
                row.putInt(0, i);
                row.append();
            }
            writer.commit();
        }

        ddl("create table миллионы as (select * from доходы)");

        final String expected = "экспорт\n" +
                "0\n" +
                "1\n" +
                "2\n" +
                "3\n" +
                "4\n" +
                "5\n" +
                "6\n" +
                "7\n" +
                "8\n" +
                "9\n" +
                "10\n" +
                "11\n" +
                "12\n" +
                "13\n" +
                "14\n" +
                "15\n" +
                "16\n" +
                "17\n" +
                "18\n" +
                "19\n";

        assertReader(
                expected,
                "миллионы"
        );
    }

    @Test
    public void testCreateTableWithO3() throws Exception {
        assertMemoryLeak(
                () -> {
                    ddl(
                            "create table x (" +
                                    "a INT, " +
                                    "t TIMESTAMP, " +
                                    "y BOOLEAN) " +
                                    "timestamp(t) " +
                                    "partition by DAY WITH maxUncommittedRows=10000, o3MaxLag=250ms;"
                    );

                    try (TableWriter writer = getWriter("x");
                         TableMetadata tableMetadata = engine.getMetadata(writer.getTableToken())) {
                        sink.clear();
                        tableMetadata.toJson(sink);
                        TestUtils.assertEquals(
                                "{\"columnCount\":3,\"columns\":[{\"index\":0,\"name\":\"a\",\"type\":\"INT\"},{\"index\":1,\"name\":\"t\",\"type\":\"TIMESTAMP\"},{\"index\":2,\"name\":\"y\",\"type\":\"BOOLEAN\"}],\"timestampIndex\":1}",
                                sink
                        );
                        Assert.assertEquals(10000, tableMetadata.getMaxUncommittedRows());
                        Assert.assertEquals(250000, tableMetadata.getO3MaxLag());
                    }
                }
        );
    }

    @Test
    public void testDeallocateMissingStatementName() throws Exception {
        assertMemoryLeak(() -> {
            try {
                assertException("DEALLOCATE");
            } catch (SqlException e) {
                Assert.assertEquals(10, e.getPosition());
                TestUtils.assertContains(e.getFlyweightMessage(), "statement name expected");
            }
        });
    }

    @Test
    public void testDeallocateMultipleStatementNames() throws Exception {
        assertMemoryLeak(() -> {
            try {
                assertException("deallocate foo bar");
            } catch (SqlException e) {
                Assert.assertEquals(15, e.getPosition());
                TestUtils.assertContains(e.getFlyweightMessage(), "unexpected token [bar]");
            }
        });
    }

    @Test
    public void testDuplicateTableName() throws Exception {
        ddl(
                "create table x (" +
                        "a INT, " +
                        "b BYTE, " +
                        "t TIMESTAMP, " +
                        "y BOOLEAN) " +
                        "timestamp(t) " +
                        "partition by MONTH"
        );
        engine.releaseAllWriters();

        assertFailure(13, "table already exists",
                "create table x (" +
                        "t TIMESTAMP, " +
                        "y BOOLEAN) " +
                        "timestamp(t) " +
                        "partition by MONTH"
        );
    }

    @Test
    public void testEmptyQuery() throws Exception {
        assertException(
                "                        ",
                0,
                "empty query"
        );
    }

    @Test
    public void testEvaluateLargeAddIntExpression() throws Exception {
        StringSink sink = Misc.getThreadLocalSink();
        sink.put("select ");
        for (int i = 0; i < 100; i++) {
            sink.put("(rnd_uuid4()::int) + ");
        }
        sink.put(" null ");
        String query = sink.toString();

        assertSql("column\n\n", query);

        sink.clear();
        sink.put("select ");
        for (int i = 0; i < 100; i++) {
            sink.put("x + ");
        }
        sink.put(" 1 from tab");
        query = sink.toString();

        ddl("create table tab as (select 1::int x) ");
        assertSql("column\n101\n", query);
    }

    @Test
    public void testExecuteQuery() throws Exception {
        assertFailure(
                68,
                "not a TIMESTAMP",
                "select * from (select rnd_int() x from long_sequence(20)) timestamp(x)"
        );
    }

    @Test
    public void testExpectedKeyword() throws Exception {
        final GenericLexer lexer = new GenericLexer(configuration.getSqlLexerPoolCapacity());
        lexer.of("keyword1 keyword2\nkeyword3\tkeyword4");
        SqlCompilerImpl.expectKeyword(lexer, "keyword1");
        SqlCompilerImpl.expectKeyword(lexer, "keyword2");
        SqlCompilerImpl.expectKeyword(lexer, "keyword3");
        SqlCompilerImpl.expectKeyword(lexer, "keyword4");
    }

    @Test
    public void testFailOnBadFunctionCallInOrderBy() throws Exception {
        ddl("create table test(time TIMESTAMP, symbol STRING);");

        assertFailure(97, "unexpected argument for function: SUM. expected args: (DOUBLE). actual args: (INT constant,INT constant)",
                "SELECT test.time AS ref0, test.symbol AS ref1 FROM test GROUP BY test.time, test.symbol ORDER BY SUM(1, -1)"
        );
    }

    @Test
    public void testFailOnEmptyColumnName() throws Exception {
        ddl("create table tab ( ts timestamp)");

        assertFailure(32, "Invalid column: ", "SELECT * FROM tab WHERE SUM(\"\", \"\")");
        assertFailure(28, "Invalid column: ", "SELECT * FROM tab WHERE SUM(\"\", \"ts\")");
    }

    @Test
    public void testFailOnEmptyInClause() throws Exception {
        ddl("create table tab(event short);");

        assertFailure(54, "too few arguments for 'in' [found=1,expected=2]", "SELECT COUNT(*) FROM tab WHERE tab.event > (tab.event IN ) ");
        assertFailure(54, "too few arguments for 'in'", "SELECT COUNT(*) FROM tab WHERE tab.event > (tab.event IN ())");
        assertFailure(54, "too few arguments for 'in'", "SELECT COUNT(*) FROM tab WHERE tab.event > (tab.event IN ()");
        assertFailure(13, "too few arguments for 'in'", "SELECT event IN () FROM tab");
        assertFailure(60, "too few arguments for 'in'", "SELECT COUNT(*) FROM tab a join tab b on a.event > (b.event IN ())");
    }

    @Test
    public void testFreesMemoryOnClose() {
        // NATIVE_SQL_COMPILER is excluded from TestUtils#assertMemoryLeak(),
        // so here we make sure that SQL compiler releases its memory on close.

        Path.clearThreadLocals();
        long mem = Unsafe.getMemUsedByTag(MemoryTag.NATIVE_SQL_COMPILER);

        new SqlCompilerImpl(engine).close();

        Path.clearThreadLocals();
        long memAfter = Unsafe.getMemUsedByTag(MemoryTag.NATIVE_SQL_COMPILER);

        Assert.assertEquals(mem, memAfter);
    }

    @Test
    public void testFunctionNotIn() throws SqlException {
        ddl("create table tab ( timestamp timestamp, col string, id symbol index) timestamp(timestamp);");
        insert("insert into tab values (1, 'foo', 'A'), (2, 'bah', 'B'), (3, 'dee', 'C')");

        assertSql(
                "timestamp\tcol\tid\n" +
                        "1970-01-01T00:00:00.000003Z\tdee\tC\n",
                "SELECT * FROM tab\n" +
                        "WHERE substring(col, 1, 3) NOT IN ('foo', 'bah')\n"
        );

        assertSql(
                "timestamp\tcol\tid\n" +
                        "1970-01-01T00:00:00.000003Z\tdee\tC\n",
                "SELECT * FROM tab\n" +
                        "WHERE substring(col, 1, 3) NOT IN ('foo', 'bah')\n" +
                        "LATEST ON timestamp PARTITION BY id"
        );
    }

    @Test
    public void testGeoLiteralAsColName() throws Exception {
        assertMemoryLeak(() -> {
            ddl("create table x as (select rnd_str('#1234', '#88484') as \"#0101a\" from long_sequence(5) )");
            assertSql("#0101a\n" +
                    "#1234\n" +
                    "#1234\n", "select * from x where \"#0101a\" = '#1234'");
        });
    }

    @Test
    public void testGeoLiteralAsColName2() throws Exception {
        assertMemoryLeak(() -> {
            ddl("create table x as (select rnd_geohash(14) as \"#0101a\" from long_sequence(5) )");
            assertSql("#0101a\n", "select * from x where #1234 = \"#0101a\"");
        });
    }

    @Test
    public void testGeoLiteralBinLength() throws Exception {
        assertMemoryLeak(() -> {
            StringSink bitString = Misc.getThreadLocalSink();
            bitString.put(Chars.repeat("0", 59)).put('1');
            assertSql("geobits\n" +
                    "000000000001\n", "select ##" + bitString + " as geobits");
        });
    }

    @Test
    public void testGeoLiteralInvalid1() throws Exception {
        assertMemoryLeak(() -> {
            ddl("create table x as (select rnd_str('#1234', '#88484') as str from long_sequence(1000) )");
            try {
                assertException("select * from x where str = #1234 '"); // random char at the end
            } catch (SqlException ex) {
                // Add error test assertion
                Assert.assertEquals("[34] dangling expression", ex.getMessage());
            }
        });
    }

    @Test
    public void testGeoLiteralInvalid2() throws Exception {
        assertMemoryLeak(() -> {
            ddl("create table x as (select rnd_str('#1234', '#88484') as str from long_sequence(1000) )");
            try {
                assertException("select * from x where str = #1234'"); // random char at the end
            } catch (SqlException ex) {
                // Add error test assertion
                Assert.assertEquals("[33] dangling expression", ex.getMessage());
            }
        });
    }

    @Test
    public void testGetCurrentUser() throws SqlException {
        assertQuery("current_user\n" +
                "admin\n", "select current_user()", null, true, true);
    }

    @Test
    public void testGroupByInt() throws SqlException {
        ddl("create table if not exists test(id int)");
        insert("insert into test(id) select rnd_int() from long_sequence(3)");

        assertSql("id\n" +
                "-1148479920\n" +
                "315515118\n" +
                "1548800833\n", "select id " +
                "from test " +
                "group by id " +
                "order by id ");
    }

    @Test
    public void testGroupByInt2() throws SqlException {
        ddl("create table if not exists test(ts timestamp)");
        insert("insert into test select (x*3600000)::timestamp from long_sequence(2999)");

        assertSql("hour\n" +
                "0\n" +
                "1\n" +
                "2\n", "select hour(ts) " +
                "from test " +
                "group by 1 " +
                "order by 1 ");
    }

    @Test
    public void testGroupByLimit() throws SqlException {
        ddl("create table if not exists test(id uuid)");
        insert("insert into test(id) select rnd_uuid4() from long_sequence(3)");
        try (RecordCursorFactory factory = select(
                "select id " +
                        "from test " +
                        "group by id " +
                        "limit 10")) {

            String expected = "id\n" +
                    "0010cde8-12ce-40ee-8010-a928bb8b9650\n" +
                    "9f9b2131-d49f-4d1d-ab81-39815c50d341\n" +
                    "7bcd48d8-c77a-4655-b2a2-15ba0462ad15\n";

            assertCursor(expected, factory, true, false, false);
            assertCursor(expected, factory, true, false, false);
        }
    }

    @Test
    public void testGroupBySymbol() throws SqlException {
        ddl("create table if not exists test(id symbol)");
        insert("insert into test(id) select rnd_symbol('A', 'B', 'C') from long_sequence(10)");

        assertSql("id\n" +
                "A\n" +
                "B\n" +
                "C\n", "select id " +
                "from test " +
                "group by id " +
                "order by id ");
    }

    @Test
    public void testInLongTypeMismatch() throws Exception {
        assertFailure(43, "cannot compare LONG with type DOUBLE", "select 1 from long_sequence(1) where x in (123.456)");
    }

    @Test
    public void testInShortByteIntLong() throws Exception {
        ddl("CREATE table abc (aa long, a int, b short, c byte)");
        insert("insert into abc values(1, 1, 1, 1)");
        assertSql("aa\ta\tb\tc\n" +
                "1\t1\t1\t1\n", "select * from abc where aa in (1, 2)");
        assertSql("aa\ta\tb\tc\n" +
                "1\t1\t1\t1\n", "select * from abc where a in (1, 2)");
        assertSql("aa\ta\tb\tc\n" +
                "1\t1\t1\t1\n", "select * from abc where b in (1, 2)");
        assertSql("aa\ta\tb\tc\n" +
                "1\t1\t1\t1\n", "select * from abc where c in (1, 2)");
    }

    @Test
    public void testInnerJoinConditionPushdown() throws Exception {
        assertMemoryLeak(() -> {
            compile("create table tab ( created timestamp, value long ) timestamp(created) ");
            compile("insert into tab values (0, 0), (1, 1), (2,2)");

            for (String join : new String[]{"", "LEFT", "LT", "ASOF",}) {
                assertSql(
                        "count\n3\n",
                        "SELECT count(T2.created) " +
                                "FROM tab as T1 " +
                                "JOIN (SELECT * FROM tab) as T2 ON T1.created < T2.created " +
                                join + " JOIN tab as T3 ON T2.value=T3.value"
                );
            }
            assertSql(
                    "count\n1\n",
                    "SELECT count(T2.created) " +
                            "FROM tab as T1 " +
                            "JOIN tab T2 ON T1.created < T2.created " +
                            "JOIN (SELECT * FROM tab) as T3 ON T2.value=T3.value " +
                            "JOIN tab T4 on T3.created < T4.created"
            );

            assertSql(
                    "count\n3\n",
                    "SELECT count(T2.created) " +
                            "FROM tab as T1 " +
                            "JOIN tab T2 ON T1.created < T2.created " +
                            "JOIN (SELECT * FROM tab) as T3 ON T2.value=T3.value " +
                            "LEFT JOIN tab T4 on T3.created < T4.created"
            );

            assertSql(
                    "count\n3\n",
                    "SELECT count(T2.created) " +
                            "FROM tab as T1 " +
                            "JOIN tab T2 ON T1.created < T2.created " +
                            "JOIN (SELECT * FROM tab) as T3 ON T2.value=T3.value " +
                            "LEFT JOIN tab T4 on T3.created-T4.created = 0 "
            );
        });
    }

    @Test
    public void testInsertAsSelect() throws Exception {
        String expectedData = "a\tb\tc\td\te\tf\tg\th\ti\tj\tk\tl\tm\tn\to\tp\n" +
                "1569490116\tNaN\tfalse\t\tNaN\t0.7611\t428\t-1593\t2015-04-04T16:34:47.226Z\t\t\t185\t7039584373105579285\t1970-01-01T00:00:00.000000Z\t4\t00000000 af 19 c4 95 94 36 53 49 b4 59 7e\n" +
                "1253890363\t10\tfalse\tXYS\t0.1911234617573182\t0.5793\t881\t-1379\t\t2015-03-04T23:08:35.722465Z\tHYRX\t188\t-4986232506486815364\t1970-01-01T00:16:40.000000Z\t50\t00000000 42 fc 31 79 5f 8b 81 2b 93 4d 1a 8e 78 b5\n" +
                "-1819240775\t27\ttrue\tGOO\t0.04142812470232493\t0.9205\t97\t-9039\t2015-08-25T03:15:07.653Z\t2015-12-06T09:41:30.297134Z\tHYRX\t109\t571924429013198086\t1970-01-01T00:33:20.000000Z\t21\t\n" +
                "-1201923128\t18\ttrue\tUVS\t0.7588175403454873\t0.5779\t480\t-4379\t2015-12-16T09:15:02.086Z\t2015-05-31T18:12:45.686366Z\tCPSW\tNaN\t-6161552193869048721\t1970-01-01T00:50:00.000000Z\t27\t00000000 28 c7 84 47 dc d2 85 7f a5 b8 7b 4a 9d 46\n" +
                "865832060\tNaN\ttrue\t\t0.14830552335848957\t0.9442\t95\t2508\t\t2015-10-20T09:33:20.502524Z\t\tNaN\t-3289070757475856942\t1970-01-01T01:06:40.000000Z\t40\t00000000 f2 3c ed 39 ac a8 3b a6 dc 3b 7d 2b e3 92 fe 69\n" +
                "00000010 38 e1\n" +
                "1100812407\t22\tfalse\tOVL\tNaN\t0.7633\t698\t-17778\t2015-09-13T09:55:17.815Z\t\tCPSW\t182\t-8757007522346766135\t1970-01-01T01:23:20.000000Z\t23\t\n" +
                "1677463366\t18\tfalse\tMNZ\t0.33747075654972813\t0.1179\t533\t18904\t2015-05-13T23:13:05.262Z\t2015-05-10T00:20:17.926993Z\t\t175\t6351664568801157821\t1970-01-01T01:40:00.000000Z\t29\t00000000 5d d0 eb 67 44 a7 6a 71 34 e0 b0 e9 98 f7 67 62\n" +
                "00000010 28 60\n" +
                "39497392\t4\tfalse\tUOH\t0.029227696942726644\t0.1718\t652\t14242\t\t2015-05-24T22:09:55.175991Z\tVTJW\t141\t3527911398466283309\t1970-01-01T01:56:40.000000Z\t9\t00000000 d9 6f 04 ab 27 47 8f 23 3f ae 7c 9f 77 04 e9 0c\n" +
                "00000010 ea 4e ea 8b\n" +
                "1545963509\t10\tfalse\tNWI\t0.11371841836123953\t0.0620\t356\t-29980\t2015-09-12T14:33:11.105Z\t2015-08-06T04:51:01.526782Z\t\t168\t6380499796471875623\t1970-01-01T02:13:20.000000Z\t13\t00000000 54 52 d0 29 26 c5 aa da 18 ce 5f b2 8b 5c 54 90\n" +
                "53462821\t4\tfalse\tGOO\t0.05514933756198426\t0.1195\t115\t-6087\t2015-08-09T19:28:14.249Z\t2015-09-20T01:50:37.694867Z\tCPSW\t145\t-7212878484370155026\t1970-01-01T02:30:00.000000Z\t46\t\n" +
                "-2139296159\t30\tfalse\t\t0.18586435581637295\t0.5638\t299\t21020\t2015-12-30T22:10:50.759Z\t2015-01-19T15:54:44.696040Z\tHYRX\t105\t-3463832009795858033\t1970-01-01T02:46:40.000000Z\t38\t00000000 b8 07 b1 32 57 ff 9a ef 88 cb 4b\n" +
                "-406528351\t21\tfalse\tNLE\tNaN\tNaN\t968\t21057\t2015-10-17T07:20:26.881Z\t2015-06-02T13:00:45.180827Z\tPEHN\t102\t5360746485515325739\t1970-01-01T03:03:20.000000Z\t43\t\n" +
                "415709351\t17\tfalse\tGQZ\t0.49199001716312474\t0.6292\t581\t18605\t2015-03-04T06:48:42.194Z\t2015-08-14T15:51:23.307152Z\tHYRX\t185\t-5611837907908424613\t1970-01-01T03:20:00.000000Z\t19\t00000000 20 e2 37 f2 64 43 84 55 a0 dd 44 11 e2 a3 24 4e\n" +
                "00000010 44 a8 0d fe\n" +
                "-1387693529\t19\ttrue\tMCG\t0.848083900630095\t0.4699\t119\t24206\t2015-03-01T23:54:10.204Z\t2015-10-01T12:02:08.698373Z\t\t175\t3669882909701240516\t1970-01-01T03:36:40.000000Z\t12\t00000000 8f bb 2a 4b af 8f 89 df 35 8f da fe 33 98 80 85\n" +
                "00000010 20 53 3b 51\n" +
                "346891421\t21\tfalse\t\t0.933609514582851\t0.6380\t405\t15084\t2015-10-12T05:36:54.066Z\t2015-11-16T05:48:57.958190Z\tPEHN\t196\t-9200716729349404576\t1970-01-01T03:53:20.000000Z\t43\t\n" +
                "263487884\t27\ttrue\tHZQ\t0.7039785408034679\t0.8461\t834\t31562\t2015-08-04T00:55:25.323Z\t2015-07-25T18:26:42.499255Z\tHYRX\t128\t8196544381931602027\t1970-01-01T04:10:00.000000Z\t15\t00000000 71 76 bc 45 24 cd 13 00 7c fb 01 19 ca f2\n" +
                "-1034870849\t9\tfalse\tLSV\t0.6506604601705693\t0.7020\t110\t-838\t2015-08-17T23:50:39.534Z\t2015-03-17T03:23:26.126568Z\tHYRX\tNaN\t-6929866925584807039\t1970-01-01T04:26:40.000000Z\t4\t00000000 4b fb 2d 16 f3 89 a3 83 64 de\n" +
                "1848218326\t26\ttrue\tSUW\t0.8034049105590781\t0.0440\t854\t-3502\t2015-04-04T20:55:02.116Z\t2015-11-23T07:46:10.570856Z\t\t145\t4290477379978201771\t1970-01-01T04:43:20.000000Z\t35\t00000000 6d 54 75 10 b3 4c 0e 8f f1 0c c5 60 b7 d1 5a\n" +
                "-1496904948\t5\ttrue\tDBZ\t0.2862717364877081\tNaN\t764\t5698\t2015-02-06T02:49:54.147Z\t\t\tNaN\t-3058745577013275321\t1970-01-01T05:00:00.000000Z\t19\t00000000 d4 ab be 30 fa 8d ac 3d 98 a0 ad 9a 5d\n" +
                "856634079\t20\ttrue\tRJU\t0.10820602386069589\t0.4565\t669\t13505\t2015-11-14T15:19:19.390Z\t\tVTJW\t134\t-3700177025310488849\t1970-01-01T05:16:40.000000Z\t3\t00000000 f8 a1 46 87 28 92 a3 9b e3 cb c2 64 8a b0 35 d8\n" +
                "00000010 ab 3f a1 f5\n";

        testInsertAsSelect(
                expectedData,
                "create table x (a INT, b INT, c BOOLEAN, d STRING, e DOUBLE, f FLOAT, g SHORT, h SHORT, i DATE, j TIMESTAMP, k SYMBOL, l LONG, m LONG, n TIMESTAMP, o BYTE, p BINARY)",
                "insert into x " +
                        "select" +
                        " rnd_int()," +
                        " rnd_int(0, 30, 2)," +
                        " rnd_boolean()," +
                        " rnd_str(3,3,2)," +
                        " rnd_double(2)," +
                        " rnd_float(2)," +
                        " rnd_short(10,1024)," +
                        " rnd_short()," +
                        " rnd_date(to_date('2015', 'yyyy'), to_date('2016', 'yyyy'), 2)," +
                        " rnd_timestamp(to_timestamp('2015', 'yyyy'), to_timestamp('2016', 'yyyy'), 2)," +
                        " rnd_symbol(4,4,4,2)," +
                        " rnd_long(100,200,2)," +
                        " rnd_long()," +
                        " timestamp_sequence(0, 1000000000)," +
                        " rnd_byte(2,50)," +
                        " rnd_bin(10, 20, 2)" +
                        " from long_sequence(20)",
                "select * from x"
        );
    }

    @Test
    public void testInsertAsSelectColumnList() throws Exception {
        String expectedData = "a\tb\tc\td\te\tf\tg\th\ti\tj\tk\tl\tm\tn\to\tp\n" +
                "1569490116\tNaN\tfalse\t\tNaN\t0.7611\t428\t-1593\t2015-04-04T16:34:47.226Z\t\t\t185\t7039584373105579285\t1970-01-01T00:00:00.000000Z\t4\t00000000 af 19 c4 95 94 36 53 49 b4 59 7e\n" +
                "1253890363\t10\tfalse\tXYS\t0.1911234617573182\t0.5793\t881\t-1379\t\t2015-03-04T23:08:35.722465Z\tHYRX\t188\t-4986232506486815364\t1970-01-01T00:16:40.000000Z\t50\t00000000 42 fc 31 79 5f 8b 81 2b 93 4d 1a 8e 78 b5\n" +
                "-1819240775\t27\ttrue\tGOO\t0.04142812470232493\t0.9205\t97\t-9039\t2015-08-25T03:15:07.653Z\t2015-12-06T09:41:30.297134Z\tHYRX\t109\t571924429013198086\t1970-01-01T00:33:20.000000Z\t21\t\n" +
                "-1201923128\t18\ttrue\tUVS\t0.7588175403454873\t0.5779\t480\t-4379\t2015-12-16T09:15:02.086Z\t2015-05-31T18:12:45.686366Z\tCPSW\tNaN\t-6161552193869048721\t1970-01-01T00:50:00.000000Z\t27\t00000000 28 c7 84 47 dc d2 85 7f a5 b8 7b 4a 9d 46\n" +
                "865832060\tNaN\ttrue\t\t0.14830552335848957\t0.9442\t95\t2508\t\t2015-10-20T09:33:20.502524Z\t\tNaN\t-3289070757475856942\t1970-01-01T01:06:40.000000Z\t40\t00000000 f2 3c ed 39 ac a8 3b a6 dc 3b 7d 2b e3 92 fe 69\n" +
                "00000010 38 e1\n" +
                "1100812407\t22\tfalse\tOVL\tNaN\t0.7633\t698\t-17778\t2015-09-13T09:55:17.815Z\t\tCPSW\t182\t-8757007522346766135\t1970-01-01T01:23:20.000000Z\t23\t\n" +
                "1677463366\t18\tfalse\tMNZ\t0.33747075654972813\t0.1179\t533\t18904\t2015-05-13T23:13:05.262Z\t2015-05-10T00:20:17.926993Z\t\t175\t6351664568801157821\t1970-01-01T01:40:00.000000Z\t29\t00000000 5d d0 eb 67 44 a7 6a 71 34 e0 b0 e9 98 f7 67 62\n" +
                "00000010 28 60\n" +
                "39497392\t4\tfalse\tUOH\t0.029227696942726644\t0.1718\t652\t14242\t\t2015-05-24T22:09:55.175991Z\tVTJW\t141\t3527911398466283309\t1970-01-01T01:56:40.000000Z\t9\t00000000 d9 6f 04 ab 27 47 8f 23 3f ae 7c 9f 77 04 e9 0c\n" +
                "00000010 ea 4e ea 8b\n" +
                "1545963509\t10\tfalse\tNWI\t0.11371841836123953\t0.0620\t356\t-29980\t2015-09-12T14:33:11.105Z\t2015-08-06T04:51:01.526782Z\t\t168\t6380499796471875623\t1970-01-01T02:13:20.000000Z\t13\t00000000 54 52 d0 29 26 c5 aa da 18 ce 5f b2 8b 5c 54 90\n" +
                "53462821\t4\tfalse\tGOO\t0.05514933756198426\t0.1195\t115\t-6087\t2015-08-09T19:28:14.249Z\t2015-09-20T01:50:37.694867Z\tCPSW\t145\t-7212878484370155026\t1970-01-01T02:30:00.000000Z\t46\t\n" +
                "-2139296159\t30\tfalse\t\t0.18586435581637295\t0.5638\t299\t21020\t2015-12-30T22:10:50.759Z\t2015-01-19T15:54:44.696040Z\tHYRX\t105\t-3463832009795858033\t1970-01-01T02:46:40.000000Z\t38\t00000000 b8 07 b1 32 57 ff 9a ef 88 cb 4b\n" +
                "-406528351\t21\tfalse\tNLE\tNaN\tNaN\t968\t21057\t2015-10-17T07:20:26.881Z\t2015-06-02T13:00:45.180827Z\tPEHN\t102\t5360746485515325739\t1970-01-01T03:03:20.000000Z\t43\t\n" +
                "415709351\t17\tfalse\tGQZ\t0.49199001716312474\t0.6292\t581\t18605\t2015-03-04T06:48:42.194Z\t2015-08-14T15:51:23.307152Z\tHYRX\t185\t-5611837907908424613\t1970-01-01T03:20:00.000000Z\t19\t00000000 20 e2 37 f2 64 43 84 55 a0 dd 44 11 e2 a3 24 4e\n" +
                "00000010 44 a8 0d fe\n" +
                "-1387693529\t19\ttrue\tMCG\t0.848083900630095\t0.4699\t119\t24206\t2015-03-01T23:54:10.204Z\t2015-10-01T12:02:08.698373Z\t\t175\t3669882909701240516\t1970-01-01T03:36:40.000000Z\t12\t00000000 8f bb 2a 4b af 8f 89 df 35 8f da fe 33 98 80 85\n" +
                "00000010 20 53 3b 51\n" +
                "346891421\t21\tfalse\t\t0.933609514582851\t0.6380\t405\t15084\t2015-10-12T05:36:54.066Z\t2015-11-16T05:48:57.958190Z\tPEHN\t196\t-9200716729349404576\t1970-01-01T03:53:20.000000Z\t43\t\n" +
                "263487884\t27\ttrue\tHZQ\t0.7039785408034679\t0.8461\t834\t31562\t2015-08-04T00:55:25.323Z\t2015-07-25T18:26:42.499255Z\tHYRX\t128\t8196544381931602027\t1970-01-01T04:10:00.000000Z\t15\t00000000 71 76 bc 45 24 cd 13 00 7c fb 01 19 ca f2\n" +
                "-1034870849\t9\tfalse\tLSV\t0.6506604601705693\t0.7020\t110\t-838\t2015-08-17T23:50:39.534Z\t2015-03-17T03:23:26.126568Z\tHYRX\tNaN\t-6929866925584807039\t1970-01-01T04:26:40.000000Z\t4\t00000000 4b fb 2d 16 f3 89 a3 83 64 de\n" +
                "1848218326\t26\ttrue\tSUW\t0.8034049105590781\t0.0440\t854\t-3502\t2015-04-04T20:55:02.116Z\t2015-11-23T07:46:10.570856Z\t\t145\t4290477379978201771\t1970-01-01T04:43:20.000000Z\t35\t00000000 6d 54 75 10 b3 4c 0e 8f f1 0c c5 60 b7 d1 5a\n" +
                "-1496904948\t5\ttrue\tDBZ\t0.2862717364877081\tNaN\t764\t5698\t2015-02-06T02:49:54.147Z\t\t\tNaN\t-3058745577013275321\t1970-01-01T05:00:00.000000Z\t19\t00000000 d4 ab be 30 fa 8d ac 3d 98 a0 ad 9a 5d\n" +
                "856634079\t20\ttrue\tRJU\t0.10820602386069589\t0.4565\t669\t13505\t2015-11-14T15:19:19.390Z\t\tVTJW\t134\t-3700177025310488849\t1970-01-01T05:16:40.000000Z\t3\t00000000 f8 a1 46 87 28 92 a3 9b e3 cb c2 64 8a b0 35 d8\n" +
                "00000010 ab 3f a1 f5\n";

        testInsertAsSelect(
                expectedData,
                "create table x (a INT, b INT, c BOOLEAN, d STRING, e DOUBLE, f FLOAT, g SHORT, h SHORT, i DATE, j TIMESTAMP, k SYMBOL, l LONG, m LONG, n TIMESTAMP, o BYTE, p BINARY)",
                "insert into x (a,b,c,d,e,f,g,h,i,j,k,l,m,n,o,p) " +
                        "select" +
                        " rnd_int()," +
                        " rnd_int(0, 30, 2)," +
                        " rnd_boolean()," +
                        " rnd_str(3,3,2)," +
                        " rnd_double(2)," +
                        " rnd_float(2)," +
                        " rnd_short(10,1024)," +
                        " rnd_short()," +
                        " rnd_date(to_date('2015', 'yyyy'), to_date('2016', 'yyyy'), 2)," +
                        " rnd_timestamp(to_timestamp('2015', 'yyyy'), to_timestamp('2016', 'yyyy'), 2)," +
                        " rnd_symbol(4,4,4,2)," +
                        " rnd_long(100,200,2)," +
                        " rnd_long()," +
                        " timestamp_sequence(0, 1000000000)," +
                        " rnd_byte(2,50)," +
                        " rnd_bin(10, 20, 2)" +
                        " from long_sequence(20)",
                "select * from x"
        );
    }

    @Test
    public void testInsertAsSelectColumnListAndNoTimestamp() throws Exception {
        try {
            testInsertAsSelect(
                    "",
                    "create table x (a INT, n TIMESTAMP, o BYTE, p BINARY) timestamp(n) partition by DAY",
                    "insert into x (a) " +
                            "select * from (select" +
                            " rnd_int()" +
                            " from long_sequence(5))",
                    "select * from x"
            );
            Assert.fail();
        } catch (SqlException ex) {
            TestUtils.assertContains(ex.getFlyweightMessage(), "select clause must provide timestamp column");
        }
    }

    @Test
    public void testInsertAsSelectColumnListAndTimestamp() throws Exception {
        String expectedData = "a\tb\tc\td\te\tf\tg\th\ti\tj\tk\tl\tm\tn\to\tp\n" +
                "1569490116\tNaN\tfalse\t\tNaN\t0.7611\t428\t-1593\t2015-04-04T16:34:47.226Z\t\t\t185\t7039584373105579285\t1970-01-01T00:00:00.000000Z\t4\t00000000 af 19 c4 95 94 36 53 49 b4 59 7e\n" +
                "1253890363\t10\tfalse\tXYS\t0.1911234617573182\t0.5793\t881\t-1379\t\t2015-03-04T23:08:35.722465Z\tHYRX\t188\t-4986232506486815364\t1970-01-01T00:16:40.000000Z\t50\t00000000 42 fc 31 79 5f 8b 81 2b 93 4d 1a 8e 78 b5\n" +
                "-1819240775\t27\ttrue\tGOO\t0.04142812470232493\t0.9205\t97\t-9039\t2015-08-25T03:15:07.653Z\t2015-12-06T09:41:30.297134Z\tHYRX\t109\t571924429013198086\t1970-01-01T00:33:20.000000Z\t21\t\n" +
                "-1201923128\t18\ttrue\tUVS\t0.7588175403454873\t0.5779\t480\t-4379\t2015-12-16T09:15:02.086Z\t2015-05-31T18:12:45.686366Z\tCPSW\tNaN\t-6161552193869048721\t1970-01-01T00:50:00.000000Z\t27\t00000000 28 c7 84 47 dc d2 85 7f a5 b8 7b 4a 9d 46\n" +
                "865832060\tNaN\ttrue\t\t0.14830552335848957\t0.9442\t95\t2508\t\t2015-10-20T09:33:20.502524Z\t\tNaN\t-3289070757475856942\t1970-01-01T01:06:40.000000Z\t40\t00000000 f2 3c ed 39 ac a8 3b a6 dc 3b 7d 2b e3 92 fe 69\n" +
                "00000010 38 e1\n" +
                "1100812407\t22\tfalse\tOVL\tNaN\t0.7633\t698\t-17778\t2015-09-13T09:55:17.815Z\t\tCPSW\t182\t-8757007522346766135\t1970-01-01T01:23:20.000000Z\t23\t\n" +
                "1677463366\t18\tfalse\tMNZ\t0.33747075654972813\t0.1179\t533\t18904\t2015-05-13T23:13:05.262Z\t2015-05-10T00:20:17.926993Z\t\t175\t6351664568801157821\t1970-01-01T01:40:00.000000Z\t29\t00000000 5d d0 eb 67 44 a7 6a 71 34 e0 b0 e9 98 f7 67 62\n" +
                "00000010 28 60\n" +
                "39497392\t4\tfalse\tUOH\t0.029227696942726644\t0.1718\t652\t14242\t\t2015-05-24T22:09:55.175991Z\tVTJW\t141\t3527911398466283309\t1970-01-01T01:56:40.000000Z\t9\t00000000 d9 6f 04 ab 27 47 8f 23 3f ae 7c 9f 77 04 e9 0c\n" +
                "00000010 ea 4e ea 8b\n" +
                "1545963509\t10\tfalse\tNWI\t0.11371841836123953\t0.0620\t356\t-29980\t2015-09-12T14:33:11.105Z\t2015-08-06T04:51:01.526782Z\t\t168\t6380499796471875623\t1970-01-01T02:13:20.000000Z\t13\t00000000 54 52 d0 29 26 c5 aa da 18 ce 5f b2 8b 5c 54 90\n" +
                "53462821\t4\tfalse\tGOO\t0.05514933756198426\t0.1195\t115\t-6087\t2015-08-09T19:28:14.249Z\t2015-09-20T01:50:37.694867Z\tCPSW\t145\t-7212878484370155026\t1970-01-01T02:30:00.000000Z\t46\t\n" +
                "-2139296159\t30\tfalse\t\t0.18586435581637295\t0.5638\t299\t21020\t2015-12-30T22:10:50.759Z\t2015-01-19T15:54:44.696040Z\tHYRX\t105\t-3463832009795858033\t1970-01-01T02:46:40.000000Z\t38\t00000000 b8 07 b1 32 57 ff 9a ef 88 cb 4b\n" +
                "-406528351\t21\tfalse\tNLE\tNaN\tNaN\t968\t21057\t2015-10-17T07:20:26.881Z\t2015-06-02T13:00:45.180827Z\tPEHN\t102\t5360746485515325739\t1970-01-01T03:03:20.000000Z\t43\t\n" +
                "415709351\t17\tfalse\tGQZ\t0.49199001716312474\t0.6292\t581\t18605\t2015-03-04T06:48:42.194Z\t2015-08-14T15:51:23.307152Z\tHYRX\t185\t-5611837907908424613\t1970-01-01T03:20:00.000000Z\t19\t00000000 20 e2 37 f2 64 43 84 55 a0 dd 44 11 e2 a3 24 4e\n" +
                "00000010 44 a8 0d fe\n" +
                "-1387693529\t19\ttrue\tMCG\t0.848083900630095\t0.4699\t119\t24206\t2015-03-01T23:54:10.204Z\t2015-10-01T12:02:08.698373Z\t\t175\t3669882909701240516\t1970-01-01T03:36:40.000000Z\t12\t00000000 8f bb 2a 4b af 8f 89 df 35 8f da fe 33 98 80 85\n" +
                "00000010 20 53 3b 51\n" +
                "346891421\t21\tfalse\t\t0.933609514582851\t0.6380\t405\t15084\t2015-10-12T05:36:54.066Z\t2015-11-16T05:48:57.958190Z\tPEHN\t196\t-9200716729349404576\t1970-01-01T03:53:20.000000Z\t43\t\n" +
                "263487884\t27\ttrue\tHZQ\t0.7039785408034679\t0.8461\t834\t31562\t2015-08-04T00:55:25.323Z\t2015-07-25T18:26:42.499255Z\tHYRX\t128\t8196544381931602027\t1970-01-01T04:10:00.000000Z\t15\t00000000 71 76 bc 45 24 cd 13 00 7c fb 01 19 ca f2\n" +
                "-1034870849\t9\tfalse\tLSV\t0.6506604601705693\t0.7020\t110\t-838\t2015-08-17T23:50:39.534Z\t2015-03-17T03:23:26.126568Z\tHYRX\tNaN\t-6929866925584807039\t1970-01-01T04:26:40.000000Z\t4\t00000000 4b fb 2d 16 f3 89 a3 83 64 de\n" +
                "1848218326\t26\ttrue\tSUW\t0.8034049105590781\t0.0440\t854\t-3502\t2015-04-04T20:55:02.116Z\t2015-11-23T07:46:10.570856Z\t\t145\t4290477379978201771\t1970-01-01T04:43:20.000000Z\t35\t00000000 6d 54 75 10 b3 4c 0e 8f f1 0c c5 60 b7 d1 5a\n" +
                "-1496904948\t5\ttrue\tDBZ\t0.2862717364877081\tNaN\t764\t5698\t2015-02-06T02:49:54.147Z\t\t\tNaN\t-3058745577013275321\t1970-01-01T05:00:00.000000Z\t19\t00000000 d4 ab be 30 fa 8d ac 3d 98 a0 ad 9a 5d\n" +
                "856634079\t20\ttrue\tRJU\t0.10820602386069589\t0.4565\t669\t13505\t2015-11-14T15:19:19.390Z\t\tVTJW\t134\t-3700177025310488849\t1970-01-01T05:16:40.000000Z\t3\t00000000 f8 a1 46 87 28 92 a3 9b e3 cb c2 64 8a b0 35 d8\n" +
                "00000010 ab 3f a1 f5\n";

        testInsertAsSelect(
                expectedData,
                "create table x (a INT, b INT, c BOOLEAN, d STRING, e DOUBLE, f FLOAT, g SHORT, h SHORT, i DATE, j TIMESTAMP, k SYMBOL, l LONG, m LONG, n TIMESTAMP, o BYTE, p BINARY) timestamp(n)",
                "insert into x (a,b,c,d,e,f,g,h,i,j,k,l,m,n,o,p) " +
                        "select * from (select" +
                        " rnd_int()," +
                        " rnd_int(0, 30, 2)," +
                        " rnd_boolean()," +
                        " rnd_str(3,3,2)," +
                        " rnd_double(2)," +
                        " rnd_float(2)," +
                        " rnd_short(10,1024)," +
                        " rnd_short()," +
                        " rnd_date(to_date('2015', 'yyyy'), to_date('2016', 'yyyy'), 2)," +
                        " rnd_timestamp(to_timestamp('2015', 'yyyy'), to_timestamp('2016', 'yyyy'), 2)," +
                        " rnd_symbol(4,4,4,2)," +
                        " rnd_long(100,200,2)," +
                        " rnd_long()," +
                        " timestamp_sequence(0, 1000000000) ts," +
                        " rnd_byte(2,50)," +
                        " rnd_bin(10, 20, 2)" +
                        " from long_sequence(20)) timestamp(ts)",
                "select * from x"
        );
    }

    @Test
    public void testInsertAsSelectColumnListAndTimestampO3() throws Exception {
        String expectedData = "a\tn\to\tp\n" +
                "73575701\t1970-01-01T04:26:40.000000Z\t0\t\n" +
                "-727724771\t1970-01-01T04:43:20.000000Z\t0\t\n" +
                "1548800833\t1970-01-01T05:00:00.000000Z\t0\t\n" +
                "315515118\t1970-01-01T05:16:40.000000Z\t0\t\n" +
                "-1148479920\t1970-01-01T05:33:20.000000Z\t0\t\n";

        testInsertAsSelect(
                expectedData,
                "create table x (a INT, n TIMESTAMP, o BYTE, p BINARY) timestamp(n) partition by DAY",
                "insert into x (a, n) " +
                        "select * from (select" +
                        " rnd_int()," +
                        " timestamp_sequence(20 * 1000000000L, -1000000000L) ts" +
                        " from long_sequence(5))",
                "select * from x"
        );
    }

    @Test
    public void testInsertAsSelectColumnListAndTimestampOfWrongType() throws Exception {
        try {
            testInsertAsSelect(
                    "",
                    "create table x (a INT, n TIMESTAMP, o BYTE, p BINARY) timestamp(n)",
                    "insert into x (a, n) " +
                            "select * from (select" +
                            " rnd_int(), " +
                            "rnd_int() " +
                            " from long_sequence(5))",
                    "select * from x"
            );
            Assert.fail();
        } catch (SqlException ex) {
            TestUtils.assertContains(ex.getFlyweightMessage(), "expected timestamp column but type is INT");
        }
    }

    @Test
    public void testInsertAsSelectColumnSubset() throws Exception {
        String expectedData = "a\tb\tc\td\te\tf\tg\tj\tk\tl\tm\tn\to\tp\n" +
                "NaN\tNaN\tfalse\t\t0.8043224099968393\tNaN\t0\t\t\tNaN\tNaN\t1970-01-01T00:00:00.000000Z\t0\t\n" +
                "NaN\tNaN\tfalse\t\t0.08486964232560668\tNaN\t0\t\t\tNaN\tNaN\t1970-01-01T00:16:40.000000Z\t0\t\n" +
                "NaN\tNaN\tfalse\t\t0.0843832076262595\tNaN\t0\t\t\tNaN\tNaN\t1970-01-01T00:33:20.000000Z\t0\t\n" +
                "NaN\tNaN\tfalse\t\t0.6508594025855301\tNaN\t0\t\t\tNaN\tNaN\t1970-01-01T00:50:00.000000Z\t0\t\n" +
                "NaN\tNaN\tfalse\t\t0.7905675319675964\tNaN\t0\t\t\tNaN\tNaN\t1970-01-01T01:06:40.000000Z\t0\t\n" +
                "NaN\tNaN\tfalse\t\t0.22452340856088226\tNaN\t0\t\t\tNaN\tNaN\t1970-01-01T01:23:20.000000Z\t0\t\n" +
                "NaN\tNaN\tfalse\t\t0.3491070363730514\tNaN\t0\t\t\tNaN\tNaN\t1970-01-01T01:40:00.000000Z\t0\t\n" +
                "NaN\tNaN\tfalse\t\t0.7611029514995744\tNaN\t0\t\t\tNaN\tNaN\t1970-01-01T01:56:40.000000Z\t0\t\n" +
                "NaN\tNaN\tfalse\t\t0.4217768841969397\tNaN\t0\t\t\tNaN\tNaN\t1970-01-01T02:13:20.000000Z\t0\t\n" +
                "NaN\tNaN\tfalse\t\tNaN\tNaN\t0\t\t\tNaN\tNaN\t1970-01-01T02:30:00.000000Z\t0\t\n" +
                "NaN\tNaN\tfalse\t\t0.7261136209823622\tNaN\t0\t\t\tNaN\tNaN\t1970-01-01T02:46:40.000000Z\t0\t\n" +
                "NaN\tNaN\tfalse\t\t0.4224356661645131\tNaN\t0\t\t\tNaN\tNaN\t1970-01-01T03:03:20.000000Z\t0\t\n" +
                "NaN\tNaN\tfalse\t\t0.7094360487171202\tNaN\t0\t\t\tNaN\tNaN\t1970-01-01T03:20:00.000000Z\t0\t\n" +
                "NaN\tNaN\tfalse\t\t0.38539947865244994\tNaN\t0\t\t\tNaN\tNaN\t1970-01-01T03:36:40.000000Z\t0\t\n" +
                "NaN\tNaN\tfalse\t\t0.0035983672154330515\tNaN\t0\t\t\tNaN\tNaN\t1970-01-01T03:53:20.000000Z\t0\t\n" +
                "NaN\tNaN\tfalse\t\t0.3288176907679504\tNaN\t0\t\t\tNaN\tNaN\t1970-01-01T04:10:00.000000Z\t0\t\n" +
                "NaN\tNaN\tfalse\t\tNaN\tNaN\t0\t\t\tNaN\tNaN\t1970-01-01T04:26:40.000000Z\t0\t\n" +
                "NaN\tNaN\tfalse\t\t0.9771103146051203\tNaN\t0\t\t\tNaN\tNaN\t1970-01-01T04:43:20.000000Z\t0\t\n" +
                "NaN\tNaN\tfalse\t\t0.24808812376657652\tNaN\t0\t\t\tNaN\tNaN\t1970-01-01T05:00:00.000000Z\t0\t\n" +
                "NaN\tNaN\tfalse\t\t0.6381607531178513\tNaN\t0\t\t\tNaN\tNaN\t1970-01-01T05:16:40.000000Z\t0\t\n" +
                "NaN\tNaN\tfalse\t\t0.12503042190293423\tNaN\t0\t\t\tNaN\tNaN\t1970-01-01T05:33:20.000000Z\t0\t\n" +
                "NaN\tNaN\tfalse\t\t0.9038068796506872\tNaN\t0\t\t\tNaN\tNaN\t1970-01-01T05:50:00.000000Z\t0\t\n" +
                "NaN\tNaN\tfalse\t\t0.13450170570900255\tNaN\t0\t\t\tNaN\tNaN\t1970-01-01T06:06:40.000000Z\t0\t\n" +
                "NaN\tNaN\tfalse\t\t0.8912587536603974\tNaN\t0\t\t\tNaN\tNaN\t1970-01-01T06:23:20.000000Z\t0\t\n" +
                "NaN\tNaN\tfalse\t\t0.9755263540567968\tNaN\t0\t\t\tNaN\tNaN\t1970-01-01T06:40:00.000000Z\t0\t\n" +
                "NaN\tNaN\tfalse\t\t0.26922103479744897\tNaN\t0\t\t\tNaN\tNaN\t1970-01-01T06:56:40.000000Z\t0\t\n" +
                "NaN\tNaN\tfalse\t\t0.4138164748227684\tNaN\t0\t\t\tNaN\tNaN\t1970-01-01T07:13:20.000000Z\t0\t\n" +
                "NaN\tNaN\tfalse\t\t0.5522494170511608\tNaN\t0\t\t\tNaN\tNaN\t1970-01-01T07:30:00.000000Z\t0\t\n" +
                "NaN\tNaN\tfalse\t\t0.2459345277606021\tNaN\t0\t\t\tNaN\tNaN\t1970-01-01T07:46:40.000000Z\t0\t\n" +
                "NaN\tNaN\tfalse\t\tNaN\tNaN\t0\t\t\tNaN\tNaN\t1970-01-01T08:03:20.000000Z\t0\t\n";

        testInsertAsSelect(
                expectedData,
                "create table x (a INT, b INT, c BOOLEAN, d STRING, e DOUBLE, f FLOAT, g SHORT, j TIMESTAMP, k SYMBOL, l LONG, m LONG, n TIMESTAMP, o BYTE, p BINARY)",
                "insert into x (e,n)" +
                        "select" +
                        " rnd_double(2)," +
                        " timestamp_sequence(0, 1000000000)" +
                        " from long_sequence(30)",
                "x"
        );
    }

    @Test
    public void testInsertAsSelectColumnSubset2() throws Exception {
        String expectedData = "a\tb\tc\td\te\tf\tg\tj\tk\tl\tm\tn\to\tp\n" +
                "NaN\tNaN\tfalse\t\t0.8043224099968393\tNaN\t-13027\t\t\tNaN\tNaN\t\t0\t\n" +
                "NaN\tNaN\tfalse\t\t0.2845577791213847\tNaN\t21015\t\t\tNaN\tNaN\t\t0\t\n" +
                "NaN\tNaN\tfalse\t\t0.9344604857394011\tNaN\t-5356\t\t\tNaN\tNaN\t\t0\t\n" +
                "NaN\tNaN\tfalse\t\t0.7905675319675964\tNaN\t-19832\t\t\tNaN\tNaN\t\t0\t\n" +
                "NaN\tNaN\tfalse\t\t0.8899286912289663\tNaN\t23922\t\t\tNaN\tNaN\t\t0\t\n" +
                "NaN\tNaN\tfalse\t\tNaN\tNaN\t31987\t\t\tNaN\tNaN\t\t0\t\n" +
                "NaN\tNaN\tfalse\t\t0.4621835429127854\tNaN\t-4472\t\t\tNaN\tNaN\t\t0\t\n" +
                "NaN\tNaN\tfalse\t\t0.8072372233384567\tNaN\t4924\t\t\tNaN\tNaN\t\t0\t\n" +
                "NaN\tNaN\tfalse\t\t0.6276954028373309\tNaN\t-11679\t\t\tNaN\tNaN\t\t0\t\n" +
                "NaN\tNaN\tfalse\t\t0.7094360487171202\tNaN\t-12348\t\t\tNaN\tNaN\t\t0\t\n" +
                "NaN\tNaN\tfalse\t\t0.1985581797355932\tNaN\t-8877\t\t\tNaN\tNaN\t\t0\t\n" +
                "NaN\tNaN\tfalse\t\t0.5249321062686694\tNaN\t13182\t\t\tNaN\tNaN\t\t0\t\n" +
                "NaN\tNaN\tfalse\t\tNaN\tNaN\t2056\t\t\tNaN\tNaN\t\t0\t\n" +
                "NaN\tNaN\tfalse\t\t0.21583224269349388\tNaN\t12941\t\t\tNaN\tNaN\t\t0\t\n" +
                "NaN\tNaN\tfalse\t\t0.8146807944500559\tNaN\t-5176\t\t\tNaN\tNaN\t\t0\t\n" +
                "NaN\tNaN\tfalse\t\t0.12503042190293423\tNaN\t-7976\t\t\tNaN\tNaN\t\t0\t\n" +
                "NaN\tNaN\tfalse\t\t0.9687423276940171\tNaN\t15926\t\t\tNaN\tNaN\t\t0\t\n" +
                "NaN\tNaN\tfalse\t\t0.6700476391801052\tNaN\t2276\t\t\tNaN\tNaN\t\t0\t\n" +
                "NaN\tNaN\tfalse\t\t0.9755263540567968\tNaN\t5639\t\t\tNaN\tNaN\t\t0\t\n" +
                "NaN\tNaN\tfalse\t\t0.810161274171258\tNaN\t-391\t\t\tNaN\tNaN\t\t0\t\n" +
                "NaN\tNaN\tfalse\t\t0.3762501709498378\tNaN\t-30933\t\t\tNaN\tNaN\t\t0\t\n" +
                "NaN\tNaN\tfalse\t\t0.2459345277606021\tNaN\t20366\t\t\tNaN\tNaN\t\t0\t\n" +
                "NaN\tNaN\tfalse\t\t0.975019885372507\tNaN\t-3567\t\t\tNaN\tNaN\t\t0\t\n" +
                "NaN\tNaN\tfalse\t\t0.4900510449885239\tNaN\t3428\t\t\tNaN\tNaN\t\t0\t\n" +
                "NaN\tNaN\tfalse\t\tNaN\tNaN\t29978\t\t\tNaN\tNaN\t\t0\t\n" +
                "NaN\tNaN\tfalse\t\t0.04142812470232493\tNaN\t-19136\t\t\tNaN\tNaN\t\t0\t\n" +
                "NaN\tNaN\tfalse\t\t0.7997733229967019\tNaN\t-21442\t\t\tNaN\tNaN\t\t0\t\n" +
                "NaN\tNaN\tfalse\t\t0.6590341607692226\tNaN\t-2018\t\t\tNaN\tNaN\t\t0\t\n" +
                "NaN\tNaN\tfalse\t\t0.17370570324289436\tNaN\t9478\t\t\tNaN\tNaN\t\t0\t\n" +
                "NaN\tNaN\tfalse\t\t0.04645849844580874\tNaN\t6093\t\t\tNaN\tNaN\t\t0\t\n";

        testInsertAsSelect(
                expectedData,
                "create table x (a INT, b INT, c BOOLEAN, d STRING, e DOUBLE, f FLOAT, g SHORT, j TIMESTAMP, k SYMBOL, l LONG, m LONG, n TIMESTAMP, o BYTE, p BINARY)",
                "insert into x (e,g)" +
                        "select" +
                        " rnd_double(2)," +
                        " rnd_short()" +
                        " from long_sequence(30)",
                "x"
        );
    }

    @Test
    public void testInsertAsSelectConvertible1() throws Exception {
        testInsertAsSelect(
                "a\tb\n" +
                        "-1148479920\tJWCPS\n" +
                        "592859671\tYRXPE\n" +
                        "806715481\tRXGZS\n" +
                        "1904508147\tXIBBT\n" +
                        "-85170055\tGWFFY\n" +
                        "-1715058769\tEYYQE\n" +
                        "-2119387831\tHFOWL\n" +
                        "-938514914\tXYSBE\n" +
                        "-461611463\tOJSHR\n" +
                        "-1272693194\tDRQQU\n" +
                        "-2144581835\tFJGET\n" +
                        "-296610933\tSZSRY\n" +
                        "1637847416\tBVTMH\n" +
                        "1627393380\tOZZVD\n" +
                        "-372268574\tMYICC\n" +
                        "-661194722\tOUICW\n" +
                        "-1201923128\tGHVUV\n" +
                        "-1950552842\tOTSED\n" +
                        "-916132123\tCTGQO\n" +
                        "659736535\tXWCKY\n" +
                        "-2075675260\tUWDSW\n" +
                        "1060917944\tSHOLN\n" +
                        "-1966408995\tIQBZX\n" +
                        "2124174232\tVIKJS\n" +
                        "-2088317486\tSUQSR\n" +
                        "1245795385\tKVVSJ\n" +
                        "116799613\tIPHZE\n" +
                        "359345889\tHVLTO\n" +
                        "-640305320\tJUMLG\n" +
                        "2011884585\tMLLEO\n",
                "create table x (a INT, b SYMBOL)",
                "insert into x " +
                        "select" +
                        " rnd_int()," +
                        " rnd_str(5,5,0)" +
                        " from long_sequence(30)",
                "x"
        );
    }

    @Test
    public void testInsertAsSelectConvertible2() throws Exception {
        testInsertAsSelect(
                "b\ta\n" +
                        "-2144581835\tSBEOUOJSH\n" +
                        "-1162267908\tUEDRQQU\n" +
                        "-1575135393\tHYRXPEH\n" +
                        "326010667\t\n" +
                        "-1870444467\tSBEOUOJSH\n" +
                        "1637847416\tUEDRQQU\n" +
                        "-1533414895\tTJWCPS\n" +
                        "-1515787781\tBBTGPGWF\n" +
                        "1920890138\tTJWCPS\n" +
                        "-1538602195\tSBEOUOJSH\n" +
                        "-235358133\tRXGZSXUX\n" +
                        "-10505757\tHYRXPEH\n" +
                        "-661194722\tYUDEYYQEHB\n" +
                        "1196016669\t\n" +
                        "-1566901076\t\n" +
                        "-1201923128\t\n" +
                        "1876812930\tFOWLPDX\n" +
                        "-1424048819\tRXGZSXUX\n" +
                        "1234796102\t\n" +
                        "-45567293\tUEDRQQU\n" +
                        "-89906802\t\n" +
                        "-998315423\tYUDEYYQEHB\n" +
                        "-1794809330\tHYRXPEH\n" +
                        "659736535\t\n" +
                        "852921272\tSBEOUOJSH\n",
                "create table x (b INT, a STRING)",
                "insert into x (b,a)" +
                        "select" +
                        " rnd_int()," +
                        " rnd_symbol(8,6,10,2)" +
                        " from long_sequence(25)",
                "x"
        );
    }

    @Test
    public void testInsertAsSelectConvertibleList1() throws Exception {
        testInsertAsSelect(
                "a\tb\tn\n" +
                        "JWCPS\t-1148479920\t\n" +
                        "YRXPE\t592859671\t\n" +
                        "RXGZS\t806715481\t\n" +
                        "XIBBT\t1904508147\t\n" +
                        "GWFFY\t-85170055\t\n" +
                        "EYYQE\t-1715058769\t\n" +
                        "HFOWL\t-2119387831\t\n" +
                        "XYSBE\t-938514914\t\n" +
                        "OJSHR\t-461611463\t\n" +
                        "DRQQU\t-1272693194\t\n" +
                        "FJGET\t-2144581835\t\n" +
                        "SZSRY\t-296610933\t\n" +
                        "BVTMH\t1637847416\t\n" +
                        "OZZVD\t1627393380\t\n" +
                        "MYICC\t-372268574\t\n" +
                        "OUICW\t-661194722\t\n" +
                        "GHVUV\t-1201923128\t\n" +
                        "OTSED\t-1950552842\t\n" +
                        "CTGQO\t-916132123\t\n" +
                        "XWCKY\t659736535\t\n" +
                        "UWDSW\t-2075675260\t\n" +
                        "SHOLN\t1060917944\t\n" +
                        "IQBZX\t-1966408995\t\n" +
                        "VIKJS\t2124174232\t\n" +
                        "SUQSR\t-2088317486\t\n" +
                        "KVVSJ\t1245795385\t\n" +
                        "IPHZE\t116799613\t\n" +
                        "HVLTO\t359345889\t\n" +
                        "JUMLG\t-640305320\t\n" +
                        "MLLEO\t2011884585\t\n",
                "create table x (a SYMBOL, b INT, n TIMESTAMP)",
                "insert into x (b,a)" +
                        "select" +
                        " rnd_int()," +
                        " rnd_str(5,5,0)" +
                        " from long_sequence(30)",
                "x"
        );
    }

    @Test
    public void testInsertAsSelectConvertibleList2() throws Exception {
        testInsertAsSelect(
                "a\tb\tn\n" +
                        "SBEOUOJSH\t-2144581835\t\n" +
                        "UEDRQQU\t-1162267908\t\n" +
                        "HYRXPEH\t-1575135393\t\n" +
                        "\t326010667\t\n" +
                        "SBEOUOJSH\t-1870444467\t\n" +
                        "UEDRQQU\t1637847416\t\n" +
                        "TJWCPS\t-1533414895\t\n" +
                        "BBTGPGWF\t-1515787781\t\n" +
                        "TJWCPS\t1920890138\t\n" +
                        "SBEOUOJSH\t-1538602195\t\n" +
                        "RXGZSXUX\t-235358133\t\n" +
                        "HYRXPEH\t-10505757\t\n" +
                        "YUDEYYQEHB\t-661194722\t\n" +
                        "\t1196016669\t\n" +
                        "\t-1566901076\t\n" +
                        "\t-1201923128\t\n" +
                        "FOWLPDX\t1876812930\t\n" +
                        "RXGZSXUX\t-1424048819\t\n" +
                        "\t1234796102\t\n" +
                        "UEDRQQU\t-45567293\t\n" +
                        "\t-89906802\t\n" +
                        "YUDEYYQEHB\t-998315423\t\n" +
                        "HYRXPEH\t-1794809330\t\n" +
                        "\t659736535\t\n" +
                        "SBEOUOJSH\t852921272\t\n" +
                        "YUDEYYQEHB\t-1172180184\t\n" +
                        "SBEOUOJSH\t1254404167\t\n" +
                        "FOWLPDX\t-1768335227\t\n" +
                        "\t1060917944\t\n" +
                        "\t2060263242\t\n",
                "create table x (a STRING, b INT, n TIMESTAMP)",
                "insert into x (b,a)" +
                        "select" +
                        " rnd_int()," +
                        " rnd_symbol(8,6,10,2)" +
                        " from long_sequence(30)",
                "x"
        );
    }

    @Test
    public void testInsertAsSelectDuplicateColumn() throws Exception {
        ddl(
                "CREATE TABLE tab (" +
                        "  ts TIMESTAMP, " +
                        "  x INT" +
                        ") TIMESTAMP(ts) PARTITION BY DAY"
        );

        engine.releaseAllWriters();

        assertFailure(21, "Duplicate column [name=X]",
                "insert into tab ( x, 'X', ts ) values ( 7, 10, 11 )"
        );
    }

    @Test
    public void testInsertAsSelectDuplicateColumnNonAscii() throws Exception {
        ddl(
                "CREATE TABLE tabula (" +
                        "  ts TIMESTAMP, " +
                        "  龜 INT" +
                        ") TIMESTAMP(ts) PARTITION BY DAY"
        );

        engine.releaseAllWriters();

        assertFailure(24, "Duplicate column [name=龜]",
                "insert into tabula ( 龜, '龜', ts ) values ( 7, 10, 11 )"
        );
    }

    public void testInsertAsSelectError(
            CharSequence ddl,
            CharSequence insert,
            int errorPosition,
            CharSequence errorMessage
    ) throws Exception {
        testInsertAsSelectError(ddl, insert, errorPosition, errorMessage, SqlException.class);
    }

    public void testInsertAsSelectError(
            CharSequence ddl,
            CharSequence insert,
            int errorPosition,
            CharSequence errorMessage,
            Class<?> exception
    ) throws Exception {
        assertMemoryLeak(() -> {
            if (ddl != null) {
                ddl(ddl);
            }
            assertFailure0(errorPosition, errorMessage, insert, exception);
        });
    }

    @Test
    public void testInsertAsSelectFewerSelectColumns() throws Exception {
        assertMemoryLeak(() -> {
            ddl("create table y as (select x, cast(2*((x-1)/2) as int)+2 m, abs(rnd_int() % 100) b from long_sequence(10))");
            try {
                assertException("insert into y select cast(2*((x-1+10)/2) as int)+2 m, abs(rnd_int() % 100) b from long_sequence(6)");
            } catch (SqlException e) {
                Assert.assertEquals(14, e.getPosition());
                Assert.assertTrue(Chars.contains(e.getFlyweightMessage(), "not enough"));
            }
        });
    }

    @Test
    public void testInsertAsSelectInconvertible1() throws Exception {
        testInsertAsSelectError("create table x (a INT, b INT)",
                "insert into x " +
                        "select" +
                        " rnd_int()," +
                        " rnd_date( to_date('2015', 'yyyy'), to_date('2016', 'yyyy'), 0)" +
                        " from long_sequence(30)", 32, "inconvertible types"
        );
    }

    @Test
    public void testInsertAsSelectInconvertible2() throws Exception {
        testInsertAsSelectError(
                "create table x (a INT, b BYTE)",
                "insert into x " +
                        "select" +
                        " rnd_int()," +
                        " rnd_char()" +
                        " from long_sequence(30)",
                -1,
                "inconvertible value: T [CHAR -> BYTE]",
                ImplicitCastException.class
        );
    }

    @Test
    public void testInsertAsSelectInconvertibleList1() throws Exception {
        testInsertAsSelectError("create table x (a INT, b INT, n TIMESTAMP)",
                "insert into x (b,a)" +
                        "select" +
                        " rnd_int()," +
                        " rnd_date( to_date('2015', 'yyyy'), to_date('2016', 'yyyy'), 0)" +
                        " from long_sequence(30)", 17, "inconvertible types"
        );
    }

    @Test
    public void testInsertAsSelectInconvertibleList2() throws Exception {
        testInsertAsSelectError(
                "create table x (a BYTE, b INT, n TIMESTAMP)",
                "insert into x (b,a)" +
                        "select" +
                        " rnd_int()," +
                        " rnd_char()" +
                        " from long_sequence(30)",
                -1,
                "inconvertible value: T [CHAR -> BYTE]",
                ImplicitCastException.class
        );
    }

    @Test
    public void testInsertAsSelectInconvertibleList3() throws Exception {
        testInsertAsSelectError(
                "create table x (a BYTE, b INT, n TIMESTAMP)",
                "insert into x (b,a)" +
                        "select" +
                        " rnd_int()," +
                        " rnd_char()" +
                        " from long_sequence(30)",
                -1,
                "inconvertible value: T [CHAR -> BYTE]",
                ImplicitCastException.class
        );
    }

    @Test
    public void testInsertAsSelectInconvertibleList4() throws Exception {
        testInsertAsSelectError("create table x (a DATE, b INT, n TIMESTAMP)",
                "insert into x (b,a)" +
                        "select" +
                        " rnd_int()," +
                        " rnd_double(2)" +
                        " from long_sequence(30)", 17, "inconvertible types"
        );
    }

    @Test
    public void testInsertAsSelectInconvertibleList5() throws Exception {
        testInsertAsSelectError(
                "create table x (a FLOAT, b INT, n TIMESTAMP)",
                "insert into x (b,a)" +
                        "select" +
                        " rnd_int()," +
                        " rnd_str(5,5,0)" +
                        " from long_sequence(30)",
                -1,
                "inconvertible value: `JWCPS` [STRING -> FLOAT]",
                ImplicitCastException.class
        );
    }

    @Test
    public void testInsertAsSelectInvalidColumn() throws Exception {
        testInsertAsSelectError("create table x (aux1 INT, b INT)",
                "insert into x (aux1,blast)" +
                        "select" +
                        " rnd_int()," +
                        " rnd_long()" +
                        " from long_sequence(30)", 20, "Invalid column: blast"
        );
    }

    @Test
    public void testInsertAsSelectPersistentIOError() throws Exception {
        AtomicBoolean inError = new AtomicBoolean(true);

        FilesFacade ff = new TestFilesFacadeImpl() {
            int pageCount = 0;

            @Override
            public long getMapPageSize() {
                return getPageSize();
            }

            @Override
            public long mmap(int fd, long len, long offset, int flags, int memoryTag) {
                if (inError.get() && pageCount++ > 12) {
                    return -1;
                }
                return super.mmap(fd, len, offset, flags, memoryTag);
            }
        };

        assertInsertAsSelectIOError(inError, ff);
    }

    @Test
    public void testInsertAsSelectReplaceColumn() throws Exception {
        final String expected = "a\tb\n" +
                "315515118\tNaN\n" +
                "-727724771\tNaN\n" +
                "-948263339\tNaN\n" +
                "592859671\tNaN\n" +
                "-847531048\tNaN\n" +
                "-2041844972\tNaN\n" +
                "-1575378703\tNaN\n" +
                "1545253512\tNaN\n" +
                "1573662097\tNaN\n" +
                "339631474\tNaN\n";

        Fiddler fiddler = new Fiddler() {
            int state = 0;

            @Override
            public boolean isHappy() {
                return state > 1;
            }

            @Override
            public void run(CairoEngine engine) {
                if (state++ == 1) {
                    // remove column from table X
                    try (TableWriter writer = TestUtils.getWriter(engine, "y")) {
                        writer.removeColumn("int1");
                        writer.addColumn("c", ColumnType.INT);
                    }
                }
            }
        };

        TestUtils.assertMemoryLeak(() -> {
            try (CairoEngine engine = new CairoEngine(configuration) {
                @Override
                public TableReader getReader(TableToken tableToken, long metadataVersion) {
                    fiddler.run(this);
                    return super.getReader(tableToken, metadataVersion);
                }
            }) {
                try (
                        SqlCompiler compiler = engine.getSqlCompiler();
                        SqlExecutionContext sqlExecutionContext = TestUtils.createSqlExecutionCtx(engine)
                ) {

                    compiler.compile("create table x (a INT, b INT)", sqlExecutionContext);
                    compiler.compile("create table y as (select rnd_int() int1, rnd_int() int2 from long_sequence(10))", sqlExecutionContext);
                    // we need to pass the engine here, so the global test context won't do
                    compiler.compile("insert into x select * from y", sqlExecutionContext);

                    TestUtils.assertSql(
                            compiler,
                            // we need to pass the engine here, so the global test context won't do
                            sqlExecutionContext,
                            "select * from x",
                            sink,
                            expected
                    );
                    Assert.assertEquals(0, engine.getBusyReaderCount());
                    Assert.assertEquals(0, engine.getBusyWriterCount());
                }
            }
        });
    }

    @Test
    public void testInsertAsSelectTableNotFound() throws Exception {
        testInsertAsSelectError(null, "insert into x (e,n)" +
                "select" +
                " rnd_double(2)," +
                " timestamp_sequence(0, 1000000000)" +
                " from long_sequence(30)", 12, "table does not exist [table=x]");
    }

    @Test
    public void testInsertAsSelectTemporaryIOError() throws Exception {
        AtomicBoolean inError = new AtomicBoolean(true);

        FilesFacade ff = new TestFilesFacadeImpl() {
            int pageCount = 0;

            @Override
            public long getMapPageSize() {
                return getPageSize();
            }

            @Override
            public long mmap(int fd, long len, long offset, int flags, int memoryTag) {
                if (inError.get() && pageCount++ == 13) {
                    return -1;
                }
                return super.mmap(fd, len, offset, flags, memoryTag);
            }
        };

        assertInsertAsSelectIOError(inError, ff);
    }

    @Test
    public void testInsertAsSelectTimestampNotSelected() throws Exception {
        testInsertAsSelectError("create table x (a INT, b INT, n TIMESTAMP) timestamp(n)",
                "insert into x (b,a)" +
                        "select" +
                        " rnd_int()," +
                        " rnd_int()" +
                        " from long_sequence(30)", 12, "select clause must provide timestamp column"
        );
    }

    @Test
    public void testInsertFromStringToLong256() throws Exception {
        assertMemoryLeak(() -> {
            ddl("create table t as (select rnd_long256 v from long_sequence(1000))", sqlExecutionContext);
            ddl("create table l256(v long256)", sqlExecutionContext);
            ddl("insert into l256 select * from t", sqlExecutionContext);
            if (configuration.getWalEnabledDefault()) {
                drainWalQueue();
            }
            String expected = "v\n" +
                    "0xd29b84cdf070d2247559d6d5f9ed17242a1c9ad2bbc87e8041738668eaea02fa\n" +
                    "0xc3fd21defa26f6555ab5573037d8a34872a8be1517a17fd4e43cb3b6894fc88c\n" +
                    "0xc78d67954cb7866695b5e08df69df8819fc909a43f149089c143a3bb982af031\n" +
                    "0x6ddedcf7415306f799ce31489578cac77b0ec57771d6e9f27c517f53d504487d\n" +
                    "0xa38b2ad7fbc79d366f9b5d1b162ba472613f1eb5f98a2df86a7f0ebbd1d28a95\n";
            printSqlResult(expected, "t limit -5", null, true, false);
            printSqlResult(expected, "l256 limit -5", null, true, false);
        });
    }

    @Test
    public void testInsertGeoHashBitsLiteralNotBits() throws Exception {
        assertMemoryLeak(() -> {
            assertQuery(
                    "geohash\n",
                    "select geohash from geohash",
                    "create table geohash (geohash geohash(5b))",
                    null,
                    true,
                    true
            );
            try {
                insert("insert into geohash values(##11211)");
                Assert.fail();
            } catch (SqlException e) {
                Assert.assertEquals(27, e.getPosition());
                TestUtils.assertContains(e.getFlyweightMessage(), "invalid constant: ##11211");
            }
        });
    }

    @Test
    public void testInsertGeoHashBitsLiteralTooFewBits() throws Exception {
        assertMemoryLeak(() -> {
            assertQuery(
                    "geohash\n",
                    "select geohash from geohash",
                    "create table geohash (geohash geohash(6b))",
                    null,
                    true,
                    true
            );
            try {
                insert("insert into geohash values(##10001)");
                Assert.fail();
            } catch (SqlException e) {
                Assert.assertEquals(27, e.getPosition());
                TestUtils.assertContains(e.getFlyweightMessage(), "inconvertible types: GEOHASH(1c) -> GEOHASH(6b) [from=##10001, to=geohash]");
            }
        });
    }

    @Test
    public void testInsertGeoHashByteSizedStorage1() throws Exception {
        testGeoHashWithBits("1c", "'s'",
                "geohash\n" +
                        "s\n"
        );
    }

    @Test
    public void testInsertGeoHashByteSizedStorage2() throws Exception {
        testGeoHashWithBits("4b", "cast('s' as geohash(4b))",
                "geohash\n" +
                        "1100\n"
        );
    }

    @Test
    public void testInsertGeoHashByteSizedStorage3() throws Exception {
        testGeoHashWithBits("6b", "##100011",
                "geohash\n" +
                        "100011\n"
        );
    }

    @Test
    public void testInsertGeoHashByteSizedStorage4() throws Exception {
        testGeoHashWithBits("3b", "##100011",
                "geohash\n" +
                        "100\n"
        );
    }

    @Test
    public void testInsertGeoHashCharsLiteral() throws Exception {
        testGeoHashWithBits("8c", "#sp052w92p1p8",
                "geohash\n" +
                        "sp052w92\n"
        );
    }

    @Test
    public void testInsertGeoHashCharsLiteralWithBits1() throws Exception {
        testGeoHashWithBits("8c", "#sp052w92p1p8/40",
                "geohash\n" +
                        "sp052w92\n"
        );
    }

    @Test
    public void testInsertGeoHashCharsLiteralWithBits2() throws Exception {
        testGeoHashWithBits("2b", "#0/2",
                "geohash\n" +
                        "00\n"
        );
    }

    @Test
    public void testInsertGeoHashCharsLiteralWithBits3() throws Exception {
        testGeoHashWithBits("9b", "#100/9",
                "geohash\n" +
                        "000010000\n"
        );
    }

    @Test
    public void testInsertGeoHashCharsLiteralWithBits4() throws Exception {
        testGeoHashWithBits("5b", "#1",
                "geohash\n" +
                        "1\n"
        );
    }

    @Test
    public void testInsertGeoHashCharsLiteralWithBits5() throws Exception {
        testGeoHashWithBits("4b", "#1/4",
                "geohash\n" +
                        "0000\n"
        );
    }

    @Test
    public void testInsertGeoHashCharsLiteralWithBits6() throws Exception {
        testGeoHashWithBits("20b", "#1110",
                "geohash\n" +
                        "1110\n"
        );
    }

    @Test
    public void testInsertLong256() throws Exception {
        assertMemoryLeak(() -> assertQuery(
                "long256\n",
                "long256",
                "create table long256 (long256 long256)",
                null,
                "insert into long256 values" +
                        "('0x6bbf0c833a5448baa23a0366d85079afc390e9837e67ac3f653076982d02dd3a')," +
                        "('0X6bbf0c833a5448baa23a0366d85079afc390e9837e67ac3f653076982d02dd3b')," +
                        "('6bbf0c833a5448baa23a0366d85079afc390e9837e67ac3f653076982d02dd3c')",
                "long256\n" +
                        "0x6bbf0c833a5448baa23a0366d85079afc390e9837e67ac3f653076982d02dd3a\n" +
                        "0x6bbf0c833a5448baa23a0366d85079afc390e9837e67ac3f653076982d02dd3b\n" +
                        "0x6bbf0c833a5448baa23a0366d85079afc390e9837e67ac3f653076982d02dd3c\n",
                true,
                true,
                false
        ));
    }

    @Test
    public void testInsertNullSymbol() throws Exception {
        assertMemoryLeak(() -> {
            ddl("CREATE TABLE symbolic_index (s SYMBOL INDEX)", sqlExecutionContext);
            insert("INSERT INTO symbolic_index VALUES ('123456')");
            insert("INSERT INTO symbolic_index VALUES ('1')");
            insert("INSERT INTO symbolic_index VALUES ('')"); // not null
            ddl("CREATE TABLE symbolic_index_other AS (SELECT * FROM symbolic_index)", sqlExecutionContext);

            assertSql("s\n123456\n1\n\n", "symbolic_index_other");
            assertSql("s\n\n", "symbolic_index_other WHERE s = ''");
            assertSql("s\n", "symbolic_index_other WHERE s = NULL");
            assertSql("s\n", "symbolic_index_other WHERE s IS NULL");
            assertSql("s\n123456\n1\n", "symbolic_index_other WHERE s != ''");
            assertSql("s\n123456\n1\n\n", "symbolic_index_other WHERE s != NULL");
            assertSql("s\n123456\n1\n\n", "symbolic_index_other WHERE s IS NOT NULL");
            assertSql("s\n\n", "symbolic_index_other WHERE '' = s");
            assertSql("s\n", "symbolic_index_other WHERE NULL = s");
            assertSql("s\n123456\n1\n", "symbolic_index_other WHERE '' != s");
            assertSql("s\n123456\n1\n\n", "symbolic_index_other WHERE NULL != s");

            insert("INSERT INTO symbolic_index_other VALUES (NULL)"); // null
            assertSql("s\n123456\n1\n\n\n", "symbolic_index_other");
            assertSql("s\n\n", "symbolic_index_other WHERE s = ''");
            assertSql("s\n\n", "symbolic_index_other WHERE s = NULL");
            assertSql("s\n\n", "symbolic_index_other WHERE s IS NULL");
            assertSql("s\n123456\n1\n\n", "symbolic_index_other WHERE s != ''");
            assertSql("s\n123456\n1\n\n", "symbolic_index_other WHERE s != NULL");
            assertSql("s\n123456\n1\n\n", "symbolic_index_other WHERE s IS NOT NULL");
            assertSql("s\n\n", "symbolic_index_other WHERE '' = s");
            assertSql("s\n\n", "symbolic_index_other WHERE NULL = s");
            assertSql("s\n123456\n1\n\n", "symbolic_index_other WHERE '' != s");
            assertSql("s\n123456\n1\n\n", "symbolic_index_other WHERE NULL != s");
        });
    }

    @Test
    public void testInsertNullSymbolWithIndex() throws Exception {
        assertMemoryLeak(() -> {
            ddl("CREATE TABLE symbolic_index (s SYMBOL INDEX)", sqlExecutionContext);
            insert("INSERT INTO symbolic_index VALUES ('123456')");
            insert("INSERT INTO symbolic_index VALUES ('1')");
            insert("INSERT INTO symbolic_index VALUES ('')"); // not null
            insert("INSERT INTO symbolic_index VALUES (NULL)"); // null

            assertSql("s\n123456\n1\n\n\n", "symbolic_index");
            assertSql("s\n\n", "symbolic_index WHERE s = ''");
            assertSql("s\n\n", "symbolic_index WHERE s = NULL");
            assertSql("s\n\n", "symbolic_index WHERE s IS NULL");
            assertSql("s\n123456\n1\n\n", "symbolic_index WHERE s != ''");
            assertSql("s\n123456\n1\n\n", "symbolic_index WHERE s != NULL");
            assertSql("s\n123456\n1\n\n", "symbolic_index WHERE s IS NOT NULL");
            assertSql("s\n\n", "symbolic_index WHERE '' = s");
            assertSql("s\n\n", "symbolic_index WHERE NULL = s");
            assertSql("s\n123456\n1\n\n", "symbolic_index WHERE '' != s");
            assertSql("s\n123456\n1\n\n", "symbolic_index WHERE NULL != s");
        });
    }

    @Test
    public void testInsertNullSymbolWithIndexFromAnotherTable() throws Exception {
        assertMemoryLeak(() -> {
            ddl("CREATE TABLE symbolic_index (s SYMBOL INDEX)", sqlExecutionContext);
            insert("INSERT INTO symbolic_index VALUES ('123456')");
            insert("INSERT INTO symbolic_index VALUES ('1')");
            insert("INSERT INTO symbolic_index VALUES ('')"); // not null
            insert("INSERT INTO symbolic_index VALUES (NULL)"); // null
            ddl("CREATE TABLE symbolic_index_other AS (SELECT * FROM symbolic_index)", sqlExecutionContext);

            assertSql("s\n123456\n1\n\n\n", "symbolic_index_other");
            assertSql("s\n\n", "symbolic_index_other WHERE s = ''");
            assertSql("s\n\n", "symbolic_index_other WHERE s = NULL");
            assertSql("s\n\n", "symbolic_index_other WHERE s IS NULL");
            assertSql("s\n123456\n1\n\n", "symbolic_index_other WHERE s != ''");
            assertSql("s\n123456\n1\n\n", "symbolic_index_other WHERE s != NULL");
            assertSql("s\n123456\n1\n\n", "symbolic_index_other WHERE s IS NOT NULL");
            assertSql("s\n\n", "symbolic_index_other WHERE '' = s");
            assertSql("s\n\n", "symbolic_index_other WHERE NULL = s");
            assertSql("s\n123456\n1\n\n", "symbolic_index_other WHERE '' != s");
            assertSql("s\n123456\n1\n\n", "symbolic_index_other WHERE NULL != s");
        });
    }

    @Test
    public void testInsertNullSymbolWithoutIndex() throws Exception {
        assertMemoryLeak(() -> {
            ddl("CREATE TABLE symbolic_index (s SYMBOL)", sqlExecutionContext);
            insert("INSERT INTO symbolic_index VALUES ('123456')");
            insert("INSERT INTO symbolic_index VALUES ('1')");
            insert("INSERT INTO symbolic_index VALUES ('')"); // not null
            insert("INSERT INTO symbolic_index VALUES (NULL)"); // null

            assertSql("s\n123456\n1\n\n\n", "symbolic_index");
            assertSql("s\n\n", "symbolic_index WHERE s = ''");
            assertSql("s\n\n", "symbolic_index WHERE s = NULL");
            assertSql("s\n\n", "symbolic_index WHERE s IS NULL");
            assertSql("s\n123456\n1\n\n", "symbolic_index WHERE s != ''");
            assertSql("s\n123456\n1\n\n", "symbolic_index WHERE s != NULL");
            assertSql("s\n123456\n1\n\n", "symbolic_index WHERE s IS NOT NULL");
            assertSql("s\n\n", "symbolic_index WHERE '' = s");
            assertSql("s\n\n", "symbolic_index WHERE NULL = s");
            assertSql("s\n123456\n1\n\n", "symbolic_index WHERE '' != s");
            assertSql("s\n123456\n1\n\n", "symbolic_index WHERE NULL != s");
        });
    }

    @Test
    public void testInsertNullSymbolWithoutIndexFromAnotherTable() throws Exception {
        assertMemoryLeak(() -> {
            ddl("CREATE TABLE symbolic_index (s SYMBOL)", sqlExecutionContext);
            insert("INSERT INTO symbolic_index VALUES ('123456')");
            insert("INSERT INTO symbolic_index VALUES ('1')");
            insert("INSERT INTO symbolic_index VALUES ('')"); // not null
            insert("INSERT INTO symbolic_index VALUES (NULL)"); // null
            ddl("CREATE TABLE symbolic_index_other AS (SELECT * FROM symbolic_index)", sqlExecutionContext);

            assertSql("s\n123456\n1\n\n\n", "symbolic_index_other");
            assertSql("s\n\n", "symbolic_index_other WHERE s = ''");
            assertSql("s\n\n", "symbolic_index_other WHERE s = NULL");
            assertSql("s\n\n", "symbolic_index_other WHERE s IS NULL");
            assertSql("s\n123456\n1\n\n", "symbolic_index_other WHERE s != ''");
            assertSql("s\n123456\n1\n\n", "symbolic_index_other WHERE s != NULL");
            assertSql("s\n123456\n1\n\n", "symbolic_index_other WHERE s IS NOT NULL");
            assertSql("s\n\n", "symbolic_index_other WHERE '' = s");
            assertSql("s\n\n", "symbolic_index_other WHERE NULL = s");
            assertSql("s\n123456\n1\n\n", "symbolic_index_other WHERE '' != s");
            assertSql("s\n123456\n1\n\n", "symbolic_index_other WHERE NULL != s");
        });
    }

    @Test
    public void testInsertTimestampAsStr() throws Exception {
        final String expected = "ts\n" +
                "2020-01-10T12:00:01.111143Z\n" +
                "2020-01-10T15:00:01.000143Z\n" +
                "2020-01-10T18:00:01.800000Z\n" +
                "\n";

        assertMemoryLeak(() -> {
            ddl("create table xy (ts timestamp)");
            // execute insert with nanos - we expect the nanos to be truncated
            insert("insert into xy(ts) values ('2020-01-10T12:00:01.111143123Z')");

            // execute insert with micros
            insert("insert into xy(ts) values ('2020-01-10T15:00:01.000143Z')");

            // execute insert with millis
            insert("insert into xy(ts) values ('2020-01-10T18:00:01.800Z')");

            // insert null
            insert("insert into xy(ts) values (null)");

            // test bad format
            try {
                insert("insert into xy(ts) values ('2020-01-10T18:00:01.800Zz')");
                Assert.fail();
            } catch (ImplicitCastException e) {
                TestUtils.assertContains(e.getFlyweightMessage(), "inconvertible value: `2020-01-10T18:00:01.800Zz` [STRING -> TIMESTAMP]");
            }

            assertSql(expected, "xy");
        });
    }

    @Test
    public void testJoinWithDuplicateColumns() throws Exception {
        ddl(
                "CREATE TABLE t1 (" +
                        "  ts TIMESTAMP, " +
                        "  x INT" +
                        ") TIMESTAMP(ts) PARTITION BY DAY"
        );
        ddl(
                "CREATE TABLE t2 (" +
                        "  ts TIMESTAMP, " +
                        "  x INT" +
                        ") TIMESTAMP(ts) PARTITION BY DAY"
        );
        insert("INSERT INTO t1(ts, x) VALUES (1, 1)");
        insert("INSERT INTO t2(ts, x) VALUES (1, 2)");
        engine.releaseInactive();

        // wildcard aliases are created after all other aliases
        // a duplicate column may be produced while optimiser does not have info on other aliases
        // if this occurs, the column is renamed once we have full alias info for all columns and this error is avoided

        assertSql("TS\tts2\tts1\n" +
                "1970-01-01T00:00:00.000001Z\t1970-01-01T00:00:00.000001Z\t1970-01-01T00:00:00.000001Z\n", "select t2.ts as \"TS\", t1.ts, t1.ts as ts1 from t1 asof join (select * from t2) t2;");

        assertSql("TS\tts1\tts2\tx\tts3\tx1\n" +
                "1970-01-01T00:00:00.000001Z\t1970-01-01T00:00:00.000001Z\t1970-01-01T00:00:00.000001Z\t1\t1970-01-01T00:00:00.000001Z\t2\n", "select t2.ts as \"TS\", t2.ts as \"ts1\", * from t1 asof join (select * from t2) t2;");

        assertSql("TS\tts1\tx\tts2\n" +
                "1970-01-01T00:00:00.000001Z\t1970-01-01T00:00:00.000001Z\t1\t1970-01-01T00:00:00.000001Z\n", "select t2.ts as \"TS\", t1.*, t2.ts \"ts1\" from t1 asof join (select * from t2) t2;");

        assertSql("TS\tts1\tx\tts2\n" +
                "1970-01-01T00:00:00.000001Z\t1970-01-01T00:00:00.000001Z\t1\t1970-01-01T00:00:00.000001Z\n", "select t2.ts as \"TS\", t1.*, t2.ts ts1 from t1 asof join (select * from t2) t2;");
    }

    @Test
    public void testLargeQueryDoesntHitIncreasedMaxRecursionLimit() throws Exception {
        assertMemoryLeak(() -> {
            ddl("create table trades (symbol symbol, timestamp timestamp) timestamp(timestamp)");

            assertSql(
                    "symbol\ttimestamp\tsymbol1\ttimestamp1\tsymbol11\ttimestamp11\tsymbol111\ttimestamp111\tsymbol1111\ttimestamp1111\tsymbol11111\ttimestamp11111\tsymbol111111\ttimestamp111111\tsymbol1111111\ttimestamp1111111\tsymbol11111111\ttimestamp11111111\tsymbol111111111\ttimestamp111111111\tsymbol1111111111\ttimestamp1111111111\tsymbol11111111111\ttimestamp11111111111\tsymbol111111111111\ttimestamp111111111111\tsymbol1111111111111\ttimestamp1111111111111\tsymbol11111111111111\ttimestamp11111111111111\tsymbol111111111111111\ttimestamp111111111111111\tsymbol1111111111111111\ttimestamp1111111111111111\tsymbol11111111111111111\ttimestamp11111111111111111\tsymbol111111111111111111\ttimestamp111111111111111111\tsymbol1111111111111111111\ttimestamp1111111111111111111\tsymbol11111111111111111111\ttimestamp11111111111111111111\tsymbol111111111111111111111\ttimestamp111111111111111111111\tsymbol1111111111111111111111\ttimestamp1111111111111111111111\tsymbol11111111111111111111111\ttimestamp11111111111111111111111\tsymbol111111111111111111111111\ttimestamp111111111111111111111111\tsymbol1111111111111111111111111\ttimestamp1111111111111111111111111\tsymbol11111111111111111111111111\ttimestamp11111111111111111111111111\tsymbol111111111111111111111111111\ttimestamp111111111111111111111111111\tsymbol1111111111111111111111111111\ttimestamp1111111111111111111111111111\tsymbol11111111111111111111111111111\ttimestamp11111111111111111111111111111\tsymbol111111111111111111111111111111\ttimestamp111111111111111111111111111111\tsymbol1111111111111111111111111111111\ttimestamp1111111111111111111111111111111\tsymbol11111111111111111111111111111111\ttimestamp11111111111111111111111111111111\tsymbol111111111111111111111111111111111\ttimestamp111111111111111111111111111111111\tsymbol1111111111111111111111111111111111\ttimestamp1111111111111111111111111111111111\tsymbol11111111111111111111111111111111111\ttimestamp11111111111111111111111111111111111\tsymbol111111111111111111111111111111111111\ttimestamp111111111111111111111111111111111111\tsymbol1111111111111111111111111111111111111\ttimestamp1111111111111111111111111111111111111\tsymbol11111111111111111111111111111111111111\ttimestamp11111111111111111111111111111111111111\tsymbol111111111111111111111111111111111111111\ttimestamp111111111111111111111111111111111111111\tsymbol1111111111111111111111111111111111111111\ttimestamp1111111111111111111111111111111111111111\tsymbol11111111111111111111111111111111111111111\ttimestamp11111111111111111111111111111111111111111\tsymbol111111111111111111111111111111111111111111\ttimestamp111111111111111111111111111111111111111111\n",
                    "WITH Y AS (SELECT * FROM trades WHERE symbol='BTC-USD')," +
                            "X AS (SELECT * FROM ((Y LT JOIN (Y LT JOIN (Y LT JOIN (Y LT JOIN (Y LT JOIN (Y LT JOIN (Y LT JOIN (Y LT JOIN (Y LT JOIN (Y LT JOIN (Y LT JOIN (Y LT JOIN (Y LT JOIN (Y LT JOIN (Y LT JOIN (Y LT JOIN (Y LT JOIN (Y LT JOIN (Y LT JOIN (Y LT JOIN (Y LT JOIN (Y LT JOIN (Y LT JOIN (Y LT JOIN (Y LT JOIN (Y LT JOIN (Y LT JOIN (Y LT JOIN (Y LT JOIN (Y LT JOIN (Y LT JOIN (Y LT JOIN (Y LT JOIN (Y LT JOIN (Y LT JOIN (Y LT JOIN (Y LT JOIN (Y LT JOIN (Y LT JOIN (Y LT JOIN (Y LT JOIN (Y LT JOIN (Y) ON symbol) ON symbol) ON symbol) ON symbol) ON symbol) ON symbol) ON symbol) ON symbol) ON symbol) ON symbol) ON symbol) ON symbol) ON symbol) ON symbol) ON symbol) ON symbol) ON symbol) ON symbol) ON symbol) ON symbol) ON symbol) ON symbol) ON symbol) ON symbol) ON symbol) ON symbol) ON symbol) ON symbol) ON symbol) ON symbol) ON symbol) ON symbol) ON symbol) ON symbol) ON symbol) ON symbol) ON symbol) ON symbol) ON symbol) ON symbol) ON symbol) ON symbol))  " +
                            "WHERE date_trunc('day', timestamp) = date_trunc('day', timestamp111111111111111111111111111111111111111111))\n" +
                            "SELECT * FROM X"
            );
        });
    }

    @Test
    public void testLeftJoinPostMetadata() throws Exception {
        assertMemoryLeak(() -> {
            compile("create table tab ( created timestamp, value long ) timestamp(created) ");
            compile("insert into tab values (0, 0), (1, 1)");

            String query = "SELECT count(1) FROM " +
                    "( SELECT * " +
                    "  FROM tab " +
                    "  LIMIT 0) as T1 " +
                    "LEFT OUTER JOIN tab as T2 ON T1.created<T2.created " +
                    "LEFT OUTER JOIN tab as T3 ON T2.created=T3.created " +
                    "WHERE T2.created IN (NOW(),NOW()) ";

            assertPlan(
                    query,
                    "GroupBy vectorized: false\n" +
                            "  values: [count(*)]\n" +
                            "    Hash Outer Join Light\n" +
                            "      condition: T3.created=T2.created\n" +
                            "        Filter filter: T2.created in [now(),now()]\n" +
                            "            Nested Loop Left Join\n" +
                            "              filter: T1.created<T2.created\n" +
                            "                Limit lo: 0\n" +
                            "                    DataFrame\n" +
                            "                        Row forward scan\n" +
                            "                        Frame forward scan on: tab\n" +
                            "                DataFrame\n" +
                            "                    Row forward scan\n" +
                            "                    Frame forward scan on: tab\n" +
                            "        Hash\n" +
                            "            DataFrame\n" +
                            "                Row forward scan\n" +
                            "                Frame forward scan on: tab\n"
            );

            assertQuery("count\n" +
                            "0\n",
                    query,
                    null, false, true
            );
        });
    }

    @Test
    public void testLeftJoinReorder() throws Exception {
        assertMemoryLeak(() -> {
            ddl("create table tab ( created timestamp, value long ) timestamp(created) ");
            insert("insert into tab values (0, 0), (1, 1), (2,2)");

            String query1 = "SELECT T1.created FROM " +
                    "( SELECT * " +
                    "  FROM tab " +
                    "  LIMIT -1) as T1 " +
                    "LEFT OUTER JOIN tab as T2 ON T1.created<T2.created " +
                    "WHERE T2.created is null or T2.created::long > 0";

            assertPlan(
                    query1,
                    "SelectedRecord\n" +
                            "    Filter filter: (T2.created=null or 0<T2.created::long)\n" +
                            "        Nested Loop Left Join\n" +
                            "          filter: T1.created<T2.created\n" +
                            "            Limit lo: 1\n" +
                            "                DataFrame\n" +
                            "                    Row backward scan\n" +
                            "                    Frame backward scan on: tab\n" +
                            "            DataFrame\n" +
                            "                Row forward scan\n" +
                            "                Frame forward scan on: tab\n"
            );

            assertQuery("created\n" +
                            "1970-01-01T00:00:00.000002Z\n",
                    query1,
                    "created", false, false
            );

            assertQuery("created\tvalue\tcreated1\tvalue1\n" +
                            "1970-01-01T00:00:00.000002Z\t2\t1970-01-01T00:00:00.000001Z\t1\n" +
                            "1970-01-01T00:00:00.000002Z\t2\t1970-01-01T00:00:00.000002Z\t2\n",
                    "SELECT * FROM " +
                            "( SELECT * " +
                            "  FROM tab " +
                            "  LIMIT -1) as T1 " +
                            "LEFT OUTER JOIN tab as T2 ON T1.value::string ~ '[0-9]'  " +
                            "WHERE T2.created is null or T2.created::long > 0",
                    "created", false, false
            );

            assertQuery("value\tvalue1\tvalue2\n" +
                            "0\t1\t2\n" +
                            "0\t2\tNaN\n",
                    "SELECT T1.value, T2.value, T3.value FROM " +
                            "( SELECT * " +
                            "  FROM tab " +
                            "  LIMIT 1) as T1 " +
                            "LEFT JOIN tab as T2 ON T1.created<T2.created " +
                            "LEFT JOIN tab as T3 ON T2.created<T3.created " +
                            "WHERE T2.created::long > 0",
                    null, false, false
            );

            assertQuery("value\tvalue1\tvalue2\n" +
                            "0\t1\t1\n" +
                            "0\t2\t2\n",
                    "SELECT T1.value, T2.value, T3.value FROM " +
                            "( SELECT * " +
                            "  FROM tab " +
                            "  LIMIT 1) as T1 " +
                            "LEFT JOIN tab as T2 ON T1.created<T2.created " +
                            "LEFT JOIN tab as T3 ON T2.created=T3.created and T2.value - T3.value = 0",
                    null, false, false
            );

            assertQuery("value\tvalue1\tvalue2\n" +
                            "0\t1\tNaN\n" +
                            "0\t2\t2\n",
                    "SELECT T1.value, T2.value, T3.value FROM " +
                            "( SELECT * " +
                            "  FROM tab " +
                            "  LIMIT 1) as T1 " +
                            "LEFT JOIN tab as T2 ON T1.created<T2.created " +
                            "LEFT JOIN tab as T3 ON T2.created=T3.created and T2.value = 2 ",
                    null, false, false
            );

            assertQuery("value\tvalue1\tvalue2\n" +
                            "0\t1\t1\n" +
                            "0\t2\tNaN\n",
                    "SELECT T1.value, T2.value, T3.value FROM " +
                            "( SELECT * " +
                            "  FROM tab " +
                            "  LIMIT 1) as T1 " +
                            "LEFT JOIN tab as T2 ON T1.created<T2.created " +
                            "LEFT JOIN tab as T3 ON T2.created=T3.created and T3.value = 1 ",
                    null, false, false
            );

            assertQuery("value\tvalue1\tvalue2\n" +
                            "0\t1\t1\n" +
                            "0\t2\t2\n",
                    "SELECT T1.value, T2.value, T3.value FROM " +
                            "( SELECT * " +
                            "  FROM tab " +
                            "  LIMIT 1) as T1 " +
                            "LEFT JOIN tab as T2 ON T1.created<T2.created " +
                            "LEFT JOIN tab as T3 ON T2.created=T3.created and T1.value = 0 ",
                    null, false, false
            );

            assertQuery("value\tvalue1\tvalue2\n" +
                            "0\t1\t1\n" +
                            "0\t2\t2\n",
                    "SELECT T1.value, T2.value, T3.value FROM " +
                            "( SELECT * " +
                            "  FROM tab " +
                            "  LIMIT 1) as T1 " +
                            "LEFT JOIN tab as T2 ON T1.created<T2.created " +
                            "LEFT JOIN tab as T3 ON T2.created=T3.created and 1=1 ",
                    null, false, false
            );

            assertQuery("value\tvalue1\tvalue2\n" +
                            "0\t1\t1\n" +
                            "0\t2\t2\n",
                    "SELECT T1.value, T2.value, T3.value FROM " +
                            "( SELECT * " +
                            "  FROM tab " +
                            "  LIMIT 1) as T1 " +
                            "LEFT JOIN tab as T2 ON T1.created<T2.created " +
                            "LEFT JOIN tab as T3 ON T2.created=T3.created and T1.created = T1.created ",
                    null, false, false
            );

            String query3 = "SELECT T1.value, T2.value, T3.value, T4.value " +
                    "FROM (SELECT *  FROM tab limit 2) as T1 " +
                    "LEFT JOIN tab as T2 ON T1.created<T2.created " +
                    "LEFT JOIN (select * from tab limit 3) as T3 ON T2.created=T3.created " +
                    "LEFT JOIN (select * from tab limit 4) as T4 ON T3.created<T4.created " +
                    "WHERE T4.created is null";

            assertPlan(
                    query3,
                    "SelectedRecord\n" +
                            "    Filter filter: T4.created=null\n" +
                            "        Nested Loop Left Join\n" +
                            "          filter: T3.created<T4.created\n" +
                            "            Hash Outer Join Light\n" +
                            "              condition: T3.created=T2.created\n" +
                            "                Nested Loop Left Join\n" +
                            "                  filter: T1.created<T2.created\n" +
                            "                    Limit lo: 2\n" +
                            "                        DataFrame\n" +
                            "                            Row forward scan\n" +
                            "                            Frame forward scan on: tab\n" +
                            "                    DataFrame\n" +
                            "                        Row forward scan\n" +
                            "                        Frame forward scan on: tab\n" +
                            "                Hash\n" +
                            "                    Limit lo: 3\n" +
                            "                        DataFrame\n" +
                            "                            Row forward scan\n" +
                            "                            Frame forward scan on: tab\n" +
                            "            Limit lo: 4\n" +
                            "                DataFrame\n" +
                            "                    Row forward scan\n" +
                            "                    Frame forward scan on: tab\n"
            );

            assertQuery("value\tvalue1\tvalue2\tvalue3\n" +
                            "0\t2\t2\tNaN\n" +
                            "1\t2\t2\tNaN\n",
                    query3, null, false, false
            );
        });
    }

    @Test
    public void testNonEqualityJoinCondition() throws Exception {
        assertMemoryLeak(() -> {
            compile("create table tab ( created timestamp, value long ) timestamp(created) ");
            compile("insert into tab values (0, 0), (1, 1)");

            assertQuery("count\n" +
                            "1\n",
                    "SELECT " +
                            "  count(*) " +
                            "FROM " +
                            "  tab as T1 " +
                            "  JOIN tab as T2 ON T1.created < T2.created " +
                            "  JOIN tab as T3 ON T2.created = T3.created",
                    null, false, true
            );

            assertQuery("count\n" +
                            "1\n",
                    "SELECT " +
                            "  count(*) " +
                            "FROM " +
                            "  tab as T1 " +
                            "  JOIN tab as T2 ON T1.created < T2.created " +
                            "  JOIN tab as T3 ON T2.value = T3.value",
                    null, false, true
            );
        });
    }

    @Test
    public void testOrderByDouble() throws Exception {
        assertQuery("d\n" +
                        "NaN\n" +
                        "5.0\n" +
                        "4.0\n" +
                        "3.0\n" +
                        "2.0\n" +
                        "1.0\n",
                "select * from x order by d desc",
                "create table x as (select (6-x)::double d from long_sequence(5) union all select null)",
                null, true, true
        );
    }

    @Test
    public void testOrderByEmptyIdentifier() throws Exception {
        assertMemoryLeak(() -> {
            assertFailure(40, "non-empty literal or expression expected", "select 1 from long_sequence(1) order by ''");
            assertFailure(40, "non-empty literal or expression expected", "select 1 from long_sequence(1) order by \"\"");
        });
    }

    @Test
    public void testOrderByFloat() throws Exception {
        assertQuery("f\n" +
                        "NaN\n" +
                        "5.0\n" +
                        "4.0\n" +
                        "3.0\n" +
                        "2.0\n" +
                        "1.0\n",
                "select * from x order by f desc",
                "create table x as (select (6-x)::float f from long_sequence(5) union all select null::float)",
                null, true, true
        );
    }

    @Test
    public void testOrderGroupByTokensCanBeQuoted1() throws Exception {
        assertMemoryLeak(() -> {
            ddl("CREATE TABLE trigonometry AS " +
                    "(SELECT" +
                    "     rnd_int(-180, 180, 1) * 1.0 angle_rad," +
                    "     rnd_symbol('A', 'B', 'C') sym," +
                    "     rnd_double() sine" +
                    " FROM long_sequence(1000)" +
                    ")", sqlExecutionContext);
            assertQuery(
                    "sym\tavg_angle_rad\tSUM(sine)\n" +
                            "A\t-1.95703125\t168.46508050039918\n" +
                            "B\t11.255060728744938\t183.76121842808922\n" +
                            "C\t-0.888030888030888\t164.8875613340687\n",
                    "SELECT" +
                            "    sym AS 'sym'," +
                            "    avg(angle_rad) AS avg_angle_rad," +
                            "    sum(sine) AS 'SUM(sine)' " +
                            "FROM trigonometry " +
                            "GROUP BY sym " +
                            "ORDER BY 'prefix' || sym, \"SUM(sine)\" DESC " +
                            "LIMIT 1000",
                    null,
                    true,
                    true
            );
        });
    }

    @Test
    public void testOrderGroupByTokensCanBeQuoted2() throws Exception {
        assertMemoryLeak(() -> {
            ddl("CREATE TABLE trigonometry AS " +
                    "(SELECT" +
                    "     rnd_int(-180, 180, 1) * 1.0 angle_rad," +
                    "     rnd_symbol('A', 'B', 'C') sym," +
                    "     rnd_double() sine" +
                    " FROM long_sequence(1000)" +
                    ")", sqlExecutionContext);
            assertQuery(
                    "sym\tavg_angle_rad\tSUM(sine)\n" +
                            "A\t-1.95703125\t168.46508050039918\n" +
                            "B\t11.255060728744938\t183.76121842808922\n" +
                            "C\t-0.888030888030888\t164.8875613340687\n",
                    "SELECT" +
                            "    sym AS 'sym'," +
                            "    avg(angle_rad) AS avg_angle_rad," +
                            "    sum(sine) AS \"SUM(sine)\" " +
                            "FROM trigonometry " +
                            "GROUP BY sym " +
                            "ORDER BY 'prefix' || sym, \"SUM(sine)\" DESC " +
                            "LIMIT 1000",
                    null,
                    true,
                    true
            );
        });
    }

    @Test
    public void testRaceToCreateEmptyTable() throws InterruptedException {
        AtomicInteger index = new AtomicInteger();
        AtomicInteger success = new AtomicInteger();

        for (int i = 0; i < 50; i++) {
            CyclicBarrier barrier = new CyclicBarrier(2);
            CountDownLatch haltLatch = new CountDownLatch(2);

            index.set(-1);
            success.set(0);

            LOG.info().$("create race [i=").$(i).$(']').$();

            new Thread(() -> {
                try {
                    barrier.await();
                    ddl("create table x (a INT, b FLOAT)");
                    index.set(0);
                    success.incrementAndGet();
                } catch (Exception ignore) {
//                    e.printStackTrace();
                } finally {
                    haltLatch.countDown();
                }
            }).start();

            new Thread(() -> {
                try {
                    barrier.await();
                    ddl("create table x (a STRING, b DOUBLE)");
                    index.set(1);
                    success.incrementAndGet();
                } catch (Exception ignore) {
//                    e.printStackTrace();
                } finally {
                    haltLatch.countDown();
                }
            }).start();

            Assert.assertTrue(haltLatch.await(30, TimeUnit.SECONDS));

            Assert.assertEquals(1, success.get());
            Assert.assertNotEquals(-1, index.get());

            TableToken tt;
            try (TableReader reader = getReader("x")) {
                tt = reader.getTableToken();
                sink.clear();
                reader.getMetadata().toJson(sink);
                if (index.get() == 0) {
                    TestUtils.assertEquals("{\"columnCount\":2,\"columns\":[{\"index\":0,\"name\":\"a\",\"type\":\"INT\"},{\"index\":1,\"name\":\"b\",\"type\":\"FLOAT\"}],\"timestampIndex\":-1}", sink);
                } else {
                    TestUtils.assertEquals("{\"columnCount\":2,\"columns\":[{\"index\":0,\"name\":\"a\",\"type\":\"STRING\"},{\"index\":1,\"name\":\"b\",\"type\":\"DOUBLE\"}],\"timestampIndex\":-1}", sink);
                }
            }
            engine.drop(path, tt);
        }
    }

    @Test
    public void testRebuildIndex() throws Exception {
        assertMemoryLeak(() -> {
            ddl("create table rebuild_index as (select rnd_symbol('1', '2', '33', '44') sym, x from long_sequence(15)), index(sym)");
            engine.releaseAllReaders();
            engine.releaseAllWriters();
            compile("reindex table rebuild_index column sym lock exclusive");
            assertSql("sym\tx\n" +
                    "1\t1\n" +
                    "1\t10\n" +
                    "1\t11\n" +
                    "1\t12\n", "select * from rebuild_index where sym = '1'");
        });
    }

    @Test
    public void testRebuildIndexInPartition() throws Exception {
        assertMemoryLeak(() -> {
            ddl("create table rebuild_index as (" +
                    "select rnd_symbol('1', '2', '33', '44') sym, x, timestamp_sequence(0, 12*60*60*1000000L) ts " +
                    "from long_sequence(15)" +
                    "), index(sym) timestamp(ts)");
            engine.releaseAllReaders();
            engine.releaseAllWriters();
            compile("reindex table rebuild_index column sym partition '1970-01-02' lock exclusive");
            assertSql("sym\tx\tts\n" +
                    "1\t1\t1970-01-01T00:00:00.000000Z\n" +
                    "1\t10\t1970-01-05T12:00:00.000000Z\n" +
                    "1\t11\t1970-01-06T00:00:00.000000Z\n" +
                    "1\t12\t1970-01-06T12:00:00.000000Z\n", "select * from rebuild_index where sym = '1'"
            );
        });
    }

    @Test
    public void testRebuildIndexWritersLock() throws Exception {
        assertMemoryLeak(() -> {
            ddl("create table rebuild_index as (select rnd_symbol('1', '2', '33', '44') sym, x from long_sequence(15)), index(sym)");

            engine.releaseAllReaders();
            engine.releaseAllWriters();
            try (TableWriter ignore = getWriter("rebuild_index")) {
                compile("reindex table rebuild_index column sym lock exclusive");
                Assert.fail();
            } catch (CairoException ex) {
                TestUtils.assertContains(ex.getFlyweightMessage(), "Cannot lock table");
            }
        });
    }

    @Test
    public void testReindexSyntaxCheckSemicolon() throws Exception {
        assertMemoryLeak(() -> {
                    compile(
                            "create table xxx as (" +
                                    "select " +
                                    "rnd_symbol('A', 'B', 'C') as sym1," +
                                    "rnd_symbol(4,4,4,2) as sym2," +
                                    "x," +
                                    "timestamp_sequence(0, 100000000) ts " +
                                    "from long_sequence(10000)" +
                                    "), index(sym1), index(sym2)");

                    engine.releaseAllReaders();
                    engine.releaseAllWriters();
                    compile("REINDEX TABLE \"xxx\" Lock exclusive;");
                }
        );
    }

    @Test
    public void testReindexSyntaxError() throws Exception {
        assertException(
                "REINDEX TABLE xxx",
                "create table xxx as (" +
                        "select " +
                        "rnd_symbol('A', 'B', 'C') as sym1," +
                        "rnd_symbol(4,4,4,2) as sym2," +
                        "x," +
                        "timestamp_sequence(0, 100000000) ts " +
                        "from long_sequence(10000)" +
                        "), index(sym1), index(sym2)",
                "REINDEX TABLE xxx".length(),
                "LOCK EXCLUSIVE expected"
        );

        assertException(
                "REINDEX TABLE xxx COLUMN sym2",
                "REINDEX TABLE xxx COLUMN sym2".length(),
                "LOCK EXCLUSIVE expected"
        );

        assertException(
                "REINDEX TABLE xxx LOCK",
                "REINDEX TABLE xxx LOCK".length(),
                "LOCK EXCLUSIVE expected"
        );

        assertException(
                "REINDEX TABLE xxx PARTITION '1234''",
                "REINDEX TABLE xxx PARTITION '1234''".length(),
                "LOCK EXCLUSIVE expected"
        );

        assertException(
                "REINDEX xxx PARTITION '1234''",
                "REINDEX ".length(),
                "TABLE expected"
        );

        assertException(
                "REINDEX TABLE ",
                "REINDEX TABLE ".length(),
                "table name expected"
        );

        assertException(
                "REINDEX TABLE xxx COLUMN \"sym1\" lock exclusive twice",
                "REINDEX TABLE xxx COLUMN \"sym1\" lock exclusive twice".length(),
                "EOF expecte"
        );
    }

    @Test
    public void testRemoveColumnShiftTimestamp() throws Exception {
        assertMemoryLeak(() -> {
            ddl("create table x1 (a int, b double, t timestamp) timestamp(t)");

            try (TableReader reader = getReader("x1")) {
                Assert.assertEquals(2, reader.getMetadata().getTimestampIndex());

                try (TableWriter writer = getWriter("x1")) {
                    Assert.assertEquals(2, writer.getMetadata().getTimestampIndex());
                    writer.removeColumn("b");
                    Assert.assertEquals(2, writer.getMetadata().getTimestampIndex()); // Writer timestamp index doesn't change
                }

                Assert.assertTrue(reader.reload());
                Assert.assertEquals(1, reader.getMetadata().getTimestampIndex());
            }
        });
    }

    @Test
    public void testRemoveTimestampAndReplace() throws Exception {
        assertMemoryLeak(() -> {
            ddl("create table x1 (a int, b double, t timestamp) timestamp(t)");

            try (TableReader reader = getReader("x1")) {
                Assert.assertEquals(2, reader.getMetadata().getTimestampIndex());

                try (TableWriter writer = getWriter("x1")) {
                    Assert.assertEquals(2, writer.getMetadata().getTimestampIndex());
                    writer.removeColumn("t");
                    Assert.assertEquals(-1, writer.getMetadata().getTimestampIndex());
                    writer.addColumn("t", ColumnType.TIMESTAMP);
                    Assert.assertEquals(-1, writer.getMetadata().getTimestampIndex());
                }

                Assert.assertTrue(reader.reload());
                Assert.assertEquals(-1, reader.getMetadata().getTimestampIndex());
            }
        });
    }

    @Test
    public void testRemoveTimestampColumn() throws Exception {
        assertMemoryLeak(() -> {
            ddl("create table x1 (a int, b double, t timestamp) timestamp(t)");

            try (TableReader reader = getReader("x1")) {
                Assert.assertEquals(2, reader.getMetadata().getTimestampIndex());

                try (TableWriter writer = getWriter("x1")) {
                    Assert.assertEquals(2, writer.getMetadata().getTimestampIndex());
                    writer.removeColumn("t");
                    Assert.assertEquals(-1, writer.getMetadata().getTimestampIndex());
                }

                Assert.assertTrue(reader.reload());
                Assert.assertEquals(-1, reader.getMetadata().getTimestampIndex());
            }
        });
    }

    @Test
    public void testRenameTable() throws Exception {
        assertMemoryLeak(() -> {
            ddl("create table table_old_name (a int, b double, t timestamp) timestamp(t)");
            ddl("rename table table_old_name to table_new_name");
            try (TableReader reader = getReader("table_new_name")) {
                Assert.assertEquals(2, reader.getMetadata().getTimestampIndex());
                try (TableWriter writer = getWriter("table_new_name")) {
                    Assert.assertEquals(2, writer.getMetadata().getTimestampIndex());
                }
            }
        });
    }

    @Test
    public void testRndSymbolEmptyArgs() throws Exception {
        assertFailure(7, "function rnd_symbol expects arguments but has none",
                "select rnd_symbol() from long_sequence(1)"
        );
    }

    @Test
    public void testSelectCharInListContainingNull() throws Exception {
        assertQuery("c\n1\n\n",
                "select * from xCHAR where c in ('1', null)",
                "create table xCHAR as (select '1'::char c union all select null::char );",
                null, true, false
        );
    }

    @Test
    public void testSelectCharInNull() throws Exception {
        assertQuery("c\n\n",
                "select * from xCHAR where c in null",
                "create table xCHAR as (select '1'::char c union all select null::char )",
                null, true, false
        );
    }

    @Test
    public void testSelectConcurrentDDL() throws Exception {
        engine.ddl("create table x (a int, b int, c int)", sqlExecutionContext);

        CyclicBarrier barrier = new CyclicBarrier(2);
        new Thread(() -> {
            try {
                while (barrier.getNumberWaiting() == 0) {
                    ddl("alter table x add column d int", sqlExecutionContext);
                    ddl("alter table x drop column d", sqlExecutionContext);
                }
            } catch (SqlException e) {
                e.printStackTrace();
            } finally {
                try {
                    barrier.await();
                } catch (InterruptedException e) {
                    Thread.currentThread().interrupt();
                    e.printStackTrace();
                } catch (BrokenBarrierException e) {
                    e.printStackTrace();
                }
            }
        }).start();

        try (SqlCompiler compiler = engine.getSqlCompiler()) {
            for (int i = 0; i < 20_000; i++) {
                Misc.freeIfCloseable(compiler.compile("select * from x", sqlExecutionContext).getRecordCursorFactory());
            }
        } finally {
            barrier.await();
        }
    }

    @Test
    public void testSelectDateInListContainingNull() throws Exception {
        assertQuery("c\n1970-01-01T00:00:00.001Z\n\n",
                "select * from x where c in (cast(1 as date), cast(null as date))",
                "create table x as (select cast(1 as date) c union all select null::date )",
                null, true, false
        );
    }

    @Test
    public void testSelectDateInNullString() throws Exception {
        assertQuery("c\n\n",
                "select * from x where c in null::string",
                "create table x as (select cast(1 as date) c union all select null::date )",
                null, true, false
        );
    }

    @Test
    public void testSelectDoubleInListContainingNull() throws Exception {
        assertQuery("c\n1.0\nNaN\n",
                "select * from x where c in (1.0, null, 1::byte, 1::short, 1::int, 1::long)",
                "create table x as (select 1d c union all select null::double )",
                null, true, false
        );
    }

    @Test
    public void testSelectDoubleInListWithBindVariable() throws Exception {
        ddl("create table x as (select 1D c union all select null::double )");

        bindVariableService.clear();
        bindVariableService.setStr("val", "1");
        selectDoubleInListWithBindVariable();

        bindVariableService.setLong("val", 1L);
        selectDoubleInListWithBindVariable();

        bindVariableService.setInt("val", 1);
        selectDoubleInListWithBindVariable();

        bindVariableService.setShort("val", (short) 1);
        selectDoubleInListWithBindVariable();

        bindVariableService.setByte("val", (byte) 1);
        selectDoubleInListWithBindVariable();

        bindVariableService.setFloat("val", 1f);
        selectDoubleInListWithBindVariable();

        bindVariableService.setDouble("val", 1d);
        selectDoubleInListWithBindVariable();
    }

    @Test
    public void testSelectDoubleInNull() throws Exception {
        assertQuery("c\nNaN\n",
                "select * from x where c in null",
                "create table x as (select 1.0 c union all select null::double )",
                null, true, false
        );
    }

    @Test
    public void testSelectDoubleNotInListContainingNull() throws Exception {
        assertQuery("c\n1.0\n",
                "select * from x where c not in (2.0,null)",
                "create table x as (select 1.0d c union all select null::double )",
                null, true, false
        );
    }

    @Test
    public void testSelectFloatInListContainingNull() throws Exception {
        assertQuery("c\n1.0\nNaN\n",
                "select * from x where c in (1.0f, null, 1::byte, 1::short, 1::int, 1::long)",
                "create table x as (select 1f c union all select null::float )",
                null, true, false
        );
    }

    @Test
    public void testSelectFloatInNull() throws Exception {
        assertQuery("c\nNaN\n",
                "select * from x where c in null",
                "create table x as (select 1.0f c union all select null::float )",
                null, true, false
        );
    }

    @Test
    public void testSelectFloatNotInListContainingNull() throws Exception {
        assertQuery("c\n1.0\n",
                "select * from x where c not in (2.0f,null)",
                "create table x as (select 1.0f c union all select null::float )",
                null, true, false
        );
    }

    @Test
    public void testSelectInListWithBadCastClosesFactories() throws Exception {
        String query = "select * from ( select x, '1' from long_sequence(1000000) order by 2 desc limit 999999 ) #SETOP#  " +
                "select * from ( select x, '2' from long_sequence(1000000) order by 2 desc limit 999999 ) #SETOP# " +
                "select * from ( select x, x::float from long_sequence(1000000) order by 2 desc limit 999999 ) ";

        assertFailure(96, "unsupported cast [column=1, from=CHAR, to=DOUBLE]", query.replace("#SETOP#", "UNION"));
        assertFailure(99, "unsupported cast [column=1, from=CHAR, to=DOUBLE]", query.replace("#SETOP#", "UNION ALL"));
        assertFailure(97, "unsupported cast [column=1, from=CHAR, to=DOUBLE]", query.replace("#SETOP#", "EXCEPT"));
        assertFailure(100, "unsupported cast [column=1, from=CHAR, to=DOUBLE]", query.replace("#SETOP#", "EXCEPT ALL"));
        assertFailure(100, "unsupported cast [column=1, from=CHAR, to=DOUBLE]", query.replace("#SETOP#", "INTERSECT"));
        assertFailure(103, "unsupported cast [column=1, from=CHAR, to=DOUBLE]", query.replace("#SETOP#", "INTERSECT ALL"));
    }

    @Test
    public void testSelectIntInListContainingNull() throws Exception {
        assertQuery("c\n1\nNaN\n",
                "select * from x where c in (1,null)",
                "create table x as (select 1 c union all select null::int )",
                null, true, false
        );
    }

    @Test
    public void testSelectIntInNull() throws Exception {
        assertQuery("c\nNaN\n",
                "select * from x where c in null",
                "create table x as (select 1 c union all select null::int )",
                null, true, false
        );
    }

    @Test
    public void testSelectIntNotInListContainingNull() throws Exception {
        assertQuery("c\n1\n",
                "select * from x where c not in (2,null)",
                "create table x as (select 1 c union all select null::int )",
                null, true, false
        );
    }

    @Test
    public void testSelectInvalidGeoHashLiteralBits() throws Exception {
        assertException(
                "select ##k from long_sequence(10)",
                7,
                "invalid constant: ##k"
        );
    }

    @Test
    public void testSelectLongInListContainingNull() throws Exception {
        assertQuery("c\n1\nNaN\n",
                "select * from x where c in (1,null, 1::byte, 1::short, 1::int, 1::long)",
                "create table x as (select 1L c union all select null::long )",
                null, true, false
        );
    }

    @Test
    public void testSelectLongInListWithBindVariable() throws Exception {
        ddl("create table x as (select 1L c union all select null::long )");

        bindVariableService.clear();
        bindVariableService.setStr("val", "1");
        selectLongInListWithBindVariable();

        bindVariableService.setLong("val", 1L);
        selectLongInListWithBindVariable();

        bindVariableService.setInt("val", 1);
        selectLongInListWithBindVariable();

        bindVariableService.setShort("val", (short) 1);
        selectLongInListWithBindVariable();

        bindVariableService.setByte("val", (byte) 1);
        selectLongInListWithBindVariable();
    }

    @Test
    public void testSelectLongInNull() throws Exception {
        assertQuery("c\nNaN\n",
                "select * from x where c in null",
                "create table x as (select 1L c union all select null::long )",
                null, true, false
        );
    }

    @Test
    public void testSelectLongNotInListContainingNull() throws Exception {
        assertQuery("c\n1\n",
                "select * from x where c not in (2,null)",
                "create table x as (select 1L c union all select null::long )",
                null, true, false
        );
    }

    @Test
    public void testSelectStrInListContainingNull() throws Exception {
        assertQuery(
                "l\tstr\n" +
                        "2\t2\n" +
                        "3\t\n",
                "select * from x where str in (null, '2', '2'::symbol)",
                "create table x as " +
                        "(" +
                        "select 1L as l, '1' as str  union all " +
                        "select 2L, '2' union all " +
                        "select 3L,  null " +
                        ")",
                null,
                true,
                false
        );
    }

    @Test
    public void testSelectStrInNull() throws Exception {
        assertQuery(
                "l\tstr\n" +
                        "3\t\n",
                "select * from x where str in null",
                "create table x as " +
                        "(" +
                        "select 1L as l, '1' as str  union all " +
                        "select 2L, '2' union all " +
                        "select 3L, null " +
                        ")",
                null,
                true,
                false
        );
    }

    @Test
    public void testSelectTimestampInListContainingNull() throws Exception {
        assertQuery("c\n1970-01-01T00:00:00.000001Z\n\n",
                "select * from x where c in (1,null)",
                "create table x as (select 1::timestamp c union all select null::timestamp )",
                null, true, false
        );
    }

    @Test
    public void testSelectTimestampInNull() throws Exception {
        assertQuery("c\n\n",
                "select * from x where c in null",
                "create table x as (select 1::timestamp c union all select null::timestamp )",
                null, true, false
        );
    }

    @Test
    public void testSelectTimestampInNullString() throws Exception {
        assertQuery("c\n\n",
                "select * from x where c in null::string",
                "create table x as (select 1::timestamp c union all select null::timestamp )",
                null, true, false
        );
    }

    @Test
    public void testSelectWithEmptySubSelectInWhereClause() throws Exception {
        assertException("select 1 from tab where (\"\")",
                "create table tab (i int)",
                25, "Invalid column"
        );

        assertException("select 1 from tab where (\"a\")",
                25, "Invalid column"
        );

        assertException("select 1 from tab where ('')",
                25, "boolean expression expected"
        );

        assertException("select 1 from tab where ('a')",
                25, "boolean expression expected"
        );
    }

    @Test
    public void testSymbolToStringAutoCast() throws Exception {
        final String expected = "cc\tk\n" +
                "PEHN_\t1970-01-01T00:00:00.000000Z\n" +
                "CPSW_ffyu\t1970-01-01T00:00:00.010000Z\n" +
                "VTJW_gpgw\t1970-01-01T00:00:00.020000Z\n" +
                "_\t1970-01-01T00:00:00.030000Z\n" +
                "VTJW_ffyu\t1970-01-01T00:00:00.040000Z\n";

        assertQuery(
                expected,
                "select concat(a, '_', to_lowercase(b)) cc, k from x",
                "create table x as " +
                        "(" +
                        "select" +
                        " rnd_symbol(5,4,4,1) a," +
                        " rnd_symbol(5,4,4,1) b," +
                        " timestamp_sequence(0, 10000) k" +
                        " from" +
                        " long_sequence(5)" +
                        ") timestamp(k)",
                "k",
                true,
                true
        );
    }

    @Test
    public void testSymbolToStringAutoCastJoin() throws Exception {
        assertMemoryLeak(() -> {
            final String xx = "create table xx as " +
                    "(" +
                    "select" +
                    " rnd_str('IBM', 'APPL', 'SPY', 'FB') a," +
                    " timestamp_sequence(0, 10000) k" +
                    " from" +
                    " long_sequence(5)" +
                    ") timestamp(k)";

            final String yy = "create table yy as " +
                    "(" +
                    "select" +
                    " rnd_symbol('IBM', 'APPL', 'SPY') b," +
                    " timestamp_sequence(0, 10000) k" +
                    " from" +
                    " long_sequence(5)" +
                    ") timestamp(k)";

            ddl(xx);
            ddl(yy);

            final String expected = "a\tb\tc\n" +
                    "IBM\tIBM\tIBM_IBM\n" +
                    "SPY\tSPY\tSPY_SPY\n" +
                    "SPY\tSPY\tSPY_SPY\n" +
                    "APPL\tAPPL\tAPPL_APPL\n" +
                    "APPL\tAPPL\tAPPL_APPL\n" +
                    "APPL\tAPPL\tAPPL_APPL\n" +
                    "APPL\tAPPL\tAPPL_APPL\n";
            assertQuery(expected, "select xx.a, yy.b, concat(xx.a, '_', yy.b) c from xx join yy on xx.a = yy.b", null, false, true);
        });
    }

    @Test
    public void testSymbolToStringAutoCastWhere() throws Exception {
        final String expected = "a\tb\tk\n" +
                "IBM\tIBM\t1970-01-01T00:00:00.000000Z\n";
        assertQuery(
                expected,
                "select a, b, k from x where a=b",
                "create table x as " +
                        "(" +
                        "select" +
                        " rnd_str('IBM', 'APPL', 'SPY', 'FB') a," +
                        " rnd_symbol('IBM', 'APPL', 'SPY') b," +
                        " timestamp_sequence(0, 10000) k" +
                        " from" +
                        " long_sequence(5)" +
                        ") timestamp(k)",
                "k",
                true,
                false
        );
    }

    @Test
    public void testTimestampWithNanosInWhereClause() throws Exception {
        assertQuery("x\tts\n" +
                        "2\t2019-10-17T00:00:00.200000Z\n" +
                        "3\t2019-10-17T00:00:00.700000Z\n" +
                        "4\t2019-10-17T00:00:00.800000Z\n",
                "select * from x where ts between '2019-10-17T00:00:00.200000123Z' and '2019-10-17T00:00:00.800000123Z'",
                "create table x as " +
                        "(SELECT x, timestamp_sequence(to_timestamp('2019-10-17T00:00:00', 'yyyy-MM-ddTHH:mm:ss'), rnd_short(1,5) * 100000L) as ts FROM long_sequence(5)" +
                        ")",
                null, true, false
        );
    }

    @Test
    public void testUseExtensionPoints() {
        try (SqlCompilerWrapper compiler = new SqlCompilerWrapper(engine)) {

            try {
                compiler.compile("alter altar", sqlExecutionContext);
                Assert.fail();
            } catch (Exception e) {
                Assert.assertTrue(compiler.unknownAlterStatementCalled);
            }

            try {
                compiler.compile("show something", sqlExecutionContext);
                Assert.fail();
            } catch (Exception e) {
                Assert.assertTrue(compiler.parseShowSqlCalled);
            }

            try {
                compiler.compile("drop table ka boom zoom", sqlExecutionContext);
                Assert.fail();
            } catch (Exception e) {
                Assert.assertTrue(compiler.unknownDropTableSuffixCalled);
            }

            try {
                compiler.compile("drop something", sqlExecutionContext);
                Assert.fail();
            } catch (Exception e) {
                Assert.assertTrue(compiler.unknownDropStatementCalled);
            }

            try {
                compiler.compile("drop table hopp", sqlExecutionContext);
                Assert.fail();
            } catch (Exception e) {
                Assert.assertTrue(compiler.dropTableCalled);
            }

            compiler.dropTableCalled = false;
            try {
                compiler.compile("drop table if exists hopp", sqlExecutionContext);
            } catch (Exception e) {
                Assert.fail();
            }
            Assert.assertTrue(compiler.dropTableCalled);

            try {
                compiler.compile("create table tab ( i int)", sqlExecutionContext);
                compiler.compile("alter table tab drop column i boom zoom", sqlExecutionContext);
                Assert.fail();
            } catch (Exception e) {
                Assert.assertTrue(compiler.unknownDropColumnSuffixCalled);
            }
        }
    }

    private void assertCast(String expectedData, String expectedMeta, String ddl) throws SqlException {
        ddl(ddl);
        try (TableReader reader = getReader("y")) {
            sink.clear();
            reader.getMetadata().toJson(sink);
            TestUtils.assertEquals(expectedMeta, sink);
            TestUtils.assertReader(expectedData, reader, sink);
        }
    }

    private void assertCastByte(String expectedData, int castTo) throws SqlException {
        String expectedMeta = "{\"columnCount\":1,\"columns\":[{\"index\":0,\"name\":\"a\",\"type\":\"" + ColumnType.nameOf(castTo) + "\"}],\"timestampIndex\":-1}";

        String sql = "create table y as (" +
                "select * from (select rnd_byte(33, 119) a from long_sequence(20))" +
                "), cast(a as " + ColumnType.nameOf(castTo) + ")";

        assertCast(expectedData, expectedMeta, sql);
    }

    private void assertCastByteFail(int castTo) throws Exception {
        assertException(
                "create table y as (" +
                        "select * from (select rnd_byte(2,50) a from long_sequence(20))" +
                        "), cast(a as " + ColumnType.nameOf(castTo) + ")",
                94,
                "unsupported cast"
        );
    }

    private void assertCastDate(String expectedData, int castTo) throws SqlException {
        String expectedMeta = "{\"columnCount\":1,\"columns\":[{\"index\":0,\"name\":\"a\",\"type\":\"" + ColumnType.nameOf(castTo) + "\"}],\"timestampIndex\":-1}";

        String sql = "create table y as (" +
                "select * from (select rnd_date(to_date('2015', 'yyyy'), to_date('2016', 'yyyy'), 2) a from long_sequence(20))" +
                "), cast(a as " + ColumnType.nameOf(castTo) + ")";

        assertCast(expectedData, expectedMeta, sql);
    }

    private void assertCastDouble(String expectedData, int castTo) throws SqlException {
        String expectedMeta = "{\"columnCount\":1,\"columns\":[{\"index\":0,\"name\":\"a\",\"type\":\"" + ColumnType.nameOf(castTo) + "\"}],\"timestampIndex\":-1}";

        String sql = "create table y as (" +
                "select * from (select 100 * rnd_double(2) a from long_sequence(20))" +
                "), cast(a as " + ColumnType.nameOf(castTo) + ")";

        assertCast(expectedData, expectedMeta, sql);
    }

    private void assertCastDoubleFail(int castTo) throws Exception {
        assertException(
                "create table y as (" +
                        "select * from (select rnd_double(2) a from long_sequence(20))" +
                        "), cast(a as " + ColumnType.nameOf(castTo) + ")",
                93,
                "unsupported cast"
        );
    }

    private void assertCastFloat(String expectedData, int castTo) throws SqlException {
        String expectedMeta = "{\"columnCount\":1,\"columns\":[{\"index\":0,\"name\":\"a\",\"type\":\"" + ColumnType.nameOf(castTo) + "\"}],\"timestampIndex\":-1}";

        String sql = "create table y as (" +
                "select * from (select 100 * rnd_float(2) a from long_sequence(20))" +
                "), cast(a as " + ColumnType.nameOf(castTo) + ")";

        assertCast(expectedData, expectedMeta, sql);
    }

    private void assertCastFloatFail(int castTo) throws Exception {
        assertException(
                "create table y as (" +
                        "select * from (select rnd_float(2) a from long_sequence(20))" +
                        "), cast(a as " + ColumnType.nameOf(castTo) + ")",
                92,
                "unsupported cast"
        );
    }

    private void assertCastInt(String expectedData, int castTo) throws SqlException {
        assertCastInt(expectedData, castTo, 2);
    }

    private void assertCastInt(String expectedData, int castTo, int nanRate) throws SqlException {
        String expectedMeta = "{\"columnCount\":1,\"columns\":[{\"index\":0,\"name\":\"a\",\"type\":\"" + ColumnType.nameOf(castTo) + "\"}],\"timestampIndex\":-1}";

        String sql = "create table y as (" +
                "select * from (select rnd_int(0, 30, " + nanRate + ") a from long_sequence(20))" +
                "), cast(a as " + ColumnType.nameOf(castTo) + ")";

        assertCast(expectedData, expectedMeta, sql);
    }

    private void assertCastIntFail(int castTo) throws Exception {
        assertException(
                "create table y as (" +
                        "select * from (select rnd_int(0, 30, 2) a from long_sequence(20))" +
                        "), cast(a as " + ColumnType.nameOf(castTo) + ")",
                97,
                "unsupported cast"
        );
    }

    private void assertCastLong(String expectedData, int castTo) throws SqlException {
        assertCastLong(expectedData, castTo, 2);
    }

    private void assertCastLong(String expectedData, int castTo, int nanRate) throws SqlException {
        String expectedMeta = "{\"columnCount\":1,\"columns\":[{\"index\":0,\"name\":\"a\",\"type\":\"" + ColumnType.nameOf(castTo) + "\"}],\"timestampIndex\":-1}";

        String sql = "create table y as (" +
                "select * from (select rnd_long(0, 30, " + nanRate + ") a from long_sequence(20))" +
                "), cast(a as " + ColumnType.nameOf(castTo) + ")";

        assertCast(expectedData, expectedMeta, sql);
    }

    private void assertCastLongFail(int castTo) throws Exception {
        assertException(
                "create table y as (" +
                        "select * from (select rnd_long(0, 30, 2) a from long_sequence(20))" +
                        "), cast(a as " + ColumnType.nameOf(castTo) + ")",
                98,
                "unsupported cast"
        );
    }

    private void assertCastShort(String expectedData, int castTo) throws SqlException {
        assertCastShort(expectedData, castTo, 1024, 2048);
    }

    private void assertCastShort(String expectedData, int castTo, int min, int max) throws SqlException {
        String expectedMeta = "{\"columnCount\":1,\"columns\":[{\"index\":0,\"name\":\"a\",\"type\":\"" + ColumnType.nameOf(castTo) + "\"}],\"timestampIndex\":-1}";

        String sql = "create table y as (" +
                "select * from (select rnd_short(" + min + ", " + max + ") a from long_sequence(20))), cast(a as " + ColumnType.nameOf(castTo) + ")";

        assertCast(expectedData, expectedMeta, sql);
    }

    private void assertCastShortFail(int castTo) throws Exception {
        assertException(
                "create table y as (" +
                        "select * from (select rnd_short(2,10) a from long_sequence(20))" +
                        "), cast(a as " + ColumnType.nameOf(castTo) + ")",
                95,
                "unsupported cast"
        );
    }

    private void assertCastStringFail(int castTo) throws Exception {
        assertException(
                "create table y as (" +
                        "select * from (select rnd_str(5,10,2) a from long_sequence(20))" +
                        "), cast(a as " + ColumnType.nameOf(castTo) + ")",
                95,
                "unsupported cast"
        );
    }

    private void assertCastSymbolFail(int castTo) throws Exception {
        assertException(
                "create table y as (" +
                        "select rnd_symbol(4,6,10,2) a from long_sequence(20)" +
                        "), cast(a as " + ColumnType.nameOf(castTo) + ")",
                84,
                "unsupported cast"
        );
    }

    private void assertCastTimestamp(String expectedData, int castTo) throws SqlException {
        String expectedMeta = "{\"columnCount\":1,\"columns\":[{\"index\":0,\"name\":\"a\",\"type\":\"" + ColumnType.nameOf(castTo) + "\"}],\"timestampIndex\":-1}";

        String sql = "create table y as (" +
                "select * from (select rnd_timestamp(to_timestamp('2015', 'yyyy'), to_timestamp('2016', 'yyyy'), 2) a from long_sequence(20))" +
                "), cast(a as " + ColumnType.nameOf(castTo) + ")";

        assertCast(expectedData, expectedMeta, sql);
    }

    private void assertCreateTableAsSelect(CharSequence expectedMetadata, CharSequence sql, Fiddler fiddler) throws SqlException {
        // create source table
        ddl("create table X (a int, b int, t timestamp) timestamp(t)");
        engine.releaseAllWriters();

        try (CairoEngine engine = new CairoEngine(configuration) {
            @Override
            public TableReader getReader(TableToken tableToken, long metadataVersion) {
                fiddler.run(this);
                return super.getReader(tableToken, metadataVersion);
            }
        }) {
            try (
                    SqlCompiler compiler = engine.getSqlCompiler();
                    SqlExecutionContext sqlExecutionContext = TestUtils.createSqlExecutionCtx(engine)
            ) {
                compiler.compile(sql, sqlExecutionContext);
                Assert.assertTrue(fiddler.isHappy());
                try (TableReader reader = engine.getReader("Y")) {
                    sink.clear();
                    reader.getMetadata().toJson(sink);
                    TestUtils.assertEquals(expectedMetadata, sink);
                }

                Assert.assertEquals(0, engine.getBusyReaderCount());
            }
        }
    }

    private void assertFailure(FilesFacade ff, CharSequence sql, CharSequence message) throws Exception {
        assertMemoryLeak(
                ff,
                () -> {
                    try {
                        assertException(sql);
                    } catch (SqlException e) {
                        Assert.assertEquals(13, e.getPosition());
                        TestUtils.assertContains(e.getFlyweightMessage(), message);
                    }
                }
        );
    }

    private void assertFailure0(int position, CharSequence expectedMessage, CharSequence sql, Class<?> exception) {
        try {
            assertException(sql);
        } catch (Throwable e) {
            Assert.assertSame(exception, e.getClass());
            if (e instanceof FlyweightMessageContainer) {
                TestUtils.assertContains(((FlyweightMessageContainer) e).getFlyweightMessage(), expectedMessage);
                if (position != -1) {
                    Assert.assertSame(SqlException.class, e.getClass());
                    Assert.assertEquals(position, ((FlyweightMessageContainer) e).getPosition());
                }
            } else {
                Assert.fail();
            }
        }
    }

    private void assertInsertAsSelectIOError(AtomicBoolean inError, FilesFacade ff) throws Exception {
        assertMemoryLeak(
                ff,
                () -> {
                    ddl("create table x (a INT, b INT)");
                    try {
                        insert("insert into x select rnd_int() int1, rnd_int() int2 from long_sequence(1000000)");
                        Assert.fail();
                    } catch (CairoException ignore) {
                    }

                    inError.set(false);

                    try (TableWriter w = getWriter("x")) {
                        Assert.assertEquals(0, w.size());
                    }

                    insert("insert into x select rnd_int() int1, rnd_int() int2 from long_sequence(1000000)");
                    try (TableWriter w = getWriter("x")) {
                        Assert.assertEquals(1000000, w.size());
                    }

                    try (TableReader reader = getReader("x")) {
                        Assert.assertEquals(1000000, reader.size());
                    }
                }
        );
    }

    private void selectDoubleInListWithBindVariable() throws Exception {
        assertQuery("c\n1.0\n",
                "select * from x where c in (:val)",
                null, true, false
        );

        bindVariableService.clear();
    }

    private void selectLongInListWithBindVariable() throws Exception {
        assertQuery("c\n1\n",
                "select * from x where c in (:val)",
                null, true, false
        );

        bindVariableService.clear();
    }

    private void testGeoHashWithBits(String columnSize, String geoHash, String expected) throws Exception {
        assertMemoryLeak(() -> {
            assertQuery(
                    "geohash\n",
                    "select geohash from geohash",
                    String.format("create table geohash (geohash geohash(%s))", columnSize),
                    null,
                    true,
                    true
            );
            insert(String.format("insert into geohash values(%s)", geoHash));
            assertSql(expected, "geohash");
        });
    }

    private void testInsertAsSelect(CharSequence expectedData, CharSequence ddl, CharSequence insert, CharSequence select) throws Exception {
        assertMemoryLeak(() -> {
            ddl(ddl);
            insert(insert);
            assertSql(expectedData, select);
        });
    }

    protected void assertFailure(int position, CharSequence expectedMessage, CharSequence sql) throws Exception {
        assertMemoryLeak(() -> assertFailure0(position, expectedMessage, sql, SqlException.class));
    }

    private interface Fiddler {
        boolean isHappy();

        void run(CairoEngine engine);
    }

    static class SqlCompilerWrapper extends SqlCompilerImpl {
<<<<<<< HEAD
=======
        boolean dropTableCalled;
>>>>>>> ac4ba632
        boolean parseShowSqlCalled;
        boolean unknownAlterStatementCalled;
        boolean unknownDropColumnSuffixCalled;
        boolean unknownDropStatementCalled;
        boolean unknownDropTableSuffixCalled;

        SqlCompilerWrapper(CairoEngine engine) {
            super(engine);
        }

        @Override
        public int parseShowSql(GenericLexer lexer, QueryModel model, CharSequence tok, ObjectPool<ExpressionNode> expressionNodePool) throws SqlException {
            parseShowSqlCalled = true;
            return super.parseShowSql(lexer, model, tok, expressionNodePool);
        }

        @Override
<<<<<<< HEAD
=======
        protected boolean dropTable(SqlExecutionContext executionContext, CharSequence tableName, int tableNamePosition, boolean hasIfExists) throws SqlException {
            dropTableCalled = true;
            return super.dropTable(executionContext, tableName, tableNamePosition, hasIfExists);
        }

        @Override
>>>>>>> ac4ba632
        protected void unknownAlterStatement(SqlExecutionContext executionContext, CharSequence tok) throws SqlException {
            unknownAlterStatementCalled = true;
            super.unknownAlterStatement(executionContext, tok);
        }

        @Override
        protected void unknownDropColumnSuffix(SecurityContext securityContext, CharSequence tok, TableToken tableToken, AlterOperationBuilder dropColumnStatement) throws SqlException {
            unknownDropColumnSuffixCalled = true;
            super.unknownDropColumnSuffix(securityContext, tok, tableToken, dropColumnStatement);
        }

        @Override
        protected void unknownDropStatement(SqlExecutionContext executionContext, CharSequence tok) throws SqlException {
            unknownDropStatementCalled = true;
            super.unknownDropStatement(executionContext, tok);
        }

        @Override
        protected void unknownDropTableSuffix(SqlExecutionContext executionContext, CharSequence tok, CharSequence tableName, int tableNamePosition, boolean hasIfExists) throws SqlException {
            unknownDropTableSuffixCalled = true;
            super.unknownDropTableSuffix(executionContext, tok, tableName, tableNamePosition, hasIfExists);
        }
    }
}<|MERGE_RESOLUTION|>--- conflicted
+++ resolved
@@ -6017,10 +6017,7 @@
     }
 
     static class SqlCompilerWrapper extends SqlCompilerImpl {
-<<<<<<< HEAD
-=======
         boolean dropTableCalled;
->>>>>>> ac4ba632
         boolean parseShowSqlCalled;
         boolean unknownAlterStatementCalled;
         boolean unknownDropColumnSuffixCalled;
@@ -6038,15 +6035,12 @@
         }
 
         @Override
-<<<<<<< HEAD
-=======
         protected boolean dropTable(SqlExecutionContext executionContext, CharSequence tableName, int tableNamePosition, boolean hasIfExists) throws SqlException {
             dropTableCalled = true;
             return super.dropTable(executionContext, tableName, tableNamePosition, hasIfExists);
         }
 
         @Override
->>>>>>> ac4ba632
         protected void unknownAlterStatement(SqlExecutionContext executionContext, CharSequence tok) throws SqlException {
             unknownAlterStatementCalled = true;
             super.unknownAlterStatement(executionContext, tok);
