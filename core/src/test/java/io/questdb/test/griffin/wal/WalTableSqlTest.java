/*******************************************************************************
 *     ___                  _   ____  ____
 *    / _ \ _   _  ___  ___| |_|  _ \| __ )
 *   | | | | | | |/ _ \/ __| __| | | |  _ \
 *   | |_| | |_| |  __/\__ \ |_| |_| | |_) |
 *    \__\_\\__,_|\___||___/\__|____/|____/
 *
 *  Copyright (c) 2014-2019 Appsicle
 *  Copyright (c) 2019-2024 QuestDB
 *
 *  Licensed under the Apache License, Version 2.0 (the "License");
 *  you may not use this file except in compliance with the License.
 *  You may obtain a copy of the License at
 *
 *  http://www.apache.org/licenses/LICENSE-2.0
 *
 *  Unless required by applicable law or agreed to in writing, software
 *  distributed under the License is distributed on an "AS IS" BASIS,
 *  WITHOUT WARRANTIES OR CONDITIONS OF ANY KIND, either express or implied.
 *  See the License for the specific language governing permissions and
 *  limitations under the License.
 *
 ******************************************************************************/

package io.questdb.test.griffin.wal;

import io.questdb.PropertyKey;
import io.questdb.cairo.*;
import io.questdb.cairo.sql.InsertMethod;
import io.questdb.cairo.sql.InsertOperation;
import io.questdb.cairo.wal.*;
import io.questdb.griffin.CompiledQuery;
import io.questdb.griffin.SqlCompiler;
import io.questdb.griffin.SqlException;
import io.questdb.griffin.engine.functions.rnd.SharedRandom;
import io.questdb.griffin.engine.ops.AlterOperation;
import io.questdb.griffin.engine.ops.AlterOperationBuilder;
import io.questdb.griffin.model.IntervalUtils;
import io.questdb.mp.Job;
import io.questdb.std.*;
import io.questdb.std.datetime.microtime.Timestamps;
import io.questdb.std.str.LPSZ;
import io.questdb.std.str.Path;
import io.questdb.std.str.Utf8s;
import io.questdb.test.AbstractCairoTest;
import io.questdb.test.cairo.Overrides;
import io.questdb.test.std.TestFilesFacadeImpl;
import io.questdb.test.tools.TestUtils;
import org.junit.Assert;
import org.junit.BeforeClass;
import org.junit.Test;

import java.util.concurrent.atomic.AtomicBoolean;
import java.util.concurrent.atomic.AtomicReference;

import static io.questdb.PropertyKey.CAIRO_WAL_TXN_NOTIFICATION_QUEUE_CAPACITY;
import static io.questdb.cairo.TableUtils.COLUMN_VERSION_FILE_NAME;
import static io.questdb.cairo.TableUtils.TXN_FILE_NAME;
import static io.questdb.cairo.wal.WalUtils.SEQ_DIR;

@SuppressWarnings("SameParameterValue")
public class WalTableSqlTest extends AbstractCairoTest {
    @BeforeClass
    public static void setUpStatic() throws Exception {
        setProperty(CAIRO_WAL_TXN_NOTIFICATION_QUEUE_CAPACITY, 8);
        AbstractCairoTest.setUpStatic();
    }

    @Test
    public void test2InsertsAtSameTime() throws Exception {
        assertMemoryLeak(() -> {
            String tableName = testName.getMethodName();
            ddl(
                    "create table " + tableName + " (" +
                            "x long," +
                            "sym symbol," +
                            "ts timestamp," +
                            "sym2 symbol" +
                            ") timestamp(ts) partition by DAY WAL"
            );

            try (SqlCompiler compiler = engine.getSqlCompiler()) {
                CompiledQuery compiledQuery = compiler.compile("insert into " + tableName +
                        " values (101, 'a1a1', '2022-02-24T01', 'a2a2')", sqlExecutionContext);
                try (
                        InsertOperation insertOperation = compiledQuery.getInsertOperation();
                        InsertMethod insertMethod = insertOperation.createMethod(sqlExecutionContext)
                ) {
                    insertMethod.execute();

                    CompiledQuery compiledQuery2 = compiler.compile("insert into " + tableName +
                            " values (102, 'bbb', '2022-02-24T02', 'ccc')", sqlExecutionContext);
                    try (InsertOperation insertOperation2 = compiledQuery2.getInsertOperation();
                         InsertMethod insertMethod2 = insertOperation2.createMethod(sqlExecutionContext)) {
                        insertMethod2.execute();
                        insertMethod2.commit();
                    }
                    insertMethod.commit();
                }
            }

            insert("insert into " + tableName + " values (103, 'dfd', '2022-02-24T01', 'asdd')");

            drainWalQueue();
            assertSql(
                    "x\tsym\tts\tsym2\n" +
                            "101\ta1a1\t2022-02-24T01:00:00.000000Z\ta2a2\n" +
                            "103\tdfd\t2022-02-24T01:00:00.000000Z\tasdd\n" +
                            "102\tbbb\t2022-02-24T02:00:00.000000Z\tccc\n",
                    tableName
            );
        });
    }

    @Test
    public void testAddColumnWalRollsWalSegment() throws Exception {
        assertMemoryLeak(() -> {
            String tableName = testName.getMethodName();
            ddl(
                    "create table " + tableName + " (" +
                            "x long," +
                            "sym symbol," +
                            "str string," +
                            "ts timestamp," +
                            "sym2 symbol" +
                            ") timestamp(ts) partition by DAY WAL"
            );

            try (SqlCompiler compiler = engine.getSqlCompiler()) {
                CompiledQuery compiledQuery = compiler.compile("insert into " + tableName +
                        " values (101, 'a1a1', 'str-1', '2022-02-24T01', 'a2a2')", sqlExecutionContext);
                try (
                        InsertOperation insertOperation = compiledQuery.getInsertOperation();
                        InsertMethod insertMethod = insertOperation.createMethod(sqlExecutionContext)
                ) {
                    insertMethod.execute();
                    insertMethod.execute();
                    insertMethod.commit();

                    insertMethod.execute();
                    ddl("alter table " + tableName + " add column new_column int");
                    insertMethod.commit();
                }
            }

            insert("insert into " + tableName + " values (103, 'dfd', 'str-2', '2022-02-24T02', 'asdd', 1234)");

            drainWalQueue();
            assertSql("x\tsym\tstr\tts\tsym2\tnew_column\n" +
                    "101\ta1a1\tstr-1\t2022-02-24T01:00:00.000000Z\ta2a2\tnull\n" +
                    "101\ta1a1\tstr-1\t2022-02-24T01:00:00.000000Z\ta2a2\tnull\n" +
                    "101\ta1a1\tstr-1\t2022-02-24T01:00:00.000000Z\ta2a2\tnull\n" +
                    "103\tdfd\tstr-2\t2022-02-24T02:00:00.000000Z\tasdd\t1234\n", tableName);
        });
    }

    @Test
    public void testAddFixedSizeColumnBeforeInsertCommit() throws Exception {
        assertMemoryLeak(() -> {
            String tableName = testName.getMethodName();
            ddl("create table " + tableName + " (" +
                    "x long," +
                    "sym symbol," +
                    "ts timestamp," +
                    "sym2 symbol" +
                    ") timestamp(ts) partition by DAY WAL");

            try (SqlCompiler compiler = engine.getSqlCompiler()) {
                CompiledQuery compiledQuery = compiler.compile("insert into " + tableName +
                        " values (101, 'a1a1', '2022-02-24T01', 'a2a2')", sqlExecutionContext);
                try (
                        InsertOperation insertOperation = compiledQuery.getInsertOperation();
                        InsertMethod insertMethod = insertOperation.createMethod(sqlExecutionContext)
                ) {

                    insertMethod.execute();
                    compile("alter table " + tableName + " add column jjj int");
                    insertMethod.commit();
                }
            }

            insert("insert into " + tableName + " values (103, 'dfd', '2022-02-24T01', 'asdd', 1234)");

            drainWalQueue();
            assertSql("x\tsym\tts\tsym2\tjjj\n" +
                    "101\ta1a1\t2022-02-24T01:00:00.000000Z\ta2a2\tnull\n" +
                    "103\tdfd\t2022-02-24T01:00:00.000000Z\tasdd\t1234\n", tableName);

        });
    }

    @Test
    public void testAddMultipleWalColumnsBeforeCommit() throws Exception {
        assertMemoryLeak(() -> {
            String tableName = testName.getMethodName();
            ddl("create table " + tableName + " (" +
                    "x long," +
                    "sym symbol," +
                    "ts timestamp," +
                    "sym2 symbol" +
                    ") timestamp(ts) partition by DAY WAL");

            try (SqlCompiler compiler = engine.getSqlCompiler()) {
                CompiledQuery compiledQuery = compiler.compile("insert into " + tableName +
                        " values (101, 'a1a1', '2022-02-24T01', 'a2a2')", sqlExecutionContext);
                try (
                        InsertOperation insertOperation = compiledQuery.getInsertOperation();
                        InsertMethod insertMethod = insertOperation.createMethod(sqlExecutionContext)
                ) {

                    insertMethod.execute();
                    ddl("alter table " + tableName + " add column jjj int");
                    ddl("alter table " + tableName + " add column col_str string");
                    ddl("alter table " + tableName + " add column col_var varchar");
                    insertMethod.commit();
                }
            }

            insert("insert into " + tableName + " values (103, 'dfd', '2022-02-24T01', 'asdd', 1234, 'sss-value', 'var-val')");

            drainWalQueue();
            assertSql("x\tsym\tts\tsym2\tjjj\tcol_str\tcol_var\n" +
                    "101\ta1a1\t2022-02-24T01:00:00.000000Z\ta2a2\tnull\t\t\n" +
                    "103\tdfd\t2022-02-24T01:00:00.000000Z\tasdd\t1234\tsss-value\tvar-val\n", tableName);

        });
    }

    @Test
    public void testAddWalColumnAfterCommit() throws Exception {
        assertMemoryLeak(() -> {
            String tableName = testName.getMethodName();
            ddl("create table " + tableName + " (" +
                    "x long," +
                    "sym symbol," +
                    "ts timestamp," +
                    "sym2 symbol" +
                    ") timestamp(ts) partition by DAY WAL");

            try (SqlCompiler compiler = engine.getSqlCompiler()) {
                CompiledQuery compiledQuery = compiler.compile("insert into " + tableName +
                        " values (101, 'a1a1', '2022-02-24T01', 'a2a2')", sqlExecutionContext);
                try (
                        InsertOperation insertOperation = compiledQuery.getInsertOperation();
                        InsertMethod insertMethod = insertOperation.createMethod(sqlExecutionContext)
                ) {
                    insertMethod.execute();
                    insertMethod.commit();
                    ddl("alter table " + tableName + " add column jjj int");
                }
            }

            insert("insert into " + tableName + " values (103, 'dfd', '2022-02-24T01', 'asdd', 1234)");

            drainWalQueue();
            assertSql("x\tsym\tts\tsym2\tjjj\n" +
                    "101\ta1a1\t2022-02-24T01:00:00.000000Z\ta2a2\tnull\n" +
                    "103\tdfd\t2022-02-24T01:00:00.000000Z\tasdd\t1234\n", tableName);

        });
    }

    @Test
    public void testAddWalTxnsExceedingSequencerChunks() throws Exception {
        assertMemoryLeak(() -> {
            int txnChunk = 64;
            node1.setProperty(PropertyKey.CAIRO_DEFAULT_SEQ_PART_TXN_COUNT, txnChunk);
            String tableName = testName.getMethodName() + "Â";
            ddl("create table " + tableName + " as (" +
                    "select x, " +
                    " timestamp_sequence('2022-02-24', 1000000L) ts " +
                    " from long_sequence(1)" +
                    ") timestamp(ts) partition by DAY WAL"
            );

            int n = (int) (2.5 * txnChunk);
            for (int i = 0; i < n; i++) {
                insert("insert into " + tableName + " values (" + i + ", '2022-02-24T01')");
            }
            drainWalQueue();
            assertSql("count\n" +
                    (n + 1) + "\n", "select count(*) from " + tableName);
        });
    }

    @Test
    public void testApplyFromLag() throws Exception {
        assertMemoryLeak(() -> {
            String tableName = testName.getMethodName();
            Rnd rnd = TestUtils.generateRandom(LOG);
            ddl("create table " + tableName + " (" +
                    "x long," +
                    "ts timestamp" +
                    ") timestamp(ts) partition by HOUR WAL WITH maxUncommittedRows=" + rnd.nextInt(20));

            int count = rnd.nextInt(22);
            long rowCount = 0;
            for (int i = 0; i < 2; i++) {
                int rows = rnd.nextInt(200);
                insert("insert into " + tableName +
                        " select x, timestamp_sequence('2022-02-24T0" + i + "', 1000000*60) from long_sequence(" + rows + ")");
                rowCount += rows;

            }

            // Eject after every transaction
            Overrides overrides1 = node1.getConfigurationOverrides();
            overrides1.setProperty(PropertyKey.CAIRO_WAL_APPLY_TABLE_TIME_QUOTA, 1);

            try (ApplyWal2TableJob walApplyJob = createWalApplyJob()) {
                for (int i = 0; i < count; i++) {
                    walApplyJob.run(0);
                    engine.releaseInactive();
                    int rows = rnd.nextInt(200);
                    insert("insert into " + tableName +
                            " select x, timestamp_sequence('2022-02-24T" + String.format("%02d", i + 2) + "', 1000000*60) from long_sequence(" + rows + ")");
                    rowCount += rows;
                }
            }
            Overrides overrides = node1.getConfigurationOverrides();
            overrides.setProperty(PropertyKey.CAIRO_WAL_APPLY_TABLE_TIME_QUOTA, Timestamps.MINUTE_MICROS);
            drainWalQueue();

            assertSql("count\n" + rowCount + "\n", "select count(*) from " + tableName);
        });
    }

    @Test
    public void testCanApplyTransactionWhenWritingAnotherOne() throws Exception {
        assertMemoryLeak(() -> {
            String tableName = testName.getMethodName();
            ddl(
                    "create table " + tableName + " (" +
                            "x long," +
                            "sym symbol," +
                            "ts timestamp," +
                            "sym2 symbol" +
                            ") timestamp(ts) partition by DAY WAL"
            );

            try (SqlCompiler compiler = engine.getSqlCompiler()) {
                CompiledQuery compiledQuery = compiler.compile("insert into " + tableName +
                        " values (101, 'a1a1', '2022-02-24T01', 'a2a2')", sqlExecutionContext);
                try (
                        InsertOperation insertOperation = compiledQuery.getInsertOperation();
                        InsertMethod insertMethod = insertOperation.createMethod(sqlExecutionContext)
                ) {
                    // 3 transactions
                    for (int i = 0; i < 3; i++) {
                        insertMethod.execute();
                        insertMethod.commit();
                    }
                }
            }

            // Add indicator that _event file has more transaction than _event.i.
            // Apply Job should handle inconsistencies between _event and _event.i files
            // as long as both have the committed transactions.
            try (Path path = new Path()) {
                path.concat(configuration.getRoot()).concat(engine.verifyTableName(tableName))
                        .concat(WalUtils.WAL_NAME_BASE).put("1").concat("0")
                        .concat(WalUtils.EVENT_FILE_NAME).$();
                FilesFacade ff = engine.getConfiguration().getFilesFacade();
                int fd = TableUtils.openRW(ff, path.$(), LOG, configuration.getWriterFileOpenOpts());
                long intAddr = Unsafe.malloc(4, MemoryTag.NATIVE_DEFAULT);
                Unsafe.getUnsafe().putInt(intAddr, 10);
                ff.write(fd, intAddr, 4, 0);
                Unsafe.free(intAddr, 4, MemoryTag.NATIVE_DEFAULT);
                ff.close(fd);
            }

            drainWalQueue();

            assertSql(
                    "x\tsym\tts\tsym2\n" +
                            "101\ta1a1\t2022-02-24T01:00:00.000000Z\ta2a2\n" +
                            "101\ta1a1\t2022-02-24T01:00:00.000000Z\ta2a2\n" +
                            "101\ta1a1\t2022-02-24T01:00:00.000000Z\ta2a2\n",
                    tableName
            );
        });
    }

    @Test
    public void testConvertToFromWalWithLagSet() throws Exception {
        String tableName = testName.getMethodName();
        ddl("create table " + tableName + " as (" +
                "select x, " +
                " timestamp_sequence('2022-02-24', 1000000L) ts " +
                " from long_sequence(1)" +
                ") timestamp(ts) partition by DAY WAL"
        );
        drainWalQueue();

        TableToken tt = engine.verifyTableName(tableName);
        try (TxWriter tw = new TxWriter(engine.getConfiguration().getFilesFacade(), engine.getConfiguration())) {
            Path p = Path.getThreadLocal(engine.getConfiguration().getRoot()).concat(tt).concat(TXN_FILE_NAME);
            tw.ofRW(p.$(), PartitionBy.DAY);
            tw.setLagTxnCount(1);
            tw.setLagRowCount(1000);
            tw.setLagMinTimestamp(1_000_000L);
            tw.setLagMaxTimestamp(100_000_000L);
            tw.commit(new ObjList<>());
        }

        ddl("alter table " + tableName + " set type bypass wal", sqlExecutionContext);
        engine.releaseInactive();
        ObjList<TableToken> convertedTables = TableConverter.convertTables(configuration, engine.getTableSequencerAPI(), engine.getTableFlagResolver());
        engine.reloadTableNames(convertedTables);

        try (TxWriter tw = new TxWriter(engine.getConfiguration().getFilesFacade(), engine.getConfiguration())) {
            Path p = Path.getThreadLocal(engine.getConfiguration().getRoot()).concat(tt).concat(TXN_FILE_NAME);
            tw.ofRW(p.$(), PartitionBy.DAY);
            Assert.assertEquals(0, tw.getLagRowCount());
            Assert.assertEquals(0, tw.getLagTxnCount());
            Assert.assertEquals(Long.MAX_VALUE, tw.getLagMinTimestamp());
            Assert.assertEquals(Long.MIN_VALUE, tw.getLagMaxTimestamp());
            // Mess again

            tw.setLagTxnCount(1);
            tw.setLagRowCount(1000);
            tw.setLagMinTimestamp(1_000_000L);
            tw.setLagMaxTimestamp(100_000_000L);
            tw.commit(new ObjList<>());
        }

        ddl("alter table " + tableName + " set type wal", sqlExecutionContext);
        engine.releaseInactive();
        ObjList<TableToken> convertedTables2 = TableConverter.convertTables(configuration, engine.getTableSequencerAPI(), engine.getTableFlagResolver());
        engine.reloadTableNames(convertedTables2);

        try (TxWriter tw = new TxWriter(engine.getConfiguration().getFilesFacade(), engine.getConfiguration())) {
            Path p = Path.getThreadLocal(engine.getConfiguration().getRoot()).concat(tt).concat(TXN_FILE_NAME);
            tw.ofRW(p.$(), PartitionBy.DAY);
            Assert.assertEquals(0, tw.getLagRowCount());
            Assert.assertEquals(0, tw.getLagTxnCount());
            Assert.assertEquals(Long.MAX_VALUE, tw.getLagMinTimestamp());
            Assert.assertEquals(Long.MIN_VALUE, tw.getLagMaxTimestamp());
        }
    }

    @Test
    public void testConvertToWalAfterAlter() throws Exception {
        assertMemoryLeak(() -> {
            String tableName = testName.getMethodName();
            ddl(
                    "create table " + tableName + " as (" +
                            "select x, " +
                            " rnd_symbol('AB', 'BC', 'CD') sym, " +
                            " timestamp_sequence('2022-02-24', 1000000L) ts " +
                            " from long_sequence(1)" +
                            ") timestamp(ts) partition by DAY BYPASS WAL"
            );
            ddl("alter table " + tableName + " add col1 int");
            ddl("alter table " + tableName + " set type wal", sqlExecutionContext);
            engine.releaseInactive();
            ObjList<TableToken> convertedTables = TableConverter.convertTables(configuration, engine.getTableSequencerAPI(), engine.getTableFlagResolver());
            engine.reloadTableNames(convertedTables);

            ddl("alter table " + tableName + " add col2 int");
            insert("insert into " + tableName + "(ts, col1, col2) values('2022-02-24T01', 1, 2)");
            drainWalQueue();

            assertSql(
                    "ts\tcol1\tcol2\n" +
                            "2022-02-24T00:00:00.000000Z\tnull\tnull\n" +
                            "2022-02-24T01:00:00.000000Z\t1\t2\n",
                    "select ts, col1, col2 from " + tableName
            );

            ddl("alter table " + tableName + " set type bypass wal");
            engine.releaseInactive();
            convertedTables = TableConverter.convertTables(configuration, engine.getTableSequencerAPI(), engine.getTableFlagResolver());
            engine.reloadTableNames(convertedTables);

            ddl("alter table " + tableName + " drop column col2");
            ddl("alter table " + tableName + " add col3 int");
            insert("insert into " + tableName + "(ts, col1, col3) values('2022-02-24T01', 3, 4)");

            assertSql(
                    "ts\tcol1\tcol3\n" +
                            "2022-02-24T00:00:00.000000Z\tnull\tnull\n" +
                            "2022-02-24T01:00:00.000000Z\t1\tnull\n" +
                            "2022-02-24T01:00:00.000000Z\t3\t4\n",
                    "select ts, col1, col3 from " + tableName
            );
        });
    }

    @Test
    public void testCreateDropCreate() throws Exception {
        assertMemoryLeak(() -> {
            String tableName = testName.getMethodName();
            ddl(
                    "create table " + tableName + " as (" +
                            "select x, " +
                            " rnd_symbol('AB', 'BC', 'CD') sym, " +
                            " rnd_symbol('DE', null, 'EF', 'FG') sym2, " +
                            " timestamp_sequence('2022-02-24', 1000000L) ts " +
                            " from long_sequence(1)" +
                            ") timestamp(ts) partition by DAY WAL"
            );
            TableToken sysTableName1 = engine.verifyTableName(tableName);
            drop("drop table " + tableName);

            ddl("create table " + tableName + " as (" +
                    "select x, " +
                    " timestamp_sequence('2022-02-24', 1000000L) ts " +
                    " from long_sequence(1)" +
                    ") timestamp(ts) partition by DAY WAL"
            );

            TableToken sysTableName2 = engine.verifyTableName(tableName);
            Assert.assertNotEquals(sysTableName2, sysTableName1);

            engine.releaseInactive();
            drainWalQueue();

            checkTableFilesExist(sysTableName1, "2022-02-24", "x.d", false);
            checkWalFilesRemoved(sysTableName1);

            assertSql("x\tts\n" +
                    "1\t2022-02-24T00:00:00.000000Z\n", tableName);

        });
    }

    @Test
    public void testCreateDropCreateWalNonWal() throws Exception {
        assertMemoryLeak(() -> {
            String tableName = testName.getMethodName();
            String createSql = "create table " + tableName + " as (" +
                    "select x, " +
                    " rnd_symbol('AB', 'BC', 'CD') sym, " +
                    " rnd_symbol('DE', null, 'EF', 'FG') sym2, " +
                    " timestamp_sequence('2022-02-24', 1000000L) ts " +
                    " from long_sequence(1)" +
                    ") timestamp(ts) partition by DAY";

            ddl(createSql + " WAL");
            drop("drop table " + tableName);

            SharedRandom.RANDOM.get().reset();
            ddl(createSql);
            assertSql("x\tsym\tsym2\tts\n" +
                    "1\tAB\tEF\t2022-02-24T00:00:00.000000Z\n", tableName);

            try (ApplyWal2TableJob walApplyJob = createWalApplyJob()) {
                drop("drop table " + tableName);
                SharedRandom.RANDOM.get().reset();
                ddl(createSql + " WAL");
                drainWalQueue(walApplyJob);
                assertSql("x\tsym\tsym2\tts\n" +
                        "1\tAB\tEF\t2022-02-24T00:00:00.000000Z\n", tableName);

                drop("drop table " + tableName);
                SharedRandom.RANDOM.get().reset();
                ddl(createSql);
                assertSql("x\tsym\tsym2\tts\n" +
                        "1\tAB\tEF\t2022-02-24T00:00:00.000000Z\n", tableName);

                drop("drop table " + tableName);
                SharedRandom.RANDOM.get().reset();
                ddl(createSql + " WAL");
                drainWalQueue(walApplyJob);
                assertSql("x\tsym\tsym2\tts\n" +
                        "1\tAB\tEF\t2022-02-24T00:00:00.000000Z\n", tableName);
            }

        });
    }

    @Test
    public void testCreateDropRestartRestart() throws Exception {
        testCreateDropRestartRestart0();
    }

    @Test
    public void testCreateDropRestartRestartNoRegistryCompaction() throws Exception {
        node1.setProperty(PropertyKey.CAIRO_TABLE_REGISTRY_COMPACTION_THRESHOLD, 100);
        testCreateDropRestartRestart0();
    }

    @Test
    public void testCreateDropWalReuseCreate() throws Exception {
        assertMemoryLeak(() -> {
            String tableName = testName.getMethodName() + "Â";
            ddl("create table " + tableName + " as (" +
                    "select x, " +
                    " rnd_symbol('AB', 'BC', 'CD') sym, " +
                    " rnd_symbol('DE', null, 'EF', 'FG') sym2, " +
                    " timestamp_sequence('2022-02-24', 1000000L) ts " +
                    " from long_sequence(1)" +
                    ") timestamp(ts) partition by DAY WAL"
            );
            TableToken tableToken = engine.verifyTableName(tableName);
            try (
                    WalWriter walWriter1 = engine.getWalWriter(tableToken);
                    WalWriter walWriter2 = engine.getWalWriter(tableToken);
                    WalWriter walWriter3 = engine.getWalWriter(tableToken)
            ) {
                insert("insert into " + tableName + " values(1, 'A', 'B', '2022-02-24T01')");

                drop("drop table " + tableName);
                try {
                    assertExceptionNoLeakCheck("insert into " + tableName + " values(1, 'A', 'B', '2022-02-24T01')");
                } catch (SqlException e) {
                    TestUtils.assertContains(e.getFlyweightMessage(), "able does not exist");
                }

                TableWriter.Row row = walWriter1.newRow(IntervalUtils.parseFloorPartialTimestamp("2022-02-24T01"));
                row.putLong(1, 1);
                row.append();

                try {
                    walWriter1.commit();
                    Assert.fail();
                } catch (CairoException e) {
                    TestUtils.assertContains(e.getFlyweightMessage(), "table is dropped ");
                }
                Assert.assertTrue(walWriter1.isDistressed());

                // Structural change
                try {
                    addColumn(walWriter2, "sym3", ColumnType.SYMBOL);
                    Assert.fail();
                } catch (CairoException e) {
                    TestUtils.assertContains(e.getFlyweightMessage(), "table is dropped ");
                }
                Assert.assertTrue(walWriter2.isDistressed());

                // Nonstructural change
                try {
                    AlterOperationBuilder dropPartition = new AlterOperationBuilder().ofDropPartition(0, tableToken, 1);
                    dropPartition.addPartitionToList(IntervalUtils.parseFloorPartialTimestamp("2022-02-24"), 0);
                    AlterOperation dropAlter = dropPartition.build();
                    dropAlter.withContext(sqlExecutionContext);
                    dropAlter.withSqlStatement("alter table " + tableName + " drop partition list '2022-02-24'");
                    walWriter3.apply(dropAlter, true);
                    Assert.fail();
                } catch (CairoException e) {
                    TestUtils.assertContains(e.getFlyweightMessage(), "table is dropped ");
                }
                Assert.assertTrue(walWriter3.isDistressed());

                ddl("create table " + tableName + " as (" +
                        "select x, " +
                        " timestamp_sequence('2022-02-24', 1000000L) ts " +
                        " from long_sequence(1)" +
                        ") timestamp(ts) partition by DAY WAL"
                );

                TableToken sysTableName2 = engine.verifyTableName(tableName);
                Assert.assertNotEquals(sysTableName2, tableToken);

                engine.releaseAllReaders();
                drainWalQueue();

                checkTableFilesExist(tableToken, "2022-02-24", "x.d", false);
            }
            checkWalFilesRemoved(tableToken);

            assertSql("x\tts\n" +
                    "1\t2022-02-24T00:00:00.000000Z\n", tableName);
        });
    }

    @Test
    public void testCreateWalAndInsertFromSql() throws Exception {
        assertMemoryLeak(() -> {
            String tableName = testName.getMethodName() + "_लаблअца";
            ddl(
                    "create table " + tableName + " as (" +
                            "select x, " +
                            " rnd_symbol('AB', 'BC', 'CD') sym, " +
                            " timestamp_sequence('2022-02-24', 1000000L) ts, " +
                            " rnd_symbol('DE', null, 'EF', 'FG') sym2 " +
                            " from long_sequence(5)" +
                            ") timestamp(ts) partition by DAY WAL"
            );

            insert(
                    "insert into " + tableName +
                            " values (101, 'dfd', '2022-02-24T01', 'asd')"
            );

            drainWalQueue();

            assertSql("x\tsym\tts\tsym2\n" +
                    "1\tAB\t2022-02-24T00:00:00.000000Z\tEF\n" +
                    "2\tBC\t2022-02-24T00:00:01.000000Z\tFG\n" +
                    "3\tCD\t2022-02-24T00:00:02.000000Z\tFG\n" +
                    "4\tCD\t2022-02-24T00:00:03.000000Z\tFG\n" +
                    "5\tAB\t2022-02-24T00:00:04.000000Z\tDE\n" +
                    "101\tdfd\t2022-02-24T01:00:00.000000Z\tasd\n", tableName);
        });
    }

    @Test
    public void testCreateWalDropColumnInsert() throws Exception {
        assertMemoryLeak(() -> {
            String tableName = testName.getMethodName();
            ddl("create table " + tableName + " as (" +
                    "select x, " +
                    " rnd_symbol('AB', 'BC', 'CD') sym, " +
                    " rnd_symbol('DE', null, 'EF', 'FG') sym2, " +
                    " timestamp_sequence('2022-02-24', 1000000L) ts " +
                    " from long_sequence(1)" +
                    ") timestamp(ts) partition by DAY WAL"
            );

            ddl("alter table " + tableName + " drop column sym");
            insert("insert into " + tableName + "(x, ts) values (2, '2022-02-24T23:00:01')");
            drainWalQueue();

            assertSql("x\tsym2\tts\n" +
                    "1\tEF\t2022-02-24T00:00:00.000000Z\n" +
                    "2\t\t2022-02-24T23:00:01.000000Z\n", tableName);
        });
    }

    @Test
    public void testCreateWalTableAsSelect() throws Exception {
        assertMemoryLeak(() -> {
            String tableName = testName.getMethodName();
            ddl("create table " + tableName + " as (" +
                    "select x, " +
                    " rnd_symbol('AB', 'BC', 'CD') sym, " +
                    " timestamp_sequence('2022-02-24', 1000000L) ts, " +
                    " rnd_symbol('DE', null, 'EF', 'FG') sym2 " +
                    " from long_sequence(5)" +
                    ") timestamp(ts) partition by DAY WAL");

            drainWalQueue();

            assertSql("x\tsym\tts\tsym2\n" +
                    "1\tAB\t2022-02-24T00:00:00.000000Z\tEF\n" +
                    "2\tBC\t2022-02-24T00:00:01.000000Z\tFG\n" +
                    "3\tCD\t2022-02-24T00:00:02.000000Z\tFG\n" +
                    "4\tCD\t2022-02-24T00:00:03.000000Z\tFG\n" +
                    "5\tAB\t2022-02-24T00:00:04.000000Z\tDE\n", tableName);
        });
    }

    @Test
    public void testCreateWalTableAsSelectAndInsertAsSelect() throws Exception {
        assertMemoryLeak(() -> {
            String tableName = testName.getMethodName();
            ddl("create table " + tableName + " as (" +
                    "select x, " +
                    " rnd_symbol('AB', 'BC', 'CD') sym, " +
                    " timestamp_sequence('2022-02-24', 1000000L) ts, " +
                    " rnd_symbol('DE', null, 'EF', 'FG') sym2 " +
                    " from long_sequence(5)" +
                    ") timestamp(ts) partition by DAY WAL");

            insert("insert into " + tableName +
                    " select x + 100, rnd_symbol('AB2', 'BC2', 'CD2') sym, " +
                    " timestamp_sequence('2022-02-24', 1000000L) ts, " +
                    " rnd_symbol('DE2', null, 'EF2', 'FG2') sym2 " +
                    " from long_sequence(3)");

            drainWalQueue();

            assertSql("x\tsym\tts\tsym2\n" +
                    "1\tAB\t2022-02-24T00:00:00.000000Z\tEF\n" +
                    "101\tBC2\t2022-02-24T00:00:00.000000Z\tDE2\n" +
                    "2\tBC\t2022-02-24T00:00:01.000000Z\tFG\n" +
                    "102\tBC2\t2022-02-24T00:00:01.000000Z\tFG2\n" +
                    "3\tCD\t2022-02-24T00:00:02.000000Z\tFG\n" +
                    "103\tBC2\t2022-02-24T00:00:02.000000Z\tDE2\n" +
                    "4\tCD\t2022-02-24T00:00:03.000000Z\tFG\n" +
                    "5\tAB\t2022-02-24T00:00:04.000000Z\tDE\n", tableName);
        });
    }

    @Test
    public void testDropFailedWhileDataFileLocked() throws Exception {
        testDropFailedWhileDataFileLocked("x.d");
    }

    @Test
    public void testDropFailedWhileSymbolFileLocked() throws Exception {
        testDropFailedWhileDataFileLocked("sym.c");
    }

    @Test
    public void testDropPartitionRenameTable() throws Exception {
        assertMemoryLeak(() -> {
            String tableName = testName.getMethodName();
            String newTableName = testName.getMethodName() + "_new";
            ddl("create table " + tableName + " as (" +
                    "select x, " +
                    " rnd_symbol('DE', null, 'EF', 'FG') sym2, " +
                    " timestamp_sequence('2022-02-24', 24 * 60 * 60 * 1000000L) ts " +
                    " from long_sequence(2)" +
                    ") timestamp(ts) partition by DAY WAL"
            );

            ddl("alter table " + tableName + " drop partition list '2022-02-24'");
            TableToken table2directoryName = engine.verifyTableName(tableName);
            ddl("rename table " + tableName + " to " + newTableName);

            TableToken newTableDirectoryName = engine.verifyTableName(newTableName);
            Assert.assertEquals(table2directoryName.getDirName(), newTableDirectoryName.getDirName());

            drainWalQueue();

            assertSql("x\tsym2\tts\n" +
                    "2\tEF\t2022-02-25T00:00:00.000000Z\n", newTableName);
            Assert.assertEquals(3, engine.getTableSequencerAPI().getTxnTracker(newTableDirectoryName).getWriterTxn());
            Assert.assertEquals(3, engine.getTableSequencerAPI().getTxnTracker(newTableDirectoryName).getSeqTxn());
        });
    }

    @Test
    public void testDropRemovesFromCatalogFunctions() throws Exception {
        assertMemoryLeak(() -> {
            String tableName = testName.getMethodName();
            String tableNameNonWal = testName.getMethodName() + "_non_wal";

            ddl("create table " + tableName + " as (" +
                    "select x, " +
                    " rnd_symbol('AB', 'BC', 'CD') sym, " +
                    " rnd_symbol('DE', null, 'EF', 'FG') sym2, " +
                    " timestamp_sequence('2022-02-24', 1000000L) ts " +
                    " from long_sequence(1)" +
                    ") timestamp(ts) partition by DAY WAL"
            );

            ddl("create table " + tableNameNonWal + " as (" +
                    "select x, " +
                    " rnd_symbol('AB', 'BC', 'CD') sym, " +
                    " rnd_symbol('DE', null, 'EF', 'FG') sym2, " +
                    " timestamp_sequence('2022-02-24', 1000000L) ts " +
                    " from long_sequence(1)" +
                    ") timestamp(ts) partition by DAY BYPASS WAL"
            );

            assertSql("table_name\n" +
                    tableName + "\n" +
                    tableNameNonWal + "\n", "all_tables() order by table_name");
            assertSql("table_name\n" +
                    tableName + "\n" +
                    tableNameNonWal + "\n", "select table_name from tables() order by table_name");
            assertSql("relname\npg_class\n" +
                    tableName + "\n" +
                    tableNameNonWal + "\n", "select relname from pg_class() order by relname");


            drop("drop table " + tableName);

            assertSql("table_name\n" +
                    tableNameNonWal + "\n", "all_tables() order by table_name");
            assertSql("table_name\n" +
                    tableNameNonWal + "\n", "select table_name from tables() order by table_name");
            assertSql("relname\npg_class\n" +
                    tableNameNonWal + "\n", "select relname from pg_class() order by relname");

            drainWalQueue();

            assertSql("table_name\n" +
                    tableNameNonWal + "\n", "all_tables() order by table_name");
            assertSql("table_name\n" +
                    tableNameNonWal + "\n", "select table_name from tables() order by table_name");
            assertSql("relname\npg_class\n" +
                    tableNameNonWal + "\n", "select relname from pg_class() order by relname");


            refreshTablesInBaseEngine();

            assertSql("table_name\n" +
                    tableNameNonWal + "\n", "all_tables() order by table_name");
            assertSql("table_name\n" +
                    tableNameNonWal + "\n", "select table_name from tables() order by table_name");
            assertSql("relname\npg_class\n" +
                    tableNameNonWal + "\n", "select relname from pg_class() order by relname");

            drop("drop table " + tableNameNonWal);

            assertSql("table_name\n", "all_tables() order by table_name");
            assertSql("table_name\n", "select table_name from tables() order by table_name");
            assertSql("relname\npg_class\n", "select relname from pg_class() order by relname");
        });
    }

    @Test
    public void testDropRetriedWhenReaderOpen() throws Exception {
        assertMemoryLeak(ff, () -> {
            String tableName = testName.getMethodName();
            ddl("create table " + tableName + " as (" +
                    "select x, " +
                    " rnd_symbol('AB', 'BC', 'CD') sym, " +
                    " rnd_symbol('DE', null, 'EF', 'FG') sym2, " +
                    " timestamp_sequence('2022-02-24', 1000000L) ts " +
                    " from long_sequence(1)" +
                    ") timestamp(ts) partition by DAY WAL"
            );

            try (ApplyWal2TableJob walApplyJob = createWalApplyJob()) {
                drainWalQueue(walApplyJob);
                TableToken sysTableName1 = engine.verifyTableName(tableName);

                try (TableReader ignore = sqlExecutionContext.getReader(sysTableName1)) {
                    drop("drop table " + tableName);
                    drainWalQueue(walApplyJob);
                    checkTableFilesExist(sysTableName1, "2022-02-24", "x.d", true);
                }

                if (Os.type == Os.WINDOWS) {
                    // Release WAL writers
                    engine.releaseInactive();
                }
                drainWalQueue(walApplyJob);

                checkTableFilesExist(sysTableName1, "2022-02-24", "x.d", false);
                checkWalFilesRemoved(sysTableName1);
            }
        });
    }

    @Test
    public void testDropSymbolColumn() throws Exception {
        assertMemoryLeak(() -> {
            ddl(
                    "CREATE TABLE 'weather' (\n" +
                            "  city SYMBOL capacity 256,\n" +
                            "  temperature DOUBLE,\n" +
                            "  humidity DOUBLE,\n" +
                            "  timestamp TIMESTAMP,\n" +
                            "  country SYMBOL capacity 256 CACHE\n" +
                            ") timestamp (timestamp) PARTITION BY DAY WAL"
            );

            insert("insert into weather values('city', 1, 1, '1982-01-01', 'abc')");

            drainWalQueue();
            assertSql("city\ttemperature\thumidity\ttimestamp\tcountry\n" +
                    "city\t1.0\t1.0\t1982-01-01T00:00:00.000000Z\tabc\n", "select * from weather");

            engine.releaseInactive();

            compile("alter table weather drop column city");
            insert("insert into weather values(1, 1, '1982-01-01', 'abc')");
            drainWalQueue();

            engine.releaseInactive();
            compile("alter table weather add column city symbol");
            insert("insert into weather values(1, 1, '1982-01-01', 'abc', 'city')");
            drainWalQueue();

            engine.releaseInactive();
            compile("alter table weather drop column city");
        });
    }

    @Test
    public void testDropTableAndConvertAnother() throws Exception {
        assertMemoryLeak(() -> {
            String tableName = testName.getMethodName();
            ddl("create table " + tableName + " as (" +
                    "select x, " +
                    " rnd_symbol('AB', 'BC', 'CD') sym, " +
                    " timestamp_sequence('2022-02-24', 1000000L) ts " +
                    " from long_sequence(1)" +
                    ") timestamp(ts) partition by DAY WAL"
            );
            TableToken sysTableName1 = engine.verifyTableName(tableName);

            ddl("create table " + tableName + "2 as (" +
                    "select x, " +
                    " rnd_symbol('AB', 'BC', 'CD') sym, " +
                    " timestamp_sequence('2022-02-24', 1000000L) ts " +
                    " from long_sequence(1)" +
                    ") timestamp(ts) partition by DAY"
            );
            TableToken sysTableName2 = engine.verifyTableName(tableName + "2");

            ddl("alter table " + tableName + "2 set type wal", sqlExecutionContext);
            drop("drop table " + tableName);
            engine.releaseInactive();

            final ObjList<TableToken> convertedTables = new ObjList<>();
            convertedTables.add(sysTableName2);
            engine.reloadTableNames(convertedTables);

            drainWalQueue();
            runWalPurgeJob();

            engine.releaseInactive();

            drainWalQueue();
            runWalPurgeJob();

            checkTableFilesExist(sysTableName1, "2022-02-24", "sym.d", false);
        });
    }

    @Test
    public void testDropTableHalfDeleted() throws Exception {
        AtomicReference<String> pretendNotExist = new AtomicReference<>("<>");
        FilesFacade ff = new TestFilesFacadeImpl() {
            int count = 0;

            @Override
            public boolean exists(LPSZ name) {
                if (Utf8s.startsWithAscii(name, pretendNotExist.get()) && count++ == 0) {
                    return false;
                }
                return super.exists(name);
            }
        };

        assertMemoryLeak(ff, () -> {
            String tableName = testName.getMethodName();
            ddl("create table " + tableName + " as (" +
                    "select x, " +
                    " rnd_symbol('AB', 'BC', 'CD') sym, " +
                    " timestamp_sequence('2022-02-24', 1000000L) ts " +
                    " from long_sequence(1)" +
                    ") timestamp(ts) partition by DAY WAL"
            );
            TableToken sysTableName1 = engine.verifyTableName(tableName);
            drop("drop table " + tableName);

            pretendNotExist.set(Path.getThreadLocal(root).concat(sysTableName1).toString());
            engine.reloadTableNames();

            runWalPurgeJob();

            engine.reloadTableNames();

            drainWalQueue();
            runWalPurgeJob();

            checkTableFilesExist(sysTableName1, "2022-02-24", "sym.d", false);
        });
    }

    @Test
    public void testDropTableLeftSomeFilesOnDisk() throws Exception {
        AtomicReference<String> pretendNotExist = new AtomicReference<>("<>");
        FilesFacade ff = new TestFilesFacadeImpl() {
            int count = 0;

            @Override
            public boolean rmdir(Path path, boolean lazy) {
                if (Utf8s.equalsAscii(pretendNotExist.get(), path) && count++ == 0) {
                    super.rmdir(Path.getThreadLocal(pretendNotExist.get()).concat(SEQ_DIR));
                    return false;
                }
                return super.rmdir(path, lazy);
            }
        };

        assertMemoryLeak(ff, () -> {
            String tableName = testName.getMethodName();
            ddl("create table " + tableName + " as (" +
                    "select x, " +
                    " rnd_symbol('AB', 'BC', 'CD') sym, " +
                    " timestamp_sequence('2022-02-24', 1000000L) ts " +
                    " from long_sequence(1)" +
                    ") timestamp(ts) partition by DAY WAL"
            );
            TableToken sysTableName1 = engine.verifyTableName(tableName);
            drop("drop table " + tableName);

            pretendNotExist.set(Path.getThreadLocal(root).concat(sysTableName1).slash$().toString());
            engine.reloadTableNames();

            runWalPurgeJob();

            drainWalQueue();
            runWalPurgeJob();

            checkTableFilesExist(sysTableName1, "2022-02-24", "sym.d", false);
        });
    }

    @Test
    public void testDropTxnNotificationQueueOverflow() throws Exception {
        assertMemoryLeak(() -> {
            String tableName = testName.getMethodName();
            ddl("create table " + tableName + "1 as (" +
                    "select x, " +
                    " rnd_symbol('DE', null, 'EF', 'FG') sym2, " +
                    " timestamp_sequence('2022-02-24', 1000000L) ts " +
                    " from long_sequence(1)" +
                    ") timestamp(ts) partition by DAY WAL"
            );
            ddl("create table " + tableName + "2 as (" +
                    "select x, " +
                    " rnd_symbol('DE', null, 'EF', 'FG') sym2, " +
                    " timestamp_sequence('2022-02-24', 1000000L) ts " +
                    " from long_sequence(1)" +
                    ") timestamp(ts) partition by DAY WAL"
            );

            try (ApplyWal2TableJob walApplyJob = createWalApplyJob()) {
                drainWalQueue(walApplyJob);

                for (int i = 0; i < configuration.getWalTxnNotificationQueueCapacity(); i++) {
                    insert("insert into " + tableName + "1 values (101, 'a1a1', '2022-02-24T01')");
                }

                TableToken table2directoryName = engine.verifyTableName(tableName + "2");
                drop("drop table " + tableName + "2");

                drainWalQueue(walApplyJob);

                checkTableFilesExist(table2directoryName, "2022-02-24", "x.d", false);
            }
        });
    }

    @Test
    public void testDroppedTableHappendInTheMiddleOfWalApplication() throws Exception {
        String tableName = testName.getMethodName();
        FilesFacade ff = new TestFilesFacadeImpl() {
            @Override
            public int openRO(LPSZ name) {
                if (Utf8s.endsWithAscii(name, Files.SEPARATOR + "0" + Files.SEPARATOR + "sym.d")) {
                    TestUtils.unchecked(() -> drop("drop table " + tableName));
                }
                return super.openRO(name);
            }
        };
        assertMemoryLeak(ff, () -> {
            ddl("create table " + tableName + " as (" +
                    "select x, " +
                    " rnd_symbol('AB', 'BC', 'CD') sym, " +
                    " rnd_symbol('DE', null, 'EF', 'FG') sym2, " +
                    " timestamp_sequence('2022-02-24', 1000000L) ts " +
                    " from long_sequence(1)" +
                    ") timestamp(ts) partition by DAY WAL"
            );
            TableToken sysTableName1 = engine.verifyTableName(tableName);

            try (ApplyWal2TableJob walApplyJob = createWalApplyJob()) {
                drainWalQueue(walApplyJob);

                if (Os.type == Os.WINDOWS) {
                    // Release WAL writers
                    engine.releaseInactive();
                    drainWalQueue(walApplyJob);
                }

                checkTableFilesExist(sysTableName1, "2022-02-24", "x.d", false);
                checkWalFilesRemoved(sysTableName1);
            }
        });
    }

    @Test
    public void testDroppedTableSequencerRecreated() throws Exception {
        assertMemoryLeak(() -> {
            String tableName = testName.getMethodName();
            ddl("create table " + tableName + " as (" +
                    "select x, " +
                    " rnd_symbol('AB', 'BC', 'CD') sym, " +
                    " rnd_symbol('DE', null, 'EF', 'FG') sym2, " +
                    " timestamp_sequence('2022-02-24', 1000000L) ts " +
                    " from long_sequence(1)" +
                    ") timestamp(ts) partition by DAY WAL"
            );

            drainWalQueue();

            TableToken sysTableName1 = engine.verifyTableName(tableName);
            engine.getTableSequencerAPI().releaseInactive();
            drop("drop table " + tableName);

            if (Os.type == Os.WINDOWS) {
                // Release WAL writers
                engine.releaseInactive();
            }
            drainWalQueue();

            checkTableFilesExist(sysTableName1, "2022-02-24", "x.d", false);
            checkWalFilesRemoved(sysTableName1);
        });
    }

    @Test
    public void testDroppedTableTriggersWalCheckJob() throws Exception {
        assertMemoryLeak(ff, () -> {
            String tableName = testName.getMethodName();
            ddl("create table " + tableName + " as (" +
                    "select x, " +
                    " rnd_symbol('AB', 'BC', 'CD') sym, " +
                    " timestamp_sequence('2022-02-24', 1000000L) ts " +
                    " from long_sequence(1)" +
                    ") timestamp(ts) partition by DAY WAL"
            );
            drop("drop table " + tableName);

            engine.reloadTableNames();

            long walNotification = engine.getMessageBus().getWalTxnNotificationPubSequence().current();
            CheckWalTransactionsJob checkWalTransactionsJob = new CheckWalTransactionsJob(engine);
            checkWalTransactionsJob.run(0);

            drainWalQueue();
            Assert.assertTrue(walNotification < engine.getMessageBus().getWalTxnNotificationPubSequence().current());
        });
    }

    @Test
    public void testEmptyTruncate() throws Exception {
        assertMemoryLeak(() -> {
            String tableName = testName.getMethodName();
            ddl("create table " + tableName + " (" +
                    "A INT," +
                    "ts TIMESTAMP)" +
                    " timestamp(ts) partition by DAY WAL");

            ddl("truncate table " + tableName);

            drainWalQueue();

<<<<<<< HEAD
            assertSql("name\tsuspended\twriterTxn\twriterLagTxnCount\tsequencerTxn\tmemoryPressure\n" +
                    "testEmptyTruncate\tfalse\t1\t0\t1\t0\n", "wal_tables()");
=======
            assertSql("name\tsuspended\twriterTxn\twriterLagTxnCount\tsequencerTxn\terrorTag\terrorMessage\n" +
                    "testEmptyTruncate\tfalse\t1\t0\t1\t\t\n", "wal_tables()");
>>>>>>> 22d99f07
        });
    }

    @Test
    public void testInsertIntNoTimestampTableAsSelect() throws Exception {
        testInsertAsSelectBatched("");
    }

    @Test
    public void testInsertIntoWalTableAsSelect() throws Exception {
        testInsertAsSelectBatched("timestamp (timestamp) PARTITION BY DAY WAL DEDUP UPSERT KEYS(timestamp, nuuid)");
    }

    @Test
    public void testInsertManyThenDrop() throws Exception {
        assertMemoryLeak(ff, () -> {
            String tableName = testName.getMethodName();
            ddl("create table " + tableName + " as (" +
                    "select x, " +
                    " rnd_symbol('AB', 'BC', 'CD') sym, " +
                    " rnd_symbol('DE', null, 'EF', 'FG') sym2, " +
                    " timestamp_sequence('2022-02-24', 1000000L) ts " +
                    " from long_sequence(1)" +
                    ") timestamp(ts) partition by DAY WAL"
            );
            TableToken tableToken = engine.verifyTableName(tableName);

            drop("drop table " + tableName);
            drainWalQueue();

            engine.reloadTableNames();
            engine.notifyWalTxnCommitted(tableToken);
            drainWalQueue();

            checkTableFilesExist(tableToken, "2022-02-24", "x.d", false);
            checkWalFilesRemoved(tableToken);
        });
    }

    @Test
    public void testNoLagUsedWhenDataIsInOrder() throws Exception {
        assertMemoryLeak(() -> {
            String tableName = testName.getMethodName();
            ddl("create table " + tableName + " (" +
                    "x long," +
                    "sym symbol," +
                    "str string," +
                    "ts timestamp," +
                    "sym2 symbol" +
                    ") timestamp(ts) partition by DAY WAL");

            // In order
            insert("insert into " + tableName + " values (101, 'a1a1', 'str-1', '2022-02-24T00', 'a2a2')");
            insert("insert into " + tableName + " values (101, 'a1a1', 'str-1', '2022-02-24T01', 'a2a2')");
            insert("insert into " + tableName + " values (101, 'a1a1', 'str-1', '2022-02-24T02', 'a2a2')");
            insert("insert into " + tableName + " values (101, 'a1a1', 'str-1', '2022-02-24T03', 'a2a2')");
            insert("insert into " + tableName + " values (101, 'a1a1', 'str-1', '2022-02-24T02', 'a2a2')");


            node1.setProperty(PropertyKey.CAIRO_WAL_APPLY_TABLE_TIME_QUOTA, 0);
            runApplyOnce();

            TableToken token = engine.verifyTableName(tableName);
            try (TxReader txReader = new TxReader(engine.getConfiguration().getFilesFacade())) {
                txReader.ofRO(Path.getThreadLocal(root).concat(token).concat(TXN_FILE_NAME).$(), PartitionBy.DAY);
                txReader.unsafeLoadAll();

                Assert.assertEquals(0, txReader.getLagTxnCount());
                Assert.assertEquals(0, txReader.getLagRowCount());
                Assert.assertEquals("2022-02-24T00:00:00.000Z", Timestamps.toString(txReader.getMaxTimestamp()));

                runApplyOnce();
                txReader.unsafeLoadAll();

                Assert.assertEquals(0, txReader.getLagTxnCount());
                Assert.assertEquals(0, txReader.getLagRowCount());
                Assert.assertEquals("2022-02-24T01:00:00.000Z", Timestamps.toString(txReader.getMaxTimestamp()));

                runApplyOnce();
                txReader.unsafeLoadAll();

                Assert.assertEquals(0, txReader.getLagTxnCount());
                Assert.assertEquals(0, txReader.getLagRowCount());
                Assert.assertEquals("2022-02-24T02:00:00.000Z", Timestamps.toString(txReader.getMaxTimestamp()));

                runApplyOnce();
                txReader.unsafeLoadAll();

                Assert.assertEquals(1, txReader.getLagTxnCount());
                Assert.assertEquals(1, txReader.getLagRowCount());
                Assert.assertEquals("2022-02-24T02:00:00.000Z", Timestamps.toString(txReader.getMaxTimestamp()));

                runApplyOnce();
                txReader.unsafeLoadAll();

                Assert.assertEquals(0, txReader.getLagTxnCount());
                Assert.assertEquals(0, txReader.getLagRowCount());
                Assert.assertEquals("2022-02-24T03:00:00.000Z", Timestamps.toString(txReader.getMaxTimestamp()));
            }
        });
    }

    @Test
    public void testQueryNullSymbols() throws Exception {
        assertMemoryLeak(() -> {
            String tableName = testName.getMethodName();

            ddl("create table temp as (" +
                    "select " +
                    " cast(case when x % 2 = 0 then null else 'abc' end as symbol) sym, " +
                    " x," +
                    " timestamp_sequence('2022-02-24', 1000000L) ts " +
                    " from long_sequence(5)" +
                    ")");

            ddl("create table " + tableName + " as (" +
                    "select * from temp), index(sym) timestamp(ts) partition by DAY WAL");


            drainWalQueue();

            String allRows = "sym\tx\tts\n" +
                    "abc\t1\t2022-02-24T00:00:00.000000Z\n" +
                    "\t2\t2022-02-24T00:00:01.000000Z\n" +
                    "abc\t3\t2022-02-24T00:00:02.000000Z\n" +
                    "\t4\t2022-02-24T00:00:03.000000Z\n" +
                    "abc\t5\t2022-02-24T00:00:04.000000Z\n";

            assertSql(allRows, "temp");
            assertSql(allRows, tableName);

            assertSql(
                    "sym\tx\tts\n" +
                            "\t2\t2022-02-24T00:00:01.000000Z\n" +
                            "\t4\t2022-02-24T00:00:03.000000Z\n", "select * from " + tableName + " where sym != 'abc'"
            );
        });
    }

    @Test
    public void testRemoveColumnWalRollsWalSegment() throws Exception {
        assertMemoryLeak(() -> {
            String tableName = testName.getMethodName();
            ddl("create table " + tableName + " (" +
                    "x long," +
                    "sym symbol," +
                    "str string," +
                    "ts timestamp," +
                    "sym2 symbol" +
                    ") timestamp(ts) partition by DAY WAL");

            try (SqlCompiler compiler = engine.getSqlCompiler()) {
                CompiledQuery compiledQuery = compiler.compile("insert into " + tableName +
                        " values (101, 'a1a1', 'str-1', '2022-02-24T01', 'a2a2')", sqlExecutionContext);
                try (
                        InsertOperation insertOperation = compiledQuery.getInsertOperation();
                        InsertMethod insertMethod = insertOperation.createMethod(sqlExecutionContext)
                ) {
                    insertMethod.execute();
                    insertMethod.execute();
                    insertMethod.commit();

                    insertMethod.execute();
                    ddl("alter table " + tableName + " drop column sym");
                    insertMethod.commit();
                }
            }

            insert("insert into " + tableName + " values (103, 'str-2', '2022-02-24T02', 'asdd')");

            drainWalQueue();
            assertSql("x\tstr\tts\tsym2\n" +
                    "101\tstr-1\t2022-02-24T01:00:00.000000Z\ta2a2\n" +
                    "101\tstr-1\t2022-02-24T01:00:00.000000Z\ta2a2\n" +
                    "101\tstr-1\t2022-02-24T01:00:00.000000Z\ta2a2\n" +
                    "103\tstr-2\t2022-02-24T02:00:00.000000Z\tasdd\n", tableName);

        });
    }

    @Test
    public void testRenameDropTable() throws Exception {
        String tableName = testName.getMethodName();
        String newTableName = testName.getMethodName() + "_new";

        FilesFacade ff = new TestFilesFacadeImpl() {
            int i = 0;

            @Override
            public int openRW(LPSZ name, long opts) {
                int fd = super.openRW(name, opts);
                if (Utf8s.containsAscii(name, "2022-02-25") && i++ == 0) {
                    TestUtils.unchecked(() -> drop("drop table " + newTableName));
                }
                return fd;
            }
        };

        assertMemoryLeak(ff, () -> {
            ddl("create table " + tableName + " as (" +
                    "select x, " +
                    " rnd_symbol('DE', null, 'EF', 'FG') sym2, " +
                    " timestamp_sequence('2022-02-24', 24 * 60 * 60 * 1000000L) ts " +
                    " from long_sequence(2)" +
                    ") timestamp(ts) partition by DAY WAL"
            );

            TableToken table2directoryName = engine.verifyTableName(tableName);
            insert("insert into " + tableName + " values (1, 'abc', '2022-02-25')");
            ddl("rename table " + tableName + " to " + newTableName);

            TableToken newTableDirectoryName = engine.verifyTableName(newTableName);
            Assert.assertEquals(table2directoryName.getDirName(), newTableDirectoryName.getDirName());

            drainWalQueue();

            try {
                assertSql("x\tsym2\tts\n" +
                        "2\tEF\t2022-02-25T00:00:00.000000Z\n", newTableName);
                Assert.fail();
            } catch (SqlException e) {
                TestUtils.assertContains(e.getFlyweightMessage(), "does not exist");
            }
        });
    }

    @Test
    public void testRenameNonWalTable() throws Exception {
        assertMemoryLeak(() -> {
            String tableName = testName.getMethodName();
            String newTableName = testName.getMethodName() + "_new中";
            ddl("create table " + tableName + " as (" +
                    "select x, " +
                    " rnd_symbol('DE', null, 'EF', 'FG') sym2, " +
                    " timestamp_sequence('2022-02-24', 1000000L) ts " +
                    " from long_sequence(1)" +
                    ") timestamp(ts) partition by DAY BYPASS WAL"
            );

            drainWalQueue();

            TableToken table2directoryName = engine.verifyTableName(tableName);
            ddl("rename table " + tableName + " to " + newTableName);
            insert("insert into " + newTableName + "(x, ts) values (100, '2022-02-25')");

            TableToken newTabledirectoryName = engine.verifyTableName(newTableName);
            Assert.assertNotEquals(table2directoryName.getDirName(), newTabledirectoryName.getDirName());

            drainWalQueue();

            try (TableWriter writer = getWriter(newTableName)) {
                Assert.assertEquals(newTableName, writer.getTableToken().getTableName());
            }

            assertSql("x\tsym2\tts\n" +
                    "1\tDE\t2022-02-24T00:00:00.000000Z\n" +
                    "100\t\t2022-02-25T00:00:00.000000Z\n", newTableName);

            assertSql("table_name\n" +
                    newTableName + "\n", "select table_name from tables() order by table_name");

            for (int i = 0; i < 2; i++) {
                engine.releaseInactive();
                refreshTablesInBaseEngine();

                TableToken newTabledirectoryName2 = engine.verifyTableName(newTableName);
                Assert.assertEquals(newTabledirectoryName, newTabledirectoryName2);
                assertSql("x\tsym2\tts\n" +
                        "1\tDE\t2022-02-24T00:00:00.000000Z\n" +
                        "100\t\t2022-02-25T00:00:00.000000Z\n", newTableName);
            }

            assertSql("table_name\tdirectoryName\n" +
                    newTableName + "\t" + newTabledirectoryName.getDirName() + "\n", "select table_name, directoryName from tables() order by table_name");
            assertSql("table_name\n" +
                    newTableName + "\n", "select table_name from all_tables()");
            assertSql("relname\npg_class\n" +
                    newTableName + "\n", "select relname from pg_class() order by relname");
        });
    }

    @Test
    public void testRenameTable() throws Exception {
        assertMemoryLeak(() -> {
            String tableName = testName.getMethodName();
            String newTableName = testName.getMethodName() + "_new中";
            ddl("create table " + tableName + " as (" +
                    "select x, " +
                    " rnd_symbol('DE', null, 'EF', 'FG') sym2, " +
                    " timestamp_sequence('2022-02-24', 1000000L) ts " +
                    " from long_sequence(1)" +
                    ") timestamp(ts) partition by DAY WAL"
            );

            drainWalQueue();

            TableToken table2directoryName = engine.verifyTableName(tableName);
            ddl("rename table " + tableName + " to " + newTableName);
            insert("insert into " + newTableName + "(x, ts) values (100, '2022-02-25')");

            TableToken newTableDirectoryName = engine.verifyTableName(newTableName);
            Assert.assertEquals(table2directoryName.getDirName(), newTableDirectoryName.getDirName());

            drainWalQueue();

            try (TableWriter writer = getWriter(newTableName)) {
                Assert.assertEquals(newTableName, writer.getTableToken().getTableName());
            }

            assertSql("x\tsym2\tts\n" +
                    "1\tDE\t2022-02-24T00:00:00.000000Z\n" +
                    "100\t\t2022-02-25T00:00:00.000000Z\n", newTableName);

            assertSql("table_name\n" +
                    newTableName + "\n", "select table_name from tables() order by table_name");

            for (int i = 0; i < 2; i++) {
                engine.releaseInactive();
                refreshTablesInBaseEngine();

                TableToken newTabledirectoryName2 = engine.verifyTableName(newTableName);
                Assert.assertEquals(newTableDirectoryName, newTabledirectoryName2);
                assertSql("x\tsym2\tts\n" +
                        "1\tDE\t2022-02-24T00:00:00.000000Z\n" +
                        "100\t\t2022-02-25T00:00:00.000000Z\n", newTableName);
            }

            assertSql("table_name\tdirectoryName\n" +
                    newTableName + "\t" + newTableDirectoryName.getDirName() + "\n", "select table_name, directoryName from tables() order by table_name");
            assertSql("table_name\n" +
                    newTableName + "\n", "select table_name from all_tables()");
            assertSql("relname\npg_class\n" +
                    newTableName + "\n", "select relname from pg_class() order by relname");
        });
    }

    @Test
    public void testRenameTableToCaseInsensitive() throws Exception {
        String tableName = testName.getMethodName();
        String upperCaseName = testName.getMethodName().toUpperCase();
        String newTableName = testName.getMethodName() + "_new";

        assertMemoryLeak(ff, () -> {
            ddl("create table " + tableName + " as (" +
                    "select x, " +
                    " rnd_symbol('DE', null, 'EF', 'FG') sym2, " +
                    " timestamp_sequence('2022-02-24', 24 * 60 * 60 * 1000000L) ts " +
                    " from long_sequence(2)" +
                    ") timestamp(ts) partition by DAY WAL"
            );

            TableToken table2directoryName = engine.verifyTableName(tableName);
            ddl("rename table " + tableName + " to " + upperCaseName);
            insert("insert into " + upperCaseName + " values (1, 'abc', '2022-02-25')");
            insert("insert into " + tableName + " values (1, 'abc', '2022-02-25')");

            TableToken newTableDirectoryName = engine.verifyTableName(upperCaseName);
            Assert.assertEquals(table2directoryName.getDirName(), newTableDirectoryName.getDirName());

            drainWalQueue();

            assertSql("x\tsym2\tts\n" +
                    "1\tDE\t2022-02-24T00:00:00.000000Z\n" +
                    "2\tEF\t2022-02-25T00:00:00.000000Z\n" +
                    "1\tabc\t2022-02-25T00:00:00.000000Z\n" +
                    "1\tabc\t2022-02-25T00:00:00.000000Z\n", "select * from " + upperCaseName);

            ddl("rename table " + upperCaseName + " to " + newTableName);

            assertSql("x\tsym2\tts\n" +
                    "1\tDE\t2022-02-24T00:00:00.000000Z\n" +
                    "2\tEF\t2022-02-25T00:00:00.000000Z\n" +
                    "1\tabc\t2022-02-25T00:00:00.000000Z\n" +
                    "1\tabc\t2022-02-25T00:00:00.000000Z\n", "select * from " + newTableName);
        });
    }

    @Test
    public void testRogueTableWriterBlocksApplyJob() throws Exception {
        assertMemoryLeak(() -> {
            String tableName = testName.getMethodName();
            ddl("create table " + tableName + " as (" +
                    "select x, " +
                    " rnd_symbol('AB', 'BC', 'CD') sym, " +
                    " timestamp_sequence('2022-02-24', 1000000L) ts, " +
                    " rnd_symbol('DE', null, 'EF', 'FG') sym2 " +
                    " from long_sequence(5)" +
                    ") timestamp(ts) partition by DAY WAL");

            insert("insert into " + tableName +
                    " values (101, 'dfd', '2022-02-24T01', 'asd')");

            try (TableWriter ignore = getWriter(tableName)) {
                drainWalQueue();
                assertSql("x\tsym\tts\tsym2\n", tableName);
            }

            drainWalQueue();
            insert("insert into " + tableName +
                    " values (102, 'dfd', '2022-02-24T01', 'asd')");

            assertSql("x\tsym\tts\tsym2\n" +
                    "1\tAB\t2022-02-24T00:00:00.000000Z\tEF\n" +
                    "2\tBC\t2022-02-24T00:00:01.000000Z\tFG\n" +
                    "3\tCD\t2022-02-24T00:00:02.000000Z\tFG\n" +
                    "4\tCD\t2022-02-24T00:00:03.000000Z\tFG\n" +
                    "5\tAB\t2022-02-24T00:00:04.000000Z\tDE\n" +
                    "101\tdfd\t2022-02-24T01:00:00.000000Z\tasd\n", tableName);
        });
    }

    @Test
    public void testSavedDataInTxnFile() throws Exception {
        assertMemoryLeak(() -> {
            String tableName = testName.getMethodName();
            ddl("create table " + tableName + " (" +
                    "x long," +
                    "sym symbol," +
                    "str string," +
                    "ts timestamp," +
                    "sym2 symbol" +
                    ") timestamp(ts) partition by DAY WAL");

            // In order
            insert("insert into " + tableName + " values (101, 'a1a1', 'str-1', '2022-02-24T01', 'a2a2')");

            // Out of order
            insert("insert into " + tableName + " values (101, 'a1a1', 'str-1', '2022-02-24T00', 'a2a2')");

            // In order
            insert("insert into " + tableName + " values (101, 'a1a1', 'str-1', '2022-02-24T02', 'a2a2')");

            Overrides overrides = node1.getConfigurationOverrides();
            overrides.setProperty(PropertyKey.CAIRO_WAL_APPLY_TABLE_TIME_QUOTA, 0);
            runApplyOnce();

            TableToken token = engine.verifyTableName(tableName);
            try (TxReader txReader = new TxReader(engine.getConfiguration().getFilesFacade())) {
                txReader.ofRO(Path.getThreadLocal(root).concat(token).concat(TXN_FILE_NAME).$(), PartitionBy.DAY);
                txReader.unsafeLoadAll();

                Assert.assertEquals(1, txReader.getLagTxnCount());
                Assert.assertEquals(1, txReader.getLagRowCount());
                Assert.assertTrue(txReader.isLagOrdered());
                Assert.assertEquals("2022-02-24T01:00:00.000Z", Timestamps.toString(txReader.getLagMinTimestamp()));
                Assert.assertEquals("2022-02-24T01:00:00.000Z", Timestamps.toString(txReader.getLagMaxTimestamp()));

                runApplyOnce();

                txReader.unsafeLoadAll();

                Assert.assertEquals(0, txReader.getLagTxnCount());
                Assert.assertEquals(0, txReader.getLagRowCount());
                Assert.assertTrue(txReader.isLagOrdered());
                Assert.assertEquals(Long.MAX_VALUE, txReader.getLagMinTimestamp());
                Assert.assertEquals(Long.MIN_VALUE, txReader.getLagMaxTimestamp());
            }
        });
    }

    @Test
    public void testSuspendedTablesTriedOnceOnStart() throws Exception {
        FilesFacade ff = new TestFilesFacadeImpl() {
            public int openRW(LPSZ name, long opts) {
                if (Utf8s.containsAscii(name, "fail.d")) {
                    return -1;
                }
                return super.openRW(name, opts);
            }
        };

        assertMemoryLeak(ff, () -> {
            String tableName = testName.getMethodName();
            ddl("create table " + tableName + " as (" +
                    "select x, " +
                    " rnd_symbol('AB', 'BC', 'CD') sym, " +
                    " timestamp_sequence('2022-02-24', 1000000L) ts " +
                    " from long_sequence(1)" +
                    ") timestamp(ts) partition by DAY WAL"
            );
            ddl("alter table " + tableName + " add column fail int");
            long walNotification = engine.getMessageBus().getWalTxnNotificationPubSequence().current();

            drainWalQueue();
            TableToken tableToken = engine.verifyTableName(tableName);
            Assert.assertTrue(engine.getTableSequencerAPI().isSuspended(tableToken));
            long notifications = engine.getMessageBus().getWalTxnNotificationPubSequence().current();
            Assert.assertEquals(walNotification, notifications);

            engine.getTableSequencerAPI().releaseAll();
            drainWalQueue();
            notifications = engine.getMessageBus().getWalTxnNotificationPubSequence().current();
            Assert.assertTrue(walNotification < notifications);

            // No notification second time
            drainWalQueue();
            Assert.assertEquals(notifications, engine.getMessageBus().getWalTxnNotificationPubSequence().current());
        });
    }

    @Test
    public void testVarSizeColumnBeforeInsertCommit() throws Exception {
        assertMemoryLeak(() -> {
            String tableName = testName.getMethodName();
            ddl("create table " + tableName + " (" +
                    "x long," +
                    "sym symbol," +
                    "ts timestamp," +
                    "sym2 symbol" +
                    ") timestamp(ts) partition by DAY WAL");

            try (SqlCompiler compiler = engine.getSqlCompiler()) {
                CompiledQuery compiledQuery = compiler.compile("insert into " + tableName +
                        " values (101, 'a1a1', '2022-02-24T01', 'a2a2')", sqlExecutionContext);
                try (
                        InsertOperation insertOperation = compiledQuery.getInsertOperation();
                        InsertMethod insertMethod = insertOperation.createMethod(sqlExecutionContext)
                ) {

                    insertMethod.execute();
                    ddl("alter table " + tableName + " add column sss string");
                    insertMethod.commit();
                }
            }

            insert("insert into " + tableName + " values (103, 'dfd', '2022-02-24T01', 'asdd', '1234')");

            drainWalQueue();
            assertSql("x\tsym\tts\tsym2\tsss\n" +
                    "101\ta1a1\t2022-02-24T01:00:00.000000Z\ta2a2\t\n" +
                    "103\tdfd\t2022-02-24T01:00:00.000000Z\tasdd\t1234\n", tableName);

        });
    }

    @Test
    public void testWhenApplyJobTerminatesEarlierLagCommitted() throws Exception {
        AtomicBoolean isTerminating = new AtomicBoolean();
        Job.RunStatus runStatus = isTerminating::get;

        FilesFacade ff = new TestFilesFacadeImpl() {
            // terminate WAL apply Job as soon as first wal segment is opened.
            @Override
            public int openRO(LPSZ name) {
                if (Utf8s.containsAscii(name, Files.SEPARATOR + "wal1" + Files.SEPARATOR + "0" + Files.SEPARATOR + "x.d")) {
                    isTerminating.set(true);
                }
                return super.openRO(name);
            }
        };

        assertMemoryLeak(ff, () -> {
            String tableName = testName.getMethodName() + "_लаблअца";
            ddl("create table " + tableName + " as (" +
                    "select x, " +
                    " rnd_symbol('AB', 'BC', 'CD') sym, " +
                    " timestamp_sequence('2022-02-24T02', 1000000L) ts, " +
                    " rnd_symbol('DE', null, 'EF', 'FG') sym2 " +
                    " from long_sequence(1)" +
                    ") timestamp(ts) partition by DAY WAL");

            insert("insert into " + tableName +
                    " values (101, 'dfd', '2022-02-24T01:01', 'asd')");

            insert("insert into " + tableName +
                    " values (102, 'dfd', '2022-02-24T01:02', 'asd')");

            insert("insert into " + tableName +
                    " values (103, 'dfd', '2022-02-24T01:03', 'asd')");

            try (ApplyWal2TableJob walApplyJob = createWalApplyJob()) {
                walApplyJob.run(0, runStatus);

                engine.releaseInactive();

                isTerminating.set(false);

                //noinspection StatementWithEmptyBody
                while (walApplyJob.run(0, runStatus)) ;

                engine.releaseInactive();

                assertSql("x\tsym\tts\tsym2\n" +
                        "101\tdfd\t2022-02-24T01:01:00.000000Z\tasd\n" +
                        "102\tdfd\t2022-02-24T01:02:00.000000Z\tasd\n" +
                        "103\tdfd\t2022-02-24T01:03:00.000000Z\tasd\n" +
                        "1\tAB\t2022-02-24T02:00:00.000000Z\tEF\n", tableName);
            }
        });
    }

    private void checkTableFilesExist(TableToken sysTableName, String partition, String fileName, boolean value) {
        Path sysPath = Path.PATH.get().of(configuration.getRoot()).concat(sysTableName).concat(TXN_FILE_NAME);
        Assert.assertEquals(Utf8s.toString(sysPath), value, Files.exists(sysPath.$()));

        sysPath = Path.PATH.get().of(configuration.getRoot()).concat(sysTableName).concat(COLUMN_VERSION_FILE_NAME);
        Assert.assertEquals(Utf8s.toString(sysPath), value, Files.exists(sysPath.$()));

        sysPath.of(configuration.getRoot()).concat(sysTableName).concat("sym.c");
        Assert.assertEquals(Utf8s.toString(sysPath), value, Files.exists(sysPath.$()));

        sysPath = Path.PATH.get().of(configuration.getRoot()).concat(sysTableName).concat(partition).concat(fileName);
        Assert.assertEquals(Utf8s.toString(sysPath), value, Files.exists(sysPath.$()));
    }

    private void checkWalFilesRemoved(TableToken sysTableName) {
        Path sysPath = Path.PATH.get().of(configuration.getRoot()).concat(sysTableName).concat(WalUtils.WAL_NAME_BASE).put(1);
        Assert.assertTrue(Utf8s.toString(sysPath), Files.exists(sysPath.$()));

        engine.releaseInactiveTableSequencers();
        try (WalPurgeJob job = new WalPurgeJob(engine, configuration.getFilesFacade(), configuration.getMicrosecondClock())) {
            job.run(0);
        }

        sysPath.of(configuration.getRoot()).concat(sysTableName).concat(WalUtils.WAL_NAME_BASE).put(1);
        Assert.assertFalse(Utf8s.toString(sysPath), Files.exists(sysPath.$()));

        sysPath.of(configuration.getRoot()).concat(sysTableName).concat(SEQ_DIR);
        Assert.assertFalse(Utf8s.toString(sysPath), Files.exists(sysPath.$()));
    }

    private void runApplyOnce() {
        try (ApplyWal2TableJob walApplyJob = new ApplyWal2TableJob(engine, 1, 1)) {
            walApplyJob.run(0);
        }
    }

    private void testCreateDropRestartRestart0() throws Exception {
        assertMemoryLeak(() -> {
            String tableName = testName.getMethodName();
            ddl("create table " + tableName + " as (" +
                    "select x, " +
                    " rnd_symbol('AB', 'BC', 'CD') sym, " +
                    " timestamp_sequence('2022-02-24', 1000000L) ts " +
                    " from long_sequence(1)" +
                    ") timestamp(ts) partition by DAY WAL"
            );

            ddl("create table " + tableName + "2 as (" +
                    "select x, " +
                    " rnd_symbol('AB', 'BC', 'CD') sym, " +
                    " timestamp_sequence('2022-02-24', 1000000L) ts " +
                    " from long_sequence(1)" +
                    ") timestamp(ts) partition by DAY WAL"
            );
            TableToken sysTableName1 = engine.verifyTableName(tableName);
            TableToken sysTableName2 = engine.verifyTableName(tableName + "2");

            // Fully delete table2
            drop("drop table " + tableName + "2");
            engine.releaseInactive();
            drainWalQueue();
            runWalPurgeJob();
            checkTableFilesExist(sysTableName2, "2022-02-24", "sym.d", false);

            // Mark table1 as deleted
            drop("drop table " + tableName);

            ddl("create table " + tableName + " as (" +
                    "select x, " +
                    " rnd_symbol('AB', 'BC', 'CD') sym, " +
                    " timestamp_sequence('2022-02-24', 1000000L) ts " +
                    " from long_sequence(1)" +
                    ") timestamp(ts) partition by DAY WAL"
            );

            engine.reloadTableNames();
            engine.reloadTableNames();
            engine.reloadTableNames();
            engine.reloadTableNames();
            engine.reloadTableNames();

            engine.releaseInactive();

            drainWalQueue();
            runWalPurgeJob();

            checkTableFilesExist(sysTableName1, "2022-02-24", "sym.d", false);
        });
    }

    private void testDropFailedWhileDataFileLocked(final String fileName) throws Exception {
        AtomicBoolean latch = new AtomicBoolean();
        FilesFacade ff = new TestFilesFacadeImpl() {
            @Override
            public boolean removeQuiet(LPSZ name) {
                if (Utf8s.endsWithAscii(name, fileName) && latch.get()) {
                    return false;
                }
                return super.removeQuiet(name);
            }
        };
        assertMemoryLeak(ff, () -> {
            String tableName = testName.getMethodName();
            ddl("create table " + tableName + " as (" +
                    "select x, " +
                    " rnd_symbol('AB', 'BC', 'CD') sym, " +
                    " rnd_symbol('DE', null, 'EF', 'FG') sym2, " +
                    " timestamp_sequence('2022-02-24', 1000000L) ts " +
                    " from long_sequence(1)" +
                    ") timestamp(ts) partition by DAY WAL"
            );

            try (ApplyWal2TableJob walApplyJob = createWalApplyJob()) {
                drainWalQueue();

                TableToken sysTableName1 = engine.verifyTableName(tableName);
                drop("drop table " + tableName);

                latch.set(true);
                drainWalQueue(walApplyJob);

                latch.set(false);
                if (Os.type == Os.WINDOWS) {
                    // Release WAL writers
                    engine.releaseInactive();
                }

                drainWalQueue(walApplyJob);

                checkTableFilesExist(sysTableName1, "2022-02-24", "x.d", false);
                checkWalFilesRemoved(sysTableName1);

                assertException(tableName, 0, "does not exist");
            }
        });
    }

    private void testInsertAsSelectBatched(String destTableCreateAttr) throws Exception {
        assertMemoryLeak(() -> {
            ddl("CREATE TABLE \"nhs\" (\n" +
                    "  nuuid SYMBOL capacity 256 CACHE index capacity 256,\n" +
                    "  lns LONG,\n" +
                    "  hst STRING,\n" +
                    "  slt LONG,\n" +
                    "  ise BOOLEAN,\n" +
                    "  vvv STRING,\n" +
                    "  cut DOUBLE,\n" +
                    "  mup DOUBLE,\n" +
                    "  mub DOUBLE,\n" +
                    "  nrb DOUBLE,\n" +
                    "  ntb DOUBLE,\n" +
                    "  dup DOUBLE,\n" +
                    "  timestamp TIMESTAMP\n" +
                    ") " + destTableCreateAttr + ";");

            ddl("CREATE TABLE 'nhs2' (\n" +
                    "  nuuid SYMBOL capacity 256 CACHE,\n" +
                    "  lns LONG,\n" +
                    "  hst STRING,\n" +
                    "  slt LONG,\n" +
                    "  vvv STRING,\n" +
                    "  timestamp TIMESTAMP,\n" +
                    "  ise BOOLEAN\n" +
                    ") timestamp (timestamp) PARTITION BY DAY BYPASS WAL;");

            insert("insert batch 100000 into nhs(nuuid, lns, hst, slt, ise, vvv,  \n" +
                    "timestamp)\n" +
                    "select nuuid, lns, hst, slt, ise, vvv, \n" +
                    "timestamp\n" +
                    "from nhs2");

            drainWalQueue();

            insert("insert into nhs2(nuuid, lns, hst, slt, ise, vvv, timestamp)\n" +
                    "values('asdf', 123, 'asdff', 222, true, '1.2.3', 12321312321L)");

            insert("insert batch 100000 into nhs(nuuid, lns, hst, slt, ise, vvv,  \n" +
                    "timestamp)\n" +
                    "select nuuid, lns, hst, slt, ise, vvv, \n" +
                    "timestamp\n" +
                    "from nhs2");

            drainWalQueue();

            assertSql("nuuid\tlns\thst\tslt\tise\tvvv\tcut\tmup\tmub\tnrb\tntb\tdup\ttimestamp\n" +
                    "asdf\t123\tasdff\t222\ttrue\t1.2.3\tnull\tnull\tnull\tnull\tnull\tnull\t1970-01-01T03:25:21.312321Z\n", "nhs");

        });
    }
}<|MERGE_RESOLUTION|>--- conflicted
+++ resolved
@@ -1218,13 +1218,8 @@
 
             drainWalQueue();
 
-<<<<<<< HEAD
-            assertSql("name\tsuspended\twriterTxn\twriterLagTxnCount\tsequencerTxn\tmemoryPressure\n" +
-                    "testEmptyTruncate\tfalse\t1\t0\t1\t0\n", "wal_tables()");
-=======
-            assertSql("name\tsuspended\twriterTxn\twriterLagTxnCount\tsequencerTxn\terrorTag\terrorMessage\n" +
-                    "testEmptyTruncate\tfalse\t1\t0\t1\t\t\n", "wal_tables()");
->>>>>>> 22d99f07
+            assertSql("name\tsuspended\twriterTxn\twriterLagTxnCount\tsequencerTxn\terrorTag\terrorMessage\tmemoryPressure\n" +
+                    "testEmptyTruncate\tfalse\t1\t0\t1\t\t\t0\n", "wal_tables()");
         });
     }
 
