/*******************************************************************************
 *     ___                  _   ____  ____
 *    / _ \ _   _  ___  ___| |_|  _ \| __ )
 *   | | | | | | |/ _ \/ __| __| | | |  _ \
 *   | |_| | |_| |  __/\__ \ |_| |_| | |_) |
 *    \__\_\\__,_|\___||___/\__|____/|____/
 *
 *  Copyright (c) 2014-2019 Appsicle
 *  Copyright (c) 2019-2023 QuestDB
 *
 *  Licensed under the Apache License, Version 2.0 (the "License");
 *  you may not use this file except in compliance with the License.
 *  You may obtain a copy of the License at
 *
 *  http://www.apache.org/licenses/LICENSE-2.0
 *
 *  Unless required by applicable law or agreed to in writing, software
 *  distributed under the License is distributed on an "AS IS" BASIS,
 *  WITHOUT WARRANTIES OR CONDITIONS OF ANY KIND, either express or implied.
 *  See the License for the specific language governing permissions and
 *  limitations under the License.
 *
 ******************************************************************************/

package io.questdb.test.griffin.wal;

import io.questdb.cairo.*;
import io.questdb.cairo.sql.InsertMethod;
import io.questdb.cairo.sql.InsertOperation;
import io.questdb.cairo.wal.*;
import io.questdb.griffin.CompiledQuery;
import io.questdb.griffin.SqlCompiler;
import io.questdb.griffin.SqlException;
import io.questdb.griffin.engine.functions.rnd.SharedRandom;
import io.questdb.griffin.engine.ops.AlterOperation;
import io.questdb.griffin.engine.ops.AlterOperationBuilder;
import io.questdb.griffin.model.IntervalUtils;
import io.questdb.mp.Job;
import io.questdb.std.*;
import io.questdb.std.datetime.microtime.Timestamps;
import io.questdb.std.str.LPSZ;
import io.questdb.std.str.Path;
import io.questdb.test.AbstractCairoTest;
import io.questdb.test.std.TestFilesFacadeImpl;
import io.questdb.test.tools.TestUtils;
import org.junit.Assert;
import org.junit.BeforeClass;
import org.junit.Test;

import java.util.concurrent.atomic.AtomicBoolean;
import java.util.concurrent.atomic.AtomicReference;

import static io.questdb.cairo.TableUtils.COLUMN_VERSION_FILE_NAME;
import static io.questdb.cairo.TableUtils.TXN_FILE_NAME;
import static io.questdb.cairo.wal.WalUtils.SEQ_DIR;

@SuppressWarnings("SameParameterValue")
public class WalTableSqlTest extends AbstractCairoTest {
    @BeforeClass
    public static void setUpStatic() throws Exception {
        walTxnNotificationQueueCapacity = 8;
        AbstractCairoTest.setUpStatic();
    }

    @Test
    public void test2InsertsAtSameTime() throws Exception {
        assertMemoryLeak(() -> {
            String tableName = testName.getMethodName();
            ddl(
                    "create table " + tableName + " (" +
                            "x long," +
                            "sym symbol," +
                            "ts timestamp," +
                            "sym2 symbol" +
                            ") timestamp(ts) partition by DAY WAL"
            );

            try (SqlCompiler compiler = engine.getSqlCompiler()) {
                CompiledQuery compiledQuery = compiler.compile("insert into " + tableName +
                        " values (101, 'a1a1', '2022-02-24T01', 'a2a2')", sqlExecutionContext);
                try (
                        InsertOperation insertOperation = compiledQuery.getInsertOperation();
                        InsertMethod insertMethod = insertOperation.createMethod(sqlExecutionContext)
                ) {
                    insertMethod.execute();

                    CompiledQuery compiledQuery2 = compiler.compile("insert into " + tableName +
                            " values (102, 'bbb', '2022-02-24T02', 'ccc')", sqlExecutionContext);
                    try (InsertOperation insertOperation2 = compiledQuery2.getInsertOperation();
                         InsertMethod insertMethod2 = insertOperation2.createMethod(sqlExecutionContext)) {
                        insertMethod2.execute();
                        insertMethod2.commit();
                    }
                    insertMethod.commit();
                }
            }

            insert("insert into " + tableName + " values (103, 'dfd', '2022-02-24T01', 'asdd')");

            drainWalQueue();
            assertSql(
                    "x\tsym\tts\tsym2\n" +
                    "101\ta1a1\t2022-02-24T01:00:00.000000Z\ta2a2\n" +
                    "103\tdfd\t2022-02-24T01:00:00.000000Z\tasdd\n" +
                    "102\tbbb\t2022-02-24T02:00:00.000000Z\tccc\n",
                    tableName
            );
        });
    }

    @Test
    public void testAddColumnWalRollsWalSegment() throws Exception {
        assertMemoryLeak(() -> {
            String tableName = testName.getMethodName();
            ddl(
                    "create table " + tableName + " (" +
                    "x long," +
                    "sym symbol," +
                    "str string," +
                    "ts timestamp," +
                    "sym2 symbol" +
                    ") timestamp(ts) partition by DAY WAL"
            );

            try (SqlCompiler compiler = engine.getSqlCompiler()) {
                CompiledQuery compiledQuery = compiler.compile("insert into " + tableName +
                        " values (101, 'a1a1', 'str-1', '2022-02-24T01', 'a2a2')", sqlExecutionContext);
                try (
                        InsertOperation insertOperation = compiledQuery.getInsertOperation();
                        InsertMethod insertMethod = insertOperation.createMethod(sqlExecutionContext)
                ) {
                    insertMethod.execute();
                    insertMethod.execute();
                    insertMethod.commit();

                    insertMethod.execute();
                    ddl("alter table " + tableName + " add column new_column int");
                    insertMethod.commit();
                }
            }

            insert("insert into " + tableName + " values (103, 'dfd', 'str-2', '2022-02-24T02', 'asdd', 1234)");

            drainWalQueue();
            assertSql("x\tsym\tstr\tts\tsym2\tnew_column\n" +
                    "101\ta1a1\tstr-1\t2022-02-24T01:00:00.000000Z\ta2a2\tNaN\n" +
                    "101\ta1a1\tstr-1\t2022-02-24T01:00:00.000000Z\ta2a2\tNaN\n" +
                    "101\ta1a1\tstr-1\t2022-02-24T01:00:00.000000Z\ta2a2\tNaN\n" +
                    "103\tdfd\tstr-2\t2022-02-24T02:00:00.000000Z\tasdd\t1234\n", tableName);
        });
    }

    @Test
    public void testAddFixedSizeColumnBeforeInsertCommit() throws Exception {
        assertMemoryLeak(() -> {
            String tableName = testName.getMethodName();
            ddl("create table " + tableName + " (" +
                    "x long," +
                    "sym symbol," +
                    "ts timestamp," +
                    "sym2 symbol" +
                    ") timestamp(ts) partition by DAY WAL");

            try (SqlCompiler compiler = engine.getSqlCompiler()) {
                CompiledQuery compiledQuery = compiler.compile("insert into " + tableName +
                        " values (101, 'a1a1', '2022-02-24T01', 'a2a2')", sqlExecutionContext);
                try (
                        InsertOperation insertOperation = compiledQuery.getInsertOperation();
                        InsertMethod insertMethod = insertOperation.createMethod(sqlExecutionContext)
                ) {

                    insertMethod.execute();
                    compile("alter table " + tableName + " add column jjj int");
                    insertMethod.commit();
                }
            }

            insert("insert into " + tableName + " values (103, 'dfd', '2022-02-24T01', 'asdd', 1234)");

            drainWalQueue();
            assertSql("x\tsym\tts\tsym2\tjjj\n" +
                    "101\ta1a1\t2022-02-24T01:00:00.000000Z\ta2a2\tNaN\n" +
                    "103\tdfd\t2022-02-24T01:00:00.000000Z\tasdd\t1234\n", tableName);

        });
    }

    @Test
    public void testAddMultipleWalColumnsBeforeCommit() throws Exception {
        assertMemoryLeak(() -> {
            String tableName = testName.getMethodName();
            ddl("create table " + tableName + " (" +
                    "x long," +
                    "sym symbol," +
                    "ts timestamp," +
                    "sym2 symbol" +
                    ") timestamp(ts) partition by DAY WAL");

            try (SqlCompiler compiler = engine.getSqlCompiler()) {
                CompiledQuery compiledQuery = compiler.compile("insert into " + tableName +
                        " values (101, 'a1a1', '2022-02-24T01', 'a2a2')", sqlExecutionContext);
                try (
                        InsertOperation insertOperation = compiledQuery.getInsertOperation();
                        InsertMethod insertMethod = insertOperation.createMethod(sqlExecutionContext)
                ) {

                    insertMethod.execute();
                    ddl("alter table " + tableName + " add column jjj int");
                    ddl("alter table " + tableName + " add column col_str string");
                    insertMethod.commit();
                }
            }

            insert("insert into " + tableName + " values (103, 'dfd', '2022-02-24T01', 'asdd', 1234, 'sss-value')");

            drainWalQueue();
            assertSql("x\tsym\tts\tsym2\tjjj\tcol_str\n" +
                    "101\ta1a1\t2022-02-24T01:00:00.000000Z\ta2a2\tNaN\t\n" +
                    "103\tdfd\t2022-02-24T01:00:00.000000Z\tasdd\t1234\tsss-value\n", tableName);

        });
    }

    @Test
    public void testAddWalColumnAfterCommit() throws Exception {
        assertMemoryLeak(() -> {
            String tableName = testName.getMethodName();
            ddl("create table " + tableName + " (" +
                    "x long," +
                    "sym symbol," +
                    "ts timestamp," +
                    "sym2 symbol" +
                    ") timestamp(ts) partition by DAY WAL");

            try (SqlCompiler compiler = engine.getSqlCompiler()) {
                CompiledQuery compiledQuery = compiler.compile("insert into " + tableName +
                        " values (101, 'a1a1', '2022-02-24T01', 'a2a2')", sqlExecutionContext);
                try (
                        InsertOperation insertOperation = compiledQuery.getInsertOperation();
                        InsertMethod insertMethod = insertOperation.createMethod(sqlExecutionContext)
                ) {
                    insertMethod.execute();
                    insertMethod.commit();
                    ddl("alter table " + tableName + " add column jjj int");
                }
            }

            insert("insert into " + tableName + " values (103, 'dfd', '2022-02-24T01', 'asdd', 1234)");

            drainWalQueue();
            assertSql("x\tsym\tts\tsym2\tjjj\n" +
                    "101\ta1a1\t2022-02-24T01:00:00.000000Z\ta2a2\tNaN\n" +
                    "103\tdfd\t2022-02-24T01:00:00.000000Z\tasdd\t1234\n", tableName);

        });
    }

    @Test
    public void testApplyFromLag() throws Exception {
        assertMemoryLeak(() -> {
            String tableName = testName.getMethodName();
            Rnd rnd = TestUtils.generateRandom(LOG);
            ddl("create table " + tableName + " (" +
                    "x long," +
                    "ts timestamp" +
                    ") timestamp(ts) partition by HOUR WAL WITH maxUncommittedRows=" + rnd.nextInt(20));

            int count = rnd.nextInt(22);
            long rowCount = 0;
            for (int i = 0; i < 2; i++) {
                int rows = rnd.nextInt(200);
                insert("insert into " + tableName +
                        " select x, timestamp_sequence('2022-02-24T0" + i + "', 1000000*60) from long_sequence(" + rows + ")");
                rowCount += rows;

            }

            // Eject after every transaction
            node1.getConfigurationOverrides().setWalApplyTableTimeQuota(1);

            try (ApplyWal2TableJob walApplyJob = createWalApplyJob()) {
                for (int i = 0; i < count; i++) {
                    walApplyJob.run(0);
                    engine.releaseInactive();
                    int rows = rnd.nextInt(200);
                    insert("insert into " + tableName +
                            " select x, timestamp_sequence('2022-02-24T" + String.format("%02d", i + 2) + "', 1000000*60) from long_sequence(" + rows + ")");
                    rowCount += rows;
                }
            }
            node1.getConfigurationOverrides().setWalApplyTableTimeQuota(Timestamps.MINUTE_MICROS);
            drainWalQueue();

            assertSql("count\n" + rowCount + "\n", "select count(*) from " + tableName);
        });
    }

    @Test
    public void testConvertToFromWalWithLagSet() throws Exception {
        String tableName = testName.getMethodName();
        ddl("create table " + tableName + " as (" +
                "select x, " +
                " timestamp_sequence('2022-02-24', 1000000L) ts " +
                " from long_sequence(1)" +
                ") timestamp(ts) partition by DAY WAL"
        );
        drainWalQueue();

        TableToken tt = engine.verifyTableName(tableName);
        try (TxWriter tw = new TxWriter(engine.getConfiguration().getFilesFacade(), engine.getConfiguration())) {
            Path p = Path.getThreadLocal(engine.getConfiguration().getRoot()).concat(tt).concat(TXN_FILE_NAME);
            tw.ofRW(p.$(), PartitionBy.DAY);
            tw.setLagTxnCount(1);
            tw.setLagRowCount(1000);
            tw.setLagMinTimestamp(1_000_000L);
            tw.setLagMaxTimestamp(100_000_000L);
            tw.commit(new ObjList<>());
        }

        ddl("alter table " + tableName + " set type bypass wal", sqlExecutionContext);
        engine.releaseInactive();
        ObjList<TableToken> convertedTables = TableConverter.convertTables(configuration, engine.getTableSequencerAPI());
        engine.reloadTableNames(convertedTables);

        try (TxWriter tw = new TxWriter(engine.getConfiguration().getFilesFacade(), engine.getConfiguration())) {
            Path p = Path.getThreadLocal(engine.getConfiguration().getRoot()).concat(tt).concat(TXN_FILE_NAME);
            tw.ofRW(p.$(), PartitionBy.DAY);
            Assert.assertEquals(0, tw.getLagRowCount());
            Assert.assertEquals(0, tw.getLagTxnCount());
            Assert.assertEquals(0, tw.getLagMinTimestamp());
            Assert.assertEquals(0, tw.getLagMaxTimestamp());
            // Mess again

            tw.setLagTxnCount(1);
            tw.setLagRowCount(1000);
            tw.setLagMinTimestamp(1_000_000L);
            tw.setLagMaxTimestamp(100_000_000L);
            tw.commit(new ObjList<>());
        }

        ddl("alter table " + tableName + " set type wal", sqlExecutionContext);
        engine.releaseInactive();
        ObjList<TableToken> convertedTables2 = TableConverter.convertTables(configuration, engine.getTableSequencerAPI());
        engine.reloadTableNames(convertedTables2);

        try (TxWriter tw = new TxWriter(engine.getConfiguration().getFilesFacade(), engine.getConfiguration())) {
            Path p = Path.getThreadLocal(engine.getConfiguration().getRoot()).concat(tt).concat(TXN_FILE_NAME);
            tw.ofRW(p.$(), PartitionBy.DAY);
            Assert.assertEquals(0, tw.getLagRowCount());
            Assert.assertEquals(0, tw.getLagTxnCount());
            Assert.assertEquals(0, tw.getLagMinTimestamp());
            Assert.assertEquals(0, tw.getLagMaxTimestamp());
        }
    }

    @Test
    public void testConvertToWalAfterAlter() throws Exception {
        assertMemoryLeak(() -> {
            String tableName = testName.getMethodName();
            ddl(
                    "create table " + tableName + " as (" +
                            "select x, " +
                            " rnd_symbol('AB', 'BC', 'CD') sym, " +
                            " timestamp_sequence('2022-02-24', 1000000L) ts " +
                            " from long_sequence(1)" +
                            ") timestamp(ts) partition by DAY BYPASS WAL"
            );
            ddl("alter table " + tableName + " add col1 int");
            ddl("alter table " + tableName + " set type wal", sqlExecutionContext);
            engine.releaseInactive();
            ObjList<TableToken> convertedTables = TableConverter.convertTables(configuration, engine.getTableSequencerAPI());
            engine.reloadTableNames(convertedTables);

            ddl("alter table " + tableName + " add col2 int");
            insert("insert into " + tableName + "(ts, col1, col2) values('2022-02-24T01', 1, 2)");
            drainWalQueue();

            assertSql(
                    "ts\tcol1\tcol2\n" +
                            "2022-02-24T00:00:00.000000Z\tNaN\tNaN\n" +
                            "2022-02-24T01:00:00.000000Z\t1\t2\n",
                    "select ts, col1, col2 from " + tableName
            );

            ddl("alter table " + tableName + " set type bypass wal");
            engine.releaseInactive();
            convertedTables = TableConverter.convertTables(configuration, engine.getTableSequencerAPI());
            engine.reloadTableNames(convertedTables);

            ddl("alter table " + tableName + " drop column col2");
            ddl("alter table " + tableName + " add col3 int");
            insert("insert into " + tableName + "(ts, col1, col3) values('2022-02-24T01', 3, 4)");

            assertSql("ts\tcol1\tcol3\n" +
                    "2022-02-24T00:00:00.000000Z\tNaN\tNaN\n" +
                    "2022-02-24T01:00:00.000000Z\t1\tNaN\n" +
                    "2022-02-24T01:00:00.000000Z\t3\t4\n",
                    "select ts, col1, col3 from " + tableName
            );
        });
    }

    @Test
    public void testCreateDropCreate() throws Exception {
        assertMemoryLeak(() -> {
            String tableName = testName.getMethodName();
            ddl(
                    "create table " + tableName + " as (" +
                            "select x, " +
                            " rnd_symbol('AB', 'BC', 'CD') sym, " +
                            " rnd_symbol('DE', null, 'EF', 'FG') sym2, " +
                            " timestamp_sequence('2022-02-24', 1000000L) ts " +
                            " from long_sequence(1)" +
                            ") timestamp(ts) partition by DAY WAL"
            );
            TableToken sysTableName1 = engine.verifyTableName(tableName);
            drop("drop table " + tableName);

            ddl("create table " + tableName + " as (" +
                    "select x, " +
                    " timestamp_sequence('2022-02-24', 1000000L) ts " +
                    " from long_sequence(1)" +
                    ") timestamp(ts) partition by DAY WAL"
            );

            TableToken sysTableName2 = engine.verifyTableName(tableName);
            Assert.assertNotEquals(sysTableName2, sysTableName1);

            engine.releaseInactive();
            drainWalQueue();

            checkTableFilesExist(sysTableName1, "2022-02-24", "x.d", false);
            checkWalFilesRemoved(sysTableName1);

            assertSql("x\tts\n" +
                    "1\t2022-02-24T00:00:00.000000Z\n", tableName);

        });
    }

    @Test
    public void testCreateDropCreateWalNonWal() throws Exception {
        assertMemoryLeak(() -> {
            String tableName = testName.getMethodName();
            String createSql = "create table " + tableName + " as (" +
                    "select x, " +
                    " rnd_symbol('AB', 'BC', 'CD') sym, " +
                    " rnd_symbol('DE', null, 'EF', 'FG') sym2, " +
                    " timestamp_sequence('2022-02-24', 1000000L) ts " +
                    " from long_sequence(1)" +
                    ") timestamp(ts) partition by DAY";

            ddl(createSql + " WAL");
            drop("drop table " + tableName);

            SharedRandom.RANDOM.get().reset();
            ddl(createSql);
            assertSql("x\tsym\tsym2\tts\n" +
                    "1\tAB\tEF\t2022-02-24T00:00:00.000000Z\n", tableName);

            try (ApplyWal2TableJob walApplyJob = createWalApplyJob()) {
                drop("drop table " + tableName);
                SharedRandom.RANDOM.get().reset();
                ddl(createSql + " WAL");
                drainWalQueue(walApplyJob);
                assertSql("x\tsym\tsym2\tts\n" +
                        "1\tAB\tEF\t2022-02-24T00:00:00.000000Z\n", tableName);

                drop("drop table " + tableName);
                SharedRandom.RANDOM.get().reset();
                ddl(createSql);
                assertSql("x\tsym\tsym2\tts\n" +
                        "1\tAB\tEF\t2022-02-24T00:00:00.000000Z\n", tableName);

                drop("drop table " + tableName);
                SharedRandom.RANDOM.get().reset();
                ddl(createSql + " WAL");
                drainWalQueue(walApplyJob);
                assertSql("x\tsym\tsym2\tts\n" +
                        "1\tAB\tEF\t2022-02-24T00:00:00.000000Z\n", tableName);
            }

        });
    }

    @Test
    public void testCreateDropRestartRestart() throws Exception {
        testCreateDropRestartRestart0();
    }

    @Test
    public void testCreateDropRestartRestartNoRegistryCompaction() throws Exception {
        node1.getConfigurationOverrides().setRegistryCompactionThreshold(100);
        testCreateDropRestartRestart0();
    }

    @Test
    public void testCreateDropWalReuseCreate() throws Exception {
        assertMemoryLeak(() -> {
            String tableName = testName.getMethodName() + "Â";
            ddl("create table " + tableName + " as (" +
                    "select x, " +
                    " rnd_symbol('AB', 'BC', 'CD') sym, " +
                    " rnd_symbol('DE', null, 'EF', 'FG') sym2, " +
                    " timestamp_sequence('2022-02-24', 1000000L) ts " +
                    " from long_sequence(1)" +
                    ") timestamp(ts) partition by DAY WAL"
            );
            TableToken tableToken = engine.verifyTableName(tableName);
            try (
                    WalWriter walWriter1 = engine.getWalWriter(tableToken);
                    WalWriter walWriter2 = engine.getWalWriter(tableToken);
                    WalWriter walWriter3 = engine.getWalWriter(tableToken)
            ) {
                insert("insert into " + tableName + " values(1, 'A', 'B', '2022-02-24T01')");

                drop("drop table " + tableName);
                try {
                    assertException("insert into " + tableName + " values(1, 'A', 'B', '2022-02-24T01')");
                } catch (SqlException e) {
                    TestUtils.assertContains(e.getFlyweightMessage(), "able does not exist");
                }

                TableWriter.Row row = walWriter1.newRow(IntervalUtils.parseFloorPartialTimestamp("2022-02-24T01"));
                row.putLong(1, 1);
                row.append();

                try {
                    walWriter1.commit();
                    Assert.fail();
                } catch (CairoException e) {
                    TestUtils.assertContains(e.getFlyweightMessage(), "table is dropped ");
                }
                Assert.assertTrue(walWriter1.isDistressed());

                // Structural change
                try {
                    addColumn(walWriter2, "sym3", ColumnType.SYMBOL);
                    Assert.fail();
                } catch (CairoException e) {
                    TestUtils.assertContains(e.getFlyweightMessage(), "table is dropped ");
                }
                Assert.assertTrue(walWriter2.isDistressed());

                // Nonstructural change
                try {
                    AlterOperationBuilder dropPartition = new AlterOperationBuilder().ofDropPartition(0, tableToken, 1);
                    dropPartition.addPartitionToList(IntervalUtils.parseFloorPartialTimestamp("2022-02-24"), 0);
                    AlterOperation dropAlter = dropPartition.build();
                    dropAlter.withContext(sqlExecutionContext);
                    dropAlter.withSqlStatement("alter table " + tableName + " drop partition list '2022-02-24'");
                    walWriter3.apply(dropAlter, true);
                    Assert.fail();
                } catch (CairoException e) {
                    TestUtils.assertContains(e.getFlyweightMessage(), "table is dropped ");
                }
                Assert.assertTrue(walWriter3.isDistressed());

                ddl("create table " + tableName + " as (" +
                        "select x, " +
                        " timestamp_sequence('2022-02-24', 1000000L) ts " +
                        " from long_sequence(1)" +
                        ") timestamp(ts) partition by DAY WAL"
                );

                TableToken sysTableName2 = engine.verifyTableName(tableName);
                Assert.assertNotEquals(sysTableName2, tableToken);

                engine.releaseAllReaders();
                drainWalQueue();

                checkTableFilesExist(tableToken, "2022-02-24", "x.d", false);
            }
            checkWalFilesRemoved(tableToken);

            assertSql("x\tts\n" +
                    "1\t2022-02-24T00:00:00.000000Z\n", tableName);
        });
    }

    @Test
    public void testCreateWalAndInsertFromSql() throws Exception {
        assertMemoryLeak(() -> {
            String tableName = testName.getMethodName() + "_लаблअца";
            ddl(
                    "create table " + tableName + " as (" +
                            "select x, " +
                            " rnd_symbol('AB', 'BC', 'CD') sym, " +
                            " timestamp_sequence('2022-02-24', 1000000L) ts, " +
                            " rnd_symbol('DE', null, 'EF', 'FG') sym2 " +
                            " from long_sequence(5)" +
                            ") timestamp(ts) partition by DAY WAL"
            );

            insert(
                    "insert into " + tableName +
                            " values (101, 'dfd', '2022-02-24T01', 'asd')"
            );

            drainWalQueue();

            assertSql("x\tsym\tts\tsym2\n" +
                    "1\tAB\t2022-02-24T00:00:00.000000Z\tEF\n" +
                    "2\tBC\t2022-02-24T00:00:01.000000Z\tFG\n" +
                    "3\tCD\t2022-02-24T00:00:02.000000Z\tFG\n" +
                    "4\tCD\t2022-02-24T00:00:03.000000Z\tFG\n" +
                    "5\tAB\t2022-02-24T00:00:04.000000Z\tDE\n" +
                    "101\tdfd\t2022-02-24T01:00:00.000000Z\tasd\n", tableName);
        });
    }

    @Test
    public void testCreateWalDropColumnInsert() throws Exception {
        assertMemoryLeak(() -> {
            String tableName = testName.getMethodName();
            ddl("create table " + tableName + " as (" +
                    "select x, " +
                    " rnd_symbol('AB', 'BC', 'CD') sym, " +
                    " rnd_symbol('DE', null, 'EF', 'FG') sym2, " +
                    " timestamp_sequence('2022-02-24', 1000000L) ts " +
                    " from long_sequence(1)" +
                    ") timestamp(ts) partition by DAY WAL"
            );

            ddl("alter table " + tableName + " drop column sym");
            insert("insert into " + tableName + "(x, ts) values (2, '2022-02-24T23:00:01')");
            drainWalQueue();

            assertSql("x\tsym2\tts\n" +
                    "1\tEF\t2022-02-24T00:00:00.000000Z\n" +
                    "2\t\t2022-02-24T23:00:01.000000Z\n", tableName);
        });
    }

    @Test
    public void testCreateWalTableAsSelect() throws Exception {
        assertMemoryLeak(() -> {
            String tableName = testName.getMethodName();
            ddl("create table " + tableName + " as (" +
                    "select x, " +
                    " rnd_symbol('AB', 'BC', 'CD') sym, " +
                    " timestamp_sequence('2022-02-24', 1000000L) ts, " +
                    " rnd_symbol('DE', null, 'EF', 'FG') sym2 " +
                    " from long_sequence(5)" +
                    ") timestamp(ts) partition by DAY WAL");

            drainWalQueue();

            assertSql("x\tsym\tts\tsym2\n" +
                    "1\tAB\t2022-02-24T00:00:00.000000Z\tEF\n" +
                    "2\tBC\t2022-02-24T00:00:01.000000Z\tFG\n" +
                    "3\tCD\t2022-02-24T00:00:02.000000Z\tFG\n" +
                    "4\tCD\t2022-02-24T00:00:03.000000Z\tFG\n" +
                    "5\tAB\t2022-02-24T00:00:04.000000Z\tDE\n", tableName);
        });
    }

    @Test
    public void testCreateWalTableAsSelectAndInsertAsSelect() throws Exception {
        assertMemoryLeak(() -> {
            String tableName = testName.getMethodName();
            ddl("create table " + tableName + " as (" +
                    "select x, " +
                    " rnd_symbol('AB', 'BC', 'CD') sym, " +
                    " timestamp_sequence('2022-02-24', 1000000L) ts, " +
                    " rnd_symbol('DE', null, 'EF', 'FG') sym2 " +
                    " from long_sequence(5)" +
                    ") timestamp(ts) partition by DAY WAL");

            insert("insert into " + tableName +
                    " select x + 100, rnd_symbol('AB2', 'BC2', 'CD2') sym, " +
                    " timestamp_sequence('2022-02-24', 1000000L) ts, " +
                    " rnd_symbol('DE2', null, 'EF2', 'FG2') sym2 " +
                    " from long_sequence(3)");

            drainWalQueue();

            assertSql("x\tsym\tts\tsym2\n" +
                    "1\tAB\t2022-02-24T00:00:00.000000Z\tEF\n" +
                    "101\tBC2\t2022-02-24T00:00:00.000000Z\tDE2\n" +
                    "2\tBC\t2022-02-24T00:00:01.000000Z\tFG\n" +
                    "102\tBC2\t2022-02-24T00:00:01.000000Z\tFG2\n" +
                    "3\tCD\t2022-02-24T00:00:02.000000Z\tFG\n" +
                    "103\tBC2\t2022-02-24T00:00:02.000000Z\tDE2\n" +
                    "4\tCD\t2022-02-24T00:00:03.000000Z\tFG\n" +
                    "5\tAB\t2022-02-24T00:00:04.000000Z\tDE\n", tableName);
        });
    }

    @Test
    public void testDropFailedWhileDataFileLocked() throws Exception {
        testDropFailedWhileDataFileLocked("x.d");
    }

    @Test
    public void testDropFailedWhileSymbolFileLocked() throws Exception {
        testDropFailedWhileDataFileLocked("sym.c");
    }

    @Test
    public void testDropPartitionRenameTable() throws Exception {
        assertMemoryLeak(() -> {
            String tableName = testName.getMethodName();
            String newTableName = testName.getMethodName() + "_new";
            ddl("create table " + tableName + " as (" +
                    "select x, " +
                    " rnd_symbol('DE', null, 'EF', 'FG') sym2, " +
                    " timestamp_sequence('2022-02-24', 24 * 60 * 60 * 1000000L) ts " +
                    " from long_sequence(2)" +
                    ") timestamp(ts) partition by DAY WAL"
            );

            ddl("alter table " + tableName + " drop partition list '2022-02-24'");
            TableToken table2directoryName = engine.verifyTableName(tableName);
            ddl("rename table " + tableName + " to " + newTableName);

            TableToken newTableDirectoryName = engine.verifyTableName(newTableName);
            Assert.assertEquals(table2directoryName.getDirName(), newTableDirectoryName.getDirName());

            drainWalQueue();

            assertSql("x\tsym2\tts\n" +
                    "2\tEF\t2022-02-25T00:00:00.000000Z\n", newTableName);
        });
    }

    @Test
    public void testDropRemovesFromCatalogFunctions() throws Exception {
        assertMemoryLeak(() -> {
            String tableName = testName.getMethodName();
            String tableNameNonWal = testName.getMethodName() + "_non_wal";

            ddl("create table " + tableName + " as (" +
                    "select x, " +
                    " rnd_symbol('AB', 'BC', 'CD') sym, " +
                    " rnd_symbol('DE', null, 'EF', 'FG') sym2, " +
                    " timestamp_sequence('2022-02-24', 1000000L) ts " +
                    " from long_sequence(1)" +
                    ") timestamp(ts) partition by DAY WAL"
            );

            ddl("create table " + tableNameNonWal + " as (" +
                    "select x, " +
                    " rnd_symbol('AB', 'BC', 'CD') sym, " +
                    " rnd_symbol('DE', null, 'EF', 'FG') sym2, " +
                    " timestamp_sequence('2022-02-24', 1000000L) ts " +
                    " from long_sequence(1)" +
                    ") timestamp(ts) partition by DAY BYPASS WAL"
            );

            assertSql("table\n" +
                    tableName + "\n" +
                    tableNameNonWal + "\n", "all_tables() order by table");
            assertSql("name\n" +
                    tableName + "\n" +
                    tableNameNonWal + "\n", "select name from tables() order by name");
            assertSql("relname\npg_class\n" +
                    tableName + "\n" +
                    tableNameNonWal + "\n", "select relname from pg_class() order by relname");


            drop("drop table " + tableName);

            assertSql("table\n" +
                    tableNameNonWal + "\n", "all_tables() order by table");
            assertSql("name\n" +
                    tableNameNonWal + "\n", "select name from tables() order by name");
            assertSql("relname\npg_class\n" +
                    tableNameNonWal + "\n", "select relname from pg_class() order by relname");

            drainWalQueue();

            assertSql("table\n" +
                    tableNameNonWal + "\n", "all_tables() order by table");
            assertSql("name\n" +
                    tableNameNonWal + "\n", "select name from tables() order by name");
            assertSql("relname\npg_class\n" +
                    tableNameNonWal + "\n", "select relname from pg_class() order by relname");


            refreshTablesInBaseEngine();

            assertSql("table\n" +
                    tableNameNonWal + "\n", "all_tables() order by table");
            assertSql("name\n" +
                    tableNameNonWal + "\n", "select name from tables() order by name");
            assertSql("relname\npg_class\n" +
                    tableNameNonWal + "\n", "select relname from pg_class() order by relname");

            drop("drop table " + tableNameNonWal);

            assertSql("table\n", "all_tables() order by table");
            assertSql("name\n", "select name from tables() order by name");
            assertSql("relname\npg_class\n", "select relname from pg_class() order by relname");
        });
    }

    @Test
    public void testDropRetriedWhenReaderOpen() throws Exception {
        assertMemoryLeak(ff, () -> {
            String tableName = testName.getMethodName();
            ddl("create table " + tableName + " as (" +
                    "select x, " +
                    " rnd_symbol('AB', 'BC', 'CD') sym, " +
                    " rnd_symbol('DE', null, 'EF', 'FG') sym2, " +
                    " timestamp_sequence('2022-02-24', 1000000L) ts " +
                    " from long_sequence(1)" +
                    ") timestamp(ts) partition by DAY WAL"
            );

            try (ApplyWal2TableJob walApplyJob = createWalApplyJob()) {
                drainWalQueue(walApplyJob);
                TableToken sysTableName1 = engine.verifyTableName(tableName);

                try (TableReader ignore = sqlExecutionContext.getReader(sysTableName1)) {
                    drop("drop table " + tableName);
                    drainWalQueue(walApplyJob);
                    checkTableFilesExist(sysTableName1, "2022-02-24", "x.d", true);
                }

                if (Os.type == Os.WINDOWS) {
                    // Release WAL writers
                    engine.releaseInactive();
                }
                drainWalQueue(walApplyJob);

                checkTableFilesExist(sysTableName1, "2022-02-24", "x.d", false);
                checkWalFilesRemoved(sysTableName1);
            }
        });
    }

    @Test
    public void testDropTableAndConvertAnother() throws Exception {
        assertMemoryLeak(() -> {
            String tableName = testName.getMethodName();
            ddl("create table " + tableName + " as (" +
                    "select x, " +
                    " rnd_symbol('AB', 'BC', 'CD') sym, " +
                    " timestamp_sequence('2022-02-24', 1000000L) ts " +
                    " from long_sequence(1)" +
                    ") timestamp(ts) partition by DAY WAL"
            );
            TableToken sysTableName1 = engine.verifyTableName(tableName);

            ddl("create table " + tableName + "2 as (" +
                    "select x, " +
                    " rnd_symbol('AB', 'BC', 'CD') sym, " +
                    " timestamp_sequence('2022-02-24', 1000000L) ts " +
                    " from long_sequence(1)" +
                    ") timestamp(ts) partition by DAY"
            );
            TableToken sysTableName2 = engine.verifyTableName(tableName + "2");

            ddl("alter table " + tableName + "2 set type wal", sqlExecutionContext);
            drop("drop table " + tableName);
            engine.releaseInactive();

            final ObjList<TableToken> convertedTables = new ObjList<>();
            convertedTables.add(sysTableName2);
            engine.reloadTableNames(convertedTables);

            drainWalQueue();
            runWalPurgeJob();

            engine.releaseInactive();

            drainWalQueue();
            runWalPurgeJob();

            checkTableFilesExist(sysTableName1, "2022-02-24", "sym.d", false);
        });
    }

    @Test
    public void testDropTableHalfDeleted() throws Exception {
        AtomicReference<String> pretendNotExist = new AtomicReference<>("<>");
        FilesFacade ff = new TestFilesFacadeImpl() {
            int count = 0;

            @Override
            public boolean exists(LPSZ name) {
                if (Chars.startsWith(name, pretendNotExist.get()) && count++ == 0) {
                    return false;
                }
                return super.exists(name);
            }
        };

        assertMemoryLeak(ff, () -> {
            String tableName = testName.getMethodName();
            ddl("create table " + tableName + " as (" +
                    "select x, " +
                    " rnd_symbol('AB', 'BC', 'CD') sym, " +
                    " timestamp_sequence('2022-02-24', 1000000L) ts " +
                    " from long_sequence(1)" +
                    ") timestamp(ts) partition by DAY WAL"
            );
            TableToken sysTableName1 = engine.verifyTableName(tableName);
            drop("drop table " + tableName);

            pretendNotExist.set(Path.getThreadLocal(root).concat(sysTableName1).toString());
            engine.reloadTableNames();

            runWalPurgeJob();

            engine.reloadTableNames();

            drainWalQueue();
            runWalPurgeJob();

            checkTableFilesExist(sysTableName1, "2022-02-24", "sym.d", false);
        });
    }

    @Test
    public void testDropTableLeftSomeFilesOnDisk() throws Exception {
        AtomicReference<String> pretendNotExist = new AtomicReference<>("<>");
        FilesFacade ff = new TestFilesFacadeImpl() {
            int count = 0;

            @Override
            public int rmdir(Path path) {
                if (Chars.equals(path, pretendNotExist.get()) && count++ == 0) {
                    super.rmdir(Path.getThreadLocal(pretendNotExist.get()).concat(SEQ_DIR).$());
                    return -1;
                }
                return super.rmdir(path);
            }
        };

        assertMemoryLeak(ff, () -> {
            String tableName = testName.getMethodName();
            ddl("create table " + tableName + " as (" +
                    "select x, " +
                    " rnd_symbol('AB', 'BC', 'CD') sym, " +
                    " timestamp_sequence('2022-02-24', 1000000L) ts " +
                    " from long_sequence(1)" +
                    ") timestamp(ts) partition by DAY WAL"
            );
            TableToken sysTableName1 = engine.verifyTableName(tableName);
            drop("drop table " + tableName);

            pretendNotExist.set(Path.getThreadLocal(root).concat(sysTableName1).slash$().toString());
            engine.reloadTableNames();

            runWalPurgeJob();

            drainWalQueue();
            runWalPurgeJob();

            checkTableFilesExist(sysTableName1, "2022-02-24", "sym.d", false);
        });
    }

    @Test
    public void testDropTxnNotificationQueueOverflow() throws Exception {
        assertMemoryLeak(() -> {
            String tableName = testName.getMethodName();
            ddl("create table " + tableName + "1 as (" +
                    "select x, " +
                    " rnd_symbol('DE', null, 'EF', 'FG') sym2, " +
                    " timestamp_sequence('2022-02-24', 1000000L) ts " +
                    " from long_sequence(1)" +
                    ") timestamp(ts) partition by DAY WAL"
            );
            ddl("create table " + tableName + "2 as (" +
                    "select x, " +
                    " rnd_symbol('DE', null, 'EF', 'FG') sym2, " +
                    " timestamp_sequence('2022-02-24', 1000000L) ts " +
                    " from long_sequence(1)" +
                    ") timestamp(ts) partition by DAY WAL"
            );

            try (ApplyWal2TableJob walApplyJob = createWalApplyJob()) {
                drainWalQueue(walApplyJob);

                for (int i = 0; i < walTxnNotificationQueueCapacity; i++) {
                    insert("insert into " + tableName + "1 values (101, 'a1a1', '2022-02-24T01')");
                }

                TableToken table2directoryName = engine.verifyTableName(tableName + "2");
                drop("drop table " + tableName + "2");

                drainWalQueue(walApplyJob);

                checkTableFilesExist(table2directoryName, "2022-02-24", "x.d", false);
            }
        });
    }

    @Test
    public void testDroppedTableHappendIntheMiddleOfWalApplication() throws Exception {
        String tableName = testName.getMethodName();
        FilesFacade ff = new TestFilesFacadeImpl() {
            @Override
            public int openRO(LPSZ name) {
                if (Chars.endsWith(name, Files.SEPARATOR + "0" + Files.SEPARATOR + "sym.d")) {
                    TestUtils.unchecked(() -> drop("drop table " + tableName));
                }
                return super.openRO(name);
            }
        };
        assertMemoryLeak(ff, () -> {
            ddl("create table " + tableName + " as (" +
                    "select x, " +
                    " rnd_symbol('AB', 'BC', 'CD') sym, " +
                    " rnd_symbol('DE', null, 'EF', 'FG') sym2, " +
                    " timestamp_sequence('2022-02-24', 1000000L) ts " +
                    " from long_sequence(1)" +
                    ") timestamp(ts) partition by DAY WAL"
            );
            TableToken sysTableName1 = engine.verifyTableName(tableName);

            try (ApplyWal2TableJob walApplyJob = createWalApplyJob()) {
                drainWalQueue(walApplyJob);

                if (Os.type == Os.WINDOWS) {
                    // Release WAL writers
                    engine.releaseInactive();
                    drainWalQueue(walApplyJob);
                }

                checkTableFilesExist(sysTableName1, "2022-02-24", "x.d", false);
                checkWalFilesRemoved(sysTableName1);
            }
        });
    }

    @Test
    public void testDroppedTableSequencerRecreated() throws Exception {
        assertMemoryLeak(() -> {
            String tableName = testName.getMethodName();
            ddl("create table " + tableName + " as (" +
                    "select x, " +
                    " rnd_symbol('AB', 'BC', 'CD') sym, " +
                    " rnd_symbol('DE', null, 'EF', 'FG') sym2, " +
                    " timestamp_sequence('2022-02-24', 1000000L) ts " +
                    " from long_sequence(1)" +
                    ") timestamp(ts) partition by DAY WAL"
            );

            drainWalQueue();

            TableToken sysTableName1 = engine.verifyTableName(tableName);
            engine.getTableSequencerAPI().releaseInactive();
            drop("drop table " + tableName);

            if (Os.type == Os.WINDOWS) {
                // Release WAL writers
                engine.releaseInactive();
            }
            drainWalQueue();

            checkTableFilesExist(sysTableName1, "2022-02-24", "x.d", false);
            checkWalFilesRemoved(sysTableName1);
        });
    }

    @Test
    public void testDroppedTableTriggersWalCheckJob() throws Exception {
        assertMemoryLeak(ff, () -> {
            String tableName = testName.getMethodName();
            ddl("create table " + tableName + " as (" +
                    "select x, " +
                    " rnd_symbol('AB', 'BC', 'CD') sym, " +
                    " timestamp_sequence('2022-02-24', 1000000L) ts " +
                    " from long_sequence(1)" +
                    ") timestamp(ts) partition by DAY WAL"
            );
            drop("drop table " + tableName);

            engine.reloadTableNames();

            long walNotification = engine.getMessageBus().getWalTxnNotificationPubSequence().current();
            CheckWalTransactionsJob checkWalTransactionsJob = new CheckWalTransactionsJob(engine);
            checkWalTransactionsJob.run(0);

            drainWalQueue();
            Assert.assertTrue(walNotification < engine.getMessageBus().getWalTxnNotificationPubSequence().current());
        });
    }

    @Test
    public void testEmptyTruncate() throws Exception {
        assertMemoryLeak(() -> {
            String tableName = testName.getMethodName();
            ddl("create table " + tableName + " (" +
                    "A INT," +
                    "ts TIMESTAMP)" +
                    " timestamp(ts) partition by DAY WAL");

            ddl("truncate table " + tableName);

            drainWalQueue();

<<<<<<< HEAD
            assertSql("name\tsuspended\twriterTxn\tsequencerTxn\n" +
                    "testEmptyTruncate\tfalse\t1\t1\n", "wal_tables()");
=======
            assertSql("wal_tables()", "name\tsuspended\twriterTxn\twriterLagTxnCount\tsequencerTxn\n" +
                    "testEmptyTruncate\tfalse\t1\t0\t1\n");
>>>>>>> b76aacd3
        });
    }

    @Test
    public void testInsertManyThenDrop() throws Exception {
        assertMemoryLeak(ff, () -> {
            String tableName = testName.getMethodName();
            ddl("create table " + tableName + " as (" +
                    "select x, " +
                    " rnd_symbol('AB', 'BC', 'CD') sym, " +
                    " rnd_symbol('DE', null, 'EF', 'FG') sym2, " +
                    " timestamp_sequence('2022-02-24', 1000000L) ts " +
                    " from long_sequence(1)" +
                    ") timestamp(ts) partition by DAY WAL"
            );
            TableToken sysTableName = engine.verifyTableName(tableName);

            drop("drop table " + tableName);
            drainWalQueue();

            refreshTablesInBaseEngine();
            engine.notifyWalTxnCommitted(sysTableName);
            drainWalQueue();

            checkTableFilesExist(sysTableName, "2022-02-24", "x.d", false);
            checkWalFilesRemoved(sysTableName);
        });
    }

    @Test
    public void testNoLagUsedWhenDataIsInOrder() throws Exception {
        assertMemoryLeak(() -> {
            String tableName = testName.getMethodName();
            ddl("create table " + tableName + " (" +
                    "x long," +
                    "sym symbol," +
                    "str string," +
                    "ts timestamp," +
                    "sym2 symbol" +
                    ") timestamp(ts) partition by DAY WAL");

            // In order
            insert("insert into " + tableName + " values (101, 'a1a1', 'str-1', '2022-02-24T00', 'a2a2')");
            insert("insert into " + tableName + " values (101, 'a1a1', 'str-1', '2022-02-24T01', 'a2a2')");
            insert("insert into " + tableName + " values (101, 'a1a1', 'str-1', '2022-02-24T02', 'a2a2')");
            insert("insert into " + tableName + " values (101, 'a1a1', 'str-1', '2022-02-24T03', 'a2a2')");
            insert("insert into " + tableName + " values (101, 'a1a1', 'str-1', '2022-02-24T02', 'a2a2')");


            node1.getConfigurationOverrides().setWalApplyTableTimeQuota(0);
            runApplyOnce();

            TableToken token = engine.verifyTableName(tableName);
            try (TxReader txReader = new TxReader(engine.getConfiguration().getFilesFacade())) {
                txReader.ofRO(Path.getThreadLocal(root).concat(token).concat(TXN_FILE_NAME).$(), PartitionBy.DAY);
                txReader.unsafeLoadAll();

                Assert.assertEquals(0, txReader.getLagTxnCount());
                Assert.assertEquals(0, txReader.getLagRowCount());
                Assert.assertEquals("2022-02-24T00:00:00.000Z", Timestamps.toString(txReader.getMaxTimestamp()));

                runApplyOnce();
                txReader.unsafeLoadAll();

                Assert.assertEquals(0, txReader.getLagTxnCount());
                Assert.assertEquals(0, txReader.getLagRowCount());
                Assert.assertEquals("2022-02-24T01:00:00.000Z", Timestamps.toString(txReader.getMaxTimestamp()));

                runApplyOnce();
                txReader.unsafeLoadAll();

                Assert.assertEquals(0, txReader.getLagTxnCount());
                Assert.assertEquals(0, txReader.getLagRowCount());
                Assert.assertEquals("2022-02-24T02:00:00.000Z", Timestamps.toString(txReader.getMaxTimestamp()));

                runApplyOnce();
                txReader.unsafeLoadAll();

                Assert.assertEquals(1, txReader.getLagTxnCount());
                Assert.assertEquals(1, txReader.getLagRowCount());
                Assert.assertEquals("2022-02-24T02:00:00.000Z", Timestamps.toString(txReader.getMaxTimestamp()));

                runApplyOnce();
                txReader.unsafeLoadAll();

                Assert.assertEquals(0, txReader.getLagTxnCount());
                Assert.assertEquals(0, txReader.getLagRowCount());
                Assert.assertEquals("2022-02-24T03:00:00.000Z", Timestamps.toString(txReader.getMaxTimestamp()));
            }
        });
    }

    @Test
    public void testQueryNullSymbols() throws Exception {
        assertMemoryLeak(() -> {
            String tableName = testName.getMethodName();

            ddl("create table temp as (" +
                    "select " +
                    " cast(case when x % 2 = 0 then null else 'abc' end as symbol) sym, " +
                    " x," +
                    " timestamp_sequence('2022-02-24', 1000000L) ts " +
                    " from long_sequence(5)" +
                    ")");

            ddl("create table " + tableName + " as (" +
                    "select * from temp), index(sym) timestamp(ts) partition by DAY WAL");


            drainWalQueue();

            String allRows = "sym\tx\tts\n" +
                    "abc\t1\t2022-02-24T00:00:00.000000Z\n" +
                    "\t2\t2022-02-24T00:00:01.000000Z\n" +
                    "abc\t3\t2022-02-24T00:00:02.000000Z\n" +
                    "\t4\t2022-02-24T00:00:03.000000Z\n" +
                    "abc\t5\t2022-02-24T00:00:04.000000Z\n";

            assertSql(allRows, "temp");
            assertSql(allRows, tableName);

            assertSql(
                    "sym\tx\tts\n" +
                            "\t2\t2022-02-24T00:00:01.000000Z\n" +
                            "\t4\t2022-02-24T00:00:03.000000Z\n", "select * from " + tableName + " where sym != 'abc'"
            );
        });
    }

    @Test
    public void testRemoveColumnWalRollsWalSegment() throws Exception {
        assertMemoryLeak(() -> {
            String tableName = testName.getMethodName();
            ddl("create table " + tableName + " (" +
                    "x long," +
                    "sym symbol," +
                    "str string," +
                    "ts timestamp," +
                    "sym2 symbol" +
                    ") timestamp(ts) partition by DAY WAL");

            try (SqlCompiler compiler = engine.getSqlCompiler()) {
                CompiledQuery compiledQuery = compiler.compile("insert into " + tableName +
                        " values (101, 'a1a1', 'str-1', '2022-02-24T01', 'a2a2')", sqlExecutionContext);
                try (
                        InsertOperation insertOperation = compiledQuery.getInsertOperation();
                        InsertMethod insertMethod = insertOperation.createMethod(sqlExecutionContext)
                ) {
                    insertMethod.execute();
                    insertMethod.execute();
                    insertMethod.commit();

                    insertMethod.execute();
                    ddl("alter table " + tableName + " drop column sym");
                    insertMethod.commit();
                }
            }

            insert("insert into " + tableName + " values (103, 'str-2', '2022-02-24T02', 'asdd')");

            drainWalQueue();
            assertSql("x\tstr\tts\tsym2\n" +
                    "101\tstr-1\t2022-02-24T01:00:00.000000Z\ta2a2\n" +
                    "101\tstr-1\t2022-02-24T01:00:00.000000Z\ta2a2\n" +
                    "101\tstr-1\t2022-02-24T01:00:00.000000Z\ta2a2\n" +
                    "103\tstr-2\t2022-02-24T02:00:00.000000Z\tasdd\n", tableName);

        });
    }

    @Test
    public void testRenameDropTable() throws Exception {
        String tableName = testName.getMethodName();
        String newTableName = testName.getMethodName() + "_new";

        FilesFacade ff = new TestFilesFacadeImpl() {
            int i = 0;

            @Override
            public int openRW(LPSZ name, long opts) {
                int fd = super.openRW(name, opts);
                if (Chars.contains(name, "2022-02-25") && i++ == 0) {
                    TestUtils.unchecked(() -> drop("drop table " + newTableName));
                }
                return fd;
            }
        };

        assertMemoryLeak(ff, () -> {
            ddl("create table " + tableName + " as (" +
                    "select x, " +
                    " rnd_symbol('DE', null, 'EF', 'FG') sym2, " +
                    " timestamp_sequence('2022-02-24', 24 * 60 * 60 * 1000000L) ts " +
                    " from long_sequence(2)" +
                    ") timestamp(ts) partition by DAY WAL"
            );

            TableToken table2directoryName = engine.verifyTableName(tableName);
            insert("insert into " + tableName + " values (1, 'abc', '2022-02-25')");
            ddl("rename table " + tableName + " to " + newTableName);

            TableToken newTableDirectoryName = engine.verifyTableName(newTableName);
            Assert.assertEquals(table2directoryName.getDirName(), newTableDirectoryName.getDirName());

            drainWalQueue();

            try {
                assertSql("x\tsym2\tts\n" +
                        "2\tEF\t2022-02-25T00:00:00.000000Z\n", newTableName);
                Assert.fail();
            } catch (SqlException e) {
                TestUtils.assertContains(e.getFlyweightMessage(), "does not exist");
            }
        });
    }

    @Test
    public void testRenameNonWalTable() throws Exception {
        assertMemoryLeak(() -> {
            String tableName = testName.getMethodName();
            String newTableName = testName.getMethodName() + "_new中";
            ddl("create table " + tableName + " as (" +
                    "select x, " +
                    " rnd_symbol('DE', null, 'EF', 'FG') sym2, " +
                    " timestamp_sequence('2022-02-24', 1000000L) ts " +
                    " from long_sequence(1)" +
                    ") timestamp(ts) partition by DAY BYPASS WAL"
            );

            drainWalQueue();

            TableToken table2directoryName = engine.verifyTableName(tableName);
            ddl("rename table " + tableName + " to " + newTableName);
            insert("insert into " + newTableName + "(x, ts) values (100, '2022-02-25')");

            TableToken newTabledirectoryName = engine.verifyTableName(newTableName);
            Assert.assertNotEquals(table2directoryName.getDirName(), newTabledirectoryName.getDirName());

            drainWalQueue();

            try (TableWriter writer = getWriter(newTableName)) {
                Assert.assertEquals(newTableName, writer.getTableToken().getTableName());
            }

            assertSql("x\tsym2\tts\n" +
                    "1\tDE\t2022-02-24T00:00:00.000000Z\n" +
                    "100\t\t2022-02-25T00:00:00.000000Z\n", newTableName);

            assertSql("name\n" +
                    newTableName + "\n", "select name from tables() order by name");

            for (int i = 0; i < 2; i++) {
                engine.releaseInactive();
                refreshTablesInBaseEngine();

                TableToken newTabledirectoryName2 = engine.verifyTableName(newTableName);
                Assert.assertEquals(newTabledirectoryName, newTabledirectoryName2);
                assertSql("x\tsym2\tts\n" +
                        "1\tDE\t2022-02-24T00:00:00.000000Z\n" +
                        "100\t\t2022-02-25T00:00:00.000000Z\n", newTableName);
            }

            assertSql("name\tdirectoryName\n" +
                    newTableName + "\t" + newTabledirectoryName.getDirName() + "\n", "select name, directoryName from tables() order by name");
            assertSql("table\n" +
                    newTableName + "\n", "select table from all_tables()");
            assertSql("relname\npg_class\n" +
                    newTableName + "\n", "select relname from pg_class() order by relname");
        });
    }

    @Test
    public void testRenameTable() throws Exception {
        assertMemoryLeak(() -> {
            String tableName = testName.getMethodName();
            String newTableName = testName.getMethodName() + "_new中";
            ddl("create table " + tableName + " as (" +
                    "select x, " +
                    " rnd_symbol('DE', null, 'EF', 'FG') sym2, " +
                    " timestamp_sequence('2022-02-24', 1000000L) ts " +
                    " from long_sequence(1)" +
                    ") timestamp(ts) partition by DAY WAL"
            );

            drainWalQueue();

            TableToken table2directoryName = engine.verifyTableName(tableName);
            ddl("rename table " + tableName + " to " + newTableName);
            insert("insert into " + newTableName + "(x, ts) values (100, '2022-02-25')");

            TableToken newTableDirectoryName = engine.verifyTableName(newTableName);
            Assert.assertEquals(table2directoryName.getDirName(), newTableDirectoryName.getDirName());

            drainWalQueue();

            try (TableWriter writer = getWriter(newTableName)) {
                Assert.assertEquals(newTableName, writer.getTableToken().getTableName());
            }

            assertSql("x\tsym2\tts\n" +
                    "1\tDE\t2022-02-24T00:00:00.000000Z\n" +
                    "100\t\t2022-02-25T00:00:00.000000Z\n", newTableName);

            assertSql("name\n" +
                    newTableName + "\n", "select name from tables() order by name");

            for (int i = 0; i < 2; i++) {
                engine.releaseInactive();
                refreshTablesInBaseEngine();

                TableToken newTabledirectoryName2 = engine.verifyTableName(newTableName);
                Assert.assertEquals(newTableDirectoryName, newTabledirectoryName2);
                assertSql("x\tsym2\tts\n" +
                        "1\tDE\t2022-02-24T00:00:00.000000Z\n" +
                        "100\t\t2022-02-25T00:00:00.000000Z\n", newTableName);
            }

            assertSql("name\tdirectoryName\n" +
                    newTableName + "\t" + newTableDirectoryName.getDirName() + "\n", "select name, directoryName from tables() order by name");
            assertSql("table\n" +
                    newTableName + "\n", "select table from all_tables()");
            assertSql("relname\npg_class\n" +
                    newTableName + "\n", "select relname from pg_class() order by relname");
        });
    }

    @Test
    public void testRenameTableToCaseInsensitive() throws Exception {
        String tableName = testName.getMethodName();
        String upperCaseName = testName.getMethodName().toUpperCase();
        String newTableName = testName.getMethodName() + "_new";

        assertMemoryLeak(ff, () -> {
            ddl("create table " + tableName + " as (" +
                    "select x, " +
                    " rnd_symbol('DE', null, 'EF', 'FG') sym2, " +
                    " timestamp_sequence('2022-02-24', 24 * 60 * 60 * 1000000L) ts " +
                    " from long_sequence(2)" +
                    ") timestamp(ts) partition by DAY WAL"
            );

            TableToken table2directoryName = engine.verifyTableName(tableName);
            ddl("rename table " + tableName + " to " + upperCaseName);
            insert("insert into " + upperCaseName + " values (1, 'abc', '2022-02-25')");
            insert("insert into " + tableName + " values (1, 'abc', '2022-02-25')");

            TableToken newTableDirectoryName = engine.verifyTableName(upperCaseName);
            Assert.assertEquals(table2directoryName.getDirName(), newTableDirectoryName.getDirName());

            drainWalQueue();

            assertSql("x\tsym2\tts\n" +
                    "1\tDE\t2022-02-24T00:00:00.000000Z\n" +
                    "2\tEF\t2022-02-25T00:00:00.000000Z\n" +
                    "1\tabc\t2022-02-25T00:00:00.000000Z\n" +
                    "1\tabc\t2022-02-25T00:00:00.000000Z\n", "select * from " + upperCaseName);

            ddl("rename table " + upperCaseName + " to " + newTableName);

            assertSql("x\tsym2\tts\n" +
                    "1\tDE\t2022-02-24T00:00:00.000000Z\n" +
                    "2\tEF\t2022-02-25T00:00:00.000000Z\n" +
                    "1\tabc\t2022-02-25T00:00:00.000000Z\n" +
                    "1\tabc\t2022-02-25T00:00:00.000000Z\n", "select * from " + newTableName);
        });
    }

    @Test
    public void testRogueTableWriterBlocksApplyJob() throws Exception {
        assertMemoryLeak(() -> {
            String tableName = testName.getMethodName();
            ddl("create table " + tableName + " as (" +
                    "select x, " +
                    " rnd_symbol('AB', 'BC', 'CD') sym, " +
                    " timestamp_sequence('2022-02-24', 1000000L) ts, " +
                    " rnd_symbol('DE', null, 'EF', 'FG') sym2 " +
                    " from long_sequence(5)" +
                    ") timestamp(ts) partition by DAY WAL");

            insert("insert into " + tableName +
                    " values (101, 'dfd', '2022-02-24T01', 'asd')");

            try (TableWriter ignore = getWriter(tableName)) {
                drainWalQueue();
                assertSql("x\tsym\tts\tsym2\n", tableName);
            }

            drainWalQueue();
            insert("insert into " + tableName +
                    " values (102, 'dfd', '2022-02-24T01', 'asd')");

            assertSql("x\tsym\tts\tsym2\n" +
                    "1\tAB\t2022-02-24T00:00:00.000000Z\tEF\n" +
                    "2\tBC\t2022-02-24T00:00:01.000000Z\tFG\n" +
                    "3\tCD\t2022-02-24T00:00:02.000000Z\tFG\n" +
                    "4\tCD\t2022-02-24T00:00:03.000000Z\tFG\n" +
                    "5\tAB\t2022-02-24T00:00:04.000000Z\tDE\n" +
                    "101\tdfd\t2022-02-24T01:00:00.000000Z\tasd\n", tableName);
        });
    }

    @Test
    public void testSavedDataInTxnFile() throws Exception {
        assertMemoryLeak(() -> {
            String tableName = testName.getMethodName();
            ddl("create table " + tableName + " (" +
                    "x long," +
                    "sym symbol," +
                    "str string," +
                    "ts timestamp," +
                    "sym2 symbol" +
                    ") timestamp(ts) partition by DAY WAL");

            // In order
            insert("insert into " + tableName + " values (101, 'a1a1', 'str-1', '2022-02-24T01', 'a2a2')");

            // Out of order
            insert("insert into " + tableName + " values (101, 'a1a1', 'str-1', '2022-02-24T00', 'a2a2')");

            // In order
            insert("insert into " + tableName + " values (101, 'a1a1', 'str-1', '2022-02-24T02', 'a2a2')");

            node1.getConfigurationOverrides().setWalApplyTableTimeQuota(0);
            runApplyOnce();

            TableToken token = engine.verifyTableName(tableName);
            try (TxReader txReader = new TxReader(engine.getConfiguration().getFilesFacade())) {
                txReader.ofRO(Path.getThreadLocal(root).concat(token).concat(TXN_FILE_NAME).$(), PartitionBy.DAY);
                txReader.unsafeLoadAll();

                Assert.assertEquals(1, txReader.getLagTxnCount());
                Assert.assertEquals(1, txReader.getLagRowCount());
                Assert.assertTrue(txReader.isLagOrdered());
                Assert.assertEquals("2022-02-24T01:00:00.000Z", Timestamps.toString(txReader.getLagMinTimestamp()));
                Assert.assertEquals("2022-02-24T01:00:00.000Z", Timestamps.toString(txReader.getLagMaxTimestamp()));

                runApplyOnce();

                txReader.unsafeLoadAll();

                Assert.assertEquals(2, txReader.getLagTxnCount());
                Assert.assertEquals(2, txReader.getLagRowCount());
                Assert.assertFalse(txReader.isLagOrdered());
                Assert.assertEquals("2022-02-24T00:00:00.000Z", Timestamps.toString(txReader.getLagMinTimestamp()));
                Assert.assertEquals("2022-02-24T01:00:00.000Z", Timestamps.toString(txReader.getLagMaxTimestamp()));
            }
        });
    }

    @Test
    public void testVarSizeColumnBeforeInsertCommit() throws Exception {
        assertMemoryLeak(() -> {
            String tableName = testName.getMethodName();
            ddl("create table " + tableName + " (" +
                    "x long," +
                    "sym symbol," +
                    "ts timestamp," +
                    "sym2 symbol" +
                    ") timestamp(ts) partition by DAY WAL");

            try (SqlCompiler compiler = engine.getSqlCompiler()) {
                CompiledQuery compiledQuery = compiler.compile("insert into " + tableName +
                        " values (101, 'a1a1', '2022-02-24T01', 'a2a2')", sqlExecutionContext);
                try (
                        InsertOperation insertOperation = compiledQuery.getInsertOperation();
                        InsertMethod insertMethod = insertOperation.createMethod(sqlExecutionContext)
                ) {

                    insertMethod.execute();
                    ddl("alter table " + tableName + " add column sss string");
                    insertMethod.commit();
                }
            }

            insert("insert into " + tableName + " values (103, 'dfd', '2022-02-24T01', 'asdd', '1234')");

            drainWalQueue();
            assertSql("x\tsym\tts\tsym2\tsss\n" +
                    "101\ta1a1\t2022-02-24T01:00:00.000000Z\ta2a2\t\n" +
                    "103\tdfd\t2022-02-24T01:00:00.000000Z\tasdd\t1234\n", tableName);

        });
    }

    @Test
    public void testWhenApplyJobTerminatesEarlierLagCommitted() throws Exception {
        AtomicBoolean isTerminating = new AtomicBoolean();
        Job.RunStatus runStatus = isTerminating::get;

        FilesFacade ff = new TestFilesFacadeImpl() {
            // terminate WAL apply Job as soon as first wal segment is opened.
            @Override
            public int openRO(LPSZ name) {
                if (Chars.contains(name, Files.SEPARATOR + "wal1" + Files.SEPARATOR + "0" + Files.SEPARATOR + "x.d")) {
                    isTerminating.set(true);
                }
                return super.openRO(name);
            }
        };

        assertMemoryLeak(ff, () -> {
            String tableName = testName.getMethodName() + "_लаблअца";
            ddl("create table " + tableName + " as (" +
                    "select x, " +
                    " rnd_symbol('AB', 'BC', 'CD') sym, " +
                    " timestamp_sequence('2022-02-24T02', 1000000L) ts, " +
                    " rnd_symbol('DE', null, 'EF', 'FG') sym2 " +
                    " from long_sequence(1)" +
                    ") timestamp(ts) partition by DAY WAL");

            insert("insert into " + tableName +
                    " values (101, 'dfd', '2022-02-24T01:01', 'asd')");

            insert("insert into " + tableName +
                    " values (102, 'dfd', '2022-02-24T01:02', 'asd')");

            insert("insert into " + tableName +
                    " values (103, 'dfd', '2022-02-24T01:03', 'asd')");

            try (ApplyWal2TableJob walApplyJob = createWalApplyJob()) {
                walApplyJob.run(0, runStatus);

                engine.releaseInactive();

                isTerminating.set(false);

                //noinspection StatementWithEmptyBody
                while (walApplyJob.run(0, runStatus)) ;

                engine.releaseInactive();

                assertSql("x\tsym\tts\tsym2\n" +
                        "101\tdfd\t2022-02-24T01:01:00.000000Z\tasd\n" +
                        "102\tdfd\t2022-02-24T01:02:00.000000Z\tasd\n" +
                        "103\tdfd\t2022-02-24T01:03:00.000000Z\tasd\n" +
                        "1\tAB\t2022-02-24T02:00:00.000000Z\tEF\n", tableName);
            }
        });
    }

    private void checkTableFilesExist(TableToken sysTableName, String partition, String fileName, boolean value) {
        Path sysPath = Path.PATH.get().of(configuration.getRoot()).concat(sysTableName).concat(TXN_FILE_NAME);
        Assert.assertEquals(Chars.toString(sysPath), value, Files.exists(sysPath.$()));

        sysPath = Path.PATH.get().of(configuration.getRoot()).concat(sysTableName).concat(COLUMN_VERSION_FILE_NAME);
        Assert.assertEquals(Chars.toString(sysPath), value, Files.exists(sysPath.$()));

        sysPath.of(configuration.getRoot()).concat(sysTableName).concat("sym.c");
        Assert.assertEquals(Chars.toString(sysPath), value, Files.exists(sysPath.$()));

        sysPath = Path.PATH.get().of(configuration.getRoot()).concat(sysTableName).concat(partition).concat(fileName);
        Assert.assertEquals(Chars.toString(sysPath), value, Files.exists(sysPath.$()));
    }

    private void checkWalFilesRemoved(TableToken sysTableName) {
        Path sysPath = Path.PATH.get().of(configuration.getRoot()).concat(sysTableName).concat(WalUtils.WAL_NAME_BASE).put(1);
        Assert.assertTrue(Chars.toString(sysPath), Files.exists(sysPath.$()));

        engine.releaseInactiveTableSequencers();
        try (WalPurgeJob job = new WalPurgeJob(engine, configuration.getFilesFacade(), configuration.getMicrosecondClock())) {
            job.run(0);
        }

        sysPath.of(configuration.getRoot()).concat(sysTableName).concat(WalUtils.WAL_NAME_BASE).put(1);
        Assert.assertFalse(Chars.toString(sysPath), Files.exists(sysPath.$()));

        sysPath.of(configuration.getRoot()).concat(sysTableName).concat(SEQ_DIR);
        Assert.assertFalse(Chars.toString(sysPath), Files.exists(sysPath.$()));
    }

    private void runApplyOnce() {
        try (ApplyWal2TableJob walApplyJob = new ApplyWal2TableJob(engine, 1, 1)) {
            walApplyJob.run(0);
        }
    }

    private void testCreateDropRestartRestart0() throws Exception {
        assertMemoryLeak(() -> {

            String tableName = testName.getMethodName();
            ddl("create table " + tableName + " as (" +
                    "select x, " +
                    " rnd_symbol('AB', 'BC', 'CD') sym, " +
                    " timestamp_sequence('2022-02-24', 1000000L) ts " +
                    " from long_sequence(1)" +
                    ") timestamp(ts) partition by DAY WAL"
            );

            ddl("create table " + tableName + "2 as (" +
                    "select x, " +
                    " rnd_symbol('AB', 'BC', 'CD') sym, " +
                    " timestamp_sequence('2022-02-24', 1000000L) ts " +
                    " from long_sequence(1)" +
                    ") timestamp(ts) partition by DAY WAL"
            );
            TableToken sysTableName1 = engine.verifyTableName(tableName);
            TableToken sysTableName2 = engine.verifyTableName(tableName + "2");

            // Fully delete table2
            drop("drop table " + tableName + "2");
            engine.releaseInactive();
            drainWalQueue();
            runWalPurgeJob();
            checkTableFilesExist(sysTableName2, "2022-02-24", "sym.d", false);

            // Mark table1 as deleted
            drop("drop table " + tableName);

            ddl("create table " + tableName + " as (" +
                    "select x, " +
                    " rnd_symbol('AB', 'BC', 'CD') sym, " +
                    " timestamp_sequence('2022-02-24', 1000000L) ts " +
                    " from long_sequence(1)" +
                    ") timestamp(ts) partition by DAY WAL"
            );

            engine.reloadTableNames();
            engine.reloadTableNames();
            engine.reloadTableNames();
            engine.reloadTableNames();
            engine.reloadTableNames();

            engine.releaseInactive();

            drainWalQueue();
            runWalPurgeJob();

            checkTableFilesExist(sysTableName1, "2022-02-24", "sym.d", false);
        });
    }

    private void testDropFailedWhileDataFileLocked(final String fileName) throws Exception {
        AtomicBoolean latch = new AtomicBoolean();
        FilesFacade ff = new TestFilesFacadeImpl() {
            @Override
            public boolean remove(LPSZ name) {
                if (Chars.endsWith(name, fileName) && latch.get()) {
                    return false;
                }
                return super.remove(name);
            }
        };
        assertMemoryLeak(ff, () -> {
            String tableName = testName.getMethodName();
            ddl("create table " + tableName + " as (" +
                    "select x, " +
                    " rnd_symbol('AB', 'BC', 'CD') sym, " +
                    " rnd_symbol('DE', null, 'EF', 'FG') sym2, " +
                    " timestamp_sequence('2022-02-24', 1000000L) ts " +
                    " from long_sequence(1)" +
                    ") timestamp(ts) partition by DAY WAL"
            );

            try (ApplyWal2TableJob walApplyJob = createWalApplyJob()) {
                drainWalQueue();

                TableToken sysTableName1 = engine.verifyTableName(tableName);
                drop("drop table " + tableName);

                latch.set(true);
                drainWalQueue(walApplyJob);

                latch.set(false);
                if (Os.type == Os.WINDOWS) {
                    // Release WAL writers
                    engine.releaseInactive();
                }

                drainWalQueue(walApplyJob);

                checkTableFilesExist(sysTableName1, "2022-02-24", "x.d", false);
                checkWalFilesRemoved(sysTableName1);

                assertException(tableName, 0, "does not exist");
            }
        });
    }
}<|MERGE_RESOLUTION|>--- conflicted
+++ resolved
@@ -1094,13 +1094,8 @@
 
             drainWalQueue();
 
-<<<<<<< HEAD
-            assertSql("name\tsuspended\twriterTxn\tsequencerTxn\n" +
-                    "testEmptyTruncate\tfalse\t1\t1\n", "wal_tables()");
-=======
-            assertSql("wal_tables()", "name\tsuspended\twriterTxn\twriterLagTxnCount\tsequencerTxn\n" +
-                    "testEmptyTruncate\tfalse\t1\t0\t1\n");
->>>>>>> b76aacd3
+            assertSql("name\tsuspended\twriterTxn\twriterLagTxnCount\tsequencerTxn\n" +
+                    "testEmptyTruncate\tfalse\t1\t0\t1\n", "wal_tables()");
         });
     }
 
