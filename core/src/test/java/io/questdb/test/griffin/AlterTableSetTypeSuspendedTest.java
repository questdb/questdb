--- conflicted
+++ resolved
@@ -66,11 +66,7 @@
 
                 @Override
                 public int openRW(LPSZ name, long opts) {
-<<<<<<< HEAD
-                    if (Chars.contains(name, "x.d.1") && attempt.getAndIncrement() == 0) {
-=======
-                    if (Utf8s.containsAscii(name, "x.d.1") && attempt++ == 0) {
->>>>>>> aec8b347
+                    if (Utf8s.containsAscii(name, "x.d.1") && attempt.getAndIncrement() == 0) {
                         return -1;
                     }
                     return super.openRW(name, opts);
