/*******************************************************************************
 *     ___                  _   ____  ____
 *    / _ \ _   _  ___  ___| |_|  _ \| __ )
 *   | | | | | | |/ _ \/ __| __| | | |  _ \
 *   | |_| | |_| |  __/\__ \ |_| |_| | |_) |
 *    \__\_\\__,_|\___||___/\__|____/|____/
 *
 *  Copyright (c) 2014-2019 Appsicle
 *  Copyright (c) 2019-2024 QuestDB
 *
 *  Licensed under the Apache License, Version 2.0 (the "License");
 *  you may not use this file except in compliance with the License.
 *  You may obtain a copy of the License at
 *
 *  http://www.apache.org/licenses/LICENSE-2.0
 *
 *  Unless required by applicable law or agreed to in writing, software
 *  distributed under the License is distributed on an "AS IS" BASIS,
 *  WITHOUT WARRANTIES OR CONDITIONS OF ANY KIND, either express or implied.
 *  See the License for the specific language governing permissions and
 *  limitations under the License.
 *
 ******************************************************************************/

package io.questdb.test.griffin;

import io.questdb.PropertyKey;
import io.questdb.cairo.CairoEngine;
import io.questdb.cairo.CairoException;
import io.questdb.cairo.ColumnType;
import io.questdb.cairo.SqlJitMode;
import io.questdb.cairo.sql.BindVariableService;
import io.questdb.cairo.sql.NetworkSqlExecutionCircuitBreaker;
import io.questdb.cairo.sql.RecordCursor;
import io.questdb.cairo.sql.RecordCursorFactory;
import io.questdb.griffin.DefaultSqlExecutionCircuitBreakerConfiguration;
import io.questdb.griffin.SqlException;
import io.questdb.griffin.SqlExecutionContext;
import io.questdb.griffin.SqlExecutionContextImpl;
import io.questdb.griffin.engine.groupby.vect.GroupByRecordCursorFactory;
import io.questdb.mp.SOCountDownLatch;
import io.questdb.mp.WorkerPool;
import io.questdb.std.MemoryTag;
import io.questdb.std.Misc;
import io.questdb.std.Rnd;
import io.questdb.std.datetime.millitime.MillisecondClock;
import io.questdb.std.str.StringSink;
import io.questdb.test.AbstractCairoTest;
import io.questdb.test.tools.TestUtils;
import org.jetbrains.annotations.NotNull;
import org.junit.Assert;
import org.junit.Assume;
import org.junit.Before;
import org.junit.Test;
import org.junit.runner.RunWith;
import org.junit.runners.Parameterized;

import java.util.Arrays;
import java.util.Collection;
import java.util.Map;
import java.util.concurrent.ConcurrentHashMap;
import java.util.concurrent.CyclicBarrier;

import static org.junit.Assert.fail;

// This is not a fuzz test in traditional sense, but it's multithreaded, and we want to run it
// in CI frequently along with other fuzz tests.
@RunWith(Parameterized.class)
public class ParallelGroupByFuzzTest extends AbstractCairoTest {
    private static final int PAGE_FRAME_COUNT = 4; // also used to set queue size, so must be a power of 2
    private static final int PAGE_FRAME_MAX_ROWS = 100;
    private static final int ROW_COUNT = 10 * PAGE_FRAME_COUNT * PAGE_FRAME_MAX_ROWS;
    private final boolean convertToParquet;
    private final boolean enableJitCompiler;
    private final boolean enableParallelGroupBy;

    public ParallelGroupByFuzzTest(boolean enableParallelGroupBy, boolean enableJitCompiler, boolean convertToParquet) {
        this.enableParallelGroupBy = enableParallelGroupBy;
        this.enableJitCompiler = enableJitCompiler;
        this.convertToParquet = convertToParquet;
    }

    @Parameterized.Parameters(name = "parallel={0} JIT={1} parquet={2}")
    public static Collection<Object[]> data() {
        return Arrays.asList(new Object[][]{
                {true, true, true},
                {true, true, false},
                {true, false, true},
                {true, false, false},
                {false, true, true},
                {false, true, false},
                {false, false, true},
                {false, false, false},
        });
    }

    @Override
    @Before
    public void setUp() {
        setProperty(PropertyKey.CAIRO_SQL_PAGE_FRAME_MAX_ROWS, PAGE_FRAME_MAX_ROWS);
        setProperty(PropertyKey.CAIRO_PARTITION_ENCODER_PARQUET_ROW_GROUP_SIZE, PAGE_FRAME_MAX_ROWS);
        // We intentionally use small values for shard count and reduce
        // queue capacity to exhibit various edge cases.
        setProperty(PropertyKey.CAIRO_PAGE_FRAME_SHARD_COUNT, 2);
        setProperty(PropertyKey.CAIRO_PAGE_FRAME_REDUCE_QUEUE_CAPACITY, PAGE_FRAME_COUNT);
        // Set the sharding threshold to a small value to test sharding.
        setProperty(PropertyKey.CAIRO_SQL_PARALLEL_GROUPBY_SHARDING_THRESHOLD, 2);
        setProperty(PropertyKey.CAIRO_SQL_PARALLEL_WORK_STEALING_THRESHOLD, 1);
        super.setUp();
        node1.setProperty(PropertyKey.CAIRO_SQL_PARALLEL_GROUPBY_ENABLED, enableParallelGroupBy);
    }

    @Test
    public void testGroupByOverJoin() throws Exception {
        // Parallel GROUP BY shouldn't kick in on this query, yet we want
        // to validate the result correctness.
        Assume.assumeTrue(enableParallelGroupBy);
        assertMemoryLeak(() -> {
            execute(
                    "CREATE TABLE t (\n" +
                            "  created timestamp,\n" +
                            "  event short,\n" +
                            "  origin short\n" +
                            ") TIMESTAMP(created) PARTITION BY DAY;"
            );
            execute("INSERT INTO t VALUES ('2023-09-21T10:00:00.000000Z', 1, 1);");
            execute("INSERT INTO t VALUES ('2023-09-21T11:00:00.000000Z', 1, 1);");

            if (convertToParquet) {
                ddl("alter table t convert partition to parquet where created >= 0");
            }

            assertQuery(
                    "count\n" +
                            "2\n",
                    "SELECT count(1)\n" +
                            "FROM t as T1 JOIN t as T2 ON T1.created = T2.created\n" +
                            "WHERE T1.event = 1.0",
                    null,
                    false,
                    true
            );
        });
    }

    @Test
    public void testGroupByOverLatestBy() throws Exception {
        // Parallel GROUP BY shouldn't kick in on this query, yet we want
        // to validate the result correctness.
        Assume.assumeTrue(enableParallelGroupBy);
        assertMemoryLeak(() -> {
            execute(
                    "CREATE TABLE t (\n" +
                            "  created timestamp,\n" +
                            "  event symbol,\n" +
                            "  origin symbol\n" +
                            ") TIMESTAMP(created) PARTITION BY DAY;"
            );
            execute("INSERT INTO t VALUES ('2023-09-21T10:00:00.000000Z', 'a', 'c');");
            execute("INSERT INTO t VALUES ('2023-09-21T10:00:01.000000Z', 'a', 'c');");
            execute("INSERT INTO t VALUES ('2023-09-21T10:00:02.000000Z', 'a', 'd');");
            execute("INSERT INTO t VALUES ('2023-09-21T10:00:00.000000Z', 'b', 'c');");
            execute("INSERT INTO t VALUES ('2023-09-21T10:00:01.000000Z', 'b', 'c');");

            if (convertToParquet) {
                ddl("alter table t convert partition to parquet where created >= 0");
            }

            assertQuery(
                    "count\n" +
                            "2\n",
                    "SELECT count()\n" +
                            "FROM t\n" +
                            "WHERE origin = 'c'\n" +
                            "LATEST ON created PARTITION BY event",
                    null,
                    false,
                    true
            );
        });
    }

    @Test
    public void testGroupByOverUnion() throws Exception {
        // Parallel GROUP BY shouldn't kick in on this query, yet we want
        // to validate the result correctness.
        Assume.assumeTrue(enableParallelGroupBy);
        assertMemoryLeak(() -> {
            execute(
                    "CREATE TABLE t1 (\n" +
                            "  created timestamp,\n" +
                            "  event short,\n" +
                            "  origin short\n" +
                            ") TIMESTAMP(created) PARTITION BY DAY;"
            );
            execute("INSERT INTO t1 VALUES ('2023-09-21T10:00:00.000000Z', 1, 1);");
            execute("INSERT INTO t1 VALUES ('2023-09-21T10:00:01.000000Z', 2, 2);");

            execute(
                    "CREATE TABLE t2 (\n" +
                            "  created timestamp,\n" +
                            "  event short,\n" +
                            "  origin short\n" +
                            ") TIMESTAMP(created) PARTITION BY DAY;"
            );
            execute("INSERT INTO t2 VALUES ('2023-09-21T10:00:02.000000Z', 3, 1);");
            execute("INSERT INTO t2 VALUES ('2023-09-21T10:00:00.000000Z', 4, 2);");

            if (convertToParquet) {
                ddl("alter table t1 convert partition to parquet where created >= 0");
                ddl("alter table t2 convert partition to parquet where created >= 0");
            }

            assertQuery(
                    "event\tcount\n" +
                            "1\t1\n" +
                            "3\t1\n",
                    "SELECT event, count()\n" +
                            "FROM (t1 UNION t2) WHERE origin = 1",
                    null,
                    true,
                    true
            );
        });
    }

    @Test
    public void testNonKeyedGroupByEmptyTable() throws Exception {
        // This query doesn't use filter, so we don't care about JIT.
        Assume.assumeTrue(enableJitCompiler);
        // The table is empty.
        Assume.assumeFalse(convertToParquet);
        assertMemoryLeak(() -> {
            final WorkerPool pool = new WorkerPool((() -> 4));
            TestUtils.execute(
                    pool, (engine, compiler, sqlExecutionContext) -> {
                        execute(
                                compiler,
                                "CREATE TABLE tab (" +
                                        "  ts TIMESTAMP," +
                                        "  price DOUBLE," +
                                        "  quantity LONG) timestamp (ts) PARTITION BY DAY",
                                sqlExecutionContext
                        );
                        assertQueries(
                                engine,
                                sqlExecutionContext,
                                "select vwap(price, quantity) from tab",
                                "vwap\n" +
                                        "null\n"
                        );
                    },
                    configuration,
                    LOG
            );
        });
    }

    @Test
    public void testParallelCaseExpressionKeyGroupBy1() throws Exception {
        testParallelStringAndVarcharKeyGroupBy(
                "SELECT CASE WHEN (key = 'k0') THEN 'foo' ELSE 'bar' END AS key, count(*) " +
                        "FROM tab GROUP BY key ORDER BY key",
                "key\tcount\n" +
                        "bar\t6400\n" +
                        "foo\t1600\n"
        );
    }

    @Test
    public void testParallelCaseExpressionKeyGroupBy2() throws Exception {
        // Parallel GROUP BY shouldn't kick in on this query due to ::symbol cast,
        // yet we want to validate the result correctness.
        testParallelStringAndVarcharKeyGroupBy(
                "SELECT CASE WHEN (key::symbol = 'k0') THEN 'foo' ELSE 'bar' END AS key, count(*) " +
                        "FROM tab GROUP BY key ORDER BY key",
                "key\tcount\n" +
                        "bar\t6400\n" +
                        "foo\t1600\n"
        );
    }

    @Test
    public void testParallelCaseExpressionKeyGroupBy3() throws Exception {
        testParallelStringAndVarcharKeyGroupBy(
                "SELECT CASE WHEN (value > 2023.5) THEN key ELSE '' END AS key, avg(value) " +
                        "FROM tab GROUP BY key ORDER BY key",
                "key\tavg\n" +
                        "\t1024.3435935935936\n" +
                        "k0\t3025.155860349127\n" +
                        "k1\t3023.65625\n" +
                        "k2\t3024.65625\n" +
                        "k3\t3025.65625\n" +
                        "k4\t3024.155860349127\n"
        );
    }

    @Test
    public void testParallelCountOverMultiKeyGroupBy() throws Exception {
        // This query doesn't use filter, so we don't care about JIT.
        Assume.assumeTrue(enableJitCompiler);
        testParallelMultiSymbolKeyGroupBy(
                "SELECT count(*) FROM (SELECT key1, key2 FROM tab GROUP BY key1, key2 ORDER BY key1, key2)",
                "count\n" +
                        "20\n"
        );
    }

    @Test
    public void testParallelCountOverStringKeyGroupBy() throws Exception {
        testParallelStringAndVarcharKeyGroupBy(
                "SELECT count(*) FROM (SELECT key FROM tab WHERE key IS NOT NULL GROUP BY key ORDER BY key)",
                "count\n" +
                        "5\n"
        );
    }

    @Test
    public void testParallelFunctionKeyExplicitGroupBy() throws Exception {
        // This query doesn't use filter, so we don't care about JIT.
        Assume.assumeTrue(enableJitCompiler);
        testParallelSymbolKeyGroupBy(
                "SELECT day_of_week(ts) day, key, vwap(price, quantity), sum(colTop) FROM tab GROUP BY day, key ORDER BY day, key",
                "day\tkey\tvwap\tsum\n" +
                        "1\tk0\t2848.23852863102\t263700.0\n" +
                        "1\tk1\t2848.94253657797\t263820.0\n" +
                        "1\tk2\t2849.6468136697736\t263940.0\n" +
                        "1\tk3\t2850.3513595394984\t264060.0\n" +
                        "1\tk4\t2851.05617382088\t264180.0\n" +
                        "2\tk0\t2624.4694763291645\t239025.0\n" +
                        "2\tk1\t2598.96097084443\t235085.0\n" +
                        "2\tk2\t2599.691650489951\t235195.0\n" +
                        "2\tk3\t2600.4225929755667\t235305.0\n" +
                        "2\tk4\t2601.153797916691\t235415.0\n" +
                        "3\tk0\t2526.5384615384614\t204750.0\n" +
                        "3\tk1\t2527.3046131315596\t204850.0\n" +
                        "3\tk2\t2528.070992925104\t204950.0\n" +
                        "3\tk3\t2528.8376005852233\t205050.0\n" +
                        "3\tk4\t2529.6044357786986\t205150.0\n" +
                        "4\tk0\t2594.679907219484\t215425.0\n" +
                        "4\tk1\t2595.0011126435716\t215585.0\n" +
                        "4\tk2\t2595.617813662006\t215695.0\n" +
                        "4\tk3\t2596.234922950459\t215805.0\n" +
                        "4\tk4\t2596.8524398569757\t215915.0\n" +
                        "5\tk0\t2651.1220904699167\t227700.0\n" +
                        "5\tk1\t2651.7251338776227\t227820.0\n" +
                        "5\tk2\t2652.3285952443625\t227940.0\n" +
                        "5\tk3\t2652.9324739103745\t228060.0\n" +
                        "5\tk4\t2653.5367692172845\t228180.0\n" +
                        "6\tk0\t2713.3938256153524\t239700.0\n" +
                        "6\tk1\t2714.035610040864\t239820.0\n" +
                        "6\tk2\t2714.6777527715262\t239940.0\n" +
                        "6\tk3\t2715.3202532700157\t240060.0\n" +
                        "6\tk4\t2715.9631110000832\t240180.0\n" +
                        "7\tk0\t2779.263011521653\t251700.0\n" +
                        "7\tk1\t2779.938130410611\t251820.0\n" +
                        "7\tk2\t2780.6135587838376\t251940.0\n" +
                        "7\tk3\t2781.2892961993175\t252060.0\n" +
                        "7\tk4\t2781.9653422158776\t252180.0\n"
        );
    }

    @Test
    public void testParallelFunctionKeyGroupByMultipleKeys1() throws Exception {
        // This query doesn't use filter, so we don't care about JIT.
        Assume.assumeTrue(enableJitCompiler);
        testParallelSymbolKeyGroupBy(
                "SELECT vwap(price, quantity), day_of_week(ts) day, hour(ts) hour, sum(colTop) " +
                        "FROM tab ORDER BY day, hour",
                "vwap\tday\thour\tsum\n" +
                        "2816.111833952912\t1\t0\t64560.0\n" +
                        "2819.2256743179537\t1\t1\t51756.0\n" +
                        "2821.9986885751755\t1\t2\t51852.0\n" +
                        "2824.776237776238\t1\t3\t51948.0\n" +
                        "2827.5582968257627\t1\t4\t52044.0\n" +
                        "2830.3448408131953\t1\t5\t52140.0\n" +
                        "2833.485377430715\t1\t6\t65310.0\n" +
                        "2836.630835052334\t1\t7\t52356.0\n" +
                        "2839.4317852512772\t1\t8\t52452.0\n" +
                        "2842.2371165410673\t1\t9\t52548.0\n" +
                        "2845.046804954031\t1\t10\t52644.0\n" +
                        "2847.860826697004\t1\t11\t52740.0\n" +
                        "2851.0320920375416\t1\t12\t66060.0\n" +
                        "2854.208097288315\t1\t13\t52956.0\n" +
                        "2857.0360401115886\t1\t14\t53052.0\n" +
                        "2859.8682170542634\t1\t15\t53148.0\n" +
                        "2862.704605213733\t1\t16\t53244.0\n" +
                        "2865.5451818522683\t1\t17\t53340.0\n" +
                        "2868.746145786559\t1\t18\t66810.0\n" +
                        "2871.9516767495707\t1\t19\t53556.0\n" +
                        "2874.805710877507\t1\t20\t53652.0\n" +
                        "2877.6638386544614\t1\t21\t53748.0\n" +
                        "2880.5260381843846\t1\t22\t53844.0\n" +
                        "2883.3922877271043\t1\t23\t53940.0\n" +
                        "2736.632776425153\t2\t0\t67560.0\n" +
                        "2695.944281906248\t2\t1\t54156.0\n" +
                        "2698.804979342865\t2\t2\t54252.0\n" +
                        "2701.6700058291412\t2\t3\t54348.0\n" +
                        "2704.539336737992\t2\t4\t54444.0\n" +
                        "2707.412947628777\t2\t5\t54540.0\n" +
                        "2710.6511997252865\t2\t6\t68310.0\n" +
                        "2713.8940954746963\t2\t7\t54756.0\n" +
                        "2716.7814497338663\t2\t8\t54852.0\n" +
                        "2719.6729821417143\t2\t9\t54948.0\n" +
                        "2722.568669207999\t2\t10\t55044.0\n" +
                        "2725.4684876182378\t2\t11\t55140.0\n" +
                        "2517.6369896704377\t2\t12\t52850.0\n" +
                        "2457.3950932788143\t2\t13\t39130.0\n" +
                        "2460.37311910227\t2\t14\t39210.0\n" +
                        "2463.3553066938152\t2\t15\t39290.0\n" +
                        "2466.3416306832614\t2\t16\t39370.0\n" +
                        "2469.3320659062106\t2\t17\t39450.0\n" +
                        "2472.7015680323725\t2\t18\t49425.0\n" +
                        "2476.0754478930103\t2\t19\t39630.0\n" +
                        "2479.0790732812893\t2\t20\t39710.0\n" +
                        "2482.0867052023123\t2\t21\t39790.0\n" +
                        "2485.0983195385\t2\t22\t39870.0\n" +
                        "2488.1138923654566\t2\t23\t39950.0\n" +
                        "2491.5114885114886\t3\t0\t50050.0\n" +
                        "2494.9132818340395\t3\t1\t40130.0\n" +
                        "2497.94155682666\t3\t2\t40210.0\n" +
                        "2500.9736907421197\t3\t3\t40290.0\n" +
                        "2504.0096606390885\t3\t4\t40370.0\n" +
                        "2507.0494437577254\t3\t5\t40450.0\n" +
                        "2510.474099654662\t3\t6\t50675.0\n" +
                        "2513.9027811961605\t3\t7\t40630.0\n" +
                        "2516.954802259887\t3\t8\t40710.0\n" +
                        "2520.0105417994605\t3\t9\t40790.0\n" +
                        "2523.0699779789575\t3\t10\t40870.0\n" +
                        "2526.133089133089\t3\t11\t40950.0\n" +
                        "2529.583820662768\t3\t12\t51300.0\n" +
                        "2533.0384147823975\t3\t13\t41130.0\n" +
                        "2536.113322009221\t3\t14\t41210.0\n" +
                        "2539.191813998547\t3\t15\t41290.0\n" +
                        "2542.273869954073\t3\t16\t41370.0\n" +
                        "2545.3594692400484\t3\t17\t41450.0\n" +
                        "2548.835339431873\t3\t18\t51925.0\n" +
                        "2552.314917127072\t3\t19\t41630.0\n" +
                        "2555.411891632702\t3\t20\t41710.0\n" +
                        "2558.5123235223737\t3\t21\t41790.0\n" +
                        "2561.616192978266\t3\t22\t41870.0\n" +
                        "2564.7234803337305\t3\t23\t41950.0\n" +
                        "2567.979545238322\t4\t0\t52550.0\n" +
                        "2570.9360273355005\t4\t1\t42130.0\n" +
                        "2573.570434041344\t4\t2\t42210.0\n" +
                        "2576.2105200973556\t4\t3\t42290.0\n" +
                        "2578.856250147381\t4\t4\t42370.0\n" +
                        "2581.5075891281326\t4\t5\t42450.0\n" +
                        "2584.4973939991546\t4\t6\t53175.0\n" +
                        "2587.4934298362728\t4\t7\t42630.0\n" +
                        "2590.1627591687898\t4\t8\t42710.0\n" +
                        "2592.837551610721\t4\t9\t42790.0\n" +
                        "2595.517773587541\t4\t10\t42870.0\n" +
                        "2598.20339179928\t4\t11\t42950.0\n" +
                        "2596.278893309892\t4\t12\t54010.0\n" +
                        "2597.6253344404467\t4\t13\t43356.0\n" +
                        "2599.8774739942924\t4\t14\t43452.0\n" +
                        "2602.1373197391385\t4\t15\t43548.0\n" +
                        "2604.4048208230224\t4\t16\t43644.0\n" +
                        "2606.6799268404206\t4\t17\t43740.0\n" +
                        "2609.2488596971357\t4\t18\t54810.0\n" +
                        "2611.826462826463\t4\t19\t43956.0\n" +
                        "2614.1259420684646\t4\t20\t44052.0\n" +
                        "2616.4328168886473\t4\t21\t44148.0\n" +
                        "2618.747039146551\t4\t22\t44244.0\n" +
                        "2621.0685611186286\t4\t23\t44340.0\n" +
                        "2623.689344852412\t5\t0\t55560.0\n" +
                        "2626.3184307388456\t5\t1\t44556.0\n" +
                        "2628.6633521454805\t5\t2\t44652.0\n" +
                        "2631.0153749888264\t5\t3\t44748.0\n" +
                        "2633.3744536615823\t5\t4\t44844.0\n" +
                        "2635.7405429461505\t5\t5\t44940.0\n" +
                        "2638.411117030723\t5\t6\t56310.0\n" +
                        "2641.089644786961\t5\t7\t45156.0\n" +
                        "2643.478210907805\t5\t8\t45252.0\n" +
                        "2645.873599717738\t5\t9\t45348.0\n" +
                        "2648.2757679781707\t5\t10\t45444.0\n" +
                        "2650.6846728151077\t5\t11\t45540.0\n" +
                        "2653.4030844724853\t5\t12\t57060.0\n" +
                        "2656.1291196782936\t5\t13\t45756.0\n" +
                        "2658.5596266247926\t5\t14\t45852.0\n" +
                        "2660.996691912597\t5\t15\t45948.0\n" +
                        "2663.440274520024\t5\t16\t46044.0\n" +
                        "2665.8903337667966\t5\t17\t46140.0\n" +
                        "2668.654731015395\t5\t18\t57810.0\n" +
                        "2671.4264388644406\t5\t19\t46356.0\n" +
                        "2673.897270300525\t5\t20\t46452.0\n" +
                        "2676.3744092119964\t5\t21\t46548.0\n" +
                        "2678.857816653803\t5\t22\t46644.0\n" +
                        "2681.3474540008556\t5\t23\t46740.0\n" +
                        "2684.156079234973\t6\t0\t58560.0\n" +
                        "2686.9717182042764\t6\t1\t46956.0\n" +
                        "2689.4813397942703\t6\t2\t47052.0\n" +
                        "2691.997030626962\t6\t3\t47148.0\n" +
                        "2694.5187537041743\t6\t4\t47244.0\n" +
                        "2697.046472327841\t6\t5\t47340.0\n" +
                        "2699.897656381723\t6\t6\t59310.0\n" +
                        "2702.7555723778282\t6\t7\t47556.0\n" +
                        "2705.302526651557\t6\t8\t47652.0\n" +
                        "2707.855323783195\t6\t9\t47748.0\n" +
                        "2710.4139286012874\t6\t10\t47844.0\n" +
                        "2712.9783062161036\t6\t11\t47940.0\n" +
                        "2715.8704628704627\t6\t12\t60060.0\n" +
                        "2718.769083810948\t6\t13\t48156.0\n" +
                        "2721.3519854099313\t6\t14\t48252.0\n" +
                        "2723.9405146024656\t6\t15\t48348.0\n" +
                        "2726.5346379324583\t6\t16\t48444.0\n" +
                        "2729.134322208488\t6\t17\t48540.0\n" +
                        "2732.0659431014637\t6\t18\t60810.0\n" +
                        "2735.003773894495\t6\t19\t48756.0\n" +
                        "2737.621305166626\t6\t20\t48852.0\n" +
                        "2740.2442592138596\t6\t21\t48948.0\n" +
                        "2742.872604192154\t6\t22\t49044.0\n" +
                        "2745.5063085063084\t6\t23\t49140.0\n" +
                        "2748.475958414555\t7\t0\t61560.0\n" +
                        "2751.45157630278\t7\t1\t49356.0\n" +
                        "2754.102483216048\t7\t2\t49452.0\n" +
                        "2756.758617905869\t7\t3\t49548.0\n" +
                        "2759.4199500443156\t7\t4\t49644.0\n" +
                        "2762.0864495375954\t7\t5\t49740.0\n" +
                        "2765.092761996469\t7\t6\t62310.0\n" +
                        "2768.1048122347665\t7\t7\t49956.0\n" +
                        "2770.7879005833934\t7\t8\t50052.0\n" +
                        "2773.4760309483927\t7\t9\t50148.0\n" +
                        "2776.1691744287873\t7\t10\t50244.0\n" +
                        "2778.8673023440606\t7\t11\t50340.0\n" +
                        "2781.9089755788136\t7\t12\t63060.0\n" +
                        "2784.9561674183083\t7\t13\t50556.0\n" +
                        "2787.670299297165\t7\t14\t50652.0\n" +
                        "2790.3892961298966\t7\t15\t50748.0\n" +
                        "2793.113130359531\t7\t16\t50844.0\n" +
                        "2795.8417746368277\t7\t17\t50940.0\n" +
                        "2798.917567779345\t7\t18\t63810.0\n" +
                        "2801.9986707326607\t7\t19\t51156.0\n" +
                        "2804.7427612580973\t7\t20\t51252.0\n" +
                        "2807.4915478694397\t7\t21\t51348.0\n" +
                        "2810.245004276495\t7\t22\t51444.0\n" +
                        "2813.0031043849435\t7\t23\t51540.0\n"
        );
    }

    @Test
    public void testParallelFunctionKeyGroupByMultipleKeys2() throws Exception {
        // This query doesn't use filter, so we don't care about JIT.
        Assume.assumeTrue(enableJitCompiler);
        testParallelSymbolKeyGroupBy(
                "SELECT vwap(price, quantity), day_of_week(ts) day, sum(colTop), regexp_replace(key, 'k0', 'k42') key " +
                        "FROM tab " +
                        "ORDER BY day, key",
                "vwap\tday\tsum\tkey\n" +
                        "2848.94253657797\t1\t263820.0\tk1\n" +
                        "2849.6468136697736\t1\t263940.0\tk2\n" +
                        "2850.3513595394984\t1\t264060.0\tk3\n" +
                        "2851.05617382088\t1\t264180.0\tk4\n" +
                        "2848.23852863102\t1\t263700.0\tk42\n" +
                        "2598.96097084443\t2\t235085.0\tk1\n" +
                        "2599.691650489951\t2\t235195.0\tk2\n" +
                        "2600.4225929755667\t2\t235305.0\tk3\n" +
                        "2601.153797916691\t2\t235415.0\tk4\n" +
                        "2624.4694763291645\t2\t239025.0\tk42\n" +
                        "2527.3046131315596\t3\t204850.0\tk1\n" +
                        "2528.070992925104\t3\t204950.0\tk2\n" +
                        "2528.8376005852233\t3\t205050.0\tk3\n" +
                        "2529.6044357786986\t3\t205150.0\tk4\n" +
                        "2526.5384615384614\t3\t204750.0\tk42\n" +
                        "2595.0011126435716\t4\t215585.0\tk1\n" +
                        "2595.617813662006\t4\t215695.0\tk2\n" +
                        "2596.234922950459\t4\t215805.0\tk3\n" +
                        "2596.8524398569757\t4\t215915.0\tk4\n" +
                        "2594.679907219484\t4\t215425.0\tk42\n" +
                        "2651.7251338776227\t5\t227820.0\tk1\n" +
                        "2652.3285952443625\t5\t227940.0\tk2\n" +
                        "2652.9324739103745\t5\t228060.0\tk3\n" +
                        "2653.5367692172845\t5\t228180.0\tk4\n" +
                        "2651.1220904699167\t5\t227700.0\tk42\n" +
                        "2714.035610040864\t6\t239820.0\tk1\n" +
                        "2714.6777527715262\t6\t239940.0\tk2\n" +
                        "2715.3202532700157\t6\t240060.0\tk3\n" +
                        "2715.9631110000832\t6\t240180.0\tk4\n" +
                        "2713.3938256153524\t6\t239700.0\tk42\n" +
                        "2779.938130410611\t7\t251820.0\tk1\n" +
                        "2780.6135587838376\t7\t251940.0\tk2\n" +
                        "2781.2892961993175\t7\t252060.0\tk3\n" +
                        "2781.9653422158776\t7\t252180.0\tk4\n" +
                        "2779.263011521653\t7\t251700.0\tk42\n"
        );
    }

    @Test
    public void testParallelFunctionKeyGroupByThreadSafe() throws Exception {
        // This query doesn't use filter, so we don't care about JIT.
        Assume.assumeTrue(enableJitCompiler);
        testParallelSymbolKeyGroupBy(
                "SELECT day_of_week(ts) day, key, vwap(price, quantity), sum(colTop) FROM tab ORDER BY day, key",
                "day\tkey\tvwap\tsum\n" +
                        "1\tk0\t2848.23852863102\t263700.0\n" +
                        "1\tk1\t2848.94253657797\t263820.0\n" +
                        "1\tk2\t2849.6468136697736\t263940.0\n" +
                        "1\tk3\t2850.3513595394984\t264060.0\n" +
                        "1\tk4\t2851.05617382088\t264180.0\n" +
                        "2\tk0\t2624.4694763291645\t239025.0\n" +
                        "2\tk1\t2598.96097084443\t235085.0\n" +
                        "2\tk2\t2599.691650489951\t235195.0\n" +
                        "2\tk3\t2600.4225929755667\t235305.0\n" +
                        "2\tk4\t2601.153797916691\t235415.0\n" +
                        "3\tk0\t2526.5384615384614\t204750.0\n" +
                        "3\tk1\t2527.3046131315596\t204850.0\n" +
                        "3\tk2\t2528.070992925104\t204950.0\n" +
                        "3\tk3\t2528.8376005852233\t205050.0\n" +
                        "3\tk4\t2529.6044357786986\t205150.0\n" +
                        "4\tk0\t2594.679907219484\t215425.0\n" +
                        "4\tk1\t2595.0011126435716\t215585.0\n" +
                        "4\tk2\t2595.617813662006\t215695.0\n" +
                        "4\tk3\t2596.234922950459\t215805.0\n" +
                        "4\tk4\t2596.8524398569757\t215915.0\n" +
                        "5\tk0\t2651.1220904699167\t227700.0\n" +
                        "5\tk1\t2651.7251338776227\t227820.0\n" +
                        "5\tk2\t2652.3285952443625\t227940.0\n" +
                        "5\tk3\t2652.9324739103745\t228060.0\n" +
                        "5\tk4\t2653.5367692172845\t228180.0\n" +
                        "6\tk0\t2713.3938256153524\t239700.0\n" +
                        "6\tk1\t2714.035610040864\t239820.0\n" +
                        "6\tk2\t2714.6777527715262\t239940.0\n" +
                        "6\tk3\t2715.3202532700157\t240060.0\n" +
                        "6\tk4\t2715.9631110000832\t240180.0\n" +
                        "7\tk0\t2779.263011521653\t251700.0\n" +
                        "7\tk1\t2779.938130410611\t251820.0\n" +
                        "7\tk2\t2780.6135587838376\t251940.0\n" +
                        "7\tk3\t2781.2892961993175\t252060.0\n" +
                        "7\tk4\t2781.9653422158776\t252180.0\n"
        );
    }

    @Test
    public void testParallelFunctionKeyGroupByThreadUnsafe() throws Exception {
        // This query doesn't use filter, so we don't care about JIT.
        Assume.assumeTrue(enableJitCompiler);
        testParallelSymbolKeyGroupBy(
                "SELECT regexp_replace(key, 'k0', 'k42') key, vwap(price, quantity), sum(colTop) FROM tab ORDER BY key",
                "key\tvwap\tsum\n" +
                        "k1\t2682.7321472695826\t1638800.0\n" +
                        "k2\t2683.4065201284266\t1639600.0\n" +
                        "k3\t2684.081214514935\t1640400.0\n" +
                        "k4\t2684.756229953121\t1641200.0\n" +
                        "k42\t2685.431565967941\t1642000.0\n"
        );
    }

    @Test
    public void testParallelFunctionKeyGroupByThreadUnsafe2() throws Exception {
        // This query doesn't use filter, so we don't care about JIT.
        Assume.assumeTrue(enableJitCompiler);
        // This query shouldn't be executed in parallel,
        // so this test verifies that nothing breaks.
        testParallelSymbolKeyGroupBy(
                "SELECT concat(key, 'abc')::symbol key, vwap(price, quantity), sum(colTop) FROM tab ORDER BY key",
                "key\tvwap\tsum\n" +
                        "k0abc\t2685.431565967941\t1642000.0\n" +
                        "k1abc\t2682.7321472695826\t1638800.0\n" +
                        "k2abc\t2683.4065201284266\t1639600.0\n" +
                        "k3abc\t2684.081214514935\t1640400.0\n" +
                        "k4abc\t2684.756229953121\t1641200.0\n"
        );
    }

    @Test
    public void testParallelFunctionKeyGroupByThreadUnsafe3() throws Exception {
        // This query doesn't use filter, so we don't care about JIT.
        Assume.assumeTrue(enableJitCompiler);
        // This query shouldn't be executed in parallel,
        // so this test verifies that nothing breaks.
        testParallelStringAndVarcharKeyGroupBy(
                "SELECT key::symbol key, avg(value), sum(colTop) FROM tab ORDER BY key",
                "key\tavg\tsum\n" +
                        "k0\t2027.5\t1642000.0\n" +
                        "k1\t2023.5\t1638800.0\n" +
                        "k2\t2024.5\t1639600.0\n" +
                        "k3\t2025.5\t1640400.0\n" +
                        "k4\t2026.5\t1641200.0\n"
        );
    }

    @Test
    public void testParallelGroupByCastToSymbol() throws Exception {
        // This query doesn't use filter, so we don't care about JIT.
        Assume.assumeTrue(enableJitCompiler);
        // The table is non-partitioned.
        Assume.assumeFalse(convertToParquet);
        // This query shouldn't be executed in parallel,
        // so this test verifies that nothing breaks.
        assertMemoryLeak(() -> {
            final WorkerPool pool = new WorkerPool((() -> 4));
            TestUtils.execute(
                    pool, (engine, compiler, sqlExecutionContext) -> {
                        execute(
                                compiler,
                                "create table x as (select * from (select rnd_symbol('a','b','c') a, 'x' || x b from long_sequence(" + ROW_COUNT + ")))",
                                sqlExecutionContext
                        );
                        assertQueries(
                                engine,
                                sqlExecutionContext,
                                "select a, ct, c\n" +
                                        "from \n" +
                                        "(\n" +
                                        "  select a, cast(b as SYMBOL) as ct, count(*) c\n" +
                                        "  from x\n" +
                                        ") order by a, ct limit 10",
                                "a\tct\tc\n" +
                                        "a\tx1\t1\n" +
                                        "a\tx100\t1\n" +
                                        "a\tx1001\t1\n" +
                                        "a\tx1005\t1\n" +
                                        "a\tx1007\t1\n" +
                                        "a\tx1008\t1\n" +
                                        "a\tx1009\t1\n" +
                                        "a\tx101\t1\n" +
                                        "a\tx1010\t1\n" +
                                        "a\tx1011\t1\n"
                        );
                    },
                    configuration,
                    LOG
            );
        });
    }

    @Test
    public void testParallelGroupByCorrelation() throws Exception {
        Assume.assumeTrue(enableParallelGroupBy);
        testParallelGroupByAllTypes(
                "SELECT round(corr(adouble, along), 14) FROM tab", "round\n" +
                        "-0.01506463207666\n"
        );
    }

    @Test
    public void testParallelGroupByCovariance() throws Exception {
        Assume.assumeTrue(enableParallelGroupBy);
        testParallelGroupByAllTypes(
                "SELECT round(covar_samp(adouble, along), 14) FROM tab", "round\n" +
                        "-92233.72036854776\n",
                "SELECT round(covar_pop(adouble, along), 13) FROM tab", "round\n" +
                        "-922337.2036854776\n"
        );
    }

    @Test
    public void testParallelGroupByRegrIntercept() throws Exception {
        Assume.assumeTrue(enableParallelGroupBy);
        testParallelGroupByAllTypes("SELECT round(regr_intercept(adouble, along), 14) FROM tab", "round\n" +
                "0.50356769718027\n");
    }

    @Test
    public void testParallelGroupByStdDev() throws Exception {
        Assume.assumeTrue(enableParallelGroupBy);
        testParallelGroupByAllTypes(
                "SELECT round(stddev_samp(adouble), 14) FROM tab", "round\n" +
                        "0.2851973374189\n",
                "SELECT round(stddev(adouble), 14) FROM tab", "round\n" +
                        "0.2851973374189\n",
                "SELECT round(stddev_pop(adouble), 13) FROM tab", "round\n" +
                        "0.28515456316480003\n"
        );
    }

    @Test
    public void testParallelGroupByVariance() throws Exception {
        Assume.assumeTrue(enableParallelGroupBy);
        testParallelGroupByAllTypes(
                "SELECT round(var_samp(adouble), 14) FROM tab", "round\n" +
                        "0.08133752127083\n",
                "SELECT round(variance(adouble), 14) FROM tab", "round\n" +
                        "0.08133752127083\n",
                "SELECT round(var_pop(adouble), 13) FROM tab", "round\n" +
                        "0.0813131248937\n"
        );
    }

    @Test
    public void testParallelJsonKeyGroupBy() throws Exception {
        // This query doesn't use filter, so we don't care about JIT.
        Assume.assumeTrue(enableJitCompiler);
        testParallelJsonKeyGroupBy(
                "SELECT json_extract(key, '.key')::varchar key, max(price) FROM tab ORDER BY key",
                "key\tmax\n" +
                        "k0\t4000.0\n" +
                        "k1\t3996.0\n" +
                        "k2\t3997.0\n" +
                        "k3\t3998.0\n" +
                        "k4\t3999.0\n"
        );
    }

    @Test
    public void testParallelJsonKeyGroupByWithFilter() throws Exception {
        testParallelJsonKeyGroupBy(
                "SELECT json_extract(key, '.key')::varchar key, max(price) FROM tab WHERE json_extract(key, '.foo')::varchar = 'bar' ORDER BY key",
                "key\tmax\n" +
                        "k0\t4000.0\n" +
                        "k1\t3996.0\n" +
                        "k2\t3997.0\n" +
                        "k3\t3998.0\n" +
                        "k4\t3999.0\n"
        );
    }

    @Test
    public void testParallelKSumNSum() throws Exception {
        testParallelStringAndVarcharKeyGroupBy(
                "SELECT key, round(ksum(value)) ksum, round(nsum(value)) nsum " +
                        "FROM tab " +
                        "ORDER BY key",
                "key\tksum\tnsum\n" +
                        "k0\t3244000.0\t3244000.0\n" +
                        "k1\t3237600.0\t3237600.0\n" +
                        "k2\t3239200.0\t3239200.0\n" +
                        "k3\t3240800.0\t3240800.0\n" +
                        "k4\t3242400.0\t3242400.0\n"
        );
    }

    @Test
    public void testParallelKSumNSum2() throws Exception {
        testParallelGroupByAllTypes(
                "SELECT key, round(ksum(adouble),2) ksum, round(nsum(adouble),2) nsum FROM tab ORDER BY key DESC",
                "key\tksum\tnsum\n" +
                        "k4\t324.15000000000003\t324.15000000000003\n" +
                        "k3\t338.48\t338.48\n" +
                        "k2\t338.86\t338.86\n" +
                        "k1\t350.17\t350.17\n" +
                        "k0\t327.49\t327.49\n"
        );
    }

    @Test
    public void testParallelLongKeyGroupByWithLimit() throws Exception {
        // This query doesn't use filter, so we don't care about JIT.
        Assume.assumeTrue(enableJitCompiler);
        testParallelSymbolKeyGroupBy(
                "SELECT quantity, max(price) FROM tab ORDER BY quantity ASC LIMIT 10",
                "quantity\tmax\n" +
                        "1\t1.0\n" +
                        "2\t2.0\n" +
                        "3\t3.0\n" +
                        "4\t4.0\n" +
                        "5\t5.0\n" +
                        "6\t6.0\n" +
                        "7\t7.0\n" +
                        "8\t8.0\n" +
                        "9\t9.0\n" +
                        "10\t10.0\n"
        );
    }

    @Test
    public void testParallelMultiJsonKeyGroupBy() throws Exception {
        // This query doesn't use filter, so we don't care about JIT.
        Assume.assumeTrue(enableJitCompiler);
        testParallelJsonKeyGroupBy(
                "SELECT json_extract(key, '.key')::varchar key, date_trunc('month', ts) ts, max(price) FROM tab ORDER BY key, ts",
                "key\tts\tmax\n" +
                        "k0\t1970-01-01T00:00:00.000000Z\t3095.0\n" +
                        "k0\t1970-02-01T00:00:00.000000Z\t4000.0\n" +
                        "k1\t1970-01-01T00:00:00.000000Z\t3096.0\n" +
                        "k1\t1970-02-01T00:00:00.000000Z\t3996.0\n" +
                        "k2\t1970-01-01T00:00:00.000000Z\t3097.0\n" +
                        "k2\t1970-02-01T00:00:00.000000Z\t3997.0\n" +
                        "k3\t1970-01-01T00:00:00.000000Z\t3098.0\n" +
                        "k3\t1970-02-01T00:00:00.000000Z\t3998.0\n" +
                        "k4\t1970-01-01T00:00:00.000000Z\t3099.0\n" +
                        "k4\t1970-02-01T00:00:00.000000Z\t3999.0\n"
        );
    }

    @Test
    public void testParallelMultiKeyGroupBy1() throws Exception {
        // This query doesn't use filter, so we don't care about JIT.
        Assume.assumeTrue(enableJitCompiler);
        testParallelMultiSymbolKeyGroupBy(
                "SELECT key1, key2, avg(value), sum(colTop) FROM tab ORDER BY key1, key2",
                "key1\tkey2\tavg\tsum\n" +
                        "k0\tk0\t2030.0\t410000.0\n" +
                        "k0\tk1\t2025.0\t411000.0\n" +
                        "k0\tk2\t2030.0\t412000.0\n" +
                        "k0\tk3\t2025.0\t409000.0\n" +
                        "k1\tk0\t2026.0\t409200.0\n" +
                        "k1\tk1\t2021.0\t410200.0\n" +
                        "k1\tk2\t2026.0\t411200.0\n" +
                        "k1\tk3\t2021.0\t408200.0\n" +
                        "k2\tk0\t2022.0\t408400.0\n" +
                        "k2\tk1\t2027.0\t409400.0\n" +
                        "k2\tk2\t2022.0\t410400.0\n" +
                        "k2\tk3\t2027.0\t411400.0\n" +
                        "k3\tk0\t2028.0\t411600.0\n" +
                        "k3\tk1\t2023.0\t408600.0\n" +
                        "k3\tk2\t2028.0\t409600.0\n" +
                        "k3\tk3\t2023.0\t410600.0\n" +
                        "k4\tk0\t2024.0\t410800.0\n" +
                        "k4\tk1\t2029.0\t411800.0\n" +
                        "k4\tk2\t2024.0\t408800.0\n" +
                        "k4\tk3\t2029.0\t409800.0\n"
        );
    }

    @Test
    public void testParallelMultiKeyGroupBy2() throws Exception {
        // This query doesn't use filter, so we don't care about JIT.
        Assume.assumeTrue(enableJitCompiler);
        testParallelMultiSymbolKeyGroupBy(
                "SELECT key1, key2, key3, avg(value), sum(colTop) FROM tab ORDER BY key1, key2, key3",
                "key1\tkey2\tkey3\tavg\tsum\n" +
                        "k0\tk0\tk0\t2025.1127819548872\t136680.0\n" +
                        "k0\tk0\tk1\t2034.8872180451128\t135300.0\n" +
                        "k0\tk0\tk2\t2030.0\t138020.0\n" +
                        "k0\tk1\tk0\t2025.0\t135630.0\n" +
                        "k0\tk1\tk1\t2035.0\t138355.0\n" +
                        "k0\tk1\tk2\t2015.0\t137015.0\n" +
                        "k0\tk2\tk0\t2040.0\t138690.0\n" +
                        "k0\tk2\tk1\t2020.0\t137350.0\n" +
                        "k0\tk2\tk2\t2030.0\t135960.0\n" +
                        "k0\tk3\tk0\t2025.0\t137685.0\n" +
                        "k0\tk3\tk1\t2020.1127819548872\t136345.0\n" +
                        "k0\tk3\tk2\t2029.8872180451128\t134970.0\n" +
                        "k1\tk0\tk0\t2030.8872180451128\t135036.0\n" +
                        "k1\tk0\tk1\t2026.0\t137752.0\n" +
                        "k1\tk0\tk2\t2021.1127819548872\t136412.0\n" +
                        "k1\tk1\tk0\t2031.0\t138087.0\n" +
                        "k1\tk1\tk1\t2011.0\t136747.0\n" +
                        "k1\tk1\tk2\t2021.0\t135366.0\n" +
                        "k1\tk2\tk0\t2016.0\t137082.0\n" +
                        "k1\tk2\tk1\t2026.0\t135696.0\n" +
                        "k1\tk2\tk2\t2036.0\t138422.0\n" +
                        "k1\tk3\tk0\t2016.1127819548872\t136077.0\n" +
                        "k1\tk3\tk1\t2025.8872180451128\t134706.0\n" +
                        "k1\tk3\tk2\t2021.0\t137417.0\n" +
                        "k2\tk0\tk0\t2022.0\t137484.0\n" +
                        "k2\tk0\tk1\t2017.1127819548872\t136144.0\n" +
                        "k2\tk0\tk2\t2026.8872180451128\t134772.0\n" +
                        "k2\tk1\tk0\t2022.1127819548872\t136479.0\n" +
                        "k2\tk1\tk1\t2031.8872180451128\t135102.0\n" +
                        "k2\tk1\tk2\t2027.0\t137819.0\n" +
                        "k2\tk2\tk0\t2022.0\t135432.0\n" +
                        "k2\tk2\tk1\t2032.0\t138154.0\n" +
                        "k2\tk2\tk2\t2012.0\t136814.0\n" +
                        "k2\tk3\tk0\t2037.0\t138489.0\n" +
                        "k2\tk3\tk1\t2017.0\t137149.0\n" +
                        "k2\tk3\tk2\t2027.0\t135762.0\n" +
                        "k3\tk0\tk0\t2028.0\t135828.0\n" +
                        "k3\tk0\tk1\t2038.0\t138556.0\n" +
                        "k3\tk0\tk2\t2018.0\t137216.0\n" +
                        "k3\tk1\tk0\t2027.8872180451128\t134838.0\n" +
                        "k3\tk1\tk1\t2023.0\t137551.0\n" +
                        "k3\tk1\tk2\t2018.1127819548872\t136211.0\n" +
                        "k3\tk2\tk0\t2028.0\t137886.0\n" +
                        "k3\tk2\tk1\t2023.1127819548872\t136546.0\n" +
                        "k3\tk2\tk2\t2032.8872180451128\t135168.0\n" +
                        "k3\tk3\tk0\t2013.0\t136881.0\n" +
                        "k3\tk3\tk1\t2023.0\t135498.0\n" +
                        "k3\tk3\tk2\t2033.0\t138221.0\n" +
                        "k4\tk0\tk0\t2034.0\t138288.0\n" +
                        "k4\tk0\tk1\t2014.0\t136948.0\n" +
                        "k4\tk0\tk2\t2024.0\t135564.0\n" +
                        "k4\tk1\tk0\t2019.0\t137283.0\n" +
                        "k4\tk1\tk1\t2029.0\t135894.0\n" +
                        "k4\tk1\tk2\t2039.0\t138623.0\n" +
                        "k4\tk2\tk0\t2019.1127819548872\t136278.0\n" +
                        "k4\tk2\tk1\t2028.8872180451128\t134904.0\n" +
                        "k4\tk2\tk2\t2024.0\t137618.0\n" +
                        "k4\tk3\tk0\t2033.8872180451128\t135234.0\n" +
                        "k4\tk3\tk1\t2029.0\t137953.0\n" +
                        "k4\tk3\tk2\t2024.1127819548872\t136613.0\n"
        );
    }

    @Test
    public void testParallelMultiKeyGroupBySubQuery() throws Exception {
        // This query doesn't use filter, so we don't care about JIT.
        Assume.assumeTrue(enableJitCompiler);
        testParallelMultiSymbolKeyGroupBy(
                "SELECT key1, key2, avg + sum from (" +
                        "  SELECT key1, key2, avg(value), sum(colTop) FROM tab" +
                        ") ORDER BY key1, key2",
                "key1\tkey2\tcolumn\n" +
                        "k0\tk0\t412030.0\n" +
                        "k0\tk1\t413025.0\n" +
                        "k0\tk2\t414030.0\n" +
                        "k0\tk3\t411025.0\n" +
                        "k1\tk0\t411226.0\n" +
                        "k1\tk1\t412221.0\n" +
                        "k1\tk2\t413226.0\n" +
                        "k1\tk3\t410221.0\n" +
                        "k2\tk0\t410422.0\n" +
                        "k2\tk1\t411427.0\n" +
                        "k2\tk2\t412422.0\n" +
                        "k2\tk3\t413427.0\n" +
                        "k3\tk0\t413628.0\n" +
                        "k3\tk1\t410623.0\n" +
                        "k3\tk2\t411628.0\n" +
                        "k3\tk3\t412623.0\n" +
                        "k4\tk0\t412824.0\n" +
                        "k4\tk1\t413829.0\n" +
                        "k4\tk2\t410824.0\n" +
                        "k4\tk3\t411829.0\n"
        );
    }

    @Test
    public void testParallelMultiKeyGroupByWithFilter() throws Exception {
        testParallelMultiSymbolKeyGroupBy(
                "SELECT key1, key2, avg(value), sum(colTop) FROM tab WHERE value < 80 ORDER BY key1, key2",
                "key1\tkey2\tavg\tsum\n" +
                        "k0\tk0\t45.0\t60.0\n" +
                        "k0\tk1\t41.0\t65.0\n" +
                        "k0\tk2\t46.0\t70.0\n" +
                        "k0\tk3\t51.666666666666664\t130.0\n" +
                        "k1\tk0\t52.666666666666664\t132.0\n" +
                        "k1\tk1\t37.0\t61.0\n" +
                        "k1\tk2\t42.0\t66.0\n" +
                        "k1\tk3\t47.666666666666664\t122.0\n" +
                        "k2\tk0\t48.666666666666664\t124.0\n" +
                        "k2\tk1\t53.666666666666664\t134.0\n" +
                        "k2\tk2\t38.0\t62.0\n" +
                        "k2\tk3\t43.0\t67.0\n" +
                        "k3\tk0\t44.0\t68.0\n" +
                        "k3\tk1\t49.666666666666664\t126.0\n" +
                        "k3\tk2\t54.666666666666664\t136.0\n" +
                        "k3\tk3\t39.0\t63.0\n" +
                        "k4\tk0\t40.0\t64.0\n" +
                        "k4\tk1\t45.0\t69.0\n" +
                        "k4\tk2\t50.666666666666664\t128.0\n" +
                        "k4\tk3\t55.666666666666664\t138.0\n"
        );
    }

    @Test
    public void testParallelMultiKeyGroupByWithLimit() throws Exception {
        // This query doesn't use filter, so we don't care about JIT.
        Assume.assumeTrue(enableJitCompiler);
        testParallelMultiSymbolKeyGroupBy(
                "SELECT key1, key2, avg(value), sum(colTop) FROM tab ORDER BY key1, key2 LIMIT 3",
                "key1\tkey2\tavg\tsum\n" +
                        "k0\tk0\t2030.0\t410000.0\n" +
                        "k0\tk1\t2025.0\t411000.0\n" +
                        "k0\tk2\t2030.0\t412000.0\n",
                "SELECT key1, key2, avg(value), sum(colTop) FROM tab ORDER BY key1, key2 LIMIT -3",
                "key1\tkey2\tavg\tsum\n" +
                        "k4\tk1\t2029.0\t411800.0\n" +
                        "k4\tk2\t2024.0\t408800.0\n" +
                        "k4\tk3\t2029.0\t409800.0\n"
        );
    }

    @Test
    public void testParallelMultiKeyGroupByWithNestedFilter() throws Exception {
        testParallelMultiSymbolKeyGroupBy(
                "SELECT avg(v), sum(ct), k1, k2 " +
                        "FROM (SELECT value v, colTop ct, key2 k2, key1 k1 FROM tab WHERE value < 80) ORDER BY k1, k2",
                "avg\tsum\tk1\tk2\n" +
                        "45.0\t60.0\tk0\tk0\n" +
                        "41.0\t65.0\tk0\tk1\n" +
                        "46.0\t70.0\tk0\tk2\n" +
                        "51.666666666666664\t130.0\tk0\tk3\n" +
                        "52.666666666666664\t132.0\tk1\tk0\n" +
                        "37.0\t61.0\tk1\tk1\n" +
                        "42.0\t66.0\tk1\tk2\n" +
                        "47.666666666666664\t122.0\tk1\tk3\n" +
                        "48.666666666666664\t124.0\tk2\tk0\n" +
                        "53.666666666666664\t134.0\tk2\tk1\n" +
                        "38.0\t62.0\tk2\tk2\n" +
                        "43.0\t67.0\tk2\tk3\n" +
                        "44.0\t68.0\tk3\tk0\n" +
                        "49.666666666666664\t126.0\tk3\tk1\n" +
                        "54.666666666666664\t136.0\tk3\tk2\n" +
                        "39.0\t63.0\tk3\tk3\n" +
                        "40.0\t64.0\tk4\tk0\n" +
                        "45.0\t69.0\tk4\tk1\n" +
                        "50.666666666666664\t128.0\tk4\tk2\n" +
                        "55.666666666666664\t138.0\tk4\tk3\n"
        );
    }

    @Test
    public void testParallelMultiKeyGroupByWithNoFunctions() throws Exception {
        // This query doesn't use filter, so we don't care about JIT.
        Assume.assumeTrue(enableJitCompiler);
        testParallelMultiSymbolKeyGroupBy(
                "SELECT key1, key2 FROM tab GROUP BY key1, key2 ORDER BY key1, key2",
                "key1\tkey2\n" +
                        "k0\tk0\n" +
                        "k0\tk1\n" +
                        "k0\tk2\n" +
                        "k0\tk3\n" +
                        "k1\tk0\n" +
                        "k1\tk1\n" +
                        "k1\tk2\n" +
                        "k1\tk3\n" +
                        "k2\tk0\n" +
                        "k2\tk1\n" +
                        "k2\tk2\n" +
                        "k2\tk3\n" +
                        "k3\tk0\n" +
                        "k3\tk1\n" +
                        "k3\tk2\n" +
                        "k3\tk3\n" +
                        "k4\tk0\n" +
                        "k4\tk1\n" +
                        "k4\tk2\n" +
                        "k4\tk3\n"
        );
    }

    @Test
    public void testParallelMultiKeyGroupByWithNoFunctionsAndFilter() throws Exception {
        testParallelMultiSymbolKeyGroupBy(
                "SELECT key1, key2 FROM tab WHERE key1 != 'k1' and key2 != 'k2' GROUP BY key1, key2 ORDER BY key1, key2",
                "key1\tkey2\n" +
                        "k0\tk0\n" +
                        "k0\tk1\n" +
                        "k0\tk3\n" +
                        "k2\tk0\n" +
                        "k2\tk1\n" +
                        "k2\tk3\n" +
                        "k3\tk0\n" +
                        "k3\tk1\n" +
                        "k3\tk3\n" +
                        "k4\tk0\n" +
                        "k4\tk1\n" +
                        "k4\tk3\n"
        );
    }

    @Test
    public void testParallelMultiKeyGroupByWithNoFunctionsAndTooStrictFilter() throws Exception {
        testParallelMultiSymbolKeyGroupBy(
                "SELECT key1, key2 FROM tab WHERE value < 0 GROUP BY key1, key2 ORDER BY key1, key2",
                "key1\tkey2\n"
        );
    }

    @Test
    public void testParallelMultiKeyGroupByWithTooStrictFilter() throws Exception {
        testParallelMultiSymbolKeyGroupBy(
                "SELECT key1, key2, avg(value), sum(colTop) FROM tab WHERE value < 0 ORDER BY key1, key2",
                "key1\tkey2\tavg\tsum\n"
        );
    }

    @Test
    public void testParallelNonKeyedGroupBy() throws Exception {
        // This query doesn't use filter, so we don't care about JIT.
        Assume.assumeTrue(enableJitCompiler);
        testParallelNonKeyedGroupBy(
                "SELECT vwap(price, quantity), sum(colTop) FROM tab",
                "vwap\tsum\n" +
                        "2684.615238095238\t8202000.0\n"
        );
    }

    @Test
    public void testParallelNonKeyedGroupByConcurrent() throws Exception {
        // This query doesn't use filter, so we don't care about JIT.
        Assume.assumeTrue(enableJitCompiler);

        final int numOfThreads = 8;
        final int numOfIterations = 50;
        final String query = "SELECT avg(value), sum(colTop) FROM tab";
        final String expected = "avg\tsum\n" +
                "2025.5\t8202000.0\n";

        final ConcurrentHashMap<Integer, Throwable> errors = new ConcurrentHashMap<>();
        final WorkerPool pool = new WorkerPool((() -> 4));
        TestUtils.execute(
                pool, (engine, compiler, sqlExecutionContext) -> {
                    engine.execute(
                            "CREATE TABLE tab (" +
                                    "  ts TIMESTAMP," +
                                    "  value DOUBLE) timestamp (ts) PARTITION BY DAY",
                            sqlExecutionContext
                    );
                    engine.execute(
                            "insert into tab select (x * 864000000)::timestamp, x from long_sequence(" + ROW_COUNT + ")",
                            sqlExecutionContext
                    );
                    engine.execute("ALTER TABLE tab ADD COLUMN colTop DOUBLE", sqlExecutionContext);
                    engine.execute(
                            "insert into tab " +
                                    "select ((50 + x) * 864000000)::timestamp, 50 + x, 50 + x " +
                                    "from long_sequence(" + ROW_COUNT + ")",
                            sqlExecutionContext
                    );
                    if (convertToParquet) {
                        ddl(compiler, "alter table tab convert partition to parquet where ts >= 0", sqlExecutionContext);
                    }

                    final CyclicBarrier barrier = new CyclicBarrier(numOfThreads);
                    final SOCountDownLatch haltLatch = new SOCountDownLatch(numOfThreads);

                    for (int i = 0; i < numOfThreads; i++) {
                        final int threadId = i;
                        new Thread(() -> {
                            final StringSink sink = new StringSink();
                            TestUtils.await(barrier);
                            try {
                                for (int j = 0; j < numOfIterations; j++) {
                                    assertQueries(engine, sqlExecutionContext, sink, query, expected);
                                }
                            } catch (Throwable th) {
                                th.printStackTrace();
                                errors.put(threadId, th);
                            } finally {
                                haltLatch.countDown();
                            }
                        }).start();
                    }
                    haltLatch.await();
                },
                configuration,
                LOG
        );

        if (!errors.isEmpty()) {
            for (Map.Entry<Integer, Throwable> entry : errors.entrySet()) {
                LOG.error().$("Error in thread [id=").$(entry.getKey()).$("] ").$(entry.getValue()).$();
            }
            fail("Error in threads");
        }
    }

    @Test
    public void testParallelNonKeyedGroupByConstant() throws Exception {
        // This query doesn't use filter, so we don't care about JIT.
        Assume.assumeTrue(enableJitCompiler);
        testParallelNonKeyedGroupBy(
                "SELECT count(*) FROM tab GROUP BY 1+2",
                "count\n" +
                        "8000\n"
        );
    }

    @Test
    public void testParallelNonKeyedGroupByFaultTolerance() throws Exception {
        testParallelGroupByFaultTolerance("select vwap(price, quantity) from tab where npe();");
    }

    @Test
    public void testParallelNonKeyedGroupBySubQueryWithReadThreadSafeTimestampFilter() throws Exception {
        // Parallel GROUP BY shouldn't kick in on this query, yet we want
        // to validate the result correctness.
        testParallelGroupByAllTypes(
                "SELECT count_distinct(anint) FROM " +
                        "(SELECT * FROM tab WHERE ts in '1970-01-13' and anint > 0 LIMIT 10)",
                "count_distinct\n" +
                        "10\n"
        );
    }

    @Test
    public void testParallelNonKeyedGroupBySubQueryWithReadThreadUnsafeTimestampFilter() throws Exception {
        // Parallel GROUP BY shouldn't kick in on this query, yet we want
        // to validate the result correctness.
        testParallelGroupByAllTypes(
                "SELECT count_distinct(anint) FROM " +
                        "(SELECT * FROM tab WHERE ts in '1970-01-13' and anint > 0 and asymbol in (select asymbol from tab where length(asymbol) = 4) LIMIT 10)",
                "count_distinct\n" +
                        "10\n"
        );
    }

    @Test
    public void testParallelNonKeyedGroupByThrowsOnTimeout() throws Exception {
        // This query doesn't use filter, so we don't care about JIT.
        Assume.assumeTrue(enableJitCompiler);
        testParallelGroupByThrowsOnTimeout("select vwap(price, quantity) from tab");
    }

    @Test
    public void testParallelNonKeyedGroupByWithAllBindVariableTypesInFilter() throws Exception {
        testParallelGroupByAllTypes(
                (sqlExecutionContext) -> {
                    BindVariableService bindVariableService = sqlExecutionContext.getBindVariableService();
                    bindVariableService.clear();
                    bindVariableService.setBoolean("aboolean", false);
                    bindVariableService.setByte("abyte", (byte) 28);
                    bindVariableService.setGeoHash("ageobyte", 0, ColumnType.getGeoHashTypeWithBits(4));
                    bindVariableService.setShort("ashort", (short) 243);
                    bindVariableService.setGeoHash("ageoshort", 0b011011000010L, ColumnType.getGeoHashTypeWithBits(12));
                    bindVariableService.setChar("achar", 'O');
                    bindVariableService.setInt("anint", 2085282008);
                    bindVariableService.setGeoHash("ageoint", 0b0101011010111101L, ColumnType.getGeoHashTypeWithBits(16));
                    bindVariableService.setStr("asymbol", "HYRX");
                    bindVariableService.setFloat("afloat", 0.48820507526397705f);
                    bindVariableService.setLong("along", -4986232506486815364L);
                    bindVariableService.setDouble("adouble", 0.42281342727402726);
                    bindVariableService.setDate("adate", 1443479385706L);
                    bindVariableService.setGeoHash("ageolong", 0b11010000001110101000110100011010L, ColumnType.getGeoHashTypeWithBits(32));
                    bindVariableService.setTimestamp("atimestamp", 400500000000L);
                },
                "SELECT max(along), min(along) FROM tab " +
                        "WHERE aboolean != :aboolean " +
                        " and abyte != :abyte " +
                        " and ageobyte != :ageobyte " +
                        " and ashort != :ashort " +
                        " and ageoshort != :ageoshort " +
                        " and achar != :achar " +
                        " and anint != :anint " +
                        " and ageoint != :ageoint " +
                        " and asymbol != :asymbol " +
                        " and afloat != :afloat " +
                        " and along != :along " +
                        " and adouble != :adouble " +
                        " and adate != :adate " +
                        " and ageolong != :ageolong " +
                        " and ts != :atimestamp",
                "max\tmin\n" +
                        "9222440717001210457\t-9216152523287705363\n"
        );
    }

    @Test
    public void testParallelNonKeyedGroupByWithApproxCountDistinctIPv4Function() throws Exception {
        testParallelGroupByAllTypes(
                "SELECT count_distinct(anint::ipv4), approx_count_distinct(anint::ipv4) FROM tab",
                "count_distinct\tapprox_count_distinct\n" +
                        "4000\t4000\n"
        );
    }

    @Test
    public void testParallelNonKeyedGroupByWithApproxCountDistinctIntFunction() throws Exception {
        testParallelGroupByAllTypes(
                "SELECT count_distinct(anint), approx_count_distinct(anint) FROM tab",
                "count_distinct\tapprox_count_distinct\n" +
                        "4000\t4000\n"
        );
    }

    @Test
    public void testParallelNonKeyedGroupByWithApproxCountDistinctLongFunction() throws Exception {
        testParallelGroupByAllTypes(
                "SELECT count_distinct(along), approx_count_distinct(along) FROM tab",
                "count_distinct\tapprox_count_distinct\n" +
                        "4000\t4000\n"
        );
    }

    @Test
    public void testParallelNonKeyedGroupByWithBindVariablesInFilter() throws Exception {
        testParallelGroupByAllTypes(
                (sqlExecutionContext) -> {
                    sqlExecutionContext.getBindVariableService().clear();
                    sqlExecutionContext.getBindVariableService().setStr(0, "CPSW");
                },
                "SELECT min(anint), max(anint) FROM tab WHERE asymbol = $1",
                "min\tmax\n" +
                        "-2138876769\t2140835033\n"
        );
    }

    @Test
    public void testParallelNonKeyedGroupByWithCaseExpression1() throws Exception {
        testParallelStringAndVarcharKeyGroupBy(
                "SELECT avg(length(CASE WHEN (key = 'k0') THEN 'foobar' ELSE 'foo' END)), avg(value) FROM tab",
                "avg\tavg1\n" +
                        "3.6\t2025.5\n"
        );
    }

    @Test
    public void testParallelNonKeyedGroupByWithCaseExpression2() throws Exception {
        // Parallel GROUP BY shouldn't kick in on this query due to ::symbol cast,
        // yet we want to validate the result correctness.
        testParallelStringAndVarcharKeyGroupBy(
                "SELECT sum(length(CASE WHEN (key::symbol = 'k0') THEN 'foobar' ELSE 'foo' END)) FROM tab",
                "sum\n" +
                        "28800\n"
        );
    }

    @Test
    public void testParallelNonKeyedGroupByWithCountDistinctIntFunction() throws Exception {
        // This query doesn't use filter, so we don't care about JIT.
        Assume.assumeTrue(enableJitCompiler);
        testParallelGroupByAllTypes(
                "SELECT count_distinct(along) FROM tab",
                "count_distinct\n" +
                        "4000\n"
        );
    }

    @Test
    public void testParallelNonKeyedGroupByWithCountDistinctLongFunction() throws Exception {
        // This query doesn't use filter, so we don't care about JIT.
        Assume.assumeTrue(enableJitCompiler);
        testParallelGroupByAllTypes(
                "SELECT count_distinct(adate) FROM tab",
                "count_distinct\n" +
                        "3360\n"
        );
    }

    @Test
    public void testParallelNonKeyedGroupByWithCountDistinctSymbolFunction1() throws Exception {
        // This query doesn't use filter, so we don't care about JIT.
        Assume.assumeTrue(enableJitCompiler);
        testParallelGroupByAllTypes(
                "SELECT count_distinct(asymbol) FROM tab",
                "count_distinct\n" +
                        "4\n"
        );
    }

    @Test
    public void testParallelNonKeyedGroupByWithCountDistinctSymbolFunction2() throws Exception {
        // This query doesn't use filter, so we don't care about JIT.
        Assume.assumeTrue(enableJitCompiler);
        testParallelGroupByAllTypes(
                "SELECT count_distinct(asymbol), first(asymbol) FROM tab",
                "count_distinct\tfirst\n" +
                        "4\tCPSW\n"
        );
    }

    @Test
    public void testParallelNonKeyedGroupByWithCountDistinctTimestampFunction() throws Exception {
        // This query doesn't use filter, so we don't care about JIT.
        Assume.assumeTrue(enableJitCompiler);
        testParallelGroupByAllTypes(
                "SELECT count_distinct(ts) FROM tab",
                "count_distinct\n" +
                        "4000\n"
        );
    }

    @Test
    public void testParallelNonKeyedGroupByWithFilter() throws Exception {
        testParallelNonKeyedGroupBy(
                "SELECT vwap(price, quantity), sum(colTop) FROM tab WHERE quantity < 100",
                "vwap\tsum\n" +
                        "1981.006198090988\t3675.0\n"
        );
    }

    @Test
    public void testParallelNonKeyedGroupByWithMinMaxIntExpressionFunction() throws Exception {
        // This query doesn't use filter, so we don't care about JIT.
        Assume.assumeTrue(enableJitCompiler);
        testParallelGroupByAllTypes(
                "SELECT max(length(asymbol)), max(length(astring)) FROM tab",
                "max\tmax1\n" +
                        "4\t16\n"
        );
    }

    @Test
    public void testParallelNonKeyedGroupByWithMinMaxStrFunction() throws Exception {
        // This query doesn't use filter, so we don't care about JIT.
        Assume.assumeTrue(enableJitCompiler);
        testParallelStringAndVarcharKeyGroupBy(
                "SELECT min(key), max(key) FROM tab",
                "min\tmax\n" +
                        "k0\tk4\n"
        );
    }

    @Test
    public void testParallelNonKeyedGroupByWithMinMaxSymbolFunction() throws Exception {
        // This query doesn't use filter, so we don't care about JIT.
        Assume.assumeTrue(enableJitCompiler);
        testParallelSymbolKeyGroupBy(
                "SELECT min(key), max(key) FROM tab",
                "min\tmax\n" +
                        "k0\tk4\n"
        );
    }

    @Test
    public void testParallelNonKeyedGroupByWithMultipleCountDistinctFunctions() throws Exception {
        // This query doesn't use filter, so we don't care about JIT.
        Assume.assumeTrue(enableJitCompiler);
        testParallelGroupByAllTypes(
                "SELECT count_distinct(ashort), count_distinct(anint), count_distinct(along) FROM tab",
                "count_distinct\tcount_distinct1\tcount_distinct2\n" +
                        "993\t4000\t4000\n"
        );
    }

    @Test
    public void testParallelNonKeyedGroupByWithNestedCaseFunction() throws Exception {
        // This query doesn't use filter, so we don't care about JIT.
        Assume.assumeTrue(enableJitCompiler);
        testParallelStringAndVarcharKeyGroupBy(
                "SELECT sum(CASE WHEN (key = 'k0') THEN 1 ELSE 0 END) FROM tab",
                "sum\n" +
                        "1600\n"
        );
    }

    @Test
    public void testParallelNonKeyedGroupByWithNestedFilter() throws Exception {
        testParallelNonKeyedGroupBy(
                "SELECT vwap(p, q), sum(ct) " +
                        "FROM (SELECT colTop ct, quantity q, price p FROM tab WHERE quantity < 80)",
                "vwap\tsum\n" +
                        "1974.5391511088592\t1885.0\n"
        );
    }

    @Test
    public void testParallelNonKeyedGroupByWithReadThreadSafeFilter() throws Exception {
        testParallelNonKeyedGroupBy(
                "SELECT vwap(price, quantity), sum(colTop) FROM tab WHERE quantity < 80",
                "vwap\tsum\n" +
                        "1974.5391511088592\t1885.0\n"
        );
    }

    @Test
    public void testParallelNonKeyedGroupByWithReadThreadSafeTimestampFilter1() throws Exception {
        testParallelGroupByAllTypes(
                "SELECT count_distinct(adate) FROM tab WHERE ts in '1970-01-13' and anint > 0",
                "count_distinct\n" +
                        "71\n"
        );
    }

    @Test
    public void testParallelNonKeyedGroupByWithReadThreadSafeTimestampFilter2() throws Exception {
        testParallelGroupByAllTypes(
                "SELECT min(key), max(key) FROM tab " +
                        "WHERE ts in '1970-01-13' and anint > 0",
                "min\tmax\n" +
                        "k0\tk4\n"
        );
    }

    @Test
    public void testParallelNonKeyedGroupByWithReadThreadUnsafeFilter() throws Exception {
        testParallelSymbolKeyGroupBy(
                "SELECT vwap(price, quantity), sum(colTop) FROM tab WHERE key = 'k1'",
                "vwap\tsum\n" +
                        "2682.7321472695826\t1638800.0\n"
        );
    }

    @Test
    public void testParallelNonKeyedGroupByWithReadThreadUnsafeTimestampFilter1() throws Exception {
        testParallelGroupByAllTypes(
                "SELECT count_distinct(anint) FROM tab " +
                        "WHERE ts in '1970-01-13' and anint > 0 and asymbol in (select asymbol from tab where length(asymbol) = 4)",
                "count_distinct\n" +
                        "52\n"
        );
    }

    @Test
    public void testParallelNonKeyedGroupByWithReadThreadUnsafeTimestampFilter2() throws Exception {
        testParallelGroupByAllTypes(
                "SELECT min(asymbol), max(asymbol) FROM tab " +
                        "WHERE ts in '1970-01-13' and anint > 0 and asymbol in (select asymbol from tab where length(asymbol) >= 4)",
                "min\tmax\n" +
                        "CPSW\tVTJW\n"
        );
    }

    @Test
    public void testParallelNonKeyedGroupByWithTooStrictFilter() throws Exception {
        testParallelNonKeyedGroupBy(
                "SELECT vwap(price, quantity), sum(colTop) FROM tab WHERE quantity < 0",
                "vwap\tsum\n" +
                        "null\tnull\n"
        );
    }

    @Test
    public void testParallelNonKeyedGroupByWithTwoApproxCountDistinctIPv4Functions() throws Exception {
        // This query doesn't use filter, so we don't care about JIT.
        Assume.assumeTrue(enableJitCompiler);
        testParallelGroupByAllTypes(
                "SELECT " +
                        "count_distinct(anint::ipv4), " +
                        "approx_count_distinct(anint::ipv4), " +
                        "count_distinct((abs(anint) % 10)::ipv4), " +
                        "approx_count_distinct((abs(anint) % 10)::ipv4) " +
                        "FROM tab",
                "count_distinct\tapprox_count_distinct\tcount_distinct1\tapprox_count_distinct1\n" +
                        "4000\t4000\t9\t9\n"
        );
    }

    @Test
    public void testParallelNonKeyedGroupByWithTwoApproxCountDistinctIntFunctions() throws Exception {
        // This query doesn't use filter, so we don't care about JIT.
        Assume.assumeTrue(enableJitCompiler);
        testParallelGroupByAllTypes(
                "SELECT " +
                        "count_distinct(anint), " +
                        "approx_count_distinct(anint), " +
                        "count_distinct(abs(anint) % 10), " +
                        "approx_count_distinct(abs(anint) % 10) " +
                        "FROM tab",
                "count_distinct\tapprox_count_distinct\tcount_distinct1\tapprox_count_distinct1\n" +
                        "4000\t4000\t10\t10\n"
        );
    }

    @Test
    public void testParallelNonKeyedGroupByWithTwoApproxCountDistinctLongFunctions() throws Exception {
        // This query doesn't use filter, so we don't care about JIT.
        Assume.assumeTrue(enableJitCompiler);
        testParallelGroupByAllTypes(
                "SELECT " +
                        "count_distinct(along), " +
                        "approx_count_distinct(along), " +
                        "count_distinct(abs(along) % 10), " +
                        "approx_count_distinct(abs(along) % 10) " +
                        "FROM tab",
                "count_distinct\tapprox_count_distinct\tcount_distinct1\tapprox_count_distinct1\n" +
                        "4000\t4000\t10\t10\n"
        );
    }

    @Test
    public void testParallelNonKeyedGroupByWithTwoCountDistinctLongFunctions() throws Exception {
        // This query doesn't use filter, so we don't care about JIT.
        Assume.assumeTrue(enableJitCompiler);
        testParallelGroupByAllTypes(
                "SELECT count_distinct(along), count_distinct(along % 2) FROM tab",
                "count_distinct\tcount_distinct1\n" +
                        "4000\t3\n"
        );
    }

    @Test
    public void testParallelNonKeyedGroupByWithUnionAll() throws Exception {
        testParallelGroupByAllTypes(
                "SELECT min(achar), max(achar) FROM tab WHERE astring = 'ZYJDGSUYYESCKPGP' " +
                        "UNION ALL " +
                        "SELECT min(achar), max(achar) FROM tab WHERE astring = 'BBOYHGPKTIIFPB';",
                "min\tmax\n" +
                        "S\tS\n" +
                        "Y\tY\n"
        );
    }

    @Test
    public void testParallelOperationKeyGroupBy() throws Exception {
        // This query doesn't use filter, so we don't care about JIT.
        Assume.assumeTrue(enableJitCompiler);
        testParallelSymbolKeyGroupBy(
                "SELECT ((key is not null) and (colTop is not null)) key, sum(colTop) FROM tab ORDER BY key",
                "key\tsum\n" +
                        "false\tnull\n" +
                        "true\t8202000.0\n"
        );
    }

    @Test
    public void testParallelRegressionSlope() throws Exception {
        Assume.assumeTrue(enableJitCompiler);
        Assume.assumeFalse(convertToParquet);

        assertMemoryLeak(() -> {
            final WorkerPool pool = new WorkerPool((() -> 4));
            TestUtils.execute(
                    pool,
                    (engine, compiler, sqlExecutionContext) -> {
                        sqlExecutionContext.setJitMode(SqlJitMode.JIT_MODE_ENABLED);
<<<<<<< HEAD
                        ddl(
=======

                        execute(
>>>>>>> 550f1362
                                compiler,
                                "create table tbl1 as (select rnd_double() x, rnd_double() y, rnd_symbol('a', 'b', 'c') sym from long_sequence(100000))",
                                sqlExecutionContext
                        );
                        TestUtils.assertSql(
                                engine,
                                sqlExecutionContext,
                                "select round(regr_slope(x, y), 5), sym from tbl1 WHERE x > 0.5 ORDER BY sym",
                                sink,
                                "round\tsym\n" +
                                        "-0.00317\ta\n" +
                                        "-0.00402\tb\n" +
                                        "0.00476\tc\n"
                        );
                    },
                    configuration,
                    LOG
            );
        });
    }

    @Test
    public void testParallelRostiAvg() throws Exception {
        testParallelRostiGroupBy(
                "SELECT key, avg(s) avg_s, avg(i) avg_i, avg(l) avg_l, round(avg(d)) avg_d " +
                        "FROM tab " +
                        "ORDER BY key",
                "key\tavg_s\tavg_i\tavg_l\tavg_d\n" +
                        "k0\t-859.98\t128.27631578947367\t469.4625\t1.0\n" +
                        "k1\t-2783.67\t113.6375\t548.2073170731708\t0.0\n" +
                        "k2\t1722.65\t133.21686746987953\t557.6623376623377\t0.0\n" +
                        "k3\t-376.12\t134.25301204819277\t512.6117647058824\t0.0\n" +
                        "k4\t844.42\t124.53333333333333\t478.9146341463415\t1.0\n"
        );
    }

    @Test
    public void testParallelRostiCount() throws Exception {
        testParallelRostiGroupBy(
                "SELECT key, count(i) count_i, count(l) count_l, count(d) count_d " +
                        "FROM tab " +
                        "ORDER BY key",
                "key\tcount_i\tcount_l\tcount_d\n" +
                        "k0\t76\t80\t88\n" +
                        "k1\t80\t82\t86\n" +
                        "k2\t83\t77\t87\n" +
                        "k3\t83\t85\t75\n" +
                        "k4\t75\t82\t84\n"
        );
    }

    @Test
    public void testParallelRostiKSumNSum() throws Exception {
        testParallelRostiGroupBy(
                "SELECT key, round(ksum(d)) ksum_d, round(nsum(d)) nsum_d " +
                        "FROM tab " +
                        "ORDER BY key",
                "key\tksum_d\tnsum_d\n" +
                        "k0\t48.0\t48.0\n" +
                        "k1\t43.0\t43.0\n" +
                        "k2\t39.0\t39.0\n" +
                        "k3\t33.0\t33.0\n" +
                        "k4\t46.0\t46.0\n"
        );
    }

    @Test
    public void testParallelRostiMinMax() throws Exception {
        testParallelRostiGroupBy(
                "SELECT key, min(s) min_s, max(s) max_s, min(i) min_i, max(i) max_i, min(l) min_l, max(l) max_l, " +
                        "  min(d) min_d, max(d) max_d, min(dd) min_dd, max(dd) max_dd, min(t) min_t, max(t) max_t " +
                        "FROM tab " +
                        "ORDER BY key",
                "key\tmin_s\tmax_s\tmin_i\tmax_i\tmin_l\tmax_l\tmin_d\tmax_d\tmin_dd\tmax_dd\tmin_t\tmax_t\n" +
                        "k0\t-32314\t32650\t5\t255\t1\t982\t0.023600615130049185\t0.9924997596095891\t1980-01-13T19:56:55.619Z\t1989-12-11T15:05:57.581Z\t1980-05-16T15:35:09.991442Z\t1989-12-01T00:45:38.931160Z\n" +
                        "k1\t-31947\t32139\t0\t251\t12\t1022\t0.030997441190531494\t0.9869813021229126\t1980-01-27T20:04:53.149Z\t1989-11-09T23:54:33.595Z\t1980-01-20T15:13:30.780056Z\t1989-12-25T11:06:35.080985Z\n" +
                        "k2\t-32474\t32378\t3\t256\t18\t1020\t0.0031075670450616544\t0.9887681426881507\t1980-02-06T21:12:31.508Z\t1989-10-14T12:01:28.825Z\t1980-01-09T11:42:16.059075Z\t1989-12-02T07:02:03.165501Z\n" +
                        "k3\t-32129\t32752\t0\t254\t4\t1024\t0.017595931321539804\t0.9958686315610356\t1980-02-04T19:47:05.743Z\t1989-12-28T03:38:43.787Z\t1980-01-09T21:18:50.462647Z\t1989-12-13T15:24:44.892613Z\n" +
                        "k4\t-32677\t32259\t5\t255\t4\t1017\t0.06790969300705241\t0.9923530546137099\t1980-01-25T07:20:26.116Z\t1989-11-11T09:29:53.477Z\t1980-01-25T11:45:16.361674Z\t1989-11-07T17:55:20.285921Z\n"
        );
    }

    @Test
    public void testParallelRostiSum() throws Exception {
        testParallelRostiGroupBy(
                "SELECT key, sum(s) sum_s, sum(i) sum_i, sum(l) sum_l, sum(l256) sum_l256, round(sum(d)) sum_d " +
                        "FROM tab " +
                        "ORDER BY key",
                "key\tsum_s\tsum_i\tsum_l\tsum_l256\tsum_d\n" +
                        "k0\t-85998\t9749\t37557\t0x248af96495cafa7d5c4dbe79c86d46054af590066639cabfb780bce1c77ea11c\t48.0\n" +
                        "k1\t-278367\t9091\t44953\t0x50b8e23533380471b205e4a7adeb9498426e85e7cf92558e9ca39604592ccea6\t43.0\n" +
                        "k2\t172265\t11057\t42940\t0xa914b3d66e12185a5d76310378e831be316071aaa2436b2c66e948497c8929ba\t39.0\n" +
                        "k3\t-37612\t11143\t43572\t0x92fdbf6e1f5b9360329a1dec86290a74b5a3f6b9ed9725c4f457dbb833b212f5\t33.0\n" +
                        "k4\t84442\t9340\t39271\t0x01708577a8ec2c4308e67d5f43e4cee420525d6d74f480ca312efa8e9fe584ce\t46.0\n"
        );
    }

    @Test
    public void testParallelShortKeyGroupBy() throws Exception {
        // This query doesn't use filter, so we don't care about JIT.
        Assume.assumeTrue(enableJitCompiler);
        testParallelGroupByAllTypes(
                "SELECT ashort, min(along), max(along), min(anint), max(anint) FROM tab ORDER BY ashort LIMIT 10",
                "ashort\tmin\tmax\tmin1\tmax1\n" +
                        "10\t-7014037229734002476\t7183543099461850887\t-1923591798\t1614272726\n" +
                        "11\t-8094563283586603797\t8266945525792915855\t-2019994796\t210531539\n" +
                        "12\t5618009227733669273\t8843912384659881242\t-652636844\t1190519150\n" +
                        "13\t-7540841016814556599\t6605106079379923850\t-1732278194\t732327460\n" +
                        "14\t-5460379094988165507\t8508185526576303912\t-1006265366\t1983534078\n" +
                        "15\t-8981189571240767552\t8925512637731362403\t-1578813385\t2074645817\n" +
                        "16\t-4066776978860718462\t6817629763366381128\t-1183238579\t706490660\n" +
                        "17\t-7818508517164276162\t8840276378973040058\t-1908962198\t1965693358\n" +
                        "19\t-9081142346003583492\t5148856316963763479\t-1242130097\t810630533\n" +
                        "20\t-8639548466303198922\t4998555152747068047\t-1594623294\t2041653124\n"
        );
    }

    @Test
    public void testParallelShortKeyGroupBy2() throws Exception {
        // This query doesn't use filter, so we don't care about JIT.
        Assume.assumeTrue(enableJitCompiler);
        testParallelGroupByAllTypes(
                "SELECT ashort, max(along) - min(along) delta FROM tab ORDER BY ashort LIMIT 10",
                "ashort\tdelta\n" +
                        "10\t-4249163744513698253\n" +
                        "11\t-2085235264330031964\n" +
                        "12\t3225903156926211969\n" +
                        "13\t-4300796977515071167\n" +
                        "14\t-4478179452145082197\n" +
                        "15\t-540041864737421661\n" +
                        "16\t-7562337331482452026\n" +
                        "17\t-1787959177572235396\n" +
                        "19\t-4216745410742204645\n" +
                        "20\t-4808640454659284647\n"
        );
    }

    @Test
    public void testParallelShortKeyGroupByWithReadThreadSafeTimestampFilter() throws Exception {
        testParallelGroupByAllTypes(
                "SELECT ashort, count_distinct(along) FROM tab " +
                        "WHERE ts in '1970-01-13' and ashort < 100 ORDER BY ashort DESC",
                "ashort\tcount_distinct\n" +
                        "96\t1\n" +
                        "94\t1\n" +
                        "89\t1\n" +
                        "88\t1\n" +
                        "82\t1\n" +
                        "72\t2\n" +
                        "70\t1\n" +
                        "65\t1\n" +
                        "55\t1\n" +
                        "52\t1\n" +
                        "49\t1\n" +
                        "48\t1\n" +
                        "45\t1\n" +
                        "44\t1\n" +
                        "43\t1\n" +
                        "42\t1\n" +
                        "40\t2\n" +
                        "33\t1\n" +
                        "19\t1\n"
        );
    }

    @Test
    public void testParallelShortKeyGroupByWithReadThreadUnsafeTimestampFilter() throws Exception {
        testParallelGroupByAllTypes(
                "SELECT ashort, count_distinct(anint) FROM tab " +
                        "WHERE ts in '1970-01-13' and ashort < 100 and key in ('k1', 'k2') ORDER BY ashort DESC",
                "ashort\tcount_distinct\n" +
                        "89\t1\n" +
                        "88\t1\n" +
                        "70\t1\n" +
                        "49\t1\n" +
                        "43\t1\n" +
                        "40\t1\n" +
                        "33\t1\n"
        );
    }

    @Test
    public void testParallelShortKeyGroupByWithTooStrictFilter() throws Exception {
        testParallelGroupByAllTypes(
                "SELECT ashort, min(along), max(along) FROM tab WHERE ashort < -990",
                "ashort\tmin\tmax\n"
        );
    }

    @Test
    public void testParallelSingleKeyGroupByFaultTolerance() throws Exception {
        testParallelGroupByFaultTolerance(
                "select case when quantity > 100 then 'a lot' else 'a few' end, vwap(price, quantity) " +
                        "from tab " +
                        "where npe();"
        );
    }

    @Test
    public void testParallelSingleKeyGroupByThrowsOnTimeout() throws Exception {
        // This query doesn't use filter, so we don't care about JIT.
        Assume.assumeTrue(enableJitCompiler);
        testParallelGroupByThrowsOnTimeout("select quantity % 100, vwap(price, quantity) from tab");
    }

    @Test
    public void testParallelSingleKeyGroupByWithApproxCountDistinctIPv4Function() throws Exception {
        testParallelGroupByAllTypes(
                "SELECT key, count_distinct(anint::ipv4), approx_count_distinct(anint::ipv4) FROM tab ORDER BY key",
                "key\tcount_distinct\tapprox_count_distinct\n" +
                        "k0\t800\t800\n" +
                        "k1\t800\t800\n" +
                        "k2\t800\t800\n" +
                        "k3\t800\t800\n" +
                        "k4\t800\t800\n"
        );
    }

    @Test
    public void testParallelSingleKeyGroupByWithApproxCountDistinctIntFunction() throws Exception {
        testParallelGroupByAllTypes(
                "SELECT key, count_distinct(anint), approx_count_distinct(anint) FROM tab ORDER BY key",
                "key\tcount_distinct\tapprox_count_distinct\n" +
                        "k0\t800\t800\n" +
                        "k1\t800\t800\n" +
                        "k2\t800\t800\n" +
                        "k3\t800\t800\n" +
                        "k4\t800\t800\n"
        );
    }

    @Test
    public void testParallelSingleKeyGroupByWithApproxCountDistinctLongFunction() throws Exception {
        testParallelGroupByAllTypes(
                "SELECT key, count_distinct(along), approx_count_distinct(along) FROM tab ORDER BY key",
                "key\tcount_distinct\tapprox_count_distinct\n" +
                        "k0\t800\t800\n" +
                        "k1\t800\t800\n" +
                        "k2\t800\t800\n" +
                        "k3\t800\t800\n" +
                        "k4\t800\t800\n"
        );
    }

    @Test
    public void testParallelSingleKeyGroupByWithApproxCountDistinctSymbolFunction() throws Exception {
        testParallelGroupByAllTypes(
                "SELECT key, count_distinct(asymbol) FROM tab ORDER BY key",
                "key\tcount_distinct\n" +
                        "k0\t4\n" +
                        "k1\t4\n" +
                        "k2\t4\n" +
                        "k3\t4\n" +
                        "k4\t4\n"
        );
    }

    @Test
    public void testParallelSingleKeyGroupByWithTwoApproxCountDistinctIPv4Functions() throws Exception {
        testParallelGroupByAllTypes(
                "SELECT " +
                        "key, " +
                        "count_distinct(anint::ipv4), " +
                        "approx_count_distinct(anint::ipv4), " +
                        "count_distinct((abs(anint) % 10)::ipv4), " +
                        "approx_count_distinct((abs(anint) % 10)::ipv4) " +
                        "FROM tab ORDER BY key",
                "key\tcount_distinct\tapprox_count_distinct\tcount_distinct1\tapprox_count_distinct1\n" +
                        "k0\t800\t800\t9\t9\n" +
                        "k1\t800\t800\t9\t9\n" +
                        "k2\t800\t800\t9\t9\n" +
                        "k3\t800\t800\t9\t9\n" +
                        "k4\t800\t800\t9\t9\n"
        );
    }

    @Test
    public void testParallelSingleKeyGroupByWithTwoApproxCountDistinctIntFunctions() throws Exception {
        testParallelGroupByAllTypes(
                "SELECT " +
                        "key, " +
                        "count_distinct(anint), " +
                        "approx_count_distinct(anint), " +
                        "count_distinct(abs(anint) % 10), " +
                        "approx_count_distinct(abs(anint) % 10) " +
                        "FROM tab ORDER BY key",
                "key\tcount_distinct\tapprox_count_distinct\tcount_distinct1\tapprox_count_distinct1\n" +
                        "k0\t800\t800\t10\t10\n" +
                        "k1\t800\t800\t10\t10\n" +
                        "k2\t800\t800\t10\t10\n" +
                        "k3\t800\t800\t10\t10\n" +
                        "k4\t800\t800\t10\t10\n"
        );
    }

    @Test
    public void testParallelSingleKeyGroupByWithTwoApproxCountDistinctLongFunctions() throws Exception {
        testParallelGroupByAllTypes(
                "SELECT " +
                        "key, " +
                        "count_distinct(along), " +
                        "approx_count_distinct(along), " +
                        "count_distinct(abs(along) % 10), " +
                        "approx_count_distinct(abs(along) % 10) " +
                        "FROM tab ORDER BY key",
                "key\tcount_distinct\tapprox_count_distinct\tcount_distinct1\tapprox_count_distinct1\n" +
                        "k0\t800\t800\t10\t10\n" +
                        "k1\t800\t800\t10\t10\n" +
                        "k2\t800\t800\t10\t10\n" +
                        "k3\t800\t800\t10\t10\n" +
                        "k4\t800\t800\t10\t10\n"
        );
    }

    @Test
    public void testParallelStringAndVarcharKeyGroupBy() throws Exception {
        // This query doesn't use filter, so we don't care about JIT.
        Assume.assumeTrue(enableJitCompiler);
        testParallelStringAndVarcharKeyGroupBy(
                "SELECT key, avg(value), sum(colTop), count() FROM tab ORDER BY key",
                "key\tavg\tsum\tcount\n" +
                        "k0\t2027.5\t1642000.0\t1600\n" +
                        "k1\t2023.5\t1638800.0\t1600\n" +
                        "k2\t2024.5\t1639600.0\t1600\n" +
                        "k3\t2025.5\t1640400.0\t1600\n" +
                        "k4\t2026.5\t1641200.0\t1600\n"
        );
    }

    @Test
    public void testParallelStringAndVarcharKeyGroupByWithLimit() throws Exception {
        // This query doesn't use filter, so we don't care about JIT.
        Assume.assumeTrue(enableJitCompiler);
        testParallelStringAndVarcharKeyGroupBy(
                "SELECT key, avg(value), sum(colTop), first(ts)::long c FROM tab ORDER BY c DESC LIMIT 2",
                "key\tavg\tsum\tc\n" +
                        "k0\t2027.5\t1642000.0\t4320000000\n" +
                        "k4\t2026.5\t1641200.0\t3456000000\n"
        );
    }

    @Test
    public void testParallelStringKeyGroupByConcurrent() throws Exception {
        // This query doesn't use filter, so we don't care about JIT.
        Assume.assumeTrue(enableJitCompiler);

        final int numOfThreads = 8;
        final int numOfIterations = 50;
        final String query = "SELECT key, avg + sum from (" +
                "  SELECT key, avg(value), sum(colTop) FROM tab" +
                ") ORDER BY key";
        final String expected = "key\tcolumn\n" +
                "k0\t1644027.5\n" +
                "k1\t1640823.5\n" +
                "k2\t1641624.5\n" +
                "k3\t1642425.5\n" +
                "k4\t1643226.5\n";

        final ConcurrentHashMap<Integer, Throwable> errors = new ConcurrentHashMap<>();
        final WorkerPool pool = new WorkerPool((() -> 4));
        TestUtils.execute(
                pool, (engine, compiler, sqlExecutionContext) -> {
                    engine.execute(
                            "CREATE TABLE tab (" +
                                    "  ts TIMESTAMP," +
                                    "  key STRING," +
                                    "  value DOUBLE) timestamp (ts) PARTITION BY DAY",
                            sqlExecutionContext
                    );
                    engine.execute(
                            "insert into tab select (x * 864000000)::timestamp, 'k' || (x % 5), x from long_sequence(" + ROW_COUNT + ")",
                            sqlExecutionContext
                    );
                    engine.execute("ALTER TABLE tab ADD COLUMN colTop DOUBLE", sqlExecutionContext);
                    engine.execute(
                            "insert into tab " +
                                    "select ((50 + x) * 864000000)::timestamp, 'k' || ((50 + x) % 5), 50 + x, 50 + x " +
                                    "from long_sequence(" + ROW_COUNT + ")",
                            sqlExecutionContext
                    );
                    if (convertToParquet) {
                        ddl(compiler, "alter table tab convert partition to parquet where ts >= 0", sqlExecutionContext);
                    }

                    final CyclicBarrier barrier = new CyclicBarrier(numOfThreads);
                    final SOCountDownLatch haltLatch = new SOCountDownLatch(numOfThreads);

                    for (int i = 0; i < numOfThreads; i++) {
                        final int threadId = i;
                        new Thread(() -> {
                            final StringSink sink = new StringSink();
                            TestUtils.await(barrier);
                            try {
                                for (int j = 0; j < numOfIterations; j++) {
                                    assertQueries(engine, sqlExecutionContext, sink, query, expected);
                                }
                            } catch (Throwable th) {
                                th.printStackTrace();
                                errors.put(threadId, th);
                            } finally {
                                haltLatch.countDown();
                            }
                        }).start();
                    }
                    haltLatch.await();
                },
                configuration,
                LOG
        );

        if (!errors.isEmpty()) {
            for (Map.Entry<Integer, Throwable> entry : errors.entrySet()) {
                LOG.error().$("Error in thread [id=").$(entry.getKey()).$("] ").$(entry.getValue()).$();
            }
            fail("Error in threads");
        }
    }

    @Test
    public void testParallelStringKeyGroupByConcurrentNpeInReduce() throws Exception {
        // This query validates parallel processing and doesn't use JIT.
        Assume.assumeTrue(enableParallelGroupBy);
        Assume.assumeFalse(enableJitCompiler);
        // We'll need npe() function.
        node1.setProperty(PropertyKey.DEV_MODE_ENABLED, true);

        final int numOfThreads = 8;
        final int numOfIterations = 50;
        final ConcurrentHashMap<Integer, Throwable> errors = new ConcurrentHashMap<>();
        final WorkerPool pool = new WorkerPool((() -> 4));
        TestUtils.execute(
                pool, (engine, compiler, sqlExecutionContext) -> {
                    engine.execute(
                            "CREATE TABLE tab (" +
                                    "  ts TIMESTAMP," +
                                    "  key STRING," +
                                    "  value DOUBLE) timestamp (ts) PARTITION BY DAY",
                            sqlExecutionContext
                    );
                    engine.execute(
                            "insert into tab select (x * 864000000)::timestamp, 'k' || (x % 5), x from long_sequence(" + ROW_COUNT + ")",
                            sqlExecutionContext
                    );
                    if (convertToParquet) {
                        ddl(compiler, "alter table tab convert partition to parquet where ts >= 0", sqlExecutionContext);
                    }

                    final CyclicBarrier barrier = new CyclicBarrier(numOfThreads);
                    final SOCountDownLatch haltLatch = new SOCountDownLatch(numOfThreads);

                    for (int i = 0; i < numOfThreads; i++) {
                        final int threadId = i;
                        new Thread(() -> {
                            TestUtils.await(barrier);
                            // We expect an NPE (work stealing) or a CairoException (NPE caught by a worker)
                            try {
                                for (int j = 0; j < numOfIterations; j++) {
                                    assertCairoException(engine, sqlExecutionContext);
                                }
                            } catch (NullPointerException npe) {
                                // NPE is expected
                            } catch (Throwable th) {
                                th.printStackTrace();
                                errors.put(threadId, th);
                            } finally {
                                haltLatch.countDown();
                            }
                        }).start();
                    }
                    haltLatch.await();
                },
                configuration,
                LOG
        );

        if (!errors.isEmpty()) {
            for (Map.Entry<Integer, Throwable> entry : errors.entrySet()) {
                LOG.error().$("Error in thread [id=").$(entry.getKey()).$("] ").$(entry.getValue()).$();
            }
            fail("Error in threads");
        }
    }

    @Test
    public void testParallelStringKeyGroupBySubQuery() throws Exception {
        // This query doesn't use filter, so we don't care about JIT.
        Assume.assumeTrue(enableJitCompiler);
        testParallelStringAndVarcharKeyGroupBy(
                "SELECT key, avg + sum from (" +
                        "SELECT key, avg(value), sum(colTop) FROM tab" +
                        ") ORDER BY key",
                "key\tcolumn\n" +
                        "k0\t1644027.5\n" +
                        "k1\t1640823.5\n" +
                        "k2\t1641624.5\n" +
                        "k3\t1642425.5\n" +
                        "k4\t1643226.5\n"
        );
    }

    @Test
    public void testParallelStringKeyGroupByWithAllBindVariableTypesInFilter() throws Exception {
        testParallelGroupByAllTypes(
                (sqlExecutionContext) -> {
                    BindVariableService bindVariableService = sqlExecutionContext.getBindVariableService();
                    bindVariableService.clear();
                    bindVariableService.setBoolean("aboolean", true);
                    bindVariableService.setByte("abyte", (byte) 25);
                    bindVariableService.setGeoHash("ageobyte", 0b1100, ColumnType.getGeoHashTypeWithBits(4));
                    bindVariableService.setShort("ashort", (short) 1013);
                    bindVariableService.setGeoHash("ageoshort", 0b001111001001, ColumnType.getGeoHashTypeWithBits(12));
                    bindVariableService.setChar("achar", 'C');
                    bindVariableService.setInt("anint", -1269042121);
                    bindVariableService.setGeoHash("ageoint", 0b0101011010000100, ColumnType.getGeoHashTypeWithBits(16));
                    bindVariableService.setStr("asymbol", "PEHN");
                    bindVariableService.setLong("along", -3214230645884399728L);
                    bindVariableService.setDate("adate", 1447246617854L);
                    bindVariableService.setGeoHash("ageolong", 0b11111100110100011011101011101011L, ColumnType.getGeoHashTypeWithBits(32));
                    bindVariableService.setStr("astring", "LYXWCKYLSU");
                    bindVariableService.setTimestamp("atimestamp", 401000000000L);
                    bindVariableService.setStr("auuid", "78c594c4-9699-4885-aa18-96d0ad3419d2");
                },
                "SELECT key, count(anint), count(along) FROM tab " +
                        "WHERE aboolean = :aboolean " +
                        " and abyte = :abyte " +
                        " and ageobyte = :ageobyte " +
                        " and ashort = :ashort " +
                        " and ageoshort = :ageoshort " +
                        " and achar = :achar " +
                        " and anint = :anint " +
                        " and ageoint = :ageoint " +
                        " and asymbol = :asymbol " +
                        " and along = :along " +
                        " and adate = :adate " +
                        " and ageolong = :ageolong " +
                        " and astring = :astring " +
                        " and auuid = :auuid " +
                        " and ts = :atimestamp " +
                        "ORDER BY key",
                "key\tcount\tcount1\n" +
                        "k3\t1\t1\n"
        );
    }

    @Test
    public void testParallelStringKeyGroupByWithBindVariablesInFilter() throws Exception {
        testParallelGroupByAllTypes(
                (sqlExecutionContext) -> {
                    sqlExecutionContext.getBindVariableService().clear();
                    sqlExecutionContext.getBindVariableService().setInt(0, 10);
                    sqlExecutionContext.getBindVariableService().setLong(1, 100);
                },
                "SELECT key, min(along), max(along) FROM tab WHERE anint > $1 and along < $2 ORDER BY key",
                "key\tmin\tmax\n" +
                        "k0\t-9219668933902983867\t-608075365086093881\n" +
                        "k1\t-9183391647798320265\t-537033525381181954\n" +
                        "k2\t-9185973508459496019\t-742318963566750163\n" +
                        "k3\t-9188002349803268631\t-218100546579477944\n" +
                        "k4\t-9211367153776244683\t-618781741402001353\n"
        );
    }

    @Test
    public void testParallelStringKeyGroupByWithCountDistinctIntFunction() throws Exception {
        // This query doesn't use filter, so we don't care about JIT.
        Assume.assumeTrue(enableJitCompiler);
        testParallelGroupByAllTypes(
                "SELECT key, count_distinct(anint), count_distinct(anint + 42) FROM tab ORDER BY key",
                "key\tcount_distinct\tcount_distinct1\n" +
                        "k0\t800\t800\n" +
                        "k1\t800\t800\n" +
                        "k2\t800\t800\n" +
                        "k3\t800\t800\n" +
                        "k4\t800\t800\n"
        );
    }

    @Test
    public void testParallelStringKeyGroupByWithCountDistinctLongFunction() throws Exception {
        // This query doesn't use filter, so we don't care about JIT.
        Assume.assumeTrue(enableJitCompiler);
        testParallelGroupByAllTypes(
                "SELECT key, count_distinct(along) FROM tab ORDER BY key",
                "key\tcount_distinct\n" +
                        "k0\t800\n" +
                        "k1\t800\n" +
                        "k2\t800\n" +
                        "k3\t800\n" +
                        "k4\t800\n"
        );
    }

    @Test
    public void testParallelStringKeyGroupByWithFilter() throws Exception {
        testParallelStringAndVarcharKeyGroupBy(
                "SELECT key, avg(value), sum(colTop), count() FROM tab WHERE value < 80 ORDER BY key",
                "key\tavg\tsum\tcount\n" +
                        "k0\t46.25\t325.0\t20\n" +
                        "k1\t45.31818181818182\t381.0\t22\n" +
                        "k2\t46.31818181818182\t387.0\t22\n" +
                        "k3\t47.31818181818182\t393.0\t22\n" +
                        "k4\t48.31818181818182\t399.0\t22\n"
        );
    }

    @Test
    public void testParallelStringKeyGroupByWithFilter2() throws Exception {
        testParallelStringAndVarcharKeyGroupBy(
                "SELECT key, avg(value), sum(colTop), count() FROM tab WHERE upper(key) = 'K3' ORDER BY key",
                "key\tavg\tsum\tcount\n" +
                        "k3\t2025.5\t1640400.0\t1600\n"
        );
    }

    @Test
    public void testParallelStringKeyGroupByWithFilter3() throws Exception {
        testParallelStringAndVarcharKeyGroupBy(
                "SELECT key, avg(value), sum(colTop), count() FROM tab WHERE substring(key,2,1) = '3' ORDER BY key",
                "key\tavg\tsum\tcount\n" +
                        "k3\t2025.5\t1640400.0\t1600\n"
        );
    }

    @Test
    public void testParallelStringKeyGroupByWithLimit() throws Exception {
        // This query doesn't use filter, so we don't care about JIT.
        Assume.assumeTrue(enableJitCompiler);
        testParallelStringAndVarcharKeyGroupBy(
                "SELECT key, avg(value), sum(colTop) FROM tab ORDER BY key LIMIT 3",
                "key\tavg\tsum\n" +
                        "k0\t2027.5\t1642000.0\n" +
                        "k1\t2023.5\t1638800.0\n" +
                        "k2\t2024.5\t1639600.0\n",
                "SELECT key, avg(value), sum(colTop) FROM tab ORDER BY key LIMIT -3",
                "key\tavg\tsum\n" +
                        "k2\t2024.5\t1639600.0\n" +
                        "k3\t2025.5\t1640400.0\n" +
                        "k4\t2026.5\t1641200.0\n"
        );
    }

    @Test
    public void testParallelStringKeyGroupByWithMinMaxStrFunction() throws Exception {
        // This query doesn't use filter, so we don't care about JIT.
        Assume.assumeTrue(enableJitCompiler);
        testParallelGroupByAllTypes(
                "SELECT key, min(astring), max(astring) FROM tab ORDER BY key",
                "key\tmin\tmax\n" +
                        "k0\tBBCNG\tZVBNJWFNBZC\n" +
                        "k1\tBBSHZZIC\tZZUMQFJLG\n" +
                        "k2\tBDHTRTU\tZYJDGSUYYESCKPGP\n" +
                        "k3\tBBIMTJZLB\tZZCLVWGJMOXN\n" +
                        "k4\tBBOYHGPKTIIFPB\tZYQPYIWSMSTJ\n"
        );
    }

    @Test
    public void testParallelStringKeyGroupByWithMinMaxSymbolFunction() throws Exception {
        // This query doesn't use filter, so we don't care about JIT.
        Assume.assumeTrue(enableJitCompiler);
        testParallelGroupByAllTypes(
                "SELECT key, min(asymbol), max(asymbol) FROM tab ORDER BY key",
                "key\tmin\tmax\n" +
                        "k0\tCPSW\tVTJW\n" +
                        "k1\tCPSW\tVTJW\n" +
                        "k2\tCPSW\tVTJW\n" +
                        "k3\tCPSW\tVTJW\n" +
                        "k4\tCPSW\tVTJW\n"
        );
    }

    @Test
    public void testParallelStringKeyGroupByWithNestedFilter() throws Exception {
        testParallelStringAndVarcharKeyGroupBy(
                "SELECT avg(v), k, sum(ct) " +
                        "FROM (SELECT colTop ct, value v, key k FROM tab WHERE value < 80) ORDER BY k",
                "avg\tk\tsum\n" +
                        "46.25\tk0\t325.0\n" +
                        "45.31818181818182\tk1\t381.0\n" +
                        "46.31818181818182\tk2\t387.0\n" +
                        "47.31818181818182\tk3\t393.0\n" +
                        "48.31818181818182\tk4\t399.0\n"
        );
    }

    @Test
    public void testParallelStringKeyGroupByWithNotNullCheckInFilter() throws Exception {
        testParallelStringAndVarcharKeyGroupBy(
                "SELECT key, min(ts), max(ts) FROM tab WHERE key IS NOT NULL ORDER BY key",
                "key\tmin\tmax\n" +
                        "k0\t1970-01-01T01:12:00.000000Z\t1970-02-10T12:00:00.000000Z\n" +
                        "k1\t1970-01-01T00:14:24.000000Z\t1970-02-10T11:02:24.000000Z\n" +
                        "k2\t1970-01-01T00:28:48.000000Z\t1970-02-10T11:16:48.000000Z\n" +
                        "k3\t1970-01-01T00:43:12.000000Z\t1970-02-10T11:31:12.000000Z\n" +
                        "k4\t1970-01-01T00:57:36.000000Z\t1970-02-10T11:45:36.000000Z\n"
        );
    }

    @Test
    public void testParallelStringKeyGroupByWithNullCheckInFilter() throws Exception {
        testParallelStringAndVarcharKeyGroupBy(
                "SELECT key, min(ts), max(ts) FROM tab WHERE key IS NULL ORDER BY key",
                "key\tmin\tmax\n"
        );
    }

    @Test
    public void testParallelStringKeyGroupByWithReadThreadSafeTimestampFilter() throws Exception {
        testParallelGroupByAllTypes(
                "SELECT key, count_distinct(anint) FROM tab " +
                        "WHERE ts in '1970-01-13' and adouble < 1000 ORDER BY key DESC",
                "key\tcount_distinct\n" +
                        "k4\t29\n" +
                        "k3\t27\n" +
                        "k2\t31\n" +
                        "k1\t29\n" +
                        "k0\t28\n"
        );
    }

    @Test
    public void testParallelStringKeyGroupByWithReadThreadUnsafeTimestampFilter() throws Exception {
        testParallelGroupByAllTypes(
                "SELECT key, count_distinct(anint) FROM tab " +
                        "WHERE ts in '1970-01-13' and adouble < 1000 and key in ('k1', 'k2') ORDER BY key DESC",
                "key\tcount_distinct\n" +
                        "k2\t31\n" +
                        "k1\t29\n"
        );
    }

    @Test
    public void testParallelStringKeyGroupByWithTooStrictFilter() throws Exception {
        testParallelStringAndVarcharKeyGroupBy(
                "SELECT key, avg(value), sum(colTop), count() FROM tab WHERE value < 0 ORDER BY key",
                "key\tavg\tsum\tcount\n"
        );
    }

    @Test
    public void testParallelStringKeyGroupByWithTwoCountDistinctLongFunctions() throws Exception {
        // This query doesn't use filter, so we don't care about JIT.
        Assume.assumeTrue(enableJitCompiler);
        testParallelGroupByAllTypes(
                "SELECT key, count_distinct(along), count_distinct(abs(along) % 10) FROM tab ORDER BY key",
                "key\tcount_distinct\tcount_distinct1\n" +
                        "k0\t800\t10\n" +
                        "k1\t800\t10\n" +
                        "k2\t800\t10\n" +
                        "k3\t800\t10\n" +
                        "k4\t800\t10\n"
        );
    }

    @Test
    public void testParallelStringKeyLikeFilter() throws Exception {
        final String fullResult = "key\tcount\n" +
                "k0\t1600\n" +
                "k1\t1600\n" +
                "k2\t1600\n" +
                "k3\t1600\n" +
                "k4\t1600\n";
        testParallelStringAndVarcharKeyGroupBy(
                "SELECT key, count(*) FROM tab WHERE key like '%0' ORDER BY key",
                "key\tcount\n" +
                        "k0\t1600\n",
                "SELECT key, count(*) FROM tab WHERE key like 'k%' ORDER BY key",
                fullResult,
                "SELECT key, count(*) FROM tab WHERE key like 'k_' ORDER BY key",
                fullResult,
                "SELECT key, count(*) FROM tab WHERE key like '%k%' ORDER BY key",
                fullResult,
                "SELECT key, count(*) FROM tab WHERE key like '%foobarbaz%' ORDER BY key",
                "key\tcount\n"
        );
    }

    @Test
    public void testParallelStringKeyNotLikeFilter() throws Exception {
        testParallelStringAndVarcharKeyGroupBy(
                "SELECT key, count(*) FROM tab WHERE key not like 'k0%' ORDER BY key",
                "key\tcount\n" +
                        "k1\t1600\n" +
                        "k2\t1600\n" +
                        "k3\t1600\n" +
                        "k4\t1600\n"
        );
    }

    @Test
    public void testParallelStringKeyedFirstFunction() throws Exception {
        // This query doesn't use filter, so we don't care about JIT.
        Assume.assumeTrue(enableJitCompiler);
        testParallelGroupByAllTypes(
                "SELECT key, " +
                        " first(aboolean) aboolean, first(abyte) abyte, first(ageobyte) ageobyte, " +
                        " first(ashort) ashort, first(ageoshort) ageoshort, first(achar) achar, " +
                        " first(anint) anint, first(anipv4) anipv4, first(ageoint) ageoint, first(afloat) afloat, " +
                        " first(along) along, first(adouble) adouble, first(adate) adate, first(ts) ts, first(ageolong) ageolong, " +
                        " first(asymbol) asymbol, first(astring) astring, " +
                        " first(auuid) auuid " +
                        "FROM tab ORDER BY key DESC",
                "key\taboolean\tabyte\tageobyte\tashort\tageoshort\tachar\tanint\tanipv4\tageoint\tafloat\talong\tadouble\tadate\tts\tageolong\tasymbol\tastring\tauuid\n" +
                        "k4\tfalse\t29\t1100\t664\t000101011000\tI\t1506802640\t66.9.11.179\t1011000011101011\t0.6260\t-5024542231726589509\tnull\t2015-08-03T15:58:03.335Z\t1970-01-05T15:31:40.000000Z\t01011101101001101000100100101110\t\tTKVVSJ\t8e4a7f66-1df6-432b-af17-1b3f06f6387d\n" +
                        "k3\ttrue\t25\t1100\t1013\t001111001001\tC\t-1269042121\t184.92.27.200\t0101011010000100\t0.9566\t-3214230645884399728\t0.5406709846540508\t2015-11-11T12:56:57.854Z\t1970-01-05T15:23:20.000000Z\t11111100110100011011101011101011\tPEHN\tLYXWCKYLSU\t78c594c4-9699-4885-aa18-96d0ad3419d2\n" +
                        "k2\tfalse\t9\t0101\t279\t011101100011\tL\t1978144263\t171.117.213.66\t0111100011010111\tnull\t-7439145921574737517\t0.7763904674818695\t2015-09-18T13:48:49.642Z\t1970-01-05T15:15:00.000000Z\t01010100000001000011010111010101\tCPSW\tOOZZV\t9b27eba5-e9cf-41e2-9660-300cea7db540\n" +
                        "k1\ttrue\t5\t1100\t788\t001111011001\tT\t-85170055\t149.34.19.60\t0010110111110001\t0.8757\t8416773233910814357\t0.8799634725391621\t2015-08-17T21:12:06.116Z\t1970-01-05T15:06:40.000000Z\t10110001001100000010111011111011\tCPSW\tDXYSBEO\t4c009450-0fbf-4dfe-b6fb-2001fe5dfb09\n" +
                        "k0\tfalse\t13\t0000\t165\t000000110100\tO\t-640305320\t22.51.83.99\t1011000000001111\t0.9918\t-5315599072928175674\t0.32424562653969957\t2015-02-10T08:56:03.707Z\t1970-01-05T15:40:00.000000Z\t11011011111111001010110010100110\tCPSW\t\ta1d06d6e-b3a5-4079-8972-5663d8da9768\n"
        );
    }

    @Test
    public void testParallelStringKeyedFirstFunctionFuzz() throws Exception {
        // This query doesn't use filter, so we don't care about JIT.
        Assume.assumeTrue(enableJitCompiler);
        testFirstLastFunctionFuzz(
                "SELECT key, " +
                        " first(aboolean) aboolean, first(abyte) abyte, first(ageobyte) ageobyte, " +
                        " first(ashort) ashort, first(ageoshort) ageoshort, first(achar) achar, " +
                        " first(anint) anint, first(anipv4) anipv4, first(ageoint) ageoint, first(afloat) afloat, " +
                        " first(along) along, first(adouble) adouble, first(adate) adate, first(ts) ts, first(ageolong) ageolong, " +
                        " first(asymbol) asymbol, first(astring) astring, " +
                        " first(auuid) auuid " +
                        "FROM tab ORDER BY key DESC"
        );
    }

    @Test
    public void testParallelStringKeyedFirstNotNullFunction() throws Exception {
        // This query doesn't use filter, so we don't care about JIT.
        Assume.assumeTrue(enableJitCompiler);
        testParallelGroupByAllTypes(
                "SELECT key, " +
                        " first_not_null(ageobyte) ageobyte, " +
                        " first_not_null(ageoshort) ageoshort, first_not_null(achar) achar, " +
                        " first_not_null(anint) anint, first_not_null(anipv4) anipv4, first_not_null(ageoint) ageoint, first_not_null(afloat) afloat, " +
                        " first_not_null(along) along, first_not_null(adouble) adouble, first_not_null(adate) adate, first_not_null(ts) ts, first_not_null(ageolong) ageolong, " +
                        " first_not_null(asymbol) asymbol, first_not_null(astring) astring, " +
                        " first_not_null(auuid) auuid " +
                        "FROM tab ORDER BY key DESC",
                "key\tageobyte\tageoshort\tachar\tanint\tanipv4\tageoint\tafloat\talong\tadouble\tadate\tts\tageolong\tasymbol\tastring\tauuid\n" +
                        "k4\t1100\t000101011000\tI\t1506802640\t66.9.11.179\t1011000011101011\t0.6260\t-5024542231726589509\t0.6213434403332111\t2015-08-03T15:58:03.335Z\t1970-01-05T15:31:40.000000Z\t01011101101001101000100100101110\tPEHN\tTKVVSJ\t8e4a7f66-1df6-432b-af17-1b3f06f6387d\n" +
                        "k3\t1100\t001111001001\tC\t-1269042121\t184.92.27.200\t0101011010000100\t0.9566\t-3214230645884399728\t0.5406709846540508\t2015-11-11T12:56:57.854Z\t1970-01-05T15:23:20.000000Z\t11111100110100011011101011101011\tPEHN\tLYXWCKYLSU\t78c594c4-9699-4885-aa18-96d0ad3419d2\n" +
                        "k2\t0101\t011101100011\tL\t1978144263\t171.117.213.66\t0111100011010111\t0.5709\t-7439145921574737517\t0.7763904674818695\t2015-09-18T13:48:49.642Z\t1970-01-05T15:15:00.000000Z\t01010100000001000011010111010101\tCPSW\tOOZZV\t9b27eba5-e9cf-41e2-9660-300cea7db540\n" +
                        "k1\t1100\t001111011001\tT\t-85170055\t149.34.19.60\t0010110111110001\t0.8757\t8416773233910814357\t0.8799634725391621\t2015-08-17T21:12:06.116Z\t1970-01-05T15:06:40.000000Z\t10110001001100000010111011111011\tCPSW\tDXYSBEO\t4c009450-0fbf-4dfe-b6fb-2001fe5dfb09\n" +
                        "k0\t0000\t000000110100\tO\t-640305320\t22.51.83.99\t1011000000001111\t0.9918\t-5315599072928175674\t0.32424562653969957\t2015-02-10T08:56:03.707Z\t1970-01-05T15:40:00.000000Z\t11011011111111001010110010100110\tCPSW\tQZSLQVFGPPRGSXB\ta1d06d6e-b3a5-4079-8972-5663d8da9768\n"
        );
    }

    @Test
    public void testParallelStringKeyedFirstNotNullFunctionFuzz() throws Exception {
        // This query doesn't use filter, so we don't care about JIT.
        Assume.assumeTrue(enableJitCompiler);
        testFirstLastFunctionFuzz(
                "SELECT key, " +
                        " first_not_null(ageobyte) ageobyte, " +
                        " first_not_null(ageoshort) ageoshort, first_not_null(achar) achar, " +
                        " first_not_null(anint) anint, first_not_null(anipv4) anipv4, first_not_null(ageoint) ageoint, first_not_null(afloat) afloat, " +
                        " first_not_null(along) along, first_not_null(adouble) adouble, first_not_null(adate) adate, first_not_null(ts) ts, first_not_null(ageolong) ageolong, " +
                        " first_not_null(asymbol) asymbol, first_not_null(astring) astring, " +
                        " first_not_null(auuid) auuid " +
                        "FROM tab ORDER BY key DESC"
        );
    }

    @Test
    public void testParallelStringKeyedGroupByWithUnionAll() throws Exception {
        testParallelGroupByAllTypes(
                "SELECT * " +
                        "FROM ( " +
                        "  SELECT key, min(achar), max(achar) FROM tab WHERE astring = 'ZZCLVWGJMOXN' " +
                        "  UNION ALL " +
                        "  SELECT key, min(achar), max(achar) FROM tab WHERE astring = 'BBCNG'" +
                        ") " +
                        "ORDER BY key DESC;",
                "key\tmin\tmax\n" +
                        "k3\tB\tB\n" +
                        "k0\tD\tD\n"
        );
    }

    @Test
    public void testParallelStringKeyedLastFunction() throws Exception {
        // This query doesn't use filter, so we don't care about JIT.
        Assume.assumeTrue(enableJitCompiler);
        testParallelGroupByAllTypes(
                "SELECT key, " +
                        " last(aboolean) aboolean, last(abyte) abyte, last(ageobyte) ageobyte, " +
                        " last(ashort) ashort, last(ageoshort) ageoshort, last(achar) achar, " +
                        " last(anint) anint, last(anipv4) anipv4, last(ageoint) ageoint, last(afloat) afloat, " +
                        " last(along) along, last(adouble) adouble, last(adate) adate, last(ts) ts, last(ageolong) ageolong, " +
                        " last(asymbol) asymbol, last(astring) astring, " +
                        " last(auuid) auuid " +
                        "FROM tab ORDER BY key DESC",
                "key\taboolean\tabyte\tageobyte\tashort\tageoshort\tachar\tanint\tanipv4\tageoint\tafloat\talong\tadouble\tadate\tts\tageolong\tasymbol\tastring\tauuid\n" +
                        "k4\tfalse\t31\t0101\t330\t110110100011\tF\t-848336394\t235.231.19.15\t0110111101100110\t0.2565\t-9157587264521797613\t0.21377964990604514\t2015-02-01T20:25:30.629Z\t1970-01-28T18:23:20.000000Z\t01011011001110110000010000101101\tCPSW\tMPVGXH\t18362dcf-ef83-4aab-ac47-04e5093bf747\n" +
                        "k3\tfalse\t38\t1010\t87\t110111011001\tJ\t1901541154\t37.251.146.2\t1001000010010001\tnull\t-5509931004723445033\t0.023379956696789717\t2015-02-12T10:52:41.010Z\t1970-01-28T18:15:00.000000Z\t11010110001110011010110000001111\tPEHN\tCSXKOBEGGNBZMI\t6e80006a-871f-417a-b33a-82ae2a7b83e8\n" +
                        "k2\ttrue\t8\t0110\t556\t101001101101\tS\t1284672871\t123.157.83.21\t0000001101111100\t0.0007\t9154573717374787696\t0.151734552716993\t2015-02-06T11:08:08.607Z\t1970-01-28T18:06:40.000000Z\t00011101011001001010001110011010\t\tPWKZMYWJ\tcd1c6b4b-1b2d-4324-9477-dc8aeb3e13f3\n" +
                        "k1\ttrue\t17\t1100\t147\t011101001110\tI\t1516951853\t88.98.63.55\t1010001110110001\t0.5834\t-6618178923628468143\t0.1996073004071821\t2015-05-23T20:25:36.412Z\t1970-01-28T17:58:20.000000Z\t11001011111011110001101111100000\tPEHN\tFBGWS\t232fceaa-4da1-4f63-8f6d-0b7977b184bf\n" +
                        "k0\tfalse\t28\t0100\t859\t111101110010\tY\t1033747429\t210.8.117.61\t0100111000110011\t0.0301\t6812734169481155056\t0.15322992873721464\t2015-06-04T13:11:05.363Z\t1970-01-28T18:31:40.000000Z\t01001000100000110011110011111100\tHYRX\t\t8055fd98-3b39-4806-9dbf-5a050468a62a\n"
        );
    }

    @Test
    public void testParallelStringKeyedLastFunctionFuzz() throws Exception {
        // This query doesn't use filter, so we don't care about JIT.
        Assume.assumeTrue(enableJitCompiler);
        testFirstLastFunctionFuzz(
                "SELECT key, " +
                        " last(aboolean) aboolean, last(abyte) abyte, last(ageobyte) ageobyte, " +
                        " last(ashort) ashort, last(ageoshort) ageoshort, last(achar) achar, " +
                        " last(anint) anint, last(anipv4) anipv4, last(ageoint) ageoint, last(afloat) afloat, " +
                        " last(along) along, last(adouble) adouble, last(adate) adate, last(ts) ts, last(ageolong) ageolong, " +
                        " last(asymbol) asymbol, last(astring) astring, " +
                        " last(auuid) auuid " +
                        "FROM tab ORDER BY key DESC"
        );
    }

    @Test
    public void testParallelStringKeyedLastNotNullFunction() throws Exception {
        // This query doesn't use filter, so we don't care about JIT.
        Assume.assumeTrue(enableJitCompiler);
        testParallelGroupByAllTypes(
                "SELECT key, " +
                        " last_not_null(ageobyte) ageobyte, " +
                        " last_not_null(ageoshort) ageoshort, last_not_null(achar) achar, " +
                        " last_not_null(anint) anint, last_not_null(anipv4) anipv4, last_not_null(ageoint) ageoint, last_not_null(afloat) afloat, " +
                        " last_not_null(along) along, last_not_null(adouble) adouble, last_not_null(adate) adate, last_not_null(ts) ts, last_not_null(ageolong) ageolong, " +
                        " last_not_null(asymbol) asymbol, last_not_null(astring) astring, " +
                        " last_not_null(auuid) auuid " +
                        "FROM tab ORDER BY key DESC",
                "key\tageobyte\tageoshort\tachar\tanint\tanipv4\tageoint\tafloat\talong\tadouble\tadate\tts\tageolong\tasymbol\tastring\tauuid\n" +
                        "k4\t0101\t110110100011\tF\t-848336394\t235.231.19.15\t0110111101100110\t0.2565\t-9157587264521797613\t0.21377964990604514\t2015-02-01T20:25:30.629Z\t1970-01-28T18:23:20.000000Z\t01011011001110110000010000101101\tCPSW\tMPVGXH\t18362dcf-ef83-4aab-ac47-04e5093bf747\n" +
                        "k3\t1010\t110111011001\tJ\t1901541154\t37.251.146.2\t1001000010010001\t0.1488\t-5509931004723445033\t0.023379956696789717\t2015-02-12T10:52:41.010Z\t1970-01-28T18:15:00.000000Z\t11010110001110011010110000001111\tPEHN\tCSXKOBEGGNBZMI\t6e80006a-871f-417a-b33a-82ae2a7b83e8\n" +
                        "k2\t0110\t101001101101\tS\t1284672871\t123.157.83.21\t0000001101111100\t0.0007\t9154573717374787696\t0.151734552716993\t2015-02-06T11:08:08.607Z\t1970-01-28T18:06:40.000000Z\t00011101011001001010001110011010\tCPSW\tPWKZMYWJ\tcd1c6b4b-1b2d-4324-9477-dc8aeb3e13f3\n" +
                        "k1\t1100\t011101001110\tI\t1516951853\t88.98.63.55\t1010001110110001\t0.5834\t-6618178923628468143\t0.1996073004071821\t2015-05-23T20:25:36.412Z\t1970-01-28T17:58:20.000000Z\t11001011111011110001101111100000\tPEHN\tFBGWS\t232fceaa-4da1-4f63-8f6d-0b7977b184bf\n" +
                        "k0\t0100\t111101110010\tY\t1033747429\t210.8.117.61\t0100111000110011\t0.0301\t6812734169481155056\t0.15322992873721464\t2015-06-04T13:11:05.363Z\t1970-01-28T18:31:40.000000Z\t01001000100000110011110011111100\tHYRX\tFYJXOSBUGGYTSKTY\t8055fd98-3b39-4806-9dbf-5a050468a62a\n"
        );
    }

    @Test
    public void testParallelStringKeyedLastNotNullFunctionFuzz() throws Exception {
        // This query doesn't use filter, so we don't care about JIT.
        Assume.assumeTrue(enableJitCompiler);
        testFirstLastFunctionFuzz(
                "SELECT key, " +
                        " last_not_null(ageobyte) ageobyte, " +
                        " last_not_null(ageoshort) ageoshort, last_not_null(achar) achar, " +
                        " last_not_null(anint) anint, last_not_null(anipv4) anipv4, last_not_null(ageoint) ageoint, last_not_null(afloat) afloat, " +
                        " last_not_null(along) along, last_not_null(adouble) adouble, last_not_null(adate) adate, last_not_null(ts) ts, last_not_null(ageolong) ageolong, " +
                        " last_not_null(asymbol) asymbol, last_not_null(astring) astring, " +
                        " last_not_null(auuid) auuid " +
                        "FROM tab ORDER BY key DESC"
        );
    }

    @Test
    public void testParallelSymbolKeyGroupBy() throws Exception {
        // This query doesn't use filter, so we don't care about JIT.
        Assume.assumeTrue(enableJitCompiler);
        testParallelSymbolKeyGroupBy(
                "SELECT key, vwap(price, quantity), sum(colTop) FROM tab ORDER BY key",
                "key\tvwap\tsum\n" +
                        "k0\t2685.431565967941\t1642000.0\n" +
                        "k1\t2682.7321472695826\t1638800.0\n" +
                        "k2\t2683.4065201284266\t1639600.0\n" +
                        "k3\t2684.081214514935\t1640400.0\n" +
                        "k4\t2684.756229953121\t1641200.0\n"
        );
    }

    @Test
    public void testParallelSymbolKeyGroupByFilterWithSubQuery() throws Exception {
        testParallelSymbolKeyGroupBy(
                "SELECT key, vwap(price, quantity), sum(colTop) FROM tab " +
                        "where key in (select key from tab where key in ('k1','k3')) ORDER BY key",
                "key\tvwap\tsum\n" +
                        "k1\t2682.7321472695826\t1638800.0\n" +
                        "k3\t2684.081214514935\t1640400.0\n"
        );
    }

    @Test
    public void testParallelSymbolKeyGroupBySubQuery() throws Exception {
        // This query doesn't use filter, so we don't care about JIT.
        Assume.assumeTrue(enableJitCompiler);
        testParallelSymbolKeyGroupBy(
                "SELECT key, vwap + sum FROM (" +
                        "  SELECT key, vwap(price, quantity), sum(colTop) FROM tab" +
                        ") ORDER BY key",
                "key\tcolumn\n" +
                        "k0\t1644685.4315659679\n" +
                        "k1\t1641482.7321472696\n" +
                        "k2\t1642283.4065201285\n" +
                        "k3\t1643084.081214515\n" +
                        "k4\t1643884.7562299531\n"
        );
    }

    @Test
    public void testParallelSymbolKeyGroupByWithLimit() throws Exception {
        // This query doesn't use filter, so we don't care about JIT.
        Assume.assumeTrue(enableJitCompiler);
        testParallelSymbolKeyGroupBy(
                "SELECT key, vwap(price, quantity), sum(colTop) FROM tab ORDER BY key LIMIT 3",
                "key\tvwap\tsum\n" +
                        "k0\t2685.431565967941\t1642000.0\n" +
                        "k1\t2682.7321472695826\t1638800.0\n" +
                        "k2\t2683.4065201284266\t1639600.0\n",
                "SELECT key, vwap(price, quantity), sum(colTop) FROM tab ORDER BY key LIMIT -3",
                "key\tvwap\tsum\n" +
                        "k2\t2683.4065201284266\t1639600.0\n" +
                        "k3\t2684.081214514935\t1640400.0\n" +
                        "k4\t2684.756229953121\t1641200.0\n"
        );
    }

    @Test
    public void testParallelSymbolKeyGroupByWithMinMaxStrFunction() throws Exception {
        // This query doesn't use filter, so we don't care about JIT.
        Assume.assumeTrue(enableJitCompiler);
        testParallelMultiSymbolKeyGroupBy(
                "SELECT key1, min(key2), max(key2) FROM tab ORDER BY key1",
                "key1\tmin\tmax\n" +
                        "k0\tk0\tk3\n" +
                        "k1\tk0\tk3\n" +
                        "k2\tk0\tk3\n" +
                        "k3\tk0\tk3\n" +
                        "k4\tk0\tk3\n"
        );
    }

    @Test
    public void testParallelSymbolKeyGroupByWithNestedFilter() throws Exception {
        testParallelSymbolKeyGroupBy(
                "SELECT vwap(p, q), k, sum(ct) " +
                        "FROM (SELECT colTop ct, price p, quantity q, key k FROM tab WHERE quantity < 80) ORDER BY k",
                "vwap\tk\tsum\n" +
                        "56.62162162162162\tk0\t325.0\n" +
                        "57.01805416248746\tk1\t381.0\n" +
                        "57.76545632973504\tk2\t387.0\n" +
                        "58.52353506243996\tk3\t393.0\n" +
                        "59.29162746942615\tk4\t399.0\n"
        );
    }

    @Test
    public void testParallelSymbolKeyGroupByWithNoFunctions() throws Exception {
        // This query doesn't use filter, so we don't care about JIT.
        Assume.assumeTrue(enableJitCompiler);
        testParallelSymbolKeyGroupBy(
                "SELECT key FROM tab GROUP BY key ORDER BY key",
                "key\n" +
                        "k0\n" +
                        "k1\n" +
                        "k2\n" +
                        "k3\n" +
                        "k4\n"
        );
    }

    @Test
    public void testParallelSymbolKeyGroupByWithNoFunctionsAndFilter() throws Exception {
        testParallelSymbolKeyGroupBy(
                "SELECT key FROM tab WHERE key != 'k1' GROUP BY key ORDER BY key",
                "key\n" +
                        "k0\n" +
                        "k2\n" +
                        "k3\n" +
                        "k4\n"
        );
    }

    @Test
    public void testParallelSymbolKeyGroupByWithNoFunctionsAndTooStrictFilter() throws Exception {
        testParallelSymbolKeyGroupBy(
                "SELECT key FROM tab WHERE quantity < 0 GROUP BY key ORDER BY key",
                "key\n"
        );
    }

    @Test
    public void testParallelSymbolKeyGroupByWithWithReadThreadSafeFilter() throws Exception {
        testParallelSymbolKeyGroupBy(
                "SELECT key, vwap(price, quantity), sum(colTop) FROM tab WHERE quantity < 80 ORDER BY key",
                "key\tvwap\tsum\n" +
                        "k0\t56.62162162162162\t325.0\n" +
                        "k1\t57.01805416248746\t381.0\n" +
                        "k2\t57.76545632973504\t387.0\n" +
                        "k3\t58.52353506243996\t393.0\n" +
                        "k4\t59.29162746942615\t399.0\n"
        );
    }

    @Test
    public void testParallelSymbolKeyGroupByWithWithReadThreadUnsafeFilter() throws Exception {
        testParallelSymbolKeyGroupBy(
                "SELECT key, vwap(price, quantity), sum(colTop) FROM tab WHERE key in ('k1','k2') ORDER BY key",
                "key\tvwap\tsum\n" +
                        "k1\t2682.7321472695826\t1638800.0\n" +
                        "k2\t2683.4065201284266\t1639600.0\n"
        );
    }

    @Test
    public void testParallelSymbolKeyLikeFilter() throws Exception {
        final String fullResult = "key\tcount\n" +
                "k0\t1600\n" +
                "k1\t1600\n" +
                "k2\t1600\n" +
                "k3\t1600\n" +
                "k4\t1600\n";
        testParallelSymbolKeyGroupBy(
                "SELECT key, count(*) FROM tab WHERE key like '%0' ORDER BY key",
                "key\tcount\n" +
                        "k0\t1600\n",
                "SELECT key, count(*) FROM tab WHERE key like 'k%' ORDER BY key",
                fullResult,
                "SELECT key, count(*) FROM tab WHERE key like 'k_' ORDER BY key",
                fullResult,
                "SELECT key, count(*) FROM tab WHERE key like '%k%' ORDER BY key",
                fullResult,
                "SELECT key, count(*) FROM tab WHERE key like '%foobarbaz%' ORDER BY key",
                "key\tcount\n"
        );
    }

    @Test
    public void testParallelSymbolKeyNotLikeFilter() throws Exception {
        testParallelSymbolKeyGroupBy(
                "SELECT key, count(*) FROM tab WHERE key not like 'k0%' ORDER BY key",
                "key\tcount\n" +
                        "k1\t1600\n" +
                        "k2\t1600\n" +
                        "k3\t1600\n" +
                        "k4\t1600\n"
        );
    }

    @Test
    public void testParallelToStrFunctionKeyGroupBy() throws Exception {
        // This query doesn't use filter, so we don't care about JIT.
        Assume.assumeTrue(enableJitCompiler);
        testParallelSymbolKeyGroupBy(
                "SELECT to_str(ts, 'yyyy-MM-dd') ts, max(price) FROM tab ORDER BY ts LIMIT 5",
                "ts\tmax\n" +
                        "1970-01-01\t99.0\n" +
                        "1970-01-02\t199.0\n" +
                        "1970-01-03\t299.0\n" +
                        "1970-01-04\t399.0\n" +
                        "1970-01-05\t499.0\n"
        );
    }

    @Test
    public void testStringKeyGroupByEmptyTable() throws Exception {
        // This query doesn't use filter, so we don't care about JIT.
        Assume.assumeTrue(enableJitCompiler);
        // The table is empty, so there is nothing to convert.
        Assume.assumeFalse(convertToParquet);
        assertMemoryLeak(() -> {
            final WorkerPool pool = new WorkerPool((() -> 4));
            TestUtils.execute(
                    pool,
                    (engine, compiler, sqlExecutionContext) -> {
                        execute(
                                compiler,
                                "CREATE TABLE tab (" +
                                        "  ts TIMESTAMP," +
                                        "  key STRING," +
                                        "  value DOUBLE) timestamp (ts) PARTITION BY DAY",
                                sqlExecutionContext
                        );
                        assertQueries(
                                engine,
                                sqlExecutionContext,
                                "select key, sum(value) from tab ORDER BY key",
                                "key\tsum\n"
                        );
                    },
                    configuration,
                    LOG
            );
        });
    }

    private static void assertCairoException(CairoEngine engine, SqlExecutionContext sqlExecutionContext) throws SqlException {
        try {
            try (
                    RecordCursorFactory factory = engine.select("SELECT key, avg(value) FROM tab WHERE npe();", sqlExecutionContext);
                    RecordCursor cursor = factory.getCursor(sqlExecutionContext)
            ) {
                cursor.hasNext();
            }
            Assert.fail();
        } catch (CairoException e) {
            TestUtils.assertContains(e.getFlyweightMessage(), "unexpected filter error");
        }
    }

    private static void assertQueries(CairoEngine engine, SqlExecutionContext sqlExecutionContext, String... queriesAndExpectedResults) throws SqlException {
        assertQueries(engine, sqlExecutionContext, sink, queriesAndExpectedResults);
    }

    private static void assertQueries(CairoEngine engine, SqlExecutionContext sqlExecutionContext, StringSink sink, String... queriesAndExpectedResults) throws SqlException {
        for (int i = 0, n = queriesAndExpectedResults.length; i < n; i += 2) {
            final String query = queriesAndExpectedResults[i];
            final String expected = queriesAndExpectedResults[i + 1];
            TestUtils.assertSql(
                    engine,
                    sqlExecutionContext,
                    query,
                    sink,
                    expected
            );
        }
    }

    private void testFirstLastFunctionFuzz(String query) throws Exception {
        // With this test, we aim to verify correctness of merge() method
        // implementation in first/last functions.

        // This test controls sets enable parallel GROUP BY flag on its own.
        Assume.assumeTrue(enableParallelGroupBy);
        assertMemoryLeak(() -> {
            final Rnd rnd = TestUtils.generateRandom(LOG);
            final WorkerPool pool = new WorkerPool((() -> 4));
            TestUtils.execute(
                    pool,
                    (engine, compiler, sqlExecutionContext) -> {
                        sqlExecutionContext.setJitMode(enableJitCompiler ? SqlJitMode.JIT_MODE_ENABLED : SqlJitMode.JIT_MODE_DISABLED);
                        sqlExecutionContext.setRandom(rnd);

                        execute(
                                compiler,
                                "create table tab as (select" +
                                        " 'k' || ((50 + x) % 5) key," +
                                        " rnd_boolean() aboolean," +
                                        " rnd_byte(2,50) abyte," +
                                        " rnd_geohash(4) ageobyte," +
                                        " rnd_short(10,1024) ashort," +
                                        " rnd_geohash(12) ageoshort," +
                                        " rnd_char() achar," +
                                        " rnd_int(0,1000,3) anint," +
                                        " rnd_ipv4() anipv4," +
                                        " rnd_geohash(16) ageoint," +
                                        " rnd_symbol(4,4,4,2) asymbol," +
                                        " rnd_float(3) afloat," +
                                        " rnd_long(0,1000,3) along," +
                                        " rnd_double(3) adouble," +
                                        " rnd_date(to_date('2015', 'yyyy'), to_date('2016', 'yyyy'), 3) adate," +
                                        " rnd_geohash(32) ageolong," +
                                        " rnd_str(5,16,3) astring," +
                                        " rnd_uuid4() auuid," +
                                        " timestamp_sequence(400000000000, 500000000) ts" +
                                        " from long_sequence(10000)) timestamp(ts) partition by day",
                                sqlExecutionContext
                        );
                        if (convertToParquet) {
                            ddl(compiler, "alter table tab convert partition to parquet where ts >= 0", sqlExecutionContext);
                        }

                        // Run with single-threaded GROUP BY.
                        node1.setProperty(PropertyKey.CAIRO_SQL_PARALLEL_GROUPBY_ENABLED, false);
                        TestUtils.printSql(
                                engine,
                                sqlExecutionContext,
                                query,
                                sink
                        );

                        // Run with parallel GROUP BY.
                        node1.setProperty(PropertyKey.CAIRO_SQL_PARALLEL_GROUPBY_ENABLED, true);
                        final StringSink sinkB = new StringSink();
                        TestUtils.printSql(
                                engine,
                                sqlExecutionContext,
                                query,
                                sinkB
                        );

                        // Compare the results.
                        TestUtils.assertEquals(sink, sinkB);
                    },
                    configuration,
                    LOG
            );
        });
    }

    private void testParallelGroupByAllTypes(BindVariablesInitializer initializer, String... queriesAndExpectedResults) throws Exception {
        assertMemoryLeak(() -> {
            final WorkerPool pool = new WorkerPool((() -> 4));
            TestUtils.execute(
                    pool,
                    (engine, compiler, sqlExecutionContext) -> {
                        sqlExecutionContext.setJitMode(enableJitCompiler ? SqlJitMode.JIT_MODE_ENABLED : SqlJitMode.JIT_MODE_DISABLED);
                        if (initializer != null) {
                            initializer.init(sqlExecutionContext);
                        }

                        execute(
                                compiler,
                                "create table tab as (select" +
                                        " 'k' || ((50 + x) % 5) key," +
                                        " rnd_boolean() aboolean," +
                                        " rnd_byte(2,50) abyte," +
                                        " rnd_geohash(4) ageobyte," +
                                        " rnd_short(10,1024) ashort," +
                                        " rnd_geohash(12) ageoshort," +
                                        " rnd_char() achar," +
                                        " rnd_int() anint," +
                                        " rnd_ipv4() anipv4," +
                                        " rnd_geohash(16) ageoint," +
                                        " rnd_symbol(4,4,4,2) asymbol," +
                                        " rnd_float(2) afloat," +
                                        " rnd_long() along," +
                                        " rnd_double(2) adouble," +
                                        " rnd_date(to_date('2015', 'yyyy'), to_date('2016', 'yyyy'), 2) adate," +
                                        " rnd_geohash(32) ageolong," +
                                        " rnd_str(5,16,2) astring," +
                                        " rnd_uuid4() auuid," +
                                        " timestamp_sequence(400000000000, 500000000) ts" +
                                        " from long_sequence(" + ROW_COUNT + ")) timestamp(ts) partition by day",
                                sqlExecutionContext
                        );
                        if (convertToParquet) {
                            ddl(compiler, "alter table tab convert partition to parquet where ts >= 0", sqlExecutionContext);
                        }
                        assertQueries(engine, sqlExecutionContext, queriesAndExpectedResults);
                    },
                    configuration,
                    LOG
            );
        });
    }

    private void testParallelGroupByAllTypes(String... queriesAndExpectedResults) throws Exception {
        testParallelGroupByAllTypes(null, queriesAndExpectedResults);
    }

    private void testParallelGroupByFaultTolerance(String query) throws Exception {
        Assume.assumeTrue(enableParallelGroupBy);
        node1.setProperty(PropertyKey.DEV_MODE_ENABLED, true);
        assertMemoryLeak(() -> {
            final WorkerPool pool = new WorkerPool((() -> 4));
            TestUtils.execute(
                    pool,
                    (engine, compiler, sqlExecutionContext) -> {
                        sqlExecutionContext.setJitMode(enableJitCompiler ? SqlJitMode.JIT_MODE_ENABLED : SqlJitMode.JIT_MODE_DISABLED);

                        engine.execute(
                                "CREATE TABLE tab (" +
                                        "  ts TIMESTAMP," +
                                        "  price DOUBLE," +
                                        "  quantity DOUBLE) timestamp (ts) PARTITION BY DAY",
                                sqlExecutionContext
                        );
                        engine.execute(
                                "insert into tab select (x * 864000000)::timestamp, x, x % 100 from long_sequence(" + ROW_COUNT + ")",
                                sqlExecutionContext
                        );
                        if (convertToParquet) {
                            ddl(compiler, "alter table tab convert partition to parquet where ts >= 0", sqlExecutionContext);
                        }

                        try {
                            try (final RecordCursorFactory factory = compiler.compile(query, sqlExecutionContext).getRecordCursorFactory()) {
                                try (final RecordCursor cursor = factory.getCursor(sqlExecutionContext)) {
                                    //noinspection StatementWithEmptyBody
                                    while (cursor.hasNext()) {
                                    } // drain cursor until exception
                                    Assert.fail();
                                }
                            }
                        } catch (Throwable th) {
                            TestUtils.assertContains(th.getMessage(), "unexpected filter error");
                        }
                    },
                    configuration,
                    LOG
            );
        });
    }

    private void testParallelGroupByThrowsOnTimeout(String query) throws Exception {
        Assume.assumeTrue(enableParallelGroupBy);
        assertMemoryLeak(() -> {
            SqlExecutionContextImpl context = (SqlExecutionContextImpl) sqlExecutionContext;
            setCurrentMicros(0);
            NetworkSqlExecutionCircuitBreaker circuitBreaker = new NetworkSqlExecutionCircuitBreaker(
                    new DefaultSqlExecutionCircuitBreakerConfiguration() {
                        @Override
                        @NotNull
                        public MillisecondClock getClock() {
                            return () -> Long.MAX_VALUE;
                        }

                        @Override
                        public long getQueryTimeout() {
                            return 1;
                        }
                    },
                    MemoryTag.NATIVE_DEFAULT
            );

            try {
                execute(
                        "CREATE TABLE tab (" +
                                "  ts TIMESTAMP," +
                                "  price DOUBLE," +
                                "  quantity DOUBLE) timestamp (ts) PARTITION BY DAY"
                );
<<<<<<< HEAD
                insert("insert into tab select (x * 864000000)::timestamp, x, x % 100 from long_sequence(" + ROW_COUNT + ")");
                if (convertToParquet) {
                    ddl("alter table tab convert partition to parquet where ts >= 0");
                }
=======
                execute("insert into tab select (x * 864000000)::timestamp, x, x % 100 from long_sequence(" + ROW_COUNT + ")");
>>>>>>> 550f1362

                context.with(
                        context.getSecurityContext(),
                        context.getBindVariableService(),
                        context.getRandom(),
                        context.getRequestFd(),
                        circuitBreaker
                );
                context.setJitMode(enableJitCompiler ? SqlJitMode.JIT_MODE_ENABLED : SqlJitMode.JIT_MODE_DISABLED);

                assertSql("", query);
                Assert.fail();
            } catch (CairoException ex) {
                TestUtils.assertContains(ex.getFlyweightMessage(), "timeout, query aborted");
            } finally {
                context.with(
                        context.getSecurityContext(),
                        context.getBindVariableService(),
                        context.getRandom(),
                        context.getRequestFd(),
                        null
                );
                Misc.free(circuitBreaker);
            }
        });
    }

    private void testParallelJsonKeyGroupBy(String... queriesAndExpectedResults) throws Exception {
        assertMemoryLeak(() -> {
            final WorkerPool pool = new WorkerPool((() -> 4));
            TestUtils.execute(
                    pool,
                    (engine, compiler, sqlExecutionContext) -> {
                        sqlExecutionContext.setJitMode(enableJitCompiler ? SqlJitMode.JIT_MODE_ENABLED : SqlJitMode.JIT_MODE_DISABLED);

                        engine.execute(
                                "CREATE TABLE tab (" +
                                        "  ts TIMESTAMP," +
                                        "  key VARCHAR," +
                                        "  price DOUBLE," +
                                        "  quantity LONG) timestamp (ts) PARTITION BY DAY",
                                sqlExecutionContext
                        );
                        engine.execute(
                                "insert into tab select (x * 864000000)::timestamp, '{\"key\": \"k' || (x % 5) || '\", \"foo\": \"bar\"}', x, x from long_sequence(" + ROW_COUNT + ")",
                                sqlExecutionContext
                        );
                        if (convertToParquet) {
                            ddl(compiler, "alter table tab convert partition to parquet where ts >= 0", sqlExecutionContext);
                        }
                        assertQueries(engine, sqlExecutionContext, queriesAndExpectedResults);
                    },
                    configuration,
                    LOG
            );
        });
    }

    private void testParallelMultiSymbolKeyGroupBy(String... queriesAndExpectedResults) throws Exception {
        assertMemoryLeak(() -> {
            final WorkerPool pool = new WorkerPool((() -> 4));
            TestUtils.execute(
                    pool,
                    (engine, compiler, sqlExecutionContext) -> {
                        sqlExecutionContext.setJitMode(enableJitCompiler ? SqlJitMode.JIT_MODE_ENABLED : SqlJitMode.JIT_MODE_DISABLED);

                        engine.execute(
                                "CREATE TABLE tab (\n" +
                                        "  ts TIMESTAMP," +
                                        "  key1 SYMBOL," +
                                        "  key2 SYMBOL," +
                                        "  key3 SYMBOL," +
                                        "  value DOUBLE) timestamp (ts) PARTITION BY DAY",
                                sqlExecutionContext
                        );
                        engine.execute(
                                "insert into tab select (x * 864000000)::timestamp, 'k' || (x % 5), 'k' || (x % 4), 'k' || (x % 3), x from long_sequence(" + ROW_COUNT + ")",
                                sqlExecutionContext
                        );
                        execute(compiler, "ALTER TABLE tab ADD COLUMN colTop DOUBLE", sqlExecutionContext);
                        engine.execute(
                                "insert into tab " +
                                        "select ((50 + x) * 864000000)::timestamp, 'k' || ((50 + x) % 5), 'k' || ((50 + x) % 4), 'k' || ((50 + x) % 3), 50 + x, 50 + x " +
                                        "from long_sequence(" + ROW_COUNT + ")",
                                sqlExecutionContext
                        );
                        if (convertToParquet) {
                            ddl(compiler, "alter table tab convert partition to parquet where ts >= 0", sqlExecutionContext);
                        }
                        assertQueries(engine, sqlExecutionContext, queriesAndExpectedResults);
                    },
                    configuration,
                    LOG
            );
        });
    }

    private void testParallelNonKeyedGroupBy(String... queriesAndExpectedResults) throws Exception {
        assertMemoryLeak(() -> {
            final WorkerPool pool = new WorkerPool((() -> 4));
            TestUtils.execute(
                    pool,
                    (engine, compiler, sqlExecutionContext) -> {
                        sqlExecutionContext.setJitMode(enableJitCompiler ? SqlJitMode.JIT_MODE_ENABLED : SqlJitMode.JIT_MODE_DISABLED);

                        engine.execute(
                                "CREATE TABLE tab (" +
                                        "  ts TIMESTAMP," +
                                        "  price DOUBLE," +
                                        "  quantity DOUBLE) timestamp (ts) PARTITION BY DAY",
                                sqlExecutionContext
                        );
                        engine.execute(
                                "insert into tab select (x * 864000000)::timestamp, x, x % 100 from long_sequence(" + ROW_COUNT + ")",
                                sqlExecutionContext
                        );
                        engine.execute("ALTER TABLE tab ADD COLUMN colTop DOUBLE", sqlExecutionContext);
                        engine.execute(
                                "insert into tab " +
                                        "select ((50 + x) * 864000000)::timestamp, 50 + x, 50 + x, 50 + x " +
                                        "from long_sequence(" + ROW_COUNT + ")",
                                sqlExecutionContext
                        );
                        if (convertToParquet) {
                            ddl(compiler, "alter table tab convert partition to parquet where ts >= 0", sqlExecutionContext);
                        }
                        assertQueries(engine, sqlExecutionContext, queriesAndExpectedResults);
                    },
                    configuration,
                    LOG
            );
        });
    }

    private void testParallelRostiGroupBy(String query, String expected) throws Exception {
        // Rosti doesn't support filter, so we don't care about JIT.
        Assume.assumeTrue(enableJitCompiler);
        assertMemoryLeak(() -> {
            final WorkerPool pool = new WorkerPool((() -> 4));
            TestUtils.execute(
                    pool,
                    (engine, compiler, sqlExecutionContext) -> {
                        // We want each row to be in its own partition
                        execute(
                                compiler,
                                "CREATE TABLE tab AS (SELECT " +
                                        "cast('k' || (x%5) as symbol) key, " +
                                        "rnd_short() s, " +
                                        "rnd_int(0, 256, 2) i, " +
                                        "rnd_long(0, 1024, 2) l, " +
                                        "rnd_long256(2) l256, " +
                                        "rnd_double(2) d, " +
                                        "rnd_timestamp(to_date('1980', 'yyyy'), to_date('1990', 'yyyy'), 2) t, " +
                                        "rnd_date(to_date('1980', 'yyyy'), to_date('1990', 'yyyy'), 2) dd, " +
                                        "(x * 864000000)::timestamp ts " +
                                        "from long_sequence(500)) timestamp (ts) PARTITION BY DAY",
                                sqlExecutionContext
                        );
                        if (convertToParquet) {
                            ddl(compiler, "alter table tab convert partition to parquet where ts >= 0", sqlExecutionContext);
                        }

                        TestUtils.assertSql(
                                engine,
                                sqlExecutionContext,
                                query,
                                sink,
                                expected
                        );

                        if (enableParallelGroupBy) {
                            // Make sure that we're testing Rosti here.
                            try (RecordCursorFactory factory = compiler.compile(query, sqlExecutionContext).getRecordCursorFactory()) {
                                RecordCursorFactory nestedFactory = factory.getBaseFactory();
                                while (nestedFactory != null) {
                                    if (nestedFactory.getClass() == GroupByRecordCursorFactory.class) {
                                        break;
                                    }
                                    nestedFactory = nestedFactory.getBaseFactory();
                                }
                                Assert.assertNotNull("parallel GROUP BY doesn't use vect.GroupByRecordCursorFactory", nestedFactory);
                            }
                        }
                    },
                    configuration,
                    LOG
            );
        });
    }

    private void testParallelStringAndVarcharKeyGroupBy(String... queriesAndExpectedResults) throws Exception {
        assertMemoryLeak(() -> {
            final WorkerPool pool = new WorkerPool((() -> 4));
            TestUtils.execute(
                    pool,
                    (engine, compiler, sqlExecutionContext) -> {
                        sqlExecutionContext.setJitMode(enableJitCompiler ? SqlJitMode.JIT_MODE_ENABLED : SqlJitMode.JIT_MODE_DISABLED);

                        // try with a String table first
                        engine.execute(
                                "CREATE TABLE tab (" +
                                        "  ts TIMESTAMP," +
                                        "  key STRING," +
                                        "  value DOUBLE) timestamp (ts) PARTITION BY DAY",
                                sqlExecutionContext
                        );
                        engine.execute(
                                "insert into tab select (x * 864000000)::timestamp, 'k' || (x % 5), x from long_sequence(" + ROW_COUNT + ")",
                                sqlExecutionContext
                        );
                        engine.execute("ALTER TABLE tab ADD COLUMN colTop DOUBLE", sqlExecutionContext);
                        engine.execute(
                                "insert into tab " +
                                        "select ((50 + x) * 864000000)::timestamp, 'k' || ((50 + x) % 5), 50 + x, 50 + x " +
                                        "from long_sequence(" + ROW_COUNT + ")",
                                sqlExecutionContext
                        );
                        if (convertToParquet) {
                            ddl(compiler, "alter table tab convert partition to parquet where ts >= 0", sqlExecutionContext);
                        }
                        assertQueries(engine, sqlExecutionContext, queriesAndExpectedResults);

                        // now drop the String table and recreate it with a Varchar key
                        engine.execute("DROP TABLE tab", sqlExecutionContext);
                        engine.execute(
                                "CREATE TABLE tab (" +
                                        "  ts TIMESTAMP," +
                                        "  key VARCHAR," +
                                        "  value DOUBLE) timestamp (ts) PARTITION BY DAY",
                                sqlExecutionContext
                        );
                        engine.execute(
                                "insert into tab select (x * 864000000)::timestamp, 'k' || (x % 5), x from long_sequence(" + ROW_COUNT + ")",
                                sqlExecutionContext
                        );
                        engine.execute("ALTER TABLE tab ADD COLUMN colTop DOUBLE", sqlExecutionContext);
                        engine.execute(
                                "insert into tab " +
                                        "select ((50 + x) * 864000000)::timestamp, 'k' || ((50 + x) % 5), 50 + x, 50 + x " +
                                        "from long_sequence(" + ROW_COUNT + ")",
                                sqlExecutionContext
                        );
                        if (convertToParquet) {
                            ddl(compiler, "alter table tab convert partition to parquet where ts >= 0", sqlExecutionContext);
                        }
                        assertQueries(engine, sqlExecutionContext, queriesAndExpectedResults);
                    },
                    configuration,
                    LOG
            );
        });
    }

    private void testParallelSymbolKeyGroupBy(String... queriesAndExpectedResults) throws Exception {
        assertMemoryLeak(() -> {
            final WorkerPool pool = new WorkerPool((() -> 4));
            TestUtils.execute(
                    pool,
                    (engine, compiler, sqlExecutionContext) -> {
                        sqlExecutionContext.setJitMode(enableJitCompiler ? SqlJitMode.JIT_MODE_ENABLED : SqlJitMode.JIT_MODE_DISABLED);

                        engine.execute(
                                "CREATE TABLE tab (" +
                                        "  ts TIMESTAMP," +
                                        "  key SYMBOL," +
                                        "  price DOUBLE," +
                                        "  quantity LONG) timestamp (ts) PARTITION BY DAY",
                                sqlExecutionContext
                        );
                        engine.execute(
                                "insert into tab select (x * 864000000)::timestamp, 'k' || (x % 5), x, x from long_sequence(" + ROW_COUNT + ")",
                                sqlExecutionContext
                        );
                        engine.execute("ALTER TABLE tab ADD COLUMN colTop DOUBLE", sqlExecutionContext);
                        engine.execute(
                                "insert into tab " +
                                        "select ((50 + x) * 864000000)::timestamp, " +
                                        "  'k' || ((50 + x) % 5), 50 + x, 50 + x, 50 + x " +
                                        "from long_sequence(" + ROW_COUNT + ")",
                                sqlExecutionContext
                        );
                        if (convertToParquet) {
                            ddl(compiler, "alter table tab convert partition to parquet where ts >= 0", sqlExecutionContext);
                        }
                        assertQueries(engine, sqlExecutionContext, queriesAndExpectedResults);
                    },
                    configuration,
                    LOG
            );
        });
    }

    private interface BindVariablesInitializer {
        void init(SqlExecutionContext sqlExecutionContext) throws SqlException;
    }
}<|MERGE_RESOLUTION|>--- conflicted
+++ resolved
@@ -127,7 +127,7 @@
             execute("INSERT INTO t VALUES ('2023-09-21T11:00:00.000000Z', 1, 1);");
 
             if (convertToParquet) {
-                ddl("alter table t convert partition to parquet where created >= 0");
+                execute("alter table t convert partition to parquet where created >= 0");
             }
 
             assertQuery(
@@ -163,7 +163,7 @@
             execute("INSERT INTO t VALUES ('2023-09-21T10:00:01.000000Z', 'b', 'c');");
 
             if (convertToParquet) {
-                ddl("alter table t convert partition to parquet where created >= 0");
+                execute("alter table t convert partition to parquet where created >= 0");
             }
 
             assertQuery(
@@ -207,8 +207,8 @@
             execute("INSERT INTO t2 VALUES ('2023-09-21T10:00:00.000000Z', 4, 2);");
 
             if (convertToParquet) {
-                ddl("alter table t1 convert partition to parquet where created >= 0");
-                ddl("alter table t2 convert partition to parquet where created >= 0");
+                execute("alter table t1 convert partition to parquet where created >= 0");
+                execute("alter table t2 convert partition to parquet where created >= 0");
             }
 
             assertQuery(
@@ -1191,7 +1191,7 @@
                             sqlExecutionContext
                     );
                     if (convertToParquet) {
-                        ddl(compiler, "alter table tab convert partition to parquet where ts >= 0", sqlExecutionContext);
+                        execute(compiler, "alter table tab convert partition to parquet where ts >= 0", sqlExecutionContext);
                     }
 
                     final CyclicBarrier barrier = new CyclicBarrier(numOfThreads);
@@ -1667,12 +1667,7 @@
                     pool,
                     (engine, compiler, sqlExecutionContext) -> {
                         sqlExecutionContext.setJitMode(SqlJitMode.JIT_MODE_ENABLED);
-<<<<<<< HEAD
-                        ddl(
-=======
-
                         execute(
->>>>>>> 550f1362
                                 compiler,
                                 "create table tbl1 as (select rnd_double() x, rnd_double() y, rnd_symbol('a', 'b', 'c') sym from long_sequence(100000))",
                                 sqlExecutionContext
@@ -2054,7 +2049,7 @@
                             sqlExecutionContext
                     );
                     if (convertToParquet) {
-                        ddl(compiler, "alter table tab convert partition to parquet where ts >= 0", sqlExecutionContext);
+                        execute(compiler, "alter table tab convert partition to parquet where ts >= 0", sqlExecutionContext);
                     }
 
                     final CyclicBarrier barrier = new CyclicBarrier(numOfThreads);
@@ -2117,7 +2112,7 @@
                             sqlExecutionContext
                     );
                     if (convertToParquet) {
-                        ddl(compiler, "alter table tab convert partition to parquet where ts >= 0", sqlExecutionContext);
+                        execute(compiler, "alter table tab convert partition to parquet where ts >= 0", sqlExecutionContext);
                     }
 
                     final CyclicBarrier barrier = new CyclicBarrier(numOfThreads);
@@ -2933,7 +2928,7 @@
                                 sqlExecutionContext
                         );
                         if (convertToParquet) {
-                            ddl(compiler, "alter table tab convert partition to parquet where ts >= 0", sqlExecutionContext);
+                            execute(compiler, "alter table tab convert partition to parquet where ts >= 0", sqlExecutionContext);
                         }
 
                         // Run with single-threaded GROUP BY.
@@ -3001,7 +2996,7 @@
                                 sqlExecutionContext
                         );
                         if (convertToParquet) {
-                            ddl(compiler, "alter table tab convert partition to parquet where ts >= 0", sqlExecutionContext);
+                            execute(compiler, "alter table tab convert partition to parquet where ts >= 0", sqlExecutionContext);
                         }
                         assertQueries(engine, sqlExecutionContext, queriesAndExpectedResults);
                     },
@@ -3037,7 +3032,7 @@
                                 sqlExecutionContext
                         );
                         if (convertToParquet) {
-                            ddl(compiler, "alter table tab convert partition to parquet where ts >= 0", sqlExecutionContext);
+                            execute(compiler, "alter table tab convert partition to parquet where ts >= 0", sqlExecutionContext);
                         }
 
                         try {
@@ -3087,14 +3082,10 @@
                                 "  price DOUBLE," +
                                 "  quantity DOUBLE) timestamp (ts) PARTITION BY DAY"
                 );
-<<<<<<< HEAD
-                insert("insert into tab select (x * 864000000)::timestamp, x, x % 100 from long_sequence(" + ROW_COUNT + ")");
+                execute("insert into tab select (x * 864000000)::timestamp, x, x % 100 from long_sequence(" + ROW_COUNT + ")");
                 if (convertToParquet) {
-                    ddl("alter table tab convert partition to parquet where ts >= 0");
+                    execute("alter table tab convert partition to parquet where ts >= 0");
                 }
-=======
-                execute("insert into tab select (x * 864000000)::timestamp, x, x % 100 from long_sequence(" + ROW_COUNT + ")");
->>>>>>> 550f1362
 
                 context.with(
                         context.getSecurityContext(),
@@ -3143,7 +3134,7 @@
                                 sqlExecutionContext
                         );
                         if (convertToParquet) {
-                            ddl(compiler, "alter table tab convert partition to parquet where ts >= 0", sqlExecutionContext);
+                            execute(compiler, "alter table tab convert partition to parquet where ts >= 0", sqlExecutionContext);
                         }
                         assertQueries(engine, sqlExecutionContext, queriesAndExpectedResults);
                     },
@@ -3182,7 +3173,7 @@
                                 sqlExecutionContext
                         );
                         if (convertToParquet) {
-                            ddl(compiler, "alter table tab convert partition to parquet where ts >= 0", sqlExecutionContext);
+                            execute(compiler, "alter table tab convert partition to parquet where ts >= 0", sqlExecutionContext);
                         }
                         assertQueries(engine, sqlExecutionContext, queriesAndExpectedResults);
                     },
@@ -3219,7 +3210,7 @@
                                 sqlExecutionContext
                         );
                         if (convertToParquet) {
-                            ddl(compiler, "alter table tab convert partition to parquet where ts >= 0", sqlExecutionContext);
+                            execute(compiler, "alter table tab convert partition to parquet where ts >= 0", sqlExecutionContext);
                         }
                         assertQueries(engine, sqlExecutionContext, queriesAndExpectedResults);
                     },
@@ -3254,7 +3245,7 @@
                                 sqlExecutionContext
                         );
                         if (convertToParquet) {
-                            ddl(compiler, "alter table tab convert partition to parquet where ts >= 0", sqlExecutionContext);
+                            execute(compiler, "alter table tab convert partition to parquet where ts >= 0", sqlExecutionContext);
                         }
 
                         TestUtils.assertSql(
@@ -3313,7 +3304,7 @@
                                 sqlExecutionContext
                         );
                         if (convertToParquet) {
-                            ddl(compiler, "alter table tab convert partition to parquet where ts >= 0", sqlExecutionContext);
+                            execute(compiler, "alter table tab convert partition to parquet where ts >= 0", sqlExecutionContext);
                         }
                         assertQueries(engine, sqlExecutionContext, queriesAndExpectedResults);
 
@@ -3338,7 +3329,7 @@
                                 sqlExecutionContext
                         );
                         if (convertToParquet) {
-                            ddl(compiler, "alter table tab convert partition to parquet where ts >= 0", sqlExecutionContext);
+                            execute(compiler, "alter table tab convert partition to parquet where ts >= 0", sqlExecutionContext);
                         }
                         assertQueries(engine, sqlExecutionContext, queriesAndExpectedResults);
                     },
@@ -3377,7 +3368,7 @@
                                 sqlExecutionContext
                         );
                         if (convertToParquet) {
-                            ddl(compiler, "alter table tab convert partition to parquet where ts >= 0", sqlExecutionContext);
+                            execute(compiler, "alter table tab convert partition to parquet where ts >= 0", sqlExecutionContext);
                         }
                         assertQueries(engine, sqlExecutionContext, queriesAndExpectedResults);
                     },
