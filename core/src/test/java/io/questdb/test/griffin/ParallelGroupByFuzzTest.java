/*******************************************************************************
 *     ___                  _   ____  ____
 *    / _ \ _   _  ___  ___| |_|  _ \| __ )
 *   | | | | | | |/ _ \/ __| __| | | |  _ \
 *   | |_| | |_| |  __/\__ \ |_| |_| | |_) |
 *    \__\_\\__,_|\___||___/\__|____/|____/
 *
 *  Copyright (c) 2014-2019 Appsicle
 *  Copyright (c) 2019-2023 QuestDB
 *
 *  Licensed under the Apache License, Version 2.0 (the "License");
 *  you may not use this file except in compliance with the License.
 *  You may obtain a copy of the License at
 *
 *  http://www.apache.org/licenses/LICENSE-2.0
 *
 *  Unless required by applicable law or agreed to in writing, software
 *  distributed under the License is distributed on an "AS IS" BASIS,
 *  WITHOUT WARRANTIES OR CONDITIONS OF ANY KIND, either express or implied.
 *  See the License for the specific language governing permissions and
 *  limitations under the License.
 *
 ******************************************************************************/

package io.questdb.test.griffin;

import io.questdb.cairo.CairoEngine;
import io.questdb.cairo.CairoException;
import io.questdb.cairo.ColumnType;
import io.questdb.cairo.SqlJitMode;
import io.questdb.cairo.sql.BindVariableService;
import io.questdb.cairo.sql.NetworkSqlExecutionCircuitBreaker;
import io.questdb.cairo.sql.RecordCursor;
import io.questdb.cairo.sql.RecordCursorFactory;
import io.questdb.griffin.DefaultSqlExecutionCircuitBreakerConfiguration;
import io.questdb.griffin.SqlException;
import io.questdb.griffin.SqlExecutionContext;
import io.questdb.griffin.SqlExecutionContextImpl;
import io.questdb.griffin.engine.groupby.GroupByMergeShardJob;
import io.questdb.mp.SOCountDownLatch;
import io.questdb.mp.WorkerPool;
import io.questdb.std.MemoryTag;
import io.questdb.std.Misc;
import io.questdb.std.datetime.millitime.MillisecondClock;
import io.questdb.std.str.StringSink;
import io.questdb.test.AbstractCairoTest;
import io.questdb.test.tools.TestUtils;
import org.jetbrains.annotations.NotNull;
import org.junit.Assert;
import org.junit.Assume;
import org.junit.Before;
import org.junit.Test;
import org.junit.runner.RunWith;
import org.junit.runners.Parameterized;

import java.util.Arrays;
import java.util.Collection;
import java.util.Map;
import java.util.concurrent.ConcurrentHashMap;
import java.util.concurrent.CyclicBarrier;

import static org.junit.Assert.fail;

// This is not a fuzz test in traditional sense, but it's multi-threaded and we want to run it
// in CI frequently along with other fuzz tests.
@RunWith(Parameterized.class)
public class ParallelGroupByFuzzTest extends AbstractCairoTest {
    private static final int PAGE_FRAME_COUNT = 4; // also used to set queue size, so must be a power of 2
    private static final int PAGE_FRAME_MAX_ROWS = 100;
    private static final int ROW_COUNT = 10 * PAGE_FRAME_COUNT * PAGE_FRAME_MAX_ROWS;
    private final boolean enableJitCompiler;
    private final boolean enableParallelGroupBy;

    public ParallelGroupByFuzzTest(boolean enableParallelGroupBy, boolean enableJitCompiler) {
        this.enableParallelGroupBy = enableParallelGroupBy;
        this.enableJitCompiler = enableJitCompiler;
    }

    @Parameterized.Parameters(name = "parallel={0} JIT={1}")
    public static Collection<Object[]> data() {
        return Arrays.asList(new Object[][]{
                {true, true},
                {true, false},
                {false, true},
                {false, false},
        });
    }

    @Override
    @Before
    public void setUp() {
        pageFrameMaxRows = PAGE_FRAME_MAX_ROWS;
        // We intentionally use small values for shard count and reduce
        // queue capacity to exhibit various edge cases.
        pageFrameReduceShardCount = 2;
        pageFrameReduceQueueCapacity = PAGE_FRAME_COUNT;
        // Set the sharding threshold to a small value to test sharding.
        groupByShardingThreshold = 2;
        super.setUp();
        configOverrideParallelGroupByEnabled(enableParallelGroupBy);
    }

    @Test
    public void testGroupByOverJoin() throws Exception {
        // Parallel GROUP BY shouldn't kick in on this query, yet we want
        // to validate the result correctness.
        Assume.assumeTrue(enableParallelGroupBy);
        assertMemoryLeak(() -> {
            ddl(
                    "CREATE TABLE t (\n" +
                            "  created timestamp,\n" +
                            "  event short,\n" +
                            "  origin short\n" +
                            ") TIMESTAMP(created) PARTITION BY DAY;"
            );
            insert("INSERT INTO t VALUES ('2023-09-21T10:00:00.000000Z', 1, 1);");
            insert("INSERT INTO t VALUES ('2023-09-21T11:00:00.000000Z', 1, 1);");

            assertQuery(
                    "count\n" +
                            "2\n",
                    "SELECT count(1)\n" +
                            "FROM t as T1 JOIN t as T2 ON T1.created = T2.created\n" +
                            "WHERE T1.event = 1.0",
                    null,
                    false,
                    true
            );
        });
    }

    @Test
    public void testGroupByOverLatestBy() throws Exception {
        // Parallel GROUP BY shouldn't kick in on this query, yet we want
        // to validate the result correctness.
        Assume.assumeTrue(enableParallelGroupBy);
        assertMemoryLeak(() -> {
            ddl(
                    "CREATE TABLE t (\n" +
                            "  created timestamp,\n" +
                            "  event symbol,\n" +
                            "  origin symbol\n" +
                            ") TIMESTAMP(created) PARTITION BY DAY;"
            );
            insert("INSERT INTO t VALUES ('2023-09-21T10:00:00.000000Z', 'a', 'c');");
            insert("INSERT INTO t VALUES ('2023-09-21T10:00:01.000000Z', 'a', 'c');");
            insert("INSERT INTO t VALUES ('2023-09-21T10:00:02.000000Z', 'a', 'd');");
            insert("INSERT INTO t VALUES ('2023-09-21T10:00:00.000000Z', 'b', 'c');");
            insert("INSERT INTO t VALUES ('2023-09-21T10:00:01.000000Z', 'b', 'c');");

            assertQuery(
                    "count\n" +
                            "2\n",
                    "SELECT count()\n" +
                            "FROM t\n" +
                            "WHERE origin = 'c'\n" +
                            "LATEST ON created PARTITION BY event",
                    null,
                    false,
                    true
            );
        });
    }

    @Test
    public void testGroupByOverUnion() throws Exception {
        // Parallel GROUP BY shouldn't kick in on this query, yet we want
        // to validate the result correctness.
        Assume.assumeTrue(enableParallelGroupBy);
        assertMemoryLeak(() -> {
            ddl(
                    "CREATE TABLE t1 (\n" +
                            "  created timestamp,\n" +
                            "  event short,\n" +
                            "  origin short\n" +
                            ") TIMESTAMP(created) PARTITION BY DAY;"
            );
            insert("INSERT INTO t1 VALUES ('2023-09-21T10:00:00.000000Z', 1, 1);");
            insert("INSERT INTO t1 VALUES ('2023-09-21T10:00:01.000000Z', 2, 2);");

            ddl(
                    "CREATE TABLE t2 (\n" +
                            "  created timestamp,\n" +
                            "  event short,\n" +
                            "  origin short\n" +
                            ") TIMESTAMP(created) PARTITION BY DAY;"
            );
            insert("INSERT INTO t2 VALUES ('2023-09-21T10:00:02.000000Z', 3, 1);");
            insert("INSERT INTO t2 VALUES ('2023-09-21T10:00:00.000000Z', 4, 2);");

            assertQuery(
                    "event\tcount\n" +
                            "1\t1\n" +
                            "3\t1\n",
                    "SELECT event, count()\n" +
                            "FROM (t1 UNION t2) WHERE origin = 1",
                    null,
                    true,
                    true
            );
        });
    }

    @Test
    public void testNonKeyedGroupByEmptyTable() throws Exception {
        // This query doesn't use filter, so we don't care about JIT.
        Assume.assumeTrue(enableJitCompiler);
        assertMemoryLeak(() -> {
            final WorkerPool pool = new WorkerPool((() -> 4));
            TestUtils.execute(pool, (engine, compiler, sqlExecutionContext) -> {
                        ddl(
                                compiler,
                                "CREATE TABLE tab (" +
                                        "  ts TIMESTAMP," +
                                        "  price DOUBLE," +
                                        "  quantity LONG) timestamp (ts) PARTITION BY DAY",
                                sqlExecutionContext
                        );
                        assertQueries(
                                engine,
                                sqlExecutionContext,
                                "select vwap(price, quantity) from tab",
                                "vwap\n" +
                                        "NaN\n"
                        );
                    },
                    configuration,
                    LOG
            );
        });
    }

    @Test
    public void testParallelCaseExpressionKeyGroupBy1() throws Exception {
        testParallelStringKeyGroupBy(
                "SELECT CASE WHEN (key = 'k0') THEN 'foo' ELSE 'bar' END AS key, count(*) " +
                        "FROM tab GROUP BY key ORDER BY key",
                "key\tcount\n" +
                        "bar\t6400\n" +
                        "foo\t1600\n"
        );
    }

    @Test
    public void testParallelCaseExpressionKeyGroupBy2() throws Exception {
        // Parallel GROUP BY shouldn't kick in on this query due to ::symbol cast,
        // yet we want to validate the result correctness.
        testParallelStringKeyGroupBy(
                "SELECT CASE WHEN (key::symbol = 'k0') THEN 'foo' ELSE 'bar' END AS key, count(*) " +
                        "FROM tab GROUP BY key ORDER BY key",
                "key\tcount\n" +
                        "bar\t6400\n" +
                        "foo\t1600\n"
        );
    }

    @Test
    public void testParallelCountOverMultiKeyGroupBy() throws Exception {
        // This query doesn't use filter, so we don't care about JIT.
        Assume.assumeTrue(enableJitCompiler);
        testParallelMultiSymbolKeyGroupBy(
                "SELECT count(*) FROM (SELECT key1, key2 FROM tab GROUP BY key1, key2 ORDER BY key1, key2)",
                "count\n" +
                        "20\n"
        );
    }

    @Test
    public void testParallelCountOverSingleKeyGroupBy() throws Exception {
        testParallelStringKeyGroupBy(
                "SELECT count(*) FROM (SELECT key FROM tab WHERE key IS NOT NULL GROUP BY key ORDER BY key)",
                "count\n" +
                        "5\n"
        );
    }

    @Test
    public void testParallelFunctionKeyExplicitGroupBy() throws Exception {
        // This query doesn't use filter, so we don't care about JIT.
        Assume.assumeTrue(enableJitCompiler);
        testParallelSymbolKeyGroupBy(
                "SELECT day_of_week(ts) day, key, vwap(price, quantity), sum(colTop) FROM tab GROUP BY day, key ORDER BY day, key",
                "day\tkey\tvwap\tsum\n" +
                        "1\tk0\t2848.23852863102\t263700.0\n" +
                        "1\tk1\t2848.94253657797\t263820.0\n" +
                        "1\tk2\t2849.6468136697736\t263940.0\n" +
                        "1\tk3\t2850.3513595394984\t264060.0\n" +
                        "1\tk4\t2851.05617382088\t264180.0\n" +
                        "2\tk0\t2624.4694763291645\t239025.0\n" +
                        "2\tk1\t2598.96097084443\t235085.0\n" +
                        "2\tk2\t2599.691650489951\t235195.0\n" +
                        "2\tk3\t2600.4225929755667\t235305.0\n" +
                        "2\tk4\t2601.153797916691\t235415.0\n" +
                        "3\tk0\t2526.5384615384614\t204750.0\n" +
                        "3\tk1\t2527.3046131315596\t204850.0\n" +
                        "3\tk2\t2528.070992925104\t204950.0\n" +
                        "3\tk3\t2528.8376005852233\t205050.0\n" +
                        "3\tk4\t2529.6044357786986\t205150.0\n" +
                        "4\tk0\t2594.679907219484\t215425.0\n" +
                        "4\tk1\t2595.0011126435716\t215585.0\n" +
                        "4\tk2\t2595.617813662006\t215695.0\n" +
                        "4\tk3\t2596.234922950459\t215805.0\n" +
                        "4\tk4\t2596.8524398569757\t215915.0\n" +
                        "5\tk0\t2651.1220904699167\t227700.0\n" +
                        "5\tk1\t2651.7251338776227\t227820.0\n" +
                        "5\tk2\t2652.3285952443625\t227940.0\n" +
                        "5\tk3\t2652.9324739103745\t228060.0\n" +
                        "5\tk4\t2653.5367692172845\t228180.0\n" +
                        "6\tk0\t2713.3938256153524\t239700.0\n" +
                        "6\tk1\t2714.035610040864\t239820.0\n" +
                        "6\tk2\t2714.6777527715262\t239940.0\n" +
                        "6\tk3\t2715.3202532700157\t240060.0\n" +
                        "6\tk4\t2715.9631110000832\t240180.0\n" +
                        "7\tk0\t2779.263011521653\t251700.0\n" +
                        "7\tk1\t2779.938130410611\t251820.0\n" +
                        "7\tk2\t2780.6135587838376\t251940.0\n" +
                        "7\tk3\t2781.2892961993175\t252060.0\n" +
                        "7\tk4\t2781.9653422158776\t252180.0\n"
        );
    }

    @Test
    public void testParallelFunctionKeyGroupByMultipleKeys1() throws Exception {
        // This query doesn't use filter, so we don't care about JIT.
        Assume.assumeTrue(enableJitCompiler);
        testParallelSymbolKeyGroupBy(
                "SELECT vwap(price, quantity), day_of_week(ts) day, hour(ts) hour, sum(colTop) " +
                        "FROM tab ORDER BY day, hour",
                "vwap\tday\thour\tsum\n" +
                        "2816.111833952912\t1\t0\t64560.0\n" +
                        "2819.2256743179537\t1\t1\t51756.0\n" +
                        "2821.9986885751755\t1\t2\t51852.0\n" +
                        "2824.776237776238\t1\t3\t51948.0\n" +
                        "2827.5582968257627\t1\t4\t52044.0\n" +
                        "2830.3448408131953\t1\t5\t52140.0\n" +
                        "2833.485377430715\t1\t6\t65310.0\n" +
                        "2836.630835052334\t1\t7\t52356.0\n" +
                        "2839.4317852512772\t1\t8\t52452.0\n" +
                        "2842.2371165410673\t1\t9\t52548.0\n" +
                        "2845.046804954031\t1\t10\t52644.0\n" +
                        "2847.860826697004\t1\t11\t52740.0\n" +
                        "2851.0320920375416\t1\t12\t66060.0\n" +
                        "2854.208097288315\t1\t13\t52956.0\n" +
                        "2857.0360401115886\t1\t14\t53052.0\n" +
                        "2859.8682170542634\t1\t15\t53148.0\n" +
                        "2862.704605213733\t1\t16\t53244.0\n" +
                        "2865.5451818522683\t1\t17\t53340.0\n" +
                        "2868.746145786559\t1\t18\t66810.0\n" +
                        "2871.9516767495707\t1\t19\t53556.0\n" +
                        "2874.805710877507\t1\t20\t53652.0\n" +
                        "2877.6638386544614\t1\t21\t53748.0\n" +
                        "2880.5260381843846\t1\t22\t53844.0\n" +
                        "2883.3922877271043\t1\t23\t53940.0\n" +
                        "2736.632776425153\t2\t0\t67560.0\n" +
                        "2695.944281906248\t2\t1\t54156.0\n" +
                        "2698.804979342865\t2\t2\t54252.0\n" +
                        "2701.6700058291412\t2\t3\t54348.0\n" +
                        "2704.539336737992\t2\t4\t54444.0\n" +
                        "2707.412947628777\t2\t5\t54540.0\n" +
                        "2710.6511997252865\t2\t6\t68310.0\n" +
                        "2713.8940954746963\t2\t7\t54756.0\n" +
                        "2716.7814497338663\t2\t8\t54852.0\n" +
                        "2719.6729821417143\t2\t9\t54948.0\n" +
                        "2722.568669207999\t2\t10\t55044.0\n" +
                        "2725.4684876182378\t2\t11\t55140.0\n" +
                        "2517.6369896704377\t2\t12\t52850.0\n" +
                        "2457.3950932788143\t2\t13\t39130.0\n" +
                        "2460.37311910227\t2\t14\t39210.0\n" +
                        "2463.3553066938152\t2\t15\t39290.0\n" +
                        "2466.3416306832614\t2\t16\t39370.0\n" +
                        "2469.3320659062106\t2\t17\t39450.0\n" +
                        "2472.7015680323725\t2\t18\t49425.0\n" +
                        "2476.0754478930103\t2\t19\t39630.0\n" +
                        "2479.0790732812893\t2\t20\t39710.0\n" +
                        "2482.0867052023123\t2\t21\t39790.0\n" +
                        "2485.0983195385\t2\t22\t39870.0\n" +
                        "2488.1138923654566\t2\t23\t39950.0\n" +
                        "2491.5114885114886\t3\t0\t50050.0\n" +
                        "2494.9132818340395\t3\t1\t40130.0\n" +
                        "2497.94155682666\t3\t2\t40210.0\n" +
                        "2500.9736907421197\t3\t3\t40290.0\n" +
                        "2504.0096606390885\t3\t4\t40370.0\n" +
                        "2507.0494437577254\t3\t5\t40450.0\n" +
                        "2510.474099654662\t3\t6\t50675.0\n" +
                        "2513.9027811961605\t3\t7\t40630.0\n" +
                        "2516.954802259887\t3\t8\t40710.0\n" +
                        "2520.0105417994605\t3\t9\t40790.0\n" +
                        "2523.0699779789575\t3\t10\t40870.0\n" +
                        "2526.133089133089\t3\t11\t40950.0\n" +
                        "2529.583820662768\t3\t12\t51300.0\n" +
                        "2533.0384147823975\t3\t13\t41130.0\n" +
                        "2536.113322009221\t3\t14\t41210.0\n" +
                        "2539.191813998547\t3\t15\t41290.0\n" +
                        "2542.273869954073\t3\t16\t41370.0\n" +
                        "2545.3594692400484\t3\t17\t41450.0\n" +
                        "2548.835339431873\t3\t18\t51925.0\n" +
                        "2552.314917127072\t3\t19\t41630.0\n" +
                        "2555.411891632702\t3\t20\t41710.0\n" +
                        "2558.5123235223737\t3\t21\t41790.0\n" +
                        "2561.616192978266\t3\t22\t41870.0\n" +
                        "2564.7234803337305\t3\t23\t41950.0\n" +
                        "2567.979545238322\t4\t0\t52550.0\n" +
                        "2570.9360273355005\t4\t1\t42130.0\n" +
                        "2573.570434041344\t4\t2\t42210.0\n" +
                        "2576.2105200973556\t4\t3\t42290.0\n" +
                        "2578.856250147381\t4\t4\t42370.0\n" +
                        "2581.5075891281326\t4\t5\t42450.0\n" +
                        "2584.4973939991546\t4\t6\t53175.0\n" +
                        "2587.4934298362728\t4\t7\t42630.0\n" +
                        "2590.1627591687898\t4\t8\t42710.0\n" +
                        "2592.837551610721\t4\t9\t42790.0\n" +
                        "2595.517773587541\t4\t10\t42870.0\n" +
                        "2598.20339179928\t4\t11\t42950.0\n" +
                        "2596.278893309892\t4\t12\t54010.0\n" +
                        "2597.6253344404467\t4\t13\t43356.0\n" +
                        "2599.8774739942924\t4\t14\t43452.0\n" +
                        "2602.1373197391385\t4\t15\t43548.0\n" +
                        "2604.4048208230224\t4\t16\t43644.0\n" +
                        "2606.6799268404206\t4\t17\t43740.0\n" +
                        "2609.2488596971357\t4\t18\t54810.0\n" +
                        "2611.826462826463\t4\t19\t43956.0\n" +
                        "2614.1259420684646\t4\t20\t44052.0\n" +
                        "2616.4328168886473\t4\t21\t44148.0\n" +
                        "2618.747039146551\t4\t22\t44244.0\n" +
                        "2621.0685611186286\t4\t23\t44340.0\n" +
                        "2623.689344852412\t5\t0\t55560.0\n" +
                        "2626.3184307388456\t5\t1\t44556.0\n" +
                        "2628.6633521454805\t5\t2\t44652.0\n" +
                        "2631.0153749888264\t5\t3\t44748.0\n" +
                        "2633.3744536615823\t5\t4\t44844.0\n" +
                        "2635.7405429461505\t5\t5\t44940.0\n" +
                        "2638.411117030723\t5\t6\t56310.0\n" +
                        "2641.089644786961\t5\t7\t45156.0\n" +
                        "2643.478210907805\t5\t8\t45252.0\n" +
                        "2645.873599717738\t5\t9\t45348.0\n" +
                        "2648.2757679781707\t5\t10\t45444.0\n" +
                        "2650.6846728151077\t5\t11\t45540.0\n" +
                        "2653.4030844724853\t5\t12\t57060.0\n" +
                        "2656.1291196782936\t5\t13\t45756.0\n" +
                        "2658.5596266247926\t5\t14\t45852.0\n" +
                        "2660.996691912597\t5\t15\t45948.0\n" +
                        "2663.440274520024\t5\t16\t46044.0\n" +
                        "2665.8903337667966\t5\t17\t46140.0\n" +
                        "2668.654731015395\t5\t18\t57810.0\n" +
                        "2671.4264388644406\t5\t19\t46356.0\n" +
                        "2673.897270300525\t5\t20\t46452.0\n" +
                        "2676.3744092119964\t5\t21\t46548.0\n" +
                        "2678.857816653803\t5\t22\t46644.0\n" +
                        "2681.3474540008556\t5\t23\t46740.0\n" +
                        "2684.156079234973\t6\t0\t58560.0\n" +
                        "2686.9717182042764\t6\t1\t46956.0\n" +
                        "2689.4813397942703\t6\t2\t47052.0\n" +
                        "2691.997030626962\t6\t3\t47148.0\n" +
                        "2694.5187537041743\t6\t4\t47244.0\n" +
                        "2697.046472327841\t6\t5\t47340.0\n" +
                        "2699.897656381723\t6\t6\t59310.0\n" +
                        "2702.7555723778282\t6\t7\t47556.0\n" +
                        "2705.302526651557\t6\t8\t47652.0\n" +
                        "2707.855323783195\t6\t9\t47748.0\n" +
                        "2710.4139286012874\t6\t10\t47844.0\n" +
                        "2712.9783062161036\t6\t11\t47940.0\n" +
                        "2715.8704628704627\t6\t12\t60060.0\n" +
                        "2718.769083810948\t6\t13\t48156.0\n" +
                        "2721.3519854099313\t6\t14\t48252.0\n" +
                        "2723.9405146024656\t6\t15\t48348.0\n" +
                        "2726.5346379324583\t6\t16\t48444.0\n" +
                        "2729.134322208488\t6\t17\t48540.0\n" +
                        "2732.0659431014637\t6\t18\t60810.0\n" +
                        "2735.003773894495\t6\t19\t48756.0\n" +
                        "2737.621305166626\t6\t20\t48852.0\n" +
                        "2740.2442592138596\t6\t21\t48948.0\n" +
                        "2742.872604192154\t6\t22\t49044.0\n" +
                        "2745.5063085063084\t6\t23\t49140.0\n" +
                        "2748.475958414555\t7\t0\t61560.0\n" +
                        "2751.45157630278\t7\t1\t49356.0\n" +
                        "2754.102483216048\t7\t2\t49452.0\n" +
                        "2756.758617905869\t7\t3\t49548.0\n" +
                        "2759.4199500443156\t7\t4\t49644.0\n" +
                        "2762.0864495375954\t7\t5\t49740.0\n" +
                        "2765.092761996469\t7\t6\t62310.0\n" +
                        "2768.1048122347665\t7\t7\t49956.0\n" +
                        "2770.7879005833934\t7\t8\t50052.0\n" +
                        "2773.4760309483927\t7\t9\t50148.0\n" +
                        "2776.1691744287873\t7\t10\t50244.0\n" +
                        "2778.8673023440606\t7\t11\t50340.0\n" +
                        "2781.9089755788136\t7\t12\t63060.0\n" +
                        "2784.9561674183083\t7\t13\t50556.0\n" +
                        "2787.670299297165\t7\t14\t50652.0\n" +
                        "2790.3892961298966\t7\t15\t50748.0\n" +
                        "2793.113130359531\t7\t16\t50844.0\n" +
                        "2795.8417746368277\t7\t17\t50940.0\n" +
                        "2798.917567779345\t7\t18\t63810.0\n" +
                        "2801.9986707326607\t7\t19\t51156.0\n" +
                        "2804.7427612580973\t7\t20\t51252.0\n" +
                        "2807.4915478694397\t7\t21\t51348.0\n" +
                        "2810.245004276495\t7\t22\t51444.0\n" +
                        "2813.0031043849435\t7\t23\t51540.0\n"
        );
    }

    @Test
    public void testParallelFunctionKeyGroupByMultipleKeys2() throws Exception {
        // This query doesn't use filter, so we don't care about JIT.
        Assume.assumeTrue(enableJitCompiler);
        testParallelSymbolKeyGroupBy(
                "SELECT vwap(price, quantity), day_of_week(ts) day, sum(colTop), regexp_replace(key, 'k0', 'k42') key " +
                        "FROM tab " +
                        "ORDER BY day, key",
                "vwap\tday\tsum\tkey\n" +
                        "2848.94253657797\t1\t263820.0\tk1\n" +
                        "2849.6468136697736\t1\t263940.0\tk2\n" +
                        "2850.3513595394984\t1\t264060.0\tk3\n" +
                        "2851.05617382088\t1\t264180.0\tk4\n" +
                        "2848.23852863102\t1\t263700.0\tk42\n" +
                        "2598.96097084443\t2\t235085.0\tk1\n" +
                        "2599.691650489951\t2\t235195.0\tk2\n" +
                        "2600.4225929755667\t2\t235305.0\tk3\n" +
                        "2601.153797916691\t2\t235415.0\tk4\n" +
                        "2624.4694763291645\t2\t239025.0\tk42\n" +
                        "2527.3046131315596\t3\t204850.0\tk1\n" +
                        "2528.070992925104\t3\t204950.0\tk2\n" +
                        "2528.8376005852233\t3\t205050.0\tk3\n" +
                        "2529.6044357786986\t3\t205150.0\tk4\n" +
                        "2526.5384615384614\t3\t204750.0\tk42\n" +
                        "2595.0011126435716\t4\t215585.0\tk1\n" +
                        "2595.617813662006\t4\t215695.0\tk2\n" +
                        "2596.234922950459\t4\t215805.0\tk3\n" +
                        "2596.8524398569757\t4\t215915.0\tk4\n" +
                        "2594.679907219484\t4\t215425.0\tk42\n" +
                        "2651.7251338776227\t5\t227820.0\tk1\n" +
                        "2652.3285952443625\t5\t227940.0\tk2\n" +
                        "2652.9324739103745\t5\t228060.0\tk3\n" +
                        "2653.5367692172845\t5\t228180.0\tk4\n" +
                        "2651.1220904699167\t5\t227700.0\tk42\n" +
                        "2714.035610040864\t6\t239820.0\tk1\n" +
                        "2714.6777527715262\t6\t239940.0\tk2\n" +
                        "2715.3202532700157\t6\t240060.0\tk3\n" +
                        "2715.9631110000832\t6\t240180.0\tk4\n" +
                        "2713.3938256153524\t6\t239700.0\tk42\n" +
                        "2779.938130410611\t7\t251820.0\tk1\n" +
                        "2780.6135587838376\t7\t251940.0\tk2\n" +
                        "2781.2892961993175\t7\t252060.0\tk3\n" +
                        "2781.9653422158776\t7\t252180.0\tk4\n" +
                        "2779.263011521653\t7\t251700.0\tk42\n"
        );
    }

    @Test
    public void testParallelFunctionKeyGroupByThreadSafe() throws Exception {
        // This query doesn't use filter, so we don't care about JIT.
        Assume.assumeTrue(enableJitCompiler);
        testParallelSymbolKeyGroupBy(
                "SELECT day_of_week(ts) day, key, vwap(price, quantity), sum(colTop) FROM tab ORDER BY day, key",
                "day\tkey\tvwap\tsum\n" +
                        "1\tk0\t2848.23852863102\t263700.0\n" +
                        "1\tk1\t2848.94253657797\t263820.0\n" +
                        "1\tk2\t2849.6468136697736\t263940.0\n" +
                        "1\tk3\t2850.3513595394984\t264060.0\n" +
                        "1\tk4\t2851.05617382088\t264180.0\n" +
                        "2\tk0\t2624.4694763291645\t239025.0\n" +
                        "2\tk1\t2598.96097084443\t235085.0\n" +
                        "2\tk2\t2599.691650489951\t235195.0\n" +
                        "2\tk3\t2600.4225929755667\t235305.0\n" +
                        "2\tk4\t2601.153797916691\t235415.0\n" +
                        "3\tk0\t2526.5384615384614\t204750.0\n" +
                        "3\tk1\t2527.3046131315596\t204850.0\n" +
                        "3\tk2\t2528.070992925104\t204950.0\n" +
                        "3\tk3\t2528.8376005852233\t205050.0\n" +
                        "3\tk4\t2529.6044357786986\t205150.0\n" +
                        "4\tk0\t2594.679907219484\t215425.0\n" +
                        "4\tk1\t2595.0011126435716\t215585.0\n" +
                        "4\tk2\t2595.617813662006\t215695.0\n" +
                        "4\tk3\t2596.234922950459\t215805.0\n" +
                        "4\tk4\t2596.8524398569757\t215915.0\n" +
                        "5\tk0\t2651.1220904699167\t227700.0\n" +
                        "5\tk1\t2651.7251338776227\t227820.0\n" +
                        "5\tk2\t2652.3285952443625\t227940.0\n" +
                        "5\tk3\t2652.9324739103745\t228060.0\n" +
                        "5\tk4\t2653.5367692172845\t228180.0\n" +
                        "6\tk0\t2713.3938256153524\t239700.0\n" +
                        "6\tk1\t2714.035610040864\t239820.0\n" +
                        "6\tk2\t2714.6777527715262\t239940.0\n" +
                        "6\tk3\t2715.3202532700157\t240060.0\n" +
                        "6\tk4\t2715.9631110000832\t240180.0\n" +
                        "7\tk0\t2779.263011521653\t251700.0\n" +
                        "7\tk1\t2779.938130410611\t251820.0\n" +
                        "7\tk2\t2780.6135587838376\t251940.0\n" +
                        "7\tk3\t2781.2892961993175\t252060.0\n" +
                        "7\tk4\t2781.9653422158776\t252180.0\n"
        );
    }

    @Test
    public void testParallelFunctionKeyGroupByThreadUnsafe() throws Exception {
        // This query doesn't use filter, so we don't care about JIT.
        Assume.assumeTrue(enableJitCompiler);
        testParallelSymbolKeyGroupBy(
                "SELECT regexp_replace(key, 'k0', 'k42') key, vwap(price, quantity), sum(colTop) FROM tab ORDER BY key",
                "key\tvwap\tsum\n" +
                        "k1\t2682.7321472695826\t1638800.0\n" +
                        "k2\t2683.4065201284266\t1639600.0\n" +
                        "k3\t2684.081214514935\t1640400.0\n" +
                        "k4\t2684.756229953121\t1641200.0\n" +
                        "k42\t2685.431565967941\t1642000.0\n"
        );
    }

    @Test
    public void testParallelFunctionKeyGroupByThreadUnsafe2() throws Exception {
        // This query doesn't use filter, so we don't care about JIT.
        Assume.assumeTrue(enableJitCompiler);
        // This query shouldn't be executed in parallel,
        // so this test verifies that nothing breaks.
        testParallelSymbolKeyGroupBy(
                "SELECT concat(key, 'abc')::symbol key, vwap(price, quantity), sum(colTop) FROM tab ORDER BY key",
                "key\tvwap\tsum\n" +
                        "k0abc\t2685.431565967941\t1642000.0\n" +
                        "k1abc\t2682.7321472695826\t1638800.0\n" +
                        "k2abc\t2683.4065201284266\t1639600.0\n" +
                        "k3abc\t2684.081214514935\t1640400.0\n" +
                        "k4abc\t2684.756229953121\t1641200.0\n"
        );
    }

    @Test
    public void testParallelGroupByCastToSymbol() throws Exception {
        // This query doesn't use filter, so we don't care about JIT.
        Assume.assumeTrue(enableJitCompiler);
        // This query shouldn't be executed in parallel,
        // so this test verifies that nothing breaks.
        assertMemoryLeak(() -> {
            final WorkerPool pool = new WorkerPool((() -> 4));
            TestUtils.execute(pool, (engine, compiler, sqlExecutionContext) -> {
                        ddl(
                                compiler,
                                "create table x as (select * from (select rnd_symbol('a','b','c') a, 'x' || x b from long_sequence(" + ROW_COUNT + ")))",
                                sqlExecutionContext
                        );
                        assertQueries(
                                engine,
                                sqlExecutionContext,
                                "select a, ct, c\n" +
                                        "from \n" +
                                        "(\n" +
                                        "  select a, cast(b as SYMBOL) as ct, count(*) c\n" +
                                        "  from x\n" +
                                        ") order by a, ct limit 10",
                                "a\tct\tc\n" +
                                        "a\tx1\t1\n" +
                                        "a\tx100\t1\n" +
                                        "a\tx1001\t1\n" +
                                        "a\tx1005\t1\n" +
                                        "a\tx1007\t1\n" +
                                        "a\tx1008\t1\n" +
                                        "a\tx1009\t1\n" +
                                        "a\tx101\t1\n" +
                                        "a\tx1010\t1\n" +
                                        "a\tx1011\t1\n"
                        );
                    },
                    configuration,
                    LOG
            );
        });
    }

    @Test
    public void testParallelMultiKeyGroupBy1() throws Exception {
        // This query doesn't use filter, so we don't care about JIT.
        Assume.assumeTrue(enableJitCompiler);
        testParallelMultiSymbolKeyGroupBy(
                "SELECT key1, key2, avg(value), sum(colTop) FROM tab ORDER BY key1, key2",
                "key1\tkey2\tavg\tsum\n" +
                        "k0\tk0\t2030.0\t410000.0\n" +
                        "k0\tk1\t2025.0\t411000.0\n" +
                        "k0\tk2\t2030.0\t412000.0\n" +
                        "k0\tk3\t2025.0\t409000.0\n" +
                        "k1\tk0\t2026.0\t409200.0\n" +
                        "k1\tk1\t2021.0\t410200.0\n" +
                        "k1\tk2\t2026.0\t411200.0\n" +
                        "k1\tk3\t2021.0\t408200.0\n" +
                        "k2\tk0\t2022.0\t408400.0\n" +
                        "k2\tk1\t2027.0\t409400.0\n" +
                        "k2\tk2\t2022.0\t410400.0\n" +
                        "k2\tk3\t2027.0\t411400.0\n" +
                        "k3\tk0\t2028.0\t411600.0\n" +
                        "k3\tk1\t2023.0\t408600.0\n" +
                        "k3\tk2\t2028.0\t409600.0\n" +
                        "k3\tk3\t2023.0\t410600.0\n" +
                        "k4\tk0\t2024.0\t410800.0\n" +
                        "k4\tk1\t2029.0\t411800.0\n" +
                        "k4\tk2\t2024.0\t408800.0\n" +
                        "k4\tk3\t2029.0\t409800.0\n"
        );
    }

    @Test
    public void testParallelMultiKeyGroupBy2() throws Exception {
        // This query doesn't use filter, so we don't care about JIT.
        Assume.assumeTrue(enableJitCompiler);
        testParallelMultiSymbolKeyGroupBy(
                "SELECT key1, key2, key3, avg(value), sum(colTop) FROM tab ORDER BY key1, key2, key3",
                "key1\tkey2\tkey3\tavg\tsum\n" +
                        "k0\tk0\tk0\t2025.1127819548872\t136680.0\n" +
                        "k0\tk0\tk1\t2034.8872180451128\t135300.0\n" +
                        "k0\tk0\tk2\t2030.0\t138020.0\n" +
                        "k0\tk1\tk0\t2025.0\t135630.0\n" +
                        "k0\tk1\tk1\t2035.0\t138355.0\n" +
                        "k0\tk1\tk2\t2015.0\t137015.0\n" +
                        "k0\tk2\tk0\t2040.0\t138690.0\n" +
                        "k0\tk2\tk1\t2020.0\t137350.0\n" +
                        "k0\tk2\tk2\t2030.0\t135960.0\n" +
                        "k0\tk3\tk0\t2025.0\t137685.0\n" +
                        "k0\tk3\tk1\t2020.1127819548872\t136345.0\n" +
                        "k0\tk3\tk2\t2029.8872180451128\t134970.0\n" +
                        "k1\tk0\tk0\t2030.8872180451128\t135036.0\n" +
                        "k1\tk0\tk1\t2026.0\t137752.0\n" +
                        "k1\tk0\tk2\t2021.1127819548872\t136412.0\n" +
                        "k1\tk1\tk0\t2031.0\t138087.0\n" +
                        "k1\tk1\tk1\t2011.0\t136747.0\n" +
                        "k1\tk1\tk2\t2021.0\t135366.0\n" +
                        "k1\tk2\tk0\t2016.0\t137082.0\n" +
                        "k1\tk2\tk1\t2026.0\t135696.0\n" +
                        "k1\tk2\tk2\t2036.0\t138422.0\n" +
                        "k1\tk3\tk0\t2016.1127819548872\t136077.0\n" +
                        "k1\tk3\tk1\t2025.8872180451128\t134706.0\n" +
                        "k1\tk3\tk2\t2021.0\t137417.0\n" +
                        "k2\tk0\tk0\t2022.0\t137484.0\n" +
                        "k2\tk0\tk1\t2017.1127819548872\t136144.0\n" +
                        "k2\tk0\tk2\t2026.8872180451128\t134772.0\n" +
                        "k2\tk1\tk0\t2022.1127819548872\t136479.0\n" +
                        "k2\tk1\tk1\t2031.8872180451128\t135102.0\n" +
                        "k2\tk1\tk2\t2027.0\t137819.0\n" +
                        "k2\tk2\tk0\t2022.0\t135432.0\n" +
                        "k2\tk2\tk1\t2032.0\t138154.0\n" +
                        "k2\tk2\tk2\t2012.0\t136814.0\n" +
                        "k2\tk3\tk0\t2037.0\t138489.0\n" +
                        "k2\tk3\tk1\t2017.0\t137149.0\n" +
                        "k2\tk3\tk2\t2027.0\t135762.0\n" +
                        "k3\tk0\tk0\t2028.0\t135828.0\n" +
                        "k3\tk0\tk1\t2038.0\t138556.0\n" +
                        "k3\tk0\tk2\t2018.0\t137216.0\n" +
                        "k3\tk1\tk0\t2027.8872180451128\t134838.0\n" +
                        "k3\tk1\tk1\t2023.0\t137551.0\n" +
                        "k3\tk1\tk2\t2018.1127819548872\t136211.0\n" +
                        "k3\tk2\tk0\t2028.0\t137886.0\n" +
                        "k3\tk2\tk1\t2023.1127819548872\t136546.0\n" +
                        "k3\tk2\tk2\t2032.8872180451128\t135168.0\n" +
                        "k3\tk3\tk0\t2013.0\t136881.0\n" +
                        "k3\tk3\tk1\t2023.0\t135498.0\n" +
                        "k3\tk3\tk2\t2033.0\t138221.0\n" +
                        "k4\tk0\tk0\t2034.0\t138288.0\n" +
                        "k4\tk0\tk1\t2014.0\t136948.0\n" +
                        "k4\tk0\tk2\t2024.0\t135564.0\n" +
                        "k4\tk1\tk0\t2019.0\t137283.0\n" +
                        "k4\tk1\tk1\t2029.0\t135894.0\n" +
                        "k4\tk1\tk2\t2039.0\t138623.0\n" +
                        "k4\tk2\tk0\t2019.1127819548872\t136278.0\n" +
                        "k4\tk2\tk1\t2028.8872180451128\t134904.0\n" +
                        "k4\tk2\tk2\t2024.0\t137618.0\n" +
                        "k4\tk3\tk0\t2033.8872180451128\t135234.0\n" +
                        "k4\tk3\tk1\t2029.0\t137953.0\n" +
                        "k4\tk3\tk2\t2024.1127819548872\t136613.0\n"
        );
    }

    @Test
    public void testParallelMultiKeyGroupBySubQuery() throws Exception {
        // This query doesn't use filter, so we don't care about JIT.
        Assume.assumeTrue(enableJitCompiler);
        testParallelMultiSymbolKeyGroupBy(
                "SELECT key1, key2, avg + sum from (" +
                        "  SELECT key1, key2, avg(value), sum(colTop) FROM tab" +
                        ") ORDER BY key1, key2",
                "key1\tkey2\tcolumn\n" +
                        "k0\tk0\t412030.0\n" +
                        "k0\tk1\t413025.0\n" +
                        "k0\tk2\t414030.0\n" +
                        "k0\tk3\t411025.0\n" +
                        "k1\tk0\t411226.0\n" +
                        "k1\tk1\t412221.0\n" +
                        "k1\tk2\t413226.0\n" +
                        "k1\tk3\t410221.0\n" +
                        "k2\tk0\t410422.0\n" +
                        "k2\tk1\t411427.0\n" +
                        "k2\tk2\t412422.0\n" +
                        "k2\tk3\t413427.0\n" +
                        "k3\tk0\t413628.0\n" +
                        "k3\tk1\t410623.0\n" +
                        "k3\tk2\t411628.0\n" +
                        "k3\tk3\t412623.0\n" +
                        "k4\tk0\t412824.0\n" +
                        "k4\tk1\t413829.0\n" +
                        "k4\tk2\t410824.0\n" +
                        "k4\tk3\t411829.0\n"
        );
    }

    @Test
    public void testParallelMultiKeyGroupByWithFilter() throws Exception {
        testParallelMultiSymbolKeyGroupBy(
                "SELECT key1, key2, avg(value), sum(colTop) FROM tab WHERE value < 80 ORDER BY key1, key2",
                "key1\tkey2\tavg\tsum\n" +
                        "k0\tk0\t45.0\t60.0\n" +
                        "k0\tk1\t41.0\t65.0\n" +
                        "k0\tk2\t46.0\t70.0\n" +
                        "k0\tk3\t51.666666666666664\t130.0\n" +
                        "k1\tk0\t52.666666666666664\t132.0\n" +
                        "k1\tk1\t37.0\t61.0\n" +
                        "k1\tk2\t42.0\t66.0\n" +
                        "k1\tk3\t47.666666666666664\t122.0\n" +
                        "k2\tk0\t48.666666666666664\t124.0\n" +
                        "k2\tk1\t53.666666666666664\t134.0\n" +
                        "k2\tk2\t38.0\t62.0\n" +
                        "k2\tk3\t43.0\t67.0\n" +
                        "k3\tk0\t44.0\t68.0\n" +
                        "k3\tk1\t49.666666666666664\t126.0\n" +
                        "k3\tk2\t54.666666666666664\t136.0\n" +
                        "k3\tk3\t39.0\t63.0\n" +
                        "k4\tk0\t40.0\t64.0\n" +
                        "k4\tk1\t45.0\t69.0\n" +
                        "k4\tk2\t50.666666666666664\t128.0\n" +
                        "k4\tk3\t55.666666666666664\t138.0\n"
        );
    }

    @Test
    public void testParallelMultiKeyGroupByWithLimit() throws Exception {
        // This query doesn't use filter, so we don't care about JIT.
        Assume.assumeTrue(enableJitCompiler);
        testParallelMultiSymbolKeyGroupBy(
                "SELECT key1, key2, avg(value), sum(colTop) FROM tab ORDER BY key1, key2 LIMIT 3",
                "key1\tkey2\tavg\tsum\n" +
                        "k0\tk0\t2030.0\t410000.0\n" +
                        "k0\tk1\t2025.0\t411000.0\n" +
                        "k0\tk2\t2030.0\t412000.0\n",
                "SELECT key1, key2, avg(value), sum(colTop) FROM tab ORDER BY key1, key2 LIMIT -3",
                "key1\tkey2\tavg\tsum\n" +
                        "k4\tk1\t2029.0\t411800.0\n" +
                        "k4\tk2\t2024.0\t408800.0\n" +
                        "k4\tk3\t2029.0\t409800.0\n"
        );
    }

    @Test
    public void testParallelMultiKeyGroupByWithNestedFilter() throws Exception {
        testParallelMultiSymbolKeyGroupBy(
                "SELECT avg(v), sum(ct), k1, k2 " +
                        "FROM (SELECT value v, colTop ct, key2 k2, key1 k1 FROM tab WHERE value < 80) ORDER BY k1, k2",
                "avg\tsum\tk1\tk2\n" +
                        "45.0\t60.0\tk0\tk0\n" +
                        "41.0\t65.0\tk0\tk1\n" +
                        "46.0\t70.0\tk0\tk2\n" +
                        "51.666666666666664\t130.0\tk0\tk3\n" +
                        "52.666666666666664\t132.0\tk1\tk0\n" +
                        "37.0\t61.0\tk1\tk1\n" +
                        "42.0\t66.0\tk1\tk2\n" +
                        "47.666666666666664\t122.0\tk1\tk3\n" +
                        "48.666666666666664\t124.0\tk2\tk0\n" +
                        "53.666666666666664\t134.0\tk2\tk1\n" +
                        "38.0\t62.0\tk2\tk2\n" +
                        "43.0\t67.0\tk2\tk3\n" +
                        "44.0\t68.0\tk3\tk0\n" +
                        "49.666666666666664\t126.0\tk3\tk1\n" +
                        "54.666666666666664\t136.0\tk3\tk2\n" +
                        "39.0\t63.0\tk3\tk3\n" +
                        "40.0\t64.0\tk4\tk0\n" +
                        "45.0\t69.0\tk4\tk1\n" +
                        "50.666666666666664\t128.0\tk4\tk2\n" +
                        "55.666666666666664\t138.0\tk4\tk3\n"
        );
    }

    @Test
    public void testParallelMultiKeyGroupByWithNoFunctions() throws Exception {
        // This query doesn't use filter, so we don't care about JIT.
        Assume.assumeTrue(enableJitCompiler);
        testParallelMultiSymbolKeyGroupBy(
                "SELECT key1, key2 FROM tab GROUP BY key1, key2 ORDER BY key1, key2",
                "key1\tkey2\n" +
                        "k0\tk0\n" +
                        "k0\tk1\n" +
                        "k0\tk2\n" +
                        "k0\tk3\n" +
                        "k1\tk0\n" +
                        "k1\tk1\n" +
                        "k1\tk2\n" +
                        "k1\tk3\n" +
                        "k2\tk0\n" +
                        "k2\tk1\n" +
                        "k2\tk2\n" +
                        "k2\tk3\n" +
                        "k3\tk0\n" +
                        "k3\tk1\n" +
                        "k3\tk2\n" +
                        "k3\tk3\n" +
                        "k4\tk0\n" +
                        "k4\tk1\n" +
                        "k4\tk2\n" +
                        "k4\tk3\n"
        );
    }

    @Test
    public void testParallelMultiKeyGroupByWithNoFunctionsAndFilter() throws Exception {
        testParallelMultiSymbolKeyGroupBy(
                "SELECT key1, key2 FROM tab WHERE key1 != 'k1' and key2 != 'k2' GROUP BY key1, key2 ORDER BY key1, key2",
                "key1\tkey2\n" +
                        "k0\tk0\n" +
                        "k0\tk1\n" +
                        "k0\tk3\n" +
                        "k2\tk0\n" +
                        "k2\tk1\n" +
                        "k2\tk3\n" +
                        "k3\tk0\n" +
                        "k3\tk1\n" +
                        "k3\tk3\n" +
                        "k4\tk0\n" +
                        "k4\tk1\n" +
                        "k4\tk3\n"
        );
    }

    @Test
    public void testParallelMultiKeyGroupByWithNoFunctionsAndTooStrictFilter() throws Exception {
        testParallelMultiSymbolKeyGroupBy(
                "SELECT key1, key2 FROM tab WHERE value < 0 GROUP BY key1, key2 ORDER BY key1, key2",
                "key1\tkey2\n"
        );
    }

    @Test
    public void testParallelMultiKeyGroupByWithTooStrictFilter() throws Exception {
        testParallelMultiSymbolKeyGroupBy(
                "SELECT key1, key2, avg(value), sum(colTop) FROM tab WHERE value < 0 ORDER BY key1, key2",
                "key1\tkey2\tavg\tsum\n"
        );
    }

    @Test
    public void testParallelNonKeyedGroupBy() throws Exception {
        // This query doesn't use filter, so we don't care about JIT.
        Assume.assumeTrue(enableJitCompiler);
        testParallelNonKeyedGroupBy(
                "SELECT vwap(price, quantity), sum(colTop) FROM tab",
                "vwap\tsum\n" +
                        "2684.615238095238\t8202000.0\n"
        );
    }

    @Test
    public void testParallelNonKeyedGroupByConcurrent() throws Exception {
        // This query doesn't use filter, so we don't care about JIT.
        Assume.assumeTrue(enableJitCompiler);

        final int numOfThreads = 8;
        final int numOfIterations = 50;
        final String query = "SELECT avg(value), sum(colTop) FROM tab";
        final String expected = "avg\tsum\n" +
                "2025.5\t8202000.0\n";

        final ConcurrentHashMap<Integer, Throwable> errors = new ConcurrentHashMap<>();
        final WorkerPool pool = new WorkerPool((() -> 4));
        TestUtils.execute(pool, (engine, compiler, sqlExecutionContext) -> {
                    ddl(
                            compiler,
                            "CREATE TABLE tab (" +
                                    "  ts TIMESTAMP," +
                                    "  value DOUBLE) timestamp (ts) PARTITION BY DAY",
                            sqlExecutionContext
                    );
                    insert(
                            compiler,
                            "insert into tab select (x * 864000000)::timestamp, x from long_sequence(" + ROW_COUNT + ")",
                            sqlExecutionContext
                    );
                    ddl(compiler, "ALTER TABLE tab ADD COLUMN colTop DOUBLE", sqlExecutionContext);
                    insert(
                            compiler,
                            "insert into tab " +
                                    "select ((50 + x) * 864000000)::timestamp, 50 + x, 50 + x " +
                                    "from long_sequence(" + ROW_COUNT + ")",
                            sqlExecutionContext
                    );

                    final CyclicBarrier barrier = new CyclicBarrier(numOfThreads);
                    final SOCountDownLatch haltLatch = new SOCountDownLatch(numOfThreads);

                    for (int i = 0; i < numOfThreads; i++) {
                        final int threadId = i;
                        new Thread(() -> {
                            final StringSink sink = new StringSink();
                            TestUtils.await(barrier);
                            try {
                                for (int j = 0; j < numOfIterations; j++) {
                                    assertQueries(engine, sqlExecutionContext, sink, query, expected);
                                }
                            } catch (Throwable e) {
                                e.printStackTrace();
                                errors.put(threadId, e);
                            } finally {
                                haltLatch.countDown();
                            }
                        }).start();
                    }
                    haltLatch.await();
                },
                configuration,
                LOG
        );

        if (!errors.isEmpty()) {
            for (Map.Entry<Integer, Throwable> entry : errors.entrySet()) {
                LOG.error().$("Error in thread [id=").$(entry.getKey()).$("] ").$(entry.getValue()).$();
            }
            fail("Error in threads");
        }
    }

    @Test
    public void testParallelNonKeyedGroupByConstant() throws Exception {
        // This query doesn't use filter, so we don't care about JIT.
        Assume.assumeTrue(enableJitCompiler);
        testParallelNonKeyedGroupBy(
                "SELECT count(*) FROM tab GROUP BY 1+2",
                "count\n" +
                        "8000\n"
        );
    }

    @Test
    public void testParallelNonKeyedGroupByFaultTolerance() throws Exception {
        testParallelGroupByFaultTolerance("select vwap(price, quantity) from tab where npe();");
    }

    @Test
    public void testParallelNonKeyedGroupBySubQueryWithReadThreadSafeTimestampFilter() throws Exception {
        // Parallel GROUP BY shouldn't kick in on this query, yet we want
        // to validate the result correctness.
        testParallelGroupByAllTypes(
                "SELECT count_distinct(anint) FROM " +
                        "(SELECT * FROM tab WHERE ts in '1970-01-13' and anint > 0 LIMIT 10)",
                "count_distinct\n" +
                        "10\n"
        );
    }

    @Test
    public void testParallelNonKeyedGroupBySubQueryWithReadThreadUnsafeTimestampFilter() throws Exception {
        // Parallel GROUP BY shouldn't kick in on this query, yet we want
        // to validate the result correctness.
        testParallelGroupByAllTypes(
                "SELECT count_distinct(anint) FROM " +
                        "(SELECT * FROM tab WHERE ts in '1970-01-13' and anint > 0 and asymbol in (select asymbol from tab where length(asymbol) = 4) LIMIT 10)",
                "count_distinct\n" +
                        "10\n"
        );
    }

    @Test
    public void testParallelNonKeyedGroupByThrowsOnTimeout() throws Exception {
        // This query doesn't use filter, so we don't care about JIT.
        Assume.assumeTrue(enableJitCompiler);
        testParallelGroupByThrowsOnTimeout("select vwap(price, quantity) from tab");
    }

    @Test
    public void testParallelNonKeyedGroupByWithAllBindVariableTypesInFilter() throws Exception {
        testParallelGroupByAllTypes(
                (sqlExecutionContext) -> {
                    BindVariableService bindVariableService = sqlExecutionContext.getBindVariableService();
                    bindVariableService.clear();
                    bindVariableService.setBoolean("aboolean", false);
                    bindVariableService.setByte("abyte", (byte) 28);
                    bindVariableService.setGeoHash("ageobyte", 0, ColumnType.getGeoHashTypeWithBits(4));
                    bindVariableService.setShort("ashort", (short) 243);
                    bindVariableService.setGeoHash("ageoshort", 0b011011000010L, ColumnType.getGeoHashTypeWithBits(12));
                    bindVariableService.setChar("achar", 'O');
                    bindVariableService.setInt("anint", 2085282008);
                    bindVariableService.setGeoHash("ageoint", 0b0101011010111101L, ColumnType.getGeoHashTypeWithBits(16));
                    bindVariableService.setStr("asymbol", "HYRX");
                    bindVariableService.setFloat("afloat", 0.48820507526397705f);
                    bindVariableService.setLong("along", -4986232506486815364L);
                    bindVariableService.setDouble("adouble", 0.42281342727402726);
                    bindVariableService.setDate("adate", 1443479385706L);
                    bindVariableService.setGeoHash("ageolong", 0b11010000001110101000110100011010L, ColumnType.getGeoHashTypeWithBits(32));
                    bindVariableService.setTimestamp("atimestamp", 400500000000L);
                },
                "SELECT max(along), min(along) FROM tab " +
                        "WHERE aboolean != :aboolean" +
                        " and abyte != :abyte" +
                        " and ageobyte != :ageobyte" +
                        " and ashort != :ashort" +
                        " and ageoshort != :ageoshort" +
                        " and achar != :achar" +
                        " and anint != :anint" +
                        " and ageoint != :ageoint" +
                        " and asymbol != :asymbol" +
                        " and afloat != :afloat" +
                        " and along != :along" +
                        " and adouble != :adouble" +
                        " and adate != :adate" +
                        " and ageolong != :ageolong" +
                        " and ts != :atimestamp",
                "max\tmin\n" +
                        "9205610066984479988\t-9211162377139482426\n"
        );
    }

    @Test
    public void testParallelNonKeyedGroupByWithBindVariablesInFilter() throws Exception {
        testParallelGroupByAllTypes(
                (sqlExecutionContext) -> {
                    sqlExecutionContext.getBindVariableService().clear();
                    sqlExecutionContext.getBindVariableService().setStr(0, "CPSW");
                },
                "SELECT min(anint), max(anint) FROM tab WHERE asymbol = $1",
                "min\tmax\n" +
                        "-2141059164\t2147164481\n"
        );
    }

    @Test
    public void testParallelNonKeyedGroupByWithCaseExpression1() throws Exception {
        testParallelStringKeyGroupBy(
                "SELECT avg(length(CASE WHEN (key = 'k0') THEN 'foobar' ELSE 'foo' END)), avg(value) FROM tab",
                "avg\tavg1\n" +
                        "3.6\t2025.5\n"
        );
    }

    @Test
    public void testParallelNonKeyedGroupByWithCaseExpression2() throws Exception {
        // Parallel GROUP BY shouldn't kick in on this query due to ::symbol cast,
        // yet we want to validate the result correctness.
        testParallelStringKeyGroupBy(
                "SELECT sum(length(CASE WHEN (key::symbol = 'k0') THEN 'foobar' ELSE 'foo' END)) FROM tab",
                "sum\n" +
                        "28800\n"
        );
    }

    @Test
    public void testParallelNonKeyedGroupByWithCountDistinctIntFunction() throws Exception {
        // This query doesn't use filter, so we don't care about JIT.
        Assume.assumeTrue(enableJitCompiler);
        testParallelGroupByAllTypes(
                "SELECT count_distinct(along) FROM tab",
                "count_distinct\n" +
                        "4000\n"
        );
    }

    @Test
    public void testParallelNonKeyedGroupByWithCountDistinctLongFunction() throws Exception {
        // This query doesn't use filter, so we don't care about JIT.
        Assume.assumeTrue(enableJitCompiler);
        testParallelGroupByAllTypes(
                "SELECT count_distinct(adate) FROM tab",
                "count_distinct\n" +
                        "3304\n"
        );
    }

    @Test
    public void testParallelNonKeyedGroupByWithCountDistinctTimestampFunction() throws Exception {
        // This query doesn't use filter, so we don't care about JIT.
        Assume.assumeTrue(enableJitCompiler);
        testParallelGroupByAllTypes(
                "SELECT count_distinct(ts) FROM tab",
                "count_distinct\n" +
                        "4000\n"
        );
    }

    @Test
    public void testParallelNonKeyedGroupByWithFilter() throws Exception {
        testParallelNonKeyedGroupBy(
                "SELECT vwap(price, quantity), sum(colTop) FROM tab WHERE quantity < 100",
                "vwap\tsum\n" +
                        "1981.006198090988\t3675.0\n"
        );
    }

    @Test
    public void testParallelNonKeyedGroupByWithMinMaxIntExpressionFunction() throws Exception {
        // This query doesn't use filter, so we don't care about JIT.
        Assume.assumeTrue(enableJitCompiler);
        testParallelGroupByAllTypes(
                "SELECT max(length(asymbol)), max(length(astring)) FROM tab",
                "max\tmax1\n" +
                        "4\t16\n"
        );
    }

    @Test
    public void testParallelNonKeyedGroupByWithMinMaxStrFunction() throws Exception {
        // This query doesn't use filter, so we don't care about JIT.
        Assume.assumeTrue(enableJitCompiler);
        testParallelStringKeyGroupBy(
                "SELECT min(key), max(key) FROM tab",
                "min\tmax\n" +
                        "k0\tk4\n"
        );
    }

    @Test
    public void testParallelNonKeyedGroupByWithMinMaxSymbolFunction() throws Exception {
        // This query doesn't use filter, so we don't care about JIT.
        Assume.assumeTrue(enableJitCompiler);
        testParallelSymbolKeyGroupBy(
                "SELECT min(key), max(key) FROM tab",
                "min\tmax\n" +
                        "k0\tk4\n"
        );
    }

    @Test
    public void testParallelNonKeyedGroupByWithMultipleCountDistinctFunctions() throws Exception {
        // This query doesn't use filter, so we don't care about JIT.
        Assume.assumeTrue(enableJitCompiler);
        testParallelGroupByAllTypes(
                "SELECT count_distinct(ashort), count_distinct(anint), count_distinct(along) FROM tab",
                "count_distinct\tcount_distinct1\tcount_distinct2\n" +
                        "997\t4000\t4000\n"
        );
    }

    @Test
    public void testParallelNonKeyedGroupByWithNestedFilter() throws Exception {
        testParallelNonKeyedGroupBy(
                "SELECT vwap(p, q), sum(ct) " +
                        "FROM (SELECT colTop ct, quantity q, price p FROM tab WHERE quantity < 80)",
                "vwap\tsum\n" +
                        "1974.5391511088592\t1885.0\n"
        );
    }

    @Test
    public void testParallelNonKeyedGroupByWithReadThreadSafeFilter() throws Exception {
        testParallelNonKeyedGroupBy(
                "SELECT vwap(price, quantity), sum(colTop) FROM tab WHERE quantity < 80",
                "vwap\tsum\n" +
                        "1974.5391511088592\t1885.0\n"
        );
    }

    @Test
    public void testParallelNonKeyedGroupByWithReadThreadSafeTimestampFilter1() throws Exception {
        testParallelGroupByAllTypes(
                "SELECT count_distinct(adate) FROM tab WHERE ts in '1970-01-13' and anint > 0",
                "count_distinct\n" +
                        "69\n"
        );
    }

    @Test
    public void testParallelNonKeyedGroupByWithReadThreadSafeTimestampFilter2() throws Exception {
        testParallelGroupByAllTypes(
                "SELECT min(key), max(key) FROM tab " +
                        "WHERE ts in '1970-01-13' and anint > 0",
                "min\tmax\n" +
                        "k0\tk4\n"
        );
    }

    @Test
    public void testParallelNonKeyedGroupByWithReadThreadUnsafeFilter() throws Exception {
        testParallelSymbolKeyGroupBy(
                "SELECT vwap(price, quantity), sum(colTop) FROM tab WHERE key = 'k1'",
                "vwap\tsum\n" +
                        "2682.7321472695826\t1638800.0\n"
        );
    }

    @Test
    public void testParallelNonKeyedGroupByWithReadThreadUnsafeTimestampFilter1() throws Exception {
        testParallelGroupByAllTypes(
                "SELECT count_distinct(anint) FROM tab " +
                        "WHERE ts in '1970-01-13' and anint > 0 and asymbol in (select asymbol from tab where length(asymbol) = 4)",
                "count_distinct\n" +
                        "52\n"
        );
    }

    @Test
    public void testParallelNonKeyedGroupByWithReadThreadUnsafeTimestampFilter2() throws Exception {
        testParallelGroupByAllTypes(
                "SELECT min(asymbol), max(asymbol) FROM tab " +
                        "WHERE ts in '1970-01-13' and anint > 0 and asymbol in (select asymbol from tab where length(asymbol) >= 4)",
                "min\tmax\n" +
                        "CPSW\tVTJW\n"
        );
    }

    @Test
    public void testParallelNonKeyedGroupByWithTooStrictFilter() throws Exception {
        testParallelNonKeyedGroupBy(
                "SELECT vwap(price, quantity), sum(colTop) FROM tab WHERE quantity < 0",
                "vwap\tsum\n" +
                        "NaN\tNaN\n"
        );
    }

    @Test
    public void testParallelNonKeyedGroupByWithTwoCountDistinctLongFunctions() throws Exception {
        // This query doesn't use filter, so we don't care about JIT.
        Assume.assumeTrue(enableJitCompiler);
        testParallelGroupByAllTypes(
                "SELECT count_distinct(along), count_distinct(along % 2) FROM tab",
                "count_distinct\tcount_distinct1\n" +
                        "4000\t3\n"
        );
    }

    @Test
    public void testParallelNonKeyedGroupByWithUnionAll() throws Exception {
        testParallelGroupByAllTypes(
                "SELECT min(achar), max(achar) FROM tab WHERE astring = 'BBQRHKLSSCIQ' " +
                        "UNION ALL " +
                        "SELECT min(achar), max(achar) FROM tab WHERE astring = 'ZXJBJEX';",
                "min\tmax\n" +
                        "W\tW\n" +
                        "G\tG\n"
        );
    }

    @Test
    public void testParallelOperationKeyGroupBy() throws Exception {
        // This query doesn't use filter, so we don't care about JIT.
        Assume.assumeTrue(enableJitCompiler);
        testParallelSymbolKeyGroupBy(
                "SELECT ((key is not null) and (colTop is not null)) key, sum(colTop) FROM tab ORDER BY key",
                "key\tsum\n" +
                        "false\tNaN\n" +
                        "true\t8202000.0\n"
        );
    }

    @Test
    public void testParallelShortKeyGroupBy() throws Exception {
        testParallelGroupByAllTypes(
                "SELECT f, min(j), max(j) FROM tab ORDER BY f LIMIT 10",
                "f\tmin\tmax\n" +
                        "10\t1314395694197390795\t6723423394858896846\n" +
                        "11\t-8315932136025340446\t7607864790985627953\n" +
                        "12\t-5660096352887391537\t5043776689680170321\n" +
                        "13\t-8128062239691246700\t-3923254311502720382\n" +
                        "14\t-4336023326773263651\t8765329599854326850\n" +
                        "15\t-7992454774066144274\t5107114504052423148\n" +
                        "16\t-5614082845083708761\t8040569284337282796\n" +
                        "17\t4198250268081668695\t4198250268081668695\n" +
                        "18\t-8704803291387753198\t8124521555908441338\n" +
                        "19\t-9024109950929884557\t2589709597034033422\n"
        );
    }

    @Test
    public void testParallelShortKeyGroupByWithReadThreadSafeTimestampFilter() throws Exception {
        testParallelGroupByAllTypes(
                "SELECT f, count_distinct(j) FROM tab " +
                        "WHERE ts in '1970-01-13' and f < 100 ORDER BY f DESC",
                "f\tcount_distinct\n" +
                        "99\t1\n" +
                        "96\t1\n" +
                        "89\t1\n" +
                        "86\t1\n" +
                        "81\t1\n" +
                        "70\t1\n" +
                        "68\t2\n" +
                        "59\t1\n" +
                        "52\t1\n" +
                        "47\t1\n" +
                        "33\t1\n" +
                        "32\t1\n" +
                        "25\t1\n" +
                        "18\t1\n" +
                        "16\t2\n" +
                        "11\t1\n"
        );
    }

    @Test
    public void testParallelShortKeyGroupByWithReadThreadUnsafeTimestampFilter() throws Exception {
        testParallelGroupByAllTypes(
                "SELECT f, count_distinct(j2) FROM tab " +
                        "WHERE ts in '1970-01-13' and f < 100 and key in ('k1', 'k2') ORDER BY f DESC",
                "f\tcount_distinct\n" +
                        "99\t1\n" +
                        "96\t0\n" +
                        "89\t1\n" +
                        "86\t1\n" +
                        "70\t0\n" +
                        "68\t0\n" +
                        "47\t1\n" +
                        "33\t1\n" +
                        "32\t1\n" +
                        "16\t1\n"
        );
    }

    @Test
    public void testParallelShortKeyGroupByWithTooStrictFilter() throws Exception {
        testParallelGroupByAllTypes(
                "SELECT f, min(j), max(j) FROM tab WHERE f < -990",
                "f\tmin\tmax\n"
        );
    }

    @Test
    public void testParallelSingleKeyGroupByConcurrent() throws Exception {
        // This query doesn't use filter, so we don't care about JIT.
        Assume.assumeTrue(enableJitCompiler);

        final int numOfThreads = 8;
        final int numOfIterations = 50;
        final String query = "SELECT key, avg + sum from (" +
                "  SELECT key, avg(value), sum(colTop) FROM tab" +
                ") ORDER BY key";
        final String expected = "key\tcolumn\n" +
                "k0\t1644027.5\n" +
                "k1\t1640823.5\n" +
                "k2\t1641624.5\n" +
                "k3\t1642425.5\n" +
                "k4\t1643226.5\n";

        final ConcurrentHashMap<Integer, Throwable> errors = new ConcurrentHashMap<>();
        final WorkerPool pool = new WorkerPool((() -> 4));
        TestUtils.execute(pool, (engine, compiler, sqlExecutionContext) -> {
                    ddl(
                            compiler,
                            "CREATE TABLE tab (" +
                                    "  ts TIMESTAMP," +
                                    "  key STRING," +
                                    "  value DOUBLE) timestamp (ts) PARTITION BY DAY",
                            sqlExecutionContext
                    );
                    insert(
                            compiler,
                            "insert into tab select (x * 864000000)::timestamp, 'k' || (x % 5), x from long_sequence(" + ROW_COUNT + ")",
                            sqlExecutionContext
                    );
                    ddl(compiler, "ALTER TABLE tab ADD COLUMN colTop DOUBLE", sqlExecutionContext);
                    insert(
                            compiler,
                            "insert into tab " +
                                    "select ((50 + x) * 864000000)::timestamp, 'k' || ((50 + x) % 5), 50 + x, 50 + x " +
                                    "from long_sequence(" + ROW_COUNT + ")",
                            sqlExecutionContext
                    );

                    final CyclicBarrier barrier = new CyclicBarrier(numOfThreads);
                    final SOCountDownLatch haltLatch = new SOCountDownLatch(numOfThreads);

                    for (int i = 0; i < numOfThreads; i++) {
                        final int threadId = i;
                        new Thread(() -> {
                            final StringSink sink = new StringSink();
                            TestUtils.await(barrier);
                            try {
                                for (int j = 0; j < numOfIterations; j++) {
                                    assertQueries(engine, sqlExecutionContext, sink, query, expected);
                                }
                            } catch (Throwable e) {
                                e.printStackTrace();
                                errors.put(threadId, e);
                            } finally {
                                haltLatch.countDown();
                            }
                        }).start();
                    }
                    haltLatch.await();
                },
                configuration,
                LOG
        );

        if (!errors.isEmpty()) {
            for (Map.Entry<Integer, Throwable> entry : errors.entrySet()) {
                LOG.error().$("Error in thread [id=").$(entry.getKey()).$("] ").$(entry.getValue()).$();
            }
            fail("Error in threads");
        }
    }

    @Test
    public void testParallelSingleKeyGroupByFaultTolerance() throws Exception {
        testParallelGroupByFaultTolerance(
                "select case when quantity > 100 then 'a lot' else 'a few' end, vwap(price, quantity) " +
                        "from tab " +
                        "where npe();"
        );
    }

    @Test
    public void testParallelSingleKeyGroupBySubQuery() throws Exception {
        // This query doesn't use filter, so we don't care about JIT.
        Assume.assumeTrue(enableJitCompiler);
        testParallelStringKeyGroupBy(
                "SELECT key, avg + sum from (" +
                        "SELECT key, avg(value), sum(colTop) FROM tab" +
                        ") ORDER BY key",
                "key\tcolumn\n" +
                        "k0\t1644027.5\n" +
                        "k1\t1640823.5\n" +
                        "k2\t1641624.5\n" +
                        "k3\t1642425.5\n" +
                        "k4\t1643226.5\n"
        );
    }

    @Test
    public void testParallelSingleKeyGroupByThrowsOnTimeout() throws Exception {
        // This query doesn't use filter, so we don't care about JIT.
        Assume.assumeTrue(enableJitCompiler);
        testParallelGroupByThrowsOnTimeout("select quantity % 100, vwap(price, quantity) from tab");
    }

    @Test
<<<<<<< HEAD
    public void testParallelSingleKeyGroupByWithReadThreadSafeTimestampFilter() throws Exception {
        testParallelGroupByAllTypes(
                "SELECT key, count_distinct(ip) FROM tab " +
                        "WHERE ts in '1970-01-13' and d < 1000 ORDER BY key DESC",
                "key\tcount_distinct\n" +
                        "k4\t28\n" +
                        "k3\t29\n" +
                        "k2\t27\n" +
                        "k1\t31\n" +
                        "k0\t27\n"
        );
    }

    @Test
    public void testParallelStringKeyGroupBy() throws Exception {
        testParallelStringKeyGroupBy(
                "SELECT key, avg(value), sum(colTop), count() FROM tab ORDER BY key",
                "key\tavg\tsum\tcount\n" +
                        "k0\t2027.5\t1642000.0\t1600\n" +
                        "k1\t2023.5\t1638800.0\t1600\n" +
                        "k2\t2024.5\t1639600.0\t1600\n" +
                        "k3\t2025.5\t1640400.0\t1600\n" +
                        "k4\t2026.5\t1641200.0\t1600\n"
        );
    }

    @Test
    public void testParallelStringKeyGroupByWithCountDistinctIntFunction() throws Exception {
=======
    public void testParallelSingleKeyGroupByWithCountDistinctIntFunction() throws Exception {
        // This query doesn't use filter, so we don't care about JIT.
        Assume.assumeTrue(enableJitCompiler);
>>>>>>> f14e8bc3
        testParallelGroupByAllTypes(
                "SELECT key, count_distinct(anint), count_distinct(anint + 42) FROM tab ORDER BY key",
                "key\tcount_distinct\tcount_distinct1\n" +
                        "k0\t800\t800\n" +
                        "k1\t800\t800\n" +
                        "k2\t800\t800\n" +
                        "k3\t800\t800\n" +
                        "k4\t800\t800\n"
        );
    }

    @Test
<<<<<<< HEAD
    public void testParallelStringKeyGroupByWithCountDistinctLongFunction() throws Exception {
=======
    public void testParallelSingleKeyGroupByWithCountDistinctLongFunction() throws Exception {
        // This query doesn't use filter, so we don't care about JIT.
        Assume.assumeTrue(enableJitCompiler);
>>>>>>> f14e8bc3
        testParallelGroupByAllTypes(
                "SELECT key, count_distinct(along) FROM tab ORDER BY key",
                "key\tcount_distinct\n" +
                        "k0\t800\n" +
                        "k1\t800\n" +
                        "k2\t800\n" +
                        "k3\t800\n" +
                        "k4\t800\n"
        );
    }

    @Test
    public void testParallelStringKeyGroupByWithFilter() throws Exception {
        testParallelStringKeyGroupBy(
                "SELECT key, avg(value), sum(colTop), count() FROM tab WHERE value < 80 ORDER BY key",
                "key\tavg\tsum\tcount\n" +
                        "k0\t46.25\t325.0\t20\n" +
                        "k1\t45.31818181818182\t381.0\t22\n" +
                        "k2\t46.31818181818182\t387.0\t22\n" +
                        "k3\t47.31818181818182\t393.0\t22\n" +
                        "k4\t48.31818181818182\t399.0\t22\n"
        );
    }

    @Test
<<<<<<< HEAD
=======
    public void testParallelSingleKeyGroupByWithNoFunctions() throws Exception {
        // This query doesn't use filter, so we don't care about JIT.
        Assume.assumeTrue(enableJitCompiler);
        testParallelSymbolKeyGroupBy(
                "SELECT key FROM tab GROUP BY key ORDER BY key",
                "key\n" +
                        "k0\n" +
                        "k1\n" +
                        "k2\n" +
                        "k3\n" +
                        "k4\n"
        );
    }

    @Test
    public void testParallelSingleKeyGroupByWithNoFunctionsAndFilter() throws Exception {
        testParallelSymbolKeyGroupBy(
                "SELECT key FROM tab WHERE key != 'k1' GROUP BY key ORDER BY key",
                "key\n" +
                        "k0\n" +
                        "k2\n" +
                        "k3\n" +
                        "k4\n"
        );
    }

    @Test
    public void testParallelSingleKeyGroupByWithNoFunctionsAndTooStrictFilter() throws Exception {
        testParallelSymbolKeyGroupBy(
                "SELECT key FROM tab WHERE quantity < 0 GROUP BY key ORDER BY key",
                "key\n"
        );
    }

    @Test
    public void testParallelSingleKeyGroupByWithReadThreadSafeTimestampFilter() throws Exception {
        testParallelGroupByAllTypes(
                "SELECT key, count_distinct(anint) FROM tab " +
                        "WHERE ts in '1970-01-13' and adouble < 1000 ORDER BY key DESC",
                "key\tcount_distinct\n" +
                        "k4\t30\n" +
                        "k3\t26\n" +
                        "k2\t31\n" +
                        "k1\t29\n" +
                        "k0\t28\n"
        );
    }

    @Test
    public void testParallelSingleKeyGroupByWithReadThreadUnsafeTimestampFilter() throws Exception {
        testParallelGroupByAllTypes(
                "SELECT key, count_distinct(anint) FROM tab " +
                        "WHERE ts in '1970-01-13' and adouble < 1000 and key in ('k1', 'k2') ORDER BY key DESC",
                "key\tcount_distinct\n" +
                        "k2\t31\n" +
                        "k1\t29\n"
        );
    }

    @Test
    public void testParallelSingleKeyGroupByWithTooStrictFilter() throws Exception {
        testParallelStringKeyGroupBy(
                "SELECT key, avg(value), sum(colTop), count() FROM tab WHERE value < 0 ORDER BY key",
                "key\tavg\tsum\tcount\n"
        );
    }

    @Test
    public void testParallelSingleKeyGroupByWithTwoCountDistinctLongFunctions() throws Exception {
        // This query doesn't use filter, so we don't care about JIT.
        Assume.assumeTrue(enableJitCompiler);
        testParallelGroupByAllTypes(
                "SELECT key, count_distinct(along), count_distinct(abs(along) % 10) FROM tab ORDER BY key",
                "key\tcount_distinct\tcount_distinct1\n" +
                        "k0\t800\t10\n" +
                        "k1\t800\t10\n" +
                        "k2\t800\t10\n" +
                        "k3\t800\t10\n" +
                        "k4\t800\t10\n"
        );
    }

    @Test
    public void testParallelStringKeyGroupBy() throws Exception {
        // This query doesn't use filter, so we don't care about JIT.
        Assume.assumeTrue(enableJitCompiler);
        testParallelStringKeyGroupBy(
                "SELECT key, avg(value), sum(colTop), count() FROM tab ORDER BY key",
                "key\tavg\tsum\tcount\n" +
                        "k0\t2027.5\t1642000.0\t1600\n" +
                        "k1\t2023.5\t1638800.0\t1600\n" +
                        "k2\t2024.5\t1639600.0\t1600\n" +
                        "k3\t2025.5\t1640400.0\t1600\n" +
                        "k4\t2026.5\t1641200.0\t1600\n"
        );
    }

    @Test
    public void testParallelStringKeyGroupByWithAllBindVariableTypesInFilter() throws Exception {
        testParallelGroupByAllTypes(
                (sqlExecutionContext) -> {
                    BindVariableService bindVariableService = sqlExecutionContext.getBindVariableService();
                    bindVariableService.clear();
                    bindVariableService.setBoolean("aboolean", true);
                    bindVariableService.setByte("abyte", (byte) 27);
                    bindVariableService.setGeoHash("ageobyte", 0b1110, ColumnType.getGeoHashTypeWithBits(4));
                    bindVariableService.setShort("ashort", (short) 967);
                    bindVariableService.setGeoHash("ageoshort", 0b110101110001, ColumnType.getGeoHashTypeWithBits(12));
                    bindVariableService.setChar("achar", 'T');
                    bindVariableService.setInt("anint", -382110917);
                    bindVariableService.setGeoHash("ageoint", 0b0011000110101001L, ColumnType.getGeoHashTypeWithBits(16));
                    bindVariableService.setStr("asymbol", null);
                    bindVariableService.setLong("along", 4625553163167802495L);
                    bindVariableService.setDate("adate", 1432692897394L);
                    bindVariableService.setGeoHash("ageolong", 0b01001001000101100011111011100111L, ColumnType.getGeoHashTypeWithBits(32));
                    bindVariableService.setStr("astring", "FMIFFNCGOR");
                    bindVariableService.setTimestamp("atimestamp", 2399500000000L);
                },
                "SELECT key, count(anint), count(along) FROM tab " +
                        "WHERE aboolean = :aboolean" +
                        " and abyte = :abyte" +
                        " and ageobyte = :ageobyte" +
                        " and ashort = :ashort" +
                        " and ageoshort = :ageoshort" +
                        " and achar = :achar" +
                        " and anint = :anint" +
                        " and ageoint = :ageoint" +
                        " and asymbol = :asymbol" +
                        " and along = :along" +
                        " and adate = :adate" +
                        " and ageolong = :ageolong" +
                        " and astring = :astring" +
                        " and ts = :atimestamp " +
                        "ORDER BY key",
                "key\tcount\tcount1\n" +
                        "k0\t1\t1\n"
        );
    }

    @Test
    public void testParallelStringKeyGroupByWithBindVariablesInFilter() throws Exception {
        testParallelGroupByAllTypes(
                (sqlExecutionContext) -> {
                    sqlExecutionContext.getBindVariableService().clear();
                    sqlExecutionContext.getBindVariableService().setInt(0, 10);
                    sqlExecutionContext.getBindVariableService().setLong(1, 100);
                },
                "SELECT key, min(along), max(along) FROM tab WHERE anint > $1 and along < $2 ORDER BY key",
                "key\tmin\tmax\n" +
                        "k0\t-9163665195049517449\t-821679930140433295\n" +
                        "k1\t-9211162377139482426\t-315372252554695059\n" +
                        "k2\t-9210040949198821598\t-392919441181422827\n" +
                        "k3\t-9206124989211917513\t-169245080956466231\n" +
                        "k4\t-9201446338235814877\t-523002682211837829\n"
        );
    }

    @Test
>>>>>>> f14e8bc3
    public void testParallelStringKeyGroupByWithLimit() throws Exception {
        // This query doesn't use filter, so we don't care about JIT.
        Assume.assumeTrue(enableJitCompiler);
        testParallelStringKeyGroupBy(
                "SELECT key, avg(value), sum(colTop) FROM tab ORDER BY key LIMIT 3",
                "key\tavg\tsum\n" +
                        "k0\t2027.5\t1642000.0\n" +
                        "k1\t2023.5\t1638800.0\n" +
                        "k2\t2024.5\t1639600.0\n",
                "SELECT key, avg(value), sum(colTop) FROM tab ORDER BY key LIMIT -3",
                "key\tavg\tsum\n" +
                        "k2\t2024.5\t1639600.0\n" +
                        "k3\t2025.5\t1640400.0\n" +
                        "k4\t2026.5\t1641200.0\n"
        );
    }

    @Test
    public void testParallelStringKeyGroupByWithMinMaxStrFunction() throws Exception {
        // This query doesn't use filter, so we don't care about JIT.
        Assume.assumeTrue(enableJitCompiler);
        testParallelGroupByAllTypes(
                "SELECT key, min(astring), max(astring) FROM tab ORDER BY key",
                "key\tmin\tmax\n" +
                        "k0\tBBQRHKLSSCIQ\tZZRMFMBEZGHWVD\n" +
                        "k1\tBBHLHQWQCSE\tZZQVVCJZSDLNDV\n" +
                        "k2\tBBHLPGXIIDYSTGX\tZXJBJEX\n" +
                        "k3\tBDBJTHFBKJJLT\tZZSRLZQQNGCQTSFD\n" +
                        "k4\tBBKYQSWZHTVJQD\tZZYFVYUXFENY\n"
        );
    }

    @Test
    public void testParallelStringKeyGroupByWithMinMaxSymbolFunction() throws Exception {
        // This query doesn't use filter, so we don't care about JIT.
        Assume.assumeTrue(enableJitCompiler);
        testParallelGroupByAllTypes(
                "SELECT key, min(asymbol), max(asymbol) FROM tab ORDER BY key",
                "key\tmin\tmax\n" +
                        "k0\tCPSW\tVTJW\n" +
                        "k1\tCPSW\tVTJW\n" +
                        "k2\tCPSW\tVTJW\n" +
                        "k3\tCPSW\tVTJW\n" +
                        "k4\tCPSW\tVTJW\n"
        );
    }

    @Test
    public void testParallelStringKeyGroupByWithNestedFilter() throws Exception {
        testParallelStringKeyGroupBy(
                "SELECT avg(v), k, sum(ct) " +
                        "FROM (SELECT colTop ct, value v, key k FROM tab WHERE value < 80) ORDER BY k",
                "avg\tk\tsum\n" +
                        "46.25\tk0\t325.0\n" +
                        "45.31818181818182\tk1\t381.0\n" +
                        "46.31818181818182\tk2\t387.0\n" +
                        "47.31818181818182\tk3\t393.0\n" +
                        "48.31818181818182\tk4\t399.0\n"
        );
    }

    @Test
<<<<<<< HEAD
    public void testParallelStringKeyGroupByWithReadThreadSafeTimestampFilter() throws Exception {
        testParallelGroupByAllTypes(
                "SELECT key, count_distinct(ip) FROM tab " +
                        "WHERE ts in '1970-01-13' and d < 1000 ORDER BY key DESC",
                "key\tcount_distinct\n" +
                        "k4\t28\n" +
                        "k3\t29\n" +
                        "k2\t27\n" +
                        "k1\t31\n" +
                        "k0\t27\n"
        );
    }

    @Test
    public void testParallelStringKeyGroupByWithReadThreadUnsafeTimestampFilter() throws Exception {
        testParallelGroupByAllTypes(
                "SELECT key, count_distinct(ip) FROM tab " +
                        "WHERE ts in '1970-01-13' and d < 1000 and key in ('k1', 'k2') ORDER BY key DESC",
                "key\tcount_distinct\n" +
                        "k2\t27\n" +
                        "k1\t31\n"
        );
    }

    @Test
    public void testParallelStringKeyGroupByWithTooStrictFilter() throws Exception {
        testParallelStringKeyGroupBy(
                "SELECT key, avg(value), sum(colTop), count() FROM tab WHERE value < 0 ORDER BY key",
                "key\tavg\tsum\tcount\n"
        );
    }

    @Test
    public void testParallelStringKeyGroupByWithTwoCountDistinctLongFunctions() throws Exception {
        testParallelGroupByAllTypes(
                "SELECT key, count_distinct(j), count_distinct(j2) FROM tab ORDER BY key",
                "key\tcount_distinct\tcount_distinct1\n" +
                        "k0\t800\t680\n" +
                        "k1\t800\t654\n" +
                        "k2\t800\t671\n" +
                        "k3\t800\t671\n" +
                        "k4\t800\t671\n"
=======
    public void testParallelStringKeyedGroupByWithUnionAll() throws Exception {
        testParallelGroupByAllTypes(
                "SELECT * " +
                        "FROM ( " +
                        "  SELECT key, min(achar), max(achar) FROM tab WHERE astring = 'BBQRHKLSSCIQ' " +
                        "  UNION ALL " +
                        "  SELECT key, min(achar), max(achar) FROM tab WHERE astring = 'ZXJBJEX'" +
                        ") " +
                        "ORDER BY key DESC;",
                "key\tmin\tmax\n" +
                        "k2\tG\tG\n" +
                        "k0\tW\tW\n"
>>>>>>> f14e8bc3
        );
    }

    @Test
    public void testParallelSymbolKeyGroupBy() throws Exception {
        // This query doesn't use filter, so we don't care about JIT.
        Assume.assumeTrue(enableJitCompiler);
        testParallelSymbolKeyGroupBy(
                "SELECT key, vwap(price, quantity), sum(colTop) FROM tab ORDER BY key",
                "key\tvwap\tsum\n" +
                        "k0\t2685.431565967941\t1642000.0\n" +
                        "k1\t2682.7321472695826\t1638800.0\n" +
                        "k2\t2683.4065201284266\t1639600.0\n" +
                        "k3\t2684.081214514935\t1640400.0\n" +
                        "k4\t2684.756229953121\t1641200.0\n"
        );
    }

    @Test
    public void testParallelSymbolKeyGroupByFilterWithSubQuery() throws Exception {
        testParallelSymbolKeyGroupBy(
                "SELECT key, vwap(price, quantity), sum(colTop) FROM tab " +
                        "where key in (select key from tab where key in ('k1','k3')) ORDER BY key",
                "key\tvwap\tsum\n" +
                        "k1\t2682.7321472695826\t1638800.0\n" +
                        "k3\t2684.081214514935\t1640400.0\n"
        );
    }

    @Test
    public void testParallelSymbolKeyGroupBySubQuery() throws Exception {
        // This query doesn't use filter, so we don't care about JIT.
        Assume.assumeTrue(enableJitCompiler);
        testParallelSymbolKeyGroupBy(
                "SELECT key, vwap + sum FROM (" +
                        "  SELECT key, vwap(price, quantity), sum(colTop) FROM tab" +
                        ") ORDER BY key",
                "key\tcolumn\n" +
                        "k0\t1644685.4315659679\n" +
                        "k1\t1641482.7321472696\n" +
                        "k2\t1642283.4065201285\n" +
                        "k3\t1643084.081214515\n" +
                        "k4\t1643884.7562299531\n"
        );
    }

    @Test
    public void testParallelSymbolKeyGroupByWithLimit() throws Exception {
        // This query doesn't use filter, so we don't care about JIT.
        Assume.assumeTrue(enableJitCompiler);
        testParallelSymbolKeyGroupBy(
                "SELECT key, vwap(price, quantity), sum(colTop) FROM tab ORDER BY key LIMIT 3",
                "key\tvwap\tsum\n" +
                        "k0\t2685.431565967941\t1642000.0\n" +
                        "k1\t2682.7321472695826\t1638800.0\n" +
                        "k2\t2683.4065201284266\t1639600.0\n",
                "SELECT key, vwap(price, quantity), sum(colTop) FROM tab ORDER BY key LIMIT -3",
                "key\tvwap\tsum\n" +
                        "k2\t2683.4065201284266\t1639600.0\n" +
                        "k3\t2684.081214514935\t1640400.0\n" +
                        "k4\t2684.756229953121\t1641200.0\n"
        );
    }

    @Test
    public void testParallelSymbolKeyGroupByWithMinMaxStrFunction() throws Exception {
        // This query doesn't use filter, so we don't care about JIT.
        Assume.assumeTrue(enableJitCompiler);
        testParallelMultiSymbolKeyGroupBy(
                "SELECT key1, min(key2), max(key2) FROM tab ORDER BY key1",
                "key1\tmin\tmax\n" +
                        "k0\tk0\tk3\n" +
                        "k1\tk0\tk3\n" +
                        "k2\tk0\tk3\n" +
                        "k3\tk0\tk3\n" +
                        "k4\tk0\tk3\n"
        );
    }

    @Test
    public void testParallelSymbolKeyGroupByWithNestedFilter() throws Exception {
        testParallelSymbolKeyGroupBy(
                "SELECT vwap(p, q), k, sum(ct) " +
                        "FROM (SELECT colTop ct, price p, quantity q, key k FROM tab WHERE quantity < 80) ORDER BY k",
                "vwap\tk\tsum\n" +
                        "56.62162162162162\tk0\t325.0\n" +
                        "57.01805416248746\tk1\t381.0\n" +
                        "57.76545632973504\tk2\t387.0\n" +
                        "58.52353506243996\tk3\t393.0\n" +
                        "59.29162746942615\tk4\t399.0\n"
        );
    }

    @Test
    public void testParallelSymbolKeyGroupByWithNoFunctions() throws Exception {
        testParallelSymbolKeyGroupBy(
                "SELECT key FROM tab GROUP BY key ORDER BY key",
                "key\n" +
                        "k0\n" +
                        "k1\n" +
                        "k2\n" +
                        "k3\n" +
                        "k4\n"
        );
    }

    @Test
    public void testParallelSymbolKeyGroupByWithNoFunctionsAndFilter() throws Exception {
        testParallelSymbolKeyGroupBy(
                "SELECT key FROM tab WHERE key != 'k1' GROUP BY key ORDER BY key",
                "key\n" +
                        "k0\n" +
                        "k2\n" +
                        "k3\n" +
                        "k4\n"
        );
    }

    @Test
    public void testParallelSymbolKeyGroupByWithNoFunctionsAndTooStrictFilter() throws Exception {
        testParallelSymbolKeyGroupBy(
                "SELECT key FROM tab WHERE quantity < 0 GROUP BY key ORDER BY key",
                "key\n"
        );
    }

    @Test
    public void testParallelSymbolKeyGroupByWithWithReadThreadSafeFilter() throws Exception {
        testParallelSymbolKeyGroupBy(
                "SELECT key, vwap(price, quantity), sum(colTop) FROM tab WHERE quantity < 80 ORDER BY key",
                "key\tvwap\tsum\n" +
                        "k0\t56.62162162162162\t325.0\n" +
                        "k1\t57.01805416248746\t381.0\n" +
                        "k2\t57.76545632973504\t387.0\n" +
                        "k3\t58.52353506243996\t393.0\n" +
                        "k4\t59.29162746942615\t399.0\n"
        );
    }

    @Test
    public void testParallelSymbolKeyGroupByWithWithReadThreadUnsafeFilter() throws Exception {
        testParallelSymbolKeyGroupBy(
                "SELECT key, vwap(price, quantity), sum(colTop) FROM tab WHERE key in ('k1','k2') ORDER BY key",
                "key\tvwap\tsum\n" +
                        "k1\t2682.7321472695826\t1638800.0\n" +
                        "k2\t2683.4065201284266\t1639600.0\n"
        );
    }

    @Test
    public void testStringKeyGroupByEmptyTable() throws Exception {
        // This query doesn't use filter, so we don't care about JIT.
        Assume.assumeTrue(enableJitCompiler);
        assertMemoryLeak(() -> {
            final WorkerPool pool = new WorkerPool((() -> 4));
            TestUtils.execute(
                    pool,
                    (engine, compiler, sqlExecutionContext) -> {
                        ddl(
                                compiler,
                                "CREATE TABLE tab (" +
                                        "  ts TIMESTAMP," +
                                        "  key STRING," +
                                        "  value DOUBLE) timestamp (ts) PARTITION BY DAY",
                                sqlExecutionContext
                        );
                        assertQueries(
                                engine,
                                sqlExecutionContext,
                                "select key, sum(value) from tab ORDER BY key",
                                "key\tsum\n"
                        );
                    },
                    configuration,
                    LOG
            );
        });
    }

    private static void assertQueries(CairoEngine engine, SqlExecutionContext sqlExecutionContext, String... queriesAndExpectedResults) throws SqlException {
        assertQueries(engine, sqlExecutionContext, sink, queriesAndExpectedResults);
    }

    private static void assertQueries(CairoEngine engine, SqlExecutionContext sqlExecutionContext, StringSink sink, String... queriesAndExpectedResults) throws SqlException {
        for (int i = 0, n = queriesAndExpectedResults.length; i < n; i += 2) {
            final String query = queriesAndExpectedResults[i];
            final String expected = queriesAndExpectedResults[i + 1];
            TestUtils.assertSql(
                    engine,
                    sqlExecutionContext,
                    query,
                    sink,
                    expected
            );
        }
    }

    private void testParallelGroupByAllTypes(String... queriesAndExpectedResults) throws Exception {
        testParallelGroupByAllTypes(null, queriesAndExpectedResults);
    }

    private void testParallelGroupByAllTypes(BindVariablesInitializer initializer, String... queriesAndExpectedResults) throws Exception {
        assertMemoryLeak(() -> {
            final WorkerPool pool = new WorkerPool((() -> 4));
            TestUtils.execute(
                    pool,
                    (engine, compiler, sqlExecutionContext) -> {
                        sqlExecutionContext.setJitMode(enableJitCompiler ? SqlJitMode.JIT_MODE_ENABLED : SqlJitMode.JIT_MODE_DISABLED);
                        if (initializer != null) {
                            initializer.init(sqlExecutionContext);
                        }

                        ddl(
                                compiler,
                                "create table tab as (select" +
                                        " 'k' || ((50 + x) % 5) key," +
                                        " rnd_boolean() aboolean," +
                                        " rnd_byte(2,50) abyte," +
                                        " rnd_geohash(4) ageobyte," +
                                        " rnd_short(10,1024) ashort," +
                                        " rnd_geohash(12) ageoshort," +
                                        " rnd_char() achar," +
                                        " rnd_int() anint," +
                                        " rnd_geohash(16) ageoint," +
                                        " rnd_symbol(4,4,4,2) asymbol," +
                                        " rnd_float(2) afloat," +
                                        " rnd_long() along," +
                                        " rnd_double(2) adouble," +
                                        " rnd_date(to_date('2015', 'yyyy'), to_date('2016', 'yyyy'), 2) adate," +
                                        " rnd_geohash(32) ageolong," +
                                        " rnd_str(5,16,2) astring," +
                                        " timestamp_sequence(400000000000, 500000000) ts" +
                                        " from long_sequence(" + ROW_COUNT + ")) timestamp(ts) partition by day",
                                sqlExecutionContext
                        );
                        assertQueries(engine, sqlExecutionContext, queriesAndExpectedResults);
                    },
                    configuration,
                    LOG
            );
        });
    }

    private void testParallelGroupByFaultTolerance(String query) throws Exception {
        Assume.assumeTrue(enableParallelGroupBy);
        assertMemoryLeak(() -> {
            final WorkerPool pool = new WorkerPool((() -> 4));
            TestUtils.execute(
                    pool,
                    (engine, compiler, sqlExecutionContext) -> {
                        sqlExecutionContext.setJitMode(enableJitCompiler ? SqlJitMode.JIT_MODE_ENABLED : SqlJitMode.JIT_MODE_DISABLED);

                        ddl(
                                compiler,
                                "CREATE TABLE tab (" +
                                        "  ts TIMESTAMP," +
                                        "  price DOUBLE," +
                                        "  quantity DOUBLE) timestamp (ts) PARTITION BY DAY",
                                sqlExecutionContext
                        );
                        insert(
                                compiler,
                                "insert into tab select (x * 864000000)::timestamp, x, x % 100 from long_sequence(" + ROW_COUNT + ")",
                                sqlExecutionContext
                        );

                        try {
                            try (final RecordCursorFactory factory = compiler.compile(query, sqlExecutionContext).getRecordCursorFactory()) {
                                try (final RecordCursor cursor = factory.getCursor(sqlExecutionContext)) {
                                    //noinspection StatementWithEmptyBody
                                    while (cursor.hasNext()) {
                                    } // drain cursor until exception
                                    Assert.fail();
                                }
                            }
                        } catch (Throwable e) {
                            TestUtils.assertContains(e.getMessage(), "unexpected filter error");
                        }
                    },
                    configuration,
                    LOG
            );
        });
    }

    private void testParallelGroupByThrowsOnTimeout(String query) throws Exception {
        Assume.assumeTrue(enableParallelGroupBy);
        assertMemoryLeak(() -> {
            SqlExecutionContextImpl context = (SqlExecutionContextImpl) sqlExecutionContext;
            currentMicros = 0;
            NetworkSqlExecutionCircuitBreaker circuitBreaker = new NetworkSqlExecutionCircuitBreaker(
                    new DefaultSqlExecutionCircuitBreakerConfiguration() {
                        @Override
                        @NotNull
                        public MillisecondClock getClock() {
                            return () -> Long.MAX_VALUE;
                        }

                        @Override
                        public long getQueryTimeout() {
                            return 1;
                        }
                    },
                    MemoryTag.NATIVE_DEFAULT
            );

            ddl(
                    "CREATE TABLE tab (" +
                            "  ts TIMESTAMP," +
                            "  price DOUBLE," +
                            "  quantity DOUBLE) timestamp (ts) PARTITION BY DAY"
            );
            insert("insert into tab select (x * 864000000)::timestamp, x, x % 100 from long_sequence(" + ROW_COUNT + ")");

            context.with(
                    context.getSecurityContext(),
                    context.getBindVariableService(),
                    context.getRandom(),
                    context.getRequestFd(),
                    circuitBreaker
            );
            context.setJitMode(enableJitCompiler ? SqlJitMode.JIT_MODE_ENABLED : SqlJitMode.JIT_MODE_DISABLED);

            try {
                assertSql("", query);
                Assert.fail();
            } catch (CairoException ex) {
                TestUtils.assertContains(ex.getFlyweightMessage(), "timeout, query aborted");
            } finally {
                context.with(
                        context.getSecurityContext(),
                        context.getBindVariableService(),
                        context.getRandom(),
                        context.getRequestFd(),
                        null
                );
                Misc.free(circuitBreaker);
            }
        });
    }

    private void testParallelMultiSymbolKeyGroupBy(String... queriesAndExpectedResults) throws Exception {
        assertMemoryLeak(() -> {
            final WorkerPool pool = new WorkerPool((() -> 4));
            TestUtils.execute(
                    pool,
                    (engine, compiler, sqlExecutionContext) -> {
                        sqlExecutionContext.setJitMode(enableJitCompiler ? SqlJitMode.JIT_MODE_ENABLED : SqlJitMode.JIT_MODE_DISABLED);

                        ddl(
                                compiler,
                                "CREATE TABLE tab (\n" +
                                        "  ts TIMESTAMP," +
                                        "  key1 SYMBOL," +
                                        "  key2 SYMBOL," +
                                        "  key3 SYMBOL," +
                                        "  value DOUBLE) timestamp (ts) PARTITION BY DAY",
                                sqlExecutionContext
                        );
                        insert(
                                compiler,
                                "insert into tab select (x * 864000000)::timestamp, 'k' || (x % 5), 'k' || (x % 4), 'k' || (x % 3), x from long_sequence(" + ROW_COUNT + ")",
                                sqlExecutionContext
                        );
                        ddl(compiler, "ALTER TABLE tab ADD COLUMN colTop DOUBLE", sqlExecutionContext);
                        insert(
                                compiler,
                                "insert into tab " +
                                        "select ((50 + x) * 864000000)::timestamp, 'k' || ((50 + x) % 5), 'k' || ((50 + x) % 4), 'k' || ((50 + x) % 3), 50 + x, 50 + x " +
                                        "from long_sequence(" + ROW_COUNT + ")",
                                sqlExecutionContext
                        );
                        assertQueries(engine, sqlExecutionContext, queriesAndExpectedResults);
                    },
                    configuration,
                    LOG
            );
        });
    }

    private void testParallelNonKeyedGroupBy(String... queriesAndExpectedResults) throws Exception {
        assertMemoryLeak(() -> {
            final WorkerPool pool = new WorkerPool((() -> 4));
            TestUtils.execute(
                    pool,
                    (engine, compiler, sqlExecutionContext) -> {
                        sqlExecutionContext.setJitMode(enableJitCompiler ? SqlJitMode.JIT_MODE_ENABLED : SqlJitMode.JIT_MODE_DISABLED);

                        ddl(
                                compiler,
                                "CREATE TABLE tab (" +
                                        "  ts TIMESTAMP," +
                                        "  price DOUBLE," +
                                        "  quantity DOUBLE) timestamp (ts) PARTITION BY DAY",
                                sqlExecutionContext
                        );
                        insert(
                                compiler,
                                "insert into tab select (x * 864000000)::timestamp, x, x % 100 from long_sequence(" + ROW_COUNT + ")",
                                sqlExecutionContext
                        );
                        ddl(compiler, "ALTER TABLE tab ADD COLUMN colTop DOUBLE", sqlExecutionContext);
                        insert(
                                compiler,
                                "insert into tab " +
                                        "select ((50 + x) * 864000000)::timestamp, 50 + x, 50 + x, 50 + x " +
                                        "from long_sequence(" + ROW_COUNT + ")",
                                sqlExecutionContext
                        );
                        assertQueries(engine, sqlExecutionContext, queriesAndExpectedResults);
                    },
                    configuration,
                    LOG
            );
        });
    }

    private void testParallelStringKeyGroupBy(String... queriesAndExpectedResults) throws Exception {
        assertMemoryLeak(() -> {
            final WorkerPool pool = new WorkerPool((() -> 4));
            TestUtils.execute(
                    pool,
                    (engine) -> pool.assign(new GroupByMergeShardJob(engine.getMessageBus())),
                    (engine, compiler, sqlExecutionContext) -> {
                        sqlExecutionContext.setJitMode(enableJitCompiler ? SqlJitMode.JIT_MODE_ENABLED : SqlJitMode.JIT_MODE_DISABLED);

                        ddl(
                                compiler,
                                "CREATE TABLE tab (" +
                                        "  ts TIMESTAMP," +
                                        "  key STRING," +
                                        "  value DOUBLE) timestamp (ts) PARTITION BY DAY",
                                sqlExecutionContext
                        );
                        insert(
                                compiler,
                                "insert into tab select (x * 864000000)::timestamp, 'k' || (x % 5), x from long_sequence(" + ROW_COUNT + ")",
                                sqlExecutionContext
                        );
                        ddl(compiler, "ALTER TABLE tab ADD COLUMN colTop DOUBLE", sqlExecutionContext);
                        insert(
                                compiler,
                                "insert into tab " +
                                        "select ((50 + x) * 864000000)::timestamp, 'k' || ((50 + x) % 5), 50 + x, 50 + x " +
                                        "from long_sequence(" + ROW_COUNT + ")",
                                sqlExecutionContext
                        );
                        assertQueries(engine, sqlExecutionContext, queriesAndExpectedResults);
                    },
                    configuration,
                    LOG
            );
        });
    }

    private void testParallelSymbolKeyGroupBy(String... queriesAndExpectedResults) throws Exception {
        assertMemoryLeak(() -> {
            final WorkerPool pool = new WorkerPool((() -> 4));
            TestUtils.execute(
                    pool,
                    (engine, compiler, sqlExecutionContext) -> {
                        sqlExecutionContext.setJitMode(enableJitCompiler ? SqlJitMode.JIT_MODE_ENABLED : SqlJitMode.JIT_MODE_DISABLED);

                        ddl(
                                compiler,
                                "CREATE TABLE tab (" +
                                        "  ts TIMESTAMP," +
                                        "  key SYMBOL," +
                                        "  price DOUBLE," +
                                        "  quantity LONG) timestamp (ts) PARTITION BY DAY",
                                sqlExecutionContext
                        );
                        insert(
                                compiler,
                                "insert into tab select (x * 864000000)::timestamp, 'k' || (x % 5), x, x from long_sequence(" + ROW_COUNT + ")",
                                sqlExecutionContext
                        );
                        ddl(compiler, "ALTER TABLE tab ADD COLUMN colTop DOUBLE", sqlExecutionContext);
                        insert(
                                compiler,
                                "insert into tab " +
                                        "select ((50 + x) * 864000000)::timestamp, " +
                                        "  'k' || ((50 + x) % 5), 50 + x, 50 + x, 50 + x " +
                                        "from long_sequence(" + ROW_COUNT + ")",
                                sqlExecutionContext
                        );
                        assertQueries(engine, sqlExecutionContext, queriesAndExpectedResults);
                    },
                    configuration,
                    LOG
            );
        });
    }

    private interface BindVariablesInitializer {
        void init(SqlExecutionContext sqlExecutionContext) throws SqlException;
    }
}<|MERGE_RESOLUTION|>--- conflicted
+++ resolved
@@ -266,7 +266,7 @@
     }
 
     @Test
-    public void testParallelCountOverSingleKeyGroupBy() throws Exception {
+    public void testParallelCountOverStringKeyGroupBy() throws Exception {
         testParallelStringKeyGroupBy(
                 "SELECT count(*) FROM (SELECT key FROM tab WHERE key IS NOT NULL GROUP BY key ORDER BY key)",
                 "count\n" +
@@ -1340,75 +1340,108 @@
     @Test
     public void testParallelShortKeyGroupBy() throws Exception {
         testParallelGroupByAllTypes(
-                "SELECT f, min(j), max(j) FROM tab ORDER BY f LIMIT 10",
-                "f\tmin\tmax\n" +
-                        "10\t1314395694197390795\t6723423394858896846\n" +
-                        "11\t-8315932136025340446\t7607864790985627953\n" +
-                        "12\t-5660096352887391537\t5043776689680170321\n" +
-                        "13\t-8128062239691246700\t-3923254311502720382\n" +
-                        "14\t-4336023326773263651\t8765329599854326850\n" +
-                        "15\t-7992454774066144274\t5107114504052423148\n" +
-                        "16\t-5614082845083708761\t8040569284337282796\n" +
-                        "17\t4198250268081668695\t4198250268081668695\n" +
-                        "18\t-8704803291387753198\t8124521555908441338\n" +
-                        "19\t-9024109950929884557\t2589709597034033422\n"
+                "SELECT ashort, min(along), max(along), min(anint), max(anint) FROM tab ORDER BY ashort LIMIT 10",
+                "ashort\tmin\tmax\tmin1\tmax1\n" +
+                        "10\t-9034587980761366171\t8241274134787696389\t-1493851145\t2030940694\n" +
+                        "11\t-8883842583685157250\t6964067227983995217\t-935653897\t1333246810\n" +
+                        "12\t-3197702176158331996\t4290056275098552124\t-1630398971\t1963882355\n" +
+                        "13\t-8278430792102412405\t4014190873568803122\t-2098187259\t1970675681\n" +
+                        "14\t2421752788016054233\t6338178220630434184\t-1631999006\t-722698516\n" +
+                        "15\t-8125853980339274130\t9051606766571205010\t-1858977498\t1150611667\n" +
+                        "16\t-9013114500574911839\t5870730758990824819\t-540262757\t1849540102\n" +
+                        "17\t-6999485272489290469\t7050703886046737412\t-940880966\t1965693358\n" +
+                        "18\t-3572916331642699731\t8246112648868146347\t-583762669\t1962662189\n" +
+                        "19\t-8236862851826364610\t7519544311952262364\t-1167241739\t-501299886\n"
         );
     }
 
     @Test
     public void testParallelShortKeyGroupByWithReadThreadSafeTimestampFilter() throws Exception {
         testParallelGroupByAllTypes(
-                "SELECT f, count_distinct(j) FROM tab " +
-                        "WHERE ts in '1970-01-13' and f < 100 ORDER BY f DESC",
-                "f\tcount_distinct\n" +
-                        "99\t1\n" +
-                        "96\t1\n" +
-                        "89\t1\n" +
+                "SELECT ashort, count_distinct(along) FROM tab " +
+                        "WHERE ts in '1970-01-13' and ashort < 100 ORDER BY ashort DESC",
+                "ashort\tcount_distinct\n" +
+                        "97\t1\n" +
+                        "94\t1\n" +
+                        "87\t1\n" +
                         "86\t1\n" +
                         "81\t1\n" +
+                        "74\t1\n" +
                         "70\t1\n" +
-                        "68\t2\n" +
+                        "64\t1\n" +
+                        "63\t1\n" +
+                        "60\t1\n" +
                         "59\t1\n" +
-                        "52\t1\n" +
-                        "47\t1\n" +
-                        "33\t1\n" +
-                        "32\t1\n" +
-                        "25\t1\n" +
-                        "18\t1\n" +
-                        "16\t2\n" +
-                        "11\t1\n"
+                        "56\t1\n" +
+                        "55\t1\n" +
+                        "50\t1\n" +
+                        "44\t1\n" +
+                        "42\t1\n" +
+                        "34\t1\n" +
+                        "24\t1\n" +
+                        "22\t1\n" +
+                        "19\t1\n"
         );
     }
 
     @Test
     public void testParallelShortKeyGroupByWithReadThreadUnsafeTimestampFilter() throws Exception {
         testParallelGroupByAllTypes(
-                "SELECT f, count_distinct(j2) FROM tab " +
-                        "WHERE ts in '1970-01-13' and f < 100 and key in ('k1', 'k2') ORDER BY f DESC",
-                "f\tcount_distinct\n" +
-                        "99\t1\n" +
-                        "96\t0\n" +
-                        "89\t1\n" +
+                "SELECT ashort, count_distinct(anint) FROM tab " +
+                        "WHERE ts in '1970-01-13' and ashort < 100 and key in ('k1', 'k2') ORDER BY ashort DESC",
+                "ashort\tcount_distinct\n" +
+                        "97\t1\n" +
+                        "94\t1\n" +
                         "86\t1\n" +
-                        "70\t0\n" +
-                        "68\t0\n" +
-                        "47\t1\n" +
-                        "33\t1\n" +
-                        "32\t1\n" +
-                        "16\t1\n"
+                        "81\t1\n" +
+                        "59\t1\n" +
+                        "56\t1\n" +
+                        "42\t1\n" +
+                        "22\t1\n"
         );
     }
 
     @Test
     public void testParallelShortKeyGroupByWithTooStrictFilter() throws Exception {
         testParallelGroupByAllTypes(
-                "SELECT f, min(j), max(j) FROM tab WHERE f < -990",
-                "f\tmin\tmax\n"
-        );
-    }
-
-    @Test
-    public void testParallelSingleKeyGroupByConcurrent() throws Exception {
+                "SELECT ashort, min(along), max(along) FROM tab WHERE ashort < -990",
+                "ashort\tmin\tmax\n"
+        );
+    }
+
+    @Test
+    public void testParallelSingleKeyGroupByFaultTolerance() throws Exception {
+        testParallelGroupByFaultTolerance(
+                "select case when quantity > 100 then 'a lot' else 'a few' end, vwap(price, quantity) " +
+                        "from tab " +
+                        "where npe();"
+        );
+    }
+
+    @Test
+    public void testParallelSingleKeyGroupByThrowsOnTimeout() throws Exception {
+        // This query doesn't use filter, so we don't care about JIT.
+        Assume.assumeTrue(enableJitCompiler);
+        testParallelGroupByThrowsOnTimeout("select quantity % 100, vwap(price, quantity) from tab");
+    }
+
+    @Test
+    public void testParallelStringKeyGroupBy() throws Exception {
+        // This query doesn't use filter, so we don't care about JIT.
+        Assume.assumeTrue(enableJitCompiler);
+        testParallelStringKeyGroupBy(
+                "SELECT key, avg(value), sum(colTop), count() FROM tab ORDER BY key",
+                "key\tavg\tsum\tcount\n" +
+                        "k0\t2027.5\t1642000.0\t1600\n" +
+                        "k1\t2023.5\t1638800.0\t1600\n" +
+                        "k2\t2024.5\t1639600.0\t1600\n" +
+                        "k3\t2025.5\t1640400.0\t1600\n" +
+                        "k4\t2026.5\t1641200.0\t1600\n"
+        );
+    }
+
+    @Test
+    public void testParallelStringKeyGroupByConcurrent() throws Exception {
         // This query doesn't use filter, so we don't care about JIT.
         Assume.assumeTrue(enableJitCompiler);
 
@@ -1484,16 +1517,7 @@
     }
 
     @Test
-    public void testParallelSingleKeyGroupByFaultTolerance() throws Exception {
-        testParallelGroupByFaultTolerance(
-                "select case when quantity > 100 then 'a lot' else 'a few' end, vwap(price, quantity) " +
-                        "from tab " +
-                        "where npe();"
-        );
-    }
-
-    @Test
-    public void testParallelSingleKeyGroupBySubQuery() throws Exception {
+    public void testParallelStringKeyGroupBySubQuery() throws Exception {
         // This query doesn't use filter, so we don't care about JIT.
         Assume.assumeTrue(enableJitCompiler);
         testParallelStringKeyGroupBy(
@@ -1506,191 +1530,6 @@
                         "k2\t1641624.5\n" +
                         "k3\t1642425.5\n" +
                         "k4\t1643226.5\n"
-        );
-    }
-
-    @Test
-    public void testParallelSingleKeyGroupByThrowsOnTimeout() throws Exception {
-        // This query doesn't use filter, so we don't care about JIT.
-        Assume.assumeTrue(enableJitCompiler);
-        testParallelGroupByThrowsOnTimeout("select quantity % 100, vwap(price, quantity) from tab");
-    }
-
-    @Test
-<<<<<<< HEAD
-    public void testParallelSingleKeyGroupByWithReadThreadSafeTimestampFilter() throws Exception {
-        testParallelGroupByAllTypes(
-                "SELECT key, count_distinct(ip) FROM tab " +
-                        "WHERE ts in '1970-01-13' and d < 1000 ORDER BY key DESC",
-                "key\tcount_distinct\n" +
-                        "k4\t28\n" +
-                        "k3\t29\n" +
-                        "k2\t27\n" +
-                        "k1\t31\n" +
-                        "k0\t27\n"
-        );
-    }
-
-    @Test
-    public void testParallelStringKeyGroupBy() throws Exception {
-        testParallelStringKeyGroupBy(
-                "SELECT key, avg(value), sum(colTop), count() FROM tab ORDER BY key",
-                "key\tavg\tsum\tcount\n" +
-                        "k0\t2027.5\t1642000.0\t1600\n" +
-                        "k1\t2023.5\t1638800.0\t1600\n" +
-                        "k2\t2024.5\t1639600.0\t1600\n" +
-                        "k3\t2025.5\t1640400.0\t1600\n" +
-                        "k4\t2026.5\t1641200.0\t1600\n"
-        );
-    }
-
-    @Test
-    public void testParallelStringKeyGroupByWithCountDistinctIntFunction() throws Exception {
-=======
-    public void testParallelSingleKeyGroupByWithCountDistinctIntFunction() throws Exception {
-        // This query doesn't use filter, so we don't care about JIT.
-        Assume.assumeTrue(enableJitCompiler);
->>>>>>> f14e8bc3
-        testParallelGroupByAllTypes(
-                "SELECT key, count_distinct(anint), count_distinct(anint + 42) FROM tab ORDER BY key",
-                "key\tcount_distinct\tcount_distinct1\n" +
-                        "k0\t800\t800\n" +
-                        "k1\t800\t800\n" +
-                        "k2\t800\t800\n" +
-                        "k3\t800\t800\n" +
-                        "k4\t800\t800\n"
-        );
-    }
-
-    @Test
-<<<<<<< HEAD
-    public void testParallelStringKeyGroupByWithCountDistinctLongFunction() throws Exception {
-=======
-    public void testParallelSingleKeyGroupByWithCountDistinctLongFunction() throws Exception {
-        // This query doesn't use filter, so we don't care about JIT.
-        Assume.assumeTrue(enableJitCompiler);
->>>>>>> f14e8bc3
-        testParallelGroupByAllTypes(
-                "SELECT key, count_distinct(along) FROM tab ORDER BY key",
-                "key\tcount_distinct\n" +
-                        "k0\t800\n" +
-                        "k1\t800\n" +
-                        "k2\t800\n" +
-                        "k3\t800\n" +
-                        "k4\t800\n"
-        );
-    }
-
-    @Test
-    public void testParallelStringKeyGroupByWithFilter() throws Exception {
-        testParallelStringKeyGroupBy(
-                "SELECT key, avg(value), sum(colTop), count() FROM tab WHERE value < 80 ORDER BY key",
-                "key\tavg\tsum\tcount\n" +
-                        "k0\t46.25\t325.0\t20\n" +
-                        "k1\t45.31818181818182\t381.0\t22\n" +
-                        "k2\t46.31818181818182\t387.0\t22\n" +
-                        "k3\t47.31818181818182\t393.0\t22\n" +
-                        "k4\t48.31818181818182\t399.0\t22\n"
-        );
-    }
-
-    @Test
-<<<<<<< HEAD
-=======
-    public void testParallelSingleKeyGroupByWithNoFunctions() throws Exception {
-        // This query doesn't use filter, so we don't care about JIT.
-        Assume.assumeTrue(enableJitCompiler);
-        testParallelSymbolKeyGroupBy(
-                "SELECT key FROM tab GROUP BY key ORDER BY key",
-                "key\n" +
-                        "k0\n" +
-                        "k1\n" +
-                        "k2\n" +
-                        "k3\n" +
-                        "k4\n"
-        );
-    }
-
-    @Test
-    public void testParallelSingleKeyGroupByWithNoFunctionsAndFilter() throws Exception {
-        testParallelSymbolKeyGroupBy(
-                "SELECT key FROM tab WHERE key != 'k1' GROUP BY key ORDER BY key",
-                "key\n" +
-                        "k0\n" +
-                        "k2\n" +
-                        "k3\n" +
-                        "k4\n"
-        );
-    }
-
-    @Test
-    public void testParallelSingleKeyGroupByWithNoFunctionsAndTooStrictFilter() throws Exception {
-        testParallelSymbolKeyGroupBy(
-                "SELECT key FROM tab WHERE quantity < 0 GROUP BY key ORDER BY key",
-                "key\n"
-        );
-    }
-
-    @Test
-    public void testParallelSingleKeyGroupByWithReadThreadSafeTimestampFilter() throws Exception {
-        testParallelGroupByAllTypes(
-                "SELECT key, count_distinct(anint) FROM tab " +
-                        "WHERE ts in '1970-01-13' and adouble < 1000 ORDER BY key DESC",
-                "key\tcount_distinct\n" +
-                        "k4\t30\n" +
-                        "k3\t26\n" +
-                        "k2\t31\n" +
-                        "k1\t29\n" +
-                        "k0\t28\n"
-        );
-    }
-
-    @Test
-    public void testParallelSingleKeyGroupByWithReadThreadUnsafeTimestampFilter() throws Exception {
-        testParallelGroupByAllTypes(
-                "SELECT key, count_distinct(anint) FROM tab " +
-                        "WHERE ts in '1970-01-13' and adouble < 1000 and key in ('k1', 'k2') ORDER BY key DESC",
-                "key\tcount_distinct\n" +
-                        "k2\t31\n" +
-                        "k1\t29\n"
-        );
-    }
-
-    @Test
-    public void testParallelSingleKeyGroupByWithTooStrictFilter() throws Exception {
-        testParallelStringKeyGroupBy(
-                "SELECT key, avg(value), sum(colTop), count() FROM tab WHERE value < 0 ORDER BY key",
-                "key\tavg\tsum\tcount\n"
-        );
-    }
-
-    @Test
-    public void testParallelSingleKeyGroupByWithTwoCountDistinctLongFunctions() throws Exception {
-        // This query doesn't use filter, so we don't care about JIT.
-        Assume.assumeTrue(enableJitCompiler);
-        testParallelGroupByAllTypes(
-                "SELECT key, count_distinct(along), count_distinct(abs(along) % 10) FROM tab ORDER BY key",
-                "key\tcount_distinct\tcount_distinct1\n" +
-                        "k0\t800\t10\n" +
-                        "k1\t800\t10\n" +
-                        "k2\t800\t10\n" +
-                        "k3\t800\t10\n" +
-                        "k4\t800\t10\n"
-        );
-    }
-
-    @Test
-    public void testParallelStringKeyGroupBy() throws Exception {
-        // This query doesn't use filter, so we don't care about JIT.
-        Assume.assumeTrue(enableJitCompiler);
-        testParallelStringKeyGroupBy(
-                "SELECT key, avg(value), sum(colTop), count() FROM tab ORDER BY key",
-                "key\tavg\tsum\tcount\n" +
-                        "k0\t2027.5\t1642000.0\t1600\n" +
-                        "k1\t2023.5\t1638800.0\t1600\n" +
-                        "k2\t2024.5\t1639600.0\t1600\n" +
-                        "k3\t2025.5\t1640400.0\t1600\n" +
-                        "k4\t2026.5\t1641200.0\t1600\n"
         );
     }
 
@@ -1755,7 +1594,49 @@
     }
 
     @Test
->>>>>>> f14e8bc3
+    public void testParallelStringKeyGroupByWithCountDistinctIntFunction() throws Exception {
+        // This query doesn't use filter, so we don't care about JIT.
+        Assume.assumeTrue(enableJitCompiler);
+        testParallelGroupByAllTypes(
+                "SELECT key, count_distinct(anint), count_distinct(anint + 42) FROM tab ORDER BY key",
+                "key\tcount_distinct\tcount_distinct1\n" +
+                        "k0\t800\t800\n" +
+                        "k1\t800\t800\n" +
+                        "k2\t800\t800\n" +
+                        "k3\t800\t800\n" +
+                        "k4\t800\t800\n"
+        );
+    }
+
+    @Test
+    public void testParallelStringKeyGroupByWithCountDistinctLongFunction() throws Exception {
+        // This query doesn't use filter, so we don't care about JIT.
+        Assume.assumeTrue(enableJitCompiler);
+        testParallelGroupByAllTypes(
+                "SELECT key, count_distinct(along) FROM tab ORDER BY key",
+                "key\tcount_distinct\n" +
+                        "k0\t800\n" +
+                        "k1\t800\n" +
+                        "k2\t800\n" +
+                        "k3\t800\n" +
+                        "k4\t800\n"
+        );
+    }
+
+    @Test
+    public void testParallelStringKeyGroupByWithFilter() throws Exception {
+        testParallelStringKeyGroupBy(
+                "SELECT key, avg(value), sum(colTop), count() FROM tab WHERE value < 80 ORDER BY key",
+                "key\tavg\tsum\tcount\n" +
+                        "k0\t46.25\t325.0\t20\n" +
+                        "k1\t45.31818181818182\t381.0\t22\n" +
+                        "k2\t46.31818181818182\t387.0\t22\n" +
+                        "k3\t47.31818181818182\t393.0\t22\n" +
+                        "k4\t48.31818181818182\t399.0\t22\n"
+        );
+    }
+
+    @Test
     public void testParallelStringKeyGroupByWithLimit() throws Exception {
         // This query doesn't use filter, so we don't care about JIT.
         Assume.assumeTrue(enableJitCompiler);
@@ -1818,28 +1699,27 @@
     }
 
     @Test
-<<<<<<< HEAD
     public void testParallelStringKeyGroupByWithReadThreadSafeTimestampFilter() throws Exception {
         testParallelGroupByAllTypes(
-                "SELECT key, count_distinct(ip) FROM tab " +
-                        "WHERE ts in '1970-01-13' and d < 1000 ORDER BY key DESC",
+                "SELECT key, count_distinct(anint) FROM tab " +
+                        "WHERE ts in '1970-01-13' and adouble < 1000 ORDER BY key DESC",
                 "key\tcount_distinct\n" +
-                        "k4\t28\n" +
-                        "k3\t29\n" +
-                        "k2\t27\n" +
-                        "k1\t31\n" +
-                        "k0\t27\n"
+                        "k4\t30\n" +
+                        "k3\t26\n" +
+                        "k2\t31\n" +
+                        "k1\t29\n" +
+                        "k0\t28\n"
         );
     }
 
     @Test
     public void testParallelStringKeyGroupByWithReadThreadUnsafeTimestampFilter() throws Exception {
         testParallelGroupByAllTypes(
-                "SELECT key, count_distinct(ip) FROM tab " +
-                        "WHERE ts in '1970-01-13' and d < 1000 and key in ('k1', 'k2') ORDER BY key DESC",
+                "SELECT key, count_distinct(anint) FROM tab " +
+                        "WHERE ts in '1970-01-13' and adouble < 1000 and key in ('k1', 'k2') ORDER BY key DESC",
                 "key\tcount_distinct\n" +
-                        "k2\t27\n" +
-                        "k1\t31\n"
+                        "k2\t31\n" +
+                        "k1\t29\n"
         );
     }
 
@@ -1853,15 +1733,20 @@
 
     @Test
     public void testParallelStringKeyGroupByWithTwoCountDistinctLongFunctions() throws Exception {
-        testParallelGroupByAllTypes(
-                "SELECT key, count_distinct(j), count_distinct(j2) FROM tab ORDER BY key",
+        // This query doesn't use filter, so we don't care about JIT.
+        Assume.assumeTrue(enableJitCompiler);
+        testParallelGroupByAllTypes(
+                "SELECT key, count_distinct(along), count_distinct(abs(along) % 10) FROM tab ORDER BY key",
                 "key\tcount_distinct\tcount_distinct1\n" +
-                        "k0\t800\t680\n" +
-                        "k1\t800\t654\n" +
-                        "k2\t800\t671\n" +
-                        "k3\t800\t671\n" +
-                        "k4\t800\t671\n"
-=======
+                        "k0\t800\t10\n" +
+                        "k1\t800\t10\n" +
+                        "k2\t800\t10\n" +
+                        "k3\t800\t10\n" +
+                        "k4\t800\t10\n"
+        );
+    }
+
+    @Test
     public void testParallelStringKeyedGroupByWithUnionAll() throws Exception {
         testParallelGroupByAllTypes(
                 "SELECT * " +
@@ -1874,7 +1759,6 @@
                 "key\tmin\tmax\n" +
                         "k2\tG\tG\n" +
                         "k0\tW\tW\n"
->>>>>>> f14e8bc3
         );
     }
 
@@ -1970,6 +1854,8 @@
 
     @Test
     public void testParallelSymbolKeyGroupByWithNoFunctions() throws Exception {
+        // This query doesn't use filter, so we don't care about JIT.
+        Assume.assumeTrue(enableJitCompiler);
         testParallelSymbolKeyGroupBy(
                 "SELECT key FROM tab GROUP BY key ORDER BY key",
                 "key\n" +
