--- conflicted
+++ resolved
@@ -1165,13 +1165,13 @@
         }
 
         @Override
-<<<<<<< HEAD
         public Decimal256 getDecimal256() {
             return sqlExecutionContext.getDecimal256();
-=======
+        }
+
+        @Override
         public int getIntervalFunctionType() {
             return sqlExecutionContext.getIntervalFunctionType();
->>>>>>> f0ba2861
         }
 
         @Override
