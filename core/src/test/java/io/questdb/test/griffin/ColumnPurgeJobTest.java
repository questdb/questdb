--- conflicted
+++ resolved
@@ -1035,7 +1035,6 @@
         path.of(configuration.getDbRoot()).concat(tableToken).concat(partition).concat("str.i").put(colSuffix).$();
         Assert.assertEquals(Utf8s.toString(path), exist, TestFilesFacadeImpl.INSTANCE.exists(path.$()));
 
-<<<<<<< HEAD
         assertIndexFilesExist(path, up_part, partition, colSuffix, exist);
     }
 
@@ -1048,10 +1047,7 @@
 
     private void assertIndexFilesExist(Path path, String up_part, String partition, String colSuffix, boolean exist) {
         TableToken tableToken = engine.verifyTableName(up_part);
-        path.of(configuration.getRoot()).concat(tableToken).concat(partition).concat("sym2.d").put(colSuffix).$();
-=======
         path.of(configuration.getDbRoot()).concat(tableToken).concat(partition).concat("sym2.d").put(colSuffix).$();
->>>>>>> bc1790cc
         Assert.assertEquals(Utf8s.toString(path), exist, TestFilesFacadeImpl.INSTANCE.exists(path.$()));
 
         path.of(configuration.getDbRoot()).concat(tableToken).concat(partition).concat("sym2.k").put(colSuffix).$();
