/*******************************************************************************
 *     ___                  _   ____  ____
 *    / _ \ _   _  ___  ___| |_|  _ \| __ )
 *   | | | | | | |/ _ \/ __| __| | | |  _ \
 *   | |_| | |_| |  __/\__ \ |_| |_| | |_) |
 *    \__\_\\__,_|\___||___/\__|____/|____/
 *
 *  Copyright (c) 2014-2019 Appsicle
 *  Copyright (c) 2019-2024 QuestDB
 *
 *  Licensed under the Apache License, Version 2.0 (the "License");
 *  you may not use this file except in compliance with the License.
 *  You may obtain a copy of the License at
 *
 *  http://www.apache.org/licenses/LICENSE-2.0
 *
 *  Unless required by applicable law or agreed to in writing, software
 *  distributed under the License is distributed on an "AS IS" BASIS,
 *  WITHOUT WARRANTIES OR CONDITIONS OF ANY KIND, either express or implied.
 *  See the License for the specific language governing permissions and
 *  limitations under the License.
 *
 ******************************************************************************/

package io.questdb.test.griffin.wal;

import io.questdb.PropertyKey;
import io.questdb.std.Rnd;
import io.questdb.test.tools.TestUtils;
import org.junit.Assert;
import org.junit.Before;
import org.junit.Test;

import static io.questdb.test.griffin.wal.FuzzRunner.MAX_WAL_APPLY_TIME_PER_TABLE_CEIL;

// These test is designed to produce unstable runs, e.g. random generator is created
// using current execution time.
// This improves coverage. To debug failures in CI find the line logging random seeds
// and change line
// Rnd rnd = generateRandom(LOG);
// to
// Rnd rnd = new Rnd(A, B);
// where A, B are seeds in the failed run log.
//
// When the same timestamp is used in multiple transactions
// the order of records when executed in parallel WAL writing is not guaranteed.
// The creates failures in tests that assume that the order of records is preserved.
// There are already measures to prevent invalid data generation, but it still can happen.
// In order to verify that the test is not broken we check that there are no duplicate
// timestamps for the record where the comparison fails.
public class WalWriterFuzzTest extends AbstractFuzzTest {

    @Before
    public void setUp() {
        super.setUp();
        // We disable mixed I/O on some OSes and FSes (wink-wink Windows).
        node1.setProperty(PropertyKey.DEBUG_CAIRO_O3_COLUMN_MEMORY_SIZE, 512 * 1024);
        setFuzzProperties(100, 1000, 2);
    }

    @Test
    public void testChunkedSequencerWalTransactionQueries() throws Exception {
        int chunkSize = TestUtils.generateRandom(LOG).nextInt(100) + 1;
        node1.setProperty(PropertyKey.CAIRO_DEFAULT_SEQ_PART_TXN_COUNT, chunkSize);
        chunkSize = node1.getConfiguration().getDefaultSeqPartTxnCount();

        ddl("create table chunk_seq (\n" +
                "  x long,\n" +
                "  ts timestamp\n" +
                ") timestamp(ts) PARTITION by day WAL");
        insert("insert batch 2 into chunk_seq \n" +
                "  select x, timestamp_sequence('2024-01-01', 312312) from long_sequence(1000)");


        runWalPurgeJob();

        int expectedTxnCount = 500;
        assertSql("count\n" +
                expectedTxnCount + "\n", "select count(*) from wal_transactions('chunk_seq')");

        drainWalQueue();

        assertSql("count\n" +
                expectedTxnCount + "\n", "select count(*) from wal_transactions('chunk_seq')");


        runWalPurgeJob();

        assertSql("count\n" +
                (expectedTxnCount - (expectedTxnCount - 1) / chunkSize * chunkSize) + "\n", "select count(*) from wal_transactions('chunk_seq')");
    }

    @Test
    public void testChunkedSequencerWriting() throws Exception {
        Rnd rnd = generateRandom(LOG);
        fuzzer.setFuzzCounts(false, 5_000, 200, 20, 10, 20, rnd.nextInt(10), 5, 2);
        setFuzzProperties(rnd);
        node1.setProperty(PropertyKey.CAIRO_DEFAULT_SEQ_PART_TXN_COUNT, 10);
        Assert.assertEquals(10, node1.getConfiguration().getDefaultSeqPartTxnCount());
        runFuzz(rnd);
    }

    @Test
    public void testSimpleDataTransaction() throws Exception {
        Rnd rnd = generateRandom(LOG);
        setFuzzProbabilities(0, 0.2, 0.1, 0, 0, 0, 0, 1.0, 0.01, 0.01, 0.0, 0);
        setFuzzCounts(rnd.nextBoolean(), rnd.nextInt(10_000_000),
                rnd.nextInt(1500), 20, 10, 200, 0, 1
        );
        runFuzz(rnd);
    }

    @Test
    public void testWalAddRemoveCommitDropFuzz() throws Exception {
        Rnd rnd = generateRandom(LOG);
        setFuzzProbabilities(0.05, 0.2, 0.1, 0.005, 0.05, 0.05, 0.05, 1.0, 0.05, 0.01, 1.0, 0.05);
        setFuzzCounts(true, 100_000, 500, 20, 1000, 20, 100_000, 5);
        setFuzzProperties(rnd);
        runFuzz(rnd);
    }

    @Test
    public void testWalAddRemoveCommitFuzzInOrder() throws Exception {
        setFuzzProbabilities(0.05, 0.2, 0.1, 0.005, 0.05, 0.05, 0.05, 1.0, 0.01, 0.01, 0.0, 0.05);
        setFuzzCounts(false, 1_000_000, 500, 20, 1000, 20, 0, 10);
        runFuzz(generateRandom(LOG));
    }

    @Test
    public void testWalAddRemoveCommitFuzzO3() throws Exception {
        Rnd rnd = generateRandom(LOG);
        setFuzzProbabilities(0.05, 0.2, 0.1, 0.005, 0.05, 0.05, 0.05, 1.0, 0.05, 0.01, 0.0, 0.05);
        setFuzzCounts(true, 100_000, 500, 20, 1000, 20, 100_000, 5);
        setFuzzProperties(rnd);
        runFuzz(rnd);
    }

    @Test
    public void testWalApplyEjectsMultipleTables() throws Exception {
        Rnd rnd = generateRandom(LOG);
        setFuzzProperties(rnd.nextLong(50), getRndO3PartitionSplit(rnd), getRndO3PartitionSplitMaxCount(rnd), getMaxWalSize(rnd), getMaxWalFdCache(rnd));
        int tableCount = Math.max(2, rnd.nextInt(3));
        fullRandomFuzz(rnd, tableCount);
    }

    @Test
    public void testWalMetadataChangeHeavy() throws Exception {
        Rnd rnd = generateRandom(LOG);
<<<<<<< HEAD
        setFuzzProbabilities(0.05, 0.2, 0.1, 0.005, 0.25, 0.25, 0.25, 1.0, 0.01, 0.01, 0.0);
=======
        setFuzzProbabilities(0.05, 0.2, 0.1, 0.005, 0.25, 0.25, 0.25, 1.0, 0.01, 0.01, 0.0, 0.25);
>>>>>>> 1bc8f3d3
        setFuzzCounts(false, 50_000, 100, 20, 1000, 1000, 100, 5);
        setFuzzProperties(rnd);
        runFuzz(rnd);
    }

    @Test
    public void testWalSmallWalFdReuse() throws Exception {
        Rnd rnd = generateRandom(LOG);
        fuzzer.setFuzzCounts(false, 100_000, 50, 20, 10, 20, 0, 5, 2);
        setFuzzProperties(rnd.nextLong(MAX_WAL_APPLY_TIME_PER_TABLE_CEIL), getRndO3PartitionSplit(rnd), getRndO3PartitionSplitMaxCount(rnd), getMaxWalSize(rnd), 1);
        runFuzz(rnd);
    }

    @Test
    public void testWalSmallWalLag() throws Exception {
        Rnd rnd = generateRandom(LOG);
        setFuzzProperties(rnd);
        fullRandomFuzz(rnd);
    }

    @Test
    public void testWalWriteEqualTimestamp() throws Exception {
        node1.setProperty(PropertyKey.CAIRO_O3_QUICKSORT_ENABLED, true);
        Rnd rnd = generateRandom(LOG);
        setFuzzProbabilities(0, 0, 0, 0, 0, 0, 0, 1, 0, 0.5, 0.0, 0);
        setFuzzCounts(
                true,
                5000,
                800,
                10,
                10,
                10,
                50,
                1
        );
        setFuzzProperties(rnd);
        runFuzz(rnd, getTestName(), 1);
    }

    @Test
    public void testWalWriteFullRandom() throws Exception {
        Rnd rnd = generateRandom(LOG);
        setRandomAppendPageSize(rnd);
        setFuzzProperties(rnd);
        fullRandomFuzz(rnd);
    }

    @Test
    public void testWalWriteFullRandomMultipleTables() throws Exception {
        Rnd rnd = generateRandom(LOG);
        int tableCount = Math.max(2, rnd.nextInt(4));
        setFuzzProperties(rnd);
        fullRandomFuzz(rnd, tableCount);
    }

    @Test
    public void testWalWriteManySmallTransactions() throws Exception {
        node1.setProperty(PropertyKey.CAIRO_O3_QUICKSORT_ENABLED, true);
        Rnd rnd = generateRandom(LOG);
        setFuzzProbabilities(0, 0, 0, 0, 0, 0, 0, 1, 0, 0.01, 0.0, 0);
        setFuzzCounts(
                true,
                1000,
                800,
                10,
                10,
                10,
                50,
                1
        );
        setFuzzProperties(rnd);
        runFuzz(rnd, getTestName(), 1);
    }

    @Test
    public void testWalWriteManyTablesInOrder() throws Exception {
        node1.setProperty(PropertyKey.CAIRO_O3_QUICKSORT_ENABLED, true);
        Rnd rnd = generateRandom(LOG);
        setRandomAppendPageSize(rnd);
        int tableCount = 3;
        setFuzzProbabilities(0, 0, 0, 0, 0, 0, 0, 1, 0.001, 0.01, 0.0, 0);
        setFuzzCounts(false, 500_000, 5_000, 10, 10, 5500, 0, 1);
        String tableNameBase = getTestName();
        runFuzz(rnd, tableNameBase, tableCount);
    }

    @Test
    public void testWalWriteRollbackHeavy() throws Exception {
        Rnd rnd = generateRandom(LOG);
        setFuzzProbabilities(0.5, 0.5, 0.1, 0.5, 0.05, 0.05, 0.05, 1.0, 0.01, 0.01, 0.0, 0.05);
        setFuzzCounts(rnd.nextBoolean(), 10_000, 300, 20, 1000, 1000, 100, 3);
        runFuzz(rnd);
    }

    @Test
    public void testWalWriteRollbackTruncateHeavy() throws Exception {
        Rnd rnd = generateRandom(LOG);
        setFuzzProbabilities(0.5, 0.5, 0.1, 0.5, 0.05, 0.05, 0.05, 1.0, 0.15, 0.01, 0.0, 0.05);
        setFuzzCounts(rnd.nextBoolean(), 300, 20, 20, 1000, 1000, 100, 3);
        runFuzz(rnd);
    }

    @Test
    public void testWalWriteTinyO3Memory() throws Exception {
        final int o3MemorySize = 256;
        node1.setProperty(PropertyKey.DEBUG_CAIRO_O3_COLUMN_MEMORY_SIZE, o3MemorySize);
        Assert.assertEquals(o3MemorySize, node1.getConfiguration().getO3ColumnMemorySize());
        Rnd rnd = generateRandom(LOG);
        setFuzzProbabilities(0, 0.2, 0.1, 0, 0, 0, 0, 1.0, 0.01, 0.01, 0.0, 0);
        setFuzzCounts(true, 100_000, 10, 10, 10, 10, 50, 1);
        runFuzz(rnd, getTestName(), 1);
    }

    @Test
    public void testWriteO3DataOnlyBig() throws Exception {
        Rnd rnd = generateRandom(LOG);
        setFuzzProbabilities(0, 0, 0, 0, 0, 0, 0, 1.0, 0.01, 0.01, 0.0, 0);
        setFuzzCounts(true, 1_000_000, 500, 20, 1000, 1000, 100, 20);
        setFuzzProperties(rnd);
        runFuzz(rnd);
    }
}<|MERGE_RESOLUTION|>--- conflicted
+++ resolved
@@ -146,11 +146,7 @@
     @Test
     public void testWalMetadataChangeHeavy() throws Exception {
         Rnd rnd = generateRandom(LOG);
-<<<<<<< HEAD
-        setFuzzProbabilities(0.05, 0.2, 0.1, 0.005, 0.25, 0.25, 0.25, 1.0, 0.01, 0.01, 0.0);
-=======
         setFuzzProbabilities(0.05, 0.2, 0.1, 0.005, 0.25, 0.25, 0.25, 1.0, 0.01, 0.01, 0.0, 0.25);
->>>>>>> 1bc8f3d3
         setFuzzCounts(false, 50_000, 100, 20, 1000, 1000, 100, 5);
         setFuzzProperties(rnd);
         runFuzz(rnd);
