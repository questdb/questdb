--- conflicted
+++ resolved
@@ -72,7 +72,6 @@
 public class WalWriterFuzzTest extends AbstractGriffinTest {
 
     private final static int MAX_WAL_APPLY_TIME_PER_TABLE_CEIL = 250;
-    private final static int MAX_O3_SPLIT_PARTITION_THRESHOLD = 5_000;
     protected final WorkerPool sharedWorkerPool = new TestWorkerPool(4, metrics);
     private final TableSequencerAPI.TableSequencerCallback checkNoSuspendedTablesRef = WalWriterFuzzTest::checkNoSuspendedTables;
     private double cancelRowsProb;
@@ -102,7 +101,7 @@
     @Before
     public void setUp() {
         configOverrideO3ColumnMemorySize(512 * 1024);
-        setFuzzProperties(100, MAX_O3_SPLIT_PARTITION_THRESHOLD);
+        setFuzzProperties(100);
         super.setUp();
     }
 
@@ -127,14 +126,14 @@
         setFuzzProbabilities(0.05, 0.2, 0.1, 0.005, 0.05, 0.05, 0.05, 1.0, 0.05);
         setFuzzCounts(true, 100_000, 500, 20, 1000, 20, 100_000, 5);
         Rnd rnd = TestUtils.generateRandom(LOG);
-        setFuzzProperties(rnd.nextLong(MAX_WAL_APPLY_TIME_PER_TABLE_CEIL), rnd.nextLong(MAX_O3_SPLIT_PARTITION_THRESHOLD));
+        setFuzzProperties(rnd.nextLong(MAX_WAL_APPLY_TIME_PER_TABLE_CEIL));
         runFuzz(rnd);
     }
 
     @Test
     public void testWalApplyEjectsMultipleTables() throws Exception {
         Rnd rnd = TestUtils.generateRandom(LOG);
-        setFuzzProperties(rnd.nextLong(50), rnd.nextLong(MAX_O3_SPLIT_PARTITION_THRESHOLD));
+        setFuzzProperties(rnd.nextLong(50));
         int tableCount = Math.max(2, rnd.nextInt(3));
         fullRandomFuzz(rnd, tableCount);
     }
@@ -144,8 +143,7 @@
         setFuzzProbabilities(0.05, 0.2, 0.1, 0.005, 0.25, 0.25, 0.25, 1.0, 0.01);
         setFuzzCounts(false, 50_000, 100, 20, 1000, 1000, 100, 5);
         Rnd rnd = TestUtils.generateRandom(LOG);
-        rnd = new Rnd(2035322712003833L, 1679930711608L);
-        setFuzzProperties(rnd.nextLong(MAX_WAL_APPLY_TIME_PER_TABLE_CEIL), rnd.nextLong(MAX_O3_SPLIT_PARTITION_THRESHOLD));
+        setFuzzProperties(rnd.nextLong(MAX_WAL_APPLY_TIME_PER_TABLE_CEIL));
         runFuzz(rnd);
     }
 
@@ -153,20 +151,15 @@
     public void testWalWriteFullRandom() throws Exception {
         Rnd rnd = TestUtils.generateRandom(LOG);
         setRandomAppendPageSize(rnd);
-        setFuzzProperties(rnd.nextLong(MAX_WAL_APPLY_TIME_PER_TABLE_CEIL), rnd.nextLong(MAX_O3_SPLIT_PARTITION_THRESHOLD));
+        setFuzzProperties(rnd.nextLong(MAX_WAL_APPLY_TIME_PER_TABLE_CEIL));
         fullRandomFuzz(rnd);
     }
 
     @Test
     public void testWalWriteFullRandomMultipleTables() throws Exception {
         Rnd rnd = TestUtils.generateRandom(LOG);
-<<<<<<< HEAD
-        int tableCount = Math.max(2, rnd.nextInt(3));
-        setFuzzProperties(rnd.nextLong(MAX_WAL_APPLY_TIME_PER_TABLE_CEIL), rnd.nextLong(MAX_O3_SPLIT_PARTITION_THRESHOLD));
-=======
         int tableCount = Math.max(2, rnd.nextInt(4));
         setFuzzProperties(rnd.nextLong(MAX_WAL_APPLY_TIME_PER_TABLE_CEIL));
->>>>>>> 47df017b
         fullRandomFuzz(rnd, tableCount);
     }
 
@@ -232,26 +225,6 @@
     }
 
     @Test
-    public void testWalWriteManySmallTransactions() throws Exception {
-        configOverrideO3QuickSortEnabled(true);
-        Rnd rnd = TestUtils.generateRandom(LOG);
-        setFuzzProbabilities(0, 0, 0, 0, 0, 0, 0, 1, 0);
-        setFuzzCounts(
-                true,
-                1000,
-                800,
-                10,
-                10,
-                10,
-                50,
-                1
-        );
-        setFuzzProperties(rnd.nextLong(MAX_WAL_APPLY_TIME_PER_TABLE_CEIL), rnd.nextLong(MAX_O3_SPLIT_PARTITION_THRESHOLD));
-        runFuzz(rnd, testName.getMethodName(), 1, false, false);
-    }
-
-    @Test
-<<<<<<< HEAD
     public void testWalWriteWithQuickSortEnabled() throws Exception {
         configOverrideO3QuickSortEnabled(true);
         Rnd rnd = TestUtils.generateRandom(LOG);
@@ -267,18 +240,16 @@
                 50,
                 3 + rnd.nextInt(20)
         );
-        setFuzzProperties(rnd.nextLong(MAX_WAL_APPLY_TIME_PER_TABLE_CEIL), rnd.nextLong(MAX_O3_SPLIT_PARTITION_THRESHOLD));
+        setFuzzProperties(rnd.nextLong(MAX_WAL_APPLY_TIME_PER_TABLE_CEIL));
         runFuzz(rnd, testName.getMethodName(), tableCount, false, true);
     }
 
     @Test
-=======
->>>>>>> 47df017b
     public void testWriteO3DataOnlyBig() throws Exception {
         setFuzzProbabilities(0, 0, 0, 0, 0, 0, 0, 1.0, 0.01);
         setFuzzCounts(true, 1_000_000, 500, 20, 1000, 1000, 100, 20);
         Rnd rnd = TestUtils.generateRandom(LOG);
-        setFuzzProperties(rnd.nextLong(MAX_WAL_APPLY_TIME_PER_TABLE_CEIL), rnd.nextLong(MAX_O3_SPLIT_PARTITION_THRESHOLD));
+        setFuzzProperties(rnd.nextLong(MAX_WAL_APPLY_TIME_PER_TABLE_CEIL));
         runFuzz(rnd);
     }
 
@@ -811,9 +782,8 @@
         this.truncateProb = truncateProb;
     }
 
-    private void setFuzzProperties(long maxApplyTimePerTable, long o3SplitPartitionThreshold) {
+    private void setFuzzProperties(long maxApplyTimePerTable) {
         node1.getConfigurationOverrides().setWalApplyTableTimeQuote(maxApplyTimePerTable);
-        node1.getConfigurationOverrides().setPartitionO3SplitThreshold(o3SplitPartitionThreshold);
     }
 
     private void setRandomAppendPageSize(Rnd rnd) {
