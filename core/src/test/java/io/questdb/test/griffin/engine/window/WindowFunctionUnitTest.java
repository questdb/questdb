/*******************************************************************************
 *     ___                  _   ____  ____
 *    / _ \ _   _  ___  ___| |_|  _ \| __ )
 *   | | | | | | |/ _ \/ __| __| | | |  _ \
 *   | |_| | |_| |  __/\__ \ |_| |_| | |_) |
 *    \__\_\\__,_|\___||___/\__|____/|____/
 *
 *  Copyright (c) 2014-2019 Appsicle
 *  Copyright (c) 2019-2024 QuestDB
 *
 *  Licensed under the Apache License, Version 2.0 (the "License");
 *  you may not use this file except in compliance with the License.
 *  You may obtain a copy of the License at
 *
 *  http://www.apache.org/licenses/LICENSE-2.0
 *
 *  Unless required by applicable law or agreed to in writing, software
 *  distributed under the License is distributed on an "AS IS" BASIS,
 *  WITHOUT WARRANTIES OR CONDITIONS OF ANY KIND, either express or implied.
 *  See the License for the specific language governing permissions and
 *  limitations under the License.
 *
 ******************************************************************************/

package io.questdb.test.griffin.engine.window;

import io.questdb.cairo.ColumnType;
import io.questdb.cairo.SingleColumnType;
import io.questdb.cairo.sql.Function;
import io.questdb.cairo.sql.Record;
import io.questdb.griffin.engine.functions.columns.LongColumn;
import io.questdb.griffin.engine.functions.window.AvgDoubleWindowFunctionFactory;
import io.questdb.griffin.engine.functions.window.BaseWindowFunction;
import io.questdb.griffin.engine.functions.window.CountConstWindowFunctionFactory;
import io.questdb.griffin.engine.functions.window.CountDoubleWindowFunctionFactory;
import io.questdb.griffin.engine.functions.window.CountFunctionFactoryHelper;
import io.questdb.griffin.engine.functions.window.FirstValueDoubleWindowFunctionFactory;
import io.questdb.griffin.engine.functions.window.LastValueDoubleWindowFunctionFactory;
import io.questdb.griffin.engine.functions.window.MaxDoubleWindowFunctionFactory;
import io.questdb.griffin.engine.functions.window.MinDoubleWindowFunctionFactory;
import io.questdb.griffin.engine.functions.window.SumDoubleWindowFunctionFactory;
import io.questdb.log.Log;
import io.questdb.log.LogFactory;
import io.questdb.std.Numbers;
import io.questdb.std.Rnd;
import io.questdb.test.AbstractCairoTest;
import io.questdb.test.tools.TestDefaults;
import io.questdb.test.tools.TestUtils;
import org.junit.Assert;
import org.junit.Test;

import java.util.Arrays;
import java.util.Comparator;
import java.util.stream.Collectors;

public class WindowFunctionUnitTest extends AbstractCairoTest {
    private static final Log LOG = LogFactory.getLog(WindowFunctionUnitTest.class);
    private static final short[] columnTypes = new short[]{ColumnType.TIMESTAMP, ColumnType.INT, ColumnType.LONG};

    @Test
    public void testAggOverPartitionRangeFuzz() throws Exception {
        fuzzTestBase(
                TestUtils.generateRandom(LOG),
                true,
                false,
                rnd -> rnd.nextInt(8) == 0 ? Long.MIN_VALUE : -rnd.nextLong(65536),
                rnd -> -rnd.nextLong(65536),
                (rangeLo, rangeHi) -> new SumDoubleWindowFunctionFactory.SumOverPartitionRangeFrameFunction(
                        TestDefaults.createOrderedMap(new SingleColumnType(columnTypes[1]), AvgDoubleWindowFunctionFactory.AVG_OVER_PARTITION_RANGE_COLUMN_TYPES),
                        TestDefaults.createVirtualRecord(TestDefaults.createIntFunction(x -> x.getInt(1))),
                        TestDefaults.createRecordSink((r, w) -> w.putInt(r.getInt(0))),
                        rangeLo,
                        rangeHi,
                        TestDefaults.createLongFunction(x -> x.getLong(2)),
                        TestDefaults.createMemoryCARW(),
                        2,
                        0
                ),
                Double::sum
        );
    }

    @Test
    public void testAggOverPartitionRowsFuzz() throws Exception {
        fuzzTestBase(
                TestUtils.generateRandom(LOG),
                true,
                true,
                rnd -> rnd.nextInt(8) == 0 ? Long.MIN_VALUE : -rnd.nextLong(1024),
                rnd -> -rnd.nextLong(1024) - 1,
                (rangeLo, rangeHi) -> new SumDoubleWindowFunctionFactory.SumOverPartitionRowsFrameFunction(
                        TestDefaults.createOrderedMap(new SingleColumnType(columnTypes[1]), AvgDoubleWindowFunctionFactory.AVG_OVER_PARTITION_ROWS_COLUMN_TYPES),
                        TestDefaults.createVirtualRecord(TestDefaults.createIntFunction(x -> x.getInt(1))),
                        TestDefaults.createRecordSink((r, w) -> w.putInt(r.getInt(0))),
                        rangeLo,
                        rangeHi,
                        TestDefaults.createLongFunction(x -> x.getLong(2)),
                        TestDefaults.createMemoryCARW()
                ),
                Double::sum
        );
    }

    @Test
    public void testAggOverRowsFuzz() throws Exception {
        fuzzTestBase(
                TestUtils.generateRandom(LOG),
                false,
                true,
                rnd -> rnd.nextInt(8) == 0 ? Long.MIN_VALUE : -rnd.nextLong(1024),
                rnd -> -rnd.nextLong(1024),
                (rangeLo, rangeHi) -> {
                    if (rangeLo == Long.MIN_VALUE && rangeHi == 0) {
                        return new SumDoubleWindowFunctionFactory.SumOverUnboundedRowsFrameFunction(
                                TestDefaults.createLongFunction(x -> x.getLong(2))
                        );
                    }
                    return new SumDoubleWindowFunctionFactory.SumOverRowsFrameFunction(
                            TestDefaults.createLongFunction(x -> x.getLong(2)),
                            rangeLo,
                            rangeHi,
                            TestDefaults.createMemoryCARW()
                    );
                },
                Double::sum
        );
    }

    @Test
    public void testAggRangeFuzz() throws Exception {
        fuzzTestBase(
                TestUtils.generateRandom(LOG),
                false,
                false,
                rnd -> rnd.nextInt(8) == 0 ? Long.MIN_VALUE : -rnd.nextLong(65536),
                rnd -> -rnd.nextLong(65536),
                (rangeLo, rangeHi) -> new SumDoubleWindowFunctionFactory.SumOverRangeFrameFunction(
                        rangeLo,
                        rangeHi,
                        TestDefaults.createLongFunction(x -> x.getLong(2)),
                        64,
                        TestDefaults.createMemoryCARW(),
                        0
                ),
                Double::sum
        );
    }

    @Test
    public void testCountConstOverPartitionRowsFuzz() throws Exception {
        fuzzTestLong(
                TestUtils.generateRandom(LOG),
                true,
                true,
                rnd -> rnd.nextInt(8) == 0 ? Long.MIN_VALUE : -rnd.nextLong(1024),
                rnd -> -rnd.nextLong(1024) - 1,
                (rangeLo, rangeHi) -> new CountConstWindowFunctionFactory.CountOverPartitionRowsFrameFunction(
                        TestDefaults.createOrderedMap(new SingleColumnType(columnTypes[1]), CountFunctionFactoryHelper.COUNT_COLUMN_TYPES),
                        TestDefaults.createVirtualRecord(TestDefaults.createIntFunction(x -> x.getInt(1))),
                        TestDefaults.createRecordSink((r, w) -> w.putInt(r.getInt(0))),
                        rangeLo,
                        rangeHi
                ),
                Long::sum,
                CountConstWindowFunctionFactory.isRecordNotNull
        );
    }

    @Test
    public void testCountConstOverRowsFuzz() throws Exception {
        fuzzTestLong(
                TestUtils.generateRandom(LOG),
                false,
                true,
                rnd -> rnd.nextInt(8) == 0 ? Long.MIN_VALUE : -rnd.nextLong(1024),
                rnd -> -rnd.nextLong(1024),
                (rangeLo, rangeHi) -> {
                    if (rangeLo == Long.MIN_VALUE && rangeHi == 0) {
                        return new CountFunctionFactoryHelper.CountOverUnboundedRowsFrameFunction(
                                null, CountConstWindowFunctionFactory.isRecordNotNull);
                    }
                    return new CountConstWindowFunctionFactory.CountOverRowsFrameFunction(
                            rangeLo,
                            rangeHi
                    );
                },
                Long::sum,
                CountConstWindowFunctionFactory.isRecordNotNull
        );
    }

    @Test
    public void testCountDoubleOverPartitionRangeFuzz() throws Exception {
        fuzzTestLong(
                TestUtils.generateRandom(LOG),
                true,
                false,
                rnd -> rnd.nextInt(8) == 0 ? Long.MIN_VALUE : -rnd.nextLong(65536),
                rnd -> -rnd.nextLong(65536),
                (rangeLo, rangeHi) -> new CountFunctionFactoryHelper.CountOverPartitionRangeFrameFunction(
                        TestDefaults.createOrderedMap(new SingleColumnType(columnTypes[1]), CountFunctionFactoryHelper.COUNT_OVER_PARTITION_RANGE_COLUMN_TYPES),
                        TestDefaults.createVirtualRecord(TestDefaults.createIntFunction(x -> x.getInt(1))),
                        TestDefaults.createRecordSink((r, w) -> w.putInt(r.getInt(0))),
                        rangeLo,
                        rangeHi,
                        TestDefaults.createMemoryCARW(),
                        2,
                        0,
                        TestDefaults.createLongFunction(x -> x.getLong(2)),
                        CountDoubleWindowFunctionFactory.isRecordNotNull
                ),
                Long::sum,
                CountDoubleWindowFunctionFactory.isRecordNotNull
        );
    }

    @Test
    public void testCountDoubleOverPartitionRowsFuzz() throws Exception {
        fuzzTestLong(
                TestUtils.generateRandom(LOG),
                true,
                true,
                rnd -> rnd.nextInt(8) == 0 ? Long.MIN_VALUE : -rnd.nextLong(1024),
                rnd -> -rnd.nextLong(1024) - 1,
                (rangeLo, rangeHi) -> new CountFunctionFactoryHelper.CountOverPartitionRowsFrameFunction(
                        TestDefaults.createOrderedMap(new SingleColumnType(columnTypes[1]), CountFunctionFactoryHelper.COUNT_OVER_PARTITION_ROWS_COLUMN_TYPES),
                        TestDefaults.createVirtualRecord(TestDefaults.createIntFunction(x -> x.getInt(1))),
                        TestDefaults.createRecordSink((r, w) -> w.putInt(r.getInt(0))),
                        rangeLo,
                        rangeHi,
                        TestDefaults.createLongFunction(x -> x.getLong(2)),
                        TestDefaults.createMemoryCARW(),
                        CountDoubleWindowFunctionFactory.isRecordNotNull
                ),
                Long::sum,
                CountConstWindowFunctionFactory.isRecordNotNull
        );
    }

    @Test
    public void testCountDoubleOverRowsFuzz() throws Exception {
        fuzzTestLong(
                TestUtils.generateRandom(LOG),
                false,
                true,
                rnd -> rnd.nextInt(8) == 0 ? Long.MIN_VALUE : -rnd.nextLong(1024),
                rnd -> -rnd.nextLong(1024),
                (rangeLo, rangeHi) -> {
                    if (rangeLo == Long.MIN_VALUE && rangeHi == 0) {
                        return new CountFunctionFactoryHelper.CountOverUnboundedRowsFrameFunction(
                                null, CountConstWindowFunctionFactory.isRecordNotNull);
                    }
                    return new CountFunctionFactoryHelper.CountOverRowsFrameFunction(
                            TestDefaults.createLongFunction(x -> x.getLong(2)),
                            rangeLo,
                            rangeHi,
                            TestDefaults.createMemoryCARW(),
                            CountDoubleWindowFunctionFactory.isRecordNotNull
                    );
                },
                Long::sum,
                CountConstWindowFunctionFactory.isRecordNotNull
        );
    }

    @Test
    public void testCountDoubleRangeFuzz() throws Exception {
        fuzzTestLong(
                TestUtils.generateRandom(LOG),
                false,
                false,
                rnd -> rnd.nextInt(8) == 0 ? Long.MIN_VALUE : -rnd.nextLong(65536),
                rnd -> -rnd.nextLong(65536),
                (rangeLo, rangeHi) -> new CountFunctionFactoryHelper.CountOverRangeFrameFunction(
                        rangeLo,
                        rangeHi,
                        configuration,
                        0,
                        TestDefaults.createLongFunction(x -> x.getLong(2)),
                        CountDoubleWindowFunctionFactory.isRecordNotNull
                ),
                Long::sum,
                CountDoubleWindowFunctionFactory.isRecordNotNull
        );
    }

    @Test
    public void testFirstNotNullOverRowsFuzz() throws Exception {
        fuzzTestBase(
                TestUtils.generateRandom(LOG),
                false,
                true,
                rnd -> rnd.nextInt(8) == 0 ? Long.MIN_VALUE : -rnd.nextLong(1024),
                rnd -> -rnd.nextLong(1024),
                (rangeLo, rangeHi) -> {
                    if (rangeLo == Long.MIN_VALUE && rangeHi == 0) {
                        return new FirstValueDoubleWindowFunctionFactory.FirstValueOverWholeResultSetFunction(TestDefaults.createLongFunction(x -> x.getLong(2)));
                    }
                    return new FirstValueDoubleWindowFunctionFactory.FirstNotNullValueOverRowsFrameFunction(
                            TestDefaults.createLongFunction(x -> x.getLong(2)),
                            rangeLo,
                            rangeHi,
                            TestDefaults.createMemoryCARW()
                    );
                },
                (a, b) -> b
        );
    }

    @Test
    public void testFirstOverRowsFuzz() throws Exception {
        fuzzTestBase(
                TestUtils.generateRandom(LOG),
                false,
                true,
                rnd -> rnd.nextInt(8) == 0 ? Long.MIN_VALUE : -rnd.nextLong(1024),
                rnd -> -rnd.nextLong(1024),
                (rangeLo, rangeHi) -> {
                    if (rangeLo == Long.MIN_VALUE && rangeHi == 0) {
                        return new FirstValueDoubleWindowFunctionFactory.FirstValueOverWholeResultSetFunction(TestDefaults.createLongFunction(x -> x.getLong(2)));
                    }
                    return new FirstValueDoubleWindowFunctionFactory.FirstValueOverRowsFrameFunction(
                            TestDefaults.createLongFunction(x -> x.getLong(2)),
                            rangeLo,
                            rangeHi,
                            TestDefaults.createMemoryCARW()
                    );
                },
                (a, b) -> b
        );
    }

    @Test
<<<<<<< HEAD
    public void testMaxRangeUnbounded() {
        MaxDoubleWindowFunctionFactory.MaxMinOverRangeFrameFunction f = new MaxDoubleWindowFunctionFactory.MaxMinOverRangeFrameFunction(
                Long.MIN_VALUE,
                0,
                TestDefaults.createLongFunction(x -> x.getLong(2)),
                configuration,
                TestDefaults.createMemoryCARW(),
                TestDefaults.createMemoryCARW(),
                0,
                MaxDoubleWindowFunctionFactory.GREATER_THAN,
                MaxDoubleWindowFunctionFactory.NAME
        );
        long a = -1930193130;
        long b = -1137976524;
        long c = -1137976524;
        f.computeNext(TestDefaults.createRecord(columnTypes, (long) 46, 19, a));
        f.computeNext(TestDefaults.createRecord(columnTypes, (long) 119, 19, b));
        f.computeNext(TestDefaults.createRecord(columnTypes, (long) 200, 19, c));
        Assert.assertEquals(b, f.getDouble(null), 1e-6);
=======
    public void testLastNotNullOverPartitionRangeFuzz() throws Exception {
        fuzzTestBase(
                TestUtils.generateRandom(LOG),
                true,
                false,
                true,
                rnd -> rnd.nextInt(8) == 0 ? Long.MIN_VALUE : -rnd.nextLong(1024),
                rnd -> -rnd.nextLong(1024),
                (rangeLo, rangeHi) -> {
                    if (rangeHi == 0 && rangeLo == Long.MIN_VALUE) {
                        return new LastValueDoubleWindowFunctionFactory.LastNotNullValueOverUnboundedPartitionRowsFrameFunction(
                                TestDefaults.createOrderedMap(new SingleColumnType(columnTypes[1]), LastValueDoubleWindowFunctionFactory.LAST_VALUE_COLUMN_TYPES),
                                TestDefaults.createVirtualRecord(TestDefaults.createIntFunction(x -> x.getInt(1))),
                                TestDefaults.createRecordSink((r, w) -> w.putInt(r.getInt(0))),
                                TestDefaults.createLongFunction(x -> x.getLong(2))
                        );
                    }
                    return new LastValueDoubleWindowFunctionFactory.LastNotNullValueOverPartitionRangeFrameFunction(
                            TestDefaults.createOrderedMap(new SingleColumnType(columnTypes[1]), LastValueDoubleWindowFunctionFactory.LAST_VALUE_PARTITION_RANGE_COLUMN_TYPES),
                            TestDefaults.createVirtualRecord(TestDefaults.createIntFunction(x -> x.getInt(1))),
                            TestDefaults.createRecordSink((r, w) -> w.putInt(r.getInt(0))),
                            rangeLo,
                            rangeHi,
                            TestDefaults.createLongFunction(x -> x.getLong(2)),
                            TestDefaults.createMemoryCARW(),
                            2,
                            0
                    );
                },
                (a, b) -> a
        );
>>>>>>> f6debe0b
    }

    @Test
    public void testLastNotNullOverPartitionRowsFuzz() throws Exception {
        fuzzTestBase(
                TestUtils.generateRandom(LOG),
                true,
                true,
                true,
                rnd -> rnd.nextInt(8) == 0 ? Long.MIN_VALUE : -rnd.nextLong(1024),
                rnd -> -rnd.nextLong(1024),
                (rangeLo, rangeHi) -> {
                    if (rangeHi == 0 && rangeLo == Long.MIN_VALUE) {
                        return new LastValueDoubleWindowFunctionFactory.LastNotNullValueOverUnboundedPartitionRowsFrameFunction(
                                TestDefaults.createOrderedMap(new SingleColumnType(columnTypes[1]), LastValueDoubleWindowFunctionFactory.LAST_VALUE_COLUMN_TYPES),
                                TestDefaults.createVirtualRecord(TestDefaults.createIntFunction(x -> x.getInt(1))),
                                TestDefaults.createRecordSink((r, w) -> w.putInt(r.getInt(0))),
                                TestDefaults.createLongFunction(x -> x.getLong(2))
                        );
                    }
                    return new LastValueDoubleWindowFunctionFactory.LastNotNullValueOverPartitionRowsFrameFunction(
                            TestDefaults.createOrderedMap(new SingleColumnType(columnTypes[1]), LastValueDoubleWindowFunctionFactory.LAST_NOT_NULL_VALUE_PARTITION_ROWS_COLUMN_TYPES),
                            TestDefaults.createVirtualRecord(TestDefaults.createIntFunction(x -> x.getInt(1))),
                            TestDefaults.createRecordSink((r, w) -> w.putInt(r.getInt(0))),
                            rangeLo,
                            rangeHi,
                            TestDefaults.createLongFunction(x -> x.getLong(2)),
                            TestDefaults.createMemoryCARW()
                    );
                },
                (a, b) -> a
        );
    }

    @Test
<<<<<<< HEAD
    public void testMaxWithPartitionRangeUnbounded() {
        MaxDoubleWindowFunctionFactory.MaxMinOverPartitionRangeFrameFunction f = new MaxDoubleWindowFunctionFactory.MaxMinOverPartitionRangeFrameFunction(
                TestDefaults.createOrderedMap(new SingleColumnType(columnTypes[1]), MaxDoubleWindowFunctionFactory.MAX_OVER_PARTITION_RANGE_COLUMN_TYPES),
                TestDefaults.createVirtualRecord(TestDefaults.createIntFunction(x -> x.getInt(1))),
                TestDefaults.createRecordSink((r, w) -> w.putInt(r.getInt(0))),
                Long.MIN_VALUE,
                0,
                TestDefaults.createLongFunction(x -> x.getLong(2)),
                TestDefaults.createMemoryCARW(),
                null,
                1024,
                0,
                MaxDoubleWindowFunctionFactory.GREATER_THAN,
                MaxDoubleWindowFunctionFactory.NAME
        );
        long a = -1930193130;
        long b = -1137976524;
        f.computeNext(TestDefaults.createRecord(columnTypes, (long) 46, 19, a));
        f.computeNext(TestDefaults.createRecord(columnTypes, (long) 119, 19, b));
        Assert.assertEquals(b, f.getDouble(null), 1e-6);
=======
    public void testLastNotNullOverRangeFuzz() throws Exception {
        fuzzTestBase(
                TestUtils.generateRandom(LOG),
                false,
                false,
                true,
                rnd -> rnd.nextInt(8) == 0 ? Long.MIN_VALUE : -rnd.nextLong(1024),
                rnd -> -rnd.nextLong(1024),
                (rangeLo, rangeHi) -> {
                    if (rangeHi == 0 && rangeLo == Long.MIN_VALUE) {
                        return new LastValueDoubleWindowFunctionFactory.LastNotNullOverUnboundedRowsFrameFunction(
                                TestDefaults.createLongFunction(x -> x.getLong(2))
                        );
                    }
                    return new LastValueDoubleWindowFunctionFactory.LastNotNullValueOverRangeFrameFunction(
                            rangeLo,
                            rangeHi,
                            TestDefaults.createLongFunction(x -> x.getLong(2)),
                            configuration,
                            0
                    );
                },
                (a, b) -> a
        );
>>>>>>> f6debe0b
    }

    @Test
    public void testLastNotNullOverRowsFuzz() throws Exception {
        fuzzTestBase(
                TestUtils.generateRandom(LOG),
                false,
                true,
                true,
                rnd -> rnd.nextInt(8) == 0 ? Long.MIN_VALUE : -rnd.nextLong(1024),
                rnd -> -rnd.nextLong(1024),
                (rangeLo, rangeHi) -> {
                    if (rangeHi == 0 && rangeLo == Long.MIN_VALUE) {
                        return new LastValueDoubleWindowFunctionFactory.LastNotNullOverUnboundedRowsFrameFunction(
                                TestDefaults.createLongFunction(x -> x.getLong(2))
                        );
                    }
                    return new LastValueDoubleWindowFunctionFactory.LastNotNullValueOverRowsFrameFunction(
                            TestDefaults.createLongFunction(x -> x.getLong(2)),
                            rangeLo,
                            rangeHi,
                            TestDefaults.createMemoryCARW()
                    );
                },
                (a, b) -> a
        );
    }

    @Test
    public void testLastOverPartitionRangeFuzz() throws Exception {
        fuzzTestBase(
                TestUtils.generateRandom(LOG),
                true,
                false,
                rnd -> rnd.nextInt(8) == 0 ? Long.MIN_VALUE : -rnd.nextLong(1024),
                rnd -> -rnd.nextLong(1024),
                (rangeLo, rangeHi) -> {
                    if (rangeHi == 0) {
                        return new LastValueDoubleWindowFunctionFactory.LastValueIncludeCurrentPartitionRowsFrameFunction(rangeLo,
                                false,
                                TestDefaults.createVirtualRecord(TestDefaults.createIntFunction(x -> x.getInt(1))),
                                TestDefaults.createRecordSink((r, w) -> w.putInt(r.getInt(0))),
                                TestDefaults.createLongFunction(x -> x.getLong(2)));
                    }
                    return new LastValueDoubleWindowFunctionFactory.LastValueOverPartitionRangeFrameFunction(
                            TestDefaults.createOrderedMap(new SingleColumnType(columnTypes[1]), LastValueDoubleWindowFunctionFactory.LAST_VALUE_PARTITION_RANGE_COLUMN_TYPES),
                            TestDefaults.createVirtualRecord(TestDefaults.createIntFunction(x -> x.getInt(1))),
                            TestDefaults.createRecordSink((r, w) -> w.putInt(r.getInt(0))),
                            rangeLo,
                            rangeHi,
                            TestDefaults.createLongFunction(x -> x.getLong(2)),
                            TestDefaults.createMemoryCARW(),
                            2,
                            0
                    );
                },
                (a, b) -> a
        );
    }

    @Test
    public void testLastOverPartitionRowsFuzz() throws Exception {
        fuzzTestBase(
                TestUtils.generateRandom(LOG),
                true,
                true,
                rnd -> rnd.nextInt(8) == 0 ? Long.MIN_VALUE : -rnd.nextLong(1024),
                rnd -> -rnd.nextLong(1024),
                (rangeLo, rangeHi) -> {
                    if (rangeHi == 0) {
                        return new LastValueDoubleWindowFunctionFactory.LastValueIncludeCurrentPartitionRowsFrameFunction(rangeLo,
                                false,
                                TestDefaults.createVirtualRecord(TestDefaults.createIntFunction(x -> x.getInt(1))),
                                TestDefaults.createRecordSink((r, w) -> w.putInt(r.getInt(0))),
                                TestDefaults.createLongFunction(x -> x.getLong(2)));
                    }
                    return new LastValueDoubleWindowFunctionFactory.LastValueOverPartitionRowsFrameFunction(
                            TestDefaults.createOrderedMap(new SingleColumnType(columnTypes[1]), LastValueDoubleWindowFunctionFactory.LAST_VALUE_PARTITION_ROWS_COLUMN_TYPES),
                            TestDefaults.createVirtualRecord(TestDefaults.createIntFunction(x -> x.getInt(1))),
                            TestDefaults.createRecordSink((r, w) -> w.putInt(r.getInt(0))),
                            rangeLo,
                            rangeHi,
                            TestDefaults.createLongFunction(x -> x.getLong(2)),
                            TestDefaults.createMemoryCARW()
                    );
                },
                (a, b) -> a
        );
    }

    @Test
    public void testLastOverRangeFuzz() throws Exception {
        fuzzTestBase(
                TestUtils.generateRandom(LOG),
                false,
                false,
                rnd -> rnd.nextInt(8) == 0 ? Long.MIN_VALUE : -rnd.nextLong(1024),
                rnd -> -rnd.nextLong(1024),
                (rangeLo, rangeHi) -> {
                    if (rangeHi == 0) {
                        return new LastValueDoubleWindowFunctionFactory.LastValueIncludeCurrentFrameFunction(rangeLo, true, TestDefaults.createLongFunction(x -> x.getLong(2)));
                    }
                    return new LastValueDoubleWindowFunctionFactory.LastValueOverRangeFrameFunction(
                            rangeLo,
                            rangeHi,
                            TestDefaults.createLongFunction(x -> x.getLong(2)),
                            configuration,
                            0
                    );
                },
                (a, b) -> a
        );
    }

    @Test
    public void testLastOverRowsFuzz() throws Exception {
        fuzzTestBase(
                TestUtils.generateRandom(LOG),
                false,
                true,
                rnd -> rnd.nextInt(8) == 0 ? Long.MIN_VALUE : -rnd.nextLong(1024),
                rnd -> -rnd.nextLong(1024),
                (rangeLo, rangeHi) -> {
                    if (rangeHi == 0) {
                        return new LastValueDoubleWindowFunctionFactory.LastValueIncludeCurrentFrameFunction(rangeLo, false, TestDefaults.createLongFunction(x -> x.getLong(2)));
                    }
                    return new LastValueDoubleWindowFunctionFactory.LastValueOverRowsFrameFunction(
                            TestDefaults.createLongFunction(x -> x.getLong(2)),
                            rangeLo,
                            rangeHi,
                            TestDefaults.createMemoryCARW()
                    );
                },
                (a, b) -> a
        );
    }

    @Test
    public void testMaxOverPartitionRangeFuzz() throws Exception {
        fuzzTestBase(
                TestUtils.generateRandom(LOG),
                true,
                false,
                rnd -> rnd.nextInt(8) == 0 ? Long.MIN_VALUE : -rnd.nextLong(65536),
                rnd -> -rnd.nextLong(65536),
                (rangeLo, rangeHi) -> new MaxDoubleWindowFunctionFactory.MaxMinOverPartitionRangeFrameFunction(
                        TestDefaults.createOrderedMap(new SingleColumnType(columnTypes[1]), rangeLo == Long.MIN_VALUE ?
                                MaxDoubleWindowFunctionFactory.MAX_OVER_PARTITION_RANGE_COLUMN_TYPES :
                                MaxDoubleWindowFunctionFactory.MAX_OVER_PARTITION_RANGE_BOUNDED_COLUMN_TYPES),
                        TestDefaults.createVirtualRecord(TestDefaults.createIntFunction(x -> x.getInt(1))),
                        TestDefaults.createRecordSink((r, w) -> w.putInt(r.getInt(0))),
                        rangeLo,
                        rangeHi,
                        TestDefaults.createLongFunction(x -> x.getLong(2)),
                        TestDefaults.createMemoryCARW(),
                        TestDefaults.createMemoryCARW(),
                        2,
                        0,
                        MaxDoubleWindowFunctionFactory.GREATER_THAN,
                        MaxDoubleWindowFunctionFactory.NAME
                ),
                Double::max
        );
    }

    @Test
    public void testMaxOverPartitionRangeWithBothBounds() {
        MaxDoubleWindowFunctionFactory.MaxMinOverPartitionRangeFrameFunction f = new MaxDoubleWindowFunctionFactory.MaxMinOverPartitionRangeFrameFunction(
                TestDefaults.createOrderedMap(new SingleColumnType(columnTypes[1]), MaxDoubleWindowFunctionFactory.MAX_OVER_PARTITION_RANGE_BOUNDED_COLUMN_TYPES),
                TestDefaults.createVirtualRecord(TestDefaults.createIntFunction(x -> x.getInt(1))),
                TestDefaults.createRecordSink((r, w) -> w.putInt(r.getInt(0))),
                -2,
                -2,
                TestDefaults.createLongFunction(x -> x.getLong(2)),
                TestDefaults.createMemoryCARW(),
                TestDefaults.createMemoryCARW(),
                configuration.getSqlWindowInitialRangeBufferSize(),
                0,
                MaxDoubleWindowFunctionFactory.GREATER_THAN,
                MaxDoubleWindowFunctionFactory.NAME
        );
        f.computeNext(TestDefaults.createRecord(columnTypes, (long) 1, 2, (long) 1));
        Assert.assertEquals(Double.NaN, f.getDouble(null), 0);

        f.computeNext(TestDefaults.createRecord(columnTypes, (long) 2, 2, (long) 2));
        Assert.assertEquals(Double.NaN, f.getDouble(null), 0);

        f.computeNext(TestDefaults.createRecord(columnTypes, (long) 4, 2, (long) 4));
        Assert.assertEquals(2, f.getDouble(null), 0);
    }

    @Test
    public void testMaxOverPartitionRowsFuzz() throws Exception {
        fuzzTestBase(
                TestUtils.generateRandom(LOG),
                true,
                true,
                rnd -> rnd.nextInt(8) == 0 ? Long.MIN_VALUE : -rnd.nextLong(1024),
                rnd -> -rnd.nextLong(1024) - 1,
                (rangeLo, rangeHi) -> new MaxDoubleWindowFunctionFactory.MaxMinOverPartitionRowsFrameFunction(
                        TestDefaults.createOrderedMap(new SingleColumnType(columnTypes[1]),
                                rangeLo == Long.MIN_VALUE ? MaxDoubleWindowFunctionFactory.MAX_OVER_PARTITION_ROWS_COLUMN_TYPES :
                                        MaxDoubleWindowFunctionFactory.MAX_OVER_PARTITION_ROWS_BOUNDED_COLUMN_TYPES),
                        TestDefaults.createVirtualRecord(TestDefaults.createIntFunction(x -> x.getInt(1))),
                        TestDefaults.createRecordSink((r, w) -> w.putInt(r.getInt(0))),
                        rangeLo,
                        rangeHi,
                        TestDefaults.createLongFunction(x -> x.getLong(2)),
                        TestDefaults.createMemoryCARW(),
                        TestDefaults.createMemoryCARW(),
                        MaxDoubleWindowFunctionFactory.GREATER_THAN,
                        MaxDoubleWindowFunctionFactory.NAME
                ),
                Double::max
        );
    }

    @Test
    public void testMaxOverRowsFuzz() throws Exception {
        fuzzTestBase(
                TestUtils.generateRandom(LOG),
                false,
                true,
                rnd -> rnd.nextInt(8) == 0 ? Long.MIN_VALUE : -rnd.nextLong(1024),
                rnd -> -rnd.nextLong(1024),
                (rangeLo, rangeHi) -> {
                    if (rangeLo == Long.MIN_VALUE && rangeHi == 0) {
                        return new MaxDoubleWindowFunctionFactory.MaxMinOverUnboundedRowsFrameFunction(
                                TestDefaults.createLongFunction(x -> x.getLong(2)),
                                MaxDoubleWindowFunctionFactory.GREATER_THAN,
                                MaxDoubleWindowFunctionFactory.NAME
                        );
                    }
                    return new MaxDoubleWindowFunctionFactory.MaxMinOverRowsFrameFunction(
                            TestDefaults.createLongFunction(x -> x.getLong(2)),
                            rangeLo,
                            rangeHi,
                            TestDefaults.createMemoryCARW(),
                            TestDefaults.createMemoryCARW(),
                            MaxDoubleWindowFunctionFactory.GREATER_THAN,
                            MaxDoubleWindowFunctionFactory.NAME
                    );
                },
                Double::max
        );
    }

    @Test
    public void testMaxRangeFuzz() throws Exception {
        fuzzTestBase(
                TestUtils.generateRandom(LOG),
                false,
                false,
                rnd -> rnd.nextInt(8) == 0 ? Long.MIN_VALUE : -rnd.nextLong(65536),
                rnd -> -rnd.nextLong(65536),
                (rangeLo, rangeHi) -> new MaxDoubleWindowFunctionFactory.MaxMinOverRangeFrameFunction(
                        rangeLo,
                        rangeHi,
                        TestDefaults.createLongFunction(x -> x.getLong(2)),
                        configuration,
                        TestDefaults.createMemoryCARW(),
                        TestDefaults.createMemoryCARW(),
                        0,
                        MaxDoubleWindowFunctionFactory.GREATER_THAN,
                        MaxDoubleWindowFunctionFactory.NAME
                ),
                Double::max
        );
    }

    @Test
    public void testMaxRangeUnbounded() {
        MaxDoubleWindowFunctionFactory.MaxMinOverRangeFrameFunction f = new MaxDoubleWindowFunctionFactory.MaxMinOverRangeFrameFunction(
                Long.MIN_VALUE,
                0,
                TestDefaults.createLongFunction(x -> x.getLong(2)),
                configuration,
                TestDefaults.createMemoryCARW(),
                TestDefaults.createMemoryCARW(),
                0,
                MaxDoubleWindowFunctionFactory.GREATER_THAN,
                MaxDoubleWindowFunctionFactory.NAME
        );
        long a = -1930193130;
        long b = -1137976524;
        long c = -1137976524;
        f.computeNext(TestDefaults.createRecord(columnTypes, (long) 46, 19, a));
        f.computeNext(TestDefaults.createRecord(columnTypes, (long) 119, 19, b));
        f.computeNext(TestDefaults.createRecord(columnTypes, (long) 200, 19, c));
        Assert.assertEquals(b, f.getDouble(null), 1e-6);
    }

    @Test
    public void testMaxWithPartitionBufferResize() {
        MaxDoubleWindowFunctionFactory.MaxMinOverPartitionRangeFrameFunction f = new MaxDoubleWindowFunctionFactory.MaxMinOverPartitionRangeFrameFunction(
                TestDefaults.createOrderedMap(new SingleColumnType(columnTypes[1]), MaxDoubleWindowFunctionFactory.MAX_OVER_PARTITION_RANGE_COLUMN_TYPES),
                TestDefaults.createVirtualRecord(TestDefaults.createIntFunction(x -> x.getInt(1))),
                TestDefaults.createRecordSink((r, w) -> w.putInt(r.getInt(0))),
                Long.MIN_VALUE,
                -13402,
                TestDefaults.createLongFunction(x -> x.getLong(2)),
                TestDefaults.createMemoryCARW(),
                null,
                2,
                0,
                MaxDoubleWindowFunctionFactory.GREATER_THAN,
                MaxDoubleWindowFunctionFactory.NAME
        );
        f.computeNext(TestDefaults.createRecord(columnTypes, (long) 1472, 6, (long) 1));
        f.computeNext(TestDefaults.createRecord(columnTypes, (long) 15169, 6, (long) 2));
        f.computeNext(TestDefaults.createRecord(columnTypes, (long) 18579, 6, (long) 3));
        f.computeNext(TestDefaults.createRecord(columnTypes, (long) 24096, 6, (long) 4));
        f.computeNext(TestDefaults.createRecord(columnTypes, (long) 29170, 6, (long) 5));
        Assert.assertEquals(2, f.getDouble(null), 0);
    }

    @Test
    public void testMaxWithPartitionRangeUnbounded() {
        MaxDoubleWindowFunctionFactory.MaxMinOverPartitionRangeFrameFunction f = new MaxDoubleWindowFunctionFactory.MaxMinOverPartitionRangeFrameFunction(
                TestDefaults.createOrderedMap(new SingleColumnType(columnTypes[1]), MaxDoubleWindowFunctionFactory.MAX_OVER_PARTITION_RANGE_COLUMN_TYPES),
                TestDefaults.createVirtualRecord(TestDefaults.createIntFunction(x -> x.getInt(1))),
                TestDefaults.createRecordSink((r, w) -> w.putInt(r.getInt(0))),
                Long.MIN_VALUE,
                0,
                TestDefaults.createLongFunction(x -> x.getLong(2)),
                TestDefaults.createMemoryCARW(),
                null,
                1024,
                0,
                MaxDoubleWindowFunctionFactory.GREATER_THAN,
                MaxDoubleWindowFunctionFactory.NAME
        );
        long a = -1930193130;
        long b = -1137976524;
        f.computeNext(TestDefaults.createRecord(columnTypes, (long) 46, 19, a));
        f.computeNext(TestDefaults.createRecord(columnTypes, (long) 119, 19, b));
        Assert.assertEquals(b, f.getDouble(null), 1e-6);
    }

    @Test
    public void testMinOverPartitionRangeFuzz() throws Exception {
        fuzzTestBase(
                TestUtils.generateRandom(LOG),
                true,
                false,
                rnd -> rnd.nextInt(8) == 0 ? Long.MIN_VALUE : -rnd.nextLong(65536),
                rnd -> -rnd.nextLong(65536),
                (rangeLo, rangeHi) -> new MaxDoubleWindowFunctionFactory.MaxMinOverPartitionRangeFrameFunction(
                        TestDefaults.createOrderedMap(new SingleColumnType(columnTypes[1]), rangeLo == Long.MIN_VALUE ?
                                MaxDoubleWindowFunctionFactory.MAX_OVER_PARTITION_RANGE_COLUMN_TYPES :
                                MaxDoubleWindowFunctionFactory.MAX_OVER_PARTITION_RANGE_BOUNDED_COLUMN_TYPES),
                        TestDefaults.createVirtualRecord(TestDefaults.createIntFunction(x -> x.getInt(1))),
                        TestDefaults.createRecordSink((r, w) -> w.putInt(r.getInt(0))),
                        rangeLo,
                        rangeHi,
                        TestDefaults.createLongFunction(x -> x.getLong(2)),
                        TestDefaults.createMemoryCARW(),
                        TestDefaults.createMemoryCARW(),
                        2,
                        0,
                        MinDoubleWindowFunctionFactory.LESS_THAN,
                        MinDoubleWindowFunctionFactory.NAME
                ),
                Double::min
        );
    }

    @Test
    public void testMinOverPartitionRangeWithBothBounds() {
        MaxDoubleWindowFunctionFactory.MaxMinOverPartitionRangeFrameFunction f = new MaxDoubleWindowFunctionFactory.MaxMinOverPartitionRangeFrameFunction(
                TestDefaults.createOrderedMap(new SingleColumnType(columnTypes[1]), MaxDoubleWindowFunctionFactory.MAX_OVER_PARTITION_RANGE_BOUNDED_COLUMN_TYPES),
                TestDefaults.createVirtualRecord(TestDefaults.createIntFunction(x -> x.getInt(1))),
                TestDefaults.createRecordSink((r, w) -> w.putInt(r.getInt(0))),
                -2,
                -2,
                TestDefaults.createLongFunction(x -> x.getLong(2)),
                TestDefaults.createMemoryCARW(),
                TestDefaults.createMemoryCARW(),
                configuration.getSqlWindowInitialRangeBufferSize(),
                0,
                MinDoubleWindowFunctionFactory.LESS_THAN,
                MinDoubleWindowFunctionFactory.NAME
        );
        f.computeNext(TestDefaults.createRecord(columnTypes, (long) 1, 2, (long) 1));
        Assert.assertEquals(Double.NaN, f.getDouble(null), 0);

        f.computeNext(TestDefaults.createRecord(columnTypes, (long) 2, 2, (long) 2));
        Assert.assertEquals(Double.NaN, f.getDouble(null), 0);

        f.computeNext(TestDefaults.createRecord(columnTypes, (long) 4, 2, (long) 4));
        Assert.assertEquals(2, f.getDouble(null), 0);
    }

    @Test
    public void testMinOverPartitionRowsFuzz() throws Exception {
        fuzzTestBase(
                TestUtils.generateRandom(LOG),
                true,
                true,
                rnd -> rnd.nextInt(8) == 0 ? Long.MIN_VALUE : -rnd.nextLong(1024),
                rnd -> -rnd.nextLong(1024) - 1,
                (rangeLo, rangeHi) -> new MaxDoubleWindowFunctionFactory.MaxMinOverPartitionRowsFrameFunction(
                        TestDefaults.createOrderedMap(new SingleColumnType(columnTypes[1]),
                                rangeLo == Long.MIN_VALUE ? MaxDoubleWindowFunctionFactory.MAX_OVER_PARTITION_ROWS_COLUMN_TYPES :
                                        MaxDoubleWindowFunctionFactory.MAX_OVER_PARTITION_ROWS_BOUNDED_COLUMN_TYPES),
                        TestDefaults.createVirtualRecord(TestDefaults.createIntFunction(x -> x.getInt(1))),
                        TestDefaults.createRecordSink((r, w) -> w.putInt(r.getInt(0))),
                        rangeLo,
                        rangeHi,
                        TestDefaults.createLongFunction(x -> x.getLong(2)),
                        TestDefaults.createMemoryCARW(),
                        TestDefaults.createMemoryCARW(),
                        MinDoubleWindowFunctionFactory.LESS_THAN,
                        MinDoubleWindowFunctionFactory.NAME
                ),
                Double::min
        );
    }

    @Test
    public void testMinOverRowsFuzz() throws Exception {
        fuzzTestBase(
                TestUtils.generateRandom(LOG),
                false,
                true,
                rnd -> rnd.nextInt(8) == 0 ? Long.MIN_VALUE : -rnd.nextLong(1024),
                rnd -> -rnd.nextLong(1024),
                (rangeLo, rangeHi) -> {
                    if (rangeLo == Long.MIN_VALUE && rangeHi == 0) {
                        return new MaxDoubleWindowFunctionFactory.MaxMinOverUnboundedRowsFrameFunction(
                                TestDefaults.createLongFunction(x -> x.getLong(2)),
                                MinDoubleWindowFunctionFactory.LESS_THAN,
                                MinDoubleWindowFunctionFactory.NAME
                        );
                    }
                    return new MaxDoubleWindowFunctionFactory.MaxMinOverRowsFrameFunction(
                            TestDefaults.createLongFunction(x -> x.getLong(2)),
                            rangeLo,
                            rangeHi,
                            TestDefaults.createMemoryCARW(),
                            TestDefaults.createMemoryCARW(),
                            MinDoubleWindowFunctionFactory.LESS_THAN,
                            MinDoubleWindowFunctionFactory.NAME
                    );
                },
                Double::min
        );
    }

    @Test
    public void testMinRangeFuzz() throws Exception {
        fuzzTestBase(
                TestUtils.generateRandom(LOG),
                false,
                false,
                rnd -> rnd.nextInt(8) == 0 ? Long.MIN_VALUE : -rnd.nextLong(65536),
                rnd -> -rnd.nextLong(65536),
                (rangeLo, rangeHi) -> new MaxDoubleWindowFunctionFactory.MaxMinOverRangeFrameFunction(
                        rangeLo,
                        rangeHi,
                        TestDefaults.createLongFunction(x -> x.getLong(2)),
                        configuration,
                        TestDefaults.createMemoryCARW(),
                        TestDefaults.createMemoryCARW(),
                        0,
                        MinDoubleWindowFunctionFactory.LESS_THAN,
                        MinDoubleWindowFunctionFactory.NAME
                ),
                Double::min
        );
    }

    @Test
<<<<<<< HEAD
    public void testSumRangeUnbounded() {
        SumDoubleWindowFunctionFactory.SumOverRangeFrameFunction f = new SumDoubleWindowFunctionFactory.SumOverRangeFrameFunction(
=======
    public void testMinRangeUnbounded() {
        MaxDoubleWindowFunctionFactory.MaxMinOverRangeFrameFunction f = new MaxDoubleWindowFunctionFactory.MaxMinOverRangeFrameFunction(
>>>>>>> f6debe0b
                Long.MIN_VALUE,
                0,
                TestDefaults.createLongFunction(x -> x.getLong(2)),
                1024,
                TestDefaults.createMemoryCARW(),
<<<<<<< HEAD
                0
=======
                0,
                MinDoubleWindowFunctionFactory.LESS_THAN,
                MinDoubleWindowFunctionFactory.NAME
>>>>>>> f6debe0b
        );
        long a = -1930193130;
        long b = -1137976524;
        long c = -1137976524;
        f.computeNext(TestDefaults.createRecord(columnTypes, (long) 46, 19, a));
        f.computeNext(TestDefaults.createRecord(columnTypes, (long) 119, 19, b));
        f.computeNext(TestDefaults.createRecord(columnTypes, (long) 200, 19, c));
<<<<<<< HEAD
        Assert.assertEquals((double) (a + b + c), f.getDouble(null), 1e-6);
=======
        Assert.assertEquals(a, f.getDouble(null), 1e-6);
>>>>>>> f6debe0b
    }

    @Test
    public void testMinWithPartitionBufferResize() {
        MaxDoubleWindowFunctionFactory.MaxMinOverPartitionRangeFrameFunction f = new MaxDoubleWindowFunctionFactory.MaxMinOverPartitionRangeFrameFunction(
                TestDefaults.createOrderedMap(new SingleColumnType(columnTypes[1]), MaxDoubleWindowFunctionFactory.MAX_OVER_PARTITION_RANGE_COLUMN_TYPES),
                TestDefaults.createVirtualRecord(TestDefaults.createIntFunction(x -> x.getInt(1))),
                TestDefaults.createRecordSink((r, w) -> w.putInt(r.getInt(0))),
                Long.MIN_VALUE,
                -13402,
                TestDefaults.createLongFunction(x -> x.getLong(2)),
                TestDefaults.createMemoryCARW(),
                null,
                2,
                0,
                MinDoubleWindowFunctionFactory.LESS_THAN,
                MinDoubleWindowFunctionFactory.NAME
        );
        f.computeNext(TestDefaults.createRecord(columnTypes, (long) 1472, 6, (long) 1));
        f.computeNext(TestDefaults.createRecord(columnTypes, (long) 15169, 6, (long) 2));
        f.computeNext(TestDefaults.createRecord(columnTypes, (long) 18579, 6, (long) 3));
        f.computeNext(TestDefaults.createRecord(columnTypes, (long) 24096, 6, (long) 4));
        f.computeNext(TestDefaults.createRecord(columnTypes, (long) 29170, 6, (long) 5));
        Assert.assertEquals(1, f.getDouble(null), 0);
    }

    @Test
<<<<<<< HEAD
    public void testSumWithPartitionRangeUnbounded() {
        SumDoubleWindowFunctionFactory.SumOverPartitionRangeFrameFunction f = new SumDoubleWindowFunctionFactory.SumOverPartitionRangeFrameFunction(
                TestDefaults.createOrderedMap(new SingleColumnType(columnTypes[1]), AvgDoubleWindowFunctionFactory.AVG_OVER_PARTITION_RANGE_COLUMN_TYPES),
=======
    public void testMinWithPartitionRangeUnbounded() {
        MaxDoubleWindowFunctionFactory.MaxMinOverPartitionRangeFrameFunction f = new MaxDoubleWindowFunctionFactory.MaxMinOverPartitionRangeFrameFunction(
                TestDefaults.createOrderedMap(new SingleColumnType(columnTypes[1]), MaxDoubleWindowFunctionFactory.MAX_OVER_PARTITION_RANGE_COLUMN_TYPES),
>>>>>>> f6debe0b
                TestDefaults.createVirtualRecord(TestDefaults.createIntFunction(x -> x.getInt(1))),
                TestDefaults.createRecordSink((r, w) -> w.putInt(r.getInt(0))),
                Long.MIN_VALUE,
                0,
                TestDefaults.createLongFunction(x -> x.getLong(2)),
                TestDefaults.createMemoryCARW(),
                1024,
<<<<<<< HEAD
                0
=======
                0,
                MinDoubleWindowFunctionFactory.LESS_THAN,
                MinDoubleWindowFunctionFactory.NAME
>>>>>>> f6debe0b
        );
        long a = -1930193130;
        long b = -1137976524;
        f.computeNext(TestDefaults.createRecord(columnTypes, (long) 46, 19, a));
        f.computeNext(TestDefaults.createRecord(columnTypes, (long) 119, 19, b));
<<<<<<< HEAD
        Assert.assertEquals((double) (a + b), f.getDouble(null), 1e-6);
    }

    @Test
    public void testLastOverRowsFuzz() throws Exception {
        fuzzTestBase(
                TestUtils.generateRandom(LOG),
                false,
                true,
                rnd -> rnd.nextInt(8) == 0 ? Long.MIN_VALUE : -rnd.nextLong(1024),
                rnd -> -rnd.nextLong(1024),
                (rangeLo, rangeHi) -> {
                    if (rangeHi == 0) {
                        return new LastValueDoubleWindowFunctionFactory.LastValueIncludeCurrentFrameFunction(rangeLo, false, TestDefaults.createLongFunction(x -> x.getLong(2)));
                    }
                    return new LastValueDoubleWindowFunctionFactory.LastValueOverRowsFrameFunction(
                            TestDefaults.createLongFunction(x -> x.getLong(2)),
                            rangeLo,
                            rangeHi,
                            TestDefaults.createMemoryCARW()
                    );
                },
                (a, b) -> a
        );
    }

    @Test
    public void testLastOverRangeFuzz() throws Exception {
        fuzzTestBase(
                TestUtils.generateRandom(LOG),
                false,
                false,
                rnd -> rnd.nextInt(8) == 0 ? Long.MIN_VALUE : -rnd.nextLong(1024),
                rnd -> -rnd.nextLong(1024),
                (rangeLo, rangeHi) -> {
                    if (rangeHi == 0) {
                        return new LastValueDoubleWindowFunctionFactory.LastValueIncludeCurrentFrameFunction(rangeLo, true, TestDefaults.createLongFunction(x -> x.getLong(2)));
                    }
                    return new LastValueDoubleWindowFunctionFactory.LastValueOverRangeFrameFunction(
                            rangeLo,
                            rangeHi,
                            TestDefaults.createLongFunction(x -> x.getLong(2)),
                            configuration,
                            0
                    );
                },
                (a, b) -> a
        );
    }

    @Test
    public void testLastOverPartitionRowsFuzz() throws Exception {
        fuzzTestBase(
                TestUtils.generateRandom(LOG),
                true,
                true,
                rnd -> rnd.nextInt(8) == 0 ? Long.MIN_VALUE : -rnd.nextLong(1024),
                rnd -> -rnd.nextLong(1024),
                (rangeLo, rangeHi) -> {
                    if (rangeHi == 0) {
                        return new LastValueDoubleWindowFunctionFactory.LastValueIncludeCurrentPartitionRowsFrameFunction(rangeLo,
                                false,
                                TestDefaults.createVirtualRecord(TestDefaults.createIntFunction(x -> x.getInt(1))),
                                TestDefaults.createRecordSink((r, w) -> w.putInt(r.getInt(0))),
                                TestDefaults.createLongFunction(x -> x.getLong(2)));
                    }
                    return new LastValueDoubleWindowFunctionFactory.LastValueOverPartitionRowsFrameFunction(
                            TestDefaults.createOrderedMap(new SingleColumnType(columnTypes[1]), LastValueDoubleWindowFunctionFactory.LAST_VALUE_PARTITION_ROWS_COLUMN_TYPES),
                            TestDefaults.createVirtualRecord(TestDefaults.createIntFunction(x -> x.getInt(1))),
                            TestDefaults.createRecordSink((r, w) -> w.putInt(r.getInt(0))),
                            rangeLo,
                            rangeHi,
                            TestDefaults.createLongFunction(x -> x.getLong(2)),
                            TestDefaults.createMemoryCARW()
                    );
                },
                (a, b) -> a
        );
=======
        Assert.assertEquals(a, f.getDouble(null), 1e-6);
>>>>>>> f6debe0b
    }

    @Test
    public void testSumOverPartitionRangeWithBothBounds() {
        SumDoubleWindowFunctionFactory.SumOverPartitionRangeFrameFunction f = new SumDoubleWindowFunctionFactory.SumOverPartitionRangeFrameFunction(
                TestDefaults.createOrderedMap(new SingleColumnType(columnTypes[1]), AvgDoubleWindowFunctionFactory.AVG_OVER_PARTITION_RANGE_COLUMN_TYPES),
                TestDefaults.createVirtualRecord(TestDefaults.createIntFunction(x -> x.getInt(1))),
                TestDefaults.createRecordSink((r, w) -> w.putInt(r.getInt(0))),
                -2,
                -2,
                TestDefaults.createLongFunction(x -> x.getLong(2)),
                TestDefaults.createMemoryCARW(),
                1024,
                0
        );
        f.computeNext(TestDefaults.createRecord(columnTypes, (long) 1, 2, (long) 1));
        Assert.assertEquals(Double.NaN, f.getDouble(null), 0);

        f.computeNext(TestDefaults.createRecord(columnTypes, (long) 2, 2, (long) 2));
        Assert.assertEquals(Double.NaN, f.getDouble(null), 0);

        f.computeNext(TestDefaults.createRecord(columnTypes, (long) 4, 2, (long) 4));
        Assert.assertEquals(2, f.getDouble(null), 0);
    }

    @Test
    public void testSumRangeUnbounded() {
        SumDoubleWindowFunctionFactory.SumOverRangeFrameFunction f = new SumDoubleWindowFunctionFactory.SumOverRangeFrameFunction(
                Long.MIN_VALUE,
                0,
                TestDefaults.createLongFunction(x -> x.getLong(2)),
                1024,
                TestDefaults.createMemoryCARW(),
                0
        );
        long a = -1930193130;
        long b = -1137976524;
        long c = -1137976524;
        f.computeNext(TestDefaults.createRecord(columnTypes, (long) 46, 19, a));
        f.computeNext(TestDefaults.createRecord(columnTypes, (long) 119, 19, b));
        f.computeNext(TestDefaults.createRecord(columnTypes, (long) 200, 19, c));
        Assert.assertEquals(a + b + c, f.getDouble(null), 1e-6);
    }

    @Test
    public void testSumWithPartitionBufferResize() {
        SumDoubleWindowFunctionFactory.SumOverPartitionRangeFrameFunction f = new SumDoubleWindowFunctionFactory.SumOverPartitionRangeFrameFunction(
                TestDefaults.createOrderedMap(new SingleColumnType(columnTypes[1]), AvgDoubleWindowFunctionFactory.AVG_OVER_PARTITION_RANGE_COLUMN_TYPES),
                TestDefaults.createVirtualRecord(TestDefaults.createIntFunction(x -> x.getInt(1))),
                TestDefaults.createRecordSink((r, w) -> w.putInt(r.getInt(0))),
                Long.MIN_VALUE,
                -13402,
                TestDefaults.createLongFunction(x -> x.getLong(2)),
                TestDefaults.createMemoryCARW(),
                2,
                0
        );
        f.computeNext(TestDefaults.createRecord(columnTypes, (long) 1472, 6, (long) 1));
        f.computeNext(TestDefaults.createRecord(columnTypes, (long) 15169, 6, (long) 2));
        f.computeNext(TestDefaults.createRecord(columnTypes, (long) 18579, 6, (long) 3));
        f.computeNext(TestDefaults.createRecord(columnTypes, (long) 24096, 6, (long) 4));
        f.computeNext(TestDefaults.createRecord(columnTypes, (long) 29170, 6, (long) 5));
        Assert.assertEquals(1 + 2, f.getDouble(null), 0);
    }

    @Test
    public void testSumWithPartitionRangeUnbounded() {
        SumDoubleWindowFunctionFactory.SumOverPartitionRangeFrameFunction f = new SumDoubleWindowFunctionFactory.SumOverPartitionRangeFrameFunction(
                TestDefaults.createOrderedMap(new SingleColumnType(columnTypes[1]), AvgDoubleWindowFunctionFactory.AVG_OVER_PARTITION_RANGE_COLUMN_TYPES),
                TestDefaults.createVirtualRecord(TestDefaults.createIntFunction(x -> x.getInt(1))),
                TestDefaults.createRecordSink((r, w) -> w.putInt(r.getInt(0))),
                Long.MIN_VALUE,
                0,
                TestDefaults.createLongFunction(x -> x.getLong(2)),
                TestDefaults.createMemoryCARW(),
                1024,
                0
        );
        long a = -1930193130;
        long b = -1137976524;
        f.computeNext(TestDefaults.createRecord(columnTypes, (long) 46, 19, a));
        f.computeNext(TestDefaults.createRecord(columnTypes, (long) 119, 19, b));
        Assert.assertEquals(a + b, f.getDouble(null), 1e-6);
    }

    private void fuzzTestBase(
            Rnd rnd,
            boolean partitioned,
            boolean rows,
            java.util.function.Function<Rnd, Long> rangeLoGen,
            java.util.function.Function<Rnd, Long> rangeHiGen,
            java.util.function.BiFunction<Long, Long, BaseWindowFunction> windowFunctionFactory,
            java.util.function.BiFunction<Double, Double, Double> sum
    ) throws Exception {
        fuzzTestBase(rnd, partitioned, rows, false, rangeLoGen, rangeHiGen, windowFunctionFactory, sum);
    }

    private void fuzzTestBase(
            Rnd rnd,
            boolean partitioned,
            boolean rows,
            boolean nullable,
            java.util.function.Function<Rnd, Long> rangeLoGen,
            java.util.function.Function<Rnd, Long> rangeHiGen,
            java.util.function.BiFunction<Long, Long, BaseWindowFunction> windowFunctionFactory,
            java.util.function.BiFunction<Double, Double, Double> sum
    ) throws Exception {
<<<<<<< HEAD
        Function arg = LongColumn.newInstance(2);
=======
>>>>>>> f6debe0b
        final int count = rnd.nextInt(1024) + 1;
        Record[] records = nullable ?
                generateTestRecordsWithNull(rnd, count, 1 + rnd.nextInt(32), 1 + rnd.nextLong(65536)) :
                generateTestRecords(rnd, count, 1 + rnd.nextInt(32), 1 + rnd.nextLong(65536));
        Arrays.sort(records, Comparator.comparingLong(a -> a.getLong(0)));
        long rangeLo = rangeLoGen.apply(rnd);
        long rangeHi = rangeHiGen.apply(rnd);
        if (rangeLo > rangeHi) {
            long tmp = rangeLo;
            rangeLo = rangeHi;
            rangeHi = tmp;
        }

        try (BaseWindowFunction f = windowFunctionFactory.apply(rangeLo, rangeHi)) {
            for (int s = 0; s < records.length; s++) {
                try {
                    f.computeNext(records[s]);
                } catch (Error e) {
                    throw new Exception(String.format(
                            "count=%d, rangeLo=%d, rangeHi=%d, s=%d, data=[%s]",
                            count, rangeLo, rangeHi, s,
                            Arrays.stream(records).map(x -> String.format("%d:%d:%d", x.getLong(0), x.getInt(1), x.getLong(2))).collect(Collectors.joining(", "))
                    ), e);
                }
                double expected = Double.NaN;
                int row = 0;
                for (int q = s; q >= 0; q--) {
                    if (partitioned && records[q].getInt(1) != records[s].getInt(1)) {
                        continue;
                    }
                    if (!rows) {
                        if ((rangeLo == Long.MIN_VALUE || records[q].getLong(0) >= records[s].getLong(0) + rangeLo) && records[q].getLong(0) <= records[s].getLong(0) + rangeHi) {
                            long l = records[q].getLong(2);
                            double d = Numbers.LONG_NULL == l ? Double.NaN : (double) l;
                            if (Double.isNaN(expected)) {
                                expected = d;
                            } else {
                                expected = sum.apply(expected, d);
                            }
                        }
                        if (rangeLo != Long.MIN_VALUE && records[q].getLong(0) < records[s].getLong(0) + rangeLo) {
                            break;
                        }
                    } else {
                        if (row >= rangeLo && row <= rangeHi) {
                            long l = records[q].getLong(2);
                            double d = Numbers.LONG_NULL == l ? Double.NaN : (double) l;
                            if (Double.isNaN(expected)) {
                                expected = d;
                            } else {
                                expected = sum.apply(expected, d);
                            }
                        }
                        if (row < rangeLo) {
                            break;
                        }
                    }
                    row--;
                }
                if (Math.abs(expected - f.getDouble(null)) > 1e-6) {
                    Assert.fail(String.format(
                            "count=%d, rangeLo=%d, rangeHi=%d, s=%d, expected=%f, actual=%f, data=[%s]",
                            count, rangeLo, rangeHi, s, expected, f.getDouble(null),
                            Arrays.stream(records).map(x -> String.format("%d:%d:%d", x.getLong(0), x.getInt(1), x.getLong(2))).collect(Collectors.joining(", "))
                    ));
                }
            }
        }
    }

    private void fuzzTestLong(
            Rnd rnd,
            boolean partitioned,
            boolean rows,
            java.util.function.Function<Rnd, Long> rangeLoGen,
            java.util.function.Function<Rnd, Long> rangeHiGen,
            java.util.function.BiFunction<Long, Long, BaseWindowFunction> windowFunctionFactory,
            java.util.function.BiFunction<Long, Long, Long> cou,
            CountFunctionFactoryHelper.IsRecordNotNull isRecordNotNull
    ) throws Exception {
        Function arg = new LongColumn(2);
        final int count = rnd.nextInt(1024) + 1;
        Record[] records = generateTestRecords(rnd, count, 1 + rnd.nextInt(32), 1 + rnd.nextLong(65536));
        Arrays.sort(records, Comparator.comparingLong(a -> a.getLong(0)));
        long rangeLo = rangeLoGen.apply(rnd);
        long rangeHi = rangeHiGen.apply(rnd);
        if (rangeLo > rangeHi) {
            long tmp = rangeLo;
            rangeLo = rangeHi;
            rangeHi = tmp;
        }

        try (BaseWindowFunction f = windowFunctionFactory.apply(rangeLo, rangeHi)) {
            for (int s = 0; s < records.length; s++) {
                try {
                    f.computeNext(records[s]);
                } catch (Error e) {
                    throw new Exception(String.format(
                            "count=%d, rangeLo=%d, rangeHi=%d, s=%d, data=[%s]",
                            count, rangeLo, rangeHi, s,
                            Arrays.stream(records).map(x -> String.format("%d:%d:%d", x.getLong(0), x.getInt(1), x.getLong(2))).collect(Collectors.joining(", "))
                    ), e);
                }
                long expected = 0;
                int row = 0;
                for (int q = s; q >= 0; q--) {
                    if (partitioned && records[q].getInt(1) != records[s].getInt(1)) {
                        continue;
                    }
                    if (!rows) {
                        if ((rangeLo == Long.MIN_VALUE || records[q].getLong(0) >= records[s].getLong(0) + rangeLo) && records[q].getLong(0) <= records[s].getLong(0) + rangeHi) {
                            expected = cou.apply(expected, (long) (isRecordNotNull.isNotNull(arg, records[q]) ? 1 : 0));
                        }
                        if (rangeLo != Long.MIN_VALUE && records[q].getLong(0) < records[s].getLong(0) + rangeLo) {
                            break;
                        }
                    } else {
                        if (row >= rangeLo && row <= rangeHi) {
                            expected = cou.apply(expected, (long) (isRecordNotNull.isNotNull(arg, records[q]) ? 1 : 0));
                        }
                        if (row < rangeLo) {
                            break;
                        }
                    }
                    row--;
                }
                if (expected != f.getLong(null)) {
                    Assert.fail(String.format(
                            "count=%d, rangeLo=%d, rangeHi=%d, s=%d, expected=%d, actual=%d, data=[%s]",
                            count, rangeLo, rangeHi, s, expected, f.getLong(null),
                            Arrays.stream(records).map(x -> String.format("%d:%d:%d", x.getLong(0), x.getInt(1), x.getLong(2))).collect(Collectors.joining(", "))
                    ));
                }
            }
        }
    }

    private Record[] generateTestRecords(Rnd rnd, int count, int partitionsLimit, long timestampLimit) {
        Record[] records = new Record[count];
        for (int i = 0; i < count; i++) {
            records[i] = TestDefaults.createRecord(columnTypes, rnd.nextLong(timestampLimit), rnd.nextInt(partitionsLimit), (long) rnd.nextInt());
        }
        return records;
    }

    private Record[] generateTestRecordsWithNull(Rnd rnd, int count, int partitionsLimit, long timestampLimit) {
        Record[] records = new Record[count];
        for (int i = 0; i < count; i++) {
            long l = rnd.nextInt(10000000);
            // 20% null value
            if (l > 8000000) {
                l = Numbers.LONG_NULL;
            }
            records[i] = TestDefaults.createRecord(columnTypes, rnd.nextLong(timestampLimit), rnd.nextInt(partitionsLimit), l);
        }
        return records;
    }
}<|MERGE_RESOLUTION|>--- conflicted
+++ resolved
@@ -331,27 +331,6 @@
     }
 
     @Test
-<<<<<<< HEAD
-    public void testMaxRangeUnbounded() {
-        MaxDoubleWindowFunctionFactory.MaxMinOverRangeFrameFunction f = new MaxDoubleWindowFunctionFactory.MaxMinOverRangeFrameFunction(
-                Long.MIN_VALUE,
-                0,
-                TestDefaults.createLongFunction(x -> x.getLong(2)),
-                configuration,
-                TestDefaults.createMemoryCARW(),
-                TestDefaults.createMemoryCARW(),
-                0,
-                MaxDoubleWindowFunctionFactory.GREATER_THAN,
-                MaxDoubleWindowFunctionFactory.NAME
-        );
-        long a = -1930193130;
-        long b = -1137976524;
-        long c = -1137976524;
-        f.computeNext(TestDefaults.createRecord(columnTypes, (long) 46, 19, a));
-        f.computeNext(TestDefaults.createRecord(columnTypes, (long) 119, 19, b));
-        f.computeNext(TestDefaults.createRecord(columnTypes, (long) 200, 19, c));
-        Assert.assertEquals(b, f.getDouble(null), 1e-6);
-=======
     public void testLastNotNullOverPartitionRangeFuzz() throws Exception {
         fuzzTestBase(
                 TestUtils.generateRandom(LOG),
@@ -383,7 +362,6 @@
                 },
                 (a, b) -> a
         );
->>>>>>> f6debe0b
     }
 
     @Test
@@ -419,28 +397,6 @@
     }
 
     @Test
-<<<<<<< HEAD
-    public void testMaxWithPartitionRangeUnbounded() {
-        MaxDoubleWindowFunctionFactory.MaxMinOverPartitionRangeFrameFunction f = new MaxDoubleWindowFunctionFactory.MaxMinOverPartitionRangeFrameFunction(
-                TestDefaults.createOrderedMap(new SingleColumnType(columnTypes[1]), MaxDoubleWindowFunctionFactory.MAX_OVER_PARTITION_RANGE_COLUMN_TYPES),
-                TestDefaults.createVirtualRecord(TestDefaults.createIntFunction(x -> x.getInt(1))),
-                TestDefaults.createRecordSink((r, w) -> w.putInt(r.getInt(0))),
-                Long.MIN_VALUE,
-                0,
-                TestDefaults.createLongFunction(x -> x.getLong(2)),
-                TestDefaults.createMemoryCARW(),
-                null,
-                1024,
-                0,
-                MaxDoubleWindowFunctionFactory.GREATER_THAN,
-                MaxDoubleWindowFunctionFactory.NAME
-        );
-        long a = -1930193130;
-        long b = -1137976524;
-        f.computeNext(TestDefaults.createRecord(columnTypes, (long) 46, 19, a));
-        f.computeNext(TestDefaults.createRecord(columnTypes, (long) 119, 19, b));
-        Assert.assertEquals(b, f.getDouble(null), 1e-6);
-=======
     public void testLastNotNullOverRangeFuzz() throws Exception {
         fuzzTestBase(
                 TestUtils.generateRandom(LOG),
@@ -465,7 +421,6 @@
                 },
                 (a, b) -> a
         );
->>>>>>> f6debe0b
     }
 
     @Test
@@ -939,25 +894,17 @@
     }
 
     @Test
-<<<<<<< HEAD
-    public void testSumRangeUnbounded() {
-        SumDoubleWindowFunctionFactory.SumOverRangeFrameFunction f = new SumDoubleWindowFunctionFactory.SumOverRangeFrameFunction(
-=======
     public void testMinRangeUnbounded() {
         MaxDoubleWindowFunctionFactory.MaxMinOverRangeFrameFunction f = new MaxDoubleWindowFunctionFactory.MaxMinOverRangeFrameFunction(
->>>>>>> f6debe0b
                 Long.MIN_VALUE,
                 0,
                 TestDefaults.createLongFunction(x -> x.getLong(2)),
-                1024,
-                TestDefaults.createMemoryCARW(),
-<<<<<<< HEAD
-                0
-=======
+                configuration,
+                TestDefaults.createMemoryCARW(),
+                TestDefaults.createMemoryCARW(),
                 0,
                 MinDoubleWindowFunctionFactory.LESS_THAN,
                 MinDoubleWindowFunctionFactory.NAME
->>>>>>> f6debe0b
         );
         long a = -1930193130;
         long b = -1137976524;
@@ -965,11 +912,7 @@
         f.computeNext(TestDefaults.createRecord(columnTypes, (long) 46, 19, a));
         f.computeNext(TestDefaults.createRecord(columnTypes, (long) 119, 19, b));
         f.computeNext(TestDefaults.createRecord(columnTypes, (long) 200, 19, c));
-<<<<<<< HEAD
-        Assert.assertEquals((double) (a + b + c), f.getDouble(null), 1e-6);
-=======
         Assert.assertEquals(a, f.getDouble(null), 1e-6);
->>>>>>> f6debe0b
     }
 
     @Test
@@ -997,116 +940,26 @@
     }
 
     @Test
-<<<<<<< HEAD
-    public void testSumWithPartitionRangeUnbounded() {
-        SumDoubleWindowFunctionFactory.SumOverPartitionRangeFrameFunction f = new SumDoubleWindowFunctionFactory.SumOverPartitionRangeFrameFunction(
-                TestDefaults.createOrderedMap(new SingleColumnType(columnTypes[1]), AvgDoubleWindowFunctionFactory.AVG_OVER_PARTITION_RANGE_COLUMN_TYPES),
-=======
     public void testMinWithPartitionRangeUnbounded() {
         MaxDoubleWindowFunctionFactory.MaxMinOverPartitionRangeFrameFunction f = new MaxDoubleWindowFunctionFactory.MaxMinOverPartitionRangeFrameFunction(
                 TestDefaults.createOrderedMap(new SingleColumnType(columnTypes[1]), MaxDoubleWindowFunctionFactory.MAX_OVER_PARTITION_RANGE_COLUMN_TYPES),
->>>>>>> f6debe0b
                 TestDefaults.createVirtualRecord(TestDefaults.createIntFunction(x -> x.getInt(1))),
                 TestDefaults.createRecordSink((r, w) -> w.putInt(r.getInt(0))),
                 Long.MIN_VALUE,
                 0,
                 TestDefaults.createLongFunction(x -> x.getLong(2)),
                 TestDefaults.createMemoryCARW(),
+                null,
                 1024,
-<<<<<<< HEAD
-                0
-=======
                 0,
                 MinDoubleWindowFunctionFactory.LESS_THAN,
                 MinDoubleWindowFunctionFactory.NAME
->>>>>>> f6debe0b
         );
         long a = -1930193130;
         long b = -1137976524;
         f.computeNext(TestDefaults.createRecord(columnTypes, (long) 46, 19, a));
         f.computeNext(TestDefaults.createRecord(columnTypes, (long) 119, 19, b));
-<<<<<<< HEAD
-        Assert.assertEquals((double) (a + b), f.getDouble(null), 1e-6);
-    }
-
-    @Test
-    public void testLastOverRowsFuzz() throws Exception {
-        fuzzTestBase(
-                TestUtils.generateRandom(LOG),
-                false,
-                true,
-                rnd -> rnd.nextInt(8) == 0 ? Long.MIN_VALUE : -rnd.nextLong(1024),
-                rnd -> -rnd.nextLong(1024),
-                (rangeLo, rangeHi) -> {
-                    if (rangeHi == 0) {
-                        return new LastValueDoubleWindowFunctionFactory.LastValueIncludeCurrentFrameFunction(rangeLo, false, TestDefaults.createLongFunction(x -> x.getLong(2)));
-                    }
-                    return new LastValueDoubleWindowFunctionFactory.LastValueOverRowsFrameFunction(
-                            TestDefaults.createLongFunction(x -> x.getLong(2)),
-                            rangeLo,
-                            rangeHi,
-                            TestDefaults.createMemoryCARW()
-                    );
-                },
-                (a, b) -> a
-        );
-    }
-
-    @Test
-    public void testLastOverRangeFuzz() throws Exception {
-        fuzzTestBase(
-                TestUtils.generateRandom(LOG),
-                false,
-                false,
-                rnd -> rnd.nextInt(8) == 0 ? Long.MIN_VALUE : -rnd.nextLong(1024),
-                rnd -> -rnd.nextLong(1024),
-                (rangeLo, rangeHi) -> {
-                    if (rangeHi == 0) {
-                        return new LastValueDoubleWindowFunctionFactory.LastValueIncludeCurrentFrameFunction(rangeLo, true, TestDefaults.createLongFunction(x -> x.getLong(2)));
-                    }
-                    return new LastValueDoubleWindowFunctionFactory.LastValueOverRangeFrameFunction(
-                            rangeLo,
-                            rangeHi,
-                            TestDefaults.createLongFunction(x -> x.getLong(2)),
-                            configuration,
-                            0
-                    );
-                },
-                (a, b) -> a
-        );
-    }
-
-    @Test
-    public void testLastOverPartitionRowsFuzz() throws Exception {
-        fuzzTestBase(
-                TestUtils.generateRandom(LOG),
-                true,
-                true,
-                rnd -> rnd.nextInt(8) == 0 ? Long.MIN_VALUE : -rnd.nextLong(1024),
-                rnd -> -rnd.nextLong(1024),
-                (rangeLo, rangeHi) -> {
-                    if (rangeHi == 0) {
-                        return new LastValueDoubleWindowFunctionFactory.LastValueIncludeCurrentPartitionRowsFrameFunction(rangeLo,
-                                false,
-                                TestDefaults.createVirtualRecord(TestDefaults.createIntFunction(x -> x.getInt(1))),
-                                TestDefaults.createRecordSink((r, w) -> w.putInt(r.getInt(0))),
-                                TestDefaults.createLongFunction(x -> x.getLong(2)));
-                    }
-                    return new LastValueDoubleWindowFunctionFactory.LastValueOverPartitionRowsFrameFunction(
-                            TestDefaults.createOrderedMap(new SingleColumnType(columnTypes[1]), LastValueDoubleWindowFunctionFactory.LAST_VALUE_PARTITION_ROWS_COLUMN_TYPES),
-                            TestDefaults.createVirtualRecord(TestDefaults.createIntFunction(x -> x.getInt(1))),
-                            TestDefaults.createRecordSink((r, w) -> w.putInt(r.getInt(0))),
-                            rangeLo,
-                            rangeHi,
-                            TestDefaults.createLongFunction(x -> x.getLong(2)),
-                            TestDefaults.createMemoryCARW()
-                    );
-                },
-                (a, b) -> a
-        );
-=======
         Assert.assertEquals(a, f.getDouble(null), 1e-6);
->>>>>>> f6debe0b
     }
 
     @Test
@@ -1214,10 +1067,6 @@
             java.util.function.BiFunction<Long, Long, BaseWindowFunction> windowFunctionFactory,
             java.util.function.BiFunction<Double, Double, Double> sum
     ) throws Exception {
-<<<<<<< HEAD
-        Function arg = LongColumn.newInstance(2);
-=======
->>>>>>> f6debe0b
         final int count = rnd.nextInt(1024) + 1;
         Record[] records = nullable ?
                 generateTestRecordsWithNull(rnd, count, 1 + rnd.nextInt(32), 1 + rnd.nextLong(65536)) :
@@ -1298,7 +1147,7 @@
             java.util.function.BiFunction<Long, Long, Long> cou,
             CountFunctionFactoryHelper.IsRecordNotNull isRecordNotNull
     ) throws Exception {
-        Function arg = new LongColumn(2);
+        Function arg = LongColumn.newInstance(2);
         final int count = rnd.nextInt(1024) + 1;
         Record[] records = generateTestRecords(rnd, count, 1 + rnd.nextInt(32), 1 + rnd.nextLong(65536));
         Arrays.sort(records, Comparator.comparingLong(a -> a.getLong(0)));
