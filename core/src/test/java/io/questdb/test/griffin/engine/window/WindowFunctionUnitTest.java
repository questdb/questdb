/*******************************************************************************
 *     ___                  _   ____  ____
 *    / _ \ _   _  ___  ___| |_|  _ \| __ )
 *   | | | | | | |/ _ \/ __| __| | | |  _ \
 *   | |_| | |_| |  __/\__ \ |_| |_| | |_) |
 *    \__\_\\__,_|\___||___/\__|____/|____/
 *
 *  Copyright (c) 2014-2019 Appsicle
 *  Copyright (c) 2019-2024 QuestDB
 *
 *  Licensed under the Apache License, Version 2.0 (the "License");
 *  you may not use this file except in compliance with the License.
 *  You may obtain a copy of the License at
 *
 *  http://www.apache.org/licenses/LICENSE-2.0
 *
 *  Unless required by applicable law or agreed to in writing, software
 *  distributed under the License is distributed on an "AS IS" BASIS,
 *  WITHOUT WARRANTIES OR CONDITIONS OF ANY KIND, either express or implied.
 *  See the License for the specific language governing permissions and
 *  limitations under the License.
 *
 ******************************************************************************/

package io.questdb.test.griffin.engine.window;

import io.questdb.cairo.ColumnType;
import io.questdb.cairo.SingleColumnType;
import io.questdb.cairo.sql.Function;
import io.questdb.cairo.sql.Record;
import io.questdb.griffin.engine.functions.columns.LongColumn;
import io.questdb.griffin.engine.functions.window.AvgDoubleWindowFunctionFactory;
import io.questdb.griffin.engine.functions.window.BaseDoubleWindowFunction;
import io.questdb.griffin.engine.functions.window.BaseLongWindowFunction;
import io.questdb.griffin.engine.functions.window.CountConstWindowFunctionFactory;
import io.questdb.griffin.engine.functions.window.CountDoubleWindowFunctionFactory;
import io.questdb.griffin.engine.functions.window.CountFunctionFactoryHelper;
import io.questdb.griffin.engine.functions.window.FirstValueDoubleWindowFunctionFactory;
import io.questdb.griffin.engine.functions.window.LastValueDoubleWindowFunctionFactory;
import io.questdb.griffin.engine.functions.window.MaxDoubleWindowFunctionFactory;
import io.questdb.griffin.engine.functions.window.MinDoubleWindowFunctionFactory;
import io.questdb.griffin.engine.functions.window.SumDoubleWindowFunctionFactory;
import io.questdb.log.Log;
import io.questdb.log.LogFactory;
import io.questdb.std.Numbers;
import io.questdb.std.Rnd;
import io.questdb.test.AbstractCairoTest;
import io.questdb.test.tools.TestDefaults;
import io.questdb.test.tools.TestUtils;
import org.junit.Assert;
import org.junit.Test;

import java.util.Arrays;
import java.util.Comparator;
import java.util.stream.Collectors;

public class WindowFunctionUnitTest extends AbstractCairoTest {
    private static final Log LOG = LogFactory.getLog(WindowFunctionUnitTest.class);
    private static final short[] columnTypes = new short[]{ColumnType.TIMESTAMP, ColumnType.INT, ColumnType.LONG};

    @Test
    public void testAggOverPartitionRangeFuzz() throws Exception {
        fuzzTestBase(
                TestUtils.generateRandom(LOG),
                true,
                false,
                rnd -> rnd.nextInt(8) == 0 ? Long.MIN_VALUE : -rnd.nextLong(65536),
                rnd -> -rnd.nextLong(65536),
                (rangeLo, rangeHi) -> new SumDoubleWindowFunctionFactory.SumOverPartitionRangeFrameFunction(
                        TestDefaults.createOrderedMap(new SingleColumnType(columnTypes[1]), AvgDoubleWindowFunctionFactory.AVG_OVER_PARTITION_RANGE_COLUMN_TYPES),
                        TestDefaults.createVirtualRecord(TestDefaults.createIntFunction(x -> x.getInt(1))),
                        TestDefaults.createRecordSink((r, w) -> w.putInt(r.getInt(0))),
                        rangeLo,
                        rangeHi,
                        TestDefaults.createLongFunction(x -> x.getLong(2)),
                        TestDefaults.createMemoryCARW(),
                        2,
                        0
                ),
                Double::sum
        );
    }

    @Test
    public void testAggOverPartitionRowsFuzz() throws Exception {
        fuzzTestBase(
                TestUtils.generateRandom(LOG),
                true,
                true,
                rnd -> rnd.nextInt(8) == 0 ? Long.MIN_VALUE : -rnd.nextLong(1024),
                rnd -> -rnd.nextLong(1024) - 1,
                (rangeLo, rangeHi) -> new SumDoubleWindowFunctionFactory.SumOverPartitionRowsFrameFunction(
                        TestDefaults.createOrderedMap(new SingleColumnType(columnTypes[1]), AvgDoubleWindowFunctionFactory.AVG_OVER_PARTITION_ROWS_COLUMN_TYPES),
                        TestDefaults.createVirtualRecord(TestDefaults.createIntFunction(x -> x.getInt(1))),
                        TestDefaults.createRecordSink((r, w) -> w.putInt(r.getInt(0))),
                        rangeLo,
                        rangeHi,
                        TestDefaults.createLongFunction(x -> x.getLong(2)),
                        TestDefaults.createMemoryCARW()
                ),
                Double::sum
        );
    }

    @Test
    public void testAggOverRowsFuzz() throws Exception {
        fuzzTestBase(
                TestUtils.generateRandom(LOG),
                false,
                true,
                rnd -> rnd.nextInt(8) == 0 ? Long.MIN_VALUE : -rnd.nextLong(1024),
                rnd -> -rnd.nextLong(1024),
                (rangeLo, rangeHi) -> {
                    if (rangeLo == Long.MIN_VALUE && rangeHi == 0) {
                        return new SumDoubleWindowFunctionFactory.SumOverUnboundedRowsFrameFunction(
                                TestDefaults.createLongFunction(x -> x.getLong(2))
                        );
                    }
                    return new SumDoubleWindowFunctionFactory.SumOverRowsFrameFunction(
                            TestDefaults.createLongFunction(x -> x.getLong(2)),
                            rangeLo,
                            rangeHi,
                            TestDefaults.createMemoryCARW()
                    );
                },
                Double::sum
        );
    }

    @Test
    public void testAggRangeFuzz() throws Exception {
        fuzzTestBase(
                TestUtils.generateRandom(LOG),
                false,
                false,
                rnd -> rnd.nextInt(8) == 0 ? Long.MIN_VALUE : -rnd.nextLong(65536),
                rnd -> -rnd.nextLong(65536),
                (rangeLo, rangeHi) -> new SumDoubleWindowFunctionFactory.SumOverRangeFrameFunction(
                        rangeLo,
                        rangeHi,
                        TestDefaults.createLongFunction(x -> x.getLong(2)),
                        64,
                        TestDefaults.createMemoryCARW(),
                        0
                ),
                Double::sum
        );
    }

    @Test
    public void testFirstOverRowsFuzz() throws Exception {
        fuzzTestBase(
                TestUtils.generateRandom(LOG),
                false,
                true,
                rnd -> rnd.nextInt(8) == 0 ? Long.MIN_VALUE : -rnd.nextLong(1024),
                rnd -> -rnd.nextLong(1024),
                (rangeLo, rangeHi) -> {
                    if (rangeLo == Long.MIN_VALUE && rangeHi == 0) {
                        return new FirstValueDoubleWindowFunctionFactory.FirstValueOverWholeResultSetFunction(TestDefaults.createLongFunction(x -> x.getLong(2)));
                    }
                    return new FirstValueDoubleWindowFunctionFactory.FirstValueOverRowsFrameFunction(
                            TestDefaults.createLongFunction(x -> x.getLong(2)),
                            rangeLo,
                            rangeHi,
                            TestDefaults.createMemoryCARW()
                    );
                },
                (a, b) -> b
        );
    }

    @Test
    public void testFirstNotNullOverRowsFuzz() throws Exception {
        fuzzTestBase(
                TestUtils.generateRandom(LOG),
                false,
                true,
                rnd -> rnd.nextInt(8) == 0 ? Long.MIN_VALUE : -rnd.nextLong(1024),
                rnd -> -rnd.nextLong(1024),
                (rangeLo, rangeHi) -> {
                    if (rangeLo == Long.MIN_VALUE && rangeHi == 0) {
                        return new FirstValueDoubleWindowFunctionFactory.FirstValueOverWholeResultSetFunction(TestDefaults.createLongFunction(x -> x.getLong(2)));
                    }
                    return new FirstValueDoubleWindowFunctionFactory.FirstNotNullValueOverRowsFrameFunction(
                            TestDefaults.createLongFunction(x -> x.getLong(2)),
                            rangeLo,
                            rangeHi,
                            TestDefaults.createMemoryCARW()
                    );
                },
                (a, b) -> b
        );
    }

    @Test
    public void testSumOverPartitionRangeWithBothBounds() {
        SumDoubleWindowFunctionFactory.SumOverPartitionRangeFrameFunction f = new SumDoubleWindowFunctionFactory.SumOverPartitionRangeFrameFunction(
                TestDefaults.createOrderedMap(new SingleColumnType(columnTypes[1]), AvgDoubleWindowFunctionFactory.AVG_OVER_PARTITION_RANGE_COLUMN_TYPES),
                TestDefaults.createVirtualRecord(TestDefaults.createIntFunction(x -> x.getInt(1))),
                TestDefaults.createRecordSink((r, w) -> w.putInt(r.getInt(0))),
                -2,
                -2,
                TestDefaults.createLongFunction(x -> x.getLong(2)),
                TestDefaults.createMemoryCARW(),
                1024,
                0
        );
        f.computeNext(TestDefaults.createRecord(columnTypes, (long) 1, 2, (long) 1));
        Assert.assertEquals(Double.NaN, f.getDouble(null), 0);

        f.computeNext(TestDefaults.createRecord(columnTypes, (long) 2, 2, (long) 2));
        Assert.assertEquals(Double.NaN, f.getDouble(null), 0);

        f.computeNext(TestDefaults.createRecord(columnTypes, (long) 4, 2, (long) 4));
        Assert.assertEquals(2, f.getDouble(null), 0);
    }

    @Test
    public void testMaxRangeUnbounded() {
        MaxDoubleWindowFunctionFactory.MaxMinOverRangeFrameFunction f = new MaxDoubleWindowFunctionFactory.MaxMinOverRangeFrameFunction(
                Long.MIN_VALUE,
                0,
                TestDefaults.createLongFunction(x -> x.getLong(2)),
                configuration,
                TestDefaults.createMemoryCARW(),
                TestDefaults.createMemoryCARW(),
                0,
                MaxDoubleWindowFunctionFactory.GREATER_THAN,
                MaxDoubleWindowFunctionFactory.NAME
        );
        long a = -1930193130;
        long b = -1137976524;
        long c = -1137976524;
        f.computeNext(TestDefaults.createRecord(columnTypes, (long) 46, 19, a));
        f.computeNext(TestDefaults.createRecord(columnTypes, (long) 119, 19, b));
        f.computeNext(TestDefaults.createRecord(columnTypes, (long) 200, 19, c));
<<<<<<< HEAD
        Assert.assertEquals(b, f.getDouble(null), 1e-6);
=======
        Assert.assertEquals((double) (a + b + c), f.getDouble(null), 1e-6);
>>>>>>> be6cb758
    }

    @Test
    public void testSumWithPartitionBufferResize() {
        SumDoubleWindowFunctionFactory.SumOverPartitionRangeFrameFunction f = new SumDoubleWindowFunctionFactory.SumOverPartitionRangeFrameFunction(
                TestDefaults.createOrderedMap(new SingleColumnType(columnTypes[1]), AvgDoubleWindowFunctionFactory.AVG_OVER_PARTITION_RANGE_COLUMN_TYPES),
                TestDefaults.createVirtualRecord(TestDefaults.createIntFunction(x -> x.getInt(1))),
                TestDefaults.createRecordSink((r, w) -> w.putInt(r.getInt(0))),
                Long.MIN_VALUE,
                -13402,
                TestDefaults.createLongFunction(x -> x.getLong(2)),
                TestDefaults.createMemoryCARW(),
                2,
                0
        );
        f.computeNext(TestDefaults.createRecord(columnTypes, (long) 1472, 6, (long) 1));
        f.computeNext(TestDefaults.createRecord(columnTypes, (long) 15169, 6, (long) 2));
        f.computeNext(TestDefaults.createRecord(columnTypes, (long) 18579, 6, (long) 3));
        f.computeNext(TestDefaults.createRecord(columnTypes, (long) 24096, 6, (long) 4));
        f.computeNext(TestDefaults.createRecord(columnTypes, (long) 29170, 6, (long) 5));
        Assert.assertEquals(1 + 2, f.getDouble(null), 0);
    }

    @Test
    public void testMaxWithPartitionRangeUnbounded() {
        MaxDoubleWindowFunctionFactory.MaxMinOverPartitionRangeFrameFunction f = new MaxDoubleWindowFunctionFactory.MaxMinOverPartitionRangeFrameFunction(
                TestDefaults.createOrderedMap(new SingleColumnType(columnTypes[1]), MaxDoubleWindowFunctionFactory.MAX_OVER_PARTITION_RANGE_COLUMN_TYPES),
                TestDefaults.createVirtualRecord(TestDefaults.createIntFunction(x -> x.getInt(1))),
                TestDefaults.createRecordSink((r, w) -> w.putInt(r.getInt(0))),
                Long.MIN_VALUE,
                0,
                TestDefaults.createLongFunction(x -> x.getLong(2)),
                TestDefaults.createMemoryCARW(),
                null,
                1024,
                0,
                MaxDoubleWindowFunctionFactory.GREATER_THAN,
                MaxDoubleWindowFunctionFactory.NAME
        );
        long a = -1930193130;
        long b = -1137976524;
        f.computeNext(TestDefaults.createRecord(columnTypes, (long) 46, 19, a));
        f.computeNext(TestDefaults.createRecord(columnTypes, (long) 119, 19, b));
<<<<<<< HEAD
        Assert.assertEquals(b, f.getDouble(null), 1e-6);
=======
        Assert.assertEquals((double) (a + b), f.getDouble(null), 1e-6);
>>>>>>> be6cb758
    }

    @Test
    public void testCountConstOverRowsFuzz() throws Exception {
        fuzzTestLong(
                TestUtils.generateRandom(LOG),
                false,
                true,
                rnd -> rnd.nextInt(8) == 0 ? Long.MIN_VALUE : -rnd.nextLong(1024),
                rnd -> -rnd.nextLong(1024),
                (rangeLo, rangeHi) -> {
                    if (rangeLo == Long.MIN_VALUE && rangeHi == 0) {
                        return new CountFunctionFactoryHelper.CountOverUnboundedRowsFrameFunction(
                                null, CountConstWindowFunctionFactory.isRecordNotNull);
                    }
                    return new CountConstWindowFunctionFactory.CountOverRowsFrameFunction(
                            rangeLo,
                            rangeHi
                    );
                },
                Long::sum,
                CountConstWindowFunctionFactory.isRecordNotNull
        );
    }

    @Test
    public void testCountConstOverPartitionRowsFuzz() throws Exception {
        fuzzTestLong(
                TestUtils.generateRandom(LOG),
                true,
                true,
                rnd -> rnd.nextInt(8) == 0 ? Long.MIN_VALUE : -rnd.nextLong(1024),
                rnd -> -rnd.nextLong(1024) - 1,
                (rangeLo, rangeHi) -> new CountConstWindowFunctionFactory.CountOverPartitionRowsFrameFunction(
                        TestDefaults.createOrderedMap(new SingleColumnType(columnTypes[1]), CountFunctionFactoryHelper.COUNT_COLUMN_TYPES),
                        TestDefaults.createVirtualRecord(TestDefaults.createIntFunction(x -> x.getInt(1))),
                        TestDefaults.createRecordSink((r, w) -> w.putInt(r.getInt(0))),
                        rangeLo,
                        rangeHi
                ),
                Long::sum,
                CountConstWindowFunctionFactory.isRecordNotNull
        );
    }

    @Test
    public void testCountDoubleOverRowsFuzz() throws Exception {
        fuzzTestLong(
                TestUtils.generateRandom(LOG),
                false,
                true,
                rnd -> rnd.nextInt(8) == 0 ? Long.MIN_VALUE : -rnd.nextLong(1024),
                rnd -> -rnd.nextLong(1024),
                (rangeLo, rangeHi) -> {
                    if (rangeLo == Long.MIN_VALUE && rangeHi == 0) {
                        return new CountFunctionFactoryHelper.CountOverUnboundedRowsFrameFunction(
                                null, CountConstWindowFunctionFactory.isRecordNotNull);
                    }
                    return new CountFunctionFactoryHelper.CountOverRowsFrameFunction(
                            TestDefaults.createLongFunction(x -> x.getLong(2)),
                            rangeLo,
                            rangeHi,
                            TestDefaults.createMemoryCARW(),
                            CountDoubleWindowFunctionFactory.isRecordNotNull
                    );
                },
                Long::sum,
                CountConstWindowFunctionFactory.isRecordNotNull
        );
    }

    @Test
    public void testCountDoubleOverPartitionRowsFuzz() throws Exception {
        fuzzTestLong(
                TestUtils.generateRandom(LOG),
                true,
                true,
                rnd -> rnd.nextInt(8) == 0 ? Long.MIN_VALUE : -rnd.nextLong(1024),
                rnd -> -rnd.nextLong(1024) - 1,
                (rangeLo, rangeHi) -> new CountFunctionFactoryHelper.CountOverPartitionRowsFrameFunction(
                        TestDefaults.createOrderedMap(new SingleColumnType(columnTypes[1]), CountFunctionFactoryHelper.COUNT_OVER_PARTITION_ROWS_COLUMN_TYPES),
                        TestDefaults.createVirtualRecord(TestDefaults.createIntFunction(x -> x.getInt(1))),
                        TestDefaults.createRecordSink((r, w) -> w.putInt(r.getInt(0))),
                        rangeLo,
                        rangeHi,
                        TestDefaults.createLongFunction(x -> x.getLong(2)),
                        TestDefaults.createMemoryCARW(),
                        CountDoubleWindowFunctionFactory.isRecordNotNull
                ),
                Long::sum,
                CountConstWindowFunctionFactory.isRecordNotNull
        );
    }

    @Test
    public void testCountDoubleOverPartitionRangeFuzz() throws Exception {
        fuzzTestLong(
                TestUtils.generateRandom(LOG),
                true,
                false,
                rnd -> rnd.nextInt(8) == 0 ? Long.MIN_VALUE : -rnd.nextLong(65536),
                rnd -> -rnd.nextLong(65536),
                (rangeLo, rangeHi) -> new CountFunctionFactoryHelper.CountOverPartitionRangeFrameFunction(
                        TestDefaults.createOrderedMap(new SingleColumnType(columnTypes[1]), CountFunctionFactoryHelper.COUNT_OVER_PARTITION_RANGE_COLUMN_TYPES),
                        TestDefaults.createVirtualRecord(TestDefaults.createIntFunction(x -> x.getInt(1))),
                        TestDefaults.createRecordSink((r, w) -> w.putInt(r.getInt(0))),
                        rangeLo,
                        rangeHi,
                        TestDefaults.createMemoryCARW(),
                        2,
                        0,
                        TestDefaults.createLongFunction(x -> x.getLong(2)),
                        CountDoubleWindowFunctionFactory.isRecordNotNull
                ),
                Long::sum,
                CountDoubleWindowFunctionFactory.isRecordNotNull
        );
    }

    @Test
    public void testCountDoubleRangeFuzz() throws Exception {
        fuzzTestLong(
                TestUtils.generateRandom(LOG),
                false,
                false,
                rnd -> rnd.nextInt(8) == 0 ? Long.MIN_VALUE : -rnd.nextLong(65536),
                rnd -> -rnd.nextLong(65536),
                (rangeLo, rangeHi) -> new CountFunctionFactoryHelper.CountOverRangeFrameFunction(
                        rangeLo,
                        rangeHi,
                        configuration,
                        0,
                        TestDefaults.createLongFunction(x -> x.getLong(2)),
                        CountDoubleWindowFunctionFactory.isRecordNotNull
                ),
                Long::sum,
                CountDoubleWindowFunctionFactory.isRecordNotNull
        );
    }

    @Test
    public void testMinOverPartitionRangeFuzz() throws Exception {
        fuzzTestBase(
                TestUtils.generateRandom(LOG),
                true,
                false,
                rnd -> rnd.nextInt(8) == 0 ? Long.MIN_VALUE : -rnd.nextLong(65536),
                rnd -> -rnd.nextLong(65536),
                (rangeLo, rangeHi) -> new MaxDoubleWindowFunctionFactory.MaxMinOverPartitionRangeFrameFunction(
                        TestDefaults.createOrderedMap(new SingleColumnType(columnTypes[1]), rangeLo == Long.MIN_VALUE ?
                                MaxDoubleWindowFunctionFactory.MAX_OVER_PARTITION_RANGE_COLUMN_TYPES :
                                MaxDoubleWindowFunctionFactory.MAX_OVER_PARTITION_RANGE_BOUNDED_COLUMN_TYPES),
                        TestDefaults.createVirtualRecord(TestDefaults.createIntFunction(x -> x.getInt(1))),
                        TestDefaults.createRecordSink((r, w) -> w.putInt(r.getInt(0))),
                        rangeLo,
                        rangeHi,
                        TestDefaults.createLongFunction(x -> x.getLong(2)),
                        TestDefaults.createMemoryCARW(),
                        TestDefaults.createMemoryCARW(),
                        2,
                        0,
                        MinDoubleWindowFunctionFactory.LESS_THAN,
                        MinDoubleWindowFunctionFactory.NAME
                ),
                Double::min
        );
    }

    @Test
    public void testMinOverPartitionRowsFuzz() throws Exception {
        fuzzTestBase(
                TestUtils.generateRandom(LOG),
                true,
                true,
                rnd -> rnd.nextInt(8) == 0 ? Long.MIN_VALUE : -rnd.nextLong(1024),
                rnd -> -rnd.nextLong(1024) - 1,
                (rangeLo, rangeHi) -> new MaxDoubleWindowFunctionFactory.MaxMinOverPartitionRowsFrameFunction(
                        TestDefaults.createOrderedMap(new SingleColumnType(columnTypes[1]),
                                rangeLo == Long.MIN_VALUE ? MaxDoubleWindowFunctionFactory.MAX_OVER_PARTITION_ROWS_COLUMN_TYPES :
                                        MaxDoubleWindowFunctionFactory.MAX_OVER_PARTITION_ROWS_BOUNDED_COLUMN_TYPES),
                        TestDefaults.createVirtualRecord(TestDefaults.createIntFunction(x -> x.getInt(1))),
                        TestDefaults.createRecordSink((r, w) -> w.putInt(r.getInt(0))),
                        rangeLo,
                        rangeHi,
                        TestDefaults.createLongFunction(x -> x.getLong(2)),
                        TestDefaults.createMemoryCARW(),
                        TestDefaults.createMemoryCARW(),
                        MinDoubleWindowFunctionFactory.LESS_THAN,
                        MinDoubleWindowFunctionFactory.NAME
                ),
                Double::min
        );
    }

    @Test
    public void testMinOverRowsFuzz() throws Exception {
        fuzzTestBase(
                TestUtils.generateRandom(LOG),
                false,
                true,
                rnd -> rnd.nextInt(8) == 0 ? Long.MIN_VALUE : -rnd.nextLong(1024),
                rnd -> -rnd.nextLong(1024),
                (rangeLo, rangeHi) -> {
                    if (rangeLo == Long.MIN_VALUE && rangeHi == 0) {
                        return new MaxDoubleWindowFunctionFactory.MaxMinOverUnboundedRowsFrameFunction(
                                TestDefaults.createLongFunction(x -> x.getLong(2)),
                                MinDoubleWindowFunctionFactory.LESS_THAN,
                                MinDoubleWindowFunctionFactory.NAME
                        );
                    }
                    return new MaxDoubleWindowFunctionFactory.MaxMinOverRowsFrameFunction(
                            TestDefaults.createLongFunction(x -> x.getLong(2)),
                            rangeLo,
                            rangeHi,
                            TestDefaults.createMemoryCARW(),
                            TestDefaults.createMemoryCARW(),
                            MinDoubleWindowFunctionFactory.LESS_THAN,
                            MinDoubleWindowFunctionFactory.NAME
                    );
                },
                Double::min
        );
    }

    @Test
    public void testMinRangeFuzz() throws Exception {
        fuzzTestBase(
                TestUtils.generateRandom(LOG),
                false,
                false,
                rnd -> rnd.nextInt(8) == 0 ? Long.MIN_VALUE : -rnd.nextLong(65536),
                rnd -> -rnd.nextLong(65536),
                (rangeLo, rangeHi) -> new MaxDoubleWindowFunctionFactory.MaxMinOverRangeFrameFunction(
                        rangeLo,
                        rangeHi,
                        TestDefaults.createLongFunction(x -> x.getLong(2)),
                        configuration,
                        TestDefaults.createMemoryCARW(),
                        TestDefaults.createMemoryCARW(),
                        0,
                        MinDoubleWindowFunctionFactory.LESS_THAN,
                        MinDoubleWindowFunctionFactory.NAME
                ),
                Double::min
        );
    }

    @Test
    public void testMinOverPartitionRangeWithBothBounds() {
        MaxDoubleWindowFunctionFactory.MaxMinOverPartitionRangeFrameFunction f = new MaxDoubleWindowFunctionFactory.MaxMinOverPartitionRangeFrameFunction(
                TestDefaults.createOrderedMap(new SingleColumnType(columnTypes[1]), MaxDoubleWindowFunctionFactory.MAX_OVER_PARTITION_RANGE_BOUNDED_COLUMN_TYPES),
                TestDefaults.createVirtualRecord(TestDefaults.createIntFunction(x -> x.getInt(1))),
                TestDefaults.createRecordSink((r, w) -> w.putInt(r.getInt(0))),
                -2,
                -2,
                TestDefaults.createLongFunction(x -> x.getLong(2)),
                TestDefaults.createMemoryCARW(),
                TestDefaults.createMemoryCARW(),
                configuration.getSqlWindowInitialRangeBufferSize(),
                0,
                MinDoubleWindowFunctionFactory.LESS_THAN,
                MinDoubleWindowFunctionFactory.NAME
        );
        f.computeNext(TestDefaults.createRecord(columnTypes, (long) 1, 2, (long) 1));
        Assert.assertEquals(Double.NaN, f.getDouble(null), 0);

        f.computeNext(TestDefaults.createRecord(columnTypes, (long) 2, 2, (long) 2));
        Assert.assertEquals(Double.NaN, f.getDouble(null), 0);

        f.computeNext(TestDefaults.createRecord(columnTypes, (long) 4, 2, (long) 4));
        Assert.assertEquals(2, f.getDouble(null), 0);
    }

    @Test
    public void testMinRangeUnbounded() {
        MaxDoubleWindowFunctionFactory.MaxMinOverRangeFrameFunction f = new MaxDoubleWindowFunctionFactory.MaxMinOverRangeFrameFunction(
                Long.MIN_VALUE,
                0,
                TestDefaults.createLongFunction(x -> x.getLong(2)),
                configuration,
                TestDefaults.createMemoryCARW(),
                TestDefaults.createMemoryCARW(),
                0,
                MinDoubleWindowFunctionFactory.LESS_THAN,
                MinDoubleWindowFunctionFactory.NAME
        );
        long a = -1930193130;
        long b = -1137976524;
        long c = -1137976524;
        f.computeNext(TestDefaults.createRecord(columnTypes, (long) 46, 19, a));
        f.computeNext(TestDefaults.createRecord(columnTypes, (long) 119, 19, b));
        f.computeNext(TestDefaults.createRecord(columnTypes, (long) 200, 19, c));
        Assert.assertEquals(a, f.getDouble(null), 1e-6);
    }

    @Test
    public void testMinWithPartitionBufferResize() {
        MaxDoubleWindowFunctionFactory.MaxMinOverPartitionRangeFrameFunction f = new MaxDoubleWindowFunctionFactory.MaxMinOverPartitionRangeFrameFunction(
                TestDefaults.createOrderedMap(new SingleColumnType(columnTypes[1]), MaxDoubleWindowFunctionFactory.MAX_OVER_PARTITION_RANGE_COLUMN_TYPES),
                TestDefaults.createVirtualRecord(TestDefaults.createIntFunction(x -> x.getInt(1))),
                TestDefaults.createRecordSink((r, w) -> w.putInt(r.getInt(0))),
                Long.MIN_VALUE,
                -13402,
                TestDefaults.createLongFunction(x -> x.getLong(2)),
                TestDefaults.createMemoryCARW(),
                null,
                2,
                0,
                MinDoubleWindowFunctionFactory.LESS_THAN,
                MinDoubleWindowFunctionFactory.NAME
        );
        f.computeNext(TestDefaults.createRecord(columnTypes, (long) 1472, 6, (long) 1));
        f.computeNext(TestDefaults.createRecord(columnTypes, (long) 15169, 6, (long) 2));
        f.computeNext(TestDefaults.createRecord(columnTypes, (long) 18579, 6, (long) 3));
        f.computeNext(TestDefaults.createRecord(columnTypes, (long) 24096, 6, (long) 4));
        f.computeNext(TestDefaults.createRecord(columnTypes, (long) 29170, 6, (long) 5));
        Assert.assertEquals(1, f.getDouble(null), 0);
    }

    @Test
    public void testMinWithPartitionRangeUnbounded() {
        MaxDoubleWindowFunctionFactory.MaxMinOverPartitionRangeFrameFunction f = new MaxDoubleWindowFunctionFactory.MaxMinOverPartitionRangeFrameFunction(
                TestDefaults.createOrderedMap(new SingleColumnType(columnTypes[1]), MaxDoubleWindowFunctionFactory.MAX_OVER_PARTITION_RANGE_COLUMN_TYPES),
                TestDefaults.createVirtualRecord(TestDefaults.createIntFunction(x -> x.getInt(1))),
                TestDefaults.createRecordSink((r, w) -> w.putInt(r.getInt(0))),
                Long.MIN_VALUE,
                0,
                TestDefaults.createLongFunction(x -> x.getLong(2)),
                TestDefaults.createMemoryCARW(),
                null,
                1024,
                0,
                MinDoubleWindowFunctionFactory.LESS_THAN,
                MinDoubleWindowFunctionFactory.NAME
        );
        long a = -1930193130;
        long b = -1137976524;
        f.computeNext(TestDefaults.createRecord(columnTypes, (long) 46, 19, a));
        f.computeNext(TestDefaults.createRecord(columnTypes, (long) 119, 19, b));
        Assert.assertEquals(a, f.getDouble(null), 1e-6);
    }

    @Test
    public void testMaxOverPartitionRangeFuzz() throws Exception {
        fuzzTestBase(
                TestUtils.generateRandom(LOG),
                true,
                false,
                rnd -> rnd.nextInt(8) == 0 ? Long.MIN_VALUE : -rnd.nextLong(65536),
                rnd -> -rnd.nextLong(65536),
                (rangeLo, rangeHi) -> new MaxDoubleWindowFunctionFactory.MaxMinOverPartitionRangeFrameFunction(
                        TestDefaults.createOrderedMap(new SingleColumnType(columnTypes[1]), rangeLo == Long.MIN_VALUE ?
                                MaxDoubleWindowFunctionFactory.MAX_OVER_PARTITION_RANGE_COLUMN_TYPES :
                                MaxDoubleWindowFunctionFactory.MAX_OVER_PARTITION_RANGE_BOUNDED_COLUMN_TYPES),
                        TestDefaults.createVirtualRecord(TestDefaults.createIntFunction(x -> x.getInt(1))),
                        TestDefaults.createRecordSink((r, w) -> w.putInt(r.getInt(0))),
                        rangeLo,
                        rangeHi,
                        TestDefaults.createLongFunction(x -> x.getLong(2)),
                        TestDefaults.createMemoryCARW(),
                        TestDefaults.createMemoryCARW(),
                        2,
                        0,
                        MaxDoubleWindowFunctionFactory.GREATER_THAN,
                        MaxDoubleWindowFunctionFactory.NAME
                ),
                Double::max
        );
    }

    @Test
    public void testMaxOverPartitionRowsFuzz() throws Exception {
        fuzzTestBase(
                TestUtils.generateRandom(LOG),
                true,
                true,
                rnd -> rnd.nextInt(8) == 0 ? Long.MIN_VALUE : -rnd.nextLong(1024),
                rnd -> -rnd.nextLong(1024) - 1,
                (rangeLo, rangeHi) -> new MaxDoubleWindowFunctionFactory.MaxMinOverPartitionRowsFrameFunction(
                        TestDefaults.createOrderedMap(new SingleColumnType(columnTypes[1]),
                                rangeLo == Long.MIN_VALUE ? MaxDoubleWindowFunctionFactory.MAX_OVER_PARTITION_ROWS_COLUMN_TYPES :
                                        MaxDoubleWindowFunctionFactory.MAX_OVER_PARTITION_ROWS_BOUNDED_COLUMN_TYPES),
                        TestDefaults.createVirtualRecord(TestDefaults.createIntFunction(x -> x.getInt(1))),
                        TestDefaults.createRecordSink((r, w) -> w.putInt(r.getInt(0))),
                        rangeLo,
                        rangeHi,
                        TestDefaults.createLongFunction(x -> x.getLong(2)),
                        TestDefaults.createMemoryCARW(),
                        TestDefaults.createMemoryCARW(),
                        MaxDoubleWindowFunctionFactory.GREATER_THAN,
                        MaxDoubleWindowFunctionFactory.NAME
                ),
                Double::max
        );
    }

    @Test
    public void testMaxOverRowsFuzz() throws Exception {
        fuzzTestBase(
                TestUtils.generateRandom(LOG),
                false,
                true,
                rnd -> rnd.nextInt(8) == 0 ? Long.MIN_VALUE : -rnd.nextLong(1024),
                rnd -> -rnd.nextLong(1024),
                (rangeLo, rangeHi) -> {
                    if (rangeLo == Long.MIN_VALUE && rangeHi == 0) {
                        return new MaxDoubleWindowFunctionFactory.MaxMinOverUnboundedRowsFrameFunction(
                                TestDefaults.createLongFunction(x -> x.getLong(2)),
                                MaxDoubleWindowFunctionFactory.GREATER_THAN,
                                MaxDoubleWindowFunctionFactory.NAME
                        );
                    }
                    return new MaxDoubleWindowFunctionFactory.MaxMinOverRowsFrameFunction(
                            TestDefaults.createLongFunction(x -> x.getLong(2)),
                            rangeLo,
                            rangeHi,
                            TestDefaults.createMemoryCARW(),
                            TestDefaults.createMemoryCARW(),
                            MaxDoubleWindowFunctionFactory.GREATER_THAN,
                            MaxDoubleWindowFunctionFactory.NAME
                    );
                },
                Double::max
        );
    }

    @Test
    public void testMaxRangeFuzz() throws Exception {
        fuzzTestBase(
                TestUtils.generateRandom(LOG),
                false,
                false,
                rnd -> rnd.nextInt(8) == 0 ? Long.MIN_VALUE : -rnd.nextLong(65536),
                rnd -> -rnd.nextLong(65536),
                (rangeLo, rangeHi) -> new MaxDoubleWindowFunctionFactory.MaxMinOverRangeFrameFunction(
                        rangeLo,
                        rangeHi,
                        TestDefaults.createLongFunction(x -> x.getLong(2)),
                        configuration,
                        TestDefaults.createMemoryCARW(),
                        TestDefaults.createMemoryCARW(),
                        0,
                        MaxDoubleWindowFunctionFactory.GREATER_THAN,
                        MaxDoubleWindowFunctionFactory.NAME
                ),
                Double::max
        );
    }

    @Test
    public void testMaxOverPartitionRangeWithBothBounds() {
        MaxDoubleWindowFunctionFactory.MaxMinOverPartitionRangeFrameFunction f = new MaxDoubleWindowFunctionFactory.MaxMinOverPartitionRangeFrameFunction(
                TestDefaults.createOrderedMap(new SingleColumnType(columnTypes[1]), MaxDoubleWindowFunctionFactory.MAX_OVER_PARTITION_RANGE_BOUNDED_COLUMN_TYPES),
                TestDefaults.createVirtualRecord(TestDefaults.createIntFunction(x -> x.getInt(1))),
                TestDefaults.createRecordSink((r, w) -> w.putInt(r.getInt(0))),
                -2,
                -2,
                TestDefaults.createLongFunction(x -> x.getLong(2)),
                TestDefaults.createMemoryCARW(),
                TestDefaults.createMemoryCARW(),
                configuration.getSqlWindowInitialRangeBufferSize(),
                0,
                MaxDoubleWindowFunctionFactory.GREATER_THAN,
                MaxDoubleWindowFunctionFactory.NAME
        );
        f.computeNext(TestDefaults.createRecord(columnTypes, (long) 1, 2, (long) 1));
        Assert.assertEquals(Double.NaN, f.getDouble(null), 0);

        f.computeNext(TestDefaults.createRecord(columnTypes, (long) 2, 2, (long) 2));
        Assert.assertEquals(Double.NaN, f.getDouble(null), 0);

        f.computeNext(TestDefaults.createRecord(columnTypes, (long) 4, 2, (long) 4));
        Assert.assertEquals(2, f.getDouble(null), 0);
    }

    @Test
    public void testSumRangeUnbounded() {
        SumDoubleWindowFunctionFactory.SumOverRangeFrameFunction f = new SumDoubleWindowFunctionFactory.SumOverRangeFrameFunction(
                Long.MIN_VALUE,
                0,
                TestDefaults.createLongFunction(x -> x.getLong(2)),
                1024,
                TestDefaults.createMemoryCARW(),
                0
        );
        long a = -1930193130;
        long b = -1137976524;
        long c = -1137976524;
        f.computeNext(TestDefaults.createRecord(columnTypes, (long) 46, 19, a));
        f.computeNext(TestDefaults.createRecord(columnTypes, (long) 119, 19, b));
        f.computeNext(TestDefaults.createRecord(columnTypes, (long) 200, 19, c));
<<<<<<< HEAD
        Assert.assertEquals((double) (a + b + c), f.getDouble(null), 1e-6);
=======
        Assert.assertEquals(b, f.getDouble(null), 1e-6);
>>>>>>> be6cb758
    }

    @Test
    public void testMaxWithPartitionBufferResize() {
        MaxDoubleWindowFunctionFactory.MaxMinOverPartitionRangeFrameFunction f = new MaxDoubleWindowFunctionFactory.MaxMinOverPartitionRangeFrameFunction(
                TestDefaults.createOrderedMap(new SingleColumnType(columnTypes[1]), MaxDoubleWindowFunctionFactory.MAX_OVER_PARTITION_RANGE_COLUMN_TYPES),
                TestDefaults.createVirtualRecord(TestDefaults.createIntFunction(x -> x.getInt(1))),
                TestDefaults.createRecordSink((r, w) -> w.putInt(r.getInt(0))),
                Long.MIN_VALUE,
                -13402,
                TestDefaults.createLongFunction(x -> x.getLong(2)),
                TestDefaults.createMemoryCARW(),
                null,
                2,
                0,
                MaxDoubleWindowFunctionFactory.GREATER_THAN,
                MaxDoubleWindowFunctionFactory.NAME
        );
        f.computeNext(TestDefaults.createRecord(columnTypes, (long) 1472, 6, (long) 1));
        f.computeNext(TestDefaults.createRecord(columnTypes, (long) 15169, 6, (long) 2));
        f.computeNext(TestDefaults.createRecord(columnTypes, (long) 18579, 6, (long) 3));
        f.computeNext(TestDefaults.createRecord(columnTypes, (long) 24096, 6, (long) 4));
        f.computeNext(TestDefaults.createRecord(columnTypes, (long) 29170, 6, (long) 5));
        Assert.assertEquals(2, f.getDouble(null), 0);
    }

    @Test
    public void testSumWithPartitionRangeUnbounded() {
        SumDoubleWindowFunctionFactory.SumOverPartitionRangeFrameFunction f = new SumDoubleWindowFunctionFactory.SumOverPartitionRangeFrameFunction(
                TestDefaults.createOrderedMap(new SingleColumnType(columnTypes[1]), AvgDoubleWindowFunctionFactory.AVG_OVER_PARTITION_RANGE_COLUMN_TYPES),
                TestDefaults.createVirtualRecord(TestDefaults.createIntFunction(x -> x.getInt(1))),
                TestDefaults.createRecordSink((r, w) -> w.putInt(r.getInt(0))),
                Long.MIN_VALUE,
                0,
                TestDefaults.createLongFunction(x -> x.getLong(2)),
                TestDefaults.createMemoryCARW(),
                1024,
                0
        );
        long a = -1930193130;
        long b = -1137976524;
        f.computeNext(TestDefaults.createRecord(columnTypes, (long) 46, 19, a));
        f.computeNext(TestDefaults.createRecord(columnTypes, (long) 119, 19, b));
<<<<<<< HEAD
        Assert.assertEquals((double) (a + b), f.getDouble(null), 1e-6);
=======
        Assert.assertEquals(b, f.getDouble(null), 1e-6);
>>>>>>> be6cb758
    }

    @Test
    public void testLastOverRowsFuzz() throws Exception {
        fuzzTestBase(
                TestUtils.generateRandom(LOG),
                false,
                true,
                rnd -> rnd.nextInt(8) == 0 ? Long.MIN_VALUE : -rnd.nextLong(1024),
                rnd -> -rnd.nextLong(1024),
                (rangeLo, rangeHi) -> {
                    if (rangeHi == 0) {
                        return new LastValueDoubleWindowFunctionFactory.LastValueIncludeCurrentFrameFunction(rangeLo, false, TestDefaults.createLongFunction(x -> x.getLong(2)));
                    }
                    return new LastValueDoubleWindowFunctionFactory.LastValueOverRowsFrameFunction(
                            TestDefaults.createLongFunction(x -> x.getLong(2)),
                            rangeLo,
                            rangeHi,
                            TestDefaults.createMemoryCARW()
                    );
                },
                (a, b) -> a
        );
    }

    @Test
    public void testLastOverRangeFuzz() throws Exception {
        fuzzTestBase(
                TestUtils.generateRandom(LOG),
                false,
                false,
                rnd -> rnd.nextInt(8) == 0 ? Long.MIN_VALUE : -rnd.nextLong(1024),
                rnd -> -rnd.nextLong(1024),
                (rangeLo, rangeHi) -> {
                    if (rangeHi == 0) {
                        return new LastValueDoubleWindowFunctionFactory.LastValueIncludeCurrentFrameFunction(rangeLo, true, TestDefaults.createLongFunction(x -> x.getLong(2)));
                    }
                    return new LastValueDoubleWindowFunctionFactory.LastValueOverRangeFrameFunction(
                            rangeLo,
                            rangeHi,
                            TestDefaults.createLongFunction(x -> x.getLong(2)),
                            configuration,
                            0
                    );
                },
                (a, b) -> a
        );
    }

    @Test
    public void testLastOverPartitionRowsFuzz() throws Exception {
        fuzzTestBase(
                TestUtils.generateRandom(LOG),
                true,
                true,
                rnd -> rnd.nextInt(8) == 0 ? Long.MIN_VALUE : -rnd.nextLong(1024),
                rnd -> -rnd.nextLong(1024),
                (rangeLo, rangeHi) -> {
                    if (rangeHi == 0) {
                        return new LastValueDoubleWindowFunctionFactory.LastValueIncludeCurrentPartitionRowsFrameFunction(rangeLo,
                                false,
                                TestDefaults.createVirtualRecord(TestDefaults.createIntFunction(x -> x.getInt(1))),
                                TestDefaults.createRecordSink((r, w) -> w.putInt(r.getInt(0))),
                                TestDefaults.createLongFunction(x -> x.getLong(2)));
                    }
                    return new LastValueDoubleWindowFunctionFactory.LastValueOverPartitionRowsFrameFunction(
                            TestDefaults.createOrderedMap(new SingleColumnType(columnTypes[1]), LastValueDoubleWindowFunctionFactory.LAST_VALUE_PARTITION_ROWS_COLUMN_TYPES),
                            TestDefaults.createVirtualRecord(TestDefaults.createIntFunction(x -> x.getInt(1))),
                            TestDefaults.createRecordSink((r, w) -> w.putInt(r.getInt(0))),
                            rangeLo,
                            rangeHi,
                            TestDefaults.createLongFunction(x -> x.getLong(2)),
                            TestDefaults.createMemoryCARW()
                    );
                },
                (a, b) -> a
        );
    }

    @Test
    public void testLastOverPartitionRangeFuzz() throws Exception {
        fuzzTestBase(
                TestUtils.generateRandom(LOG),
                true,
                false,
                rnd -> rnd.nextInt(8) == 0 ? Long.MIN_VALUE : -rnd.nextLong(1024),
                rnd -> -rnd.nextLong(1024),
                (rangeLo, rangeHi) -> {
                    if (rangeHi == 0) {
                        return new LastValueDoubleWindowFunctionFactory.LastValueIncludeCurrentPartitionRowsFrameFunction(rangeLo,
                                false,
                                TestDefaults.createVirtualRecord(TestDefaults.createIntFunction(x -> x.getInt(1))),
                                TestDefaults.createRecordSink((r, w) -> w.putInt(r.getInt(0))),
                                TestDefaults.createLongFunction(x -> x.getLong(2)));
                    }
                    return new LastValueDoubleWindowFunctionFactory.LastValueOverPartitionRangeFrameFunction(
                            TestDefaults.createOrderedMap(new SingleColumnType(columnTypes[1]), LastValueDoubleWindowFunctionFactory.LAST_VALUE_PARTITION_RANGE_COLUMN_TYPES),
                            TestDefaults.createVirtualRecord(TestDefaults.createIntFunction(x -> x.getInt(1))),
                            TestDefaults.createRecordSink((r, w) -> w.putInt(r.getInt(0))),
                            rangeLo,
                            rangeHi,
                            TestDefaults.createLongFunction(x -> x.getLong(2)),
                            TestDefaults.createMemoryCARW(),
                            2,
                            0
                    );
                },
                (a, b) -> a
        );
    }

    @Test
    public void testLastNotNullOverPartitionRangeFuzz() throws Exception {
        fuzzTestBase(
                TestUtils.generateRandom(LOG),
                true,
                false,
                true,
                rnd -> rnd.nextInt(8) == 0 ? Long.MIN_VALUE : -rnd.nextLong(1024),
                rnd -> -rnd.nextLong(1024),
                (rangeLo, rangeHi) -> {
                    if (rangeHi == 0 && rangeLo == Long.MIN_VALUE) {
                        return new LastValueDoubleWindowFunctionFactory.LastNotNullValueOverUnboundedPartitionRowsFrameFunction(
                                TestDefaults.createOrderedMap(new SingleColumnType(columnTypes[1]), LastValueDoubleWindowFunctionFactory.LAST_VALUE_COLUMN_TYPES),
                                TestDefaults.createVirtualRecord(TestDefaults.createIntFunction(x -> x.getInt(1))),
                                TestDefaults.createRecordSink((r, w) -> w.putInt(r.getInt(0))),
                                TestDefaults.createLongFunction(x -> x.getLong(2))
                        );
                    }
                    return new LastValueDoubleWindowFunctionFactory.LastNotNullValueOverPartitionRangeFrameFunction(
                            TestDefaults.createOrderedMap(new SingleColumnType(columnTypes[1]), LastValueDoubleWindowFunctionFactory.LAST_VALUE_PARTITION_RANGE_COLUMN_TYPES),
                            TestDefaults.createVirtualRecord(TestDefaults.createIntFunction(x -> x.getInt(1))),
                            TestDefaults.createRecordSink((r, w) -> w.putInt(r.getInt(0))),
                            rangeLo,
                            rangeHi,
                            TestDefaults.createLongFunction(x -> x.getLong(2)),
                            TestDefaults.createMemoryCARW(),
                            2,
                            0
                    );
                },
                (a, b) -> a
        );
    }

    @Test
    public void testLastNotNullOverPartitionRowsFuzz() throws Exception {
        fuzzTestBase(
                TestUtils.generateRandom(LOG),
                true,
                true,
                true,
                rnd -> rnd.nextInt(8) == 0 ? Long.MIN_VALUE : -rnd.nextLong(1024),
                rnd -> -rnd.nextLong(1024),
                (rangeLo, rangeHi) -> {
                    if (rangeHi == 0 && rangeLo == Long.MIN_VALUE) {
                        return new LastValueDoubleWindowFunctionFactory.LastNotNullValueOverUnboundedPartitionRowsFrameFunction(
                                TestDefaults.createOrderedMap(new SingleColumnType(columnTypes[1]), LastValueDoubleWindowFunctionFactory.LAST_VALUE_COLUMN_TYPES),
                                TestDefaults.createVirtualRecord(TestDefaults.createIntFunction(x -> x.getInt(1))),
                                TestDefaults.createRecordSink((r, w) -> w.putInt(r.getInt(0))),
                                TestDefaults.createLongFunction(x -> x.getLong(2))
                        );
                    }
                    return new LastValueDoubleWindowFunctionFactory.LastNotNullValueOverPartitionRowsFrameFunction(
                            TestDefaults.createOrderedMap(new SingleColumnType(columnTypes[1]), LastValueDoubleWindowFunctionFactory.LAST_NOT_NULL_VALUE_PARTITION_ROWS_COLUMN_TYPES),
                            TestDefaults.createVirtualRecord(TestDefaults.createIntFunction(x -> x.getInt(1))),
                            TestDefaults.createRecordSink((r, w) -> w.putInt(r.getInt(0))),
                            rangeLo,
                            rangeHi,
                            TestDefaults.createLongFunction(x -> x.getLong(2)),
                            TestDefaults.createMemoryCARW()
                    );
                },
                (a, b) -> a
        );
    }

    @Test
    public void testLastNotNullOverRowsFuzz() throws Exception {
        fuzzTestBase(
                TestUtils.generateRandom(LOG),
                false,
                true,
                true,
                rnd -> rnd.nextInt(8) == 0 ? Long.MIN_VALUE : -rnd.nextLong(1024),
                rnd -> -rnd.nextLong(1024),
                (rangeLo, rangeHi) -> {
                    if (rangeHi == 0 && rangeLo == Long.MIN_VALUE) {
                        return new LastValueDoubleWindowFunctionFactory.LastNotNullOverUnboundedRowsFrameFunction(
                                TestDefaults.createLongFunction(x -> x.getLong(2))
                        );
                    }
                    return new LastValueDoubleWindowFunctionFactory.LastNotNullValueOverRowsFrameFunction(
                            TestDefaults.createLongFunction(x -> x.getLong(2)),
                            rangeLo,
                            rangeHi,
                            TestDefaults.createMemoryCARW()
                    );
                },
                (a, b) -> a
        );
    }

    @Test
    public void testLastNotNullOverRangeFuzz() throws Exception {
        fuzzTestBase(
                TestUtils.generateRandom(LOG),
                false,
                false,
                true,
                rnd -> rnd.nextInt(8) == 0 ? Long.MIN_VALUE : -rnd.nextLong(1024),
                rnd -> -rnd.nextLong(1024),
                (rangeLo, rangeHi) -> {
                    if (rangeHi == 0 && rangeLo == Long.MIN_VALUE) {
                        return new LastValueDoubleWindowFunctionFactory.LastNotNullOverUnboundedRowsFrameFunction(
                                TestDefaults.createLongFunction(x -> x.getLong(2))
                        );
                    }
                    return new LastValueDoubleWindowFunctionFactory.LastNotNullValueOverRangeFrameFunction(
                            rangeLo,
                            rangeHi,
                            TestDefaults.createLongFunction(x -> x.getLong(2)),
                            configuration,
                            0
                    );
                },
                (a, b) -> a
        );
    }

    private void fuzzTestLong(
            Rnd rnd,
            boolean partitioned,
            boolean rows,
            java.util.function.Function<Rnd, Long> rangeLoGen,
            java.util.function.Function<Rnd, Long> rangeHiGen,
            java.util.function.BiFunction<Long, Long, BaseLongWindowFunction> windowFunctionFactory,
            java.util.function.BiFunction<Long, Long, Long> cou,
            CountFunctionFactoryHelper.IsRecordNotNull isRecordNotNull
    ) throws Exception {
        Function arg = LongColumn.newInstance(2);
        final int count = rnd.nextInt(1024) + 1;
        Record[] records = generateTestRecords(rnd, count, 1 + rnd.nextInt(32), 1 + rnd.nextLong(65536));
        Arrays.sort(records, Comparator.comparingLong(a -> a.getLong(0)));
        long rangeLo = rangeLoGen.apply(rnd);
        long rangeHi = rangeHiGen.apply(rnd);
        if (rangeLo > rangeHi) {
            long tmp = rangeLo;
            rangeLo = rangeHi;
            rangeHi = tmp;
        }

        try (BaseLongWindowFunction f = windowFunctionFactory.apply(rangeLo, rangeHi)) {
            for (int s = 0; s < records.length; s++) {
                try {
                    f.computeNext(records[s]);
                } catch (Error e) {
                    throw new Exception(String.format(
                            "count=%d, rangeLo=%d, rangeHi=%d, s=%d, data=[%s]",
                            count, rangeLo, rangeHi, s,
                            Arrays.stream(records).map(x -> String.format("%d:%d:%d", x.getLong(0), x.getInt(1), x.getLong(2))).collect(Collectors.joining(", "))
                    ), e);
                }
                long expected = 0;
                int row = 0;
                for (int q = s; q >= 0; q--) {
                    if (partitioned && records[q].getInt(1) != records[s].getInt(1)) {
                        continue;
                    }
                    if (!rows) {
                        if ((rangeLo == Long.MIN_VALUE || records[q].getLong(0) >= records[s].getLong(0) + rangeLo) && records[q].getLong(0) <= records[s].getLong(0) + rangeHi) {
                            expected = cou.apply(expected, (long) (isRecordNotNull.isNotNull(arg, records[q]) ? 1 : 0));
                        }
                        if (rangeLo != Long.MIN_VALUE && records[q].getLong(0) < records[s].getLong(0) + rangeLo) {
                            break;
                        }
                    } else {
                        if (row >= rangeLo && row <= rangeHi) {
                            expected = cou.apply(expected, (long) (isRecordNotNull.isNotNull(arg, records[q]) ? 1 : 0));
                        }
                        if (row < rangeLo) {
                            break;
                        }
                    }
                    row--;
                }
                if (expected != f.getLong(null)) {
                    Assert.fail(String.format(
                            "count=%d, rangeLo=%d, rangeHi=%d, s=%d, expected=%d, actual=%d, data=[%s]",
                            count, rangeLo, rangeHi, s, expected, f.getLong(null),
                            Arrays.stream(records).map(x -> String.format("%d:%d:%d", x.getLong(0), x.getInt(1), x.getLong(2))).collect(Collectors.joining(", "))
                    ));
                }
            }
        }
    }

    private void fuzzTestBase(
            Rnd rnd,
            boolean partitioned,
            boolean rows,
            java.util.function.Function<Rnd, Long> rangeLoGen,
            java.util.function.Function<Rnd, Long> rangeHiGen,
            java.util.function.BiFunction<Long, Long, BaseDoubleWindowFunction> windowFunctionFactory,
            java.util.function.BiFunction<Double, Double, Double> sum
    ) throws Exception {
        fuzzTestBase(rnd, partitioned, rows, false, rangeLoGen, rangeHiGen, windowFunctionFactory, sum);
    }

    private void fuzzTestBase(
            Rnd rnd,
            boolean partitioned,
            boolean rows,
            boolean nullable,
            java.util.function.Function<Rnd, Long> rangeLoGen,
            java.util.function.Function<Rnd, Long> rangeHiGen,
            java.util.function.BiFunction<Long, Long, BaseDoubleWindowFunction> windowFunctionFactory,
            java.util.function.BiFunction<Double, Double, Double> sum
    ) throws Exception {
        final int count = rnd.nextInt(1024) + 1;
        Record[] records = nullable ?
                generateTestRecordsWithNull(rnd, count, 1 + rnd.nextInt(32), 1 + rnd.nextLong(65536)) :
                generateTestRecords(rnd, count, 1 + rnd.nextInt(32), 1 + rnd.nextLong(65536));
        Arrays.sort(records, Comparator.comparingLong(a -> a.getLong(0)));
        long rangeLo = rangeLoGen.apply(rnd);
        long rangeHi = rangeHiGen.apply(rnd);
        if (rangeLo > rangeHi) {
            long tmp = rangeLo;
            rangeLo = rangeHi;
            rangeHi = tmp;
        }

        try (BaseDoubleWindowFunction f = windowFunctionFactory.apply(rangeLo, rangeHi)) {
            for (int s = 0; s < records.length; s++) {
                try {
                    f.computeNext(records[s]);
                } catch (Error e) {
                    throw new Exception(String.format(
                            "count=%d, rangeLo=%d, rangeHi=%d, s=%d, data=[%s]",
                            count, rangeLo, rangeHi, s,
                            Arrays.stream(records).map(x -> String.format("%d:%d:%d", x.getLong(0), x.getInt(1), x.getLong(2))).collect(Collectors.joining(", "))
                    ), e);
                }
                double expected = Double.NaN;
                int row = 0;
                for (int q = s; q >= 0; q--) {
                    if (partitioned && records[q].getInt(1) != records[s].getInt(1)) {
                        continue;
                    }
                    if (!rows) {
                        if ((rangeLo == Long.MIN_VALUE || records[q].getLong(0) >= records[s].getLong(0) + rangeLo) && records[q].getLong(0) <= records[s].getLong(0) + rangeHi) {
                            long l = records[q].getLong(2);
                            double d = Numbers.LONG_NULL == l ? Double.NaN : (double) l;
                            if (Double.isNaN(expected)) {
                                expected = d;
                            } else {
                                expected = sum.apply(expected, d);
                            }
                        }
                        if (rangeLo != Long.MIN_VALUE && records[q].getLong(0) < records[s].getLong(0) + rangeLo) {
                            break;
                        }
                    } else {
                        if (row >= rangeLo && row <= rangeHi) {
                            long l = records[q].getLong(2);
                            double d = Numbers.LONG_NULL == l ? Double.NaN : (double) l;
                            if (Double.isNaN(expected)) {
                                expected = d;
                            } else {
                                expected = sum.apply(expected, d);
                            }
                        }
                        if (row < rangeLo) {
                            break;
                        }
                    }
                    row--;
                }
                if (Math.abs(expected - f.getDouble(null)) > 1e-6) {
                    Assert.fail(String.format(
                            "count=%d, rangeLo=%d, rangeHi=%d, s=%d, expected=%f, actual=%f, data=[%s]",
                            count, rangeLo, rangeHi, s, expected, f.getDouble(null),
                            Arrays.stream(records).map(x -> String.format("%d:%d:%d", x.getLong(0), x.getInt(1), x.getLong(2))).collect(Collectors.joining(", "))
                    ));
                }
            }
        }
    }

    private Record[] generateTestRecords(Rnd rnd, int count, int partitionsLimit, long timestampLimit) {
        Record[] records = new Record[count];
        for (int i = 0; i < count; i++) {
            records[i] = TestDefaults.createRecord(columnTypes, rnd.nextLong(timestampLimit), rnd.nextInt(partitionsLimit), (long) rnd.nextInt());
        }
        return records;
    }

    private Record[] generateTestRecordsWithNull(Rnd rnd, int count, int partitionsLimit, long timestampLimit) {
        Record[] records = new Record[count];
        for (int i = 0; i < count; i++) {
            long l = rnd.nextInt(10000000);
            // 20% null value
            if (l > 8000000) {
                l = Numbers.LONG_NULL;
            }
            records[i] = TestDefaults.createRecord(columnTypes, rnd.nextLong(timestampLimit), rnd.nextInt(partitionsLimit), l);
        }
        return records;
    }
}<|MERGE_RESOLUTION|>--- conflicted
+++ resolved
@@ -235,11 +235,7 @@
         f.computeNext(TestDefaults.createRecord(columnTypes, (long) 46, 19, a));
         f.computeNext(TestDefaults.createRecord(columnTypes, (long) 119, 19, b));
         f.computeNext(TestDefaults.createRecord(columnTypes, (long) 200, 19, c));
-<<<<<<< HEAD
-        Assert.assertEquals(b, f.getDouble(null), 1e-6);
-=======
         Assert.assertEquals((double) (a + b + c), f.getDouble(null), 1e-6);
->>>>>>> be6cb758
     }
 
     @Test
@@ -283,11 +279,7 @@
         long b = -1137976524;
         f.computeNext(TestDefaults.createRecord(columnTypes, (long) 46, 19, a));
         f.computeNext(TestDefaults.createRecord(columnTypes, (long) 119, 19, b));
-<<<<<<< HEAD
-        Assert.assertEquals(b, f.getDouble(null), 1e-6);
-=======
         Assert.assertEquals((double) (a + b), f.getDouble(null), 1e-6);
->>>>>>> be6cb758
     }
 
     @Test
@@ -779,11 +771,7 @@
         f.computeNext(TestDefaults.createRecord(columnTypes, (long) 46, 19, a));
         f.computeNext(TestDefaults.createRecord(columnTypes, (long) 119, 19, b));
         f.computeNext(TestDefaults.createRecord(columnTypes, (long) 200, 19, c));
-<<<<<<< HEAD
-        Assert.assertEquals((double) (a + b + c), f.getDouble(null), 1e-6);
-=======
         Assert.assertEquals(b, f.getDouble(null), 1e-6);
->>>>>>> be6cb758
     }
 
     @Test
@@ -827,11 +815,7 @@
         long b = -1137976524;
         f.computeNext(TestDefaults.createRecord(columnTypes, (long) 46, 19, a));
         f.computeNext(TestDefaults.createRecord(columnTypes, (long) 119, 19, b));
-<<<<<<< HEAD
-        Assert.assertEquals((double) (a + b), f.getDouble(null), 1e-6);
-=======
         Assert.assertEquals(b, f.getDouble(null), 1e-6);
->>>>>>> be6cb758
     }
 
     @Test
