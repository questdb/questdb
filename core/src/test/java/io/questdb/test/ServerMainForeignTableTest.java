/*******************************************************************************
 *     ___                  _   ____  ____
 *    / _ \ _   _  ___  ___| |_|  _ \| __ )
 *   | | | | | | |/ _ \/ __| __| | | |  _ \
 *   | |_| | |_| |  __/\__ \ |_| |_| | |_) |
 *    \__\_\\__,_|\___||___/\__|____/|____/
 *
 *  Copyright (c) 2014-2019 Appsicle
 *  Copyright (c) 2019-2023 QuestDB
 *
 *  Licensed under the Apache License, Version 2.0 (the "License");
 *  you may not use this file except in compliance with the License.
 *  You may obtain a copy of the License at
 *
 *  http://www.apache.org/licenses/LICENSE-2.0
 *
 *  Unless required by applicable law or agreed to in writing, software
 *  distributed under the License is distributed on an "AS IS" BASIS,
 *  WITHOUT WARRANTIES OR CONDITIONS OF ANY KIND, either express or implied.
 *  See the License for the specific language governing permissions and
 *  limitations under the License.
 *
 ******************************************************************************/

package io.questdb.test;

import io.questdb.PropServerConfiguration;
import io.questdb.PropertyKey;
import io.questdb.ServerMain;
import io.questdb.cairo.*;
import io.questdb.cairo.sql.RecordCursor;
import io.questdb.cairo.sql.RecordCursorFactory;
import io.questdb.griffin.CompiledQuery;
import io.questdb.griffin.SqlCompiler;
import io.questdb.griffin.SqlException;
import io.questdb.griffin.SqlExecutionContext;
import io.questdb.log.LogFactory;
import io.questdb.mp.SOCountDownLatch;
import io.questdb.std.Files;
import io.questdb.std.Misc;
import io.questdb.std.Os;
import io.questdb.std.str.Path;
import io.questdb.std.str.StringSink;
import io.questdb.test.cairo.TableModel;
import io.questdb.test.tools.TestUtils;
import org.junit.*;

import java.io.File;
import java.io.IOException;
import java.nio.file.Paths;
import java.sql.*;
import java.util.concurrent.CyclicBarrier;
import java.util.concurrent.atomic.AtomicBoolean;

import static io.questdb.test.tools.TestUtils.*;

public class ServerMainForeignTableTest extends AbstractBootstrapTest {

    private static final String TABLE_START_CONTENT = "min\tmax\tcount\n" +
            "2023-01-01T00:00:00.950399Z\t2023-01-01T23:59:59.822691Z\t90909\n" +
            "2023-01-02T00:00:00.773090Z\t2023-01-02T23:59:59.645382Z\t90909\n" +
            "2023-01-03T00:00:00.595781Z\t2023-01-03T23:59:59.468073Z\t90909\n" +
            "2023-01-04T00:00:00.418472Z\t2023-01-04T23:59:59.290764Z\t90909\n" +
            "2023-01-05T00:00:00.241163Z\t2023-01-05T23:59:59.113455Z\t90909\n" +
            "2023-01-06T00:00:00.063854Z\t2023-01-06T23:59:59.886545Z\t90910\n" +
            "2023-01-07T00:00:00.836944Z\t2023-01-07T23:59:59.709236Z\t90909\n" +
            "2023-01-08T00:00:00.659635Z\t2023-01-08T23:59:59.531927Z\t90909\n" +
            "2023-01-09T00:00:00.482326Z\t2023-01-09T23:59:59.354618Z\t90909\n" +
            "2023-01-10T00:00:00.305017Z\t2023-01-10T23:59:59.177309Z\t90909\n" +
            "2023-01-11T00:00:00.127708Z\t2023-01-11T23:59:59.000000Z\t90909\n";
    private static final String firstPartitionName = "2023-01-01";
    private static final String otherVolumeAlias = "SECONDARY VOLUME";
    private static final int partitionCount = 11;
    private static final int pgPortDelta = 10;
    private static final int pgPort = PG_PORT + pgPortDelta;
    private static String mainVolume;
    private static String otherVolume;


    @BeforeClass
    public static void setUpStatic() throws Exception {
        AbstractBootstrapTest.setUpStatic();
        mainVolume = dbPath.toString();
        otherVolume = AbstractBootstrapTest.temp.newFolder("path", "to", "wherever").getAbsolutePath();
    }

    @Override
    public void setUp() {
        super.setUp();
        TestUtils.unchecked(() -> createDummyConfiguration(
                HTTP_PORT + pgPortDelta,
                HTTP_MIN_PORT + pgPortDelta,
                pgPort,
                ILP_PORT + pgPortDelta,
                PropertyKey.CAIRO_WAL_SUPPORTED.getPropertyPath() + "=true",
                PropertyKey.CAIRO_VOLUMES.getPropertyPath() + '=' + otherVolumeAlias + "->" + otherVolume));
    }

    @AfterClass
    public static void tearDownStatic() throws Exception {
        Assert.assertEquals(0, Files.rmdir(auxPath.of(otherVolume).$()));
        AbstractBootstrapTest.tearDownStatic();
    }

    @Test
    public void testServerMainCreateTableInVolume() throws Exception {
        Assume.assumeFalse(Os.isWindows()); // Windows requires special privileges to create soft links
        String tableName = testName.getMethodName();
        assertMemoryLeak(() -> {
            try (
                    ServerMain qdb = new ServerMain(getServerMainArgs());
                    SqlCompiler compiler = new SqlCompiler(qdb.getCairoEngine());
                    SqlExecutionContext context = createSqlExecutionCtx(qdb.getCairoEngine())
            ) {
                qdb.start();
                CairoEngine engine = qdb.getCairoEngine();

                // create non wal table in volume, and drop it
                TableToken tableToken = createPopulateTable(engine, compiler, context, tableName, false, true, false);
                assertTableExists(tableToken, false, true);
                createPopulateTable(engine, compiler, context, tableName, false, true, true);
                dropTable(compiler, context, tableToken, false);

                // create non wal table in standard dir, and drop it
                tableToken = createPopulateTable(engine, compiler, context, tableName, false, false, false);
                assertTableExists(tableToken, false, false);
                dropTable(compiler, context, tableToken, false);

                try {
                    dropTable(compiler, context, tableToken, false);
                    Assert.fail();
                } catch (SqlException err) {
                    TestUtils.assertContains(err.getFlyweightMessage(), "table does not exist [table=" + tableName + ']');
                }
            }
        });
    }

    @Test
    public void testServerMainCreateTableInVolumeTableExists() throws Exception {
        Assume.assumeFalse(Os.isWindows()); // Windows requires special privileges to create soft links
        String tableName = testName.getMethodName();
        assertMemoryLeak(() -> {
            try (
                    ServerMain qdb = new ServerMain(getServerMainArgs());
                    SqlCompiler compiler = new SqlCompiler(qdb.getCairoEngine());
                    SqlExecutionContext context = TestUtils.createSqlExecutionCtx(qdb.getCairoEngine())
            ) {
                qdb.start();
                final CairoEngine engine = qdb.getCairoEngine();

                // create normal table in standard dir, then drop it
                TableToken tableToken = createPopulateTable(engine, compiler, context, tableName, false, false, false);
                try {
                    createPopulateTable(engine, compiler, context, tableName, false, true, false);
                    Assert.fail();
                } catch (SqlException e) {
                    TestUtils.assertContains(e.getFlyweightMessage(), "table already exists");
                }
                assertTableExists(tableToken, false, false);
                dropTable(compiler, context, tableToken, false);

<<<<<<< HEAD
                    // create normal table in other volume, then drop it
                    tableToken = createPopulateTable(cairoConfig, engine, compiler, context, tableName, true, true, false);
                    try {
                        createPopulateTable(cairoConfig, engine, compiler, context, tableName, true, false, false);
                        Assert.fail();
                    } catch (SqlException e) {
                        TestUtils.assertContains(e.getFlyweightMessage(), "table already exists");
                    }
                    assertTableExists(tableToken, true, false);
                    dropTable(engine, compiler, context, tableToken, true);
                }
            }
        });
    }

    @Test
    public void testServerMainCreateTableInVolumeTableExists1() throws Exception {
        Assume.assumeFalse(Os.isWindows()); // Windows requires special privileges to create soft links
        String tableName = testName.getMethodName();
        assertMemoryLeak(() -> {
            try (
                    ServerMain qdb = new ServerMain(getServerMainArgs());
                    SqlCompiler compiler = new SqlCompiler(qdb.getCairoEngine())
            ) {
                CairoEngine engine1 = qdb.getCairoEngine();
                try (SqlExecutionContext context = TestUtils.createSqlExecutionCtx(engine1)
                ) {
                    qdb.start();
                    CairoConfiguration cairoConfig = qdb.getConfiguration().getCairoConfiguration();
                    CairoEngine engine = qdb.getCairoEngine();

                    TableToken tableToken = createTableInVolume(cairoConfig, engine, compiler, context, tableName);
                    try {
                        createTable(cairoConfig, engine, compiler, context, tableName);
                        Assert.fail();
                    } catch (SqlException e) {
                        TestUtils.assertContains(e.getFlyweightMessage(), "table already exists");
                    }
                    assertTableExists(tableToken, false, false);
                    dropTable(engine, compiler, context, tableToken, true);

                    tableToken = createTable(cairoConfig, engine, compiler, context, tableName);
                    try {
                        createTableInVolume(cairoConfig, engine, compiler, context, tableName);
                        Assert.fail();
                    } catch (SqlException e) {
                        TestUtils.assertContains(e.getFlyweightMessage(), "table already exists");
                    }
                    assertTableExists(tableToken, false, false);
                    dropTable(engine, compiler, context, tableToken, false);
=======
                // create normal table in other volume, then drop it
                tableToken = createPopulateTable(engine, compiler, context, tableName, false, true, false);
                try {
                    createPopulateTable(engine, compiler, context, tableName, false, false, false);
                    Assert.fail();
                } catch (SqlException e) {
                    TestUtils.assertContains(e.getFlyweightMessage(), "table already exists");
>>>>>>> 6ec178ce
                }
                assertTableExists(tableToken, false, true);
                dropTable(compiler, context, tableToken, false);
            }
        });
    }

    @Test
    public void testServerMainCreateTableMoveItsFolderAwayAndSoftLinkIt() throws Exception {
        Assume.assumeFalse(Os.isWindows()); // Windows requires special privileges to create soft links
        String tableName = testName.getMethodName();
        assertMemoryLeak(() -> {
            // create table with some data
            try (
                    ServerMain qdb = new ServerMain(getServerMainArgs());
                    SqlCompiler compiler = new SqlCompiler(qdb.getCairoEngine());
                    SqlExecutionContext context = createSqlExecutionCtx(qdb.getCairoEngine())
            ) {
                qdb.start();
                CairoEngine engine = qdb.getCairoEngine();
                TableToken tableToken = createPopulateTable(engine, compiler, context, tableName, false, true, false);
                assertSql(
                        compiler,
                        context,
                        "SELECT min(ts), max(ts), count() FROM " + tableName + " SAMPLE BY 1d ALIGN TO CALENDAR",
                        new StringSink(),
                        TABLE_START_CONTENT);
                assertTableExists(tableToken, false, true);
            }

            // copy the table to a foreign location, remove it, then symlink it
            try (
                    Path filePath = new Path().of(root).concat(PropServerConfiguration.DB_DIRECTORY).concat(TableUtils.TAB_INDEX_FILE_NAME).$();
                    Path fakeTablePath = new Path().of(root).concat(PropServerConfiguration.DB_DIRECTORY).concat("coconut").$();
                    Path foreignPath = new Path().of(root).concat("banana").concat(tableName).slash$()
            ) {
                if (!Files.exists(foreignPath)) {
                    Assert.assertEquals(0, Files.mkdirs(foreignPath, 509));
                }
                Assert.assertTrue(Files.exists(foreignPath));
                dbPath.trimTo(dbPathLen).concat(tableName).$();
                TestUtils.copyDirectory(dbPath, foreignPath, 509);

                String tablePathStr = dbPath.toString();
                String foreignPathStr = foreignPath.toString();
                Assert.assertEquals(0, Files.rmdir(auxPath.of(tablePathStr).$()));
                Assert.assertFalse(Files.exists(dbPath));
                createSoftLink(foreignPathStr, tablePathStr);
                Assert.assertTrue(Files.exists(dbPath));

                if (!Files.exists(fakeTablePath)) {
                    createSoftLink(filePath.toString(), fakeTablePath.toString());
                }
                Assert.assertTrue(Files.exists(fakeTablePath));
            }

            // check content of table after sym-linking it
            try (
                    ServerMain qdb = new ServerMain(getServerMainArgs());
                    SqlCompiler compiler = new SqlCompiler(qdb.getCairoEngine());
                    SqlExecutionContext context = createSqlExecutionCtx(qdb.getCairoEngine())
            ) {
                qdb.start();
                assertSql(
                        compiler,
                        context,
                        "SELECT min(ts), max(ts), count() FROM " + tableName + " SAMPLE BY 1d ALIGN TO CALENDAR",
                        new StringSink(),
                        TABLE_START_CONTENT);
                CairoEngine engine = qdb.getCairoEngine();
                TableToken tableToken = engine.verifyTableName(tableName);
                assertTableExists(tableToken, false, true);
                dropTable(compiler, context, tableToken, false);
            }
        });
    }

    @Test
    public void testServerMainCreateTableWhileConcurrentCreateTable() throws Exception {
        Assume.assumeFalse(Os.isWindows()); // Windows requires special privileges to create soft links
        String tableName = testName.getMethodName();
        assertMemoryLeak(() -> {
            try (
                    ServerMain qdb = new ServerMain(getServerMainArgs());
                    SqlCompiler compiler0 = new SqlCompiler(qdb.getCairoEngine());
                    SqlCompiler compiler1 = new SqlCompiler(qdb.getCairoEngine())
            ) {
<<<<<<< HEAD
                CairoEngine engine2 = qdb.getCairoEngine();
                try (SqlExecutionContext context0 = createSqlExecutionCtx(engine2)
                ) {
                    CairoEngine engine1 = qdb.getCairoEngine();
                    try (SqlExecutionContext context1 = createSqlExecutionCtx(engine1)
                    ) {
                        qdb.start();
                        CairoEngine engine = qdb.getCairoEngine();
                        CairoConfiguration cairoConfig = qdb.getConfiguration().getCairoConfiguration();
                        CyclicBarrier startBarrier = new CyclicBarrier(3);
                        SOCountDownLatch haltLatch = new SOCountDownLatch();
                        AtomicBoolean isInVolume = new AtomicBoolean();
                        dbPath.trimTo(dbPathLen).concat(tableName).$();
                        for (int i = 0; i < 4; i++) {
                            isInVolume.set(false);
                            startBarrier.reset();
                            haltLatch.setCount(2);
                            concurrentTableCreator(
                                    "createTable",
                                    engine,
                                    cairoConfig,
                                    compiler0,
                                    context0,
                                    startBarrier,
                                    haltLatch,
                                    tableName,
                                    false,
                                    false,
                                    isInVolume
                            ).start();
                            concurrentTableCreator(
                                    "createTableInVolume",
                                    engine,
                                    cairoConfig,
                                    compiler1,
                                    context1,
                                    startBarrier,
                                    haltLatch,
                                    tableName,
                                    false,
                                    true,
                                    isInVolume
                            ).start();
                            startBarrier.await();
                            haltLatch.await();
                            dropTable(
                                    engine,
                                    compiler0,
                                    context0,
                                    engine.verifyTableName(tableName),
                                    false,
                                    isInVolume.get() ? otherVolume : null);
                        }
                    }
=======
                qdb.start();
                CairoEngine engine = qdb.getCairoEngine();
                CyclicBarrier startBarrier = new CyclicBarrier(3);
                SOCountDownLatch haltLatch = new SOCountDownLatch();
                AtomicBoolean isInVolume = new AtomicBoolean();
                dbPath.trimTo(dbPathLen).concat(tableName).$();
                for (int i = 0; i < 4; i++) {
                    isInVolume.set(false);
                    startBarrier.reset();
                    haltLatch.setCount(2);
                    concurrentTableCreator(
                            "createTable",
                            engine,
                            compiler0,
                            context0,
                            startBarrier,
                            haltLatch,
                            tableName,
                            false,
                            isInVolume
                    ).start();
                    concurrentTableCreator(
                            "createTableInVolume",
                            engine,
                            compiler1,
                            context1,
                            startBarrier,
                            haltLatch,
                            tableName,
                            true,
                            isInVolume
                    ).start();
                    startBarrier.await();
                    haltLatch.await();
                    dropTable(
                            compiler0,
                            context0,
                            engine.getTableToken(tableName),
                            false
                    );
>>>>>>> 6ec178ce
                }
            }
        });
    }

    @Test
    public void testServerMainCreateWalTableIfNotExistsInVolumeTableExists() throws Exception {
        Assume.assumeFalse(Os.isWindows()); // Windows requires special privileges to create soft links
        String tableName = testName.getMethodName();
        assertMemoryLeak(() -> {
            try (
                    ServerMain qdb = new ServerMain(getServerMainArgs());
                    SqlCompiler compiler = new SqlCompiler(qdb.getCairoEngine());
                    SqlExecutionContext context = createSqlExecutionCtx(qdb.getCairoEngine())
            ) {
                qdb.start();
                CairoEngine engine = qdb.getCairoEngine();

                TableToken tableToken = createPopulateTable(engine, compiler, context, tableName, true, true, false);
                assertTableExists(tableToken, true, true);
                tableToken = createPopulateTable(engine, compiler, context, tableName, true, true, true);
                dropTable(compiler, context, tableToken, true);

                tableToken = createPopulateTable(engine, compiler, context, tableName, true, true, true);
                assertTableExists(tableToken, true, true);
                dropTable(compiler, context, tableToken, true);
            }
        });
    }

    @Test
    public void testServerMainCreateWalTableInVolume() throws Exception {
        Assume.assumeFalse(Os.isWindows()); // Windows requires special privileges to create soft links
        String tableName = testName.getMethodName();
        assertMemoryLeak(() -> {
            try (
<<<<<<< HEAD
                    ServerMain qdb = new TestServerMain(getServerMainArgs());
=======
                    ServerMain qdb = new ServerMain("-d", rootDir, Bootstrap.SWITCH_USE_DEFAULT_LOG_FACTORY_CONFIGURATION);
>>>>>>> 6ec178ce
                    SqlCompiler compiler = new SqlCompiler(qdb.getCairoEngine());
                    SqlExecutionContext context = createSqlExecutionCtx(qdb.getCairoEngine())
            ) {
                qdb.start();
                CairoEngine engine = qdb.getCairoEngine();
                TableToken tableToken = createPopulateTable(engine, compiler, context, tableName, true, true, false);
                assertTableExists(tableToken, true, true);
                long t = System.currentTimeMillis();
                while (true) {
                    try {
                        assertSql(
                                compiler,
                                context,
                                "SELECT min(ts), max(ts), count() FROM " + tableName + " SAMPLE BY 1d ALIGN TO CALENDAR",
                                new StringSink(),
                                TABLE_START_CONTENT
                        );
                        break;
                    } catch (AssertionError e) {
                        if (System.currentTimeMillis() - t > 5000) {
                            throw e;
                        }
                    }
                }
                dropTable(compiler, context, tableToken, true);
            }
        });
    }

    @Test
    public void testServerMainCreateWalTableInVolumeTableExists0() throws Exception {
        Assume.assumeFalse(Os.isWindows()); // Windows requires special privileges to create soft links
        String tableName = testName.getMethodName();
        assertMemoryLeak(() -> {
            try (
                    ServerMain qdb = new ServerMain(getServerMainArgs());
                    SqlCompiler compiler = new SqlCompiler(qdb.getCairoEngine());
                    SqlExecutionContext context = createSqlExecutionCtx(qdb.getCairoEngine())
            ) {
                qdb.start();
                CairoEngine engine = qdb.getCairoEngine();
                TableToken tableToken = createPopulateTable(engine, compiler, context, tableName, true, false, false);
                try {
                    createPopulateTable(engine, compiler, context, tableName, true, true, false);
                    Assert.fail();
                } catch (SqlException e) {
                    TestUtils.assertContains(e.getFlyweightMessage(), "table already exists");
                }
                assertTableExists(tableToken, true, false);
                dropTable(compiler, context, tableToken, true);

                tableToken = createPopulateTable(engine, compiler, context, tableName, true, true, false);
                try {
                    createPopulateTable(engine, compiler, context, tableName, true, false, false);
                    Assert.fail();
                } catch (SqlException e) {
                    TestUtils.assertContains(e.getFlyweightMessage(), "table already exists");
                }
                assertTableExists(tableToken, true, true);
                dropTable(compiler, context, tableToken, true);
            }
        });
    }

    @Test
    public void testServerMainCreateWalTableInVolumeTableExists1() throws Exception {
        Assume.assumeFalse(Os.isWindows()); // Windows requires special privileges to create soft links
        String tableName = testName.getMethodName();
        assertMemoryLeak(() -> {
            try (
                    ServerMain qdb = new ServerMain(getServerMainArgs());
                    SqlCompiler compiler = new SqlCompiler(qdb.getCairoEngine());
                    SqlExecutionContext context = createSqlExecutionCtx(qdb.getCairoEngine())
            ) {
                qdb.start();
                CairoEngine engine = qdb.getCairoEngine();
                TableToken tableToken = createPopulateTable(engine, compiler, context, tableName, true, true, false);
                try {
                    createPopulateTable(engine, compiler, context, tableName, true, false, false);
                    Assert.fail();
                } catch (SqlException e) {
                    TestUtils.assertContains(e.getFlyweightMessage(), "table already exists");
                }
                assertTableExists(tableToken, true, true);
                dropTable(compiler, context, tableToken, true);

                tableToken = createPopulateTable(engine, compiler, context, tableName, true, false, false);
                try {
                    createPopulateTable(engine, compiler, context, tableName, true, true, false);
                    Assert.fail();
                } catch (SqlException e) {
                    TestUtils.assertContains(e.getFlyweightMessage(), "table already exists");
                }
                assertTableExists(tableToken, true, false);
                dropTable(compiler, context, tableToken, true);
            }
        });
    }

    @Test
    public void testServerMainCreateWalTableWhileConcurrentCreateWalTableInVolume() throws Exception {
        Assume.assumeFalse(Os.isWindows()); // Windows requires special privileges to create soft links
        String tableName = testName.getMethodName();
        assertMemoryLeak(() -> {
            try (
                    ServerMain qdb = new ServerMain(getServerMainArgs());
                    SqlCompiler compiler0 = new SqlCompiler(qdb.getCairoEngine());
                    SqlCompiler compiler1 = new SqlCompiler(qdb.getCairoEngine())
            ) {
<<<<<<< HEAD
                CairoEngine engine2 = qdb.getCairoEngine();
                try (SqlExecutionContext context0 = createSqlExecutionCtx(engine2)
                ) {
                    CairoEngine engine1 = qdb.getCairoEngine();
                    try (SqlExecutionContext context1 = createSqlExecutionCtx(engine1)
                    ) {
                        qdb.start();
                        CairoEngine engine = qdb.getCairoEngine();
                        CairoConfiguration cairoConfig = qdb.getConfiguration().getCairoConfiguration();
                        CyclicBarrier startBarrier = new CyclicBarrier(3);
                        SOCountDownLatch haltLatch = new SOCountDownLatch(2);
                        AtomicBoolean isInVolume = new AtomicBoolean();
                        for (int i = 0; i < 1; i++) {
                            isInVolume.set(false);
                            startBarrier.reset();
                            haltLatch.setCount(2);
                            concurrentTableCreator(
                                    "createWalTable",
                                    engine,
                                    cairoConfig,
                                    compiler0,
                                    context0,
                                    startBarrier,
                                    haltLatch,
                                    tableName,
                                    true,
                                    false,
                                    isInVolume
                            ).start();
                            concurrentTableCreator(
                                    "createWalTableInVolume",
                                    engine,
                                    cairoConfig,
                                    compiler1,
                                    context1,
                                    startBarrier,
                                    haltLatch,
                                    tableName,
                                    true,
                                    true,
                                    isInVolume
                            ).start();
                            startBarrier.await();
                            haltLatch.await();
                            dropTable(
                                    engine,
                                    compiler0,
                                    context0,
                                    engine.verifyTableName(tableName),
                                    true,
                                    isInVolume.get() ? otherVolume : null);
                        }
                    }
=======
                qdb.start();
                CairoEngine engine = qdb.getCairoEngine();
                CyclicBarrier startBarrier = new CyclicBarrier(3);
                SOCountDownLatch haltLatch = new SOCountDownLatch(2);
                AtomicBoolean isInVolume = new AtomicBoolean();
                for (int i = 0; i < 1; i++) {
                    isInVolume.set(false);
                    startBarrier.reset();
                    haltLatch.setCount(2);
                    concurrentTableCreator(
                            "createWalTable",
                            engine,
                            compiler0,
                            context0,
                            startBarrier,
                            haltLatch,
                            tableName,
                            false,
                            isInVolume
                    ).start();
                    concurrentTableCreator(
                            "createWalTableInVolume",
                            engine,
                            compiler1,
                            context1,
                            startBarrier,
                            haltLatch,
                            tableName,
                            true,
                            isInVolume
                    ).start();
                    startBarrier.await();
                    haltLatch.await();
                    dropTable(
                            compiler0,
                            context0,
                            engine.getTableToken(tableName),
                            true
                    );
>>>>>>> 6ec178ce
                }
            }
        });
    }

    private static void assertTableExists(TableToken tableToken, boolean isWal, boolean inVolume) throws Exception {
        StringSink resultSink = new StringSink();
        try (
                Connection conn = DriverManager.getConnection(getPgConnectionUri(pgPort), PG_CONNECTION_PROPERTIES);
                PreparedStatement stmt = conn.prepareStatement("tables()");
                ResultSet result = stmt.executeQuery()
        ) {
            ResultSetMetaData meta = result.getMetaData();
            int colCount = meta.getColumnCount();
            Assert.assertEquals(8, colCount);
            while (result.next()) {
                for (int i = 1; i <= colCount; i++) {
                    switch (meta.getColumnType(i)) {
                        case Types.BIT:
                            resultSink.put(result.getBoolean(i));
                            break;
                        case Types.INTEGER:
                            resultSink.put(result.getInt(i));
                            break;
                        case Types.BIGINT:
                            resultSink.put(result.getLong(i));
                            break;
                        case Types.VARCHAR:
                            resultSink.put(result.getString(i));
                            break;
                        default:
                            Assert.fail("unexpected type: " + meta.getColumnType(i));
                    }
                    resultSink.put('\t');
                }
                resultSink.clear(resultSink.length() - 1);
            }
            String expected = tableToken.getTableName() + "\tts\tDAY\t500000\t600000000\t" + isWal + '\t' + tableToken.getDirName();
            if (inVolume) {
                expected += " (->)";
            }
            TestUtils.assertContains(resultSink.toString(), expected);
        }
        Assert.assertTrue(Files.exists(auxPath.of(inVolume ? otherVolume : mainVolume).concat(tableToken.getDirName()).$()));
    }

    private static void assertTableExists(
            SqlCompiler compiler,
            SqlExecutionContext context,
            TableToken tableToken,
            boolean inVolume
    ) throws Exception {
        StringSink resultSink = new StringSink();
        CompiledQuery cc = compiler.compile("tables()", context);
        try (
                RecordCursorFactory factory = cc.getRecordCursorFactory();
                RecordCursor cursor = factory.getCursor(context)
        ) {
            TestUtils.printCursor(cursor, factory.getMetadata(), true, resultSink, printer);
            String expected = tableToken.getTableName() + "\tts\tDAY\t500000\t600000000\t" + true + '\t' + tableToken.getDirName();
            if (inVolume) {
                expected += " (->)";
            }
            TestUtils.assertContains(resultSink.toString(), expected);
        }
        Assert.assertTrue(Files.exists(auxPath.of(inVolume ? otherVolume : mainVolume).concat(tableToken.getDirName()).$()));
    }

    private static void createSoftLink(String foreignPath, String tablePath) throws IOException {
        java.nio.file.Files.createSymbolicLink(Paths.get(tablePath), Paths.get(foreignPath));
    }

    private static void deleteFolder(String folderName) {
        File directory = Paths.get(folderName).toFile();
        if (directory.exists() && directory.isDirectory()) {
            try (Path path = new Path().of(folderName).$()) {
                Files.rmdir(path);
            }
            Assert.assertFalse(directory.exists());
        } else {
            Assert.fail("does not exist: " + folderName);
        }
    }

    private Thread concurrentTableCreator(
            String threadName,
            CairoEngine engine,
            SqlCompiler compiler,
            SqlExecutionContext context,
            CyclicBarrier startBarrier,
            SOCountDownLatch haltLatch,
            String tableName,
            boolean isInVolume,
            AtomicBoolean winnerIsInVolume
    ) {
        return new Thread(() -> {
            try {
                startBarrier.await();
<<<<<<< HEAD
                createPopulateTable(cairoConfig, engine, compiler, context, tableName, isWal, isInVolume, false);
                assertTableExists(compiler, context, engine.verifyTableName(tableName), isInVolume, isWal);
=======
                createPopulateTable(engine, compiler, context, tableName, true, isInVolume, false);
                assertTableExists(compiler, context, engine.getTableToken(tableName), isInVolume);
>>>>>>> 6ec178ce
                winnerIsInVolume.set(isInVolume);
            } catch (Throwable thr) {
                TestUtils.assertContains(thr.getMessage(), "[13] table already exists");
                try {
<<<<<<< HEAD
                    assertTableExists(compiler, context, engine.verifyTableName(tableName), isInVolume, isWal);
=======
                    assertTableExists(compiler, context, engine.getTableToken(tableName), isInVolume);
>>>>>>> 6ec178ce
                } catch (Exception unexpected) {
                    throw new RuntimeException(unexpected);
                }
            } finally {
                Path.clearThreadLocals();
                haltLatch.countDown();
            }
        }, threadName);
    }

    private TableToken createPopulateTable(
            CairoEngine engine,
            SqlCompiler compiler,
            SqlExecutionContext context,
            String tableName,
            boolean isWal,
            boolean inVolume,
            boolean addIfNotExists
    ) throws Exception {
        StringSink sink = Misc.getThreadLocalBuilder();
        sink.put("CREATE TABLE ");
        if (addIfNotExists) {
            sink.put("IF NOT EXISTS ");
        }
        sink.put(tableName).put('(').put('\n');
        sink.put(" investmentMill LONG,").put('\n');
        sink.put(" ticketThous INT,").put('\n');
        sink.put(" broker SYMBOL INDEX CAPACITY 32,").put('\n');
        sink.put(" ts TIMESTAMP").put('\n');
        sink.put(") TIMESTAMP(ts) PARTITION BY DAY");
        if (isWal) {
            sink.put(" WAL");
        }
        if (inVolume) {
            sink.put(" IN VOLUME '" + otherVolumeAlias + '\'');
        }
        sink.put('\n');
        compiler.compile(sink.toString(), context);

        try (
                TableModel tableModel = new TableModel(engine.getConfiguration(), tableName, PartitionBy.DAY)
                        .col("investmentMill", ColumnType.LONG)
                        .col("ticketThous", ColumnType.INT)
                        .col("broker", ColumnType.SYMBOL).symbolCapacity(32)
                        .timestamp("ts")
        ) {
            // todo: replace with metadata
            if (isWal) {
                tableModel.wal();
            }
            CharSequence insert = insertFromSelectPopulateTableStmt(tableModel, 1000000, firstPartitionName, partitionCount);
            compiler.compile(insert, context);
        }
<<<<<<< HEAD
        Assert.assertTrue(tableWriterReturned.await(TimeUnit.SECONDS.toNanos(10L)));
        return engine.verifyTableName(tableName);
    }

    private TableToken createTable(CairoConfiguration cairoConfig, CairoEngine engine, SqlCompiler compiler, SqlExecutionContext context, String tableName) throws Exception {
        return createPopulateTable(cairoConfig, engine, compiler, context, tableName, false, false, false);
    }

    private TableToken createTableInVolume(CairoConfiguration cairoConfig, CairoEngine engine, SqlCompiler compiler, SqlExecutionContext context, String tableName) throws Exception {
        return createPopulateTable(cairoConfig, engine, compiler, context, tableName, false, true, false);
    }

    private void dropTable(CairoEngine engine, SqlCompiler compiler, SqlExecutionContext context, TableToken tableToken, boolean isInVolume) throws Exception {
        dropTable(engine, compiler, context, tableToken, false, isInVolume);
    }

    private void dropTable(CairoEngine engine, SqlCompiler compiler, SqlExecutionContext context, TableToken tableToken, boolean isWal, boolean isInVolume) throws Exception {
        try (OperationFuture op = compiler.compile("DROP TABLE " + tableToken.getTableName(), context).execute(null)) {
            op.await();
        }
        if (isWal) {
            drainWalQueue(engine);
        }
        if (isInVolume) {
            // drop simply unlinks, the folder remains, it is a feature
            // delete the table's folder in the other volume
            deleteFolder(otherVolume + Files.SEPARATOR + tableToken.getDirName());
        }
=======
        return engine.getTableToken(tableName);
>>>>>>> 6ec178ce
    }

    static {
        // log is needed to greedily allocate logger infra and
        // exclude it from leak detector
        LogFactory.getLog(ServerMainForeignTableTest.class);
    }
}<|MERGE_RESOLUTION|>--- conflicted
+++ resolved
@@ -160,58 +160,6 @@
                 assertTableExists(tableToken, false, false);
                 dropTable(compiler, context, tableToken, false);
 
-<<<<<<< HEAD
-                    // create normal table in other volume, then drop it
-                    tableToken = createPopulateTable(cairoConfig, engine, compiler, context, tableName, true, true, false);
-                    try {
-                        createPopulateTable(cairoConfig, engine, compiler, context, tableName, true, false, false);
-                        Assert.fail();
-                    } catch (SqlException e) {
-                        TestUtils.assertContains(e.getFlyweightMessage(), "table already exists");
-                    }
-                    assertTableExists(tableToken, true, false);
-                    dropTable(engine, compiler, context, tableToken, true);
-                }
-            }
-        });
-    }
-
-    @Test
-    public void testServerMainCreateTableInVolumeTableExists1() throws Exception {
-        Assume.assumeFalse(Os.isWindows()); // Windows requires special privileges to create soft links
-        String tableName = testName.getMethodName();
-        assertMemoryLeak(() -> {
-            try (
-                    ServerMain qdb = new ServerMain(getServerMainArgs());
-                    SqlCompiler compiler = new SqlCompiler(qdb.getCairoEngine())
-            ) {
-                CairoEngine engine1 = qdb.getCairoEngine();
-                try (SqlExecutionContext context = TestUtils.createSqlExecutionCtx(engine1)
-                ) {
-                    qdb.start();
-                    CairoConfiguration cairoConfig = qdb.getConfiguration().getCairoConfiguration();
-                    CairoEngine engine = qdb.getCairoEngine();
-
-                    TableToken tableToken = createTableInVolume(cairoConfig, engine, compiler, context, tableName);
-                    try {
-                        createTable(cairoConfig, engine, compiler, context, tableName);
-                        Assert.fail();
-                    } catch (SqlException e) {
-                        TestUtils.assertContains(e.getFlyweightMessage(), "table already exists");
-                    }
-                    assertTableExists(tableToken, false, false);
-                    dropTable(engine, compiler, context, tableToken, true);
-
-                    tableToken = createTable(cairoConfig, engine, compiler, context, tableName);
-                    try {
-                        createTableInVolume(cairoConfig, engine, compiler, context, tableName);
-                        Assert.fail();
-                    } catch (SqlException e) {
-                        TestUtils.assertContains(e.getFlyweightMessage(), "table already exists");
-                    }
-                    assertTableExists(tableToken, false, false);
-                    dropTable(engine, compiler, context, tableToken, false);
-=======
                 // create normal table in other volume, then drop it
                 tableToken = createPopulateTable(engine, compiler, context, tableName, false, true, false);
                 try {
@@ -219,7 +167,6 @@
                     Assert.fail();
                 } catch (SqlException e) {
                     TestUtils.assertContains(e.getFlyweightMessage(), "table already exists");
->>>>>>> 6ec178ce
                 }
                 assertTableExists(tableToken, false, true);
                 dropTable(compiler, context, tableToken, false);
@@ -307,7 +254,6 @@
                     SqlCompiler compiler0 = new SqlCompiler(qdb.getCairoEngine());
                     SqlCompiler compiler1 = new SqlCompiler(qdb.getCairoEngine())
             ) {
-<<<<<<< HEAD
                 CairoEngine engine2 = qdb.getCairoEngine();
                 try (SqlExecutionContext context0 = createSqlExecutionCtx(engine2)
                 ) {
@@ -316,7 +262,7 @@
                     ) {
                         qdb.start();
                         CairoEngine engine = qdb.getCairoEngine();
-                        CairoConfiguration cairoConfig = qdb.getConfiguration().getCairoConfiguration();
+
                         CyclicBarrier startBarrier = new CyclicBarrier(3);
                         SOCountDownLatch haltLatch = new SOCountDownLatch();
                         AtomicBoolean isInVolume = new AtomicBoolean();
@@ -328,82 +274,40 @@
                             concurrentTableCreator(
                                     "createTable",
                                     engine,
-                                    cairoConfig,
+
                                     compiler0,
                                     context0,
                                     startBarrier,
                                     haltLatch,
                                     tableName,
                                     false,
-                                    false,
+
                                     isInVolume
                             ).start();
                             concurrentTableCreator(
                                     "createTableInVolume",
                                     engine,
-                                    cairoConfig,
+
                                     compiler1,
                                     context1,
                                     startBarrier,
                                     haltLatch,
                                     tableName,
-                                    false,
+
                                     true,
                                     isInVolume
                             ).start();
                             startBarrier.await();
                             haltLatch.await();
                             dropTable(
-                                    engine,
+
                                     compiler0,
                                     context0,
                                     engine.verifyTableName(tableName),
-                                    false,
-                                    isInVolume.get() ? otherVolume : null);
+                                    false
+                                    );
                         }
                     }
-=======
-                qdb.start();
-                CairoEngine engine = qdb.getCairoEngine();
-                CyclicBarrier startBarrier = new CyclicBarrier(3);
-                SOCountDownLatch haltLatch = new SOCountDownLatch();
-                AtomicBoolean isInVolume = new AtomicBoolean();
-                dbPath.trimTo(dbPathLen).concat(tableName).$();
-                for (int i = 0; i < 4; i++) {
-                    isInVolume.set(false);
-                    startBarrier.reset();
-                    haltLatch.setCount(2);
-                    concurrentTableCreator(
-                            "createTable",
-                            engine,
-                            compiler0,
-                            context0,
-                            startBarrier,
-                            haltLatch,
-                            tableName,
-                            false,
-                            isInVolume
-                    ).start();
-                    concurrentTableCreator(
-                            "createTableInVolume",
-                            engine,
-                            compiler1,
-                            context1,
-                            startBarrier,
-                            haltLatch,
-                            tableName,
-                            true,
-                            isInVolume
-                    ).start();
-                    startBarrier.await();
-                    haltLatch.await();
-                    dropTable(
-                            compiler0,
-                            context0,
-                            engine.getTableToken(tableName),
-                            false
-                    );
->>>>>>> 6ec178ce
                 }
             }
         });
@@ -440,11 +344,7 @@
         String tableName = testName.getMethodName();
         assertMemoryLeak(() -> {
             try (
-<<<<<<< HEAD
-                    ServerMain qdb = new TestServerMain(getServerMainArgs());
-=======
-                    ServerMain qdb = new ServerMain("-d", rootDir, Bootstrap.SWITCH_USE_DEFAULT_LOG_FACTORY_CONFIGURATION);
->>>>>>> 6ec178ce
+                    ServerMain qdb = new ServerMain(getServerMainArgs());
                     SqlCompiler compiler = new SqlCompiler(qdb.getCairoEngine());
                     SqlExecutionContext context = createSqlExecutionCtx(qdb.getCairoEngine())
             ) {
@@ -554,7 +454,6 @@
                     SqlCompiler compiler0 = new SqlCompiler(qdb.getCairoEngine());
                     SqlCompiler compiler1 = new SqlCompiler(qdb.getCairoEngine())
             ) {
-<<<<<<< HEAD
                 CairoEngine engine2 = qdb.getCairoEngine();
                 try (SqlExecutionContext context0 = createSqlExecutionCtx(engine2)
                 ) {
@@ -563,7 +462,7 @@
                     ) {
                         qdb.start();
                         CairoEngine engine = qdb.getCairoEngine();
-                        CairoConfiguration cairoConfig = qdb.getConfiguration().getCairoConfiguration();
+
                         CyclicBarrier startBarrier = new CyclicBarrier(3);
                         SOCountDownLatch haltLatch = new SOCountDownLatch(2);
                         AtomicBoolean isInVolume = new AtomicBoolean();
@@ -574,81 +473,40 @@
                             concurrentTableCreator(
                                     "createWalTable",
                                     engine,
-                                    cairoConfig,
+
                                     compiler0,
                                     context0,
                                     startBarrier,
                                     haltLatch,
                                     tableName,
-                                    true,
+
                                     false,
                                     isInVolume
                             ).start();
                             concurrentTableCreator(
                                     "createWalTableInVolume",
                                     engine,
-                                    cairoConfig,
+
                                     compiler1,
                                     context1,
                                     startBarrier,
                                     haltLatch,
                                     tableName,
-                                    true,
+
                                     true,
                                     isInVolume
                             ).start();
                             startBarrier.await();
                             haltLatch.await();
                             dropTable(
-                                    engine,
+
                                     compiler0,
                                     context0,
                                     engine.verifyTableName(tableName),
-                                    true,
-                                    isInVolume.get() ? otherVolume : null);
+                                    true
+                                    );
                         }
                     }
-=======
-                qdb.start();
-                CairoEngine engine = qdb.getCairoEngine();
-                CyclicBarrier startBarrier = new CyclicBarrier(3);
-                SOCountDownLatch haltLatch = new SOCountDownLatch(2);
-                AtomicBoolean isInVolume = new AtomicBoolean();
-                for (int i = 0; i < 1; i++) {
-                    isInVolume.set(false);
-                    startBarrier.reset();
-                    haltLatch.setCount(2);
-                    concurrentTableCreator(
-                            "createWalTable",
-                            engine,
-                            compiler0,
-                            context0,
-                            startBarrier,
-                            haltLatch,
-                            tableName,
-                            false,
-                            isInVolume
-                    ).start();
-                    concurrentTableCreator(
-                            "createWalTableInVolume",
-                            engine,
-                            compiler1,
-                            context1,
-                            startBarrier,
-                            haltLatch,
-                            tableName,
-                            true,
-                            isInVolume
-                    ).start();
-                    startBarrier.await();
-                    haltLatch.await();
-                    dropTable(
-                            compiler0,
-                            context0,
-                            engine.getTableToken(tableName),
-                            true
-                    );
->>>>>>> 6ec178ce
                 }
             }
         });
@@ -747,22 +605,13 @@
         return new Thread(() -> {
             try {
                 startBarrier.await();
-<<<<<<< HEAD
-                createPopulateTable(cairoConfig, engine, compiler, context, tableName, isWal, isInVolume, false);
-                assertTableExists(compiler, context, engine.verifyTableName(tableName), isInVolume, isWal);
-=======
                 createPopulateTable(engine, compiler, context, tableName, true, isInVolume, false);
-                assertTableExists(compiler, context, engine.getTableToken(tableName), isInVolume);
->>>>>>> 6ec178ce
+                assertTableExists(compiler, context, engine.verifyTableName(tableName), isInVolume);
                 winnerIsInVolume.set(isInVolume);
             } catch (Throwable thr) {
                 TestUtils.assertContains(thr.getMessage(), "[13] table already exists");
                 try {
-<<<<<<< HEAD
-                    assertTableExists(compiler, context, engine.verifyTableName(tableName), isInVolume, isWal);
-=======
-                    assertTableExists(compiler, context, engine.getTableToken(tableName), isInVolume);
->>>>>>> 6ec178ce
+                    assertTableExists(compiler, context, engine.verifyTableName(tableName), isInVolume);
                 } catch (Exception unexpected) {
                     throw new RuntimeException(unexpected);
                 }
@@ -816,8 +665,6 @@
             CharSequence insert = insertFromSelectPopulateTableStmt(tableModel, 1000000, firstPartitionName, partitionCount);
             compiler.compile(insert, context);
         }
-<<<<<<< HEAD
-        Assert.assertTrue(tableWriterReturned.await(TimeUnit.SECONDS.toNanos(10L)));
         return engine.verifyTableName(tableName);
     }
 
@@ -845,9 +692,6 @@
             // delete the table's folder in the other volume
             deleteFolder(otherVolume + Files.SEPARATOR + tableToken.getDirName());
         }
-=======
-        return engine.getTableToken(tableName);
->>>>>>> 6ec178ce
     }
 
     static {
