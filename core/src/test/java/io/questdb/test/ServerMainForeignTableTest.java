--- conflicted
+++ resolved
@@ -83,30 +83,6 @@
     @BeforeClass
     public static void setUpStatic() throws Exception {
         AbstractBootstrapTest.setUpStatic();
-<<<<<<< HEAD
-        path = new Path().of(root).concat("db").$();
-        mainVolume = path.toString();
-        int pathLen = path.length();
-        Files.remove(path.concat("sys.column_versions_purge_log.lock").$());
-        Files.remove(path.trimTo(pathLen).concat("telemetry_config.lock").$());
-        otherVolume = temp.newFolder("path", "to", "wherever").getAbsolutePath();
-    }
-
-    @Override
-    @Before
-    public void setUp() {
-        super.setUp();
-        TestUtils.unchecked(() ->
-        createDummyConfiguration(
-                HTTP_PORT + 10,
-                HTTP_MIN_PORT + 10,
-                pgPort,
-                ILP_PORT + 10,
-                PropertyKey.CAIRO_WAL_SUPPORTED.getPropertyPath() + "=true",
-                PropertyKey.CAIRO_VOLUMES.getPropertyPath() + '=' + otherVolumeAlias + "->" + otherVolume
-        ));
-
-=======
         mainVolume = dbPath.toString();
         try {
             otherVolume = AbstractBootstrapTest.temp.newFolder("path", "to", "wherever").getAbsolutePath();
@@ -120,7 +96,6 @@
         } catch (Exception e) {
             throw new RuntimeException(e);
         }
->>>>>>> 5cfd1612
     }
 
     @AfterClass
@@ -135,14 +110,8 @@
         String tableName = testName.getMethodName();
         assertMemoryLeak(() -> {
             try (
-<<<<<<< HEAD
-                    ServerMain qdb = new ServerMain(getServerMainArgs());
-                    SqlCompiler compiler = new SqlCompiler(qdb.getCairoEngine())
-=======
-                    ServerMain qdb = new ServerMain("-d", rootDir, Bootstrap.SWITCH_USE_DEFAULT_LOG_FACTORY_CONFIGURATION);
-                    SqlCompiler compiler = new SqlCompiler(qdb.getCairoEngine());
-                    SqlExecutionContext context = executionContext(qdb.getCairoEngine())
->>>>>>> 5cfd1612
+                    ServerMain qdb = new ServerMain(getServerMainArgs());
+                    SqlCompiler compiler = new SqlCompiler(qdb.getCairoEngine())
             ) {
                 qdb.start();
                 CairoEngine engine = qdb.getCairoEngine();
@@ -176,42 +145,16 @@
         String tableName = testName.getMethodName();
         assertMemoryLeak(() -> {
             try (
-<<<<<<< HEAD
-                    ServerMain qdb = new ServerMain(getServerMainArgs());
-                    SqlCompiler compiler = new SqlCompiler(qdb.getCairoEngine())
-=======
-                    ServerMain qdb = new ServerMain("-d", rootDir, Bootstrap.SWITCH_USE_DEFAULT_LOG_FACTORY_CONFIGURATION);
-                    SqlCompiler compiler = new SqlCompiler(qdb.getCairoEngine());
-                    SqlExecutionContext context = executionContext(qdb.getCairoEngine())
->>>>>>> 5cfd1612
+                    ServerMain qdb = new ServerMain(getServerMainArgs());
+                    SqlCompiler compiler = new SqlCompiler(qdb.getCairoEngine())
             ) {
                 qdb.start();
                 CairoConfiguration cairoConfig = qdb.getConfiguration().getCairoConfiguration();
                 CairoEngine engine = qdb.getCairoEngine();
 
-<<<<<<< HEAD
-    @Test
-    public void testServerMainCreateTableInVolumeTableExists1() throws Exception {
-        Assume.assumeFalse(Os.isWindows()); // Windows requires special privileges to create soft links
-        String tableName = testName.getMethodName();
-        assertMemoryLeak(() -> {
-            try (
-                    ServerMain qdb = new ServerMain(getServerMainArgs());
-                    SqlCompiler compiler = new SqlCompiler(qdb.getCairoEngine())
-            ) {
-                CairoEngine engine1 = qdb.getCairoEngine();
-                try (SqlExecutionContext context = TestUtils.createSqlExecutionCtx(engine1)
-                ) {
-                    qdb.start();
-                    CairoConfiguration cairoConfig = qdb.getConfiguration().getCairoConfiguration();
-                    CairoEngine engine = qdb.getCairoEngine();
-
-                    TableToken tableToken = createTableInVolume(cairoConfig, engine, compiler, context, tableName);
-=======
                 for (int i = 0; i < 2; i++) {
                     // create normal table in standard dir, then drop it
                     TableToken tableToken = createPopulateTable(cairoConfig, engine, compiler, context, tableName, false, false, false);
->>>>>>> 5cfd1612
                     try {
                         createPopulateTable(cairoConfig, engine, compiler, context, tableName, false, true, false);
                         Assert.fail();
@@ -229,8 +172,48 @@
                     } catch (SqlException e) {
                         TestUtils.assertContains(e.getFlyweightMessage(), "table already exists");
                     }
-                    assertTableExists(tableToken, false, true);
-                    dropTable(engine, compiler, context, tableToken, false, otherVolume);
+                    assertTableExists(tableToken, true, false);
+                    dropTable(engine, compiler, context, tableToken, true);
+                }
+            }
+        });
+    }
+
+    @Test
+    public void testServerMainCreateTableInVolumeTableExists1() throws Exception {
+        Assume.assumeFalse(Os.isWindows()); // Windows requires special privileges to create soft links
+        String tableName = testName.getMethodName();
+        assertMemoryLeak(() -> {
+            try (
+                    ServerMain qdb = new ServerMain(getServerMainArgs());
+                    SqlCompiler compiler = new SqlCompiler(qdb.getCairoEngine())
+            ) {
+                CairoEngine engine1 = qdb.getCairoEngine();
+                try (SqlExecutionContext context = TestUtils.createSqlExecutionCtx(engine1)
+                ) {
+                    qdb.start();
+                    CairoConfiguration cairoConfig = qdb.getConfiguration().getCairoConfiguration();
+                    CairoEngine engine = qdb.getCairoEngine();
+
+                    TableToken tableToken = createTableInVolume(cairoConfig, engine, compiler, context, tableName);
+                    try {
+                        createTable(cairoConfig, engine, compiler, context, tableName);
+                        Assert.fail();
+                    } catch (SqlException e) {
+                        TestUtils.assertContains(e.getFlyweightMessage(), "table already exists");
+                    }
+                    assertTableExists(tableToken, true, false);
+                    dropTable(engine, compiler, context, tableToken, true);
+
+                    tableToken = createTable(cairoConfig, engine, compiler, context, tableName);
+                    try {
+                        createTableInVolume(cairoConfig, engine, compiler, context, tableName);
+                        Assert.fail();
+                    } catch (SqlException e) {
+                        TestUtils.assertContains(e.getFlyweightMessage(), "table already exists");
+                    }
+                    assertTableExists(tableToken, false, false);
+                    dropTable(engine, compiler, context, tableToken, false);
                 }
             }
         });
@@ -243,14 +226,8 @@
         assertMemoryLeak(() -> {
             // create table with some data
             try (
-<<<<<<< HEAD
-                    ServerMain qdb = new ServerMain(getServerMainArgs());
-                    SqlCompiler compiler = new SqlCompiler(qdb.getCairoEngine())
-=======
-                    ServerMain qdb = new ServerMain("-d", rootDir, Bootstrap.SWITCH_USE_DEFAULT_LOG_FACTORY_CONFIGURATION);
-                    SqlCompiler compiler = new SqlCompiler(qdb.getCairoEngine());
-                    SqlExecutionContext context = executionContext(qdb.getCairoEngine())
->>>>>>> 5cfd1612
+                    ServerMain qdb = new ServerMain(getServerMainArgs());
+                    SqlCompiler compiler = new SqlCompiler(qdb.getCairoEngine())
             ) {
                 qdb.start();
                 CairoEngine engine = qdb.getCairoEngine();
@@ -293,14 +270,8 @@
 
             // check content of table after sym-linking it
             try (
-<<<<<<< HEAD
-                    ServerMain qdb = new ServerMain(getServerMainArgs());
-                    SqlCompiler compiler = new SqlCompiler(qdb.getCairoEngine())
-=======
-                    ServerMain qdb = new ServerMain("-d", rootDir, Bootstrap.SWITCH_USE_DEFAULT_LOG_FACTORY_CONFIGURATION);
-                    SqlCompiler compiler = new SqlCompiler(qdb.getCairoEngine());
-                    SqlExecutionContext context = executionContext(qdb.getCairoEngine())
->>>>>>> 5cfd1612
+                    ServerMain qdb = new ServerMain(getServerMainArgs());
+                    SqlCompiler compiler = new SqlCompiler(qdb.getCairoEngine())
             ) {
                 qdb.start();
                 assertSql(
@@ -310,25 +281,9 @@
                         new StringSink(),
                         TABLE_START_CONTENT);
                 CairoEngine engine = qdb.getCairoEngine();
-<<<<<<< HEAD
-                try (SqlExecutionContext context = TestUtils.createSqlExecutionCtx(engine)
-                ) {
-                    qdb.start();
-                    assertSql(
-                            compiler,
-                            context,
-                            "SELECT min(ts), max(ts), count() FROM " + tableName + " SAMPLE BY 1d ALIGN TO CALENDAR",
-                            new StringSink(),
-                            TABLE_START_CONTENT);
-                    TableToken tableToken = qdb.getCairoEngine().verifyTableName(tableName);
-                    assertTableExists(tableToken, true, false);
-                    dropTable(qdb.getCairoEngine(), compiler, context, tableToken, true);
-                }
-=======
-                TableToken tableToken = engine.getTableToken(tableName);
+                TableToken tableToken = engine.verifyTableName(tableName);
                 assertTableExists(tableToken, false, true);
                 dropTable(engine, compiler, context, tableToken, false, otherVolume);
->>>>>>> 5cfd1612
             }
         });
     }
@@ -339,66 +294,12 @@
         String tableName = testName.getMethodName();
         assertMemoryLeak(() -> {
             try (
-<<<<<<< HEAD
-                    ServerMain qdb = new ServerMain(getServerMainArgs());
-=======
-                    ServerMain qdb = new ServerMain("-d", rootDir, Bootstrap.SWITCH_USE_DEFAULT_LOG_FACTORY_CONFIGURATION);
->>>>>>> 5cfd1612
+                    ServerMain qdb = new ServerMain(getServerMainArgs());
                     SqlCompiler compiler0 = new SqlCompiler(qdb.getCairoEngine());
                     SqlCompiler compiler1 = new SqlCompiler(qdb.getCairoEngine());
                     SqlExecutionContext context0 = executionContext(qdb.getCairoEngine());
                     SqlExecutionContext context1 = executionContext(qdb.getCairoEngine())
             ) {
-<<<<<<< HEAD
-                CairoEngine engine2 = qdb.getCairoEngine();
-                try (SqlExecutionContext context0 = TestUtils.createSqlExecutionCtx(engine2)
-                ) {
-                    CairoEngine engine1 = qdb.getCairoEngine();
-                    try (SqlExecutionContext context1 = TestUtils.createSqlExecutionCtx(engine1)
-                    ) {
-                        qdb.start();
-                        CairoEngine engine = qdb.getCairoEngine();
-                        CairoConfiguration cairoConfig = qdb.getConfiguration().getCairoConfiguration();
-                        CyclicBarrier startBarrier = new CyclicBarrier(3);
-                        SOCountDownLatch haltLatch = new SOCountDownLatch();
-                        AtomicBoolean isInVolume = new AtomicBoolean();
-                        for (int i = 0; i < 4; i++) {
-                            isInVolume.set(false);
-                            startBarrier.reset();
-                            haltLatch.setCount(2);
-                            concurrentTableCreator(
-                                    "createTable",
-                                    engine,
-                                    cairoConfig,
-                                    compiler0,
-                                    context0,
-                                    startBarrier,
-                                    haltLatch,
-                                    tableName,
-                                    false,
-                                    false,
-                                    isInVolume
-                            ).start();
-                            concurrentTableCreator(
-                                    "createTableInVolume",
-                                    engine,
-                                    cairoConfig,
-                                    compiler1,
-                                    context1,
-                                    startBarrier,
-                                    haltLatch,
-                                    tableName,
-                                    false,
-                                    true,
-                                    isInVolume
-                            ).start();
-                            startBarrier.await();
-                            haltLatch.await();
-                            dropTable(engine, compiler0, context0, engine.verifyTableName(tableName), isInVolume.get());
-                            Path.clearThreadLocals();
-                        }
-                    }
-=======
                 qdb.start();
                 CairoEngine engine = qdb.getCairoEngine();
                 CairoConfiguration cairoConfig = qdb.getConfiguration().getCairoConfiguration();
@@ -442,10 +343,9 @@
                             engine,
                             compiler0,
                             context0,
-                            engine.getTableToken(tableName),
+                            engine.verifyTableName(tableName),
                             false,
                             isInVolume.get() ? otherVolume : null);
->>>>>>> 5cfd1612
                 }
             }
         });
@@ -457,14 +357,8 @@
         String tableName = testName.getMethodName();
         assertMemoryLeak(() -> {
             try (
-<<<<<<< HEAD
-                    ServerMain qdb = new ServerMain(getServerMainArgs());
-                    SqlCompiler compiler = new SqlCompiler(qdb.getCairoEngine())
-=======
-                    ServerMain qdb = new ServerMain("-d", rootDir, Bootstrap.SWITCH_USE_DEFAULT_LOG_FACTORY_CONFIGURATION);
-                    SqlCompiler compiler = new SqlCompiler(qdb.getCairoEngine());
-                    SqlExecutionContext context = executionContext(qdb.getCairoEngine())
->>>>>>> 5cfd1612
+                    ServerMain qdb = new ServerMain(getServerMainArgs());
+                    SqlCompiler compiler = new SqlCompiler(qdb.getCairoEngine())
             ) {
                 qdb.start();
                 CairoConfiguration cairoConfig = qdb.getConfiguration().getCairoConfiguration();
@@ -491,14 +385,8 @@
         String tableName = testName.getMethodName();
         assertMemoryLeak(() -> {
             try (
-<<<<<<< HEAD
                     ServerMain qdb = new TestServerMain(getServerMainArgs());
                     SqlCompiler compiler = new SqlCompiler(qdb.getCairoEngine())
-=======
-                    ServerMain qdb = new TestServerMain("-d", rootDir, Bootstrap.SWITCH_USE_DEFAULT_LOG_FACTORY_CONFIGURATION);
-                    SqlCompiler compiler = new SqlCompiler(qdb.getCairoEngine());
-                    SqlExecutionContext context = executionContext(qdb.getCairoEngine())
->>>>>>> 5cfd1612
             ) {
                 qdb.start();
                 CairoEngine engine = qdb.getCairoEngine();
@@ -521,14 +409,8 @@
         String tableName = testName.getMethodName();
         assertMemoryLeak(() -> {
             try (
-<<<<<<< HEAD
-                    ServerMain qdb = new ServerMain(getServerMainArgs());
-                    SqlCompiler compiler = new SqlCompiler(qdb.getCairoEngine())
-=======
-                    ServerMain qdb = new ServerMain("-d", rootDir, Bootstrap.SWITCH_USE_DEFAULT_LOG_FACTORY_CONFIGURATION);
-                    SqlCompiler compiler = new SqlCompiler(qdb.getCairoEngine());
-                    SqlExecutionContext context = executionContext(qdb.getCairoEngine())
->>>>>>> 5cfd1612
+                    ServerMain qdb = new ServerMain(getServerMainArgs());
+                    SqlCompiler compiler = new SqlCompiler(qdb.getCairoEngine())
             ) {
                 qdb.start();
                 CairoEngine engine = qdb.getCairoEngine();
@@ -563,14 +445,8 @@
         String tableName = testName.getMethodName();
         assertMemoryLeak(() -> {
             try (
-<<<<<<< HEAD
-                    ServerMain qdb = new ServerMain(getServerMainArgs());
-                    SqlCompiler compiler = new SqlCompiler(qdb.getCairoEngine())
-=======
-                    ServerMain qdb = new ServerMain("-d", rootDir, Bootstrap.SWITCH_USE_DEFAULT_LOG_FACTORY_CONFIGURATION);
-                    SqlCompiler compiler = new SqlCompiler(qdb.getCairoEngine());
-                    SqlExecutionContext context = executionContext(qdb.getCairoEngine())
->>>>>>> 5cfd1612
+                    ServerMain qdb = new ServerMain(getServerMainArgs());
+                    SqlCompiler compiler = new SqlCompiler(qdb.getCairoEngine())
             ) {
                 qdb.start();
                 CairoEngine engine = qdb.getCairoEngine();
@@ -611,57 +487,6 @@
                     SqlExecutionContext context0 = executionContext(qdb.getCairoEngine());
                     SqlExecutionContext context1 = executionContext(qdb.getCairoEngine())
             ) {
-<<<<<<< HEAD
-                CairoEngine engine2 = qdb.getCairoEngine();
-                try (SqlExecutionContext context0 = TestUtils.createSqlExecutionCtx(engine2)
-                ) {
-                    CairoEngine engine1 = qdb.getCairoEngine();
-                    try (SqlExecutionContext context1 = TestUtils.createSqlExecutionCtx(engine1)
-                    ) {
-                        qdb.start();
-                        CairoEngine engine = qdb.getCairoEngine();
-                        CairoConfiguration cairoConfig = qdb.getConfiguration().getCairoConfiguration();
-                        CyclicBarrier startBarrier = new CyclicBarrier(3);
-                        SOCountDownLatch haltLatch = new SOCountDownLatch();
-                        AtomicBoolean isInVolume = new AtomicBoolean();
-
-                        for (int i = 0; i < 4; i++) {
-                            isInVolume.set(false);
-                            startBarrier.reset();
-                            haltLatch.setCount(2);
-                            concurrentTableCreator(
-                                    "createWalTable",
-                                    engine,
-                                    cairoConfig,
-                                    compiler0,
-                                    context0,
-                                    startBarrier,
-                                    haltLatch,
-                                    tableName,
-                                    true,
-                                    false,
-                                    isInVolume
-                            ).start();
-                            concurrentTableCreator(
-                                    "createWalTableInVolume",
-                                    engine,
-                                    cairoConfig,
-                                    compiler1,
-                                    context1,
-                                    startBarrier,
-                                    haltLatch,
-                                    tableName,
-                                    true,
-                                    true,
-                                    isInVolume
-                            ).start();
-                            startBarrier.await();
-                            haltLatch.await();
-                            dropWalTable(engine, compiler0, context0, engine.verifyTableName(tableName), isInVolume.get());
-                            Path.clearThreadLocals();
-                        }
-                    }
-=======
                 qdb.start();
                 CairoEngine engine = qdb.getCairoEngine();
                 CairoConfiguration cairoConfig = qdb.getConfiguration().getCairoConfiguration();
@@ -704,10 +529,9 @@
                             engine,
                             compiler0,
                             context0,
-                            engine.getTableToken(tableName),
+                            engine.verifyTableName(tableName),
                             true,
                             isInVolume.get() ? otherVolume : null);
->>>>>>> 5cfd1612
                 }
             }
         });
@@ -862,41 +686,6 @@
             }
             insertStmt = insertFromSelectPopulateTableStmt(tableModel, 1000000, firstPartitionName, partitionCount);
         }
-<<<<<<< HEAD
-        return engine.verifyTableName(tableName);
-    }
-
-    private TableToken createTable(CairoConfiguration cairoConfig, CairoEngine engine, SqlCompiler compiler, SqlExecutionContext context, String tableName) throws Exception {
-        return createPopulateTable(cairoConfig, engine, compiler, context, tableName, false, false, false);
-    }
-
-    private TableToken createTableInVolume(CairoConfiguration cairoConfig, CairoEngine engine, SqlCompiler compiler, SqlExecutionContext context, String tableName) throws Exception {
-        return createPopulateTable(cairoConfig, engine, compiler, context, tableName, false, true, false);
-    }
-
-    private TableToken createTableInVolumeIfNotExists(CairoConfiguration cairoConfig, CairoEngine engine, SqlCompiler compiler, SqlExecutionContext context, String tableName) throws Exception {
-        return createPopulateTable(cairoConfig, engine, compiler, context, tableName, false, true, true);
-    }
-
-    private TableToken createWalTable(CairoConfiguration cairoConfig, CairoEngine engine, SqlCompiler compiler, SqlExecutionContext context, String tableName) throws Exception {
-        return createPopulateTable(cairoConfig, engine, compiler, context, tableName, true, false, false);
-    }
-
-    private TableToken createWalTableInVolume(CairoConfiguration cairoConfig, CairoEngine engine, SqlCompiler compiler, SqlExecutionContext context, String tableName) throws Exception {
-        return createPopulateTable(cairoConfig, engine, compiler, context, tableName, true, true, false);
-    }
-
-    private TableToken createWalTableInVolumeIfNotExists(CairoConfiguration cairoConfig, CairoEngine engine, SqlCompiler compiler, SqlExecutionContext context, String tableName) throws Exception {
-        return createPopulateTable(cairoConfig, engine, compiler, context, tableName, true, true, true);
-    }
-
-    private void dropTable(CairoEngine engine, SqlCompiler compiler, SqlExecutionContext context, TableToken tableToken, boolean isInVolume) throws Exception {
-        dropTable(engine, compiler, context, tableToken, false, isInVolume);
-    }
-
-    private void dropTable(CairoEngine engine, SqlCompiler compiler, SqlExecutionContext context, TableToken tableToken, boolean isWal, boolean isInVolume) throws Exception {
-        try (OperationFuture op = compiler.compile("DROP TABLE " + tableToken.getTableName(), context).execute(null)) {
-=======
         SOCountDownLatch tableWriterReturned = new SOCountDownLatch(1);
         engine.setPoolListener((factoryType, thread, tableToken, event, segment, position) -> {
             if (tableToken != null && tableToken.getTableName().equals(tableName)) {
@@ -906,7 +695,6 @@
             }
         });
         try (OperationFuture op = compiler.compile(insertStmt, context).execute(null)) {
->>>>>>> 5cfd1612
             op.await();
         }
         if (isWal) {
