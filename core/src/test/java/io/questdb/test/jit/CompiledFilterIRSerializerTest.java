/*******************************************************************************
 *     ___                  _   ____  ____
 *    / _ \ _   _  ___  ___| |_|  _ \| __ )
 *   | | | | | | |/ _ \/ __| __| | | |  _ \
 *   | |_| | |_| |  __/\__ \ |_| |_| | |_) |
 *    \__\_\\__,_|\___||___/\__|____/|____/
 *
 *  Copyright (c) 2014-2019 Appsicle
 *  Copyright (c) 2019-2023 QuestDB
 *
 *  Licensed under the Apache License, Version 2.0 (the "License");
 *  you may not use this file except in compliance with the License.
 *  You may obtain a copy of the License at
 *
 *  http://www.apache.org/licenses/LICENSE-2.0
 *
 *  Unless required by applicable law or agreed to in writing, software
 *  distributed under the License is distributed on an "AS IS" BASIS,
 *  WITHOUT WARRANTIES OR CONDITIONS OF ANY KIND, either express or implied.
 *  See the License for the specific language governing permissions and
 *  limitations under the License.
 *
 ******************************************************************************/

package io.questdb.test.jit;

import io.questdb.cairo.ColumnType;
import io.questdb.cairo.GeoHashes;
import io.questdb.cairo.PartitionBy;
import io.questdb.cairo.TableWriter;
import io.questdb.cairo.sql.Function;
import io.questdb.cairo.sql.PageFrameCursor;
import io.questdb.cairo.sql.RecordCursorFactory;
import io.questdb.cairo.sql.RecordMetadata;
import io.questdb.cairo.vm.Vm;
import io.questdb.cairo.vm.api.MemoryCARW;
import io.questdb.griffin.SqlException;
import io.questdb.griffin.model.ExpressionNode;
import io.questdb.jit.CompiledFilterIRSerializer;
import io.questdb.std.MemoryTag;
import io.questdb.std.Numbers;
import io.questdb.std.ObjList;
import io.questdb.test.AbstractCairoTest;
import io.questdb.test.cairo.TableModel;
import io.questdb.test.griffin.BaseFunctionFactoryTest;
import org.junit.*;

import java.util.HashMap;
import java.util.Map;

import static io.questdb.cairo.sql.DataFrameCursorFactory.ORDER_ASC;
import static io.questdb.jit.CompiledFilterIRSerializer.*;

public class CompiledFilterIRSerializerTest extends BaseFunctionFactoryTest {

    private static final String KNOWN_SYMBOL_1 = "ABC";
    private static final String KNOWN_SYMBOL_2 = "DEF";
    private static final String UNKNOWN_SYMBOL = "XYZ";

    private static ObjList<Function> bindVarFunctions;
    private static MemoryCARW irMemory;
    private static CompiledFilterIRSerializer serializer;

    private RecordCursorFactory factory;
    private RecordMetadata metadata;

    @BeforeClass
    public static void setUpStatic2() {
        bindVarFunctions = new ObjList<>();
        irMemory = Vm.getCARWInstance(2048, 1, MemoryTag.NATIVE_JIT);
        serializer = new CompiledFilterIRSerializer();
    }

    @AfterClass
    public static void tearDownStatic2() {
        irMemory.close();
    }

    @Before
    public void setUp2() throws SqlException {
<<<<<<< HEAD
        try (TableModel model = new TableModel(configuration, "x", PartitionBy.NONE)) {
            model.col("aboolean", ColumnType.BOOLEAN)
                    .col("abyte", ColumnType.BYTE)
                    .col("ageobyte", ColumnType.GEOBYTE)
                    .col("ashort", ColumnType.SHORT)
                    .col("ageoshort", ColumnType.GEOSHORT)
                    .col("achar", ColumnType.CHAR)
                    .col("anint", ColumnType.INT)
                    .col("ageoint", ColumnType.GEOINT)
                    .col("asymbol", ColumnType.SYMBOL)
                    .col("anothersymbol", ColumnType.SYMBOL)
                    .col("afloat", ColumnType.FLOAT)
                    .col("along", ColumnType.LONG)
                    .col("ageolong", ColumnType.GEOLONG)
                    .col("adate", ColumnType.DATE)
                    .col("atimestamp", ColumnType.TIMESTAMP)
                    .col("adouble", ColumnType.DOUBLE)
                    .col("astring", ColumnType.STRING)
                    .col("astring2", ColumnType.STRING)
                    .col("avarchar", ColumnType.VARCHAR)
                    .col("avarchar2", ColumnType.VARCHAR)
                    .col("abinary", ColumnType.BINARY)
                    .col("abinary2", ColumnType.BINARY)
                    .col("auuid", ColumnType.UUID)
                    .col("along128", ColumnType.LONG128)
                    .col("along256", ColumnType.LONG256)
                    .timestamp();
            CreateTableTestUtils.create(model);
        }
=======
        TableModel model = new TableModel(configuration, "x", PartitionBy.NONE);
        model.col("aboolean", ColumnType.BOOLEAN)
                .col("abyte", ColumnType.BYTE)
                .col("ageobyte", ColumnType.GEOBYTE)
                .col("ashort", ColumnType.SHORT)
                .col("ageoshort", ColumnType.GEOSHORT)
                .col("achar", ColumnType.CHAR)
                .col("anint", ColumnType.INT)
                .col("ageoint", ColumnType.GEOINT)
                .col("asymbol", ColumnType.SYMBOL)
                .col("anothersymbol", ColumnType.SYMBOL)
                .col("afloat", ColumnType.FLOAT)
                .col("along", ColumnType.LONG)
                .col("ageolong", ColumnType.GEOLONG)
                .col("adate", ColumnType.DATE)
                .col("atimestamp", ColumnType.TIMESTAMP)
                .col("adouble", ColumnType.DOUBLE)
                .col("astring", ColumnType.STRING)
                .col("astring2", ColumnType.STRING)
                .col("abinary", ColumnType.BINARY)
                .col("abinary2", ColumnType.BINARY)
                .col("auuid", ColumnType.UUID)
                .col("along128", ColumnType.LONG128)
                .timestamp();
        AbstractCairoTest.create(model);
>>>>>>> 939bad1c

        try (TableWriter writer = newOffPoolWriter(configuration, "x", metrics)) {
            TableWriter.Row row = writer.newRow();
            row.putSym(writer.getColumnIndex("asymbol"), KNOWN_SYMBOL_1);
            row.putSym(writer.getColumnIndex("anothersymbol"), KNOWN_SYMBOL_2);
            row.append();
            writer.commit();
        }

        factory = select("select * from x");
        Assert.assertTrue(factory.supportsPageFrameCursor());
        metadata = factory.getMetadata();
    }

    @After
    public void tearDown2() {
        factory.close();
    }

    @Test
    public void testArithmeticOperators() throws Exception {
        for (String op : new String[]{"+", "-", "*", "/"}) {
            serialize("along " + op + " 42 != -1");
            assertIR("(i64 -1L)(i64 42L)(i64 along)(" + op + ")(<>)(ret)");
        }
    }

    @Test
    public void testBinaryNullConstant() throws Exception {
        serialize("abinary <> null");
        assertIR("(i64 -1L)(binary_header abinary)(<>)(ret)");
        serialize("abinary = null");
        assertIR("(i64 -1L)(binary_header abinary)(=)(ret)");
    }

    @Test
    public void testBindVariables() throws Exception {
        bindVariableService.clear();
        bindVariableService.setBoolean("aboolean", false);
        bindVariableService.setByte("abyte", (byte) 1);
        bindVariableService.setGeoHash("ageobyte", 0, ColumnType.getGeoHashTypeWithBits(4));
        bindVariableService.setShort("ashort", (short) 243);
        bindVariableService.setGeoHash("ageoshort", 0b011011000010L, ColumnType.getGeoHashTypeWithBits(12));
        bindVariableService.setChar("achar", 'O');
        bindVariableService.setInt("anint", 2085282008);
        bindVariableService.setGeoHash("ageoint", 0b0101011010111101L, ColumnType.getGeoHashTypeWithBits(16));
        bindVariableService.setStr("asymbol", "HYRX");
        bindVariableService.setFloat("afloat", 0.48820507526397705f);
        bindVariableService.setLong("along", -4986232506486815364L);
        bindVariableService.setDouble("adouble", 0.42281342727402726);
        bindVariableService.setDate("adate", 1443479385706L);
        bindVariableService.setGeoHash("ageolong", 0b11010000001110101000110100011010L, ColumnType.getGeoHashTypeWithBits(32));
        bindVariableService.setTimestamp("atimestamp", 400500000000L);
        bindVariableService.setUuid("auuid", 2085282008, 2085282008);

        serialize(
                "auuid = :auuid" + // i128
                        " or aboolean = :aboolean or abyte = :abyte or ageobyte = :ageobyte" + // i8
                        " or ashort = :ashort or ageoshort = :ageoshort or achar = :achar" + // i16
                        " or anint = :anint or ageoint = :ageoint or asymbol = :asymbol" + // i32
                        " or along = :along or adate = :adate or ageolong = :ageolong or atimestamp = :atimestamp" + // i64
                        " or afloat = :afloat" + // f32
                        " or adouble = :adouble" // f64
        );
        assertIR(
                "(f64 :0)(f64 adouble)" +
                        "(=)(f32 :1)(f32 afloat)(=)" +
                        "(i64 :2)(i64 atimestamp)(=)(i64 :3)(i64 ageolong)(=)(i64 :4)(i64 adate)(=)(i64 :5)(i64 along)(=)" +
                        "(i32 :6)(i32 asymbol)(=)(i32 :7)(i32 ageoint)(=)(i32 :8)(i32 anint)(=)" +
                        "(i16 :9)(i16 achar)(=)(i16 :10)(i16 ageoshort)(=)(i16 :11)(i16 ashort)(=)" +
                        "(i8 :12)(i8 ageobyte)(=)(i8 :13)(i8 abyte)(=)(i8 :14)(i8 aboolean)(=)" +
                        "(i128 :15)(i128 auuid)(=)" +
                        "(||)(||)(||)(||)(||)(||)(||)(||)(||)(||)(||)(||)(||)(||)(||)(ret)");

        Assert.assertEquals(16, bindVarFunctions.size());
    }

    @Test
    public void testBindVariablesMixed() throws Exception {
        bindVariableService.clear();
        bindVariableService.setInt("anint", 1);
        bindVariableService.setLong(0, 2);

        serialize("anint = :anint or along = $1");
        assertIR("(i64 :0)(i64 along)(=)(i32 :1)(i32 anint)(=)(||)(ret)");

        Assert.assertEquals(2, bindVarFunctions.size());
        Assert.assertEquals(ColumnType.LONG, bindVarFunctions.get(0).getType());
        Assert.assertEquals(ColumnType.INT, bindVarFunctions.get(1).getType());
    }

    @Test
    public void testBooleanConstant() throws Exception {
        serialize("aboolean = true or not aboolean = not false");
        assertIR("(i8 0L)(!)(i8 aboolean)(=)(!)(i8 1L)(i8 aboolean)(=)(||)(ret)");
    }

    @Test
    public void testBooleanOperators() throws Exception {
        serialize("anint = 0 and not (abyte = 0) or along = 0");
        assertIR("(i64 0L)(i64 along)(=)(i8 0L)(i8 abyte)(=)(!)(i32 0L)(i32 anint)(=)(&&)(||)(ret)");
    }

    @Test
    public void testCharConstant() throws Exception {
        serialize("achar = 'a'");
        assertIR("(i16 97L)(i16 achar)(=)(ret)");
    }

    @Test
    public void testColumnTypes() throws Exception {
        Map<String, String[]> typeToColumn = new HashMap<>();
        typeToColumn.put("i8", new String[]{"aboolean", "abyte", "ageobyte"});
        typeToColumn.put("i16", new String[]{"ashort", "ageoshort", "achar"});
        typeToColumn.put("i32", new String[]{"anint", "ageoint"/*, "asymbol"*/});
        typeToColumn.put("i64", new String[]{"along", "ageolong", "adate", "atimestamp"});
        typeToColumn.put("i128", new String[]{"auuid", "along128"});
        typeToColumn.put("f32", new String[]{"afloat"});
        typeToColumn.put("f64", new String[]{"adouble"});

        for (String type : typeToColumn.keySet()) {
            for (String col : typeToColumn.get(type)) {
                serialize(col + " < " + col);
                assertIR("different results for " + type, "(" + type + " " + col + ")(" + type + " " + col + ")(<)(ret)");
            }
        }
    }

    @Test
    public void testComparisonOperators() throws Exception {
        for (String op : new String[]{"<", "<=", ">", ">=", "<>", "="}) {
            serialize("along " + op + " 0");
            assertIR("(i64 0L)(i64 along)(" + op + ")(ret)");
        }
    }

    @Test
    public void testConstantTypes() throws Exception {
        final String[][] columns = new String[][]{
                {"abyte", "i8", "1", "1L", "i8"},
                {"abyte", "i8", "-1", "-1L", "i8"},
                {"ashort", "i16", "1", "1L", "i16"},
                {"ashort", "i16", "-1", "-1L", "i16"},
                {"anint", "i32", "1", "1L", "i32"},
                {"anint", "i32", "1.5", "1.5D", "f32"},
                {"anint", "i32", "-1", "-1L", "i32"},
                {"along", "i64", "1", "1L", "i64"},
                {"along", "i64", "1.5", "1.5D", "f64"},
                {"along", "i64", "-1", "-1L", "i64"},
                {"auuid", "i128", "'00000000-0000-0000-0000-000000000000'", "0 0L", "i128"},
                {"afloat", "f32", "1", "1L", "i32"},
                {"afloat", "f32", "1.5", "1.5D", "f32"},
                {"afloat", "f32", "-1", "-1L", "i32"},
                {"adouble", "f64", "1", "1L", "i64"},
                {"adouble", "f64", "1.5", "1.5D", "f64"},
                {"adouble", "f64", "-1", "-1L", "i64"},
        };

        for (String[] col : columns) {
            final String colName = col[0];
            final String colType = col[1];
            final String constStr = col[2];
            final String constValue = col[3];
            final String constType = col[4];
            serialize(colName + " > " + constStr);
            assertIR("different results for " + colName, "(" + constType + " " + constValue + ")(" + colType + " " + colName + ")(>)(ret)");
        }
    }

    @Test
    public void testGeoHashConstant() throws Exception {
        String[][] columns = new String[][]{
                {"ageobyte", "i8", "##1", "1L"},
                {"ageobyte", "i8", "#s", "24L"},
                {"ageoshort", "i16", "##00000001", "1L"},
                {"ageoshort", "i16", "#sp", "789L"},
                {"ageoint", "i32", "##0000000000000001", "1L"},
                {"ageoint", "i32", "#sp05", "807941L"},
                {"ageolong", "i64", "##00000000000000000000000000000001", "1L"},
                {"ageolong", "i64", "#sp052w92p1p8", "888340623145993896L"},
        };

        for (String[] col : columns) {
            final String name = col[0];
            final String type = col[1];
            final String constant = col[2];
            final String value = col[3];
            serialize(name + " = " + constant);
            assertIR("different results for " + name, "(" + type + " " + value + ")(" + type + " " + name + ")(=)(ret)");
        }
    }

    @Test(expected = SqlException.class)
    public void testInvalidUuidConstant() throws Exception {
        serialize("auuid = '111111110111101111011110111111111111'");
    }

    @Test
    public void testKnownSymbolConstant() throws Exception {
        serialize("asymbol = '" + KNOWN_SYMBOL_1 + "' or anothersymbol = '" + KNOWN_SYMBOL_2 + "'");
        assertIR("(i32 0L)(i32 anothersymbol)(=)(i32 0L)(i32 asymbol)(=)(||)(ret)");
    }

    @Test
    public void testMixedConstantColumn() throws Exception {
        serialize("anint * 3 + 42.5 + adouble > 1");
        assertIR("(i32 1L)(f64 adouble)(f64 42.5D)(i32 3L)(i32 anint)(*)(+)(+)(>)(ret)");
    }

    @Test
    public void testMixedConstantColumnFloatConstant() throws Exception {
        serialize("anint * 3 + 42.5f + adouble > 1");
        assertIR("(i32 1L)(f64 adouble)(f32 42.5D)(i32 3L)(i32 anint)(*)(+)(+)(>)(ret)");
    }

    @Test
    public void testMixedConstantColumnIntOverflow() throws Exception {
        serialize("anint * 2147483648 + 42.5 + adouble > 1");
        assertIR("(i32 1L)(f64 adouble)(f64 42.5D)(i64 2147483648L)(i32 anint)(*)(+)(+)(>)(ret)");
    }

    @Test
    public void testNegatedArithmeticalExpression() throws Exception {
        serialize("-(anint + 42) = -10");
        assertIR("(i32 -10L)(i32 42L)(i32 anint)(+)(neg)(=)(ret)");
    }

    @Test
    public void testNegatedColumn() throws Exception {
        serialize("-ashort > 0");
        assertIR("(i16 0L)(i16 ashort)(neg)(>)(ret)");
    }

    @Test
    public void testNullConstantMixedFloatColumns() throws Exception {
        serialize("afloat + adouble <> null");
        assertIR("(f64 NaND)(f64 adouble)(f32 afloat)(+)(<>)(ret)");
    }

    @Test
    public void testNullConstantMixedFloatIntegerColumns() throws Exception {
        serialize("afloat + along <> null and null <> along + afloat");
        assertIR("(f32 afloat)(i64 along)(+)(f64 NaND)(<>)" +
                "(f64 NaND)(i64 along)(f32 afloat)(+)(<>)" +
                "(&&)(ret)");
    }

    @Test
    public void testNullConstantMixedIntegerColumns() throws Exception {
        serialize("anint + along <> null or null <> along + anint");
        assertIR("(i32 anint)(i64 along)(+)(i64 " + Numbers.LONG_NaN + "L)(<>)" +
                "(i64 " + Numbers.LONG_NaN + "L)(i64 along)(i32 anint)(+)(<>)" +
                "(||)(ret)");
    }

    @Test
    public void testNullConstantMultiplePredicates() throws Exception {
        serialize("ageoint <> null and along <> null");
        assertIR("(i64 -9223372036854775808L)(i64 along)(<>)(i32 -1L)(i32 ageoint)(<>)(&&)(ret)");
    }

    @Test
    public void testNullConstantValues() throws Exception {
        String[][] columns = new String[][]{
                {"anint", "i32", Numbers.INT_NaN + "L"},
                {"along", "i64", Numbers.LONG_NaN + "L"},
                {"ageobyte", "i8", GeoHashes.BYTE_NULL + "L"},
                {"ageoshort", "i16", GeoHashes.SHORT_NULL + "L"},
                {"ageoint", "i32", GeoHashes.INT_NULL + "L"},
                {"ageolong", "i64", GeoHashes.NULL + "L"},
                {"afloat", "f32", "NaND"},
                {"adouble", "f64", "NaND"},
        };

        for (String[] col : columns) {
            final String name = col[0];
            final String type = col[1];
            final String value = col[2];
            serialize(name + " <> null");
            assertIR("different results for " + name, "(" + type + " " + value + ")(" + type + " " + name + ")(<>)(ret)");
        }
    }

    @Test
    public void testOperationPriority() throws Exception {
        serialize("(anint + 1) / (3 * anint) - 42.5 > 0.5");
        assertIR("(f32 0.5D)(f32 42.5D)(i32 anint)(i32 3L)(*)(i32 1L)(i32 anint)(+)(/)(-)(>)(ret)");
    }

    @Test
    public void testOptionsDebugFlag() throws Exception {
        int options = serialize("abyte = 0", false, true, false);
        assertOptionsDebug(options, true);

        options = serialize("abyte = 0", false, false, false);
        assertOptionsDebug(options, false);
    }

    @Test
    public void testOptionsForcedScalarModeForByteOrShortArithmetics() throws Exception {
        Map<String, Integer> filterToOptions = new HashMap<>();
        filterToOptions.put("abyte + abyte = 0", 1);
        filterToOptions.put("ashort - ashort = 0", 2);
        filterToOptions.put("abyte * ashort = 0", 2);
        filterToOptions.put("1 * abyte / ashort = 0", 2);

        for (Map.Entry<String, Integer> entry : filterToOptions.entrySet()) {
            int options = serialize(entry.getKey(), false, false, false);
            assertOptionsHint(entry.getKey(), options, OptionsHint.SCALAR);
            assertOptionsSize(entry.getKey(), options, entry.getValue());
        }
    }

    @Test
    public void testOptionsMixedSizes() throws Exception {
        Map<String, Integer> filterToOptions = new HashMap<>();
        // 2B
        filterToOptions.put("aboolean or ashort = 0", 2);
        filterToOptions.put("abyte = 0 or ashort = 0", 2);
        // 4B
        filterToOptions.put("anint = 0 or abyte = 0", 4);
        filterToOptions.put("afloat = 0 or abyte = 0", 4);
        filterToOptions.put("afloat / abyte = 0", 4);
        // 8B
        filterToOptions.put("along = 0 or ashort = 0", 8);
        filterToOptions.put("adouble = 0 or ashort = 0", 8);
        filterToOptions.put("afloat = 0 or adouble = 0", 8);
        filterToOptions.put("anint * along = 0", 8);

        for (Map.Entry<String, Integer> entry : filterToOptions.entrySet()) {
            int options = serialize(entry.getKey(), false, false, false);
            assertOptionsHint(entry.getKey(), options, OptionsHint.MIXED_SIZES);
            assertOptionsSize(entry.getKey(), options, entry.getValue());
        }
    }

    @Test
    public void testOptionsNullChecksFlag() throws Exception {
        int options = serialize("abyte = 0", false, false, true);
        assertOptionsNullChecks(options, true);

        options = serialize("abyte = 0", false, false, false);
        assertOptionsNullChecks(options, false);
    }

    @Test
    public void testOptionsScalarFlag() throws Exception {
        int options = serialize("abyte = 0", true, false, false);
        assertOptionsHint(options);
    }

    @Test
    public void testOptionsSingleSize() throws Exception {
        Map<String, Integer> filterToOptions = new HashMap<>();
        // 1B
        filterToOptions.put("not aboolean", 1);
        filterToOptions.put("abyte = 0", 1);
        filterToOptions.put("ageobyte <> null", 1);
        // 2B
        filterToOptions.put("ashort = 0", 2);
        filterToOptions.put("ageoshort <> null", 2);
        filterToOptions.put("achar = 'a'", 2);
        // 4B
        filterToOptions.put("anint = 0", 4);
        filterToOptions.put("ageoint <> null", 4);
        filterToOptions.put("afloat = 0", 4);
        filterToOptions.put("asymbol <> null", 4);
        filterToOptions.put("anint / anint = 0", 4);
        filterToOptions.put("afloat = 0 or anint = 0", 4);
        // 8B
        filterToOptions.put("along = 0", 8);
        filterToOptions.put("ageolong <> null", 8);
        filterToOptions.put("adate <> null", 8);
        filterToOptions.put("atimestamp <> null", 8);
        filterToOptions.put("adouble = 0", 8);
        filterToOptions.put("adouble = 0 and along = 0", 8);
        filterToOptions.put("astring = null", 8);
        filterToOptions.put("abinary = null", 8);
        // 16B
        filterToOptions.put("auuid = '11111111-1111-1111-1111-111111111111'", 16);
        filterToOptions.put("auuid = null", 16);

        for (Map.Entry<String, Integer> entry : filterToOptions.entrySet()) {
            int options = serialize(entry.getKey(), false, false, false);
            assertOptionsHint(entry.getKey(), options, OptionsHint.SINGLE_SIZE);
            assertOptionsSize(entry.getKey(), options, entry.getValue());
        }
    }

    @Test
    public void testSingleBooleanColumn() throws Exception {
        serialize("aboolean or not aboolean");
        assertIR("(i8 1L)(i8 aboolean)(=)(!)(i8 1L)(i8 aboolean)(=)(||)(ret)");
    }

    @Test
    public void testStringNullConstant() throws Exception {
        serialize("astring <> null");
        assertIR("(i32 -1L)(string_header astring)(<>)(ret)");
        serialize("astring = null");
        assertIR("(i32 -1L)(string_header astring)(=)(ret)");
    }

    @Test
    public void testUnknownSymbolConstant() throws Exception {
        serialize("asymbol = '" + UNKNOWN_SYMBOL + "'");
        assertIR("(i32 :0)(i32 asymbol)(=)(ret)");

        Assert.assertEquals(1, bindVarFunctions.size());
        Assert.assertEquals(ColumnType.SYMBOL, bindVarFunctions.get(0).getType());
        Assert.assertEquals(UNKNOWN_SYMBOL, bindVarFunctions.get(0).getStr(null));
    }

    @Test(expected = SqlException.class)
    public void testUnsupportedBinaryEquality() throws Exception {
        serialize("abinary = abinary2");
    }

    @Test(expected = SqlException.class)
    public void testUnsupportedBinaryInequality() throws Exception {
        serialize("abinary <> abinary2");
    }

    @Test(expected = SqlException.class)
<<<<<<< HEAD
    public void testUnsupportedBindVariableType1() throws Exception {
=======
    public void testUnsupportedBindVariableType() throws Exception {
>>>>>>> 939bad1c
        bindVariableService.clear();
        bindVariableService.setStr("astring", "foobar");
        serialize("astring = :astring");
    }

    @Test(expected = SqlException.class)
    public void testUnsupportedBindVariableType2() throws Exception {
        bindVariableService.clear();
        bindVariableService.setStr("avarchar", "foobar");
        serialize("avarchar = :avarchar");
    }

    @Test(expected = SqlException.class)
    public void testUnsupportedBitwiseOperator() throws Exception {
        serialize("~abyte <> 0");
    }

    @Test(expected = SqlException.class)
    public void testUnsupportedBooleanColumnInNumericContext() throws Exception {
        serialize("aboolean = 0");
    }

    @Test(expected = SqlException.class)
    public void testUnsupportedByteNullConstant() throws Exception {
        serialize("abyte = null");
    }

    @Test(expected = SqlException.class)
    public void testUnsupportedCharColumnInNumericContext() throws Exception {
        serialize("achar = 0");
    }

    @Test(expected = SqlException.class)
    public void testUnsupportedCharConstantInNumericContext() throws Exception {
        serialize("along = 'x'");
    }

    @Test(expected = SqlException.class)
    public void testUnsupportedColumnType1() throws Exception {
        serialize("astring = 'a'");
    }

    @Test(expected = SqlException.class)
    public void testUnsupportedColumnType2() throws Exception {
        serialize("avarchar = 'a'");
    }

    @Test(expected = SqlException.class)
    public void testUnsupportedConstantPredicate() throws Exception {
        serialize("2 > 1");
    }

    @Test(expected = SqlException.class)
    public void testUnsupportedConstantPredicate2() throws Exception {
        serialize("anint = 0 or 2 > 1");
    }

    @Test(expected = SqlException.class)
    public void testUnsupportedFalseConstantInNumericContext() throws Exception {
        serialize("along = false");
    }

    @Test(expected = SqlException.class)
    public void testUnsupportedFloatConstantInByteContext() throws Exception {
        serialize("abyte > 1.5");
    }

    @Test(expected = SqlException.class)
    public void testUnsupportedFloatConstantInShortContext() throws Exception {
        serialize("ashort > 1.5");
    }

    @Test(expected = SqlException.class)
    public void testUnsupportedFunctionToken() throws Exception {
        serialize("atimestamp + now() > 0");
    }

    @Test(expected = SqlException.class)
    public void testUnsupportedGeoHashColumnInNumericContext() throws Exception {
        serialize("ageolong = 0");
    }

    @Test(expected = SqlException.class)
    public void testUnsupportedGeoHashConstantTooFewBits() throws Exception {
        serialize("ageolong = ##10001");
    }

    @Test(expected = SqlException.class)
    public void testUnsupportedGeoHashConstantTooManyChars() throws Exception {
        serialize("ageolong = #sp052w92p1p8889");
    }

    @Test(expected = SqlException.class)
    public void testUnsupportedInvalidGeoHashConstant() throws Exception {
        serialize("ageolong = ##11211");
    }

    @Test(expected = SqlException.class)
    public void testUnsupportedLong256Constant() throws Exception {
        serialize("along = 0x123");
    }

    @Test(expected = SqlException.class)
    public void testUnsupportedMixedBooleanAndNumericColumns() throws Exception {
        serialize("aboolean = abyte");
    }

    @Test(expected = SqlException.class)
    public void testUnsupportedMixedCharAndNumericColumns() throws Exception {
        serialize("achar = anint");
    }

    @Test(expected = SqlException.class)
    public void testUnsupportedMixedGeoHashAndNumericColumns() throws Exception {
        serialize("ageoint = along");
    }

    @Test(expected = SqlException.class)
    public void testUnsupportedMixedSymbolAndNumericColumns() throws Exception {
        serialize("asymbol = anint");
    }

    @Test(expected = SqlException.class)
    public void testUnsupportedMixedUuidAndNumericColumns() throws Exception {
        serialize("auuid = anint");
    }

    @Test(expected = SqlException.class)
    public void testUnsupportedMixedUuidAndStringColumns() throws Exception {
        serialize("auuid = astring");
    }

    @Test(expected = SqlException.class)
    public void testUnsupportedMixedUuidAndVarcharColumns() throws Exception {
        serialize("auuid = avarchar");
    }

    @Test(expected = SqlException.class)
    public void testUnsupportedOperatorToken() throws Exception {
        serialize("asymbol in (select rnd_symbol('A','B','C') from long_sequence(10))");
    }

    @Test(expected = SqlException.class)
    public void testUnsupportedShortNullConstant() throws Exception {
        serialize("ashort = null");
    }

    @Test(expected = SqlException.class)
    public void testUnsupportedSingleConstantPredicate() throws Exception {
        serialize("true");
    }

    @Test(expected = SqlException.class)
    public void testUnsupportedSingleNonBooleanColumnPredicate() throws Exception {
        serialize("anint");
    }

    @Test(expected = SqlException.class)
    public void testUnsupportedStringConstant() throws Exception {
        serialize("achar = 'abc'");
    }

    @Test(expected = SqlException.class)
    public void testUnsupportedStringEquality() throws Exception {
        serialize("astring = astring2");
    }

    @Test(expected = SqlException.class)
    public void testUnsupportedStringInequality() throws Exception {
        serialize("astring <> astring2");
    }

    @Test(expected = SqlException.class)
    public void testUnsupportedTrueConstantInNumericContext() throws Exception {
        serialize("along = true");
    }

    @Test(expected = SqlException.class)
    public void testUnsupportedUuidColumnInNumericContext() throws Exception {
        serialize("auuid = 0");
    }

    @Test(expected = SqlException.class)
    public void testUnsupportedUuidConstantInNumericContext() throws Exception {
        serialize("along = '11111111-1111-1111-1111-111111111111'");
    }

    @Test(expected = SqlException.class)
    public void testUnsupportedVarcharConstant() throws Exception {
        serialize("achar = 'abc'::varchar");
    }

    @Test(expected = SqlException.class)
    public void testUnsupportedVarcharEquality() throws Exception {
        serialize("avarchar = avarchar2");
    }

    @Test(expected = SqlException.class)
    public void testUnsupportedVarcharInequality() throws Exception {
        serialize("avarchar <> avarchar2");
    }

    @Test
    public void testUuidConstant() throws Exception {
        serialize("auuid = '00000000-0000-0000-0000-000000000000'");
        assertIR("(i128 0 0L)(i128 auuid)(=)(ret)");
    }

    private void assertIR(String message, String expectedIR) {
        TestIRSerializer ser = new TestIRSerializer(irMemory, metadata);
        String actualIR = ser.serialize();
        Assert.assertEquals(message, expectedIR, actualIR);
    }

    private void assertIR(String expectedIR) {
        assertIR(null, expectedIR);
    }

    private void assertOptionsDebug(int options, boolean expectedFlag) {
        int f = options & 1;
        Assert.assertEquals(expectedFlag ? 1 : 0, f);
    }

    private void assertOptionsHint(int options) {
        assertOptionsHint(null, options, OptionsHint.SCALAR);
    }

    private void assertOptionsHint(String msg, int options, OptionsHint expectedHint) {
        int code = (options >> 4) & 0b11;
        Assert.assertEquals(msg, expectedHint.code, code);
    }

    private void assertOptionsNullChecks(int options, boolean expectedFlag) {
        int f = (options >> 6) & 1;
        Assert.assertEquals(expectedFlag ? 1 : 0, f);
    }

    private void assertOptionsSize(String msg, int options, int expectedSize) {
        int size = 1 << ((options >> 1) & 0b111);
        Assert.assertEquals(msg, expectedSize, size);
    }

    private int serialize(CharSequence seq, boolean scalar, boolean debug, boolean nullChecks) throws SqlException {
        irMemory.truncate();
        serializer.clear();
        bindVarFunctions.clear();

        ExpressionNode node = expr(seq);
        try (PageFrameCursor cursor = factory.getPageFrameCursor(sqlExecutionContext, ORDER_ASC)) {
            return serializer.of(irMemory, sqlExecutionContext, metadata, cursor, bindVarFunctions)
                    .serialize(node, scalar, debug, nullChecks);
        }
    }

    private void serialize(CharSequence seq) throws SqlException {
        serialize(seq, false, false, true);
    }

    private enum OptionsHint {
        SCALAR(0), SINGLE_SIZE(1), MIXED_SIZES(2);

        final int code;

        OptionsHint(int code) {
            this.code = code;
        }
    }

    private static class TestIRSerializer {

        private final MemoryCARW irMem;
        private final RecordMetadata metadata;
        private long offset;
        private StringBuilder sb;

        public TestIRSerializer(MemoryCARW irMem, RecordMetadata metadata) {
            this.irMem = irMem;
            this.metadata = metadata;
        }

        public String serialize() {
            offset = 0;
            sb = new StringBuilder();
            while (offset < irMem.getAppendOffset()) {
                int opcode = irMem.getInt(offset);
                offset += Integer.BYTES;
                int type = irMem.getInt(offset);
                offset += Integer.BYTES;
                switch (opcode) {
                    // Columns
                    case MEM:
                        appendColumn(type);
                        break;
                    // Bind variables
                    case VAR:
                        appendBindVariable(type);
                        break;
                    // Constants
                    case IMM: {
                        switch (type) {
                            case F4_TYPE:
                            case F8_TYPE:
                                appendDoubleConst(type);
                                break;
                            case I16_TYPE:
                                appendLongLongConst(type);
                                break;
                            default:
                                appendLongConst(type);
                                break;
                        }
                    }
                    break;
                    // Operators
                    default:
                        appendOperator(opcode);
                        break;
                }
            }
            return sb.toString();
        }

        private void appendBindVariable(int type) {
            long index = irMem.getLong(offset);
            offset += 2 * Long.BYTES;
            sb.append("(");
            sb.append(typeName(type));
            sb.append(" :");
            sb.append(index);
            sb.append(")");
        }

        private void appendColumn(int type) {
            long index = irMem.getLong(offset);
            offset += 2 * Long.BYTES;
            sb.append("(");
            sb.append(typeName(type));
            sb.append(" ");
            sb.append(metadata.getColumnName((int) index));
            sb.append(")");
        }

        private void appendDoubleConst(int type) {
            double value = irMem.getDouble(offset);
            offset += 2 * Double.BYTES;
            sb.append("(");
            sb.append(typeName(type));
            sb.append(" ");
            sb.append(value);
            sb.append("D)");
        }

        private void appendLongConst(int type) {
            long value = irMem.getLong(offset);
            offset += 2 * Long.BYTES;
            sb.append("(");
            sb.append(typeName(type));
            sb.append(" ");
            sb.append(value);
            sb.append("L)");
        }

        private void appendLongLongConst(int type) {
            long lo = irMem.getLong(offset);
            offset += Long.BYTES;
            long hi = irMem.getLong(offset);
            offset += Long.BYTES;
            sb.append("(");
            sb.append(typeName(type));
            sb.append(" ");
            sb.append(lo);
            sb.append(" ");
            sb.append(hi);
            sb.append("L)");
        }

        private void appendOperator(int operator) {
            irMem.getLong(offset);
            offset += 2 * Long.BYTES;
            sb.append("(");
            sb.append(operatorName(operator));
            sb.append(")");
        }

        private String operatorName(int operator) {
            switch (operator) {
                case NEG:
                    return "neg";
                case NOT:
                    return "!";
                case AND:
                    return "&&";
                case OR:
                    return "||";
                case EQ:
                    return "=";
                case NE:
                    return "<>";
                case LT:
                    return "<";
                case LE:
                    return "<=";
                case GT:
                    return ">";
                case GE:
                    return ">=";
                case ADD:
                    return "+";
                case SUB:
                    return "-";
                case MUL:
                    return "*";
                case DIV:
                    return "/";
                case RET:
                    return "ret";
                default:
                    return "unknown";
            }
        }

        private String typeName(int type) {
            switch (type) {
                case I1_TYPE:
                    return "i8";
                case I2_TYPE:
                    return "i16";
                case I4_TYPE:
                    return "i32";
                case I8_TYPE:
                    return "i64";
                case F4_TYPE:
                    return "f32";
                case F8_TYPE:
                    return "f64";
                case I16_TYPE:
                    return "i128";
                case STRING_HEADER_TYPE:
                    return "string_header";
                case BINARY_HEADER_TYPE:
                    return "binary_header";
                default:
                    return "unknown: " + type;
            }
        }
    }
}<|MERGE_RESOLUTION|>--- conflicted
+++ resolved
@@ -78,37 +78,6 @@
 
     @Before
     public void setUp2() throws SqlException {
-<<<<<<< HEAD
-        try (TableModel model = new TableModel(configuration, "x", PartitionBy.NONE)) {
-            model.col("aboolean", ColumnType.BOOLEAN)
-                    .col("abyte", ColumnType.BYTE)
-                    .col("ageobyte", ColumnType.GEOBYTE)
-                    .col("ashort", ColumnType.SHORT)
-                    .col("ageoshort", ColumnType.GEOSHORT)
-                    .col("achar", ColumnType.CHAR)
-                    .col("anint", ColumnType.INT)
-                    .col("ageoint", ColumnType.GEOINT)
-                    .col("asymbol", ColumnType.SYMBOL)
-                    .col("anothersymbol", ColumnType.SYMBOL)
-                    .col("afloat", ColumnType.FLOAT)
-                    .col("along", ColumnType.LONG)
-                    .col("ageolong", ColumnType.GEOLONG)
-                    .col("adate", ColumnType.DATE)
-                    .col("atimestamp", ColumnType.TIMESTAMP)
-                    .col("adouble", ColumnType.DOUBLE)
-                    .col("astring", ColumnType.STRING)
-                    .col("astring2", ColumnType.STRING)
-                    .col("avarchar", ColumnType.VARCHAR)
-                    .col("avarchar2", ColumnType.VARCHAR)
-                    .col("abinary", ColumnType.BINARY)
-                    .col("abinary2", ColumnType.BINARY)
-                    .col("auuid", ColumnType.UUID)
-                    .col("along128", ColumnType.LONG128)
-                    .col("along256", ColumnType.LONG256)
-                    .timestamp();
-            CreateTableTestUtils.create(model);
-        }
-=======
         TableModel model = new TableModel(configuration, "x", PartitionBy.NONE);
         model.col("aboolean", ColumnType.BOOLEAN)
                 .col("abyte", ColumnType.BYTE)
@@ -128,13 +97,15 @@
                 .col("adouble", ColumnType.DOUBLE)
                 .col("astring", ColumnType.STRING)
                 .col("astring2", ColumnType.STRING)
-                .col("abinary", ColumnType.BINARY)
+                .col("avarchar", ColumnType.VARCHAR)
+                    .col("avarchar2", ColumnType.VARCHAR)
+                    .col("abinary", ColumnType.BINARY)
                 .col("abinary2", ColumnType.BINARY)
                 .col("auuid", ColumnType.UUID)
                 .col("along128", ColumnType.LONG128)
+                    .col("along256", ColumnType.LONG256)
                 .timestamp();
         AbstractCairoTest.create(model);
->>>>>>> 939bad1c
 
         try (TableWriter writer = newOffPoolWriter(configuration, "x", metrics)) {
             TableWriter.Row row = writer.newRow();
@@ -559,11 +530,17 @@
     }
 
     @Test(expected = SqlException.class)
-<<<<<<< HEAD
+    public void testUnsupportedBinaryEquality() throws Exception {
+        serialize("abinary = abinary2");
+    }
+
+    @Test(expected = SqlException.class)
+    public void testUnsupportedBinaryInequality() throws Exception {
+        serialize("abinary <> abinary2");
+    }
+
+    @Test(expected = SqlException.class)
     public void testUnsupportedBindVariableType1() throws Exception {
-=======
-    public void testUnsupportedBindVariableType() throws Exception {
->>>>>>> 939bad1c
         bindVariableService.clear();
         bindVariableService.setStr("astring", "foobar");
         serialize("astring = :astring");
