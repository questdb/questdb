/*******************************************************************************
 *     ___                  _   ____  ____
 *    / _ \ _   _  ___  ___| |_|  _ \| __ )
 *   | | | | | | |/ _ \/ __| __| | | |  _ \
 *   | |_| | |_| |  __/\__ \ |_| |_| | |_) |
 *    \__\_\\__,_|\___||___/\__|____/|____/
 *
 *  Copyright (c) 2014-2019 Appsicle
 *  Copyright (c) 2019-2023 QuestDB
 *
 *  Licensed under the Apache License, Version 2.0 (the "License");
 *  you may not use this file except in compliance with the License.
 *  You may obtain a copy of the License at
 *
 *  http://www.apache.org/licenses/LICENSE-2.0
 *
 *  Unless required by applicable law or agreed to in writing, software
 *  distributed under the License is distributed on an "AS IS" BASIS,
 *  WITHOUT WARRANTIES OR CONDITIONS OF ANY KIND, either express or implied.
 *  See the License for the specific language governing permissions and
 *  limitations under the License.
 *
 ******************************************************************************/

package io.questdb.test;

import io.questdb.cairo.*;
import io.questdb.std.Numbers;
import io.questdb.std.Rnd;
import io.questdb.std.str.Utf8StringSink;
import io.questdb.test.cairo.TableModel;
import io.questdb.test.cairo.TestRecord;
import io.questdb.test.tools.TestUtils;

public class CreateTableTestUtils {

    public static void createAllTable(CairoEngine engine, int partitionBy) {
        TableModel model = getAllTypesModel(engine.getConfiguration(), partitionBy);
        TestUtils.create(model, engine);
    }

    public static void createAllTableWithNewTypes(CairoEngine engine, int partitionBy) {
        TableModel model = getAllTypesModelWithNewTypes(engine.getConfiguration(), partitionBy);
        TestUtils.create(model, engine);
    }

    public static void createAllTableWithTimestamp(CairoEngine engine, int partitionBy) {
        TableModel model = getAllTypesModel(engine.getConfiguration(), partitionBy).col("ts", ColumnType.TIMESTAMP).timestamp();
        TestUtils.create(model, engine);
    }

    public static void createTableWithVersionAndId(TableModel model, CairoEngine engine, int version, int tableId) {
        TableToken tableToken = engine.lockTableName(model.getTableName(), tableId, false);
        if (tableToken == null) {
            throw CairoException.critical(0).put("table already exists: ").put(model.getTableName());
        }
        TestUtils.createTable(model, model.getConfiguration(), version, tableId, tableToken);
        engine.registerTableToken(tableToken);
    }

    public static void createTestTable(int n, Rnd rnd, TestRecord.ArrayBinarySequence binarySequence) {
        createTestTable(AbstractCairoTest.engine, n, rnd, binarySequence);
    }

    public static void createTestTable(CairoEngine engine, int n, Rnd rnd, TestRecord.ArrayBinarySequence binarySequence) {
        try {
<<<<<<< HEAD
            try (TableModel model = new TableModel(engine.getConfiguration(), "x", PartitionBy.NONE)) {
                model
                        .col("a", ColumnType.BYTE)
                        .col("b", ColumnType.SHORT)
                        .col("c", ColumnType.INT)
                        .col("d", ColumnType.LONG)
                        .col("e", ColumnType.DATE)
                        .col("f", ColumnType.TIMESTAMP)
                        .col("g", ColumnType.FLOAT)
                        .col("h", ColumnType.DOUBLE)
                        .col("i", ColumnType.STRING)
                        .col("j", ColumnType.SYMBOL)
                        .col("k", ColumnType.BOOLEAN)
                        .col("l", ColumnType.BINARY)
                        .col("m", ColumnType.UUID)
                        .col("n", ColumnType.VARCHAR);
                TestUtils.create(model, engine);
            }
=======
            TableModel model = new TableModel(engine.getConfiguration(), "x", PartitionBy.NONE);
            model
                    .col("a", ColumnType.BYTE)
                    .col("b", ColumnType.SHORT)
                    .col("c", ColumnType.INT)
                    .col("d", ColumnType.LONG)
                    .col("e", ColumnType.DATE)
                    .col("f", ColumnType.TIMESTAMP)
                    .col("g", ColumnType.FLOAT)
                    .col("h", ColumnType.DOUBLE)
                    .col("i", ColumnType.STRING)
                    .col("j", ColumnType.SYMBOL)
                    .col("k", ColumnType.BOOLEAN)
                    .col("l", ColumnType.BINARY)
                    .col("m", ColumnType.UUID);
            TestUtils.create(model, engine);
>>>>>>> 939bad1c
        } catch (RuntimeException e) {
            if ("table already exists: x".equals(e.getMessage())) {
                try (TableWriter writer = TestUtils.newOffPoolWriter(engine.getConfiguration(), engine.verifyTableName("x"))) {
                    writer.truncate();
                }
            } else {
                throw e;
            }
        }

        Utf8StringSink utf8Sink = new Utf8StringSink();
        try (TableWriter writer = TestUtils.newOffPoolWriter(engine.getConfiguration(), engine.verifyTableName("x"))) {
            for (int i = 0; i < n; i++) {
                TableWriter.Row row = writer.newRow();
                row.putByte(0, rnd.nextByte());
                row.putShort(1, rnd.nextShort());

                if (rnd.nextInt() % 4 == 0) {
                    row.putInt(2, Numbers.INT_NaN);
                } else {
                    row.putInt(2, rnd.nextInt());
                }

                if (rnd.nextInt() % 4 == 0) {
                    row.putLong(3, Numbers.LONG_NaN);
                } else {
                    row.putLong(3, rnd.nextLong());
                }

                if (rnd.nextInt() % 4 == 0) {
                    row.putLong(4, Numbers.LONG_NaN);
                } else {
                    row.putDate(4, rnd.nextLong());
                }

                if (rnd.nextInt() % 4 == 0) {
                    row.putLong(5, Numbers.LONG_NaN);
                } else {
                    row.putTimestamp(5, rnd.nextLong());
                }

                if (rnd.nextInt() % 4 == 0) {
                    row.putFloat(6, Float.NaN);
                } else {
                    row.putFloat(6, rnd.nextFloat());
                }

                if (rnd.nextInt() % 4 == 0) {
                    row.putDouble(7, Double.NaN);
                } else {
                    row.putDouble(7, rnd.nextDouble());
                }

                if (rnd.nextInt() % 4 == 0) {
                    row.putStr(8, null);
                } else {
                    row.putStr(8, rnd.nextChars(5));
                }

                if (rnd.nextInt() % 4 == 0) {
                    row.putSym(9, null);
                } else {
                    row.putSym(9, rnd.nextChars(3));
                }

                row.putBool(10, rnd.nextBoolean());

                if (rnd.nextInt() % 4 == 0) {
                    row.putBin(11, null);
                } else {
                    binarySequence.of(rnd.nextBytes(25));
                    row.putBin(11, binarySequence);
                }

                // UUID
                if (rnd.nextInt() % 4 == 0) {
                    row.putLong128(12, Numbers.LONG_NaN, Numbers.LONG_NaN);
                } else {
                    row.putLong128(12, rnd.nextLong(), rnd.nextLong());
                }

                if (rnd.nextInt() % 4 == 0) {
                    row.putVarchar(13, null);
                } else {
                    utf8Sink.clear();
                    if (rnd.nextInt() % 4 == 0) {
                        rnd.nextUtf8AsciiStr(5, utf8Sink);
                        row.putVarchar(13, utf8Sink);
                    } else {
                        rnd.nextUtf8Str(5, utf8Sink);
                        row.putVarchar(13, utf8Sink);
                    }
                }

                row.append();
            }
            writer.commit();
        }
    }

    public static TableModel getAllTypesModel(CairoConfiguration configuration, int partitionBy) {
        return new TableModel(configuration, "all", partitionBy)
                .col("int", ColumnType.INT) // 0
                .col("short", ColumnType.SHORT) // 1
                .col("byte", ColumnType.BYTE) // 2
                .col("double", ColumnType.DOUBLE)
                .col("float", ColumnType.FLOAT)
                .col("long", ColumnType.LONG)
                .col("str", ColumnType.STRING)
                .col("sym", ColumnType.SYMBOL).symbolCapacity(64)
                .col("bool", ColumnType.BOOLEAN)
                .col("bin", ColumnType.BINARY)
                .col("date", ColumnType.DATE) // 10
                .col("varchar", ColumnType.VARCHAR); // 11
    }

    public static TableModel getAllTypesModelWithNewTypes(CairoConfiguration configuration, int partitionBy) {
        return new TableModel(configuration, "all2", partitionBy)
                .col("int", ColumnType.INT)
                .col("short", ColumnType.SHORT)
                .col("byte", ColumnType.BYTE)
                .col("double", ColumnType.DOUBLE)
                .col("float", ColumnType.FLOAT)
                .col("long", ColumnType.LONG)
                .col("str", ColumnType.STRING)
                .col("sym", ColumnType.SYMBOL).symbolCapacity(64)
                .col("bool", ColumnType.BOOLEAN)
                .col("bin", ColumnType.BINARY)
                .col("date", ColumnType.DATE)
                .col("long256", ColumnType.LONG256)
                .col("chr", ColumnType.CHAR)
                .col("ipv4", ColumnType.IPv4)
                .col("varchar", ColumnType.VARCHAR)
                .timestamp();

    }

    public static TableModel getGeoHashTypesModelWithNewTypes(CairoConfiguration configuration, int partitionBy) {
        return new TableModel(configuration, "allgeo", partitionBy).col("hb", ColumnType.getGeoHashTypeWithBits(6)).col("hs", ColumnType.getGeoHashTypeWithBits(12)).col("hi", ColumnType.getGeoHashTypeWithBits(27)).col("hl", ColumnType.getGeoHashTypeWithBits(44)).timestamp();
    }
}<|MERGE_RESOLUTION|>--- conflicted
+++ resolved
@@ -64,26 +64,6 @@
 
     public static void createTestTable(CairoEngine engine, int n, Rnd rnd, TestRecord.ArrayBinarySequence binarySequence) {
         try {
-<<<<<<< HEAD
-            try (TableModel model = new TableModel(engine.getConfiguration(), "x", PartitionBy.NONE)) {
-                model
-                        .col("a", ColumnType.BYTE)
-                        .col("b", ColumnType.SHORT)
-                        .col("c", ColumnType.INT)
-                        .col("d", ColumnType.LONG)
-                        .col("e", ColumnType.DATE)
-                        .col("f", ColumnType.TIMESTAMP)
-                        .col("g", ColumnType.FLOAT)
-                        .col("h", ColumnType.DOUBLE)
-                        .col("i", ColumnType.STRING)
-                        .col("j", ColumnType.SYMBOL)
-                        .col("k", ColumnType.BOOLEAN)
-                        .col("l", ColumnType.BINARY)
-                        .col("m", ColumnType.UUID)
-                        .col("n", ColumnType.VARCHAR);
-                TestUtils.create(model, engine);
-            }
-=======
             TableModel model = new TableModel(engine.getConfiguration(), "x", PartitionBy.NONE);
             model
                     .col("a", ColumnType.BYTE)
@@ -98,9 +78,10 @@
                     .col("j", ColumnType.SYMBOL)
                     .col("k", ColumnType.BOOLEAN)
                     .col("l", ColumnType.BINARY)
-                    .col("m", ColumnType.UUID);
-            TestUtils.create(model, engine);
->>>>>>> 939bad1c
+                    .col("m", ColumnType.UUID)
+                        .col("n", ColumnType.VARCHAR);
+                TestUtils.create(model, engine);
+
         } catch (RuntimeException e) {
             if ("table already exists: x".equals(e.getMessage())) {
                 try (TableWriter writer = TestUtils.newOffPoolWriter(engine.getConfiguration(), engine.verifyTableName("x"))) {
