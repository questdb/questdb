/*******************************************************************************
 *     ___                  _   ____  ____
 *    / _ \ _   _  ___  ___| |_|  _ \| __ )
 *   | | | | | | |/ _ \/ __| __| | | |  _ \
 *   | |_| | |_| |  __/\__ \ |_| |_| | |_) |
 *    \__\_\\__,_|\___||___/\__|____/|____/
 *
 *  Copyright (c) 2014-2019 Appsicle
 *  Copyright (c) 2019-2024 QuestDB
 *
 *  Licensed under the Apache License, Version 2.0 (the "License");
 *  you may not use this file except in compliance with the License.
 *  You may obtain a copy of the License at
 *
 *  http://www.apache.org/licenses/LICENSE-2.0
 *
 *  Unless required by applicable law or agreed to in writing, software
 *  distributed under the License is distributed on an "AS IS" BASIS,
 *  WITHOUT WARRANTIES OR CONDITIONS OF ANY KIND, either express or implied.
 *  See the License for the specific language governing permissions and
 *  limitations under the License.
 *
 ******************************************************************************/

package io.questdb.test.tools;

import io.questdb.MessageBus;
import io.questdb.MessageBusImpl;
import io.questdb.Metrics;
import io.questdb.ServerMain;
import io.questdb.cairo.BitmapIndexReader;
import io.questdb.cairo.CairoConfiguration;
import io.questdb.cairo.CairoEngine;
import io.questdb.cairo.ColumnType;
import io.questdb.cairo.CursorPrinter;
import io.questdb.cairo.DefaultDdlListener;
import io.questdb.cairo.DefaultLifecycleManager;
import io.questdb.cairo.LogRecordSinkAdapter;
import io.questdb.cairo.MetadataCacheReader;
import io.questdb.cairo.PartitionBy;
import io.questdb.cairo.TableReader;
import io.questdb.cairo.TableReaderMetadata;
import io.questdb.cairo.TableToken;
import io.questdb.cairo.TableUtils;
import io.questdb.cairo.TableWriter;
import io.questdb.cairo.sql.BindVariableService;
import io.questdb.cairo.sql.Record;
import io.questdb.cairo.sql.RecordCursor;
import io.questdb.cairo.sql.RecordCursorFactory;
import io.questdb.cairo.sql.RecordMetadata;
import io.questdb.cairo.vm.Vm;
import io.questdb.cairo.vm.api.MemoryMARW;
import io.questdb.cairo.wal.ApplyWal2TableJob;
import io.questdb.cairo.wal.CheckWalTransactionsJob;
import io.questdb.cutlass.text.CopyRequestJob;
import io.questdb.griffin.SqlCompiler;
import io.questdb.griffin.SqlException;
import io.questdb.griffin.SqlExecutionContext;
import io.questdb.griffin.SqlExecutionContextImpl;
import io.questdb.griffin.engine.functions.bind.BindVariableServiceImpl;
import io.questdb.griffin.engine.functions.str.SizePrettyFunctionFactory;
import io.questdb.griffin.model.IntervalUtils;
import io.questdb.log.Log;
import io.questdb.log.LogRecord;
import io.questdb.mp.WorkerPool;
import io.questdb.mp.WorkerPoolUtils;
import io.questdb.network.Net;
import io.questdb.network.NetworkFacade;
import io.questdb.network.NetworkFacadeImpl;
import io.questdb.std.BinarySequence;
import io.questdb.std.Chars;
import io.questdb.std.Files;
import io.questdb.std.FilesFacade;
import io.questdb.std.IntList;
import io.questdb.std.Long256;
import io.questdb.std.LongList;
import io.questdb.std.MemoryTag;
import io.questdb.std.Misc;
import io.questdb.std.Numbers;
import io.questdb.std.NumericException;
import io.questdb.std.ObjHashSet;
import io.questdb.std.ObjList;
import io.questdb.std.ObjObjHashMap;
import io.questdb.std.Os;
import io.questdb.std.QuietCloseable;
import io.questdb.std.Rnd;
import io.questdb.std.ThreadLocal;
import io.questdb.std.Unsafe;
import io.questdb.std.datetime.microtime.Timestamps;
import io.questdb.std.str.CharSink;
import io.questdb.std.str.DirectUtf8String;
import io.questdb.std.str.MutableUtf16Sink;
import io.questdb.std.str.Path;
import io.questdb.std.str.Sinkable;
import io.questdb.std.str.StringSink;
import io.questdb.std.str.Utf8Sequence;
import io.questdb.std.str.Utf8String;
import io.questdb.std.str.Utf8StringSink;
import io.questdb.std.str.Utf8s;
import io.questdb.test.QuestDBTestNode;
import io.questdb.test.cairo.TableModel;
import io.questdb.test.cairo.TestTableReaderRecordCursor;
import io.questdb.test.griffin.CustomisableRunnable;
import io.questdb.test.std.TestFilesFacadeImpl;
import org.jetbrains.annotations.NotNull;
import org.jetbrains.annotations.Nullable;
import org.junit.Assert;

import java.io.BufferedInputStream;
import java.io.File;
import java.io.FileInputStream;
import java.io.FileOutputStream;
import java.io.IOException;
import java.io.InputStream;
import java.net.URISyntaxException;
import java.net.URL;
import java.nio.file.Paths;
import java.sql.Timestamp;
import java.util.Arrays;
import java.util.HashMap;
import java.util.Map;
import java.util.concurrent.CountDownLatch;
import java.util.concurrent.CyclicBarrier;
import java.util.concurrent.TimeUnit;
import java.util.concurrent.atomic.AtomicInteger;

import static io.questdb.cairo.TableUtils.*;
import static org.junit.Assert.assertNotNull;

public final class TestUtils {
    private static final ThreadLocal<StringSink> tlSink = new ThreadLocal<>(StringSink::new);

    private TestUtils() {
    }

    public static boolean areEqual(BinarySequence a, BinarySequence b) {
        if (a == b) return true;
        if (a == null || b == null) return false;

        if (a.length() != b.length()) return false;
        for (int i = 0; i < a.length(); i++) {
            if (a.byteAt(i) != b.byteAt(i)) return false;
        }
        return true;
    }

    public static void assertAsciiCompliance(@Nullable Utf8Sequence utf8Sequence) {
        if (utf8Sequence == null || utf8Sequence.isAscii() != Utf8s.isAscii(utf8Sequence)) {
            Utf8StringSink sink = new Utf8StringSink();
            sink.put("ascii flag set to '").put(utf8Sequence == null || utf8Sequence.isAscii())
                    .put("' for value '").put(utf8Sequence).put("'. ");
            Assert.assertEquals(sink.toString(),
                    Utf8s.isAscii(utf8Sequence), utf8Sequence == null || utf8Sequence.isAscii());
        }
    }

    public static void assertConnect(long fd, long sockAddr) {
        long rc = connect(fd, sockAddr);
        if (rc != 0) {
            Assert.fail("could not connect, errno=" + Os.errno());
        }
    }

    public static void assertConnect(NetworkFacade nf, long fd, long pSockAddr) {
        long rc = nf.connect(fd, pSockAddr);
        if (rc != 0) {
            Assert.fail("could not connect, errno=" + nf.errno());
        }
    }

    public static void assertConnectAddrInfo(long fd, long sockAddrInfo) {
        long rc = connectAddrInfo(fd, sockAddrInfo);
        if (rc != 0) {
            Assert.fail("could not connect, errno=" + Os.errno());
        }
    }

    public static void assertContains(String message, CharSequence actual, CharSequence expected) {
        // Assume that "" is contained in any string.
        if (expected.length() == 0) {
            return;
        }
        if (Chars.contains(actual, expected)) {
            return;
        }
        Assert.fail((message != null ? message + ": '" : "'") + actual + "' does not contain: " + expected);
    }

    public static void assertContains(CharSequence actual, CharSequence expected) {
        assertContains(null, actual, expected);
    }

    public static void assertCursor(
            CharSequence expected, RecordCursor cursor, RecordMetadata metadata, boolean header, MutableUtf16Sink sink
    ) {
        CursorPrinter.println(cursor, metadata, sink, header, false);
        assertEquals(expected, sink);
    }

    public static void assertCursor(
            CharSequence expected, RecordCursor cursor, RecordMetadata metadata,
            boolean header, boolean printTypes, MutableUtf16Sink sink
    ) {
        CursorPrinter.println(cursor, metadata, sink, header, printTypes);
        assertEquals(expected, sink);
    }

    public static void assertEquals(
            RecordCursor cursorExpected, RecordMetadata metadataExpected,
            RecordCursor cursorActual, RecordMetadata metadataActual, boolean genericStringMatch
    ) {
        StringSink sink = getTlSink();
        assertEquals(metadataExpected, metadataActual, genericStringMatch);
        Record r = cursorExpected.getRecord();
        Record l = cursorActual.getRecord();
        final int timestampIndex = metadataActual.getTimestampIndex();

        long timestampValue = -1;
        HashMap<String, Integer> mapL = null;
        HashMap<String, Integer> mapR = null;
        AssertionError deferred = null;

        long rowIndex = 0;
        while (cursorExpected.hasNext()) {
            if (!cursorActual.hasNext()) {
                Assert.fail("Actual cursor does not have record at " + rowIndex);
            }
            rowIndex++;
            if (timestampValue != -1) {
                // we are or were stashing record with the same timestamp
                long tsL = l.getTimestamp(timestampIndex);
                long tsR = r.getTimestamp(timestampIndex);

                if (tsL == timestampValue && tsR == timestampValue) {
                    // store both records
                    addRecordToMap(sink, l, metadataActual, mapL, genericStringMatch);
                    addRecordToMap(sink, r, metadataExpected, mapR, genericStringMatch);
                    continue;
                }

                // check if we can bail out early because current record timestamps do not match
                if (tsL != tsR) {
                    throw new AssertionError(String.format("Row %d column %s[%s] %s. Expected %s but found %s",
                            rowIndex, metadataActual.getColumnName(timestampIndex), ColumnType.TIMESTAMP,
                            "timestamp mismatch", Timestamps.toUSecString(tsL), Timestamps.toUSecString(tsR)));
                }

                // compare accumulated records
                try {
                    Assert.assertEquals(mapL, mapR);
                } catch (AssertionError ignore) {
                    throw deferred;
                }

                // something changed, reset the store
                timestampValue = -1;

                mapL.clear();
                mapR.clear();
            }
            try {
                assertColumnValues(metadataExpected, metadataActual, l, r, rowIndex, genericStringMatch);
            } catch (AssertionError e) {
                // Assertion error could be to do with unstable sort order,
                // lets try to eliminate this.
                if (timestampIndex == -1) {
                    // cannot do anything with tables without timestamp
                    throw e;
                } else {
                    long tsL = l.getTimestamp(timestampIndex);
                    long tsR = r.getTimestamp(timestampIndex);
                    if (tsL != tsR) {
                        // timestamps are not matching, bail out
                        throw e;
                    }

                    // will throw this later if our reordering doesn't work
                    deferred = e;

                    // this is first time we experienced this error
                    // do we have maps?
                    timestampValue = tsL;

                    if (mapL == null) {
                        mapL = new HashMap<>();
                        mapR = new HashMap<>();
                    }

                    // store both records
                    addRecordToMap(sink, l, metadataActual, mapL, genericStringMatch);
                    addRecordToMap(sink, r, metadataExpected, mapR, genericStringMatch);
                }
            }
        }

        Assert.assertFalse("Expected cursor misses record " + rowIndex, cursorActual.hasNext());
    }

    public static void assertEquals(File a, File b) {
        try (Path path = new Path()) {
            path.of(a.getAbsolutePath());
            long fda = TestFilesFacadeImpl.INSTANCE.openRO(path.$());
            Assert.assertNotEquals(-1, fda);

            try {
                path.of(b.getAbsolutePath());
                long fdb = TestFilesFacadeImpl.INSTANCE.openRO(path.$());
                Assert.assertNotEquals(-1, fdb);
                try {

                    Assert.assertEquals(Files.length(fda), Files.length(fdb));

                    long bufa = Unsafe.malloc(4096, MemoryTag.NATIVE_DEFAULT);
                    long bufb = Unsafe.malloc(4096, MemoryTag.NATIVE_DEFAULT);

                    long offset = 0;
                    try {

                        while (true) {
                            long reada = Files.read(fda, bufa, 4096, offset);
                            long readb = Files.read(fdb, bufb, 4096, offset);
                            Assert.assertEquals(reada, readb);

                            if (reada == 0) {
                                break;
                            }

                            offset += reada;

                            for (int i = 0; i < reada; i++) {
                                Assert.assertEquals(Unsafe.getUnsafe().getByte(bufa + i),
                                        Unsafe.getUnsafe().getByte(bufb + i));
                            }
                        }
                    } finally {
                        Unsafe.free(bufa, 4096, MemoryTag.NATIVE_DEFAULT);
                        Unsafe.free(bufb, 4096, MemoryTag.NATIVE_DEFAULT);
                    }
                } finally {
                    TestFilesFacadeImpl.INSTANCE.close(fdb);
                }
            } finally {
                TestFilesFacadeImpl.INSTANCE.close(fda);
            }
        }
    }

    public static void assertEquals(File a, CharSequence actual) {
        try (Path path = new Path()) {
            path.of(a.getAbsolutePath());
            long fda = TestFilesFacadeImpl.INSTANCE.openRO(path.$());
            Assert.assertNotEquals(-1, fda);

            try {
                long bufa = Unsafe.malloc(4096, MemoryTag.NATIVE_DEFAULT);
                final long str = toMemory(actual);
                long offset = 0;
                long strp = str;
                try {

                    while (true) {
                        long reada = Files.read(fda, bufa, 4096, offset);

                        if (reada == 0) {
                            break;
                        }

                        for (int i = 0; i < reada; i++) {
                            byte b = Unsafe.getUnsafe().getByte(bufa + i);
                            if (b == 13) {
                                continue;
                            }
                            byte bb = Unsafe.getUnsafe().getByte(strp);
                            strp++;
                            if (b != bb) {
                                Assert.fail("expected: '" + (char) (bb) + "'(" + bb + ")" + ", actual: '" + (char) (b)
                                        + "'(" + b + ")" + ", at: " + (offset + i - 1));
                            }
                        }

                        offset += reada;
                    }

                    Assert.assertEquals(strp - str, actual.length());
                } finally {
                    Unsafe.free(bufa, 4096, MemoryTag.NATIVE_DEFAULT);
                    Unsafe.free(str, actual.length(), MemoryTag.NATIVE_DEFAULT);
                }
            } finally {
                TestFilesFacadeImpl.INSTANCE.close(fda);
            }
        }
    }

    public static void assertEquals(CharSequence expected, Sinkable actual) {
        StringSink sink = getTlSink();
        actual.toSink(sink);
        assertEquals(null, expected, sink);
    }

    public static void assertEquals(CharSequence expected, Utf8Sequence actual) {
        StringSink sink = getTlSink();
        Utf8s.utf8ToUtf16(actual, sink);
        assertEquals(null, expected, sink);
    }

    public static void assertEquals(byte[] expected, Utf8Sequence actual) {
        if (expected == null && actual == null) {
            return;
        }

        if (expected != null && actual == null) {
            Assert.fail("Expected: \n`" + Arrays.toString(expected) + "`but have NULL");
        }

        if (expected == null) {
            Assert.fail("Expected: NULL but have \n`" + actual + "`\n");
        }

        if (expected.length != actual.size()) {
            Assert.fail("Expected size: " + expected.length + ", but have " + actual.size());
        }

        for (int i = 0; i < expected.length; i++) {
            if (expected[i] != actual.byteAt(i)) {
                Assert.fail("Expected byte: " + expected[i] + ", but have " + actual.byteAt(i) + " at index " + i);
            }
        }
    }

    public static void assertEquals(Utf8Sequence expected, Utf8Sequence actual) {
        if (expected == null && actual == null) {
            return;
        }

        if (expected != null && actual == null) {
            Assert.fail("Expected: \n`" + expected + "`\nbut have NULL. ");
        }

        if (expected == null) {
            Assert.fail("Expected: NULL but have \n`" + actual + "`\n");
        }

        if (expected.size() != actual.size()) {
            Assert.assertEquals(expected, actual);
        }

        StringSink sink = getTlSink();
        Utf8s.utf8ToUtf16(expected, sink);
        String expectedStr = sink.toString();
        sink.clear();
        Utf8s.utf8ToUtf16(actual, sink);
        assertEquals(expectedStr, sink);
    }

    public static void assertEquals(CharSequence expected, CharSequence actual) {
        assertEquals(null, expected, actual);
    }

    public static void assertEquals(String message, CharSequence expected, CharSequence actual) {
        if (expected == null && actual == null) {
            return;
        }

        if (expected != null && actual == null) {
            Assert.fail("Expected: \n`" + expected + "`but have NULL");
        }

        if (expected == null) {
            Assert.fail("Expected: NULL but have \n`" + actual + "`\n");
        }

        if (expected.length() != actual.length()) {
            Assert.assertEquals(message, expected, actual);
        }

        for (int i = 0; i < expected.length(); i++) {
            if (expected.charAt(i) != actual.charAt(i)) {
                Assert.assertEquals(message, expected, actual);
            }
        }
    }

    public static void assertEquals(BinarySequence bs, BinarySequence actBs, long actualLen) {
        if (bs == null) {
            Assert.assertNull(actBs);
            Assert.assertEquals(-1, actualLen);
        } else {
            Assert.assertEquals(bs.length(), actBs.length());
            Assert.assertEquals(bs.length(), actualLen);
            for (long l = 0, z = bs.length(); l < z; l++) {
                byte b1 = bs.byteAt(l);
                byte b2 = actBs.byteAt(l);
                if (b1 != b2) {
                    Assert.fail("Failed comparison at [" + l + "], expected: " + b1 + ", actual: " + b2);
                }
                Assert.assertEquals(bs.byteAt(l), actBs.byteAt(l));
            }
        }
    }

    public static void assertEquals(LongList expected, LongList actual) {
        Assert.assertEquals(expected.size(), actual.size());
        for (int i = 0, n = expected.size(); i < n; i++) {
            if (expected.getQuick(i) != actual.getQuick(i)) {
                Assert.assertEquals("index " + i, expected.getQuick(i), actual.getQuick(i));
            }
        }
    }

    public static void assertEquals(IntList expected, IntList actual) {
        Assert.assertEquals(expected.size(), actual.size());
        for (int i = 0, n = expected.size(); i < n; i++) {
            if (expected.getQuick(i) != actual.getQuick(i)) {
                Assert.assertEquals("index " + i, expected.getQuick(i), actual.getQuick(i));
            }
        }
    }

    public static <T> void assertEquals(ObjList<T> expected, ObjList<T> actual) {
        Assert.assertEquals(expected.size(), actual.size());
        for (int i = 0, n = expected.size(); i < n; i++) {
            if (expected.getQuick(i) != actual.getQuick(i)) {
                Assert.assertEquals("index " + i, expected.getQuick(i), actual.getQuick(i));
            }
        }
    }

    public static void assertEquals(
            SqlCompiler compiler, SqlExecutionContext sqlExecutionContext,
            String expectedSql, String actualSql
    ) throws SqlException {
        try (RecordCursorFactory f1 = compiler.compile(expectedSql, sqlExecutionContext).getRecordCursorFactory();
             RecordCursorFactory f2 = compiler.compile(actualSql, sqlExecutionContext).getRecordCursorFactory();
             RecordCursor c1 = f1.getCursor(sqlExecutionContext);
             RecordCursor c2 = f2.getCursor(sqlExecutionContext)
        ) {
            assertEquals(c1, f1.getMetadata(), c2, f2.getMetadata(), true);
        }
    }

    public static void assertEqualsExactOrder(
            RecordCursor cursorExpected, RecordMetadata metadataExpected,
            RecordCursor cursorActual, RecordMetadata metadataActual, boolean genericStringMatch
    ) {
        assertEquals(metadataExpected, metadataActual, genericStringMatch);
        Record r = cursorExpected.getRecord();
        Record l = cursorActual.getRecord();
        long rowIndex = 0;
        while (cursorExpected.hasNext()) {
            if (!cursorActual.hasNext()) {
                Assert.fail("Actual cursor does not have record at " + rowIndex);
            }
            rowIndex++;
            assertColumnValues(metadataExpected, metadataActual, l, r, rowIndex, genericStringMatch);
        }

        Assert.assertFalse("Expected cursor misses record " + rowIndex, cursorActual.hasNext());
    }

    public static void assertEqualsExactOrder(
            SqlCompiler compiler, SqlExecutionContext sqlExecutionContext,
            String expectedSql, String actualSql
    ) throws SqlException {
        try (RecordCursorFactory f1 = compiler.compile(expectedSql, sqlExecutionContext).getRecordCursorFactory();
             RecordCursorFactory f2 = compiler.compile(actualSql, sqlExecutionContext).getRecordCursorFactory();
             RecordCursor c1 = f1.getCursor(sqlExecutionContext); RecordCursor c2 = f2.getCursor(sqlExecutionContext)
        ) {
            assertEqualsExactOrder(c1, f1.getMetadata(), c2, f2.getMetadata(), true);
        }
    }

    public static void assertEqualsIgnoreCase(CharSequence expected, CharSequence actual) {
        assertEqualsIgnoreCase(null, expected, actual);
    }

    public static void assertEqualsIgnoreCase(String message, CharSequence expected, CharSequence actual) {
        if (expected == null && actual == null) {
            return;
        }

        if (expected != null && actual == null) {
            Assert.fail("Expected: \n`" + expected + "`but have NULL");
        }

        if (expected == null) {
            Assert.fail("Expected: NULL but have \n`" + actual + "`\n");
        }

        if (expected.length() != actual.length()) {
            Assert.assertEquals(message, expected, actual);
        }

        for (int i = 0; i < expected.length(); i++) {
            if (Character.toLowerCase(expected.charAt(i)) != Character.toLowerCase(actual.charAt(i))) {
                Assert.assertEquals(message, expected, actual);
            }
        }
    }

    public static void assertEventually(Runnable assertion) {
        assertEventually(assertion, 30);
    }

    public static void assertEventually(Runnable assertion, int timeoutSeconds) {
        long maxSleepingTimeMillis = 1000;
        long nextSleepingTimeMillis = 10;
        long startTime = System.nanoTime();
        long deadline = startTime + TimeUnit.SECONDS.toNanos(timeoutSeconds);
        for (; ; ) {
            try {
                assertion.run();
                return;
            } catch (AssertionError error) {
                if (System.nanoTime() >= deadline) {
                    throw error;
                }
            }
            Os.sleep(nextSleepingTimeMillis);
            nextSleepingTimeMillis = Math.min(maxSleepingTimeMillis, nextSleepingTimeMillis << 1);
        }
    }

    public static void assertFileContentsEquals(Path expected, Path actual) throws IOException {
        try (BufferedInputStream expectedStream = new BufferedInputStream(new FileInputStream(expected.toString()));
             BufferedInputStream actualStream = new BufferedInputStream(new FileInputStream(actual.toString()))
        ) {
            int byte1, byte2;
            long length = 0;
            do {
                length++;
                byte1 = expectedStream.read();
                byte2 = actualStream.read();
            } while (byte1 == byte2 && byte1 > 0);

            if (byte1 != byte2) {
                Assert.fail("Files are different at offset " + (length - 1));
            }
        }
    }

    public static void assertIndexBlockCapacity(CairoEngine engine, String tableName, String columnName) {

        engine.releaseAllReaders();
        TableToken tt = engine.verifyTableName(tableName);
        try (TableReader rdr = engine.getReader(tt)) {
            TableReaderMetadata metadata = rdr.getMetadata();
            int symIndex = metadata.getColumnIndex(columnName);

            if (metadata.isColumnIndexed(symIndex)) {
                int expectedCapacity = metadata.getIndexValueBlockCapacity(symIndex);

                for (int partitionIndex = 0; partitionIndex < rdr.getPartitionCount(); partitionIndex++) {
                    BitmapIndexReader bitmapIndexReader =
                            rdr.getBitmapIndexReader(0, symIndex, BitmapIndexReader.DIR_BACKWARD);
                    Assert.assertEquals(expectedCapacity, bitmapIndexReader.getValueBlockCapacity() + 1);
                }
            }
        }
    }

    public static void assertMemoryLeak(LeakProneCode runnable) throws Exception {
        try (LeakCheck ignore = new LeakCheck()) {
            runnable.run();
        }
    }

    public static void assertReader(CharSequence expected, TableReader reader, MutableUtf16Sink sink) {
        try (TestTableReaderRecordCursor cursor = new TestTableReaderRecordCursor().of(reader)) {
            assertCursor(expected, cursor, reader.getMetadata(), true, sink);
        }
    }

    public static void assertSql(
            CairoEngine engine,
            SqlExecutionContext sqlExecutionContext,
            CharSequence sql,
            MutableUtf16Sink sink,
            CharSequence expected
    ) throws SqlException {
        try (SqlCompiler compiler = engine.getSqlCompiler()) {
            assertSql(compiler, sqlExecutionContext, sql, sink, expected);
        }
    }

    public static void assertSql(
            SqlCompiler compiler,
            SqlExecutionContext sqlExecutionContext,
            CharSequence sql,
            MutableUtf16Sink sink,
            CharSequence expected
    ) throws SqlException {
        printSql(compiler, sqlExecutionContext, sql, sink);
        assertEquals(expected, sink);
    }

    public static void assertSqlCursors(
            CairoEngine engine, SqlExecutionContext sqlExecutionContext, CharSequence expected,
            CharSequence actual, Log log
    ) throws SqlException {
        try (SqlCompiler compiler = engine.getSqlCompiler()) {
            assertSqlCursors(compiler, sqlExecutionContext, expected, actual, log);
        }
    }

    public static void assertSqlCursors(
            CairoEngine engine, SqlExecutionContext sqlExecutionContext,
            CharSequence expected, CharSequence actual, Log log, boolean genericStringMatch
    ) throws SqlException {
        try (SqlCompiler compiler = engine.getSqlCompiler()) {
            assertSqlCursors(compiler, sqlExecutionContext, expected, actual, log, genericStringMatch);
        }
    }

    public static void assertSqlCursors(
            SqlCompiler compiler, SqlExecutionContext sqlExecutionContext,
            CharSequence expected, CharSequence actual, Log log
    ) throws SqlException {
        assertSqlCursors(compiler, sqlExecutionContext, expected, actual, log, false);
    }

    public static void assertSqlCursors(
            SqlCompiler compiler, SqlExecutionContext sqlExecutionContext,
            CharSequence expected, CharSequence actual, Log log, boolean genericStringMatch
    ) throws SqlException {
        try (RecordCursorFactory factory = compiler.compile(expected, sqlExecutionContext).getRecordCursorFactory();
             RecordCursorFactory factory2 = compiler.compile(actual, sqlExecutionContext).getRecordCursorFactory()
        ) {
            try (RecordCursor cursor1 = factory.getCursor(sqlExecutionContext);
                 RecordCursor cursor2 = factory2.getCursor(sqlExecutionContext)
            ) {
                assertEquals(cursor1, factory.getMetadata(), cursor2, factory2.getMetadata(), genericStringMatch);
            } catch (AssertionError e) {
                log.error().$(e).$();
                try (RecordCursor expectedCursor = factory.getCursor(sqlExecutionContext);
                     RecordCursor actualCursor = factory2.getCursor(sqlExecutionContext)
                ) {
                    log.xDebugW().$();

                    LogRecordSinkAdapter recordSinkAdapter = new LogRecordSinkAdapter();
                    LogRecord record = log.xDebugW().$("java.lang.AssertionError: expected:<");
                    CursorPrinter.printHeader(factory.getMetadata(), recordSinkAdapter.of(record));
                    record.$();
                    CursorPrinter.println(expectedCursor, factory.getMetadata(), false, log);

                    record = log.xDebugW().$("> but was:<");
                    CursorPrinter.printHeader(factory2.getMetadata(), recordSinkAdapter.of(record));
                    record.$();

                    CursorPrinter.println(actualCursor, factory2.getMetadata(), false, log);
                    log.xDebugW().$(">").$();
                }
                throw e;
            }
        }
    }

    public static void assertSqlCursors(
            QuestDBTestNode node, ObjList<QuestDBTestNode> nodes, String expected, String actual,
            Log log, boolean genericStringMatch
    ) throws SqlException {
        try (SqlCompiler compiler = node.getEngine().getSqlCompiler();
             RecordCursorFactory factory = compiler.compile(expected, node.getSqlExecutionContext())
                     .getRecordCursorFactory()
        ) {
            for (int i = 0, n = nodes.size(); i < n; i++) {
                final QuestDBTestNode dbNode = nodes.get(i);
                try (SqlCompiler compiler2 = dbNode.getEngine().getSqlCompiler();
                     RecordCursorFactory factory2 = compiler2.compile(actual, dbNode.getSqlExecutionContext())
                             .getRecordCursorFactory()
                ) {
                    try (RecordCursor cursor1 = factory.getCursor(node.getSqlExecutionContext());
                         RecordCursor cursor2 = factory2.getCursor(dbNode.getSqlExecutionContext())
                    ) {
                        assertEquals(cursor1, factory.getMetadata(), cursor2, factory2.getMetadata(), genericStringMatch);
                    } catch (AssertionError e) {
                        log.error().$(e).$();
                        try (RecordCursor expectedCursor = factory.getCursor(node.getSqlExecutionContext());
                             RecordCursor actualCursor = factory2.getCursor(dbNode.getSqlExecutionContext())
                        ) {
                            log.xDebugW().$();

                            LogRecordSinkAdapter recordSinkAdapter = new LogRecordSinkAdapter();
                            LogRecord record = log.xDebugW().$("java.lang.AssertionError: expected:<");
                            CursorPrinter.printHeader(factory.getMetadata(), recordSinkAdapter.of(record));
                            record.$();
                            CursorPrinter.println(expectedCursor, factory.getMetadata(), false, log);

                            record = log.xDebugW().$("> but was:<");
                            CursorPrinter.printHeader(factory2.getMetadata(), recordSinkAdapter.of(record));
                            record.$();

                            CursorPrinter.println(actualCursor, factory2.getMetadata(), false, log);
                            log.xDebugW().$(">").$();
                        }
                        throw e;
                    }
                }
            }
        }
    }

    public static void assertSqlWithTypes(
            SqlCompiler compiler, SqlExecutionContext sqlExecutionContext,
            CharSequence sql, MutableUtf16Sink sink, CharSequence expected
    ) throws SqlException {
        printSqlWithTypes(compiler, sqlExecutionContext, sql, sink);
        assertEquals(expected, sink);
    }

    public static void await(CyclicBarrier barrier) {
        try {
            barrier.await();
        } catch (Throwable ignore) {
        }
    }

    public static void await(CountDownLatch latch) {
        try {
            latch.await();
        } catch (Throwable ignore) {
        }
    }

    public static int connect(long fd, long sockAddr) {
        Assert.assertTrue(fd > -1);
        return Net.connect(fd, sockAddr);
    }

    public static long connectAddrInfo(long fd, long sockAddrInfo) {
        Assert.assertTrue(fd > -1);
        return Net.connectAddrInfo(fd, sockAddrInfo);
    }

    public static void copyDirectory(Path src, Path dst, int dirMode) {
        if (Files.mkdirs(dst, dirMode) != 0) {
            Assert.fail("Cannot create " + dst + ". Error: " + Os.errno());
        }
        FilesFacade ff = TestFilesFacadeImpl.INSTANCE;
        Assert.assertEquals(0, ff.copyRecursive(src, dst, dirMode));
    }

    public static void copyMimeTypes(String targetDir) throws IOException {
        try (InputStream stream = Files.class.getResourceAsStream("/io/questdb/site/conf/mime.types")) {
            Assert.assertNotNull(stream);
            final File target = new File(targetDir, "conf/mime.types");
            Assert.assertTrue(target.getParentFile().mkdirs());
            try (FileOutputStream fos = new FileOutputStream(target)) {
                byte[] buffer = new byte[1024 * 1204];
                int len;
                while ((len = stream.read(buffer)) > 0) {
                    fos.write(buffer, 0, len);
                }
            }
        }
    }

    public static TableToken create(TableModel model, CairoEngine engine) {
<<<<<<< HEAD
        int tableId = (int) engine.getTableIdGenerator().getNextId();
        TableToken tableToken = engine.lockTableName(model.getTableName(), tableId, false, model.isWalEnabled());
=======
        int tableId = engine.getNextTableId();
        TableToken tableToken = engine.lockTableName(model.getTableName(), tableId, model.isWalEnabled());
>>>>>>> 5f9e5ce7
        if (tableToken == null) {
            throw new RuntimeException("table already exists: " + model.getTableName());
        }
        createTable(model, engine.getConfiguration(), ColumnType.VERSION, tableId, tableToken);
        engine.registerTableToken(tableToken);
        if (model.isWalEnabled()) {
            engine.getTableSequencerAPI().registerTable(tableId, model, tableToken);
        }
        return tableToken;
    }

    public static void createPopulateTable(
            SqlCompiler compiler, SqlExecutionContext sqlExecutionContext, TableModel tableModel,
            int totalRows, String startDate, int partitionCount
    ) throws NumericException, SqlException {
        createPopulateTable(tableModel.getTableName(), compiler, sqlExecutionContext,
                tableModel, totalRows, startDate, partitionCount);
    }

    public static void createPopulateTable(
            CharSequence tableName, SqlCompiler compiler, SqlExecutionContext sqlExecutionContext,
            TableModel tableModel, int totalRows, String startDate, int partitionCount
    ) throws NumericException, SqlException {
        compiler.compile(createPopulateTableStmt(tableName, tableModel, totalRows, startDate, partitionCount),
                sqlExecutionContext);
    }

    public static String createPopulateTableStmt(
            CharSequence tableName, TableModel tableModel,
            int totalRows, String startDate, int partitionCount
    ) throws NumericException {
        long fromTimestamp = IntervalUtils.parseFloorPartialTimestamp(startDate);
        long increment = partitionIncrement(tableModel.getPartitionBy(), fromTimestamp, totalRows, partitionCount);
        if (PartitionBy.isPartitioned(tableModel.getPartitionBy())) {
            final PartitionBy.PartitionAddMethod partitionAddMethod =
                    PartitionBy.getPartitionAddMethod(tableModel.getPartitionBy());
            assert partitionAddMethod != null;
            long toTs = partitionAddMethod.calculate(fromTimestamp, partitionCount) - fromTimestamp - Timestamps.SECOND_MICROS;
            increment = totalRows > 0 ? Math.max(toTs / totalRows, 1) : 0;
        }

        StringBuilder sql = new StringBuilder();
        StringBuilder indexes = new StringBuilder();
        sql.append("create atomic table ").append(tableName).append(" as (").append(Misc.EOL).append("select").append(Misc.EOL);
        for (int i = 0; i < tableModel.getColumnCount(); i++) {
            int colType = ColumnType.tagOf(tableModel.getColumnType(i));
            CharSequence colName = tableModel.getColumnName(i);
            switch (colType) {
                case ColumnType.INT:
                    sql.append("cast(x as int) ").append(colName);
                    break;
                case ColumnType.STRING:
                    sql.append("CAST(x as STRING) ").append(colName);
                    break;
                case ColumnType.VARCHAR:
                    sql.append("CAST(x as VARCHAR) ").append(colName);
                    break;
                case ColumnType.LONG:
                    sql.append("x ").append(colName);
                    break;
                case ColumnType.DOUBLE:
                    sql.append("x / 1000.0 ").append(colName);
                    break;
                case ColumnType.TIMESTAMP:
                    sql.append("CAST(").append(fromTimestamp).append("L AS TIMESTAMP) + x * ")
                            .append(increment).append("  ").append(colName);
                    break;
                case ColumnType.SYMBOL:
                    sql.append("rnd_symbol(4,4,4,2) ").append(colName);
                    if (tableModel.isIndexed(i)) {
                        indexes.append(",index(").append(colName).append(") ");
                    }
                    break;
                case ColumnType.BOOLEAN:
                    sql.append("rnd_boolean() ").append(colName);
                    break;
                case ColumnType.FLOAT:
                    sql.append("CAST(x / 1000.0 AS FLOAT) ").append(colName);
                    break;
                case ColumnType.DATE:
                    sql.append("CAST(").append(fromTimestamp).append("L AS DATE) ").append(colName);
                    break;
                case ColumnType.LONG256:
                    sql.append("CAST(x AS LONG256) ").append(colName);
                    break;
                case ColumnType.BYTE:
                    sql.append("CAST(x AS BYTE) ").append(colName);
                    break;
                case ColumnType.CHAR:
                    sql.append("CAST(x AS CHAR) ").append(colName);
                    break;
                case ColumnType.SHORT:
                    sql.append("CAST(x AS SHORT) ").append(colName);
                    break;
                case ColumnType.IPv4:
                    sql.append("CAST(x AS IPv4) ").append(colName);
                    break;
                default:
                    throw new UnsupportedOperationException();
            }
            if (i < tableModel.getColumnCount() - 1) {
                sql.append("," + Misc.EOL);
            }
        }

        sql.append(Misc.EOL + "from long_sequence(").append(totalRows).append(")");
        sql.append(")" + Misc.EOL);
        sql.append(indexes);
        if (tableModel.getTimestampIndex() != -1) {
            CharSequence timestampCol = tableModel.getColumnName(tableModel.getTimestampIndex());
            sql.append(" timestamp(").append(timestampCol).append(")");
        }
        if (PartitionBy.isPartitioned(tableModel.getPartitionBy())) {
            sql.append(" Partition By ").append(PartitionBy.toString(tableModel.getPartitionBy()));
        }

        if (tableModel.isWalEnabled()) {
            sql.append(" WAL ");
        }
        return sql.toString();
    }

    public static SqlExecutionContext createSqlExecutionCtx(CairoEngine engine) {
        return new SqlExecutionContextImpl(engine, 1)
                .with(
                        engine.getConfiguration().getFactoryProvider().getSecurityContextFactory().getRootContext(),
                        null
                );
    }

    public static SqlExecutionContext createSqlExecutionCtx(CairoEngine engine, BindVariableService bindVariableService) {
        SqlExecutionContextImpl ctx = new SqlExecutionContextImpl(engine, 1);
        ctx.with(engine.getConfiguration().getFactoryProvider().getSecurityContextFactory().getRootContext(),
                bindVariableService);
        return ctx;
    }

    public static SqlExecutionContextImpl createSqlExecutionCtx(CairoEngine engine, int workerCount) {
        return new SqlExecutionContextImpl(engine, workerCount)
                .with(engine.getConfiguration().getFactoryProvider().getSecurityContextFactory().getRootContext());
    }

    public static SqlExecutionContextImpl createSqlExecutionCtx(
            CairoEngine engine, BindVariableService bindVariableService, int workerCount
    ) {
        return new SqlExecutionContextImpl(engine, workerCount)
                .with(
                        engine.getConfiguration().getFactoryProvider().getSecurityContextFactory().getRootContext(),
                        bindVariableService
                );
    }

    public static void createTable(
            TableModel model, CairoConfiguration configuration, int tableVersion, int tableId, TableToken tableToken
    ) {
        try (Path path = new Path(); MemoryMARW mem = Vm.getMARWInstance()) {
            TableUtils.createTable(configuration, mem, path, model, tableVersion, tableId, tableToken.getDirName());
        }
    }

    public static void createTestPath(CharSequence root) {
        try (Path path = new Path()) {
            path.of(root);
            if (Files.exists(path.$())) {
                return;
            }
            Files.mkdirs(path.of(root).slash(), 509);
        }
    }

    public static Timestamp createTimestamp(long epochMicros) {
        // constructor requires epoch millis
        Timestamp ts = new Timestamp(epochMicros / 1000);
        ts.setNanos((int) ((epochMicros % 1_000_000) * 1000));
        return ts;
    }

    @SuppressWarnings("StatementWithEmptyBody")
    public static void drainCursor(RecordCursor cursor) {
        while (cursor.hasNext()) {
        }
    }

    public static void drainTextImportJobQueue(CairoEngine engine) throws Exception {
        try (CopyRequestJob copyRequestJob = new CopyRequestJob(engine, 1)) {
            copyRequestJob.drain(0);
        }
    }

    public static void drainWalQueue(CairoEngine engine) {
        try (final ApplyWal2TableJob walApplyJob = new ApplyWal2TableJob(engine, 1, 1)) {
            walApplyJob.drain(0);
            new CheckWalTransactionsJob(engine).run(0);
            // run once again as there might be notifications to handle now
            walApplyJob.drain(0);
        }
    }

    public static String dumpMetadataCache(CairoEngine engine) {
        try (MetadataCacheReader ro = engine.getMetadataCache().readLock()) {
            StringSink sink = new StringSink();
            ro.toSink(sink);
            return sink.toString();
        }
    }

    public static boolean equals(CharSequence expected, CharSequence actual) {
        if (expected == null && actual == null) {
            return true;
        }

        if (expected == null || actual == null) {
            return false;
        }

        if (expected.length() != actual.length()) {
            return false;
        }

        for (int i = 0; i < expected.length(); i++) {
            if (expected.charAt(i) != actual.charAt(i)) {
                return false;
            }
        }
        return true;
    }

    public static void execute(
            @Nullable WorkerPool pool,
            CustomisableRunnable runnable,
            CairoConfiguration configuration,
            Metrics metrics,
            Log log
    ) throws Exception {
        final int workerCount = pool != null ? pool.getWorkerCount() : 1;
        final BindVariableServiceImpl bindVariableService = new BindVariableServiceImpl(configuration);
        try (
                final CairoEngine engine = new CairoEngine(configuration, metrics);
                final SqlCompiler compiler = engine.getSqlCompiler();
                final SqlExecutionContext sqlExecutionContext = createSqlExecutionCtx(engine, bindVariableService, workerCount)
        ) {
            try {
                if (pool != null) {
                    setupWorkerPool(pool, engine);
                    pool.start(log);
                }

                runnable.run(engine, compiler, sqlExecutionContext);
            } finally {
                if (pool != null) {
                    pool.halt();
                }
            }
            Assert.assertEquals(0, engine.getBusyWriterCount());
            Assert.assertEquals(0, engine.getBusyReaderCount());
        }
    }

    public static void execute(
            @Nullable WorkerPool pool, CustomisableRunnable runner, CairoConfiguration configuration, Log log
    ) throws Exception {
        execute(pool, runner, configuration, Metrics.disabled(), log);
    }

    @NotNull
    public static Rnd generateRandom(Log log) {
        return generateRandom(log, System.nanoTime(), System.currentTimeMillis());
    }

    @NotNull
    public static Rnd generateRandom(Log log, long s0, long s1) {
        if (log != null) {
            log.info().$("random seeds: ").$(s0).$("L, ").$(s1).$('L').$();
        }
        System.out.printf("random seeds: %dL, %dL%n", s0, s1);
        Rnd rnd = new Rnd(s0, s1);
        // Random impl is biased on first few calls, always return same bool,
        // so we need to make a few calls to get it going randomly
        rnd.nextBoolean();
        rnd.nextBoolean();
        return rnd;
    }

    public static String getCsvRoot() {
        return getTestResourcePath("/csv");
    }

    public static int getJavaVersion() {
        String version = System.getProperty("java.version");
        if (version.startsWith("1.")) {
            version = version.substring(2, 3);
        } else {
            int dot = version.indexOf(".");
            if (dot != -1) {
                version = version.substring(0, dot);
            }
        }
        return Integer.parseInt(version);
    }

    public static String getResourcePath(String resourceName) {
        URL resource = ServerMain.class.getResource(resourceName);
        assertNotNull("Someone accidentally deleted resource " + resourceName + "?", resource);
        try {
            return Paths.get(resource.toURI()).toFile().getAbsolutePath();
        } catch (URISyntaxException e) {
            throw new RuntimeException("Could not determine resource path", e);
        }
    }

    @NotNull
    public static NetworkFacade getSendDelayNetworkFacade(int startDelayDelayAfter) {
        return new NetworkFacadeImpl() {
            final AtomicInteger totalSent = new AtomicInteger();

            @Override
            public int sendRaw(long fd, long buffer, int bufferLen) {
                if (startDelayDelayAfter == 0) {
                    return super.sendRaw(fd, buffer, bufferLen);
                }

                int sentNow = totalSent.get();
                if (bufferLen > 0) {
                    if (sentNow >= startDelayDelayAfter) {
                        totalSent.set(0);
                        return 0;
                    }

                    int result = super.sendRaw(fd, buffer, Math.min(bufferLen, startDelayDelayAfter - sentNow));
                    totalSent.addAndGet(result);
                    return result;
                }
                return 0;
            }
        };
    }

    public static int getSystemTablesCount(CairoEngine engine) {
        final ObjHashSet<TableToken> tableBucket = new ObjHashSet<>();
        engine.getTableTokens(tableBucket, false);
        int systemTableCount = 0;
        for (int i = 0, n = tableBucket.size(); i < n; i++) {
            final TableToken tt = tableBucket.get(i);
            if (tt.isSystem()) {
                systemTableCount++;
            }
        }
        return systemTableCount;
    }

    public static String getTestResourcePath(String resourceName) {
        URL resource = TestUtils.class.getResource(resourceName);
        assertNotNull("Someone accidentally deleted test resource " + resourceName + "?", resource);
        try {
            return Paths.get(resource.toURI()).toFile().getAbsolutePath();
        } catch (URISyntaxException e) {
            throw new RuntimeException("Could not determine resource path", e);
        }
    }

    public static TableWriter getWriter(CairoEngine engine, CharSequence tableName) {
        return getWriter(engine, engine.verifyTableName(tableName));
    }

    public static TableWriter getWriter(CairoEngine engine, TableToken tableToken) {
        return engine.getWriter(tableToken, "test");
    }

    public static String insertFromSelectPopulateTableStmt(
            TableModel tableModel, int totalRows, String startDate, int partitionCount
    ) throws NumericException {
        long fromTimestamp = IntervalUtils.parseFloorPartialTimestamp(startDate);
        long increment = partitionIncrement(tableModel.getPartitionBy(), fromTimestamp, totalRows, partitionCount);

        StringBuilder insertFromSelect = new StringBuilder();
        insertFromSelect.append("INSERT ATOMIC INTO ")
                .append(tableModel.getTableName()).append(" SELECT").append(Misc.EOL);
        for (int i = 0; i < tableModel.getColumnCount(); i++) {
            CharSequence colName = tableModel.getColumnName(i);
            switch (ColumnType.tagOf(tableModel.getColumnType(i))) {
                case ColumnType.INT:
                    insertFromSelect.append("CAST(x as INT) ").append(colName);
                    break;
                case ColumnType.STRING:
                    insertFromSelect.append("CAST(x as STRING) ").append(colName);
                    break;
                case ColumnType.VARCHAR:
                    insertFromSelect.append("rnd_varchar(1, 15, 1) ").append(colName);
                    break;
                case ColumnType.LONG:
                    insertFromSelect.append("x ").append(colName);
                    break;
                case ColumnType.DOUBLE:
                    insertFromSelect.append("x / 1000.0 ").append(colName);
                    break;
                case ColumnType.TIMESTAMP:
                    insertFromSelect.append("CAST(").append(fromTimestamp).append("L AS TIMESTAMP) + x * ")
                            .append(increment).append("  ").append(colName);
                    break;
                case ColumnType.SYMBOL:
                    insertFromSelect.append("rnd_symbol(4,4,4,2) ").append(colName);
                    break;
                case ColumnType.BOOLEAN:
                    insertFromSelect.append("rnd_boolean() ").append(colName);
                    break;
                case ColumnType.FLOAT:
                    insertFromSelect.append("CAST(x / 1000.0 AS FLOAT) ").append(colName);
                    break;
                case ColumnType.DATE:
                    insertFromSelect.append("CAST(").append(fromTimestamp).append("L AS DATE) ").append(colName);
                    break;
                case ColumnType.LONG256:
                    insertFromSelect.append("CAST(x AS LONG256) ").append(colName);
                    break;
                case ColumnType.BYTE:
                    insertFromSelect.append("CAST(x AS BYTE) ").append(colName);
                    break;
                case ColumnType.CHAR:
                    insertFromSelect.append("CAST(x AS CHAR) ").append(colName);
                    break;
                case ColumnType.SHORT:
                    insertFromSelect.append("CAST(x AS SHORT) ").append(colName);
                    break;
                case ColumnType.UUID:
                    insertFromSelect.append("rnd_uuid4() ").append(colName);
                    break;
                case ColumnType.LONG128:
                    insertFromSelect.append("to_long128(x, 0) ").append(colName);
                    break;
                case ColumnType.IPv4:
                    insertFromSelect.append("CAST(x as IPv4) ").append(colName);
                    break;
                default:
                    throw new UnsupportedOperationException();
            }
            if (i < tableModel.getColumnCount() - 1) {
                insertFromSelect.append("," + Misc.EOL);
            }
        }
        insertFromSelect.append(Misc.EOL + "FROM long_sequence(").append(totalRows).append(")");
        insertFromSelect.append(";" + Misc.EOL);
        return insertFromSelect.toString();
    }

    public static String ipv4ToString(int ip) {
        StringSink sink = getTlSink();
        Numbers.intToIPv4Sink(sink, ip);
        return sink.toString();
    }

    public static String ipv4ToString2(long ipAndBroadcast) {
        StringSink sink = getTlSink();
        Numbers.intToIPv4Sink(sink, (int) (ipAndBroadcast >> 32));
        sink.put('/');
        Numbers.intToIPv4Sink(sink, (int) (ipAndBroadcast));
        return sink.toString();
    }

    public static int maxDayOfMonth(int month) {
        switch (month) {
            case 1:
            case 3:
            case 5:
            case 7:
            case 8:
            case 10:
            case 12:
                return 31;
            case 2:
                return 28;
            case 4:
            case 6:
            case 9:
            case 11:
                return 30;
            default:
                throw new IllegalArgumentException("[1..12]");
        }
    }

    public static void messTxnUnallocated(FilesFacade ff, Path path, Rnd rnd, TableToken tableToken) {
        path.concat(tableToken).concat(TableUtils.TXN_FILE_NAME);
        try (MemoryMARW txFile = Vm.getCMARWInstance(ff, path.$(), Files.PAGE_SIZE, -1,
                MemoryTag.NATIVE_MIG_MMAP, CairoConfiguration.O_NONE)
        ) {
            long version = txFile.getLong(TableUtils.TX_BASE_OFFSET_VERSION_64);
            boolean isA = (version & 1L) == 0L;
            long baseOffset = isA ? txFile.getInt(TX_BASE_OFFSET_A_32) : txFile.getInt(TX_BASE_OFFSET_B_32);
            long start = baseOffset + TX_OFFSET_SEQ_TXN_64 + 8;
            long lim = baseOffset + TX_OFFSET_MAP_WRITER_COUNT_32;
            for (long i = start; i < lim; i++) {
                txFile.putByte(i, rnd.nextByte());
            }
            txFile.close(false);
        }
    }

    public static TableWriter newOffPoolWriter(
            CairoConfiguration configuration, TableToken tableToken, CairoEngine engine
    ) {
        return newOffPoolWriter(configuration, tableToken, Metrics.disabled(), engine);
    }

    public static TableWriter newOffPoolWriter(
            CairoConfiguration configuration, TableToken tableToken, Metrics metrics, CairoEngine engine
    ) {
        return newOffPoolWriter(configuration, tableToken, metrics, new MessageBusImpl(configuration), engine);
    }

    public static TableWriter newOffPoolWriter(
            CairoConfiguration configuration,
            TableToken tableToken,
            Metrics metrics,
            MessageBus messageBus,
            CairoEngine engine
    ) {
        return new TableWriter(
                configuration,
                tableToken,
                null,
                messageBus,
                true,
                DefaultLifecycleManager.INSTANCE,
                configuration.getRoot(),
                DefaultDdlListener.INSTANCE,
                () -> Numbers.LONG_NULL,
                metrics,
                engine
        );
    }

    public static void printSql(
            CairoEngine engine, SqlExecutionContext sqlExecutionContext, CharSequence sql, MutableUtf16Sink sink
    ) throws SqlException {
        try (SqlCompiler compiler = engine.getSqlCompiler()) {
            printSql(compiler, sqlExecutionContext, sql, sink);
        }
    }

    public static void printSql(
            SqlCompiler compiler,
            SqlExecutionContext sqlExecutionContext,
            CharSequence sql,
            MutableUtf16Sink sink
    ) throws SqlException {
        try (RecordCursorFactory factory = compiler.compile(sql, sqlExecutionContext).getRecordCursorFactory()) {
            try (RecordCursor cursor = factory.getCursor(sqlExecutionContext)) {
                RecordMetadata metadata = factory.getMetadata();
                sink.clear();
                CursorPrinter.println(metadata, sink);

                final Record record = cursor.getRecord();
                while (cursor.hasNext()) {
                    println(record, metadata, sink);
                }
            }
        }
    }

    public static String printSqlToString(
            CairoEngine engine, SqlExecutionContext sqlExecutionContext, CharSequence sql, MutableUtf16Sink sink
    ) throws SqlException {
        try (SqlCompiler compiler = engine.getSqlCompiler()) {
            printSql(compiler, sqlExecutionContext, sql, sink);
            return sink.toString();
        }
    }

    public static void printSqlWithTypes(
            SqlCompiler compiler,
            SqlExecutionContext sqlExecutionContext,
            CharSequence sql,
            MutableUtf16Sink sink
    ) throws SqlException {
        try (RecordCursorFactory factory = compiler.compile(sql, sqlExecutionContext).getRecordCursorFactory()) {
            try (RecordCursor cursor = factory.getCursor(sqlExecutionContext)) {
                RecordMetadata metadata = factory.getMetadata();
                CursorPrinter.println(cursor, metadata, sink, true, true);
            }
        }
    }

    public static void println(Record record, RecordMetadata metadata, CharSink<?> sink) {
        CursorPrinter.println(record, metadata, sink);
        for (int i = 0, n = metadata.getColumnCount(); i < n; i++) {
            if (metadata.getColumnType(i) == ColumnType.VARCHAR) {
                assertAsciiCompliance(record.getVarcharA(i));
            }
        }
    }

    public static void putUtf8(TableWriter.Row r, String s, int columnIndex, boolean symbol) {
        byte[] bytes = s.getBytes(Files.UTF_8);
        long len = bytes.length;
        long p = Unsafe.malloc(len, MemoryTag.NATIVE_DEFAULT);
        try {
            for (int i = 0; i < len; i++) {
                Unsafe.getUnsafe().putByte(p + i, bytes[i]);
            }
            DirectUtf8String seq = new DirectUtf8String();
            seq.of(p, p + len);
            if (symbol) {
                r.putSymUtf8(columnIndex, seq);
            } else {
                r.putStrUtf8(columnIndex, seq);
            }
        } finally {
            Unsafe.free(p, len, MemoryTag.NATIVE_DEFAULT);
        }
    }

    public static StringSink putWithLeadingZeroIfNeeded(StringSink seq, int len, int value) {
        seq.clear(len);
        if (value < 10) {
            seq.put('0');
        }
        seq.put(value);
        return seq;
    }

    public static String readStringFromFile(File file) {
        try {
            try (FileInputStream fis = new FileInputStream(file)) {
                byte[] buffer = new byte[(int) fis.getChannel().size()];
                int totalRead = 0;
                int read;
                while (totalRead < buffer.length && (read = fis.read(buffer, totalRead, buffer.length - totalRead)) > 0) {
                    totalRead += read;
                }
                return new String(buffer, Files.UTF_8);
            }
        } catch (IOException e) {
            throw new RuntimeException("Cannot read from " + file.getAbsolutePath(), e);
        }
    }

    public static void removeTestPath(CharSequence root) {
        try (Path path = new Path()) {
            path.of(root);
            FilesFacade ff = TestFilesFacadeImpl.INSTANCE;
            path.slash();
            if (ff.exists(path.$()) && !ff.rmdir(path, true)) {
                StringSink dir = new StringSink();
                dir.put(path.$());
                Assert.fail("Test dir " + dir + " cleanup error: " + ff.errno());
            }

            path.parent().concat(RESTORE_FROM_CHECKPOINT_TRIGGER_FILE_NAME);
            if (ff.exists(path.$()) && !ff.removeQuiet(path.$())) {
                StringSink dir = new StringSink();
                dir.put(path.$());
                Assert.fail("Checkpoint dir " + dir + " trigger cleanup error:: " + ff.errno());
            }
        }
    }

    public static String replaceSizeToMatchOS(
            String expected, String tableName,
            CairoConfiguration configuration, CairoEngine engine, StringSink sink
    ) {
        return replaceSizeToMatchOS(expected, new Utf8String(configuration.getRoot()), tableName, engine, sink);
    }

    public static String replaceSizeToMatchOS(
            String expected,
            Utf8Sequence root,
            String tableName,
            CairoEngine engine,
            StringSink sink
    ) {
        ObjObjHashMap<String, Long> sizes = findPartitionSizes(root, tableName, engine, sink);
        String[] lines = expected.split("\n");
        sink.clear();
        sink.put(lines[0]).put('\n');
        StringSink auxSink = new StringSink();
        for (int i = 1; i < lines.length; i++) {
            String line = lines[i];
            String nameColumn = line.split("\t")[2];
            Long s = sizes.get(nameColumn);
            long size = s != null ? s : 0L;
            SizePrettyFunctionFactory.toSizePretty(auxSink, size);
            line = line.replaceAll("SIZE", String.valueOf(size));
            line = line.replaceAll("HUMAN", auxSink.toString());
            sink.put(line).put('\n');
        }
        return sink.toString();
    }

    public static void setupWorkerPool(WorkerPool workerPool, CairoEngine cairoEngine) throws SqlException {
        WorkerPoolUtils.setupQueryJobs(workerPool, cairoEngine);
        WorkerPoolUtils.setupWriterJobs(workerPool, cairoEngine);
    }

    public static long toMemory(CharSequence sequence) {
        long ptr = Unsafe.malloc(sequence.length(), MemoryTag.NATIVE_DEFAULT);
        Utf8s.strCpyAscii(sequence, sequence.length(), ptr);
        return ptr;
    }

    public static void txnPartitionConditionally(Path path, int txn) {
        if (txn > -1) {
            path.put('.').put(txn);
        }
    }

    public static void unchecked(CheckedRunnable runnable) {
        try {
            runnable.run();
        } catch (Throwable e) {
            throw new RuntimeException(e);
        }
    }

    public static void unchecked(CheckedRunnable runnable, AtomicInteger failureCounter) {
        try {
            runnable.run();
        } catch (Throwable e) {
            failureCounter.incrementAndGet();
            throw new RuntimeException(e);
        }
    }

    public static <T> T unchecked(CheckedSupplier<T> runnable) {
        try {
            return runnable.get();
        } catch (Throwable e) {
            throw new RuntimeException(e);
        }
    }

    public static int unchecked(CheckedIntFunction runnable) {
        try {
            return runnable.get();
        } catch (Throwable e) {
            throw new RuntimeException(e);
        }
    }

    public static void writeStringToFile(File file, String s) throws IOException {
        try (FileOutputStream fos = new FileOutputStream(file)) {
            fos.write(s.getBytes(Files.UTF_8));
        }
    }

    private static void assertCharEquals(
            RecordMetadata metaL, RecordMetadata metaR, Record lr, Record rr, boolean genericStringMatch, int col
    ) {
        if (genericStringMatch && metaL.getColumnType(col) != metaR.getColumnType(col)) {
            char right = readAsChar(metaR, rr, col);
            char left = readAsChar(metaL, lr, col);
            Assert.assertEquals(left, right);
            return;
        }
        Assert.assertEquals(rr.getChar(col), lr.getChar(col));
    }

    private static void assertColumnValues(
            RecordMetadata metadataExpected, RecordMetadata metadataActual, Record lr, Record rr,
            long rowIndex, boolean genericStringMatch
    ) {
        int columnType = 0;
        for (int i = 0, n = metadataExpected.getColumnCount(); i < n; i++) {
            String columnName = metadataExpected.getColumnName(i);
            try {
                columnType = metadataExpected.getColumnType(i);
                int tagType = ColumnType.tagOf(columnType);
                switch (tagType) {
                    case ColumnType.DATE:
                        Assert.assertEquals(rr.getDate(i), lr.getDate(i));
                        break;
                    case ColumnType.TIMESTAMP:
                        if (rr.getTimestamp(i) != lr.getTimestamp(i)) {
                            Assert.assertEquals(Timestamps.toString(rr.getTimestamp(i)), Timestamps.toString(lr.getTimestamp(i)));
                        }
                        break;
                    case ColumnType.DOUBLE:
                        Assert.assertEquals(rr.getDouble(i), lr.getDouble(i), 1E-6);
                        break;
                    case ColumnType.FLOAT:
                        Assert.assertEquals(rr.getFloat(i), lr.getFloat(i), 1E-4);
                        break;
                    case ColumnType.INT:
                        Assert.assertEquals(rr.getInt(i), lr.getInt(i));
                        break;
                    case ColumnType.IPv4:
                        Assert.assertEquals(rr.getIPv4(i), lr.getIPv4(i));
                        break;
                    case ColumnType.GEOINT:
                        Assert.assertEquals(rr.getGeoInt(i), lr.getGeoInt(i));
                        break;
                    case ColumnType.SYMBOL:
                    case ColumnType.STRING:
                    case ColumnType.VARCHAR:
                        assertStringEquals(metadataActual, metadataExpected, lr, rr, genericStringMatch, i);
                        break;
                    case ColumnType.SHORT:
                        Assert.assertEquals(rr.getShort(i), lr.getShort(i));
                        break;
                    case ColumnType.CHAR:
                        assertCharEquals(metadataActual, metadataExpected, lr, rr, genericStringMatch, i);
                        break;
                    case ColumnType.GEOSHORT:
                        Assert.assertEquals(rr.getGeoShort(i), lr.getGeoShort(i));
                        break;
                    case ColumnType.LONG:
                        Assert.assertEquals(rr.getLong(i), lr.getLong(i));
                        break;
                    case ColumnType.GEOLONG:
                        Assert.assertEquals(rr.getGeoLong(i), lr.getGeoLong(i));
                        break;
                    case ColumnType.GEOBYTE:
                        Assert.assertEquals(rr.getGeoByte(i), lr.getGeoByte(i));
                        break;
                    case ColumnType.BYTE:
                        Assert.assertEquals(rr.getByte(i), lr.getByte(i));
                        break;
                    case ColumnType.BOOLEAN:
                        Assert.assertEquals(rr.getBool(i), lr.getBool(i));
                        break;
                    case ColumnType.BINARY:
                        Assert.assertTrue(areEqual(rr.getBin(i), lr.getBin(i)));
                        break;
                    case ColumnType.LONG256:
                        assertEquals(rr.getLong256A(i), lr.getLong256A(i));
                        break;
                    case ColumnType.LONG128:
                        // fall-through
                    case ColumnType.UUID:
                        Assert.assertEquals(rr.getLong128Hi(i), lr.getLong128Hi(i));
                        Assert.assertEquals(rr.getLong128Lo(i), lr.getLong128Lo(i));
                        break;
                    default:
                        // Unknown record type.
                        assert false;
                        break;
                }
            } catch (AssertionError e) {
                String expected = recordToString(rr, metadataExpected, genericStringMatch);
                String actual = recordToString(lr, metadataActual, genericStringMatch);
                Assert.assertEquals(String.format(String.format("Row %d column %s[%s]",
                        rowIndex, columnName, ColumnType.nameOf(columnType))), expected, actual);
                // If above didn't fail because of types not included or double precision not enough, throw here anyway
                throw new AssertionError(String.format("Row %d column %s[%s] %s", rowIndex, columnName,
                        ColumnType.nameOf(columnType), e.getMessage()));
            }
        }
    }

    private static void assertEquals(Long256 expected, Long256 actual) {
        if (expected == actual) return;
        if (actual == null) {
            Assert.fail("Expected " + toHexString(expected) + ", but was: null");
        }

        if (
                expected.getLong0() != actual.getLong0()
                        || expected.getLong1() != actual.getLong1()
                        || expected.getLong2() != actual.getLong2()
                        || expected.getLong3() != actual.getLong3()
        ) {
            Assert.assertEquals(toHexString(expected), toHexString(actual));
        }
    }

    private static void assertEquals(RecordMetadata metadataExpected, RecordMetadata metadataActual, boolean genericStringMatch) {
        Assert.assertEquals("Column count must be same", metadataExpected.getColumnCount(), metadataActual.getColumnCount());
        for (int i = 0, n = metadataExpected.getColumnCount(); i < n; i++) {
            Assert.assertEquals("Column name " + i, metadataExpected.getColumnName(i), metadataActual.getColumnName(i));
            int columnType1 = metadataExpected.getColumnType(i);
            columnType1 = genericStringMatch && (ColumnType.isSymbol(columnType1) || columnType1 == ColumnType.VARCHAR
                    || columnType1 == ColumnType.CHAR) ? ColumnType.STRING : columnType1;
            int columnType2 = metadataActual.getColumnType(i);
            columnType2 = genericStringMatch && (ColumnType.isSymbol(columnType2) || columnType2 == ColumnType.VARCHAR
                    || columnType2 == ColumnType.CHAR) ? ColumnType.STRING : columnType2;
            Assert.assertEquals("Column type " + i, columnType1, columnType2);
        }
    }

    private static void assertStringEquals(
            RecordMetadata metaL, RecordMetadata metaR, Record lr, Record rr, boolean genericStringMatch, int col
    ) {
        int colTypeL = metaL.getColumnType(col);
        int colTypeR = metaR.getColumnType(col);
        if (genericStringMatch && colTypeL != colTypeR) {
            if (colTypeL != ColumnType.VARCHAR && colTypeR != ColumnType.VARCHAR) {
                CharSequence left = readAsCharSequence(colTypeL, lr, col);
                CharSequence right = readAsCharSequence(colTypeR, rr, col);
                TestUtils.assertEquals(left, right);
            } else {
                if (colTypeL == ColumnType.VARCHAR) {
                    Utf8Sequence left = lr.getVarcharA(col);
                    CharSequence right = readAsCharSequence(colTypeR, rr, col);
                    if (!Utf8s.equalsUtf16Nc(right, left)) {
                        Assert.fail("Expected " + right + ", but was: " + left);
                    }
                } else {
                    CharSequence left = readAsCharSequence(colTypeL, lr, col);
                    Utf8Sequence right = rr.getVarcharA(col);
                    if (!Utf8s.equalsUtf16Nc(left, right)) {
                        Assert.fail("Expected " + right + ", but was: " + left);
                    }
                }
            }
            return;
        }

        switch (colTypeL) {
            case ColumnType.SYMBOL:
                TestUtils.assertEquals(rr.getSymA(col), lr.getSymA(col));
                break;
            case ColumnType.STRING:
                TestUtils.assertEquals(rr.getStrA(col), lr.getStrA(col));
                break;
            case ColumnType.VARCHAR:
                TestUtils.assertEquals(rr.getVarcharA(col), lr.getVarcharA(col));
                break;
            default:
                throw new UnsupportedOperationException("Unexpected column type: " + ColumnType.nameOf(colTypeL));
        }
    }

    private static ObjObjHashMap<String, Long> findPartitionSizes(
            Utf8Sequence root,
            String tableName,
            CairoEngine engine,
            StringSink sink
    ) {
        ObjObjHashMap<String, Long> sizes = new ObjObjHashMap<>();
        TableToken tableToken = engine.verifyTableName(tableName);
        try (Path path = new Path().of(root).concat(tableToken)) {
            int len = path.size();
            long pFind = Files.findFirst(path.$());
            try {
                do {
                    long namePtr = Files.findName(pFind);
                    if (Files.notDots(namePtr)) {
                        sink.clear();
                        Utf8s.utf8ToUtf16Z(namePtr, sink);
                        path.trimTo(len).concat(sink).$();
                        int n = sink.length();
                        int limit = n;
                        for (int i = 0; i < n; i++) {
                            if (sink.charAt(i) == '.' && i < n - 1) {
                                char c = sink.charAt(i + 1);
                                if (c >= '0' && c <= '9') {
                                    limit = i;
                                    break;
                                }
                            }
                        }
                        sink.clear(limit);
                        sizes.put(sink.toString(), Files.getDirSize(path));
                    }
                } while (Files.findNext(pFind) > 0);
            } finally {
                Files.findClose(pFind);
            }
        }
        return sizes;
    }

    private static StringSink getTlSink() {
        StringSink ss = tlSink.get();
        ss.clear();
        return ss;
    }

    private static long partitionIncrement(int partitionBy, long fromTimestamp, int totalRows, int partitionCount) {
        long increment = 0;
        if (PartitionBy.isPartitioned(partitionBy)) {
            final PartitionBy.PartitionAddMethod partitionAddMethod = PartitionBy.getPartitionAddMethod(partitionBy);
            assert partitionAddMethod != null;
            long toTs = partitionAddMethod.calculate(fromTimestamp, partitionCount) - fromTimestamp - Timestamps.SECOND_MICROS;
            increment = totalRows > 0 ? Math.max(toTs / totalRows, 1) : 0;
        }
        return increment;
    }

    private static char readAsChar(RecordMetadata metaR, Record rr, int col) {
        switch (metaR.getColumnType(col)) {
            case ColumnType.CHAR:
                return rr.getChar(col);
            case ColumnType.SYMBOL:
                CharSequence symbol = rr.getSymA(0);
                Assert.assertTrue(symbol == null || symbol.length() == 1);
                return symbol == null ? 0 : symbol.charAt(0);
            case ColumnType.STRING:
                CharSequence str = rr.getStrA(col);
                Assert.assertTrue(str == null || str.length() == 1);
                return str != null ? str.charAt(0) : 0;
            case ColumnType.VARCHAR:
                Utf8Sequence vc = rr.getVarcharA(col);
                Assert.assertTrue(vc == null || vc.size() == 1);
                return vc == null ? 0 : vc.asAsciiCharSequence().charAt(0);
            default:
                throw new UnsupportedOperationException("Unexpected column type: " + ColumnType.nameOf(metaR.getColumnType(col)));
        }
    }

    @Nullable
    private static CharSequence readAsCharSequence(int columnType, Record rr, int col) {
        switch (columnType) {
            case ColumnType.SYMBOL:
                return rr.getSymA(col);
            case ColumnType.STRING:
                return rr.getStrA(col);
            case ColumnType.VARCHAR:
                Utf8Sequence vc = rr.getVarcharA(col);
                return vc == null ? null : vc.toString();
            default:
                throw new UnsupportedOperationException("Unexpected column type: " + ColumnType.nameOf(columnType));
        }
    }

    private static String recordToString(Record record, RecordMetadata metadata, boolean genericStringMatch) {
        StringSink sink = getTlSink();
        for (int i = 0, n = metadata.getColumnCount(); i < n; i++) {
            CursorPrinter.printColumn(record, metadata, i, sink, genericStringMatch, false);
            if (i < n - 1) {
                sink.put('\t');
            }
        }
        return sink.toString();
    }

    private static String toHexString(Long256 expected) {
        return Long.toHexString(expected.getLong0())
                + " " + Long.toHexString(expected.getLong1())
                + " " + Long.toHexString(expected.getLong2())
                + " " + Long.toHexString(expected.getLong3());
    }

    static void addAllRecordsToMap(StringSink sink, RecordCursor cursor, RecordMetadata metadata, Map<String, Integer> map) {
        cursor.toTop();
        Record record = cursor.getRecord();
        while (cursor.hasNext()) {
            addRecordToMap(sink, record, metadata, map, false);
        }
    }

    static void addRecordToMap(
            StringSink sink, Record record, RecordMetadata metadata, Map<String, Integer> map, boolean genericStringMatch
    ) {
        sink.clear();
        for (int i = 0, n = metadata.getColumnCount(); i < n; i++) {
            CursorPrinter.printColumn(record, metadata, i, sink, genericStringMatch, true, "<null>");
        }
        String printed = sink.toString();
        map.compute(printed, (s, i) -> {
            if (i == null) {
                return 1;
            }
            return i + 1;
        });
    }

    public interface CheckedIntFunction {
        int get() throws Throwable;
    }

    @FunctionalInterface
    public interface CheckedRunnable {
        void run() throws Throwable;
    }

    public interface CheckedSupplier<T> {
        T get() throws Throwable;
    }

    @FunctionalInterface
    public interface LeakProneCode {
        void run() throws Exception;
    }

    public static class LeakCheck implements QuietCloseable {
        private final int addrInfoCount;
        private final long fileCount;
        private final String fileDebugInfo;
        private final long mem;
        private final long[] memoryUsageByTag = new long[MemoryTag.SIZE];
        private final int sockAddrCount;

        public LeakCheck() {
            Path.clearThreadLocals();
            mem = Unsafe.getMemUsed();
            for (int i = MemoryTag.MMAP_DEFAULT; i < MemoryTag.SIZE; i++) {
                memoryUsageByTag[i] = Unsafe.getMemUsedByTag(i);
            }

            Assert.assertTrue("Initial file unsafe mem should be >= 0", mem >= 0);
            fileCount = Files.getOpenFileCount();
            fileDebugInfo = Files.getOpenFdDebugInfo();
            Assert.assertTrue("Initial file count should be >= 0", fileCount >= 0);

            addrInfoCount = Net.getAllocatedAddrInfoCount();
            Assert.assertTrue("Initial allocated addrinfo count should be >= 0", addrInfoCount >= 0);

            sockAddrCount = Net.getAllocatedSockAddrCount();
            Assert.assertTrue("Initial allocated sockaddr count should be >= 0", sockAddrCount >= 0);
        }

        @Override
        public void close() {
            Path.clearThreadLocals();
            if (fileCount != Files.getOpenFileCount()) {
                Assert.assertEquals("file descriptors, expected: " + fileDebugInfo + ", actual: "
                        + Files.getOpenFdDebugInfo(), fileCount, Files.getOpenFileCount());
            }

            // Checks that the same tag used for allocation and freeing native memory
            long memAfter = Unsafe.getMemUsed();
            long memNativeSqlCompilerDiff = 0;
            Assert.assertTrue(memAfter > -1);
            if (mem != memAfter) {
                for (int i = MemoryTag.MMAP_DEFAULT; i < MemoryTag.SIZE; i++) {
                    long actualMemByTag = Unsafe.getMemUsedByTag(i);
                    if (memoryUsageByTag[i] != actualMemByTag) {
                        if (i != MemoryTag.NATIVE_SQL_COMPILER) {
                            Assert.assertEquals("Memory usage by tag: " + MemoryTag.nameOf(i)
                                            + ", difference: " + (actualMemByTag - memoryUsageByTag[i]),
                                    memoryUsageByTag[i], actualMemByTag);
                            Assert.assertTrue(actualMemByTag > -1);
                        } else {
                            // SqlCompiler memory is not released immediately as compilers are pooled
                            Assert.assertTrue(actualMemByTag >= memoryUsageByTag[i]);
                            memNativeSqlCompilerDiff = actualMemByTag - memoryUsageByTag[i];
                        }
                    }
                }
                Assert.assertEquals(mem + memNativeSqlCompilerDiff, memAfter);
            }

            int addrInfoCountAfter = Net.getAllocatedAddrInfoCount();
            Assert.assertTrue(addrInfoCountAfter > -1);
            if (addrInfoCount != addrInfoCountAfter) {
                Assert.fail("AddrInfo allocation count before the test: " + addrInfoCount
                        + ", after the test: " + addrInfoCountAfter);
            }

            int sockAddrCountAfter = Net.getAllocatedSockAddrCount();
            Assert.assertTrue(sockAddrCountAfter > -1);
            if (sockAddrCount != sockAddrCountAfter) {
                Assert.fail("SockAddr allocation count before the test: " + sockAddrCount
                        + ", after the test: " + sockAddrCountAfter);
            }
        }
    }
}<|MERGE_RESOLUTION|>--- conflicted
+++ resolved
@@ -856,13 +856,8 @@
     }
 
     public static TableToken create(TableModel model, CairoEngine engine) {
-<<<<<<< HEAD
-        int tableId = (int) engine.getTableIdGenerator().getNextId();
+        int tableId = engine.getNextTableId();
         TableToken tableToken = engine.lockTableName(model.getTableName(), tableId, false, model.isWalEnabled());
-=======
-        int tableId = engine.getNextTableId();
-        TableToken tableToken = engine.lockTableName(model.getTableName(), tableId, model.isWalEnabled());
->>>>>>> 5f9e5ce7
         if (tableToken == null) {
             throw new RuntimeException("table already exists: " + model.getTableName());
         }
