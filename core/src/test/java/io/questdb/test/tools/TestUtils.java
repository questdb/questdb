/*******************************************************************************
 *     ___                  _   ____  ____
 *    / _ \ _   _  ___  ___| |_|  _ \| __ )
 *   | | | | | | |/ _ \/ __| __| | | |  _ \
 *   | |_| | |_| |  __/\__ \ |_| |_| | |_) |
 *    \__\_\\__,_|\___||___/\__|____/|____/
 *
 *  Copyright (c) 2014-2019 Appsicle
 *  Copyright (c) 2019-2022 QuestDB
 *
 *  Licensed under the Apache License, Version 2.0 (the "License");
 *  you may not use this file except in compliance with the License.
 *  You may obtain a copy of the License at
 *
 *  http://www.apache.org/licenses/LICENSE-2.0
 *
 *  Unless required by applicable law or agreed to in writing, software
 *  distributed under the License is distributed on an "AS IS" BASIS,
 *  WITHOUT WARRANTIES OR CONDITIONS OF ANY KIND, either express or implied.
 *  See the License for the specific language governing permissions and
 *  limitations under the License.
 *
 ******************************************************************************/

package io.questdb.test.tools;

import io.questdb.Metrics;
import io.questdb.cairo.*;
import io.questdb.cairo.sql.Record;
import io.questdb.cairo.sql.*;
import io.questdb.cutlass.text.TextImportRequestJob;
import io.questdb.griffin.*;
import io.questdb.griffin.model.IntervalUtils;
import io.questdb.log.Log;
import io.questdb.log.LogFactory;
import io.questdb.log.LogRecord;
import io.questdb.mp.WorkerPool;
import io.questdb.mp.WorkerPoolConfiguration;
import io.questdb.mp.WorkerPoolManager;
import io.questdb.network.Net;
import io.questdb.network.NetworkFacade;
import io.questdb.network.NetworkFacadeImpl;
import io.questdb.std.*;
import io.questdb.std.datetime.microtime.TimestampFormatUtils;
import io.questdb.std.datetime.microtime.Timestamps;
import io.questdb.std.datetime.millitime.DateFormatUtils;
import io.questdb.std.str.CharSink;
import io.questdb.std.str.MutableCharSink;
import io.questdb.std.str.Path;
import io.questdb.std.str.StringSink;
import org.jetbrains.annotations.NotNull;
import org.junit.Assert;

import java.io.*;
import java.net.URISyntaxException;
import java.net.URL;
import java.util.UUID;
import java.util.concurrent.CyclicBarrier;
import java.util.concurrent.TimeUnit;
import java.util.concurrent.atomic.AtomicInteger;

public final class TestUtils {

    public static final RecordCursorPrinter printer = new RecordCursorPrinter();

    private static final StringSink sink = new StringSink();

    private static final RecordCursorPrinter printerWithTypes = new RecordCursorPrinter().withTypes(true);
    private static final Log LOG = LogFactory.getLog(TestUtils.class);

    private TestUtils() {
    }

    public static boolean areEqual(BinarySequence a, BinarySequence b) {
        if (a == b) return true;
        if (a == null || b == null) return false;

        if (a.length() != b.length()) return false;
        for (int i = 0; i < a.length(); i++) {
            if (a.byteAt(i) != b.byteAt(i)) return false;
        }
        return true;
    }

    public static void assertConnect(long fd, long sockAddr) {
        long rc = connect(fd, sockAddr);
        if (rc != 0) {
            Assert.fail("could not connect, errno=" + Os.errno());
        }
    }

    public static void assertConnectAddrInfo(long fd, long sockAddrInfo) {
        long rc = connectAddrInfo(fd, sockAddrInfo);
        if (rc != 0) {
            Assert.fail("could not connect, errno=" + Os.errno());
        }
    }

    public static void assertConnect(NetworkFacade nf, long fd, long pSockAddr) {
        long rc = nf.connect(fd, pSockAddr);
        if (rc != 0) {
            Assert.fail("could not connect, errno=" + nf.errno());
        }
    }

    public static void assertContains(CharSequence _this, CharSequence that) {
        if (Chars.contains(_this, that)) {
            return;
        }
        Assert.fail("'" + _this.toString() + "' does not contain: " + that);
    }

    public static void assertCursor(CharSequence expected, RecordCursor cursor, RecordMetadata metadata, boolean header, MutableCharSink sink) {
        printCursor(cursor, metadata, header, sink, printer);
        assertEquals(expected, sink);
    }

    public static void assertEquals(RecordCursor cursorExpected, RecordMetadata metadataExpected, RecordCursor cursorActual, RecordMetadata metadataActual, boolean symbolsAsStrings) {
        assertEquals(metadataExpected, metadataActual, symbolsAsStrings);
        Record r = cursorExpected.getRecord();
        Record l = cursorActual.getRecord();
        long rowIndex = 0;
        while (cursorExpected.hasNext()) {
            if (!cursorActual.hasNext()) {
                Assert.fail("Actual cursor does not have record at " + rowIndex);
            }
            rowIndex++;
            for (int i = 0; i < metadataExpected.getColumnCount(); i++) {
                String columnName = metadataExpected.getColumnName(i);
                try {
                    int columnType = metadataExpected.getColumnType(i);
                    int tagType = ColumnType.tagOf(columnType);
                    switch (tagType) {
                        case ColumnType.DATE:
                            Assert.assertEquals(r.getDate(i), l.getDate(i));
                            break;
                        case ColumnType.TIMESTAMP:
                            Assert.assertEquals(r.getTimestamp(i), l.getTimestamp(i));
                            break;
                        case ColumnType.DOUBLE:
                            Assert.assertEquals(r.getDouble(i), l.getDouble(i), Numbers.MAX_SCALE);
                            break;
                        case ColumnType.FLOAT:
                            Assert.assertEquals(r.getFloat(i), l.getFloat(i), 4);
                            break;
                        case ColumnType.INT:
                            Assert.assertEquals(r.getInt(i), l.getInt(i));
                            break;
                        case ColumnType.GEOINT:
                            Assert.assertEquals(r.getGeoInt(i), l.getGeoInt(i));
                            break;
                        case ColumnType.STRING:
                            CharSequence actual = symbolsAsStrings && ColumnType.isSymbol(metadataActual.getColumnType(i)) ? l.getSym(i) : l.getStr(i);
                            CharSequence expected = r.getStr(i);
                            TestUtils.assertEquals(expected, actual);
                            break;
                        case ColumnType.SYMBOL:
                            Assert.assertEquals(r.getSym(i), l.getSym(i));
                            break;
                        case ColumnType.SHORT:
                            Assert.assertEquals(r.getShort(i), l.getShort(i));
                            break;
                        case ColumnType.CHAR:
                            Assert.assertEquals(r.getChar(i), l.getChar(i));
                            break;
                        case ColumnType.GEOSHORT:
                            Assert.assertEquals(r.getGeoShort(i), l.getGeoShort(i));
                            break;
                        case ColumnType.LONG:
                            Assert.assertEquals(r.getLong(i), l.getLong(i));
                            break;
                        case ColumnType.GEOLONG:
                            Assert.assertEquals(r.getGeoLong(i), l.getGeoLong(i));
                            break;
                        case ColumnType.GEOBYTE:
                            Assert.assertEquals(r.getGeoByte(i), l.getGeoByte(i));
                            break;
                        case ColumnType.BYTE:
                            Assert.assertEquals(r.getByte(i), l.getByte(i));
                            break;
                        case ColumnType.BOOLEAN:
                            Assert.assertEquals(r.getBool(i), l.getBool(i));
                            break;
                        case ColumnType.BINARY:
                            Assert.assertTrue(areEqual(r.getBin(i), l.getBin(i)));
                            break;
                        case ColumnType.LONG256:
                            assertEquals(r.getLong256A(i), l.getLong256A(i));
                            break;
                        default:
                            // Unknown record type.
                            assert false;
                            break;
                    }
                } catch (AssertionError e) {
                    throw new AssertionError(String.format("Row %d column %s %s", rowIndex, columnName, e.getMessage()));
                }
            }
        }

        Assert.assertFalse("Expected cursor misses record " + rowIndex, cursorActual.hasNext());
    }

    public static void assertEquals(File a, File b) {
        try (Path path = new Path()) {
            path.of(a.getAbsolutePath()).$();
            long fda = Files.openRO(path);
            Assert.assertNotEquals(-1, fda);

            try {
                path.of(b.getAbsolutePath()).$();
                long fdb = Files.openRO(path);
                Assert.assertNotEquals(-1, fdb);
                try {

                    Assert.assertEquals(Files.length(fda), Files.length(fdb));

                    long bufa = Unsafe.malloc(4096, MemoryTag.NATIVE_DEFAULT);
                    long bufb = Unsafe.malloc(4096, MemoryTag.NATIVE_DEFAULT);

                    long offset = 0;
                    try {

                        while (true) {
                            long reada = Files.read(fda, bufa, 4096, offset);
                            long readb = Files.read(fdb, bufb, 4096, offset);
                            Assert.assertEquals(reada, readb);

                            if (reada == 0) {
                                break;
                            }

                            offset += reada;

                            for (int i = 0; i < reada; i++) {
                                Assert.assertEquals(Unsafe.getUnsafe().getByte(bufa + i), Unsafe.getUnsafe().getByte(bufb + i));
                            }
                        }
                    } finally {
                        Unsafe.free(bufa, 4096, MemoryTag.NATIVE_DEFAULT);
                        Unsafe.free(bufb, 4096, MemoryTag.NATIVE_DEFAULT);
                    }
                } finally {
                    Files.close(fdb);
                }
            } finally {
                Files.close(fda);
            }
        }
    }

    public static void assertEquals(File a, CharSequence actual) {
        try (Path path = new Path()) {
            path.of(a.getAbsolutePath()).$();
            long fda = Files.openRO(path);
            Assert.assertNotEquals(-1, fda);

            try {
                long bufa = Unsafe.malloc(4096, MemoryTag.NATIVE_DEFAULT);
                final long str = toMemory(actual);
                long offset = 0;
                long strp = str;
                try {

                    while (true) {
                        long reada = Files.read(fda, bufa, 4096, offset);

                        if (reada == 0) {
                            break;
                        }

                        for (int i = 0; i < reada; i++) {
                            byte b = Unsafe.getUnsafe().getByte(bufa + i);
                            if (b == 13) {
                                continue;
                            }
                            byte bb = Unsafe.getUnsafe().getByte(strp);
                            strp++;
                            if (b != bb) {
                                Assert.fail(
                                        "expected: '" + (char) (bb) + "'(" + bb + ")" +
                                                ", actual: '" + (char) (b) + "'(" + b + ")" +
                                                ", at: " + (offset + i - 1));
                            }
                        }

                        offset += reada;
                    }

                    Assert.assertEquals(strp - str, actual.length());
                } finally {
                    Unsafe.free(bufa, 4096, MemoryTag.NATIVE_DEFAULT);
                    Unsafe.free(str, actual.length(), MemoryTag.NATIVE_DEFAULT);
                }
            } finally {
                Files.close(fda);
            }
        }
    }

    public static void assertEquals(CharSequence expected, Sinkable actual) {
        sink.clear();
        actual.toSink(sink);
        assertEquals(null, expected, sink);
    }

    public static void assertEquals(CharSequence expected, CharSequence actual) {
        assertEquals(null, expected, actual);
    }

    public static void assertEquals(String message, CharSequence expected, CharSequence actual) {
        if (expected == null && actual == null) {
            return;
        }

        if (expected != null && actual == null) {
            Assert.fail("Expected: \n`" + expected + "`but have NULL");
        }

        if (expected == null) {
            Assert.fail("Expected: NULL but have \n`" + actual + "`\n");
        }

        if (expected.length() != actual.length()) {
            Assert.assertEquals(message, expected, actual);
        }

        for (int i = 0; i < expected.length(); i++) {
            if (expected.charAt(i) != actual.charAt(i)) {
                Assert.assertEquals(message, expected, actual);
            }
        }
    }

    public static void assertEquals(BinarySequence bs, BinarySequence actBs, long actualLen) {
        if (bs == null) {
            Assert.assertNull(actBs);
            Assert.assertEquals(-1, actualLen);
        } else {
            Assert.assertEquals(bs.length(), actBs.length());
            Assert.assertEquals(bs.length(), actualLen);
            for (long l = 0, z = bs.length(); l < z; l++) {
                byte b1 = bs.byteAt(l);
                byte b2 = actBs.byteAt(l);
                if (b1 != b2) {
                    Assert.fail("Failed comparison at [" + l + "], expected: " + b1 + ", actual: " + b2);
                }
                Assert.assertEquals(bs.byteAt(l), actBs.byteAt(l));
            }
        }
    }

    public static void assertEquals(LongList expected, LongList actual) {
        Assert.assertEquals(expected.size(), actual.size());
        for (int i = 0, n = expected.size(); i < n; i++) {
            if (expected.getQuick(i) != actual.getQuick(i)) {
                Assert.assertEquals("index " + i, expected.getQuick(i), actual.getQuick(i));
            }
        }
    }

    public static void assertEqualsIgnoreCase(CharSequence expected, CharSequence actual) {
        assertEqualsIgnoreCase(null, expected, actual);
    }

    public static void assertEqualsIgnoreCase(String message, CharSequence expected, CharSequence actual) {
        if (expected == null && actual == null) {
            return;
        }

        if (expected != null && actual == null) {
            Assert.fail("Expected: \n`" + expected + "`but have NULL");
        }

        if (expected == null) {
            Assert.fail("Expected: NULL but have \n`" + actual + "`\n");
        }

        if (expected.length() != actual.length()) {
            Assert.assertEquals(message, expected, actual);
        }

        for (int i = 0; i < expected.length(); i++) {
            if (Character.toLowerCase(expected.charAt(i)) != Character.toLowerCase(actual.charAt(i))) {
                Assert.assertEquals(message, expected, actual);
            }
        }
    }

    public static void assertEventually(Runnable assertion) {
        assertEventually(assertion, 30);
    }

    public static void assertEventually(Runnable assertion, int timeoutSeconds) {
        long maxSleepingTimeMillis = 1000;
        long nextSleepingTimeMillis = 10;
        long startTime = System.nanoTime();
        long deadline = startTime + TimeUnit.SECONDS.toNanos(timeoutSeconds);
        for (; ; ) {
            try {
                assertion.run();
                return;
            } catch (AssertionError error) {
                if (System.nanoTime() >= deadline) {
                    throw error;
                }
            }
            Os.sleep(nextSleepingTimeMillis);
            nextSleepingTimeMillis = Math.min(maxSleepingTimeMillis, nextSleepingTimeMillis << 1);
        }
    }

    public static void assertFileContentsEquals(Path expected, Path actual) throws IOException {
        try (BufferedInputStream expectedStream = new BufferedInputStream(new FileInputStream(expected.toString()));
             BufferedInputStream actualStream = new BufferedInputStream(new FileInputStream(actual.toString()))) {
            int byte1, byte2;
            long length = 0;
            do {
                length++;
                byte1 = expectedStream.read();
                byte2 = actualStream.read();
            } while (byte1 == byte2 && byte1 > 0);

            if (byte1 != byte2) {
                Assert.fail("Files are different at offset " + (length - 1));
            }
        }
    }

    public static void assertIndexBlockCapacity(SqlExecutionContext sqlExecutionContext, CairoEngine engine, String tableName, String columnName) {

        engine.releaseAllReaders();
        try (TableReader rdr = engine.getReader(sqlExecutionContext.getCairoSecurityContext(), tableName)) {
            TableReaderMetadata metadata = rdr.getMetadata();
            int symIndex = metadata.getColumnIndex(columnName);

            if (metadata.isColumnIndexed(symIndex)) {
                int expectedCapacity = metadata.getIndexValueBlockCapacity(symIndex);

                for (int partitionIndex = 0; partitionIndex < rdr.getPartitionCount(); partitionIndex++) {
                    BitmapIndexReader bitmapIndexReader = rdr.getBitmapIndexReader(0, symIndex, BitmapIndexReader.DIR_BACKWARD);
                    Assert.assertEquals(expectedCapacity, bitmapIndexReader.getValueBlockCapacity() + 1);
                }
            }
        }
    }

    public static void assertMemoryLeak(LeakProneCode runnable) throws Exception {
        Path.clearThreadLocals();
        long mem = Unsafe.getMemUsed();
        long[] memoryUsageByTag = new long[MemoryTag.SIZE];
        for (int i = MemoryTag.MMAP_DEFAULT; i < MemoryTag.SIZE; i++) {
            memoryUsageByTag[i] = Unsafe.getMemUsedByTag(i);
        }

        Assert.assertTrue("Initial file unsafe mem should be >= 0", mem >= 0);
        long fileCount = Files.getOpenFileCount();
        Assert.assertTrue("Initial file count should be >= 0", fileCount >= 0);

        int addrInfoCount = Net.getAllocatedAddrInfoCount();
        Assert.assertTrue("Initial allocated addrinfo count should be >= 0", addrInfoCount >= 0);

        int sockAddrCount = Net.getAllocatedSockAddrCount();
        Assert.assertTrue("Initial allocated sockaddr count should be >= 0", sockAddrCount >= 0);

        runnable.run();
        Path.clearThreadLocals();
        if (fileCount != Files.getOpenFileCount()) {
            Assert.assertEquals("file descriptors " + Files.getOpenFdDebugInfo(), fileCount, Files.getOpenFileCount());
        }

        // Checks that the same tag used for allocation and freeing native memory
        long memAfter = Unsafe.getMemUsed();
        Assert.assertTrue(memAfter > -1);
        if (mem != memAfter) {
            for (int i = MemoryTag.MMAP_DEFAULT; i < MemoryTag.SIZE; i++) {
                long actualMemByTag = Unsafe.getMemUsedByTag(i);
                if (memoryUsageByTag[i] != actualMemByTag) {
                    Assert.assertEquals("Memory usage by tag: " + MemoryTag.nameOf(i) + ", difference: " + (actualMemByTag - memoryUsageByTag[i]), memoryUsageByTag[i], actualMemByTag);
                    Assert.assertTrue(actualMemByTag > -1);
                }
            }
            Assert.assertEquals(mem, memAfter);
        }

        int addrInfoCountAfter = Net.getAllocatedAddrInfoCount();
        Assert.assertTrue(addrInfoCountAfter > -1);
        if (addrInfoCount != addrInfoCountAfter) {
            Assert.fail("AddrInfo allocation count before the test: " + addrInfoCount + ", after the test: " + addrInfoCountAfter);
        }

        int sockAddrCountAfter = Net.getAllocatedSockAddrCount();
        Assert.assertTrue(sockAddrCountAfter > -1);
        if (sockAddrCount != sockAddrCountAfter) {
            Assert.fail("SockAddr allocation count before the test: " + sockAddrCount + ", after the test: " + sockAddrCountAfter);
        }
    }

    public static void assertReader(CharSequence expected, TableReader reader, MutableCharSink sink) {
        assertCursor(
                expected,
                reader.getCursor(),
                reader.getMetadata(),
                true,
                sink
        );
    }

    public static void assertSql(
            SqlCompiler compiler,
            SqlExecutionContext sqlExecutionContext,
            CharSequence sql,
            MutableCharSink sink,
            CharSequence expected
    ) throws SqlException {
        printSql(
                compiler,
                sqlExecutionContext,
                sql,
                sink
        );
        assertEquals(expected, sink);
    }

    public static void assertSqlCursors(SqlCompiler compiler, SqlExecutionContext sqlExecutionContext, String expected, String actual, Log log) throws SqlException {
        assertSqlCursors(compiler, sqlExecutionContext, expected, actual, log, false);
    }

    public static void assertSqlCursors(SqlCompiler compiler, SqlExecutionContext sqlExecutionContext, String expected, String actual, Log log, boolean symbolsAsStrings) throws SqlException {
        try (RecordCursorFactory factory = compiler.compile(expected, sqlExecutionContext).getRecordCursorFactory()) {
            try (RecordCursorFactory factory2 = compiler.compile(actual, sqlExecutionContext).getRecordCursorFactory()) {
                try (RecordCursor cursor1 = factory.getCursor(sqlExecutionContext)) {
                    try (RecordCursor cursor2 = factory2.getCursor(sqlExecutionContext)) {
                        assertEquals(cursor1, factory.getMetadata(), cursor2, factory2.getMetadata(), symbolsAsStrings);
                    }
                } catch (AssertionError e) {
                    log.error().$(e).$();
                    try (RecordCursor expectedCursor = factory.getCursor(sqlExecutionContext)) {
                        try (RecordCursor actualCursor = factory2.getCursor(sqlExecutionContext)) {
                            log.xDebugW().$();

                            LogRecordSinkAdapter recordSinkAdapter = new LogRecordSinkAdapter();
                            LogRecord record = log.xDebugW().$("java.lang.AssertionError: expected:<");
                            printer.printHeaderNoNl(factory.getMetadata(), recordSinkAdapter.of(record));
                            record.$();
                            printer.print(expectedCursor, factory.getMetadata(), false, log);

                            record = log.xDebugW().$("> but was:<");
                            printer.printHeaderNoNl(factory2.getMetadata(), recordSinkAdapter.of(record));
                            record.$();

                            printer.print(actualCursor, factory2.getMetadata(), false, log);
                            log.xDebugW().$(">").$();
                        }
                    }
                    throw e;
                }
            }
        }
    }

    public static void assertSqlWithTypes(
            SqlCompiler compiler,
            SqlExecutionContext sqlExecutionContext,
            CharSequence sql,
            MutableCharSink sink,
            CharSequence expected
    ) throws SqlException {
        printSqlWithTypes(
                compiler,
                sqlExecutionContext,
                sql,
                sink
        );
        assertEquals(expected, sink);
    }

    public static void await(CyclicBarrier barrier) {
        try {
            barrier.await();
        } catch (Throwable ignore) {
        }
    }

    public static long connect(long fd, long sockAddr) {
        Assert.assertTrue(fd > -1);
        return Net.connect(fd, sockAddr);
    }

    public static long connectAddrInfo(long fd, long sockAddrInfo) {
        Assert.assertTrue(fd > -1);
        return Net.connectAddrInfo(fd, sockAddrInfo);
    }

    public static void copyDirectory(Path src, Path dst, int dirMode) {
        if (Files.mkdirs(dst, dirMode) != 0) {
            Assert.fail("Cannot create " + dst + ". Error: " + Os.errno());
        }
        FilesFacade ff = FilesFacadeImpl.INSTANCE;
        Assert.assertEquals(0, ff.copyRecursive(src, dst, dirMode));
    }

    public static void copyMimeTypes(String targetDir) throws IOException {
        try (InputStream stream = TestUtils.class.getResourceAsStream("/site/conf/mime.types")) {
            Assert.assertNotNull(stream);
            final File target = new File(targetDir, "conf/mime.types");
            Assert.assertTrue(target.getParentFile().mkdirs());
            try (FileOutputStream fos = new FileOutputStream(target)) {
                byte[] buffer = new byte[1024 * 1204];
                int len;
                while ((len = stream.read(buffer)) > 0) {
                    fos.write(buffer, 0, len);
                }
            }
        }
    }

    public static void createPopulateTable(
            SqlCompiler compiler,
            SqlExecutionContext sqlExecutionContext,
            TableModel tableModel,
            int totalRows,
            String startDate,
            int partitionCount
    ) throws NumericException, SqlException {
        createPopulateTable(
                tableModel.getTableName(),
                compiler,
                sqlExecutionContext,
                tableModel,
                totalRows,
                startDate,
                partitionCount
        );
    }

    public static void createPopulateTable(
            CharSequence tableName,
            SqlCompiler compiler,
            SqlExecutionContext sqlExecutionContext,
            TableModel tableModel,
            int totalRows,
            String startDate,
            int partitionCount
    ) throws NumericException, SqlException {
        compiler.compile(
                createPopulateTableStmt(
                        tableName,
                        tableModel,
                        totalRows,
                        startDate,
                        partitionCount
                ),
                sqlExecutionContext
        );
    }

    public static String createPopulateTableStmt(
            CharSequence tableName,
            TableModel tableModel,
            int totalRows,
            String startDate,
            int partitionCount
    ) throws NumericException {
        long fromTimestamp = IntervalUtils.parseFloorPartialDate(startDate);
        long increment = partitionIncrement(tableModel, fromTimestamp, totalRows, partitionCount);

        StringBuilder sql = new StringBuilder();
        StringBuilder indexes = new StringBuilder();
        sql.append("create table ").append(tableName).append(" as (").append(Misc.EOL).append("select").append(Misc.EOL);
        for (int i = 0; i < tableModel.getColumnCount(); i++) {
            int colType = ColumnType.tagOf(tableModel.getColumnType(i));
            CharSequence colName = tableModel.getColumnName(i);
            switch (colType) {
                case ColumnType.INT:
                    sql.append("cast(x as int) ").append(colName);
                    break;
                case ColumnType.STRING:
                    sql.append("CAST(x as STRING) ").append(colName);
                    break;
                case ColumnType.LONG:
                    sql.append("x ").append(colName);
                    break;
                case ColumnType.DOUBLE:
                    sql.append("x / 1000.0 ").append(colName);
                    break;
                case ColumnType.TIMESTAMP:
                    sql.append("CAST(").append(fromTimestamp).append("L AS TIMESTAMP) + x * ").append(increment).append("  ").append(colName);
                    break;
                case ColumnType.SYMBOL:
                    sql.append("rnd_symbol(4,4,4,2) ").append(colName);
                    if (tableModel.isIndexed(i)) {
                        indexes.append(",index(").append(colName).append(") ");
                    }
                    break;
                case ColumnType.BOOLEAN:
                    sql.append("rnd_boolean() ").append(colName);
                    break;
                case ColumnType.FLOAT:
                    sql.append("CAST(x / 1000.0 AS FLOAT) ").append(colName);
                    break;
                case ColumnType.DATE:
                    sql.append("CAST(").append(fromTimestamp).append("L AS DATE) ").append(colName);
                    break;
                case ColumnType.LONG256:
                    sql.append("CAST(x AS LONG256) ").append(colName);
                    break;
                case ColumnType.BYTE:
                    sql.append("CAST(x AS BYTE) ").append(colName);
                    break;
                case ColumnType.CHAR:
                    sql.append("CAST(x AS CHAR) ").append(colName);
                    break;
                case ColumnType.SHORT:
                    sql.append("CAST(x AS SHORT) ").append(colName);
                    break;
                default:
                    throw new UnsupportedOperationException();
            }
            if (i < tableModel.getColumnCount() - 1) {
                sql.append("," + Misc.EOL);
            }
        }

        sql.append(Misc.EOL + "from long_sequence(").append(totalRows).append(")");
        sql.append(")" + Misc.EOL);
        sql.append(indexes);
        if (tableModel.getTimestampIndex() != -1) {
            CharSequence timestampCol = tableModel.getColumnName(tableModel.getTimestampIndex());
            sql.append(" timestamp(").append(timestampCol).append(")");
        }
        if (PartitionBy.isPartitioned(tableModel.getPartitionBy())) {
            sql.append(" Partition By ").append(PartitionBy.toString(tableModel.getPartitionBy()));
        }
        return sql.toString();
    }

    public static void insertFromSelectIntoTable(
            SqlCompiler compiler,
            SqlExecutionContext sqlExecutionContext,
            TableModel tableModel,
            int totalRows,
            String startDate,
            int partitionCount
    ) throws NumericException, SqlException {
        compiler.compile(
                insertFromSelectPopulateTableStmt(
                        tableModel,
                        totalRows,
                        startDate,
                        partitionCount
                ),
                sqlExecutionContext
        );
    }

    public static String insertFromSelectPopulateTableStmt(
            TableModel tableModel,
            int totalRows,
            String startDate,
            int partitionCount
    ) throws NumericException {
        long fromTimestamp = IntervalUtils.parseFloorPartialDate(startDate);
        long increment = partitionIncrement(tableModel, fromTimestamp, totalRows, partitionCount);

        StringBuilder insertFromSelect = new StringBuilder();
        insertFromSelect.append("INSERT INTO ").append(tableModel.getTableName()).append(" SELECT").append(Misc.EOL);
        for (int i = 0; i < tableModel.getColumnCount(); i++) {
            CharSequence colName = tableModel.getColumnName(i);
            switch (ColumnType.tagOf(tableModel.getColumnType(i))) {
                case ColumnType.INT:
                    insertFromSelect.append("cast(x as int) ").append(colName);
                    break;
                case ColumnType.STRING:
                    insertFromSelect.append("CAST(x as STRING) ").append(colName);
                    break;
                case ColumnType.LONG:
                    insertFromSelect.append("x ").append(colName);
                    break;
                case ColumnType.DOUBLE:
                    insertFromSelect.append("x / 1000.0 ").append(colName);
                    break;
                case ColumnType.TIMESTAMP:
                    insertFromSelect.append("CAST(").append(fromTimestamp).append("L AS TIMESTAMP) + x * ").append(increment).append("  ").append(colName);
                    break;
                case ColumnType.SYMBOL:
                    insertFromSelect.append("rnd_symbol(4,4,4,2) ").append(colName);
                    break;
                case ColumnType.BOOLEAN:
                    insertFromSelect.append("rnd_boolean() ").append(colName);
                    break;
                case ColumnType.FLOAT:
                    insertFromSelect.append("CAST(x / 1000.0 AS FLOAT) ").append(colName);
                    break;
                case ColumnType.DATE:
                    insertFromSelect.append("CAST(").append(fromTimestamp).append("L AS DATE) ").append(colName);
                    break;
                case ColumnType.LONG256:
                    insertFromSelect.append("CAST(x AS LONG256) ").append(colName);
                    break;
                case ColumnType.BYTE:
                    insertFromSelect.append("CAST(x AS BYTE) ").append(colName);
                    break;
                case ColumnType.CHAR:
                    insertFromSelect.append("CAST(x AS CHAR) ").append(colName);
                    break;
                case ColumnType.SHORT:
                    insertFromSelect.append("CAST(x AS SHORT) ").append(colName);
                    break;
                default:
                    throw new UnsupportedOperationException();
            }
            if (i < tableModel.getColumnCount() - 1) {
                insertFromSelect.append("," + Misc.EOL);
            }
        }
        insertFromSelect.append(Misc.EOL + "FROM long_sequence(").append(totalRows).append(")");
        insertFromSelect.append(")" + Misc.EOL);
        return insertFromSelect.toString();
    }

    public static void createTestPath(CharSequence root) {
        try (Path path = new Path().of(root).$()) {
            if (Files.exists(path)) {
                return;
            }
            Files.mkdirs(path.of(root).slash$(), 509);
        }
    }

    public static void execute(
            CustomisableRunnable runnable,
            CairoConfiguration configuration,
            int workerCount,
            Metrics metrics
    ) throws Exception {
        try (
                final CairoEngine engine = new CairoEngine(configuration, metrics);
                final SqlCompiler compiler = new SqlCompiler(engine);
                final SqlExecutionContext sqlExecutionContext = new SqlExecutionContextImpl(engine, workerCount)
        ) {
            runnable.run(engine, compiler, sqlExecutionContext);
            Assert.assertEquals(0, engine.getBusyWriterCount());
            Assert.assertEquals(0, engine.getBusyReaderCount());
        }
    }

    public static void execute(
            CustomisableRunnable runner,
            CairoConfiguration configuration,
            int workerCount
    ) throws Exception {
        execute(runner, configuration, workerCount, Metrics.disabled());
    }

    @NotNull
    public static Rnd generateRandom() {
        long s0 = System.nanoTime();
        long s1 = System.currentTimeMillis();
        return new Rnd(s0, s1);
    }

    @NotNull
    public static Rnd generateRandom(Log log) {
        long s0 = System.nanoTime();
        long s1 = System.currentTimeMillis();
        log.info().$("random seeds: ").$(s0).$("L, ").$(s1).$('L').$();
        return new Rnd(s0, s1);
    }

    public static int getJavaVersion() {
        String version = System.getProperty("java.version");
        if (version.startsWith("1.")) {
            version = version.substring(2, 3);
        } else {
            int dot = version.indexOf(".");
            if (dot != -1) {
                version = version.substring(0, dot);
            }
        }
        return Integer.parseInt(version);
    }

    @NotNull
    public static NetworkFacade getSendDelayNetworkFacade(int startDelayDelayAfter) {
        return new NetworkFacadeImpl() {
            final AtomicInteger totalSent = new AtomicInteger();

            @Override
            public int send(long fd, long buffer, int bufferLen) {
                if (startDelayDelayAfter == 0) {
                    return super.send(fd, buffer, bufferLen);
                }

                int sentNow = totalSent.get();
                if (bufferLen > 0) {
                    if (sentNow >= startDelayDelayAfter) {
                        totalSent.set(0);
                        return 0;
                    }

                    int result = super.send(fd, buffer, Math.min(bufferLen, startDelayDelayAfter - sentNow));
                    totalSent.addAndGet(result);
                    return result;
                }
                return 0;
            }
        };
    }

    public static void insert(SqlCompiler compiler, SqlExecutionContext sqlExecutionContext, CharSequence insertSql) throws SqlException {
        CompiledQuery compiledQuery = compiler.compile(insertSql, sqlExecutionContext);
        Assert.assertNotNull(compiledQuery.getInsertOperation());
        final InsertOperation insertOperation = compiledQuery.getInsertOperation();
        try (InsertMethod insertMethod = insertOperation.createMethod(sqlExecutionContext)) {
            insertMethod.execute();
            insertMethod.commit();
        }
    }

    public static void printColumn(Record r, RecordMetadata m, int i, CharSink sink) {
        printColumn(r, m, i, sink, false);
    }

    public static void printColumn(Record r, RecordMetadata m, int i, CharSink sink, boolean printTypes) {
        final int columnType = m.getColumnType(i);
        switch (ColumnType.tagOf(columnType)) {
            case ColumnType.DATE:
                DateFormatUtils.appendDateTime(sink, r.getDate(i));
                break;
            case ColumnType.TIMESTAMP:
                TimestampFormatUtils.appendDateTimeUSec(sink, r.getTimestamp(i));
                break;
            case ColumnType.DOUBLE:
                sink.put(r.getDouble(i), Numbers.MAX_SCALE);
                break;
            case ColumnType.FLOAT:
                sink.put(r.getFloat(i), 4);
                break;
            case ColumnType.INT:
                sink.put(r.getInt(i));
                break;
            case ColumnType.NULL:
                sink.put("null");
                break;
            case ColumnType.STRING:
                r.getStr(i, sink);
                break;
            case ColumnType.SYMBOL:
                sink.put(r.getSym(i));
                break;
            case ColumnType.SHORT:
                sink.put(r.getShort(i));
                break;
            case ColumnType.CHAR:
                char c = r.getChar(i);
                if (c > 0) {
                    sink.put(c);
                }
                break;
            case ColumnType.LONG:
                sink.put(r.getLong(i));
                break;
            case ColumnType.GEOBYTE:
                putGeoHash(r.getGeoByte(i), ColumnType.getGeoHashBits(columnType), sink);
                break;
            case ColumnType.GEOSHORT:
                putGeoHash(r.getGeoShort(i), ColumnType.getGeoHashBits(columnType), sink);
                break;
            case ColumnType.GEOINT:
                putGeoHash(r.getGeoInt(i), ColumnType.getGeoHashBits(columnType), sink);
                break;
            case ColumnType.GEOLONG:
                putGeoHash(r.getGeoLong(i), ColumnType.getGeoHashBits(columnType), sink);
                break;
            case ColumnType.BYTE:
                sink.put(r.getByte(i));
                break;
            case ColumnType.BOOLEAN:
                sink.put(r.getBool(i));
                break;
            case ColumnType.BINARY:
                Chars.toSink(r.getBin(i), sink);
                break;
            case ColumnType.LONG256:
                r.getLong256(i, sink);
                break;
            case ColumnType.LONG128:
                long long128Hi = r.getLong128Hi(i);
                long long128Lo = r.getLong128Lo(i);
                if (!Long128Util.isNull(long128Hi, long128Lo)) {
                    UUID guid = new UUID(long128Hi, long128Lo);
                    sink.put(guid.toString());
                }
                break;
            default:
                break;
        }
        if (printTypes) {
            sink.put(':').put(ColumnType.nameOf(columnType));
        }
    }

    public static void printCursor(RecordCursor cursor, RecordMetadata metadata, boolean header, MutableCharSink sink, RecordCursorPrinter printer) {
        sink.clear();
        printer.print(cursor, metadata, header, sink);
    }

    public static void printSql(
            SqlCompiler compiler,
            SqlExecutionContext sqlExecutionContext,
            CharSequence sql,
            MutableCharSink sink
    ) throws SqlException {
        try (RecordCursorFactory factory = compiler.compile(sql, sqlExecutionContext).getRecordCursorFactory()) {
            try (RecordCursor cursor = factory.getCursor(sqlExecutionContext)) {
                printCursor(cursor, factory.getMetadata(), true, sink, printer);
            }
        }
    }

    public static void printSqlWithTypes(
            SqlCompiler compiler,
            SqlExecutionContext sqlExecutionContext,
            CharSequence sql,
            MutableCharSink sink
    ) throws SqlException {
        try (RecordCursorFactory factory = compiler.compile(sql, sqlExecutionContext).getRecordCursorFactory()) {
            try (RecordCursor cursor = factory.getCursor(sqlExecutionContext)) {
                printCursor(cursor, factory.getMetadata(), true, sink, printerWithTypes);
            }
        }
    }

    public static String readStringFromFile(File file) {
        try {
            try (FileInputStream fis = new FileInputStream(file)) {
                byte[] buffer
                        = new byte[(int) fis.getChannel().size()];
                int totalRead = 0;
                int read;
                while (totalRead < buffer.length
                        && (read = fis.read(buffer, totalRead, buffer.length - totalRead)) > 0) {
                    totalRead += read;
                }
                return new String(buffer, Files.UTF_8);
            }
        } catch (IOException e) {
            throw new RuntimeException("Cannot read from " + file.getAbsolutePath(), e);
        }
    }

    public static void removeTestPath(CharSequence root) {
        Path path = Path.getThreadLocal(root);
        Files.rmdir(path.slash$());
    }

    public static long toMemory(CharSequence sequence) {
        long ptr = Unsafe.malloc(sequence.length(), MemoryTag.NATIVE_DEFAULT);
        Chars.asciiStrCpy(sequence, sequence.length(), ptr);
        return ptr;
    }

    // used in tests
    public static void writeStringToFile(File file, String s) throws IOException {
        try (FileOutputStream fos = new FileOutputStream(file)) {
            fos.write(s.getBytes(Files.UTF_8));
        }
    }

    private static long partitionIncrement(TableModel tableModel, long fromTimestamp, int totalRows, int partitionCount) {
        long increment = 0;
        if (PartitionBy.isPartitioned(tableModel.getPartitionBy())) {
            final PartitionBy.PartitionAddMethod partitionAddMethod = PartitionBy.getPartitionAddMethod(tableModel.getPartitionBy());
            assert partitionAddMethod != null;
            long toTs = partitionAddMethod.calculate(fromTimestamp, partitionCount) - fromTimestamp - Timestamps.SECOND_MICROS;
            increment = totalRows > 0 ? Math.max(toTs / totalRows, 1) : 0;
        }
        return increment;
    }

    private static void putGeoHash(long hash, int bits, CharSink sink) {
        if (hash == GeoHashes.NULL) {
            return;
        }
        if (bits % 5 == 0) {
            GeoHashes.appendCharsUnsafe(hash, bits / 5, sink);
        } else {
            GeoHashes.appendBinaryStringUnsafe(hash, bits, sink);
        }
    }

    private static void assertEquals(Long256 expected, Long256 actual) {
        if (expected == actual) return;
        if (actual == null) {
            Assert.fail("Expected " + toHexString(expected) + ", but was: null");
        }

        if (expected.getLong0() != actual.getLong0()
                || expected.getLong1() != actual.getLong1()
                || expected.getLong2() != actual.getLong2()
                || expected.getLong3() != actual.getLong3()) {
            Assert.assertEquals(toHexString(expected), toHexString(actual));
        }
    }

    private static String toHexString(Long256 expected) {
        return Long.toHexString(expected.getLong0()) + " " +
                Long.toHexString(expected.getLong1()) + " " +
                Long.toHexString(expected.getLong2()) + " " +
                Long.toHexString(expected.getLong3());
    }

    private static void assertEquals(RecordMetadata metadataExpected, RecordMetadata metadataActual, boolean symbolsAsStrings) {
        Assert.assertEquals("Column count must be same", metadataExpected.getColumnCount(), metadataActual.getColumnCount());
        for (int i = 0, n = metadataExpected.getColumnCount(); i < n; i++) {
            Assert.assertEquals("Column name " + i, metadataExpected.getColumnName(i), metadataActual.getColumnName(i));
            int columnType1 = metadataExpected.getColumnType(i);
            columnType1 = symbolsAsStrings && ColumnType.isSymbol(columnType1) ? ColumnType.STRING : columnType1;
            int columnType2 = metadataActual.getColumnType(i);
            columnType2 = symbolsAsStrings && ColumnType.isSymbol(columnType2) ? ColumnType.STRING : columnType2;
            Assert.assertEquals("Column type " + i, columnType1, columnType2);
        }
    }

    @FunctionalInterface
    public interface LeakProneCode {
        void run() throws Exception;
    }

    public static void drainTextImportJobQueue(CairoEngine engine) throws Exception {
        try (TextImportRequestJob processingJob = new TextImportRequestJob(engine, 1, null)) {
            while (processingJob.run(0)) {
                Os.pause();
            }
        }
    }

    public static void runWithTextImportRequestJob(CairoEngine engine, LeakProneCode task) throws Exception {
        WorkerPoolConfiguration config = new WorkerPoolConfiguration() {
            @Override
            public int getWorkerCount() {
                return 1;
            }

            @Override
            public boolean haltOnError() {
                return true;
            }
<<<<<<< HEAD

            @Override
            public String getPoolName() {
                return "testing";
            }

            @Override
            public boolean isEnabled() {
                return true;
            }
        };
        WorkerPool pool = WorkerPoolManager.createUnmanaged(config, Metrics.disabled());
=======
        };
        WorkerPool pool = new WorkerPool(config);
>>>>>>> a44dede8
        TextImportRequestJob processingJob = new TextImportRequestJob(engine, 1, null);
        try {
            pool.assign(processingJob);
            pool.freeOnHalt(processingJob);
            pool.start();
            task.run();
        } finally {
            pool.close();
        }
    }

    public static String getCsvRoot() {
        URL rootSource = TestUtils.class.getResource("/csv/test-import.csv");
        try {
            assert rootSource != null : "huh, somebody deleted from test-import.csv?";
            return new File(rootSource.toURI()).getParent();
        } catch (URISyntaxException e) {
            throw new AssertionError("missing test-import.csv", e);
        }
    }
}<|MERGE_RESOLUTION|>--- conflicted
+++ resolved
@@ -1147,23 +1147,13 @@
             public boolean haltOnError() {
                 return true;
             }
-<<<<<<< HEAD
 
             @Override
             public String getPoolName() {
                 return "testing";
             }
-
-            @Override
-            public boolean isEnabled() {
-                return true;
-            }
         };
         WorkerPool pool = WorkerPoolManager.createUnmanaged(config, Metrics.disabled());
-=======
-        };
-        WorkerPool pool = new WorkerPool(config);
->>>>>>> a44dede8
         TextImportRequestJob processingJob = new TextImportRequestJob(engine, 1, null);
         try {
             pool.assign(processingJob);
