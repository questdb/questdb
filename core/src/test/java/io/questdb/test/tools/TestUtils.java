--- conflicted
+++ resolved
@@ -1494,7 +1494,6 @@
         }
     }
 
-<<<<<<< HEAD
 /*
     private static RecordMetadata copySymAstStr(RecordMetadata src) {
         final GenericRecordMetadata metadata = new GenericRecordMetadata();
@@ -1511,8 +1510,6 @@
     }
 */
 
-=======
->>>>>>> ec61f5d6
     private static long partitionIncrement(int partitionBy, long fromTimestamp, int totalRows, int partitionCount) {
         long increment = 0;
         if (PartitionBy.isPartitioned(partitionBy)) {
