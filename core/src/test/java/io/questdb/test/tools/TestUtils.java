/*******************************************************************************
 *     ___                  _   ____  ____
 *    / _ \ _   _  ___  ___| |_|  _ \| __ )
 *   | | | | | | |/ _ \/ __| __| | | |  _ \
 *   | |_| | |_| |  __/\__ \ |_| |_| | |_) |
 *    \__\_\\__,_|\___||___/\__|____/|____/
 *
 *  Copyright (c) 2014-2019 Appsicle
 *  Copyright (c) 2019-2023 QuestDB
 *
 *  Licensed under the Apache License, Version 2.0 (the "License");
 *  you may not use this file except in compliance with the License.
 *  You may obtain a copy of the License at
 *
 *  http://www.apache.org/licenses/LICENSE-2.0
 *
 *  Unless required by applicable law or agreed to in writing, software
 *  distributed under the License is distributed on an "AS IS" BASIS,
 *  WITHOUT WARRANTIES OR CONDITIONS OF ANY KIND, either express or implied.
 *  See the License for the specific language governing permissions and
 *  limitations under the License.
 *
 ******************************************************************************/

package io.questdb.test.tools;

import io.questdb.Bootstrap;
import io.questdb.Metrics;
import io.questdb.cairo.*;
import io.questdb.cairo.sql.Record;
import io.questdb.cairo.sql.*;
import io.questdb.cairo.vm.Vm;
import io.questdb.cairo.vm.api.MemoryMARW;
import io.questdb.cutlass.text.TextImportRequestJob;
import io.questdb.griffin.*;
import io.questdb.griffin.model.IntervalUtils;
import io.questdb.log.Log;
import io.questdb.log.LogRecord;
import io.questdb.mp.WorkerPool;
import io.questdb.mp.WorkerPoolConfiguration;
import io.questdb.network.Net;
import io.questdb.network.NetworkFacade;
import io.questdb.network.NetworkFacadeImpl;
import io.questdb.std.*;
import io.questdb.std.datetime.microtime.TimestampFormatUtils;
import io.questdb.std.datetime.microtime.Timestamps;
import io.questdb.std.datetime.millitime.DateFormatUtils;
import io.questdb.std.str.*;
import io.questdb.test.QuestDBTestNode;
import io.questdb.test.cairo.LogRecordSinkAdapter;
import io.questdb.test.cairo.RecordCursorPrinter;
import io.questdb.test.cairo.TableModel;
import io.questdb.test.griffin.CustomisableRunnable;
import io.questdb.test.std.TestFilesFacadeImpl;
import org.jetbrains.annotations.NotNull;
import org.jetbrains.annotations.Nullable;
import org.junit.Assert;

import java.io.*;
import java.net.URISyntaxException;
import java.net.URL;
import java.sql.Timestamp;
import java.util.HashMap;
import java.util.Map;
import java.util.concurrent.CyclicBarrier;
import java.util.concurrent.TimeUnit;
import java.util.concurrent.atomic.AtomicInteger;

import static io.questdb.cairo.TableUtils.*;

public final class TestUtils {

    public static final RecordCursorPrinter printer = new RecordCursorPrinter();
    private static final RecordCursorPrinter printerWithTypes = new RecordCursorPrinter().withTypes(true);
    private static final StringSink sink = new StringSink();

    private TestUtils() {
    }

    public static boolean areEqual(BinarySequence a, BinarySequence b) {
        if (a == b) return true;
        if (a == null || b == null) return false;

        if (a.length() != b.length()) return false;
        for (int i = 0; i < a.length(); i++) {
            if (a.byteAt(i) != b.byteAt(i)) return false;
        }
        return true;
    }

    public static void assertConnect(int fd, long sockAddr) {
        long rc = connect(fd, sockAddr);
        if (rc != 0) {
            Assert.fail("could not connect, errno=" + Os.errno());
        }
    }

    public static void assertConnect(NetworkFacade nf, int fd, long pSockAddr) {
        long rc = nf.connect(fd, pSockAddr);
        if (rc != 0) {
            Assert.fail("could not connect, errno=" + nf.errno());
        }
    }

    public static void assertConnectAddrInfo(int fd, long sockAddrInfo) {
        long rc = connectAddrInfo(fd, sockAddrInfo);
        if (rc != 0) {
            Assert.fail("could not connect, errno=" + Os.errno());
        }
    }

    public static void assertContains(String message, CharSequence actual, CharSequence expected) {
        // Assume that "" is contained in any string.
        if (expected.length() == 0) {
            return;
        }
        if (Chars.contains(actual, expected)) {
            return;
        }
        Assert.fail((message != null ? message + ": '" : "'") + actual.toString() + "' does not contain: " + expected);
    }

    public static void assertContains(CharSequence actual, CharSequence expected) {
        assertContains(null, actual, expected);
    }

    public static void assertCursor(CharSequence expected, RecordCursor cursor, RecordMetadata metadata, boolean header, MutableCharSink sink) {
        printCursor(cursor, metadata, header, sink, printer);
        assertEquals(expected, sink);
    }

    public static void assertEquals(
            RecordCursor cursorExpected,
            RecordMetadata metadataExpected,
            RecordCursor cursorActual,
            RecordMetadata metadataActual,
            boolean symbolsAsStrings
    ) {
        assertEquals(metadataExpected, metadataActual, symbolsAsStrings);
        Record r = cursorExpected.getRecord();
        Record l = cursorActual.getRecord();
        final int timestampIndex = metadataActual.getTimestampIndex();

        long timestampValue = -1;
        HashMap<String, Integer> mapL = null;
        HashMap<String, Integer> mapR = null;
        AssertionError deferred = null;

        long rowIndex = 0;
        while (cursorExpected.hasNext()) {
            if (!cursorActual.hasNext()) {
                Assert.fail("Actual cursor does not have record at " + rowIndex);
            }
            rowIndex++;
            if (timestampValue != -1) {
                // we are or were stashing record with the same timestamp
                long tsL = l.getTimestamp(timestampIndex);
                long tsR = r.getTimestamp(timestampIndex);

                if (tsL == timestampValue && tsR == timestampValue) {
                    // store both records
                    addRecordToMap(l, metadataExpected, mapL);
                    addRecordToMap(r, metadataActual, mapR);
                    continue;
                }

                // check if we can bail out early because current record timestamps do not match
                if (tsL != tsR) {
                    throw new AssertionError(
                            String.format(
                                    "Row %d column %s[%s] %s",
                                    rowIndex,
                                    metadataActual.getColumnName(timestampIndex),
                                    ColumnType.TIMESTAMP,
                                    "timestamp mismatch"
                            )
                    );
                }

                // compare accumulated records
                try {
                    Assert.assertEquals(mapL, mapR);
                } catch (AssertionError ignore) {
                    throw deferred;
                }

                // something changed, reset the store
                timestampValue = -1;

                mapL.clear();
                mapR.clear();
            }
            try {
                assertColumnValues(metadataExpected, metadataActual, l, r, rowIndex, symbolsAsStrings);
            } catch (AssertionError e) {
                // Assertion error could be to do with unstable sort order,
                // lets try to eliminate this.
                if (timestampIndex == -1) {
                    // cannot do anything with tables without timestamp
                    throw e;
                } else {
                    long tsL = l.getTimestamp(timestampIndex);
                    long tsR = r.getTimestamp(timestampIndex);
                    if (tsL != tsR) {
                        // timestamps are not matching, bail out
                        throw e;
                    }

                    // will throw this later if our reordering doesn't work
                    deferred = e;

                    // this is first time we experienced this error
                    // do we have maps?
                    timestampValue = tsL;

                    if (mapL == null) {
                        mapL = new HashMap<>();
                        mapR = new HashMap<>();
                    }

                    // store both records
                    addRecordToMap(l, metadataExpected, mapL);
                    addRecordToMap(r, metadataActual, mapR);
                }
            }
        }

        Assert.assertFalse("Expected cursor misses record " + rowIndex, cursorActual.hasNext());
    }

    public static void assertEquals(File a, File b) {
        try (Path path = new Path()) {
            path.of(a.getAbsolutePath()).$();
            int fda = TestFilesFacadeImpl.INSTANCE.openRO(path);
            Assert.assertNotEquals(-1, fda);

            try {
                path.of(b.getAbsolutePath()).$();
                int fdb = TestFilesFacadeImpl.INSTANCE.openRO(path);
                Assert.assertNotEquals(-1, fdb);
                try {

                    Assert.assertEquals(Files.length(fda), Files.length(fdb));

                    long bufa = Unsafe.malloc(4096, MemoryTag.NATIVE_DEFAULT);
                    long bufb = Unsafe.malloc(4096, MemoryTag.NATIVE_DEFAULT);

                    long offset = 0;
                    try {

                        while (true) {
                            long reada = Files.read(fda, bufa, 4096, offset);
                            long readb = Files.read(fdb, bufb, 4096, offset);
                            Assert.assertEquals(reada, readb);

                            if (reada == 0) {
                                break;
                            }

                            offset += reada;

                            for (int i = 0; i < reada; i++) {
                                Assert.assertEquals(Unsafe.getUnsafe().getByte(bufa + i), Unsafe.getUnsafe().getByte(bufb + i));
                            }
                        }
                    } finally {
                        Unsafe.free(bufa, 4096, MemoryTag.NATIVE_DEFAULT);
                        Unsafe.free(bufb, 4096, MemoryTag.NATIVE_DEFAULT);
                    }
                } finally {
                    TestFilesFacadeImpl.INSTANCE.close(fdb);
                }
            } finally {
                TestFilesFacadeImpl.INSTANCE.close(fda);
            }
        }
    }

    public static void assertEquals(File a, CharSequence actual) {
        try (Path path = new Path()) {
            path.of(a.getAbsolutePath()).$();
            int fda = TestFilesFacadeImpl.INSTANCE.openRO(path);
            Assert.assertNotEquals(-1, fda);

            try {
                long bufa = Unsafe.malloc(4096, MemoryTag.NATIVE_DEFAULT);
                final long str = toMemory(actual);
                long offset = 0;
                long strp = str;
                try {

                    while (true) {
                        long reada = Files.read(fda, bufa, 4096, offset);

                        if (reada == 0) {
                            break;
                        }

                        for (int i = 0; i < reada; i++) {
                            byte b = Unsafe.getUnsafe().getByte(bufa + i);
                            if (b == 13) {
                                continue;
                            }
                            byte bb = Unsafe.getUnsafe().getByte(strp);
                            strp++;
                            if (b != bb) {
                                Assert.fail(
                                        "expected: '" + (char) (bb) + "'(" + bb + ")" +
                                                ", actual: '" + (char) (b) + "'(" + b + ")" +
                                                ", at: " + (offset + i - 1));
                            }
                        }

                        offset += reada;
                    }

                    Assert.assertEquals(strp - str, actual.length());
                } finally {
                    Unsafe.free(bufa, 4096, MemoryTag.NATIVE_DEFAULT);
                    Unsafe.free(str, actual.length(), MemoryTag.NATIVE_DEFAULT);
                }
            } finally {
                TestFilesFacadeImpl.INSTANCE.close(fda);
            }
        }
    }

    public static void assertEquals(CharSequence expected, Sinkable actual) {
        sink.clear();
        actual.toSink(sink);
        assertEquals(null, expected, sink);
    }

    public static void assertEquals(CharSequence expected, CharSequence actual) {
        assertEquals(null, expected, actual);
    }

    public static void assertEquals(String message, CharSequence expected, CharSequence actual) {
        if (expected == null && actual == null) {
            return;
        }

        if (expected != null && actual == null) {
            Assert.fail("Expected: \n`" + expected + "`but have NULL");
        }

        if (expected == null) {
            Assert.fail("Expected: NULL but have \n`" + actual + "`\n");
        }

        if (expected.length() != actual.length()) {
            Assert.assertEquals(message, expected, actual);
        }

        for (int i = 0; i < expected.length(); i++) {
            if (expected.charAt(i) != actual.charAt(i)) {
                Assert.assertEquals(message, expected, actual);
            }
        }
    }

    public static void assertEquals(BinarySequence bs, BinarySequence actBs, long actualLen) {
        if (bs == null) {
            Assert.assertNull(actBs);
            Assert.assertEquals(-1, actualLen);
        } else {
            Assert.assertEquals(bs.length(), actBs.length());
            Assert.assertEquals(bs.length(), actualLen);
            for (long l = 0, z = bs.length(); l < z; l++) {
                byte b1 = bs.byteAt(l);
                byte b2 = actBs.byteAt(l);
                if (b1 != b2) {
                    Assert.fail("Failed comparison at [" + l + "], expected: " + b1 + ", actual: " + b2);
                }
                Assert.assertEquals(bs.byteAt(l), actBs.byteAt(l));
            }
        }
    }

    public static void assertEquals(LongList expected, LongList actual) {
        Assert.assertEquals(expected.size(), actual.size());
        for (int i = 0, n = expected.size(); i < n; i++) {
            if (expected.getQuick(i) != actual.getQuick(i)) {
                Assert.assertEquals("index " + i, expected.getQuick(i), actual.getQuick(i));
            }
        }
    }

    public static <T> void assertEquals(ObjList<T> expected, ObjList<T> actual) {
        Assert.assertEquals(expected.size(), actual.size());
        for (int i = 0, n = expected.size(); i < n; i++) {
            if (expected.getQuick(i) != actual.getQuick(i)) {
                Assert.assertEquals("index " + i, expected.getQuick(i), actual.getQuick(i));
            }
        }
    }

    public static void assertEquals(
            SqlCompiler compiler,
            SqlExecutionContext sqlExecutionContext,
            String expectedSql,
            String actualSql
    ) throws SqlException {
        try (
                RecordCursorFactory f1 = compiler.compile(expectedSql, sqlExecutionContext).getRecordCursorFactory();
                RecordCursorFactory f2 = compiler.compile(actualSql, sqlExecutionContext).getRecordCursorFactory();
                RecordCursor c1 = f1.getCursor(sqlExecutionContext);
                RecordCursor c2 = f2.getCursor(sqlExecutionContext)
        ) {
            assertEquals(c1, f1.getMetadata(), c2, f2.getMetadata(), true);
        }
    }

    public static void assertEqualsIgnoreCase(CharSequence expected, CharSequence actual) {
        assertEqualsIgnoreCase(null, expected, actual);
    }

    public static void assertEqualsIgnoreCase(String message, CharSequence expected, CharSequence actual) {
        if (expected == null && actual == null) {
            return;
        }

        if (expected != null && actual == null) {
            Assert.fail("Expected: \n`" + expected + "`but have NULL");
        }

        if (expected == null) {
            Assert.fail("Expected: NULL but have \n`" + actual + "`\n");
        }

        if (expected.length() != actual.length()) {
            Assert.assertEquals(message, expected, actual);
        }

        for (int i = 0; i < expected.length(); i++) {
            if (Character.toLowerCase(expected.charAt(i)) != Character.toLowerCase(actual.charAt(i))) {
                Assert.assertEquals(message, expected, actual);
            }
        }
    }

    public static void assertEventually(Runnable assertion) {
        assertEventually(assertion, 30);
    }

    public static void assertEventually(Runnable assertion, int timeoutSeconds) {
        long maxSleepingTimeMillis = 1000;
        long nextSleepingTimeMillis = 10;
        long startTime = System.nanoTime();
        long deadline = startTime + TimeUnit.SECONDS.toNanos(timeoutSeconds);
        for (; ; ) {
            try {
                assertion.run();
                return;
            } catch (AssertionError error) {
                if (System.nanoTime() >= deadline) {
                    throw error;
                }
            }
            Os.sleep(nextSleepingTimeMillis);
            nextSleepingTimeMillis = Math.min(maxSleepingTimeMillis, nextSleepingTimeMillis << 1);
        }
    }

    public static void assertFileContentsEquals(Path expected, Path actual) throws IOException {
        try (BufferedInputStream expectedStream = new BufferedInputStream(new FileInputStream(expected.toString()));
             BufferedInputStream actualStream = new BufferedInputStream(new FileInputStream(actual.toString()))) {
            int byte1, byte2;
            long length = 0;
            do {
                length++;
                byte1 = expectedStream.read();
                byte2 = actualStream.read();
            } while (byte1 == byte2 && byte1 > 0);

            if (byte1 != byte2) {
                Assert.fail("Files are different at offset " + (length - 1));
            }
        }
    }

    public static void assertIndexBlockCapacity(CairoEngine engine, String tableName, String columnName) {

        engine.releaseAllReaders();
        TableToken tt = engine.verifyTableName(tableName);
        try (TableReader rdr = engine.getReader(tt)) {
            TableReaderMetadata metadata = rdr.getMetadata();
            int symIndex = metadata.getColumnIndex(columnName);

            if (metadata.isColumnIndexed(symIndex)) {
                int expectedCapacity = metadata.getIndexValueBlockCapacity(symIndex);

                for (int partitionIndex = 0; partitionIndex < rdr.getPartitionCount(); partitionIndex++) {
                    BitmapIndexReader bitmapIndexReader = rdr.getBitmapIndexReader(0, symIndex, BitmapIndexReader.DIR_BACKWARD);
                    Assert.assertEquals(expectedCapacity, bitmapIndexReader.getValueBlockCapacity() + 1);
                }
            }
        }
    }

    public static void assertMemoryLeak(LeakProneCode runnable) throws Exception {
        Path.clearThreadLocals();
        long mem = Unsafe.getMemUsed();
        long[] memoryUsageByTag = new long[MemoryTag.SIZE];
        for (int i = MemoryTag.MMAP_DEFAULT; i < MemoryTag.SIZE; i++) {
            memoryUsageByTag[i] = Unsafe.getMemUsedByTag(i);
        }

        Assert.assertTrue("Initial file unsafe mem should be >= 0", mem >= 0);
        long fileCount = Files.getOpenFileCount();
        String fileDebugInfo = Files.getOpenFdDebugInfo();
        Assert.assertTrue("Initial file count should be >= 0", fileCount >= 0);

        int addrInfoCount = Net.getAllocatedAddrInfoCount();
        Assert.assertTrue("Initial allocated addrinfo count should be >= 0", addrInfoCount >= 0);

        int sockAddrCount = Net.getAllocatedSockAddrCount();
        Assert.assertTrue("Initial allocated sockaddr count should be >= 0", sockAddrCount >= 0);

        runnable.run();
        Path.clearThreadLocals();
        if (fileCount != Files.getOpenFileCount()) {
            Assert.assertEquals("file descriptors, expected: " + fileDebugInfo + ", actual: " + Files.getOpenFdDebugInfo(), fileCount, Files.getOpenFileCount());
        }

        // Checks that the same tag used for allocation and freeing native memory
        long memAfter = Unsafe.getMemUsed();
        Assert.assertTrue(memAfter > -1);
        if (mem != memAfter) {
            for (int i = MemoryTag.MMAP_DEFAULT; i < MemoryTag.SIZE; i++) {
                long actualMemByTag = Unsafe.getMemUsedByTag(i);
                if (memoryUsageByTag[i] != actualMemByTag) {
                    Assert.assertEquals("Memory usage by tag: " + MemoryTag.nameOf(i) + ", difference: " + (actualMemByTag - memoryUsageByTag[i]), memoryUsageByTag[i], actualMemByTag);
                    Assert.assertTrue(actualMemByTag > -1);
                }
            }
            Assert.assertEquals(mem, memAfter);
        }

        int addrInfoCountAfter = Net.getAllocatedAddrInfoCount();
        Assert.assertTrue(addrInfoCountAfter > -1);
        if (addrInfoCount != addrInfoCountAfter) {
            Assert.fail("AddrInfo allocation count before the test: " + addrInfoCount + ", after the test: " + addrInfoCountAfter);
        }

        int sockAddrCountAfter = Net.getAllocatedSockAddrCount();
        Assert.assertTrue(sockAddrCountAfter > -1);
        if (sockAddrCount != sockAddrCountAfter) {
            Assert.fail("SockAddr allocation count before the test: " + sockAddrCount + ", after the test: " + sockAddrCountAfter);
        }
    }

    public static void assertReader(CharSequence expected, TableReader reader, MutableCharSink sink) {
        assertCursor(
                expected,
                reader.getCursor(),
                reader.getMetadata(),
                true,
                sink
        );
    }

    public static void assertSql(
            SqlCompiler compiler,
            SqlExecutionContext sqlExecutionContext,
            CharSequence sql,
            MutableCharSink sink,
            CharSequence expected
    ) throws SqlException {
        printSql(
                compiler,
                sqlExecutionContext,
                sql,
                sink
        );
        assertEquals(expected, sink);
    }

    public static void assertSqlCursors(SqlCompiler compiler, SqlExecutionContext sqlExecutionContext, String expected, String actual, Log log) throws SqlException {
        assertSqlCursors(compiler, sqlExecutionContext, expected, actual, log, false);
    }

    public static void assertSqlCursors(SqlCompiler compiler, SqlExecutionContext sqlExecutionContext, String expected, String actual, Log log, boolean symbolsAsStrings) throws SqlException {
        try (RecordCursorFactory factory = compiler.compile(expected, sqlExecutionContext).getRecordCursorFactory()) {
            try (RecordCursorFactory factory2 = compiler.compile(actual, sqlExecutionContext).getRecordCursorFactory()) {
                try (RecordCursor cursor1 = factory.getCursor(sqlExecutionContext)) {
                    try (RecordCursor cursor2 = factory2.getCursor(sqlExecutionContext)) {
                        assertEquals(cursor1, factory.getMetadata(), cursor2, factory2.getMetadata(), symbolsAsStrings);
                    }
                } catch (AssertionError e) {
                    log.error().$(e).$();
                    try (RecordCursor expectedCursor = factory.getCursor(sqlExecutionContext)) {
                        try (RecordCursor actualCursor = factory2.getCursor(sqlExecutionContext)) {
                            log.xDebugW().$();

                            LogRecordSinkAdapter recordSinkAdapter = new LogRecordSinkAdapter();
                            LogRecord record = log.xDebugW().$("java.lang.AssertionError: expected:<");
                            printer.printHeaderNoNl(factory.getMetadata(), recordSinkAdapter.of(record));
                            record.$();
                            printer.print(expectedCursor, factory.getMetadata(), false, log);

                            record = log.xDebugW().$("> but was:<");
                            printer.printHeaderNoNl(factory2.getMetadata(), recordSinkAdapter.of(record));
                            record.$();

                            printer.print(actualCursor, factory2.getMetadata(), false, log);
                            log.xDebugW().$(">").$();
                        }
                    }
                    throw e;
                }
            }
        }
    }

    public static void assertSqlCursors(QuestDBTestNode node, ObjList<QuestDBTestNode> nodes, String expected, String actual, Log log, boolean symbolsAsStrings) throws SqlException {
        try (RecordCursorFactory factory = node.getSqlCompiler().compile(expected, node.getSqlExecutionContext()).getRecordCursorFactory()) {
            for (int i = 0, n = nodes.size(); i < n; i++) {
                final QuestDBTestNode dbNode = nodes.get(i);
                try (RecordCursorFactory factory2 = dbNode.getSqlCompiler().compile(actual, dbNode.getSqlExecutionContext()).getRecordCursorFactory()) {
                    try (RecordCursor cursor1 = factory.getCursor(node.getSqlExecutionContext())) {
                        try (RecordCursor cursor2 = factory2.getCursor(dbNode.getSqlExecutionContext())) {
                            assertEquals(cursor1, factory.getMetadata(), cursor2, factory2.getMetadata(), symbolsAsStrings);
                        }
                    } catch (AssertionError e) {
                        log.error().$(e).$();
                        try (RecordCursor expectedCursor = factory.getCursor(node.getSqlExecutionContext())) {
                            try (RecordCursor actualCursor = factory2.getCursor(dbNode.getSqlExecutionContext())) {
                                log.xDebugW().$();

                                LogRecordSinkAdapter recordSinkAdapter = new LogRecordSinkAdapter();
                                LogRecord record = log.xDebugW().$("java.lang.AssertionError: expected:<");
                                printer.printHeaderNoNl(factory.getMetadata(), recordSinkAdapter.of(record));
                                record.$();
                                printer.print(expectedCursor, factory.getMetadata(), false, log);

                                record = log.xDebugW().$("> but was:<");
                                printer.printHeaderNoNl(factory2.getMetadata(), recordSinkAdapter.of(record));
                                record.$();

                                printer.print(actualCursor, factory2.getMetadata(), false, log);
                                log.xDebugW().$(">").$();
                            }
                        }
                        throw e;
                    }
                }
            }
        }
    }

    public static void assertSqlWithTypes(
            SqlCompiler compiler,
            SqlExecutionContext sqlExecutionContext,
            CharSequence sql,
            MutableCharSink sink,
            CharSequence expected
    ) throws SqlException {
        printSqlWithTypes(
                compiler,
                sqlExecutionContext,
                sql,
                sink
        );
        assertEquals(expected, sink);
    }

    public static void await(CyclicBarrier barrier) {
        try {
            barrier.await();
        } catch (Throwable ignore) {
        }
    }

    public static long connect(int fd, long sockAddr) {
        Assert.assertTrue(fd > -1);
        return Net.connect(fd, sockAddr);
    }

    public static long connectAddrInfo(int fd, long sockAddrInfo) {
        Assert.assertTrue(fd > -1);
        return Net.connectAddrInfo(fd, sockAddrInfo);
    }

    public static void copyDirectory(Path src, Path dst, int dirMode) {
        if (Files.mkdirs(dst, dirMode) != 0) {
            Assert.fail("Cannot create " + dst + ". Error: " + Os.errno());
        }
        FilesFacade ff = TestFilesFacadeImpl.INSTANCE;
        Assert.assertEquals(0, ff.copyRecursive(src, dst, dirMode));
    }

    public static void copyMimeTypes(String targetDir) throws IOException {
        try (InputStream stream = Files.class.getResourceAsStream("/io/questdb/site/conf/mime.types")) {
            Assert.assertNotNull(stream);
            final File target = new File(targetDir, "conf/mime.types");
            Assert.assertTrue(target.getParentFile().mkdirs());
            try (FileOutputStream fos = new FileOutputStream(target)) {
                byte[] buffer = new byte[1024 * 1204];
                int len;
                while ((len = stream.read(buffer)) > 0) {
                    fos.write(buffer, 0, len);
                }
            }
        }
    }

    public static TableToken create(TableModel model, CairoEngine engine) {
        int tableId = (int) engine.getTableIdGenerator().getNextId();
        TableToken tableToken = engine.lockTableName(model.getTableName(), tableId, false);
        if (tableToken == null) {
            throw new RuntimeException("table already exists: " + model.getTableName());
        }
        TableUtils.createTable(
                model.getConfiguration(),
                model.getMem(),
                model.getPath(),
                model,
                ColumnType.VERSION,
                tableId,
                tableToken.getDirName()
        );
        engine.registerTableToken(tableToken);
        return tableToken;
    }

    public static void createPopulateTable(
            SqlCompiler compiler,
            SqlExecutionContext sqlExecutionContext,
            TableModel tableModel,
            int totalRows,
            String startDate,
            int partitionCount
    ) throws NumericException, SqlException {
        createPopulateTable(
                tableModel.getTableName(),
                compiler,
                sqlExecutionContext,
                tableModel,
                totalRows,
                startDate,
                partitionCount
        );
    }

    public static void createPopulateTable(
            CharSequence tableName,
            SqlCompiler compiler,
            SqlExecutionContext sqlExecutionContext,
            TableModel tableModel,
            int totalRows,
            String startDate,
            int partitionCount
    ) throws NumericException, SqlException {
        compiler.compile(
                createPopulateTableStmt(
                        tableName,
                        tableModel,
                        totalRows,
                        startDate,
                        partitionCount
                ),
                sqlExecutionContext
        );
    }

    public static String createPopulateTableStmt(
            CharSequence tableName,
            TableModel tableModel,
            int totalRows,
            String startDate,
            int partitionCount
    ) throws NumericException {
        long fromTimestamp = IntervalUtils.parseFloorPartialTimestamp(startDate);
        long increment = partitionIncrement(tableModel.getPartitionBy(), fromTimestamp, totalRows, partitionCount);
        if (PartitionBy.isPartitioned(tableModel.getPartitionBy())) {
            final PartitionBy.PartitionAddMethod partitionAddMethod = PartitionBy.getPartitionAddMethod(tableModel.getPartitionBy());
            assert partitionAddMethod != null;
            long toTs = partitionAddMethod.calculate(fromTimestamp, partitionCount) - fromTimestamp - Timestamps.SECOND_MICROS;
            increment = totalRows > 0 ? Math.max(toTs / totalRows, 1) : 0;
        }

        StringBuilder sql = new StringBuilder();
        StringBuilder indexes = new StringBuilder();
        sql.append("create table ").append(tableName).append(" as (").append(Misc.EOL).append("select").append(Misc.EOL);
        for (int i = 0; i < tableModel.getColumnCount(); i++) {
            int colType = ColumnType.tagOf(tableModel.getColumnType(i));
            CharSequence colName = tableModel.getColumnName(i);
            switch (colType) {
                case ColumnType.INT:
                    sql.append("cast(x as int) ").append(colName);
                    break;
                case ColumnType.STRING:
                    sql.append("CAST(x as STRING) ").append(colName);
                    break;
                case ColumnType.LONG:
                    sql.append("x ").append(colName);
                    break;
                case ColumnType.DOUBLE:
                    sql.append("x / 1000.0 ").append(colName);
                    break;
                case ColumnType.TIMESTAMP:
                    sql.append("CAST(").append(fromTimestamp).append("L AS TIMESTAMP) + x * ").append(increment).append("  ").append(colName);
                    break;
                case ColumnType.SYMBOL:
                    sql.append("rnd_symbol(4,4,4,2) ").append(colName);
                    if (tableModel.isIndexed(i)) {
                        indexes.append(",index(").append(colName).append(") ");
                    }
                    break;
                case ColumnType.BOOLEAN:
                    sql.append("rnd_boolean() ").append(colName);
                    break;
                case ColumnType.FLOAT:
                    sql.append("CAST(x / 1000.0 AS FLOAT) ").append(colName);
                    break;
                case ColumnType.DATE:
                    sql.append("CAST(").append(fromTimestamp).append("L AS DATE) ").append(colName);
                    break;
                case ColumnType.LONG256:
                    sql.append("CAST(x AS LONG256) ").append(colName);
                    break;
                case ColumnType.BYTE:
                    sql.append("CAST(x AS BYTE) ").append(colName);
                    break;
                case ColumnType.CHAR:
                    sql.append("CAST(x AS CHAR) ").append(colName);
                    break;
                case ColumnType.SHORT:
                    sql.append("CAST(x AS SHORT) ").append(colName);
                    break;
                default:
                    throw new UnsupportedOperationException();
            }
            if (i < tableModel.getColumnCount() - 1) {
                sql.append("," + Misc.EOL);
            }
        }

        sql.append(Misc.EOL + "from long_sequence(").append(totalRows).append(")");
        sql.append(")" + Misc.EOL);
        sql.append(indexes);
        if (tableModel.getTimestampIndex() != -1) {
            CharSequence timestampCol = tableModel.getColumnName(tableModel.getTimestampIndex());
            sql.append(" timestamp(").append(timestampCol).append(")");
        }
        if (PartitionBy.isPartitioned(tableModel.getPartitionBy())) {
            sql.append(" Partition By ").append(PartitionBy.toString(tableModel.getPartitionBy()));
        }
        return sql.toString();
    }

    public static SqlExecutionContext createSqlExecutionCtx(CairoEngine engine) {
        return new SqlExecutionContextImpl(engine, 1);
    }

    public static SqlExecutionContext createSqlExecutionCtx(CairoEngine engine, BindVariableService bindVariableService) {
        SqlExecutionContextImpl ctx = new SqlExecutionContextImpl(engine, 1);
        ctx.with(engine.getConfiguration().getSecurityContextFactory().getRootContext(), bindVariableService);
        return ctx;
    }

    public static SqlExecutionContext createSqlExecutionCtx(CairoEngine engine, int workerCount) {
        return new SqlExecutionContextImpl(engine, workerCount);
    }

    public static void createTestPath(CharSequence root) {
        try (Path path = new Path().of(root).$()) {
            if (Files.exists(path)) {
                return;
            }
            Files.mkdirs(path.of(root).slash$(), 509);
        }
    }

    public static Timestamp createTimestamp(long epochMicros) {
        // constructor requires epoch millis
        Timestamp ts = new Timestamp(epochMicros / 1000);
        ts.setNanos((int) ((epochMicros % 1_000_000) * 1000));
        return ts;
    }

    @SuppressWarnings("StatementWithEmptyBody")
    public static void drainCursor(RecordCursor cursor) {
        while (cursor.hasNext()) {
        }
    }

    public static void drainTextImportJobQueue(CairoEngine engine) throws Exception {
        try (TextImportRequestJob processingJob = new TextImportRequestJob(engine, 1, null)) {
            processingJob.drain(0);
        }
    }

    public static void execute(
            @Nullable WorkerPool pool,
            CustomisableRunnable runnable,
            CairoConfiguration configuration,
            Metrics metrics,
            Log log
    ) throws Exception {
        final int workerCount = pool != null ? pool.getWorkerCount() : 1;
        try (
                final CairoEngine engine = new CairoEngine(configuration, metrics);
                final SqlCompiler compiler = new SqlCompiler(engine);
                final SqlExecutionContext sqlExecutionContext = new SqlExecutionContextImpl(engine, workerCount)
        ) {
            try {
                if (pool != null) {
                    setupWorkerPool(pool, engine);
                    pool.start(log);
                }

                runnable.run(engine, compiler, sqlExecutionContext);
            } finally {
                if (pool != null) {
                    pool.halt();
                }
            }
            Assert.assertEquals(0, engine.getBusyWriterCount());
            Assert.assertEquals(0, engine.getBusyReaderCount());
        }
    }

    public static void execute(
            @Nullable WorkerPool pool,
            CustomisableRunnable runner,
            CairoConfiguration configuration,
            Log log
    ) throws Exception {
        execute(pool, runner, configuration, Metrics.disabled(), log);
    }

    @NotNull
    public static Rnd generateRandom(Log log) {
        return generateRandom(log, System.nanoTime(), System.currentTimeMillis());
    }

    @NotNull
    public static Rnd generateRandom(Log log, long s0, long s1) {
        if (log != null) {
            log.info().$("random seeds: ").$(s0).$("L, ").$(s1).$('L').$();
        }
        System.out.printf("random seeds: %dL, %dL%n", s0, s1);
        return new Rnd(s0, s1);
    }

    public static String getCsvRoot() {
        URL rootSource = TestUtils.class.getResource("/csv/test-import.csv");
        try {
            assert rootSource != null : "huh, somebody deleted from test-import.csv?";
            return new File(rootSource.toURI()).getParent();
        } catch (URISyntaxException e) {
            throw new AssertionError("missing test-import.csv", e);
        }
    }

    public static int getJavaVersion() {
        String version = System.getProperty("java.version");
        if (version.startsWith("1.")) {
            version = version.substring(2, 3);
        } else {
            int dot = version.indexOf(".");
            if (dot != -1) {
                version = version.substring(0, dot);
            }
        }
        return Integer.parseInt(version);
    }

    @NotNull
    public static NetworkFacade getSendDelayNetworkFacade(int startDelayDelayAfter) {
        return new NetworkFacadeImpl() {
            final AtomicInteger totalSent = new AtomicInteger();

            @Override
            public int send(int fd, long buffer, int bufferLen) {
                if (startDelayDelayAfter == 0) {
                    return super.send(fd, buffer, bufferLen);
                }

                int sentNow = totalSent.get();
                if (bufferLen > 0) {
                    if (sentNow >= startDelayDelayAfter) {
                        totalSent.set(0);
                        return 0;
                    }

                    int result = super.send(fd, buffer, Math.min(bufferLen, startDelayDelayAfter - sentNow));
                    totalSent.addAndGet(result);
                    return result;
                }
                return 0;
            }
        };
    }

    public static String[] getServerMainArgs(CharSequence root) {
        return new String[]{
                "-d",
                Chars.toString(root),
                Bootstrap.SWITCH_USE_DEFAULT_LOG_FACTORY_CONFIGURATION
        };
    }

    public static TableWriter getWriter(CairoEngine engine, CharSequence tableName) {
        return getWriter(engine, engine.verifyTableName(tableName));
    }

    public static TableWriter getWriter(CairoEngine engine, TableToken tableToken) {
        return engine.getWriter(tableToken, "test");
    }

    public static void insert(SqlCompiler compiler, SqlExecutionContext sqlExecutionContext, CharSequence insertSql) throws SqlException {
        CompiledQuery compiledQuery = compiler.compile(insertSql, sqlExecutionContext);
        Assert.assertNotNull(compiledQuery.getInsertOperation());
        final InsertOperation insertOperation = compiledQuery.getInsertOperation();
        try (InsertMethod insertMethod = insertOperation.createMethod(sqlExecutionContext)) {
            insertMethod.execute();
            insertMethod.commit();
        }
    }

    public static CharSequence insertFromSelectPopulateTableStmt(
            TableModel tableModel,
            int totalRows,
            String startDate,
            int partitionCount
    ) throws NumericException {
        long fromTimestamp = IntervalUtils.parseFloorPartialTimestamp(startDate);
        long increment = partitionIncrement(tableModel.getPartitionBy(), fromTimestamp, totalRows, partitionCount);

        StringBuilder insertFromSelect = new StringBuilder();
        insertFromSelect.append("INSERT INTO ").append(tableModel.getTableName()).append(" SELECT").append(Misc.EOL);
        for (int i = 0; i < tableModel.getColumnCount(); i++) {
            CharSequence colName = tableModel.getColumnName(i);
            switch (ColumnType.tagOf(tableModel.getColumnType(i))) {
                case ColumnType.INT:
                    insertFromSelect.append("CAST(x as INT) ").append(colName);
                    break;
                case ColumnType.STRING:
                    insertFromSelect.append("CAST(x as STRING) ").append(colName);
                    break;
                case ColumnType.LONG:
                    insertFromSelect.append("x ").append(colName);
                    break;
                case ColumnType.DOUBLE:
                    insertFromSelect.append("x / 1000.0 ").append(colName);
                    break;
                case ColumnType.TIMESTAMP:
                    insertFromSelect.append("CAST(").append(fromTimestamp).append("L AS TIMESTAMP) + x * ").append(increment).append("  ").append(colName);
                    break;
                case ColumnType.SYMBOL:
                    insertFromSelect.append("rnd_symbol(4,4,4,2) ").append(colName);
                    break;
                case ColumnType.BOOLEAN:
                    insertFromSelect.append("rnd_boolean() ").append(colName);
                    break;
                case ColumnType.FLOAT:
                    insertFromSelect.append("CAST(x / 1000.0 AS FLOAT) ").append(colName);
                    break;
                case ColumnType.DATE:
                    insertFromSelect.append("CAST(").append(fromTimestamp).append("L AS DATE) ").append(colName);
                    break;
                case ColumnType.LONG256:
                    insertFromSelect.append("CAST(x AS LONG256) ").append(colName);
                    break;
                case ColumnType.BYTE:
                    insertFromSelect.append("CAST(x AS BYTE) ").append(colName);
                    break;
                case ColumnType.CHAR:
                    insertFromSelect.append("CAST(x AS CHAR) ").append(colName);
                    break;
                case ColumnType.SHORT:
                    insertFromSelect.append("CAST(x AS SHORT) ").append(colName);
                    break;
                case ColumnType.UUID:
                    insertFromSelect.append("rnd_uuid4() ").append(colName);
                    break;
                case ColumnType.LONG128:
                    insertFromSelect.append("to_long128(x, 0) ").append(colName);
                    break;
                default:
                    throw new UnsupportedOperationException();
            }
            if (i < tableModel.getColumnCount() - 1) {
                insertFromSelect.append("," + Misc.EOL);
            }
        }
        insertFromSelect.append(Misc.EOL + "FROM long_sequence(").append(totalRows).append(")");
        insertFromSelect.append(")" + Misc.EOL);
        return insertFromSelect;
    }

    public static int maxDayOfMonth(int month) {
        switch (month) {
            case 1:
            case 3:
            case 5:
            case 7:
            case 8:
            case 10:
            case 12:
                return 31;
            case 2:
                return 28;
            case 4:
            case 6:
            case 9:
            case 11:
                return 30;
            default:
                throw new IllegalArgumentException("[1..12]");
        }
    }

    public static void messTxnUnallocated(FilesFacade ff, Path path, Rnd rnd, TableToken tableToken) {
        path.concat(tableToken).concat(TableUtils.TXN_FILE_NAME);
        try (MemoryMARW txFile = Vm.getCMARWInstance(
                ff,
                path.$(),
                Files.PAGE_SIZE,
                -1,
                MemoryTag.NATIVE_MIG_MMAP,
                CairoConfiguration.O_NONE
        )) {
            long version = txFile.getLong(TableUtils.TX_BASE_OFFSET_VERSION_64);
            boolean isA = (version & 1L) == 0L;
            long baseOffset = isA ? txFile.getInt(TX_BASE_OFFSET_A_32) : txFile.getInt(TX_BASE_OFFSET_B_32);
            long start = baseOffset + TX_OFFSET_SEQ_TXN_64 + 8;
            long lim = baseOffset + TX_OFFSET_MAP_WRITER_COUNT_32;
            for (long i = start; i < lim; i++) {
                txFile.putByte(i, rnd.nextByte());
            }
            txFile.close(false);
        }
    }

    public static void printColumn(Record r, RecordMetadata m, int i, CharSink sink) {
        printColumn(r, m, i, sink, false);
    }

    public static void printColumn(Record r, RecordMetadata m, int i, CharSink sink, boolean printTypes) {
        final int columnType = m.getColumnType(i);
        switch (ColumnType.tagOf(columnType)) {
            case ColumnType.DATE:
                DateFormatUtils.appendDateTime(sink, r.getDate(i));
                break;
            case ColumnType.TIMESTAMP:
                TimestampFormatUtils.appendDateTimeUSec(sink, r.getTimestamp(i));
                break;
            case ColumnType.DOUBLE:
                sink.put(r.getDouble(i), Numbers.MAX_SCALE);
                break;
            case ColumnType.FLOAT:
                sink.put(r.getFloat(i), 4);
                break;
            case ColumnType.INT:
                sink.put(r.getInt(i));
                break;
            case ColumnType.NULL:
                sink.put("null");
                break;
            case ColumnType.STRING:
                r.getStr(i, sink);
                break;
            case ColumnType.SYMBOL:
                sink.put(r.getSym(i));
                break;
            case ColumnType.SHORT:
                sink.put(r.getShort(i));
                break;
            case ColumnType.CHAR:
                char c = r.getChar(i);
                if (c > 0) {
                    sink.put(c);
                }
                break;
            case ColumnType.LONG:
                sink.put(r.getLong(i));
                break;
            case ColumnType.GEOBYTE:
                putGeoHash(r.getGeoByte(i), ColumnType.getGeoHashBits(columnType), sink);
                break;
            case ColumnType.GEOSHORT:
                putGeoHash(r.getGeoShort(i), ColumnType.getGeoHashBits(columnType), sink);
                break;
            case ColumnType.GEOINT:
                putGeoHash(r.getGeoInt(i), ColumnType.getGeoHashBits(columnType), sink);
                break;
            case ColumnType.GEOLONG:
                putGeoHash(r.getGeoLong(i), ColumnType.getGeoHashBits(columnType), sink);
                break;
            case ColumnType.BYTE:
                sink.put(r.getByte(i));
                break;
            case ColumnType.BOOLEAN:
                sink.put(r.getBool(i));
                break;
            case ColumnType.BINARY:
                Chars.toSink(r.getBin(i), sink);
                break;
            case ColumnType.LONG256:
                r.getLong256(i, sink);
                break;
            case ColumnType.LONG128:
                // fall through
            case ColumnType.UUID:
                long hi = r.getLong128Hi(i);
                long lo = r.getLong128Lo(i);
                if (!Uuid.isNull(lo, hi)) {
                    Uuid uuid = new Uuid(lo, hi);
                    uuid.toSink(sink);
                }
                break;
            default:
                break;
        }
        if (printTypes) {
            sink.put(':').put(ColumnType.nameOf(columnType));
        }
    }

    public static void printCursor(RecordCursor cursor, RecordMetadata metadata, boolean header, MutableCharSink sink, RecordCursorPrinter printer) {
        sink.clear();
        printer.print(cursor, metadata, header, sink);
    }

    public static void printSql(
            SqlCompiler compiler,
            SqlExecutionContext sqlExecutionContext,
            CharSequence sql,
            MutableCharSink sink
    ) throws SqlException {
        try (RecordCursorFactory factory = compiler.compile(sql, sqlExecutionContext).getRecordCursorFactory()) {
            try (RecordCursor cursor = factory.getCursor(sqlExecutionContext)) {
                printCursor(cursor, factory.getMetadata(), true, sink, printer);
            }
        }
    }

    public static void printSqlWithTypes(
            SqlCompiler compiler,
            SqlExecutionContext sqlExecutionContext,
            CharSequence sql,
            MutableCharSink sink
    ) throws SqlException {
        try (RecordCursorFactory factory = compiler.compile(sql, sqlExecutionContext).getRecordCursorFactory()) {
            try (RecordCursor cursor = factory.getCursor(sqlExecutionContext)) {
                printCursor(cursor, factory.getMetadata(), true, sink, printerWithTypes);
            }
        }
    }

    public static void putUtf8(TableWriter.Row r, String s, int columnIndex, boolean symbol) {
        byte[] bytes = s.getBytes(Files.UTF_8);
        long len = bytes.length;
        long p = Unsafe.malloc(len, MemoryTag.NATIVE_DEFAULT);
        try {
            for (int i = 0; i < len; i++) {
                Unsafe.getUnsafe().putByte(p + i, bytes[i]);
            }
            DirectByteCharSequence seq = new DirectByteCharSequence();
            seq.of(p, p + len);
            if (symbol) {
                r.putSymUtf8(columnIndex, seq, true);
            } else {
                r.putStrUtf8AsUtf16(columnIndex, seq, true);
            }
        } finally {
            Unsafe.free(p, len, MemoryTag.NATIVE_DEFAULT);
        }
    }

    public static StringSink putWithLeadingZeroIfNeeded(StringSink seq, int len, int value) {
        seq.clear(len);
        if (value < 10) {
            seq.put('0');
        }
        seq.put(value);
        return seq;
    }

    public static String readStringFromFile(File file) {
        try {
            try (FileInputStream fis = new FileInputStream(file)) {
                byte[] buffer
                        = new byte[(int) fis.getChannel().size()];
                int totalRead = 0;
                int read;
                while (totalRead < buffer.length
                        && (read = fis.read(buffer, totalRead, buffer.length - totalRead)) > 0) {
                    totalRead += read;
                }
                return new String(buffer, Files.UTF_8);
            }
        } catch (IOException e) {
            throw new RuntimeException("Cannot read from " + file.getAbsolutePath(), e);
        }
    }

    public static void removeTestPath(CharSequence root) {
        final Path path = Path.getThreadLocal(root);
        final int rc = TestFilesFacadeImpl.INSTANCE.rmdir(path.slash$());
        Assert.assertTrue("Test dir cleanup error, rc=" + rc, rc <= 0);
    }

    public static void runWithTextImportRequestJob(CairoEngine engine, LeakProneCode task) throws Exception {
        WorkerPoolConfiguration config = new WorkerPoolConfiguration() {
            @Override
            public int[] getWorkerAffinity() {
                return new int[1];
            }

            @Override
            public int getWorkerCount() {
                return 1;
            }

            @Override
            public boolean haltOnError() {
                return true;
            }
        };
        WorkerPool pool = new WorkerPool(config, Metrics.disabled().health());
        TextImportRequestJob processingJob = new TextImportRequestJob(engine, 1, null);
        try {
            pool.assign(processingJob);
            pool.freeOnExit(processingJob);
            pool.start(null);
            task.run();
        } finally {
            pool.halt();
        }
    }

    public static void setupWorkerPool(WorkerPool workerPool, CairoEngine cairoEngine) throws SqlException {
        O3Utils.setupWorkerPool(workerPool, cairoEngine, null, null);
    }

    public static long toMemory(CharSequence sequence) {
        long ptr = Unsafe.malloc(sequence.length(), MemoryTag.NATIVE_DEFAULT);
        Chars.asciiStrCpy(sequence, sequence.length(), ptr);
        return ptr;
    }

<<<<<<< HEAD
    public static void txnPartitionConditionally(Path path, int txn) {
        if (txn > -1) {
            path.put('.').put(txn);
        }
    }

    // used in tests
=======
    public static void unchecked(CheckedRunnable runnable) {
        try {
            runnable.run();
        } catch (Throwable e) {
            throw new RuntimeException(e);
        }
    }

    public static void unchecked(CheckedRunnable runnable, AtomicInteger failureCounter) {
        try {
            runnable.run();
        } catch (Throwable e) {
            failureCounter.incrementAndGet();
            throw new RuntimeException(e);
        }
    }

    public static <T> T unchecked(CheckedSupplier<T> runnable) {
        try {
            return runnable.get();
        } catch (Throwable e) {
            throw new RuntimeException(e);
        }
    }

    public static int unchecked(CheckedIntFunction runnable) {
        try {
            return runnable.get();
        } catch (Throwable e) {
            throw new RuntimeException(e);
        }
    }

>>>>>>> 0851aea5
    public static void writeStringToFile(File file, String s) throws IOException {
        try (FileOutputStream fos = new FileOutputStream(file)) {
            fos.write(s.getBytes(Files.UTF_8));
        }
    }

    private static void assertColumnValues(
            RecordMetadata metadataExpected,
            RecordMetadata metadataActual,
            Record lr,
            Record rr,
            long rowIndex,
            boolean symbolsAsStrings
    ) {
        int columnType = 0;
        for (int i = 0, n = metadataExpected.getColumnCount(); i < n; i++) {
            String columnName = metadataExpected.getColumnName(i);
            try {
                columnType = metadataExpected.getColumnType(i);
                int tagType = ColumnType.tagOf(columnType);
                switch (tagType) {
                    case ColumnType.DATE:
                        Assert.assertEquals(rr.getDate(i), lr.getDate(i));
                        break;
                    case ColumnType.TIMESTAMP:
                        if (rr.getTimestamp(i) != lr.getTimestamp(i)) {
                            Assert.assertEquals(Timestamps.toString(rr.getTimestamp(i)), Timestamps.toString(lr.getTimestamp(i)));
                        }
                        break;
                    case ColumnType.DOUBLE:
                        Assert.assertEquals(rr.getDouble(i), lr.getDouble(i), Numbers.MAX_SCALE);
                        break;
                    case ColumnType.FLOAT:
                        Assert.assertEquals(rr.getFloat(i), lr.getFloat(i), 4);
                        break;
                    case ColumnType.INT:
                        Assert.assertEquals(rr.getInt(i), lr.getInt(i));
                        break;
                    case ColumnType.GEOINT:
                        Assert.assertEquals(rr.getGeoInt(i), lr.getGeoInt(i));
                        break;
                    case ColumnType.STRING:
                        CharSequence actual = symbolsAsStrings && ColumnType.isSymbol(metadataActual.getColumnType(i)) ? lr.getSym(i) : lr.getStr(i);
                        CharSequence expected = rr.getStr(i);
                        TestUtils.assertEquals(expected, actual);
                        break;
                    case ColumnType.SYMBOL:
                        Assert.assertEquals(rr.getSym(i), lr.getSym(i));
                        break;
                    case ColumnType.SHORT:
                        Assert.assertEquals(rr.getShort(i), lr.getShort(i));
                        break;
                    case ColumnType.CHAR:
                        Assert.assertEquals(rr.getChar(i), lr.getChar(i));
                        break;
                    case ColumnType.GEOSHORT:
                        Assert.assertEquals(rr.getGeoShort(i), lr.getGeoShort(i));
                        break;
                    case ColumnType.LONG:
                        Assert.assertEquals(rr.getLong(i), lr.getLong(i));
                        break;
                    case ColumnType.GEOLONG:
                        Assert.assertEquals(rr.getGeoLong(i), lr.getGeoLong(i));
                        break;
                    case ColumnType.GEOBYTE:
                        Assert.assertEquals(rr.getGeoByte(i), lr.getGeoByte(i));
                        break;
                    case ColumnType.BYTE:
                        Assert.assertEquals(rr.getByte(i), lr.getByte(i));
                        break;
                    case ColumnType.BOOLEAN:
                        Assert.assertEquals(rr.getBool(i), lr.getBool(i));
                        break;
                    case ColumnType.BINARY:
                        Assert.assertTrue(areEqual(rr.getBin(i), lr.getBin(i)));
                        break;
                    case ColumnType.LONG256:
                        assertEquals(rr.getLong256A(i), lr.getLong256A(i));
                        break;
                    case ColumnType.LONG128:
                        // fall-through
                    case ColumnType.UUID:
                        Assert.assertEquals(rr.getLong128Hi(i), lr.getLong128Hi(i));
                        Assert.assertEquals(rr.getLong128Lo(i), lr.getLong128Lo(i));
                        break;
                    default:
                        // Unknown record type.
                        assert false;
                        break;
                }
            } catch (AssertionError e) {
                throw new AssertionError(String.format("Row %d column %s[%s] %s", rowIndex, columnName, ColumnType.nameOf(columnType), e.getMessage()));
            }
        }
    }

    private static void assertEquals(RecordMetadata metadataExpected, RecordMetadata metadataActual, boolean symbolsAsStrings) {
        Assert.assertEquals("Column count must be same", metadataExpected.getColumnCount(), metadataActual.getColumnCount());
        for (int i = 0, n = metadataExpected.getColumnCount(); i < n; i++) {
            Assert.assertEquals("Column name " + i, metadataExpected.getColumnName(i), metadataActual.getColumnName(i));
            int columnType1 = metadataExpected.getColumnType(i);
            columnType1 = symbolsAsStrings && ColumnType.isSymbol(columnType1) ? ColumnType.STRING : columnType1;
            int columnType2 = metadataActual.getColumnType(i);
            columnType2 = symbolsAsStrings && ColumnType.isSymbol(columnType2) ? ColumnType.STRING : columnType2;
            Assert.assertEquals("Column type " + i, columnType1, columnType2);
        }
    }

    private static void assertEquals(Long256 expected, Long256 actual) {
        if (expected == actual) return;
        if (actual == null) {
            Assert.fail("Expected " + toHexString(expected) + ", but was: null");
        }

        if (expected.getLong0() != actual.getLong0()
                || expected.getLong1() != actual.getLong1()
                || expected.getLong2() != actual.getLong2()
                || expected.getLong3() != actual.getLong3()) {
            Assert.assertEquals(toHexString(expected), toHexString(actual));
        }
    }

    private static RecordMetadata copySymAstStr(RecordMetadata src) {
        final GenericRecordMetadata metadata = new GenericRecordMetadata();
        for (int i = 0, n = src.getColumnCount(); i < n; i++) {
            metadata.add(
                    new TableColumnMetadata(
                            src.getColumnName(i),
                            src.getColumnType(i) != ColumnType.SYMBOL ? src.getColumnType(i) : ColumnType.STRING
                    )
            );
        }
        metadata.setTimestampIndex(src.getTimestampIndex());
        return metadata;
    }

    private static long partitionIncrement(int partitionBy, long fromTimestamp, int totalRows, int partitionCount) {
        long increment = 0;
        if (PartitionBy.isPartitioned(partitionBy)) {
            final PartitionBy.PartitionAddMethod partitionAddMethod = PartitionBy.getPartitionAddMethod(partitionBy);
            assert partitionAddMethod != null;
            long toTs = partitionAddMethod.calculate(fromTimestamp, partitionCount) - fromTimestamp - Timestamps.SECOND_MICROS;
            increment = totalRows > 0 ? Math.max(toTs / totalRows, 1) : 0;
        }
        return increment;
    }

    private static void putGeoHash(long hash, int bits, CharSink sink) {
        if (hash == GeoHashes.NULL) {
            return;
        }
        if (bits % 5 == 0) {
            GeoHashes.appendCharsUnsafe(hash, bits / 5, sink);
        } else {
            GeoHashes.appendBinaryStringUnsafe(hash, bits, sink);
        }
    }

    private static String toHexString(Long256 expected) {
        return Long.toHexString(expected.getLong0()) + " " +
                Long.toHexString(expected.getLong1()) + " " +
                Long.toHexString(expected.getLong2()) + " " +
                Long.toHexString(expected.getLong3());
    }

    static void addAllRecordsToMap(RecordCursor cursor, RecordMetadata metadata, Map<String, Integer> map) {
        cursor.toTop();
        Record record = cursor.getRecord();
        while (cursor.hasNext()) {
            addRecordToMap(record, metadata, map);
        }
    }

    static void addRecordToMap(Record record, RecordMetadata metadata, Map<String, Integer> map) {
        sink.clear();
        for (int i = 0, n = metadata.getColumnCount(); i < n; i++) {
            printColumn(record, metadata, i, sink, true);
        }
        String printed = sink.toString();
        map.compute(printed, (s, i) -> {
            if (i == null) {
                return 1;
            }
            return i + 1;
        });
    }

    public interface CheckedIntFunction {
        int get() throws Throwable;
    }

    @FunctionalInterface
    public interface CheckedRunnable {
        void run() throws Throwable;
    }

    public interface CheckedSupplier<T> {
        T get() throws Throwable;
    }

    @FunctionalInterface
    public interface LeakProneCode {
        void run() throws Exception;
    }
}<|MERGE_RESOLUTION|>--- conflicted
+++ resolved
@@ -1344,15 +1344,6 @@
         return ptr;
     }
 
-<<<<<<< HEAD
-    public static void txnPartitionConditionally(Path path, int txn) {
-        if (txn > -1) {
-            path.put('.').put(txn);
-        }
-    }
-
-    // used in tests
-=======
     public static void unchecked(CheckedRunnable runnable) {
         try {
             runnable.run();
@@ -1386,7 +1377,12 @@
         }
     }
 
->>>>>>> 0851aea5
+    public static void txnPartitionConditionally(Path path, int txn) {
+        if (txn > -1) {
+            path.put('.').put(txn);
+        }
+    }
+
     public static void writeStringToFile(File file, String s) throws IOException {
         try (FileOutputStream fos = new FileOutputStream(file)) {
             fos.write(s.getBytes(Files.UTF_8));
