/*******************************************************************************
 *     ___                  _   ____  ____
 *    / _ \ _   _  ___  ___| |_|  _ \| __ )
 *   | | | | | | |/ _ \/ __| __| | | |  _ \
 *   | |_| | |_| |  __/\__ \ |_| |_| | |_) |
 *    \__\_\\__,_|\___||___/\__|____/|____/
 *
 *  Copyright (c) 2014-2019 Appsicle
 *  Copyright (c) 2019-2023 QuestDB
 *
 *  Licensed under the Apache License, Version 2.0 (the "License");
 *  you may not use this file except in compliance with the License.
 *  You may obtain a copy of the License at
 *
 *  http://www.apache.org/licenses/LICENSE-2.0
 *
 *  Unless required by applicable law or agreed to in writing, software
 *  distributed under the License is distributed on an "AS IS" BASIS,
 *  WITHOUT WARRANTIES OR CONDITIONS OF ANY KIND, either express or implied.
 *  See the License for the specific language governing permissions and
 *  limitations under the License.
 *
 ******************************************************************************/

package io.questdb.test.tools;

import io.questdb.Bootstrap;
import io.questdb.Metrics;
import io.questdb.cairo.*;
import io.questdb.cairo.sql.Record;
import io.questdb.cairo.sql.*;
import io.questdb.cairo.vm.Vm;
import io.questdb.cairo.vm.api.MemoryMARW;
import io.questdb.cutlass.text.TextImportRequestJob;
import io.questdb.griffin.*;
import io.questdb.griffin.model.IntervalUtils;
import io.questdb.log.Log;
import io.questdb.log.LogRecord;
import io.questdb.mp.WorkerPool;
import io.questdb.mp.WorkerPoolConfiguration;
import io.questdb.network.Net;
import io.questdb.network.NetworkFacade;
import io.questdb.network.NetworkFacadeImpl;
import io.questdb.std.*;
import io.questdb.std.datetime.microtime.TimestampFormatUtils;
import io.questdb.std.datetime.microtime.Timestamps;
import io.questdb.std.datetime.millitime.DateFormatUtils;
import io.questdb.std.str.*;
import io.questdb.test.QuestDBTestNode;
import io.questdb.test.cairo.LogRecordSinkAdapter;
import io.questdb.test.cairo.RecordCursorPrinter;
import io.questdb.test.cairo.TableModel;
import io.questdb.test.griffin.CustomisableRunnable;
import io.questdb.test.std.TestFilesFacadeImpl;
import org.jetbrains.annotations.NotNull;
import org.jetbrains.annotations.Nullable;
import org.junit.Assert;

import java.io.*;
import java.net.URISyntaxException;
import java.net.URL;
import java.sql.Timestamp;
import java.util.HashMap;
import java.util.Map;
import java.util.concurrent.CyclicBarrier;
import java.util.concurrent.TimeUnit;
import java.util.concurrent.atomic.AtomicInteger;

import static io.questdb.cairo.TableUtils.*;

public final class TestUtils {

    public static final RecordCursorPrinter printer = new RecordCursorPrinter();
    private static final RecordCursorPrinter printerWithTypes = new RecordCursorPrinter().withTypes(true);
    private static final StringSink sink = new StringSink();

    private TestUtils() {
    }

    public static boolean areEqual(BinarySequence a, BinarySequence b) {
        if (a == b) return true;
        if (a == null || b == null) return false;

        if (a.length() != b.length()) return false;
        for (int i = 0; i < a.length(); i++) {
            if (a.byteAt(i) != b.byteAt(i)) return false;
        }
        return true;
    }

    public static void assertConnect(int fd, long sockAddr) {
        long rc = connect(fd, sockAddr);
        if (rc != 0) {
            Assert.fail("could not connect, errno=" + Os.errno());
        }
    }

    public static void assertConnect(NetworkFacade nf, int fd, long pSockAddr) {
        long rc = nf.connect(fd, pSockAddr);
        if (rc != 0) {
            Assert.fail("could not connect, errno=" + nf.errno());
        }
    }

    public static void assertConnectAddrInfo(int fd, long sockAddrInfo) {
        long rc = connectAddrInfo(fd, sockAddrInfo);
        if (rc != 0) {
            Assert.fail("could not connect, errno=" + Os.errno());
        }
    }

    public static void assertContains(String message, CharSequence actual, CharSequence expected) {
        // Assume that "" is contained in any string.
        if (expected.length() == 0) {
            return;
        }
        if (Chars.contains(actual, expected)) {
            return;
        }
        Assert.fail((message != null ? message + ": '" : "'") + actual.toString() + "' does not contain: " + expected);
    }

    public static void assertContains(CharSequence actual, CharSequence expected) {
        assertContains(null, actual, expected);
    }

    public static void assertCursor(CharSequence expected, RecordCursor cursor, RecordMetadata metadata, boolean header, MutableCharSink sink) {
        printCursor(cursor, metadata, header, sink, printer);
        assertEquals(expected, sink);
    }

    public static void assertEquals(
            RecordCursor cursorExpected,
            RecordMetadata metadataExpected,
            RecordCursor cursorActual,
            RecordMetadata metadataActual,
            boolean symbolsAsStrings
    ) {
        assertEquals(metadataExpected, metadataActual, symbolsAsStrings);
        Record r = cursorExpected.getRecord();
        Record l = cursorActual.getRecord();
        final int timestampIndex = metadataActual.getTimestampIndex();

        long timestampValue = -1;
        HashMap<String, Integer> mapL = null;
        HashMap<String, Integer> mapR = null;
        AssertionError deferred = null;

        long rowIndex = 0;
        while (cursorExpected.hasNext()) {
            if (!cursorActual.hasNext()) {
                Assert.fail("Actual cursor does not have record at " + rowIndex);
            }
            rowIndex++;
            if (timestampValue != -1) {
                // we are or were stashing record with the same timestamp
                long tsL = l.getTimestamp(timestampIndex);
                long tsR = r.getTimestamp(timestampIndex);

                if (tsL == timestampValue && tsR == timestampValue) {
                    // store both records
                    addRecordToMap(l, metadataExpected, mapL);
                    addRecordToMap(r, metadataActual, mapR);
                    continue;
                }

                // check if we can bail out early because current record timestamps do not match
                if (tsL != tsR) {
                    throw new AssertionError(
                            String.format(
                                    "Row %d column %s[%s] %s",
                                    rowIndex,
                                    metadataActual.getColumnName(timestampIndex),
                                    ColumnType.TIMESTAMP,
                                    "timestamp mismatch"
                            )
                    );
                }

                // compare accumulated records
                try {
                    Assert.assertEquals(mapL, mapR);
                } catch (AssertionError ignore) {
                    throw deferred;
                }

                // something changed, reset the store
                timestampValue = -1;

                mapL.clear();
                mapR.clear();
            }
            try {
                assertColumnValues(metadataExpected, metadataActual, l, r, rowIndex, symbolsAsStrings);
            } catch (AssertionError e) {
                // Assertion error could be to do with unstable sort order,
                // lets try to eliminate this.
                if (timestampIndex == -1) {
                    // cannot do anything with tables without timestamp
                    throw e;
                } else {
                    long tsL = l.getTimestamp(timestampIndex);
                    long tsR = r.getTimestamp(timestampIndex);
                    if (tsL != tsR) {
                        // timestamps are not matching, bail out
                        throw e;
                    }

                    // will throw this later if our reordering doesn't work
                    deferred = e;

                    // this is first time we experienced this error
                    // do we have maps?
                    timestampValue = tsL;

                    if (mapL == null) {
                        mapL = new HashMap<>();
                        mapR = new HashMap<>();
                    }

                    // store both records
                    addRecordToMap(l, metadataExpected, mapL);
                    addRecordToMap(r, metadataActual, mapR);
                }
            }
        }

        Assert.assertFalse("Expected cursor misses record " + rowIndex, cursorActual.hasNext());
    }

    public static void assertEquals(File a, File b) {
        try (Path path = new Path()) {
            path.of(a.getAbsolutePath()).$();
            int fda = TestFilesFacadeImpl.INSTANCE.openRO(path);
            Assert.assertNotEquals(-1, fda);

            try {
                path.of(b.getAbsolutePath()).$();
                int fdb = TestFilesFacadeImpl.INSTANCE.openRO(path);
                Assert.assertNotEquals(-1, fdb);
                try {

                    Assert.assertEquals(Files.length(fda), Files.length(fdb));

                    long bufa = Unsafe.malloc(4096, MemoryTag.NATIVE_DEFAULT);
                    long bufb = Unsafe.malloc(4096, MemoryTag.NATIVE_DEFAULT);

                    long offset = 0;
                    try {

                        while (true) {
                            long reada = Files.read(fda, bufa, 4096, offset);
                            long readb = Files.read(fdb, bufb, 4096, offset);
                            Assert.assertEquals(reada, readb);

                            if (reada == 0) {
                                break;
                            }

                            offset += reada;

                            for (int i = 0; i < reada; i++) {
                                Assert.assertEquals(Unsafe.getUnsafe().getByte(bufa + i), Unsafe.getUnsafe().getByte(bufb + i));
                            }
                        }
                    } finally {
                        Unsafe.free(bufa, 4096, MemoryTag.NATIVE_DEFAULT);
                        Unsafe.free(bufb, 4096, MemoryTag.NATIVE_DEFAULT);
                    }
                } finally {
                    TestFilesFacadeImpl.INSTANCE.close(fdb);
                }
            } finally {
                TestFilesFacadeImpl.INSTANCE.close(fda);
            }
        }
    }

    public static void assertEquals(File a, CharSequence actual) {
        try (Path path = new Path()) {
            path.of(a.getAbsolutePath()).$();
            int fda = TestFilesFacadeImpl.INSTANCE.openRO(path);
            Assert.assertNotEquals(-1, fda);

            try {
                long bufa = Unsafe.malloc(4096, MemoryTag.NATIVE_DEFAULT);
                final long str = toMemory(actual);
                long offset = 0;
                long strp = str;
                try {

                    while (true) {
                        long reada = Files.read(fda, bufa, 4096, offset);

                        if (reada == 0) {
                            break;
                        }

                        for (int i = 0; i < reada; i++) {
                            byte b = Unsafe.getUnsafe().getByte(bufa + i);
                            if (b == 13) {
                                continue;
                            }
                            byte bb = Unsafe.getUnsafe().getByte(strp);
                            strp++;
                            if (b != bb) {
                                Assert.fail(
                                        "expected: '" + (char) (bb) + "'(" + bb + ")" +
                                                ", actual: '" + (char) (b) + "'(" + b + ")" +
                                                ", at: " + (offset + i - 1));
                            }
                        }

                        offset += reada;
                    }

                    Assert.assertEquals(strp - str, actual.length());
                } finally {
                    Unsafe.free(bufa, 4096, MemoryTag.NATIVE_DEFAULT);
                    Unsafe.free(str, actual.length(), MemoryTag.NATIVE_DEFAULT);
                }
            } finally {
                TestFilesFacadeImpl.INSTANCE.close(fda);
            }
        }
    }

    public static void assertEquals(CharSequence expected, Sinkable actual) {
        sink.clear();
        actual.toSink(sink);
        assertEquals(null, expected, sink);
    }

    public static void assertEquals(CharSequence expected, CharSequence actual) {
        assertEquals(null, expected, actual);
    }

    public static void assertEquals(String message, CharSequence expected, CharSequence actual) {
        if (expected == null && actual == null) {
            return;
        }

        if (expected != null && actual == null) {
            Assert.fail("Expected: \n`" + expected + "`but have NULL");
        }

        if (expected == null) {
            Assert.fail("Expected: NULL but have \n`" + actual + "`\n");
        }

        if (expected.length() != actual.length()) {
            Assert.assertEquals(message, expected, actual);
        }

        for (int i = 0; i < expected.length(); i++) {
            if (expected.charAt(i) != actual.charAt(i)) {
                Assert.assertEquals(message, expected, actual);
            }
        }
    }

    public static void assertEquals(BinarySequence bs, BinarySequence actBs, long actualLen) {
        if (bs == null) {
            Assert.assertNull(actBs);
            Assert.assertEquals(-1, actualLen);
        } else {
            Assert.assertEquals(bs.length(), actBs.length());
            Assert.assertEquals(bs.length(), actualLen);
            for (long l = 0, z = bs.length(); l < z; l++) {
                byte b1 = bs.byteAt(l);
                byte b2 = actBs.byteAt(l);
                if (b1 != b2) {
                    Assert.fail("Failed comparison at [" + l + "], expected: " + b1 + ", actual: " + b2);
                }
                Assert.assertEquals(bs.byteAt(l), actBs.byteAt(l));
            }
        }
    }

    public static void assertEquals(LongList expected, LongList actual) {
        Assert.assertEquals(expected.size(), actual.size());
        for (int i = 0, n = expected.size(); i < n; i++) {
            if (expected.getQuick(i) != actual.getQuick(i)) {
                Assert.assertEquals("index " + i, expected.getQuick(i), actual.getQuick(i));
            }
        }
    }

    public static <T> void assertEquals(ObjList<T> expected, ObjList<T> actual) {
        Assert.assertEquals(expected.size(), actual.size());
        for (int i = 0, n = expected.size(); i < n; i++) {
            if (expected.getQuick(i) != actual.getQuick(i)) {
                Assert.assertEquals("index " + i, expected.getQuick(i), actual.getQuick(i));
            }
        }
    }

    public static void assertEquals(
            SqlCompiler compiler,
            SqlExecutionContext sqlExecutionContext,
            String expectedSql,
            String actualSql
    ) throws SqlException {
        try (
                RecordCursorFactory f1 = compiler.compile(expectedSql, sqlExecutionContext).getRecordCursorFactory();
                RecordCursorFactory f2 = compiler.compile(actualSql, sqlExecutionContext).getRecordCursorFactory();
                RecordCursor c1 = f1.getCursor(sqlExecutionContext);
                RecordCursor c2 = f2.getCursor(sqlExecutionContext)
        ) {
            assertEquals(c1, f1.getMetadata(), c2, f2.getMetadata(), true);
        }
    }

    public static void assertEqualsIgnoreCase(CharSequence expected, CharSequence actual) {
        assertEqualsIgnoreCase(null, expected, actual);
    }

    public static void assertEqualsIgnoreCase(String message, CharSequence expected, CharSequence actual) {
        if (expected == null && actual == null) {
            return;
        }

        if (expected != null && actual == null) {
            Assert.fail("Expected: \n`" + expected + "`but have NULL");
        }

        if (expected == null) {
            Assert.fail("Expected: NULL but have \n`" + actual + "`\n");
        }

        if (expected.length() != actual.length()) {
            Assert.assertEquals(message, expected, actual);
        }

        for (int i = 0; i < expected.length(); i++) {
            if (Character.toLowerCase(expected.charAt(i)) != Character.toLowerCase(actual.charAt(i))) {
                Assert.assertEquals(message, expected, actual);
            }
        }
    }

    public static void assertEventually(Runnable assertion) {
        assertEventually(assertion, 30);
    }

    public static void assertEventually(Runnable assertion, int timeoutSeconds) {
        long maxSleepingTimeMillis = 1000;
        long nextSleepingTimeMillis = 10;
        long startTime = System.nanoTime();
        long deadline = startTime + TimeUnit.SECONDS.toNanos(timeoutSeconds);
        for (; ; ) {
            try {
                assertion.run();
                return;
            } catch (AssertionError error) {
                if (System.nanoTime() >= deadline) {
                    throw error;
                }
            }
            Os.sleep(nextSleepingTimeMillis);
            nextSleepingTimeMillis = Math.min(maxSleepingTimeMillis, nextSleepingTimeMillis << 1);
        }
    }

    public static void assertFileContentsEquals(Path expected, Path actual) throws IOException {
        try (BufferedInputStream expectedStream = new BufferedInputStream(new FileInputStream(expected.toString()));
             BufferedInputStream actualStream = new BufferedInputStream(new FileInputStream(actual.toString()))) {
            int byte1, byte2;
            long length = 0;
            do {
                length++;
                byte1 = expectedStream.read();
                byte2 = actualStream.read();
            } while (byte1 == byte2 && byte1 > 0);

            if (byte1 != byte2) {
                Assert.fail("Files are different at offset " + (length - 1));
            }
        }
    }

    public static void assertIndexBlockCapacity(CairoEngine engine, String tableName, String columnName) {

        engine.releaseAllReaders();
        TableToken tt = engine.verifyTableName(tableName);
        try (TableReader rdr = engine.getReader(tt)) {
            TableReaderMetadata metadata = rdr.getMetadata();
            int symIndex = metadata.getColumnIndex(columnName);

            if (metadata.isColumnIndexed(symIndex)) {
                int expectedCapacity = metadata.getIndexValueBlockCapacity(symIndex);

                for (int partitionIndex = 0; partitionIndex < rdr.getPartitionCount(); partitionIndex++) {
                    BitmapIndexReader bitmapIndexReader = rdr.getBitmapIndexReader(0, symIndex, BitmapIndexReader.DIR_BACKWARD);
                    Assert.assertEquals(expectedCapacity, bitmapIndexReader.getValueBlockCapacity() + 1);
                }
            }
        }
    }

    public static void assertMemoryLeak(LeakProneCode runnable) throws Exception {
        Path.clearThreadLocals();
        long mem = Unsafe.getMemUsed();
        long[] memoryUsageByTag = new long[MemoryTag.SIZE];
        for (int i = MemoryTag.MMAP_DEFAULT; i < MemoryTag.SIZE; i++) {
            memoryUsageByTag[i] = Unsafe.getMemUsedByTag(i);
        }

        Assert.assertTrue("Initial file unsafe mem should be >= 0", mem >= 0);
        long fileCount = Files.getOpenFileCount();
        String fileDebugInfo = Files.getOpenFdDebugInfo();
        Assert.assertTrue("Initial file count should be >= 0", fileCount >= 0);

        int addrInfoCount = Net.getAllocatedAddrInfoCount();
        Assert.assertTrue("Initial allocated addrinfo count should be >= 0", addrInfoCount >= 0);

        int sockAddrCount = Net.getAllocatedSockAddrCount();
        Assert.assertTrue("Initial allocated sockaddr count should be >= 0", sockAddrCount >= 0);

        runnable.run();
        Path.clearThreadLocals();
        if (fileCount != Files.getOpenFileCount()) {
            Assert.assertEquals("file descriptors, expected: " + fileDebugInfo + ", actual: " + Files.getOpenFdDebugInfo(), fileCount, Files.getOpenFileCount());
        }

        // Checks that the same tag used for allocation and freeing native memory
        long memAfter = Unsafe.getMemUsed();
        Assert.assertTrue(memAfter > -1);
        if (mem != memAfter) {
            for (int i = MemoryTag.MMAP_DEFAULT; i < MemoryTag.SIZE; i++) {
                long actualMemByTag = Unsafe.getMemUsedByTag(i);
                if (memoryUsageByTag[i] != actualMemByTag) {
                    Assert.assertEquals("Memory usage by tag: " + MemoryTag.nameOf(i) + ", difference: " + (actualMemByTag - memoryUsageByTag[i]), memoryUsageByTag[i], actualMemByTag);
                    Assert.assertTrue(actualMemByTag > -1);
                }
            }
            Assert.assertEquals(mem, memAfter);
        }

        int addrInfoCountAfter = Net.getAllocatedAddrInfoCount();
        Assert.assertTrue(addrInfoCountAfter > -1);
        if (addrInfoCount != addrInfoCountAfter) {
            Assert.fail("AddrInfo allocation count before the test: " + addrInfoCount + ", after the test: " + addrInfoCountAfter);
        }

        int sockAddrCountAfter = Net.getAllocatedSockAddrCount();
        Assert.assertTrue(sockAddrCountAfter > -1);
        if (sockAddrCount != sockAddrCountAfter) {
            Assert.fail("SockAddr allocation count before the test: " + sockAddrCount + ", after the test: " + sockAddrCountAfter);
        }
    }

    public static void assertReader(CharSequence expected, TableReader reader, MutableCharSink sink) {
        assertCursor(
                expected,
                reader.getCursor(),
                reader.getMetadata(),
                true,
                sink
        );
    }

    public static void assertSql(
            SqlCompiler compiler,
            SqlExecutionContext sqlExecutionContext,
            CharSequence sql,
            MutableCharSink sink,
            CharSequence expected
    ) throws SqlException {
        printSql(
                compiler,
                sqlExecutionContext,
                sql,
                sink
        );
        assertEquals(expected, sink);
    }

    public static void assertSqlCursors(SqlCompiler compiler, SqlExecutionContext sqlExecutionContext, String expected, String actual, Log log) throws SqlException {
        assertSqlCursors(compiler, sqlExecutionContext, expected, actual, log, false);
    }

    public static void assertSqlCursors(SqlCompiler compiler, SqlExecutionContext sqlExecutionContext, String expected, String actual, Log log, boolean symbolsAsStrings) throws SqlException {
        try (RecordCursorFactory factory = compiler.compile(expected, sqlExecutionContext).getRecordCursorFactory()) {
            try (RecordCursorFactory factory2 = compiler.compile(actual, sqlExecutionContext).getRecordCursorFactory()) {
                try (RecordCursor cursor1 = factory.getCursor(sqlExecutionContext)) {
                    try (RecordCursor cursor2 = factory2.getCursor(sqlExecutionContext)) {
                        assertEquals(cursor1, factory.getMetadata(), cursor2, factory2.getMetadata(), symbolsAsStrings);
                    }
                } catch (AssertionError e) {
                    log.error().$(e).$();
                    try (RecordCursor expectedCursor = factory.getCursor(sqlExecutionContext)) {
                        try (RecordCursor actualCursor = factory2.getCursor(sqlExecutionContext)) {
                            log.xDebugW().$();

                            LogRecordSinkAdapter recordSinkAdapter = new LogRecordSinkAdapter();
                            LogRecord record = log.xDebugW().$("java.lang.AssertionError: expected:<");
                            printer.printHeaderNoNl(factory.getMetadata(), recordSinkAdapter.of(record));
                            record.$();
                            printer.print(expectedCursor, factory.getMetadata(), false, log);

                            record = log.xDebugW().$("> but was:<");
                            printer.printHeaderNoNl(factory2.getMetadata(), recordSinkAdapter.of(record));
                            record.$();

                            printer.print(actualCursor, factory2.getMetadata(), false, log);
                            log.xDebugW().$(">").$();
                        }
                    }
                    throw e;
                }
            }
        }
    }

    public static void assertSqlCursors(QuestDBTestNode node, ObjList<QuestDBTestNode> nodes, String expected, String actual, Log log, boolean symbolsAsStrings) throws SqlException {
        try (RecordCursorFactory factory = node.getSqlCompiler().compile(expected, node.getSqlExecutionContext()).getRecordCursorFactory()) {
            for (int i = 0, n = nodes.size(); i < n; i++) {
                final QuestDBTestNode dbNode = nodes.get(i);
                try (RecordCursorFactory factory2 = dbNode.getSqlCompiler().compile(actual, dbNode.getSqlExecutionContext()).getRecordCursorFactory()) {
                    try (RecordCursor cursor1 = factory.getCursor(node.getSqlExecutionContext())) {
                        try (RecordCursor cursor2 = factory2.getCursor(dbNode.getSqlExecutionContext())) {
                            assertEquals(cursor1, factory.getMetadata(), cursor2, factory2.getMetadata(), symbolsAsStrings);
                        }
                    } catch (AssertionError e) {
                        log.error().$(e).$();
                        try (RecordCursor expectedCursor = factory.getCursor(node.getSqlExecutionContext())) {
                            try (RecordCursor actualCursor = factory2.getCursor(dbNode.getSqlExecutionContext())) {
                                log.xDebugW().$();

                                LogRecordSinkAdapter recordSinkAdapter = new LogRecordSinkAdapter();
                                LogRecord record = log.xDebugW().$("java.lang.AssertionError: expected:<");
                                printer.printHeaderNoNl(factory.getMetadata(), recordSinkAdapter.of(record));
                                record.$();
                                printer.print(expectedCursor, factory.getMetadata(), false, log);

                                record = log.xDebugW().$("> but was:<");
                                printer.printHeaderNoNl(factory2.getMetadata(), recordSinkAdapter.of(record));
                                record.$();

                                printer.print(actualCursor, factory2.getMetadata(), false, log);
                                log.xDebugW().$(">").$();
                            }
                        }
                        throw e;
                    }
                }
            }
        }
    }

    public static void assertSqlWithTypes(
            SqlCompiler compiler,
            SqlExecutionContext sqlExecutionContext,
            CharSequence sql,
            MutableCharSink sink,
            CharSequence expected
    ) throws SqlException {
        printSqlWithTypes(
                compiler,
                sqlExecutionContext,
                sql,
                sink
        );
        assertEquals(expected, sink);
    }

    public static void await(CyclicBarrier barrier) {
        try {
            barrier.await();
        } catch (Throwable ignore) {
        }
    }

    public static long connect(int fd, long sockAddr) {
        Assert.assertTrue(fd > -1);
        return Net.connect(fd, sockAddr);
    }

    public static long connectAddrInfo(int fd, long sockAddrInfo) {
        Assert.assertTrue(fd > -1);
        return Net.connectAddrInfo(fd, sockAddrInfo);
    }

    public static void copyDirectory(Path src, Path dst, int dirMode) {
        if (Files.mkdirs(dst, dirMode) != 0) {
            Assert.fail("Cannot create " + dst + ". Error: " + Os.errno());
        }
        FilesFacade ff = TestFilesFacadeImpl.INSTANCE;
        Assert.assertEquals(0, ff.copyRecursive(src, dst, dirMode));
    }

    public static void copyMimeTypes(String targetDir) throws IOException {
        try (InputStream stream = Files.class.getResourceAsStream("/io/questdb/site/conf/mime.types")) {
            Assert.assertNotNull(stream);
            final File target = new File(targetDir, "conf/mime.types");
            Assert.assertTrue(target.getParentFile().mkdirs());
            try (FileOutputStream fos = new FileOutputStream(target)) {
                byte[] buffer = new byte[1024 * 1204];
                int len;
                while ((len = stream.read(buffer)) > 0) {
                    fos.write(buffer, 0, len);
                }
            }
        }
    }

    public static TableToken create(TableModel model, CairoEngine engine) {
        int tableId = (int) engine.getTableIdGenerator().getNextId();
        TableToken tableToken = engine.lockTableName(model.getTableName(), tableId, false);
        if (tableToken == null) {
            throw new RuntimeException("table already exists: " + model.getTableName());
        }
        TableUtils.createTable(
                model.getConfiguration(),
                model.getMem(),
                model.getPath(),
                model,
                ColumnType.VERSION,
                tableId,
                tableToken.getDirName()
        );
        engine.registerTableToken(tableToken);
        return tableToken;
    }

    public static void createPopulateTable(
            SqlCompiler compiler,
            SqlExecutionContext sqlExecutionContext,
            TableModel tableModel,
            int totalRows,
            String startDate,
            int partitionCount
    ) throws NumericException, SqlException {
        createPopulateTable(
                tableModel.getTableName(),
                compiler,
                sqlExecutionContext,
                tableModel,
                totalRows,
                startDate,
                partitionCount
        );
    }

    public static void createPopulateTable(
            CharSequence tableName,
            SqlCompiler compiler,
            SqlExecutionContext sqlExecutionContext,
            TableModel tableModel,
            int totalRows,
            String startDate,
            int partitionCount
    ) throws NumericException, SqlException {
        compiler.compile(
                createPopulateTableStmt(
                        tableName,
                        tableModel,
                        totalRows,
                        startDate,
                        partitionCount
                ),
                sqlExecutionContext
        );
    }

    public static String createPopulateTableStmt(
            CharSequence tableName,
            TableModel tableModel,
            int totalRows,
            String startDate,
            int partitionCount
    ) throws NumericException {
        long fromTimestamp = IntervalUtils.parseFloorPartialTimestamp(startDate);
        long increment = partitionIncrement(tableModel.getPartitionBy(), fromTimestamp, totalRows, partitionCount);
        if (PartitionBy.isPartitioned(tableModel.getPartitionBy())) {
            final PartitionBy.PartitionAddMethod partitionAddMethod = PartitionBy.getPartitionAddMethod(tableModel.getPartitionBy());
            assert partitionAddMethod != null;
            long toTs = partitionAddMethod.calculate(fromTimestamp, partitionCount) - fromTimestamp - Timestamps.SECOND_MICROS;
            increment = totalRows > 0 ? Math.max(toTs / totalRows, 1) : 0;
        }

        StringBuilder sql = new StringBuilder();
        StringBuilder indexes = new StringBuilder();
        sql.append("create table ").append(tableName).append(" as (").append(Misc.EOL).append("select").append(Misc.EOL);
        for (int i = 0; i < tableModel.getColumnCount(); i++) {
            int colType = ColumnType.tagOf(tableModel.getColumnType(i));
            CharSequence colName = tableModel.getColumnName(i);
            switch (colType) {
                case ColumnType.INT:
                    sql.append("cast(x as int) ").append(colName);
                    break;
                case ColumnType.STRING:
                    sql.append("CAST(x as STRING) ").append(colName);
                    break;
                case ColumnType.LONG:
                    sql.append("x ").append(colName);
                    break;
                case ColumnType.DOUBLE:
                    sql.append("x / 1000.0 ").append(colName);
                    break;
                case ColumnType.TIMESTAMP:
                    sql.append("CAST(").append(fromTimestamp).append("L AS TIMESTAMP) + x * ").append(increment).append("  ").append(colName);
                    break;
                case ColumnType.SYMBOL:
                    sql.append("rnd_symbol(4,4,4,2) ").append(colName);
                    if (tableModel.isIndexed(i)) {
                        indexes.append(",index(").append(colName).append(") ");
                    }
                    break;
                case ColumnType.BOOLEAN:
                    sql.append("rnd_boolean() ").append(colName);
                    break;
                case ColumnType.FLOAT:
                    sql.append("CAST(x / 1000.0 AS FLOAT) ").append(colName);
                    break;
                case ColumnType.DATE:
                    sql.append("CAST(").append(fromTimestamp).append("L AS DATE) ").append(colName);
                    break;
                case ColumnType.LONG256:
                    sql.append("CAST(x AS LONG256) ").append(colName);
                    break;
                case ColumnType.BYTE:
                    sql.append("CAST(x AS BYTE) ").append(colName);
                    break;
                case ColumnType.CHAR:
                    sql.append("CAST(x AS CHAR) ").append(colName);
                    break;
                case ColumnType.SHORT:
                    sql.append("CAST(x AS SHORT) ").append(colName);
                    break;
                default:
                    throw new UnsupportedOperationException();
            }
            if (i < tableModel.getColumnCount() - 1) {
                sql.append("," + Misc.EOL);
            }
        }

        sql.append(Misc.EOL + "from long_sequence(").append(totalRows).append(")");
        sql.append(")" + Misc.EOL);
        sql.append(indexes);
        if (tableModel.getTimestampIndex() != -1) {
            CharSequence timestampCol = tableModel.getColumnName(tableModel.getTimestampIndex());
            sql.append(" timestamp(").append(timestampCol).append(")");
        }
        if (PartitionBy.isPartitioned(tableModel.getPartitionBy())) {
            sql.append(" Partition By ").append(PartitionBy.toString(tableModel.getPartitionBy()));
        }
        return sql.toString();
    }

    public static SqlExecutionContext createSqlExecutionCtx(CairoEngine engine) {
        return new SqlExecutionContextImpl(engine, 1);
    }

    public static SqlExecutionContext createSqlExecutionCtx(CairoEngine engine, BindVariableService bindVariableService) {
        SqlExecutionContextImpl ctx = new SqlExecutionContextImpl(engine, 1);
        ctx.with(engine.getConfiguration().getCairoSecurityContextFactory().getRootContext(), bindVariableService);
        return ctx;
    }

    public static SqlExecutionContext createSqlExecutionCtx(CairoEngine engine, int workerCount) {
        return new SqlExecutionContextImpl(engine, workerCount);
    }

    public static void createTestPath(CharSequence root) {
        try (Path path = new Path().of(root).$()) {
            if (Files.exists(path)) {
                return;
            }
            Files.mkdirs(path.of(root).slash$(), 509);
        }
    }

    public static Timestamp createTimestamp(long epochMicros) {
        // constructor requires epoch millis
        Timestamp ts = new Timestamp(epochMicros / 1000);
        ts.setNanos((int) ((epochMicros % 1_000_000) * 1000));
        return ts;
    }

    @SuppressWarnings("StatementWithEmptyBody")
    public static void drainCursor(RecordCursor cursor) {
        while (cursor.hasNext()) {
        }
    }

    public static void drainTextImportJobQueue(CairoEngine engine) throws Exception {
        try (TextImportRequestJob processingJob = new TextImportRequestJob(engine, 1, null)) {
            processingJob.drain(0);
        }
    }

    public static void execute(
            @Nullable WorkerPool pool,
            CustomisableRunnable runnable,
            CairoConfiguration configuration,
            Metrics metrics,
            Log log
    ) throws Exception {
        final int workerCount = pool != null ? pool.getWorkerCount() : 1;
        try (
                final CairoEngine engine = new CairoEngine(configuration, metrics);
                final SqlCompiler compiler = new SqlCompiler(engine);
                final SqlExecutionContext sqlExecutionContext = new SqlExecutionContextImpl(engine, workerCount)
        ) {
            try {
                if (pool != null) {
                    setupWorkerPool(pool, engine);
                    pool.start(log);
                }

                runnable.run(engine, compiler, sqlExecutionContext);
            } finally {
                if (pool != null) {
                    pool.halt();
                }
            }
            Assert.assertEquals(0, engine.getBusyWriterCount());
            Assert.assertEquals(0, engine.getBusyReaderCount());
        }
    }

    public static void execute(
            @Nullable WorkerPool pool,
            CustomisableRunnable runner,
            CairoConfiguration configuration,
            Log log
    ) throws Exception {
        execute(pool, runner, configuration, Metrics.disabled(), log);
    }

    @NotNull
    public static Rnd generateRandom(Log log) {
        return generateRandom(log, System.nanoTime(), System.currentTimeMillis());
    }

    @NotNull
    public static Rnd generateRandom(Log log, long s0, long s1) {
        if (log != null) {
            log.info().$("random seeds: ").$(s0).$("L, ").$(s1).$('L').$();
        }
        System.out.printf("random seeds: %dL, %dL%n", s0, s1);
        return new Rnd(s0, s1);
    }

    public static String getCsvRoot() {
        URL rootSource = TestUtils.class.getResource("/csv/test-import.csv");
        try {
            assert rootSource != null : "huh, somebody deleted from test-import.csv?";
            return new File(rootSource.toURI()).getParent();
        } catch (URISyntaxException e) {
            throw new AssertionError("missing test-import.csv", e);
        }
    }

    public static int getJavaVersion() {
        String version = System.getProperty("java.version");
        if (version.startsWith("1.")) {
            version = version.substring(2, 3);
        } else {
            int dot = version.indexOf(".");
            if (dot != -1) {
                version = version.substring(0, dot);
            }
        }
        return Integer.parseInt(version);
    }

    @NotNull
    public static NetworkFacade getSendDelayNetworkFacade(int startDelayDelayAfter) {
        return new NetworkFacadeImpl() {
            final AtomicInteger totalSent = new AtomicInteger();

            @Override
            public int send(int fd, long buffer, int bufferLen) {
                if (startDelayDelayAfter == 0) {
                    return super.send(fd, buffer, bufferLen);
                }

                int sentNow = totalSent.get();
                if (bufferLen > 0) {
                    if (sentNow >= startDelayDelayAfter) {
                        totalSent.set(0);
                        return 0;
                    }

                    int result = super.send(fd, buffer, Math.min(bufferLen, startDelayDelayAfter - sentNow));
                    totalSent.addAndGet(result);
                    return result;
                }
                return 0;
            }
        };
    }

    public static String[] getServerMainArgs(CharSequence root) {
        return new String[]{
                "-d",
                Chars.toString(root),
                Bootstrap.SWITCH_USE_DEFAULT_LOG_FACTORY_CONFIGURATION
        };
    }

    public static TableWriter getWriter(CairoEngine engine, CharSequence tableName) {
        return getWriter(engine, engine.verifyTableName(tableName));
    }

    public static TableWriter getWriter(CairoEngine engine, TableToken tableToken) {
        return engine.getWriter(tableToken, "test");
    }

    public static void insert(SqlCompiler compiler, SqlExecutionContext sqlExecutionContext, CharSequence insertSql) throws SqlException {
        CompiledQuery compiledQuery = compiler.compile(insertSql, sqlExecutionContext);
        Assert.assertNotNull(compiledQuery.getInsertOperation());
        final InsertOperation insertOperation = compiledQuery.getInsertOperation();
        try (InsertMethod insertMethod = insertOperation.createMethod(sqlExecutionContext)) {
            insertMethod.execute();
            insertMethod.commit();
        }
    }

    public static CharSequence insertFromSelectPopulateTableStmt(
            TableModel tableModel,
            int totalRows,
            String startDate,
            int partitionCount
    ) throws NumericException {
        long fromTimestamp = IntervalUtils.parseFloorPartialTimestamp(startDate);
        long increment = partitionIncrement(tableModel.getPartitionBy(), fromTimestamp, totalRows, partitionCount);

        StringBuilder insertFromSelect = new StringBuilder();
        insertFromSelect.append("INSERT INTO ").append(tableModel.getTableName()).append(" SELECT").append(Misc.EOL);
        for (int i = 0; i < tableModel.getColumnCount(); i++) {
            CharSequence colName = tableModel.getColumnName(i);
            switch (ColumnType.tagOf(tableModel.getColumnType(i))) {
                case ColumnType.INT:
                    insertFromSelect.append("CAST(x as INT) ").append(colName);
                    break;
                case ColumnType.STRING:
                    insertFromSelect.append("CAST(x as STRING) ").append(colName);
                    break;
                case ColumnType.LONG:
                    insertFromSelect.append("x ").append(colName);
                    break;
                case ColumnType.DOUBLE:
                    insertFromSelect.append("x / 1000.0 ").append(colName);
                    break;
                case ColumnType.TIMESTAMP:
                    insertFromSelect.append("CAST(").append(fromTimestamp).append("L AS TIMESTAMP) + x * ").append(increment).append("  ").append(colName);
                    break;
                case ColumnType.SYMBOL:
                    insertFromSelect.append("rnd_symbol(4,4,4,2) ").append(colName);
                    break;
                case ColumnType.BOOLEAN:
                    insertFromSelect.append("rnd_boolean() ").append(colName);
                    break;
                case ColumnType.FLOAT:
                    insertFromSelect.append("CAST(x / 1000.0 AS FLOAT) ").append(colName);
                    break;
                case ColumnType.DATE:
                    insertFromSelect.append("CAST(").append(fromTimestamp).append("L AS DATE) ").append(colName);
                    break;
                case ColumnType.LONG256:
                    insertFromSelect.append("CAST(x AS LONG256) ").append(colName);
                    break;
                case ColumnType.BYTE:
                    insertFromSelect.append("CAST(x AS BYTE) ").append(colName);
                    break;
                case ColumnType.CHAR:
                    insertFromSelect.append("CAST(x AS CHAR) ").append(colName);
                    break;
                case ColumnType.SHORT:
                    insertFromSelect.append("CAST(x AS SHORT) ").append(colName);
                    break;
                case ColumnType.UUID:
                    insertFromSelect.append("rnd_uuid4() ").append(colName);
                    break;
                case ColumnType.LONG128:
                    insertFromSelect.append("to_long128(x, 0) ").append(colName);
                    break;
                default:
                    throw new UnsupportedOperationException();
            }
            if (i < tableModel.getColumnCount() - 1) {
                insertFromSelect.append("," + Misc.EOL);
            }
        }
        insertFromSelect.append(Misc.EOL + "FROM long_sequence(").append(totalRows).append(")");
        insertFromSelect.append(")" + Misc.EOL);
        return insertFromSelect;
    }

    public static int maxDayOfMonth(int month) {
        switch (month) {
            case 1:
            case 3:
            case 5:
            case 7:
            case 8:
            case 10:
            case 12:
                return 31;
            case 2:
                return 28;
            case 4:
            case 6:
            case 9:
            case 11:
                return 30;
            default:
                throw new IllegalArgumentException("[1..12]");
        }
    }

    public static void messTxnUnallocated(FilesFacade ff, Path path, Rnd rnd, TableToken tableToken) {
        path.concat(tableToken).concat(TableUtils.TXN_FILE_NAME);
        try (MemoryMARW txFile = Vm.getCMARWInstance(
                ff,
                path.$(),
                Files.PAGE_SIZE,
                -1,
                MemoryTag.NATIVE_MIG_MMAP,
                CairoConfiguration.O_NONE
        )) {
            long version = txFile.getLong(TableUtils.TX_BASE_OFFSET_VERSION_64);
            boolean isA = (version & 1L) == 0L;
            long baseOffset = isA ? txFile.getInt(TX_BASE_OFFSET_A_32) : txFile.getInt(TX_BASE_OFFSET_B_32);
            long start = baseOffset + TX_OFFSET_SEQ_TXN_64 + 8;
            long lim = baseOffset + TX_OFFSET_MAP_WRITER_COUNT_32;
            for (long i = start; i < lim; i++) {
                txFile.putByte(i, rnd.nextByte());
            }
            txFile.close(false);
        }
    }

    public static void printColumn(Record r, RecordMetadata m, int i, CharSink sink) {
        printColumn(r, m, i, sink, false);
    }

    public static void printColumn(Record r, RecordMetadata m, int i, CharSink sink, boolean printTypes) {
        final int columnType = m.getColumnType(i);
        switch (ColumnType.tagOf(columnType)) {
            case ColumnType.DATE:
                DateFormatUtils.appendDateTime(sink, r.getDate(i));
                break;
            case ColumnType.TIMESTAMP:
                TimestampFormatUtils.appendDateTimeUSec(sink, r.getTimestamp(i));
                break;
            case ColumnType.DOUBLE:
                sink.put(r.getDouble(i), Numbers.MAX_SCALE);
                break;
            case ColumnType.FLOAT:
                sink.put(r.getFloat(i), 4);
                break;
            case ColumnType.INT:
                sink.put(r.getInt(i));
                break;
            case ColumnType.NULL:
                sink.put("null");
                break;
            case ColumnType.STRING:
                r.getStr(i, sink);
                break;
            case ColumnType.SYMBOL:
                sink.put(r.getSym(i));
                break;
            case ColumnType.SHORT:
                sink.put(r.getShort(i));
                break;
            case ColumnType.CHAR:
                char c = r.getChar(i);
                if (c > 0) {
                    sink.put(c);
                }
                break;
            case ColumnType.LONG:
                sink.put(r.getLong(i));
                break;
            case ColumnType.GEOBYTE:
                putGeoHash(r.getGeoByte(i), ColumnType.getGeoHashBits(columnType), sink);
                break;
            case ColumnType.GEOSHORT:
                putGeoHash(r.getGeoShort(i), ColumnType.getGeoHashBits(columnType), sink);
                break;
            case ColumnType.GEOINT:
                putGeoHash(r.getGeoInt(i), ColumnType.getGeoHashBits(columnType), sink);
                break;
            case ColumnType.GEOLONG:
                putGeoHash(r.getGeoLong(i), ColumnType.getGeoHashBits(columnType), sink);
                break;
            case ColumnType.BYTE:
                sink.put(r.getByte(i));
                break;
            case ColumnType.BOOLEAN:
                sink.put(r.getBool(i));
                break;
            case ColumnType.BINARY:
                Chars.toSink(r.getBin(i), sink);
                break;
            case ColumnType.LONG256:
                r.getLong256(i, sink);
                break;
            case ColumnType.LONG128:
                // fall through
            case ColumnType.UUID:
                long hi = r.getLong128Hi(i);
                long lo = r.getLong128Lo(i);
                if (!Uuid.isNull(lo, hi)) {
                    Uuid uuid = new Uuid(lo, hi);
                    uuid.toSink(sink);
                }
                break;
            default:
                break;
        }
        if (printTypes) {
            sink.put(':').put(ColumnType.nameOf(columnType));
        }
    }

    public static void printCursor(RecordCursor cursor, RecordMetadata metadata, boolean header, MutableCharSink sink, RecordCursorPrinter printer) {
        sink.clear();
        printer.print(cursor, metadata, header, sink);
    }

    public static void printSql(
            SqlCompiler compiler,
            SqlExecutionContext sqlExecutionContext,
            CharSequence sql,
            MutableCharSink sink
    ) throws SqlException {
        try (RecordCursorFactory factory = compiler.compile(sql, sqlExecutionContext).getRecordCursorFactory()) {
            try (RecordCursor cursor = factory.getCursor(sqlExecutionContext)) {
                printCursor(cursor, factory.getMetadata(), true, sink, printer);
            }
        }
    }

    public static void printSqlWithTypes(
            SqlCompiler compiler,
            SqlExecutionContext sqlExecutionContext,
            CharSequence sql,
            MutableCharSink sink
    ) throws SqlException {
        try (RecordCursorFactory factory = compiler.compile(sql, sqlExecutionContext).getRecordCursorFactory()) {
            try (RecordCursor cursor = factory.getCursor(sqlExecutionContext)) {
                printCursor(cursor, factory.getMetadata(), true, sink, printerWithTypes);
            }
        }
    }

    public static void putUtf8(TableWriter.Row r, String s, int columnIndex, boolean symbol) {
        byte[] bytes = s.getBytes(Files.UTF_8);
        long len = bytes.length;
        long p = Unsafe.malloc(len, MemoryTag.NATIVE_DEFAULT);
        try {
            for (int i = 0; i < len; i++) {
                Unsafe.getUnsafe().putByte(p + i, bytes[i]);
            }
            DirectByteCharSequence seq = new DirectByteCharSequence();
            seq.of(p, p + len);
            if (symbol) {
                r.putSymUtf8(columnIndex, seq, true);
            } else {
                r.putStrUtf8AsUtf16(columnIndex, seq, true);
            }
        } finally {
            Unsafe.free(p, len, MemoryTag.NATIVE_DEFAULT);
        }
    }

    public static StringSink putWithLeadingZeroIfNeeded(StringSink seq, int len, int value) {
        seq.clear(len);
        if (value < 10) {
            seq.put('0');
        }
        seq.put(value);
        return seq;
    }

    public static String readStringFromFile(File file) {
        try {
            try (FileInputStream fis = new FileInputStream(file)) {
                byte[] buffer
                        = new byte[(int) fis.getChannel().size()];
                int totalRead = 0;
                int read;
                while (totalRead < buffer.length
                        && (read = fis.read(buffer, totalRead, buffer.length - totalRead)) > 0) {
                    totalRead += read;
                }
                return new String(buffer, Files.UTF_8);
            }
        } catch (IOException e) {
            throw new RuntimeException("Cannot read from " + file.getAbsolutePath(), e);
        }
    }

    public static void removeTestPath(CharSequence root) {
        final Path path = Path.getThreadLocal(root);
        final int rc = TestFilesFacadeImpl.INSTANCE.rmdir(path.slash$());
        Assert.assertTrue("Test dir cleanup error, rc=" + rc, rc <= 0);
    }

    public static void runWithTextImportRequestJob(CairoEngine engine, LeakProneCode task) throws Exception {
        WorkerPoolConfiguration config = new WorkerPoolConfiguration() {
            @Override
            public int[] getWorkerAffinity() {
                return new int[1];
            }

            @Override
            public int getWorkerCount() {
                return 1;
            }

            @Override
            public boolean haltOnError() {
                return true;
            }
        };
        WorkerPool pool = new WorkerPool(config, Metrics.disabled().health());
        TextImportRequestJob processingJob = new TextImportRequestJob(engine, 1, null);
        try {
            pool.assign(processingJob);
            pool.freeOnExit(processingJob);
            pool.start(null);
            task.run();
        } finally {
            pool.halt();
        }
    }

    public static void setupWorkerPool(WorkerPool workerPool, CairoEngine cairoEngine) throws SqlException {
        O3Utils.setupWorkerPool(workerPool, cairoEngine, null, null);
    }

    public static long toMemory(CharSequence sequence) {
        long ptr = Unsafe.malloc(sequence.length(), MemoryTag.NATIVE_DEFAULT);
        Chars.asciiStrCpy(sequence, sequence.length(), ptr);
        return ptr;
    }

    public static void unchecked(CheckedRunnable runnable) {
        try {
            runnable.run();
        } catch (Throwable e) {
            throw new RuntimeException(e);
        }
    }

    public static void unchecked(CheckedRunnable runnable, AtomicInteger failureCounter) {
        try {
            runnable.run();
        } catch (Throwable e) {
            failureCounter.incrementAndGet();
            throw new RuntimeException(e);
        }
    }

    public static <T> T unchecked(CheckedSupplier<T> runnable) {
        try {
            return runnable.get();
        } catch (Throwable e) {
            throw new RuntimeException(e);
        }
    }

    public static int unchecked(CheckedIntFunction runnable) {
        try {
            return runnable.get();
        } catch (Throwable e) {
            throw new RuntimeException(e);
        }
    }

    // used in tests
    public static void writeStringToFile(File file, String s) throws IOException {
        try (FileOutputStream fos = new FileOutputStream(file)) {
            fos.write(s.getBytes(Files.UTF_8));
        }
    }

    private static void assertColumnValues(
            RecordMetadata metadataExpected,
            RecordMetadata metadataActual,
            Record lr,
            Record rr,
            long rowIndex,
            boolean symbolsAsStrings
    ) {
        int columnType = 0;
        for (int i = 0, n = metadataExpected.getColumnCount(); i < n; i++) {
            String columnName = metadataExpected.getColumnName(i);
            try {
                columnType = metadataExpected.getColumnType(i);
                int tagType = ColumnType.tagOf(columnType);
                switch (tagType) {
                    case ColumnType.DATE:
                        Assert.assertEquals(rr.getDate(i), lr.getDate(i));
                        break;
                    case ColumnType.TIMESTAMP:
                        if (rr.getTimestamp(i) != lr.getTimestamp(i)) {
                            Assert.assertEquals(Timestamps.toString(rr.getTimestamp(i)), Timestamps.toString(lr.getTimestamp(i)));
                        }
                        break;
                    case ColumnType.DOUBLE:
                        Assert.assertEquals(rr.getDouble(i), lr.getDouble(i), Numbers.MAX_SCALE);
                        break;
                    case ColumnType.FLOAT:
                        Assert.assertEquals(rr.getFloat(i), lr.getFloat(i), 4);
                        break;
                    case ColumnType.INT:
                        Assert.assertEquals(rr.getInt(i), lr.getInt(i));
                        break;
                    case ColumnType.GEOINT:
                        Assert.assertEquals(rr.getGeoInt(i), lr.getGeoInt(i));
                        break;
                    case ColumnType.STRING:
                        CharSequence actual = symbolsAsStrings && ColumnType.isSymbol(metadataActual.getColumnType(i)) ? lr.getSym(i) : lr.getStr(i);
                        CharSequence expected = rr.getStr(i);
                        TestUtils.assertEquals(expected, actual);
                        break;
                    case ColumnType.SYMBOL:
                        Assert.assertEquals(rr.getSym(i), lr.getSym(i));
                        break;
                    case ColumnType.SHORT:
                        Assert.assertEquals(rr.getShort(i), lr.getShort(i));
                        break;
                    case ColumnType.CHAR:
                        Assert.assertEquals(rr.getChar(i), lr.getChar(i));
                        break;
                    case ColumnType.GEOSHORT:
                        Assert.assertEquals(rr.getGeoShort(i), lr.getGeoShort(i));
                        break;
                    case ColumnType.LONG:
                        Assert.assertEquals(rr.getLong(i), lr.getLong(i));
                        break;
                    case ColumnType.GEOLONG:
                        Assert.assertEquals(rr.getGeoLong(i), lr.getGeoLong(i));
                        break;
                    case ColumnType.GEOBYTE:
                        Assert.assertEquals(rr.getGeoByte(i), lr.getGeoByte(i));
                        break;
                    case ColumnType.BYTE:
                        Assert.assertEquals(rr.getByte(i), lr.getByte(i));
                        break;
                    case ColumnType.BOOLEAN:
                        Assert.assertEquals(rr.getBool(i), lr.getBool(i));
                        break;
                    case ColumnType.BINARY:
                        Assert.assertTrue(areEqual(rr.getBin(i), lr.getBin(i)));
                        break;
                    case ColumnType.LONG256:
                        assertEquals(rr.getLong256A(i), lr.getLong256A(i));
                        break;
                    case ColumnType.LONG128:
                        // fall-through
                    case ColumnType.UUID:
                        Assert.assertEquals(rr.getLong128Hi(i), lr.getLong128Hi(i));
                        Assert.assertEquals(rr.getLong128Lo(i), lr.getLong128Lo(i));
                        break;
                    default:
                        // Unknown record type.
                        assert false;
                        break;
                }
            } catch (AssertionError e) {
                throw new AssertionError(String.format("Row %d column %s[%s] %s", rowIndex, columnName, ColumnType.nameOf(columnType), e.getMessage()));
            }
        }
    }

    private static void assertEquals(RecordMetadata metadataExpected, RecordMetadata metadataActual, boolean symbolsAsStrings) {
        Assert.assertEquals("Column count must be same", metadataExpected.getColumnCount(), metadataActual.getColumnCount());
        for (int i = 0, n = metadataExpected.getColumnCount(); i < n; i++) {
            Assert.assertEquals("Column name " + i, metadataExpected.getColumnName(i), metadataActual.getColumnName(i));
            int columnType1 = metadataExpected.getColumnType(i);
            columnType1 = symbolsAsStrings && ColumnType.isSymbol(columnType1) ? ColumnType.STRING : columnType1;
            int columnType2 = metadataActual.getColumnType(i);
            columnType2 = symbolsAsStrings && ColumnType.isSymbol(columnType2) ? ColumnType.STRING : columnType2;
            Assert.assertEquals("Column type " + i, columnType1, columnType2);
        }
    }

    private static void assertEquals(Long256 expected, Long256 actual) {
        if (expected == actual) return;
        if (actual == null) {
            Assert.fail("Expected " + toHexString(expected) + ", but was: null");
        }

        if (expected.getLong0() != actual.getLong0()
                || expected.getLong1() != actual.getLong1()
                || expected.getLong2() != actual.getLong2()
                || expected.getLong3() != actual.getLong3()) {
            Assert.assertEquals(toHexString(expected), toHexString(actual));
        }
    }

    private static RecordMetadata copySymAstStr(RecordMetadata src) {
        final GenericRecordMetadata metadata = new GenericRecordMetadata();
        for (int i = 0, n = src.getColumnCount(); i < n; i++) {
            metadata.add(
                    new TableColumnMetadata(
                            src.getColumnName(i),
                            src.getColumnType(i) != ColumnType.SYMBOL ? src.getColumnType(i) : ColumnType.STRING
                    )
            );
        }
        metadata.setTimestampIndex(src.getTimestampIndex());
        return metadata;
    }

    private static long partitionIncrement(int partitionBy, long fromTimestamp, int totalRows, int partitionCount) {
        long increment = 0;
        if (PartitionBy.isPartitioned(partitionBy)) {
            final PartitionBy.PartitionAddMethod partitionAddMethod = PartitionBy.getPartitionAddMethod(partitionBy);
            assert partitionAddMethod != null;
            long toTs = partitionAddMethod.calculate(fromTimestamp, partitionCount) - fromTimestamp - Timestamps.SECOND_MICROS;
            increment = totalRows > 0 ? Math.max(toTs / totalRows, 1) : 0;
        }
        return increment;
    }

    private static void putGeoHash(long hash, int bits, CharSink sink) {
        if (hash == GeoHashes.NULL) {
            return;
        }
        if (bits % 5 == 0) {
            GeoHashes.appendCharsUnsafe(hash, bits / 5, sink);
        } else {
            GeoHashes.appendBinaryStringUnsafe(hash, bits, sink);
        }
    }

    private static String toHexString(Long256 expected) {
        return Long.toHexString(expected.getLong0()) + " " +
                Long.toHexString(expected.getLong1()) + " " +
                Long.toHexString(expected.getLong2()) + " " +
                Long.toHexString(expected.getLong3());
    }

<<<<<<< HEAD
    public interface CheckedIntFunction {
        int get() throws Throwable;
    }

    @FunctionalInterface
    public interface CheckedRunnable {
        void run() throws Throwable;
    }

    public interface CheckedSupplier<T> {
        T get() throws Throwable;
=======
    static void addAllRecordsToMap(RecordCursor cursor, RecordMetadata metadata, Map<String, Integer> map) {
        cursor.toTop();
        Record record = cursor.getRecord();
        while (cursor.hasNext()) {
            addRecordToMap(record, metadata, map);
        }
    }

    static void addRecordToMap(Record record, RecordMetadata metadata, Map<String, Integer> map) {
        sink.clear();
        for (int i = 0, n = metadata.getColumnCount(); i < n; i++) {
            printColumn(record, metadata, i, sink, true);
        }
        String printed = sink.toString();
        map.compute(printed, (s, i) -> {
            if (i == null) {
                return 1;
            }
            return i + 1;
        });
>>>>>>> 7b8669ad
    }

    @FunctionalInterface
    public interface LeakProneCode {
        void run() throws Exception;
    }
}<|MERGE_RESOLUTION|>--- conflicted
+++ resolved
@@ -1543,19 +1543,6 @@
                 Long.toHexString(expected.getLong3());
     }
 
-<<<<<<< HEAD
-    public interface CheckedIntFunction {
-        int get() throws Throwable;
-    }
-
-    @FunctionalInterface
-    public interface CheckedRunnable {
-        void run() throws Throwable;
-    }
-
-    public interface CheckedSupplier<T> {
-        T get() throws Throwable;
-=======
     static void addAllRecordsToMap(RecordCursor cursor, RecordMetadata metadata, Map<String, Integer> map) {
         cursor.toTop();
         Record record = cursor.getRecord();
@@ -1576,7 +1563,19 @@
             }
             return i + 1;
         });
->>>>>>> 7b8669ad
+    }
+
+    public interface CheckedIntFunction {
+        int get() throws Throwable;
+    }
+
+    @FunctionalInterface
+    public interface CheckedRunnable {
+        void run() throws Throwable;
+    }
+
+    public interface CheckedSupplier<T> {
+        T get() throws Throwable;
     }
 
     @FunctionalInterface
