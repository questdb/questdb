--- conflicted
+++ resolved
@@ -63,13 +63,8 @@
 import java.util.concurrent.TimeUnit;
 import java.util.concurrent.atomic.AtomicInteger;
 
-<<<<<<< HEAD
-=======
 import static io.questdb.cairo.TableUtils.*;
-import static org.hamcrest.Matchers.is;
-import static org.hamcrest.Matchers.lessThanOrEqualTo;
-
->>>>>>> f30081c6
+
 public final class TestUtils {
 
     public static final RecordCursorPrinter printer = new RecordCursorPrinter();
@@ -1122,7 +1117,6 @@
         return insertFromSelect.toString();
     }
 
-<<<<<<< HEAD
     public static int maxDayOfMonth(int month) {
         switch (month) {
             case 1:
@@ -1142,7 +1136,9 @@
                 return 30;
             default:
                 throw new IllegalArgumentException("[1..12]");
-=======
+        }
+    }
+
     public static void messTxnUnallocated(FilesFacade ff, Path path, Rnd rnd, TableToken tableToken) {
         path.concat(tableToken).concat(TableUtils.TXN_FILE_NAME);
         try (MemoryMARW txFile = Vm.getCMARWInstance(
@@ -1162,7 +1158,6 @@
                 txFile.putByte(i, rnd.nextByte());
             }
             txFile.close(false);
->>>>>>> f30081c6
         }
     }
 
