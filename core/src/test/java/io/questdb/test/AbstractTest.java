/*******************************************************************************
 *     ___                  _   ____  ____
 *    / _ \ _   _  ___  ___| |_|  _ \| __ )
 *   | | | | | | |/ _ \/ __| __| | | |  _ \
 *   | |_| | |_| |  __/\__ \ |_| |_| | |_) |
 *    \__\_\\__,_|\___||___/\__|____/|____/
 *
 *  Copyright (c) 2014-2019 Appsicle
 *  Copyright (c) 2019-2023 QuestDB
 *
 *  Licensed under the Apache License, Version 2.0 (the "License");
 *  you may not use this file except in compliance with the License.
 *  You may obtain a copy of the License at
 *
 *  http://www.apache.org/licenses/LICENSE-2.0
 *
 *  Unless required by applicable law or agreed to in writing, software
 *  distributed under the License is distributed on an "AS IS" BASIS,
 *  WITHOUT WARRANTIES OR CONDITIONS OF ANY KIND, either express or implied.
 *  See the License for the specific language governing permissions and
 *  limitations under the License.
 *
 ******************************************************************************/

package io.questdb.test;

import io.questdb.*;
import io.questdb.log.Log;
import io.questdb.log.LogFactory;
import io.questdb.test.tools.TestUtils;
import org.junit.*;
import org.junit.rules.TemporaryFolder;
import org.junit.rules.TestName;

public class AbstractTest {
    protected static final Log LOG = LogFactory.getLog(AbstractTest.class);
    @ClassRule
    public static TemporaryFolder temp = new TemporaryFolder();
    protected static String root;
    @Rule
    public TestName testName = new TestName();

    @SuppressWarnings("unused")
    public static ServerMain newServer(boolean enableHttp, boolean enableLineTcp, boolean enablePgWire, int workerCountShared, FactoriesFactory factoriesFactory) {
        return new ServerMain(new Bootstrap(new DefaultBootstrapConfiguration() {

            // although `root` is supplied to the server main, it is ultimately ignored in favour of that provided by the configuration
            // We only supply it for server main to pass argument validation
            @Override
            public ServerConfiguration getServerConfiguration() {
<<<<<<< HEAD
                return new TestServerConfiguration(root, enableHttp, enableLineTcp, enablePgWire, workerCountShared, 0, 0, 0,
                        factoriesFactory.getSecurityContextFactory(), factoriesFactory.getPGAuthenticatorFactory());
=======
                return new TestServerConfiguration(
                        root,
                        enableHttp,
                        enableLineTcp,
                        enablePgWire,
                        workerCountShared,
                        0,
                        0,
                        0,
                        factoriesFactory.getSecurityContextFactory()
                );
>>>>>>> 9e9ab89f
            }
        }, TestUtils.getServerMainArgs(root)));
    }

    @BeforeClass
    public static void setUpStatic() throws Exception {
        // it is necessary to initialise logger before tests start
        // logger doesn't relinquish memory until JVM stops
        // which causes memory leak detector to fail should logger be
        // created mid-test
        LOG.info().$("setup logger").$();
        root = temp.newFolder("dbRoot").getAbsolutePath();
    }

    @AfterClass
    public static void tearDownStatic() throws Exception {
        TestUtils.removeTestPath(root);
    }

    @Before
    public void setUp() {
        LOG.info().$("Starting test ").$(getClass().getSimpleName()).$('#').$(testName.getMethodName()).$();
        TestUtils.createTestPath(root);
    }

    @After
    public void tearDown() throws Exception {
        TestUtils.removeTestPath(root);
    }

    protected static String[] getServerMainArgs() {
        return TestUtils.getServerMainArgs(root);
    }
}<|MERGE_RESOLUTION|>--- conflicted
+++ resolved
@@ -48,10 +48,6 @@
             // We only supply it for server main to pass argument validation
             @Override
             public ServerConfiguration getServerConfiguration() {
-<<<<<<< HEAD
-                return new TestServerConfiguration(root, enableHttp, enableLineTcp, enablePgWire, workerCountShared, 0, 0, 0,
-                        factoriesFactory.getSecurityContextFactory(), factoriesFactory.getPGAuthenticatorFactory());
-=======
                 return new TestServerConfiguration(
                         root,
                         enableHttp,
@@ -61,9 +57,9 @@
                         0,
                         0,
                         0,
-                        factoriesFactory.getSecurityContextFactory()
+                        factoriesFactory.getSecurityContextFactory(),
+                        factoriesFactory.getPGAuthenticatorFactory()
                 );
->>>>>>> 9e9ab89f
             }
         }, TestUtils.getServerMainArgs(root)));
     }
