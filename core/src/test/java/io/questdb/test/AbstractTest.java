--- conflicted
+++ resolved
@@ -35,15 +35,12 @@
 import io.questdb.cairo.wal.CheckWalTransactionsJob;
 import io.questdb.log.Log;
 import io.questdb.log.LogFactory;
-<<<<<<< HEAD
 import io.questdb.std.AllocationsTracker;
-import io.questdb.std.str.Path;
-=======
 import io.questdb.std.QuietCloseable;
 import io.questdb.std.Zip;
+import io.questdb.std.str.Path;
 import io.questdb.test.cutlass.http.HttpQueryTestBuilder;
 import io.questdb.test.cutlass.http.HttpServerConfigurationBuilder;
->>>>>>> 74547704
 import io.questdb.test.tools.TestUtils;
 import org.junit.After;
 import org.junit.AfterClass;
@@ -102,12 +99,8 @@
 
     @After
     public void tearDown() throws Exception {
-<<<<<<< HEAD
-        LOG.info().$("Finished test ").$(getClass().getSimpleName()).$('#').$(testName.getMethodName()).$();
+        LOG.info().$("Finished test ").$safe(getClass().getSimpleName()).$('#').$safe(testName.getMethodName()).$();
         Path.clearThreadLocals();
-=======
-        LOG.info().$("Finished test ").$safe(getClass().getSimpleName()).$('#').$safe(testName.getMethodName()).$();
->>>>>>> 74547704
         TestUtils.removeTestPath(root);
         OFF_POOL_READER_ID.set(0);
     }
