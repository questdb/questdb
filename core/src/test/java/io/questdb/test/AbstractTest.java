--- conflicted
+++ resolved
@@ -144,16 +144,15 @@
         return Bootstrap.getServerMainArgs(root);
     }
 
-<<<<<<< HEAD
+    protected static TableReader newOffPoolReader(CairoConfiguration configuration, CharSequence tableName, CairoEngine engine) {
+        return new TableReader(OFF_POOL_READER_ID.getAndIncrement(), configuration, engine.verifyTableName(tableName), engine.getTxnScoreboardPool());
+    }
+
     protected static HttpQueryTestBuilder getSimpleTester() {
         return new HttpQueryTestBuilder()
                 .withTempFolder(root)
                 .withWorkerCount(1)
                 .withHttpServerConfigBuilder(new HttpServerConfigurationBuilder())
                 .withTelemetry(false);
-=======
-    protected static TableReader newOffPoolReader(CairoConfiguration configuration, CharSequence tableName, CairoEngine engine) {
-        return new TableReader(OFF_POOL_READER_ID.getAndIncrement(), configuration, engine.verifyTableName(tableName), engine.getTxnScoreboardPool());
->>>>>>> 33ba1690
     }
 }