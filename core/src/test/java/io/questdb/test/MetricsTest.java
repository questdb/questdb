/*******************************************************************************
 *     ___                  _   ____  ____
 *    / _ \ _   _  ___  ___| |_|  _ \| __ )
 *   | | | | | | |/ _ \/ __| __| | | |  _ \
 *   | |_| | |_| |  __/\__ \ |_| |_| | |_) |
 *    \__\_\\__,_|\___||___/\__|____/|____/
 *
 *  Copyright (c) 2014-2019 Appsicle
 *  Copyright (c) 2019-2023 QuestDB
 *
 *  Licensed under the Apache License, Version 2.0 (the "License");
 *  you may not use this file except in compliance with the License.
 *  You may obtain a copy of the License at
 *
 *  http://www.apache.org/licenses/LICENSE-2.0
 *
 *  Unless required by applicable law or agreed to in writing, software
 *  distributed under the License is distributed on an "AS IS" BASIS,
 *  WITHOUT WARRANTIES OR CONDITIONS OF ANY KIND, either express or implied.
 *  See the License for the specific language governing permissions and
 *  limitations under the License.
 *
 ******************************************************************************/

package io.questdb.test;

import io.questdb.Metrics;
import io.questdb.metrics.*;
import io.questdb.std.MemoryTag;
<<<<<<< HEAD
import io.questdb.std.str.CharSinkBase;
import io.questdb.std.str.StringSink;
=======
import io.questdb.std.str.DirectByteCharSink;
import io.questdb.std.str.DirectUtf8CharSink;
>>>>>>> 9c214eb6
import io.questdb.test.tools.TestUtils;
import org.junit.Assert;
import org.junit.Test;

import java.util.*;
import java.util.regex.Matcher;
import java.util.regex.Pattern;

public class MetricsTest {

    @Test
    public void testLabelNames() {
        Pattern labelNamePattern = Pattern.compile("[a-zA-Z0-9_]*");
        SpyingMetricsRegistry metricsRegistry = new SpyingMetricsRegistry();
        new Metrics(true, metricsRegistry);
        for (CharSequence name : metricsRegistry.getLabelNames()) {
            Matcher matcher = labelNamePattern.matcher(name);
            Assert.assertTrue("Invalid label name: " + name, matcher.matches());
        }
    }

    @Test
    public void testLabelUniqueness() {
        SpyingMetricsRegistry metricsRegistry = new SpyingMetricsRegistry();
        new Metrics(true, metricsRegistry);
        Set<CharSequence> metricsWithNotUniqueLabels = metricsRegistry.getMetricsWithNotUniqueLabels();
        Assert.assertTrue("Metrics with non-unique labels: " + metricsWithNotUniqueLabels, metricsWithNotUniqueLabels.isEmpty());
    }

    @Test
    public void testMetricNames() {
        Pattern metricNamePattern = Pattern.compile("[a-zA-Z0-9_]*");
        SpyingMetricsRegistry metricsRegistry = new SpyingMetricsRegistry();
        new Metrics(true, metricsRegistry);
        for (CharSequence name : metricsRegistry.getMetricNames()) {
            Matcher matcher = metricNamePattern.matcher(name);
            Assert.assertTrue("Invalid metric name: " + name, matcher.matches());
        }
    }

    @Test
    public void testMetricNamesContainAllMemoryTags() {
        SpyingMetricsRegistry metricsRegistry = new SpyingMetricsRegistry();
        new Metrics(true, metricsRegistry);

        for (int i = 0; i < MemoryTag.SIZE; i++) {
            Assert.assertTrue(metricsRegistry.getMetricNames().contains("memory_tag_" + MemoryTag.nameOf(i)));
        }

        Assert.assertTrue(metricsRegistry.getMetricNames().contains("memory_free_count"));
        Assert.assertTrue(metricsRegistry.getMetricNames().contains("memory_mem_used"));
        Assert.assertTrue(metricsRegistry.getMetricNames().contains("memory_malloc_count"));
        Assert.assertTrue(metricsRegistry.getMetricNames().contains("memory_jvm_free"));
        Assert.assertTrue(metricsRegistry.getMetricNames().contains("memory_jvm_total"));
        Assert.assertTrue(metricsRegistry.getMetricNames().contains("memory_jvm_max"));
    }

    @Test
    public void testMetricNamesContainGCMetrics() {
        final Metrics metrics = Metrics.enabled();

        final DirectByteCharSink sink = new DirectByteCharSink(32);
        metrics.scrapeIntoPrometheus(sink);

        final String encoded = sink.toString();
        TestUtils.assertContains(encoded, "jvm_major_gc_count");
        TestUtils.assertContains(encoded, "jvm_major_gc_time");
        TestUtils.assertContains(encoded, "jvm_minor_gc_count");
        TestUtils.assertContains(encoded, "jvm_minor_gc_time");
        TestUtils.assertContains(encoded, "jvm_unknown_gc_count");
        TestUtils.assertContains(encoded, "jvm_unknown_gc_time");
    }

    @Test
    public void testMetricUniqueness() {
        SpyingMetricsRegistry metricsRegistry = new SpyingMetricsRegistry();
        new Metrics(true, metricsRegistry);
        Set<CharSequence> notUniqueMetrics = metricsRegistry.getNotUniqueMetrics();
        Assert.assertTrue("Metrics with non-unique names: " + notUniqueMetrics, notUniqueMetrics.isEmpty());
    }

    private static class SpyingMetricsRegistry implements MetricsRegistry {
        private final MetricsRegistry delegate = new NullMetricsRegistry();
        private final Set<CharSequence> labelNames = new HashSet<>();
        private final Set<CharSequence> metricNames = new HashSet<>();
        private final Set<CharSequence> metricsWithNotUniqueLabels = new HashSet<>();
        private final Set<CharSequence> notUniqueMetrics = new HashSet<>();

        @Override
        public void addScrapable(Scrapable scrapable) {
            delegate.addScrapable(scrapable);
        }

        public Set<CharSequence> getLabelNames() {
            return labelNames;
        }

        public Set<CharSequence> getMetricNames() {
            return metricNames;
        }

        public Set<CharSequence> getMetricsWithNotUniqueLabels() {
            return metricsWithNotUniqueLabels;
        }

        public Set<CharSequence> getNotUniqueMetrics() {
            return notUniqueMetrics;
        }

        @Override
        public Counter newCounter(CharSequence name) {
            addMetricName(name);
            return delegate.newCounter(name);
        }

        @Override
        public CounterWithOneLabel newCounter(CharSequence name, CharSequence labelName0, CharSequence[] labelValues0) {
            addMetricName(name);
            addLabelNames(name, Collections.singletonList(labelName0));
            return delegate.newCounter(name, labelName0, labelValues0);
        }

        @Override
        public CounterWithTwoLabels newCounter(CharSequence name,
                                               CharSequence labelName0, CharSequence[] labelValues0,
                                               CharSequence labelName1, CharSequence[] labelValues1) {
            addMetricName(name);
            addLabelNames(name, Arrays.asList(labelName0, labelName1));
            return delegate.newCounter(name, labelName0, labelValues0, labelName1, labelValues1);
        }

        @Override
        public DoubleGauge newDoubleGauge(CharSequence name) {
            addMetricName(name);
            return delegate.newDoubleGauge(name);
        }

        @Override
        public LongGauge newLongGauge(CharSequence name) {
            addMetricName(name);
            return delegate.newLongGauge(name);
        }

        @Override
        public LongGauge newLongGauge(int memoryTag) {
            addMetricName("memory_tag_" + MemoryTag.nameOf(memoryTag));
            return delegate.newLongGauge(memoryTag);
        }

        @Override
        public LongGauge newVirtualGauge(CharSequence name, VirtualLongGauge.StatProvider provider) {
            addMetricName(name);
            return delegate.newVirtualGauge(name, provider);
        }

        @Override
<<<<<<< HEAD
        public void scrapeIntoPrometheus(CharSinkBase<?> sink) {
=======
        public void scrapeIntoPrometheus(DirectUtf8CharSink sink) {
>>>>>>> 9c214eb6
            delegate.scrapeIntoPrometheus(sink);
        }

        private void addLabelNames(CharSequence metricName, List<CharSequence> labels) {
            Set<CharSequence> uniqueLabels = new HashSet<>();
            for (CharSequence label : labels) {
                if (uniqueLabels.contains(label)) {
                    metricsWithNotUniqueLabels.add(metricName);
                } else {
                    uniqueLabels.add(label);
                }
                labelNames.add(label);
            }
        }

        private void addMetricName(CharSequence name) {
            if (metricNames.contains(name)) {
                notUniqueMetrics.add(name);
            } else {
                metricNames.add(name);
            }
        }
    }
}<|MERGE_RESOLUTION|>--- conflicted
+++ resolved
@@ -27,14 +27,10 @@
 import io.questdb.Metrics;
 import io.questdb.metrics.*;
 import io.questdb.std.MemoryTag;
-<<<<<<< HEAD
 import io.questdb.std.str.CharSinkBase;
-import io.questdb.std.str.StringSink;
-=======
-import io.questdb.std.str.DirectByteCharSink;
-import io.questdb.std.str.DirectUtf8CharSink;
->>>>>>> 9c214eb6
+import io.questdb.std.str.Utf8StringSink;
 import io.questdb.test.tools.TestUtils;
+import org.jetbrains.annotations.NotNull;
 import org.junit.Assert;
 import org.junit.Test;
 
@@ -95,7 +91,7 @@
     public void testMetricNamesContainGCMetrics() {
         final Metrics metrics = Metrics.enabled();
 
-        final DirectByteCharSink sink = new DirectByteCharSink(32);
+        final Utf8StringSink sink = new Utf8StringSink(32);
         metrics.scrapeIntoPrometheus(sink);
 
         final String encoded = sink.toString();
@@ -190,11 +186,7 @@
         }
 
         @Override
-<<<<<<< HEAD
-        public void scrapeIntoPrometheus(CharSinkBase<?> sink) {
-=======
-        public void scrapeIntoPrometheus(DirectUtf8CharSink sink) {
->>>>>>> 9c214eb6
+        public void scrapeIntoPrometheus(@NotNull CharSinkBase<?> sink) {
             delegate.scrapeIntoPrometheus(sink);
         }
 
