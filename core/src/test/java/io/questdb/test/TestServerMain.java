/*******************************************************************************
 *     ___                  _   ____  ____
 *    / _ \ _   _  ___  ___| |_|  _ \| __ )
 *   | | | | | | |/ _ \/ __| __| | | |  _ \
 *   | |_| | |_| |  __/\__ \ |_| |_| | |_) |
 *    \__\_\\__,_|\___||___/\__|____/|____/
 *
 *  Copyright (c) 2014-2019 Appsicle
 *  Copyright (c) 2019-2024 QuestDB
 *
 *  Licensed under the Apache License, Version 2.0 (the "License");
 *  you may not use this file except in compliance with the License.
 *  You may obtain a copy of the License at
 *
 *  http://www.apache.org/licenses/LICENSE-2.0
 *
 *  Unless required by applicable law or agreed to in writing, software
 *  distributed under the License is distributed on an "AS IS" BASIS,
 *  WITHOUT WARRANTIES OR CONDITIONS OF ANY KIND, either express or implied.
 *  See the License for the specific language governing permissions and
 *  limitations under the License.
 *
 ******************************************************************************/

package io.questdb.test;

import io.questdb.Bootstrap;
import io.questdb.ServerMain;
import io.questdb.cairo.CairoEngine;
import io.questdb.griffin.SqlException;
import io.questdb.griffin.SqlExecutionContext;
import io.questdb.griffin.SqlExecutionContextImpl;
import io.questdb.mp.WorkerPool;
import io.questdb.std.FilesFacade;
import io.questdb.std.str.Path;
import io.questdb.std.str.StringSink;
import io.questdb.test.tools.TestUtils;

public class TestServerMain extends ServerMain {
    private final StringSink sink = new StringSink();
    private SqlExecutionContext sqlExecutionContext;

    public TestServerMain(String... args) {
        super(args);
    }

    public TestServerMain(final Bootstrap bootstrap) {
        super(bootstrap);
    }

    public static TestServerMain createWithManualWalRun(String... args) {
        return new TestServerMain(args) {
            @Override
            protected void setupWalApplyJob(
                    WorkerPool workerPool,
                    CairoEngine engine,
                    int sharedWorkerCount
            ) {
            }
        };
    }

    public void assertSql(String sql, String expected) {
        try {
            ensureContext();
            TestUtils.assertSql(getEngine(), sqlExecutionContext, sql, sink, expected);
        } catch (SqlException e) {
            throw new AssertionError(e);
        }
    }

<<<<<<< HEAD
    public void compile(String sql) {
        try {
            if (sqlExecutionContext == null) {
                getEngine().compile(sql);
            } else {
                getEngine().compile(sql, sqlExecutionContext);
            }
=======
    public void ddl(String sql) {
        try {
            ensureContext();
            getEngine().execute(sql, sqlExecutionContext);
>>>>>>> 550f1362
        } catch (SqlException e) {
            throw new AssertionError(e);
        }
    }

    public void reset() {
        // Drop all tables
        CairoEngine engine = this.getEngine();
        engine.releaseInactive();
        engine.clear();
        engine.closeNameRegistry();
        FilesFacade ff = engine.getConfiguration().getFilesFacade();
        try (Path p = new Path()) {
            p.of(engine.getConfiguration().getRoot());
            ff.mkdir(p.$(), engine.getConfiguration().getMkDirMode());
        }
        engine.getTableIdGenerator().open();
        engine.resetNameRegistryMemory();
        resetQueryCache();
        engine.setUp();
    }
<<<<<<< HEAD
=======

    private void ensureContext() {
        if (sqlExecutionContext == null) {
            sqlExecutionContext = new SqlExecutionContextImpl(getEngine(), 1).with(
                    getEngine().getConfiguration().getFactoryProvider().getSecurityContextFactory().getRootContext(),
                    null,
                    null,
                    -1,
                    null
            );
        }
    }
>>>>>>> 550f1362
}<|MERGE_RESOLUTION|>--- conflicted
+++ resolved
@@ -69,7 +69,15 @@
         }
     }
 
-<<<<<<< HEAD
+    public void ddl(String sql) {
+        try {
+            ensureContext();
+            getEngine().execute(sql, sqlExecutionContext);
+        } catch (SqlException e) {
+            throw new AssertionError(e);
+        }
+    }
+
     public void compile(String sql) {
         try {
             if (sqlExecutionContext == null) {
@@ -77,12 +85,6 @@
             } else {
                 getEngine().compile(sql, sqlExecutionContext);
             }
-=======
-    public void ddl(String sql) {
-        try {
-            ensureContext();
-            getEngine().execute(sql, sqlExecutionContext);
->>>>>>> 550f1362
         } catch (SqlException e) {
             throw new AssertionError(e);
         }
@@ -104,8 +106,6 @@
         resetQueryCache();
         engine.setUp();
     }
-<<<<<<< HEAD
-=======
 
     private void ensureContext() {
         if (sqlExecutionContext == null) {
@@ -118,5 +118,4 @@
             );
         }
     }
->>>>>>> 550f1362
 }