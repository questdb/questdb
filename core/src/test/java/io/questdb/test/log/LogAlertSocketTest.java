--- conflicted
+++ resolved
@@ -24,10 +24,7 @@
 
 package io.questdb.test.log;
 
-<<<<<<< HEAD
 import io.questdb.cairo.TimestampDriver;
-=======
->>>>>>> 8118d857
 import io.questdb.log.HttpLogRecordUtf8Sink;
 import io.questdb.log.Log;
 import io.questdb.log.LogAlertSocket;
@@ -687,16 +684,12 @@
         }
 
         @Override
-<<<<<<< HEAD
-        public LogRecord $ts(TimestampDriver driver, long x) {
+        public LogRecord $ts(long x) {
             throw new UnsupportedOperationException();
         }
 
         @Override
         public LogRecord $utf8(long lo, long hi) {
-=======
-        public LogRecord $ts(long x) {
->>>>>>> 8118d857
             throw new UnsupportedOperationException();
         }
 
