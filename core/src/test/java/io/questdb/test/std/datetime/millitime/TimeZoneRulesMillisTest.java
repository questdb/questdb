--- conflicted
+++ resolved
@@ -153,13 +153,6 @@
 
     @Test
     public void testToUtcCompatibility() {
-<<<<<<< HEAD
-        Set<String> allZones = ZoneId.getAvailableZoneIds();
-        List<String> zoneList = new ArrayList<>(allZones);
-        Collections.sort(zoneList);
-        List<ZoneId> zones = new ArrayList<>(zoneList.size());
-        List<TimeZoneRulesMillis> zoneRules = new ArrayList<>(zoneList.size());
-=======
         final Rnd rnd = TestUtils.generateRandom(LOG);
 
         final Set<String> allZones = ZoneId.getAvailableZoneIds();
@@ -167,7 +160,6 @@
         Collections.sort(zoneList);
         final List<ZoneId> zones = new ArrayList<>(zoneList.size());
         final List<TimeZoneRulesMillis> zoneRules = new ArrayList<>(zoneList.size());
->>>>>>> fc82f3de
 
         for (String z : zoneList) {
             ZoneId zone = ZoneId.of(z);
@@ -175,20 +167,12 @@
             zoneRules.add(new TimeZoneRulesMillis(zone.getRules()));
         }
 
-<<<<<<< HEAD
-        DateTimeFormatter localDateTimeFormat = DateTimeFormatter.ofPattern("yyyy-MM-dd'T'HH:mm:ss'.000Z'");
-        long millis = Dates.toMillis(1900, 1, 1, 0, 0);
-        long epochDeadline = Dates.toMillis(2115, 12, 31, 0, 0);
-
-        while (millis < epochDeadline) {
-=======
         final DateTimeFormatter localDateTimeFormat = DateTimeFormatter.ofPattern("yyyy-MM-dd'T'HH:mm:ss'.000Z'");
         long millis = Dates.toMillis(1900, 1, 1, 0, 0);
         final long deadline = Dates.toMillis(2115, 12, 31, 0, 0);
         final long step = Math.max(1, rnd.nextLong(30)) * Dates.DAY_MILLIS;
 
         while (millis < deadline) {
->>>>>>> fc82f3de
             LocalDateTime dt = LocalDateTime.parse(Dates.toString(millis), localDateTimeFormat);
 
             for (int i = 0, n = zones.size(); i < n; i++) {
@@ -212,11 +196,7 @@
                     throw e;
                 }
             }
-<<<<<<< HEAD
-            millis += Dates.DAY_MILLIS;
-=======
             millis += step;
->>>>>>> fc82f3de
         }
     }
 }