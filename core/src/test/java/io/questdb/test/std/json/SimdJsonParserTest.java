/*******************************************************************************
 *     ___                  _   ____  ____
 *    / _ \ _   _  ___  ___| |_|  _ \| __ )
 *   | | | | | | |/ _ \/ __| __| | | |  _ \
 *   | |_| | |_| |  __/\__ \ |_| |_| | |_) |
 *    \__\_\\__,_|\___||___/\__|____/|____/
 *
 *  Copyright (c) 2014-2019 Appsicle
 *  Copyright (c) 2019-2024 QuestDB
 *
 *  Licensed under the Apache License, Version 2.0 (the "License");
 *  you may not use this file except in compliance with the License.
 *  You may obtain a copy of the License at
 *
 *  http://www.apache.org/licenses/LICENSE-2.0
 *
 *  Unless required by applicable law or agreed to in writing, software
 *  distributed under the License is distributed on an "AS IS" BASIS,
 *  WITHOUT WARRANTIES OR CONDITIONS OF ANY KIND, either express or implied.
 *  See the License for the specific language governing permissions and
 *  limitations under the License.
 *
 ******************************************************************************/

package io.questdb.test.std.json;

import io.questdb.log.LogFactory;
import io.questdb.std.json.SimdJsonError;
import io.questdb.std.json.SimdJsonParser;
import io.questdb.std.json.SimdJsonResult;
import io.questdb.std.json.SimdJsonType;
import io.questdb.std.str.DirectUtf8Sink;
import io.questdb.std.str.GcUtf8String;
import io.questdb.test.tools.TestUtils;
import org.junit.*;

import java.nio.charset.StandardCharsets;

public class SimdJsonParserTest {
    private static final SimdJsonResult result = new SimdJsonResult();
    private static final String testUnicodeChars = "ðãµ¶Āڜ💩🦞";
    private static final String description = (
            "Hello, I'm John. I live in New York. I have a dog named Max and a cat named Whiskers. " +
                    "This is a purposely long description so that it can stress the `maxLen` logic during string handling. " +
                    "For good measure it also includes a few funky unicode characters: " +
                    testUnicodeChars);
    public static final String jsonStr = "{\n" +
            "  \"name\": \"John\",\n" +
            "  \"age\": 30,\n" +
            "  \"city\": \"New York\",\n" +
            "  \"hasChildren\": false,\n" +
            "  \"height\": 5.6,\n" +
            "  \"nothing\": null,\n" +
            "  \"u64_val\": 18446744073709551615,\n" +
            "  \"bignum\": 12345678901234567890123456789012345678901234567890,\n" +
            "  \"pets\": [\n" +
            "    {\"name\": \"Max\", \"species\": \"Dog\"},\n" +
            "    {\"name\": \"Whiskers\", \"species\": \"Cat\", \"scratches\": true}\n" +
            "  ],\n" +
            "  \"description\": \"" + description + "\"\n" +
            "}";
    private static DirectUtf8Sink json;
    private static SimdJsonParser parser;

    @BeforeClass
    public static void setUp() {
        json = new DirectUtf8Sink(jsonStr.getBytes(StandardCharsets.UTF_8).length + SimdJsonParser.SIMDJSON_PADDING);
        json.put(jsonStr);
        parser = new SimdJsonParser();
    }

    @AfterClass
    public static void tearDown() {
        json.close();
        parser.close();
    }

    @Before
    public void before() {
        result.clear();
    }

    private static GcUtf8String path2Pointer(String path) {
        try (DirectUtf8Sink dest = new DirectUtf8Sink(100)) {
            SimdJsonParser.convertJsonPathToPointer(new GcUtf8String(path), dest);
            return new GcUtf8String(dest.toString());
        }
    }

    @Test
    public void testBooleanAbsent() throws Exception {
        TestUtils.assertMemoryLeak(() -> {
            final boolean res = parser.queryPointerBoolean(json, path2Pointer(".nonexistent"), result);
            Assert.assertFalse(res);
            Assert.assertEquals(result.getType(), SimdJsonType.UNSET);
        });
    }

    @Test
    public void testBooleanNull() throws Exception {
        TestUtils.assertMemoryLeak(() -> {
            final boolean res = parser.queryPointerBoolean(json, path2Pointer(".nothing"), result);
            Assert.assertFalse(res);
            Assert.assertEquals(result.getError(), SimdJsonError.INCORRECT_TYPE);
            Assert.assertEquals(result.getType(), SimdJsonType.NULL);
        });
    }

    @Test
    public void testConstructDestruct() throws Exception {
        TestUtils.assertMemoryLeak(() -> {
            SimdJsonParser parser = new SimdJsonParser();
            parser.close();
        });
    }

    @Test
    public void testConvertPathToPointer() throws Exception {
        TestUtils.assertMemoryLeak(() -> {
            try (DirectUtf8Sink dest = new DirectUtf8Sink(100)) {
                SimdJsonParser.convertJsonPathToPointer(new GcUtf8String(".name[0]"), dest);
                Assert.assertEquals("/name/0", dest.toString());
            }
        });
    }

    @Test
    public void testDoubleAbsent() throws Exception {
        TestUtils.assertMemoryLeak(() -> {
            final double res = parser.queryPointerDouble(json, path2Pointer(".nonexistent"), result);
            Assert.assertTrue(Double.isNaN(res));
            Assert.assertEquals(result.getType(), SimdJsonType.UNSET);
        });
    }

    @Test
    public void testDoubleNull() throws Exception {
        TestUtils.assertMemoryLeak(() -> {
            final double res = parser.queryPointerDouble(json, path2Pointer(".nothing"), result);
            Assert.assertTrue(Double.isNaN(res));
            Assert.assertEquals(result.getType(), SimdJsonType.NULL);
        });
    }

    @Test
    public void testInvalidPath() throws Exception {
        TestUtils.assertMemoryLeak(() -> {
            try (DirectUtf8Sink dest = new DirectUtf8Sink(100)) {
                parser.queryPointerVarchar(json, path2Pointer("£$£%£%invalid path!!"), result, dest, 100, 0, 0);
                Assert.assertEquals(result.getError(), SimdJsonError.INVALID_JSON_POINTER);
                Assert.assertEquals(result.getType(), SimdJsonType.UNSET);
            }
        });
    }

    @Test
    public void testLongAbsent() throws Exception {
        TestUtils.assertMemoryLeak(() -> {
            final long res = parser.queryPointerLong(json, path2Pointer(".nonexistent"), result);
            Assert.assertEquals(Long.MIN_VALUE, res);
            Assert.assertEquals(result.getType(), SimdJsonType.UNSET);
        });
    }

    @Test
    public void testLongNull() throws Exception {
        TestUtils.assertMemoryLeak(() -> {
            final long res = parser.queryPointerLong(json, path2Pointer(".nothing"), result);
            Assert.assertEquals(Long.MIN_VALUE, res);
            Assert.assertEquals(result.getType(), SimdJsonType.NULL);
        });
    }

    @Test
    public void testQueryPathBoolean() throws Exception {
        TestUtils.assertMemoryLeak(() -> {
            Assert.assertFalse(parser.queryPointerBoolean(json, path2Pointer(".hasChildren"), result));
            Assert.assertTrue(parser.queryPointerBoolean(json, path2Pointer(".pets[1].scratches"), result));
            Assert.assertEquals(result.getType(), SimdJsonType.BOOLEAN);
        });
    }

    @Test
    public void testQueryPathDouble() throws Exception {
        TestUtils.assertMemoryLeak(() -> {
            Assert.assertEquals(5.6, parser.queryPointerDouble(json, path2Pointer(".height"), result), 0.0001);
            Assert.assertEquals(result.getType(), SimdJsonType.NUMBER);
        });
    }

    @Test
    public void testQueryPathLong() throws Exception {
        TestUtils.assertMemoryLeak(() -> {
            Assert.assertEquals(30, parser.queryPointerLong(json, path2Pointer(".age"), result));
            Assert.assertEquals(result.getType(), SimdJsonType.NUMBER);
        });
    }

    @Test
    public void testQueryPathLongBignum() throws Exception {
        TestUtils.assertMemoryLeak(() -> {
            final long res = parser.queryPointerLong(json, path2Pointer(".bignum"), result);
            Assert.assertEquals(Long.MIN_VALUE, res);
            Assert.assertEquals(result.getError(), SimdJsonError.INCORRECT_TYPE);
            Assert.assertEquals(result.getType(), SimdJsonType.NUMBER);
        });
    }

    @Test
    public void testQueryPathLongU64() throws Exception {
        TestUtils.assertMemoryLeak(() -> {
            final long res = parser.queryPointerLong(json, path2Pointer(".u64_val"), result);
            Assert.assertEquals(Long.MIN_VALUE, res);
            Assert.assertEquals(result.getError(), SimdJsonError.INCORRECT_TYPE);
            Assert.assertEquals(result.getType(), SimdJsonType.NUMBER);
        });
    }

    @Test
    public void testQueryPathString() throws Exception {
        TestUtils.assertMemoryLeak(() -> {
            try (DirectUtf8Sink dest = new DirectUtf8Sink(1000)) {
                parser.queryPointerVarchar(json, path2Pointer(".name"), result, dest, 100, 0, 0);
                Assert.assertEquals("John", dest.toString());

                GcUtf8String descriptionPath = path2Pointer(".description");
                dest.clear();
                parser.queryPointerVarchar(json, descriptionPath, result, dest, 100, 0, 0);
                Assert.assertEquals(description.substring(0, 100), dest.toString());

                // The maxLen == 272 chops one of the unicode characters and unless
                // the copy is handled with utf-8-aware logic it would produce a string
                // with an invalid utf-8 sequence.
                dest.clear();
                parser.queryPointerVarchar(json, descriptionPath, result, dest, 272, 0, 0);
                // The string is expected to be truncated at the last valid utf-8 sequence: 270 instead of 272.
                Assert.assertEquals(dest.size(), 270);

                // This ends up decoding just fine as UTF-8 and is shorter than the maxLen.
                Assert.assertEquals(description.substring(0, 262), dest.toString());
            }
        });
    }

    @Test
    public void testQueryPointerLong() throws Exception {
<<<<<<< HEAD
        TestUtils.assertMemoryLeak(() -> Assert.assertEquals(30, parser.queryPointerLong(json, new GcUtf8String("/age"), result, Long.MIN_VALUE)));
=======
        TestUtils.assertMemoryLeak(() -> {
            Assert.assertEquals(30, parser.queryPointerLong(json, new GcUtf8String("/age"), result));
        });
>>>>>>> f932c77f
    }

    @Test
    public void testStringAbsent() throws Exception {
        TestUtils.assertMemoryLeak(() -> {
            try (DirectUtf8Sink dest = new DirectUtf8Sink(100)) {
                parser.queryPointerVarchar(json, path2Pointer(".nonexistent"), result, dest, 100, 0, 0);
                Assert.assertEquals("", dest.toString());
                Assert.assertEquals(result.getType(), SimdJsonType.UNSET);
            }
        });
    }

    @Test
    public void testStringNull() throws Exception {
        TestUtils.assertMemoryLeak(() -> {
            try (DirectUtf8Sink dest = new DirectUtf8Sink(100)) {
                parser.queryPointerVarchar(json, path2Pointer(".nothing"), result, dest, 100, 0, 0);
                Assert.assertEquals("", dest.toString());
                Assert.assertEquals(result.getType(), SimdJsonType.NULL);
            }
        });
    }

    static {
        // log is needed to greedily allocate logger infra and
        // exclude it from leak detector
        LogFactory.getLog(SimdJsonParserTest.class);
    }
}<|MERGE_RESOLUTION|>--- conflicted
+++ resolved
@@ -244,13 +244,7 @@
 
     @Test
     public void testQueryPointerLong() throws Exception {
-<<<<<<< HEAD
-        TestUtils.assertMemoryLeak(() -> Assert.assertEquals(30, parser.queryPointerLong(json, new GcUtf8String("/age"), result, Long.MIN_VALUE)));
-=======
-        TestUtils.assertMemoryLeak(() -> {
-            Assert.assertEquals(30, parser.queryPointerLong(json, new GcUtf8String("/age"), result));
-        });
->>>>>>> f932c77f
+        TestUtils.assertMemoryLeak(() -> Assert.assertEquals(30, parser.queryPointerLong(json, new GcUtf8String("/age"), result)));
     }
 
     @Test
