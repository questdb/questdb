/*******************************************************************************
 *     ___                  _   ____  ____
 *    / _ \ _   _  ___  ___| |_|  _ \| __ )
 *   | | | | | | |/ _ \/ __| __| | | |  _ \
 *   | |_| | |_| |  __/\__ \ |_| |_| | |_) |
 *    \__\_\\__,_|\___||___/\__|____/|____/
 *
 *  Copyright (c) 2014-2019 Appsicle
 *  Copyright (c) 2019-2023 QuestDB
 *
 *  Licensed under the Apache License, Version 2.0 (the "License");
 *  you may not use this file except in compliance with the License.
 *  You may obtain a copy of the License at
 *
 *  http://www.apache.org/licenses/LICENSE-2.0
 *
 *  Unless required by applicable law or agreed to in writing, software
 *  distributed under the License is distributed on an "AS IS" BASIS,
 *  WITHOUT WARRANTIES OR CONDITIONS OF ANY KIND, either express or implied.
 *  See the License for the specific language governing permissions and
 *  limitations under the License.
 *
 ******************************************************************************/

package io.questdb.test.std;

import io.questdb.std.*;
import io.questdb.std.datetime.microtime.Timestamps;
import io.questdb.std.str.StringSink;
import io.questdb.test.tools.TestUtils;
import org.junit.Assert;
import org.junit.Before;
import org.junit.Test;

import java.util.Random;

public class NumbersTest {

    private final StringSink sink = new StringSink();
    private Rnd rnd;

    @Test
    public void appendHexPadded() {
        sink.clear();
        Numbers.appendHexPadded(sink, 0xff - 1, 2);
        TestUtils.assertEquals("00fe", sink);

        sink.clear();
        Numbers.appendHexPadded(sink, 0xff0, 4);
        TestUtils.assertEquals("00000ff0", sink);

        sink.clear();
        Numbers.appendHexPadded(sink, 1, 4);
        TestUtils.assertEquals("00000001", sink);

        sink.clear();
        Numbers.appendHexPadded(sink, 0xff - 1, 3);
        TestUtils.assertEquals("0000fe", sink);

        sink.clear();
        Numbers.appendHexPadded(sink, 0xff - 1, 1);
        TestUtils.assertEquals("fe", sink);

        sink.clear();
        Numbers.appendHexPadded(sink, 0xffff, 0);
        TestUtils.assertEquals("ffff", sink);

        sink.clear();
        Numbers.appendHexPadded(sink, 0, 8);
        TestUtils.assertEquals("0000000000000000", sink);
    }

    @Test(expected = NumericException.class)
    public void parseExplicitDouble2() throws Exception {
        Numbers.parseDouble("1234dx");
    }

    @Test
    public void parseExplicitLong() throws Exception {
        Assert.assertEquals(10000L, Numbers.parseLong("10000L"));
    }

    @Test(expected = NumericException.class)
    public void parseExplicitLong2() throws Exception {
        Numbers.parseLong("10000LL");
    }

    @Before
    public void setUp() {
        rnd = new Rnd();
        sink.clear();
    }

    @Test
    public void testAppendZeroLong256() {
        sink.clear();
        Numbers.appendLong256(0, 0, 0, 0, sink);
        TestUtils.assertEquals("0x00", sink);
    }

    @Test
    public void testBswap() {
        int expected = rnd.nextInt();
        int x = Numbers.bswap(expected);
        Assert.assertEquals(expected, Numbers.bswap(x));
    }

    @Test
    public void testCeilPow2() {
        Assert.assertEquals(16, Numbers.ceilPow2(15));
        Assert.assertEquals(16, Numbers.ceilPow2(16));
        Assert.assertEquals(32, Numbers.ceilPow2(17));
    }

    @Test
    public void testDoubleCompare() {
        Assert.assertEquals(-1, Numbers.compare(0d, 1d));
        Assert.assertEquals(1, Numbers.compare(1d, 0d));
        Assert.assertEquals(0, Numbers.compare(1d, 1d));
        Assert.assertEquals(0, Numbers.compare(0.0d, 0.0d));
        Assert.assertEquals(-1, Numbers.compare(-0.0d, 0.0d));
        Assert.assertEquals(1, Numbers.compare(Double.MAX_VALUE, Double.MIN_VALUE));
        Assert.assertEquals(0, Numbers.compare(Double.MAX_VALUE, Double.MAX_VALUE));
        Assert.assertEquals(0, Numbers.compare(Double.MIN_VALUE, Double.MIN_VALUE));
        Assert.assertEquals(-1, Numbers.compare(Double.MIN_VALUE, Double.MAX_VALUE));
        Assert.assertEquals(0, Numbers.compare(Double.POSITIVE_INFINITY, Double.POSITIVE_INFINITY));
        Assert.assertEquals(1, Numbers.compare(Double.POSITIVE_INFINITY, Double.NEGATIVE_INFINITY));
        Assert.assertEquals(0, Numbers.compare(Double.NEGATIVE_INFINITY, Double.NEGATIVE_INFINITY));
        Assert.assertEquals(-1, Numbers.compare(Double.NEGATIVE_INFINITY, Double.POSITIVE_INFINITY));
        Assert.assertEquals(0, Numbers.compare(Double.NaN, Double.NaN));
        Assert.assertEquals(-1, Numbers.compare(1d, Double.NaN));
        Assert.assertEquals(-1, Numbers.compare(Double.MIN_VALUE, Double.NaN));
        Assert.assertEquals(-1, Numbers.compare(Double.MAX_VALUE, Double.NaN));
    }

    @Test
    public void testDoubleEquals() {
        Assert.assertTrue(Numbers.equals(1d, 1d));
        Assert.assertTrue(Numbers.equals(0.0d, -0.0d));
        Assert.assertTrue(Numbers.equals(Double.MAX_VALUE, Double.MAX_VALUE));
        Assert.assertTrue(Numbers.equals(Double.MIN_VALUE, Double.MIN_VALUE));
        Assert.assertTrue(Numbers.equals(Double.POSITIVE_INFINITY, Double.POSITIVE_INFINITY));
        Assert.assertTrue(Numbers.equals(Double.NEGATIVE_INFINITY, Double.NEGATIVE_INFINITY));
        Assert.assertTrue(Numbers.equals(Double.NaN, Double.NaN));
    }

    @Test(expected = NumericException.class)
    public void testEmptyDouble() throws Exception {
        Numbers.parseDouble("D");
    }

    @Test(expected = NumericException.class)
    public void testEmptyFloat() throws Exception {
        Numbers.parseFloat("f");
    }

    @Test(expected = NumericException.class)
    public void testEmptyLong() throws Exception {
        Numbers.parseLong("L");
    }

    @Test
    public void testEncodeDecodeShortInInt() {
        short[] testCases = new short[]{Short.MIN_VALUE, Short.MAX_VALUE, 0, -1, 1024, -1024, 0xfff, -0xfff};
        for (int i = 0; i < testCases.length; i++) {
            for (int j = 0; j < testCases.length; j++) {
                short hi = testCases[i];
                short lo = testCases[j];
                int encoded = Numbers.encodeLowHighShorts(lo, hi);
                Assert.assertEquals(lo, Numbers.decodeLowShort(encoded));
                Assert.assertEquals(hi, Numbers.decodeHighShort(encoded));
            }
        }
    }

    @Test
    public void testExtractLong256() {
        String invalidInput = "0xogulcan.near";
        String validInputZero = "0x00";
        String validInputMax = "0xffffffffffffffffffffffffffffffffffffffffffffffffffffffffffffffff";
        Long256Impl sink = new Long256Impl();
        Assert.assertFalse(Numbers.extractLong256(invalidInput, invalidInput.length(), sink));
        Assert.assertTrue(Numbers.extractLong256(validInputZero, validInputZero.length(), sink));
        Assert.assertTrue(Numbers.extractLong256(validInputMax, validInputMax.length(), sink));
    }

    @Test
    public void testFloatCompare() {
        Assert.assertEquals(-1, Numbers.compare(0f, 1f));
        Assert.assertEquals(1, Numbers.compare(1f, 0f));
        Assert.assertEquals(0, Numbers.compare(1f, 1f));
        Assert.assertEquals(0, Numbers.compare(0.0f, 0.0f));
        Assert.assertEquals(-1, Numbers.compare(-0.0f, 0.0f));
        Assert.assertEquals(1, Numbers.compare(Float.MAX_VALUE, Float.MIN_VALUE));
        Assert.assertEquals(0, Numbers.compare(Float.MAX_VALUE, Float.MAX_VALUE));
        Assert.assertEquals(0, Numbers.compare(Float.MIN_VALUE, Float.MIN_VALUE));
        Assert.assertEquals(-1, Numbers.compare(Float.MIN_VALUE, Float.MAX_VALUE));
        Assert.assertEquals(0, Numbers.compare(Float.POSITIVE_INFINITY, Float.POSITIVE_INFINITY));
        Assert.assertEquals(1, Numbers.compare(Float.POSITIVE_INFINITY, Float.NEGATIVE_INFINITY));
        Assert.assertEquals(0, Numbers.compare(Float.NEGATIVE_INFINITY, Float.NEGATIVE_INFINITY));
        Assert.assertEquals(-1, Numbers.compare(Float.NEGATIVE_INFINITY, Float.POSITIVE_INFINITY));
        Assert.assertEquals(0, Numbers.compare(Float.NaN, Float.NaN));
    }

    @Test
    public void testFormatByte() {
        for (int i = 0; i < 1000; i++) {
            byte n = (byte) rnd.nextInt();

            sink.clear();
            Numbers.append(sink, n);
            Assert.assertEquals(Byte.toString(n), sink.toString());
        }
    }

    @Test
    public void testFormatChar() {
        for (int i = 0; i < 1000; i++) {
            char n = (char) rnd.nextInt();

            sink.clear();
            Numbers.append(sink, n);
            Assert.assertEquals(Integer.toString(n), sink.toString());
        }
    }

    @Test
    public void testFormatDouble2() {
        sink.clear();
        Numbers.append(sink, 0.8998893432);
        TestUtils.assertEquals("0.8998893432", sink);
    }

    @Test
    public void testFormatDoubleAsRandomFloat() {
        Random random = new Random();
        for (int i = 0; i < 1_000_000; i++) {
            float d1 = random.nextFloat();
            float d2 = (float) random.nextGaussian();
            float d3 = random.nextFloat() * Float.MAX_VALUE;
            sink.clear();
            Numbers.append(sink, d1);
            TestUtils.assertEquals(Double.toString(d1), sink);

            sink.clear();
            Numbers.append(sink, d2);
            TestUtils.assertEquals(Double.toString(d2), sink);

            sink.clear();
            Numbers.append(sink, d3);
            TestUtils.assertEquals(Double.toString(d3), sink);
        }
    }

    @Test
    public void testFormatDoubleExp() {
        sink.clear();
        Numbers.append(sink, 112333.989922222);
        TestUtils.assertEquals("112333.989922222", sink);
    }

    @Test
    public void testFormatDoubleExp10() {
        sink.clear();
        Numbers.append(sink, 1.23E3);
        TestUtils.assertEquals("1230.0", sink);
    }

    @Test
    public void testFormatDoubleExp100() {
        sink.clear();
        Numbers.append(sink, 1.23E105);
        TestUtils.assertEquals("1.23E105", sink);
    }

    @Test
    public void testFormatDoubleExpNeg() {
        sink.clear();
        Numbers.append(sink, -8892.88001);
        TestUtils.assertEquals("-8892.88001", sink);
    }

    @Test
    public void testFormatDoubleFast() {
        sink.clear();
        Numbers.append(sink, -5.9522650387500933e18);
        TestUtils.assertEquals("-5.9522650387500933E18", sink);
    }

    @Test
    public void testFormatDoubleFastInteractive() {
        sink.clear();
        Numbers.append(sink, 0.872989018674569);
        TestUtils.assertEquals("0.872989018674569", sink);
    }

    @Test
    public void testFormatDoubleHugeZero() {
        sink.clear();
        Numbers.append(sink, -0.000000000000001);
        TestUtils.assertEquals("-1.0E-15", sink);
    }

    @Test
    public void testFormatDoubleInt() {
        sink.clear();
        Numbers.append(sink, 44556d);
        TestUtils.assertEquals("44556.0", sink);
    }

    @Test
    public void testFormatDoubleLargeExp() {
        sink.clear();
        Numbers.append(sink, 1123338789079878978979879d);
        TestUtils.assertEquals("1.123338789079879E24", sink);
    }

    @Test
    public void testFormatDoubleNegZero() {
        sink.clear();
        Numbers.append(sink, -0d);
        TestUtils.assertEquals("-0.0", sink);
    }

    @Test
    public void testFormatDoubleNoExponent() {
        sink.clear();
        Numbers.append(sink, 0.2213323334);
        TestUtils.assertEquals("0.2213323334", sink);
    }

    @Test
    public void testFormatDoubleNoExponentNeg() {
        sink.clear();
        Numbers.append(sink, -0.2213323334);
        TestUtils.assertEquals("-0.2213323334", sink);
    }

    @Test
    public void testFormatDoubleRandom() {
        Random random = new Random();
        for (int i = 0; i < 1_000_000; i++) {
            double d1 = random.nextDouble();
            double d2 = random.nextGaussian();
            double d3 = random.nextDouble() * Double.MAX_VALUE;
            sink.clear();
            Numbers.append(sink, d1);
            TestUtils.assertEquals(Double.toString(d1), sink);

            sink.clear();
            Numbers.append(sink, d2);
            TestUtils.assertEquals(Double.toString(d2), sink);

            sink.clear();
            Numbers.append(sink, d3);
            TestUtils.assertEquals(Double.toString(d3), sink);

        }
    }

    @Test
    public void testFormatDoubleRound() {
        sink.clear();
        Numbers.append(sink, 4455630333333333333333334444d);
        TestUtils.assertEquals("4.4556303333333335E27", sink);
    }

    @Test
    public void testFormatDoubleSlowInteractive() {
        sink.clear();
        Numbers.append(sink, 1.1317400099603851e308);
        TestUtils.assertEquals("1.1317400099603851E308", sink);
    }

    @Test
    public void testFormatDoubleZero() {
        sink.clear();
        Numbers.append(sink, 0d);
        TestUtils.assertEquals("0.0", sink);
    }

    @Test
    public void testFormatDoubleZeroExp() {
        sink.clear();
        Numbers.append(sink, -2.225073858507201E-308);
        TestUtils.assertEquals("-2.225073858507201E-308", sink);
    }

    @Test
    public void testFormatFloat() {
        Numbers.append(sink, Float.POSITIVE_INFINITY, 3);
        Assert.assertEquals(Float.toString(Float.POSITIVE_INFINITY), sink.toString());

        sink.clear();
        Numbers.append(sink, Float.NEGATIVE_INFINITY, 3);
        Assert.assertEquals(Float.toString(Float.NEGATIVE_INFINITY), sink.toString());

        sink.clear();
        Numbers.append(sink, Float.NaN, 3);
        Assert.assertEquals(Float.toString(Float.NaN), sink.toString());

        for (int i = 0; i < 1000; i++) {
            int n = rnd.nextPositiveInt() % 10;
            float f = rnd.nextFloat() * (float) Math.pow(10, n);
            sink.clear();
            Numbers.append(sink, f, 8);
            String actual = sink.toString();
            String expected = Float.toString(f);
            Assert.assertEquals(Float.parseFloat(expected), Float.parseFloat(actual), 0.00001);
        }
    }

    @Test
    public void testFormatInt() {
        for (int i = 0; i < 1000; i++) {
            int n = rnd.nextInt();
            sink.clear();
            Numbers.append(sink, n);
            Assert.assertEquals(Integer.toString(n), sink.toString());
        }
    }

    @Test
    public void testFormatLong() {
        for (int i = 0; i < 1000; i++) {
            long n = rnd.nextLong();
            sink.clear();
            Numbers.append(sink, n);
            Assert.assertEquals(Long.toString(n), sink.toString());
        }
    }

    @Test
    public void testFormatShort() {
        for (int i = 0; i < 1000; i++) {
            short n = (short) rnd.nextInt();

            sink.clear();
            Numbers.append(sink, n);
            Assert.assertEquals(Short.toString(n), sink.toString());
        }
    }

    @Test
    public void testFormatSpecialDouble() {
        double d = -1.040218505859375E10d;
        Numbers.append(sink, d);
        Assert.assertEquals(Double.toString(d), sink.toString());

        sink.clear();
        d = -1.040218505859375E-10d;
        Numbers.append(sink, d);
        Assert.assertEquals(Double.toString(d), sink.toString());
    }

    @Test
<<<<<<< HEAD
    public void testGetBroadcastAddress() throws NumericException {
        Assert.assertEquals("12.2.0.0/12.2.255.255", TestUtils.ipv4ToString2(Numbers.getBroadcastAddress("12.2/16")));
    }

    @Test
    public void testGetBroadcastAddress2() throws NumericException {
        Assert.assertEquals("12.2.0.0/12.2.255.255", TestUtils.ipv4ToString2(Numbers.getBroadcastAddress("12.2.10/16")));
    }

    @Test
    public void testGetBroadcastAddress3() throws NumericException {
        Assert.assertEquals("12.2.10.5/12.2.10.5", TestUtils.ipv4ToString2(Numbers.getBroadcastAddress("12.2.10.5")));
    }

    @Test(expected = NumericException.class)
    public void testGetBroadcastAddress4() throws NumericException {
        Numbers.getBroadcastAddress("12.2.10/a");
    }

    @Test(expected = NumericException.class)
    public void testGetBroadcastAddress5() throws NumericException {
        Numbers.getBroadcastAddress("12.2.10/33");
=======
    public void testGetBroadcastAddress() {
        Assert.assertEquals("12.2.255.255", TestUtils.ipv4ToString(Numbers.getBroadcastAddress("12.2/16")));
    }

    @Test
    public void testGetBroadcastAddress2() {
        Assert.assertEquals("12.2.255.255", TestUtils.ipv4ToString(Numbers.getBroadcastAddress("12.2.10/16")));
    }

    @Test
    public void testGetBroadcastAddress3() {
        Assert.assertEquals(-2, Numbers.getBroadcastAddress("12.2.10.5"));
    }

    @Test
    public void testGetBroadcastAddress4() {
        Assert.assertEquals(-2, Numbers.getBroadcastAddress("12.2.10/a"));
>>>>>>> c33d4edb
    }

    @Test
    public void testGetIPv4Netmask() {
        Assert.assertEquals("11111111111111111111111100000000", Integer.toBinaryString(Numbers.getIPv4Netmask("12.2.6.8/24")));
        Assert.assertEquals("10000000000000000000000000000000", Integer.toBinaryString(Numbers.getIPv4Netmask("12.2.6.8/1")));
        Assert.assertEquals("11111111111111111111111111111111", Integer.toBinaryString(Numbers.getIPv4Netmask("12.2.6.8/32")));
        Assert.assertEquals("0", Integer.toBinaryString(Numbers.getIPv4Netmask("12.2.6.8/0")));
        Assert.assertEquals("11111111111111111111111111111111", Integer.toBinaryString(Numbers.getIPv4Netmask("12.2.6.8")));

        Assert.assertEquals("1", Integer.toBinaryString(Numbers.getIPv4Netmask("12.2.6.8/")));
        Assert.assertEquals("1", Integer.toBinaryString(Numbers.getIPv4Netmask("12.2.6.8/-1")));
        Assert.assertEquals("1", Integer.toBinaryString(Numbers.getIPv4Netmask("12.2.6.8/33")));
        Assert.assertEquals("1", Integer.toBinaryString(Numbers.getIPv4Netmask("12.2.6.8/1ABC")));
    }

    @Test
<<<<<<< HEAD
    public void testGetIPv4Subnet() throws NumericException {
        Assert.assertEquals("1100000000100000011000001000/11111111111111111111111100000000", toBinaryString(Numbers.getIPv4Subnet("12.2.6.8/24")));
        Assert.assertEquals("1100000000100000011000001000/11111111111111111111111111111110", toBinaryString(Numbers.getIPv4Subnet("12.2.6.8/31")));

        Assert.assertEquals("11111111111111111111111111111111/0", toBinaryString(Numbers.getIPv4Subnet("255.255.255.255/0")));
        Assert.assertEquals("11111111111111111111111111111111/11111111111111111111111111111110", toBinaryString(Numbers.getIPv4Subnet("255.255.255.255/31")));
        Assert.assertEquals("11111111111111111111111111111111/11111111111111111111111111111111", toBinaryString(Numbers.getIPv4Subnet("255.255.255.255/32")));

        assertFails(() -> Numbers.getIPv4Subnet("1"), NumericException.class);
        assertFails(() -> Numbers.getIPv4Subnet("0.1"), NumericException.class);
        assertFails(() -> toBinaryString(Numbers.getIPv4Subnet("0.1.2")), NumericException.class);
        Assert.assertEquals("1000000100000001100000100/11111111111111111111111111111111", toBinaryString(Numbers.getIPv4Subnet("1.2.3.4")));

        Assert.assertEquals("0/0", toBinaryString(Numbers.getIPv4Subnet("0.0/0")));
        Assert.assertEquals("1/0", toBinaryString(Numbers.getIPv4Subnet("0.0.0.1/0")));
        Assert.assertEquals("1/11111111111111111111111111111111", toBinaryString(Numbers.getIPv4Subnet("0.0.0.1/32")));

        Assert.assertEquals("12.2.6.8/255.255.0.0", TestUtils.ipv4ToString2(Numbers.getIPv4Subnet("12.2.6.8/16")));
=======
    public void testGetIPv4Subnet() {
        Assert.assertEquals("1100000000100000011000000000", Integer.toBinaryString(Numbers.getIPv4Subnet("12.2.6.8/24")));
        Assert.assertEquals("12.2.0.0", TestUtils.ipv4ToString(Numbers.getIPv4Subnet("12.2.6.8/16")));
>>>>>>> c33d4edb
    }

    @Test
    public void testHexInt() throws Exception {
        Assert.assertEquals('w', (char) Numbers.parseHexInt("77"));
        Assert.assertEquals(0xf0, Numbers.parseHexInt("F0"));
        Assert.assertEquals(0xac, Numbers.parseHexInt("ac"));
    }

    @Test
    public void testIntEdge() throws Exception {
        Numbers.append(sink, Integer.MAX_VALUE);
        Assert.assertEquals(Integer.MAX_VALUE, Numbers.parseInt(sink));

        sink.clear();

        Numbers.append(sink, Integer.MIN_VALUE);
        Assert.assertEquals(Integer.MIN_VALUE, Numbers.parseIntQuiet(sink));
    }

    @Test
    public void testLong() throws Exception {
        Rnd rnd = new Rnd();
        StringSink sink = new StringSink();
        for (int i = 0; i < 100; i++) {
            long l1 = rnd.nextLong();
            long l2 = rnd.nextLong();
            sink.clear();

            Numbers.append(sink, l1);
            int p = sink.length();
            Numbers.append(sink, l2);
            Assert.assertEquals(l1, Numbers.parseLong(sink, 0, p));
            Assert.assertEquals(l2, Numbers.parseLong(sink, p, sink.length()));
        }
    }

    @Test
    public void testLong256() {
        CharSequence tok = "0x7ee65ec7b6e3bc3a422a8855e9d7bfd29199af5c2aa91ba39c022fa261bdede7";
        Long256Impl long256 = new Long256Impl();
        Long256FromCharSequenceDecoder.decode(tok, 2, tok.length(), long256);
        long256.toSink(sink);
        CharSequence tokLong256 = sink.toString();
        Assert.assertEquals(tok, tokLong256);

        Long256Impl long256a = new Long256Impl();
        Numbers.parseLong256(tok, tok.length(), long256a);
        sink.clear();
        long256a.toSink(sink);
        CharSequence tokLong256a = sink.toString();
        Assert.assertEquals(tok, tokLong256a);

        Assert.assertEquals(tokLong256, tokLong256a);
    }

    @Test
    public void testLongEdge() throws Exception {
        Numbers.append(sink, Long.MAX_VALUE);
        Assert.assertEquals(Long.MAX_VALUE, Numbers.parseLong(sink));

        sink.clear();

        Numbers.append(sink, Long.MIN_VALUE);
        Assert.assertEquals(Long.MIN_VALUE, Numbers.parseLongQuiet(sink));
    }

    @Test
    public void testLongToHex() {
        long value = -8372462554923253491L;
        StringSink sink = new StringSink();
        Numbers.appendHex(sink, value, false);
        TestUtils.assertEquals(Long.toHexString(value), sink);
    }

    @Test
    public void testLongToHex2() {
        long value = 0x5374f5fbcef4819L;
        StringSink sink = new StringSink();
        Numbers.appendHex(sink, value, false);
        TestUtils.assertEquals("0" + Long.toHexString(value), sink);
    }

    @Test
    public void testLongToHex3() {
        long value = 0xbfbca5da8f0645L;
        StringSink sink = new StringSink();
        Numbers.appendHex(sink, value, false);
        TestUtils.assertEquals(Long.toHexString(value), sink);
    }

    @Test
    public void testLongToString() {
        Numbers.append(sink, 6103390276L);
        TestUtils.assertEquals("6103390276", sink);
    }

    @Test(expected = NumericException.class)
    public void testParse000Greedy0() throws NumericException {
        Numbers.parseInt000Greedy("", 0, 0);
    }

    @Test
    public void testParse000Greedy1() throws NumericException {
        String input = "2";
        long val = Numbers.parseInt000Greedy(input, 0, input.length());
        Assert.assertEquals(input.length(), Numbers.decodeHighInt(val));
        Assert.assertEquals(200, Numbers.decodeLowInt(val));
    }

    @Test
    public void testParse000Greedy2() throws NumericException {
        String input = "06";
        long val = Numbers.parseInt000Greedy(input, 0, input.length());
        Assert.assertEquals(input.length(), Numbers.decodeHighInt(val));
        Assert.assertEquals(60, Numbers.decodeLowInt(val));
    }

    @Test
    public void testParse000Greedy3() throws NumericException {
        String input = "219";
        long val = Numbers.parseInt000Greedy(input, 0, input.length());
        Assert.assertEquals(input.length(), Numbers.decodeHighInt(val));
        Assert.assertEquals(219, Numbers.decodeLowInt(val));
    }

    @Test(expected = NumericException.class)
    public void testParse000Greedy4() throws NumericException {
        Numbers.parseInt000Greedy("1234", 0, 4);
    }

    @Test
    public void testParseDouble() throws Exception {

        String s9 = "0.33458980809808359835083490580348503845E203";
        Assert.assertEquals(Double.parseDouble(s9), Numbers.parseDouble(s9), 0.000000001);

        String s0 = "0.33458980809808359835083490580348503845";
        Assert.assertEquals(Double.parseDouble(s0), Numbers.parseDouble(s0), 0.000000001);


        String s1 = "0.45677888912387699";
        Assert.assertEquals(Double.parseDouble(s1), Numbers.parseDouble(s1), 0.000000001);

        String s2 = "1.459983E35";
        Assert.assertEquals(Double.parseDouble(s2) / 1e35d, Numbers.parseDouble(s2) / 1e35d, 0.00001);


        String s3 = "0.000000023E-30";
        Assert.assertEquals(Double.parseDouble(s3), Numbers.parseDouble(s3), 0.000000001);

        String s4 = "0.000000023E-204";
        Assert.assertEquals(Double.parseDouble(s4), Numbers.parseDouble(s4), 0.000000001);

        String s5 = "0.0000E-204";
        Assert.assertEquals(Double.parseDouble(s5), Numbers.parseDouble(s5), 0.000000001);

        String s6 = "200E2";
        Assert.assertEquals(Double.parseDouble(s6), Numbers.parseDouble(s6), 0.000000001);

        String s7 = "NaN";
        Assert.assertEquals(Double.parseDouble(s7), Numbers.parseDouble(s7), 0.000000001);

        String s8 = "-Infinity";
        Assert.assertEquals(Double.parseDouble(s8), Numbers.parseDouble(s8), 0.000000001);

        String s10 = "2E+2";
        Assert.assertEquals(Double.parseDouble(s10), Numbers.parseDouble(s10), 0.000000001);

        String s11 = "2E+02";
        Assert.assertEquals(Double.parseDouble(s11), Numbers.parseDouble(s11), 0.000000001);

    }

    @Test
    public void testParseDoubleCloseToZero() throws Exception {
        String s1 = "0.123456789";
        Assert.assertEquals(Double.parseDouble(s1), Numbers.parseDouble(s1), 0.000000001);

        String s2 = "0.12345678901234567890123456789E12";
        Assert.assertEquals(Double.parseDouble(s2), Numbers.parseDouble(s2), 0.000000001);
    }

    @Test
    public void testParseDoubleIntegerLargerThanLongMaxValue() throws Exception {
        String s1 = "9223372036854775808";
        Assert.assertEquals(Double.parseDouble(s1), Numbers.parseDouble(s1), 0.000000001);

        String s2 = "9223372036854775808123";
        Assert.assertEquals(Double.parseDouble(s2), Numbers.parseDouble(s2), 0.000000001);

        String s3 = "92233720368547758081239223372036854775808123";
        Assert.assertEquals(Double.parseDouble(s3), Numbers.parseDouble(s3), 0.000000001);

        String s4 = "9223372036854775808123922337203685477580812392233720368547758081239223372036854775808123";
        Assert.assertEquals(Double.parseDouble(s4), Numbers.parseDouble(s4), 0.000000001);
    }

    @Test
    public void testParseDoubleLargerThanLongMaxValue() throws NumericException {
        String s1 = "9223372036854775808.0123456789";
        Assert.assertEquals(Double.parseDouble(s1), Numbers.parseDouble(s1), 0.000000001);

        String s2 = "9223372036854775808.0123456789";
        Assert.assertEquals(Double.parseDouble(s2), Numbers.parseDouble(s2), 0.000000001);

        String s3 = "9223372036854775808123.0123456789";
        Assert.assertEquals(Double.parseDouble(s3), Numbers.parseDouble(s3), 0.000000001);

        String s4 = "92233720368547758081239223372036854775808123.01239223372036854775808123";
        Assert.assertEquals(Double.parseDouble(s4), Numbers.parseDouble(s4), 0.000000001);
    }

    @Test
    public void testParseDoubleNegativeZero() throws NumericException {
        double actual = Numbers.parseDouble("-0.0");

        //check it's zero at all
        Assert.assertEquals(0, actual, 0.0);

        //check it's *negative* zero
        double res = 1 / actual;
        Assert.assertEquals(Double.NEGATIVE_INFINITY, res, 0.0);
    }

    @Test
    public void testParseDoubleWithManyLeadingZeros() throws Exception {
        String s1 = "000000.000000000033458980809808359835083490580348503845";
        Assert.assertEquals(Double.parseDouble(s1), Numbers.parseDouble(s1), 0.000000001);

        String s2 = "000000.00000000003345898080E25";
        Assert.assertEquals(Double.parseDouble(s2), Numbers.parseDouble(s2), 0.000000001);
    }

    @Test
    public void testParseExplicitDouble() throws Exception {
        Assert.assertEquals(1234.123d, Numbers.parseDouble("1234.123d"), 0.000001);
    }

    @Test
    public void testParseExplicitFloat() throws Exception {
        Assert.assertEquals(12345.02f, Numbers.parseFloat("12345.02f"), 0.0001f);
    }

    @Test(expected = NumericException.class)
    public void testParseExplicitFloat2() throws Exception {
        Numbers.parseFloat("12345.02fx");
    }

    @Test
    public void testParseFloat() throws Exception {
        String s1 = "0.45677899234";
        Assert.assertEquals(Float.parseFloat(s1), Numbers.parseFloat(s1), 0.000000001);

        String s2 = "1.459983E35";
        Assert.assertEquals(Float.parseFloat(s2) / 1e35d, Numbers.parseFloat(s2) / 1e35d, 0.00001);

        String s3 = "0.000000023E-30";
        Assert.assertEquals(Float.parseFloat(s3), Numbers.parseFloat(s3), 0.000000001);

        // overflow
        try {
            Numbers.parseFloat("1.0000E-204");
            Assert.fail();
        } catch (NumericException ignored) {
        }

        try {
            Numbers.parseFloat("1E39");
            Assert.fail();
        } catch (NumericException ignored) {
        }

        try {
            Numbers.parseFloat("1.0E39");
            Assert.fail();
        } catch (NumericException ignored) {
        }

        String s6 = "200E2";
        Assert.assertEquals(Float.parseFloat(s6), Numbers.parseFloat(s6), 0.000000001);

        String s7 = "NaN";
        Assert.assertEquals(Float.parseFloat(s7), Numbers.parseFloat(s7), 0.000000001);

        String s8 = "-Infinity";
        Assert.assertEquals(Float.parseFloat(s8), Numbers.parseFloat(s8), 0.000000001);

        // min exponent float
        String s9 = "1.4e-45";
        Assert.assertEquals(1.4e-45f, Numbers.parseFloat(s9), 0.001);

        // false overflow
        String s10 = "0003000.0e-46";
        Assert.assertEquals(1.4e-45f, Numbers.parseFloat(s10), 0.001);

        // false overflow
        String s11 = "0.00001e40";
        Assert.assertEquals(1e35f, Numbers.parseFloat(s11), 0.001);
    }

    @Test
    public void testParseFloatCloseToZero() throws Exception {
        String s1 = "0.123456789";
        Assert.assertEquals(Float.parseFloat(s1), Numbers.parseFloat(s1), 0.000000001);

        String s2 = "0.12345678901234567890123456789E12";
        Assert.assertEquals(Float.parseFloat(s2), Numbers.parseFloat(s2), 0.000000001);
    }

    @Test
    public void testParseFloatIntegerLargerThanLongMaxValue() throws Exception {
        String s1 = "9223372036854775808";
        Assert.assertEquals(Float.parseFloat(s1), Numbers.parseFloat(s1), 0.000000001);

        String s2 = "9223372036854775808123";
        Assert.assertEquals(Float.parseFloat(s2), Numbers.parseFloat(s2), 0.000000001);

        String s3 = "9223372036854775808123922337203685477";
        Assert.assertEquals(Float.parseFloat(s3), Numbers.parseFloat(s3), 0.000000001);

        String s4 = "92233720368547758081239223372036854771";
        Assert.assertEquals(Float.parseFloat(s4), Numbers.parseFloat(s4), 0.000000001);
    }

    @Test
    public void testParseFloatLargerThanLongMaxValue() throws NumericException {
        String s1 = "9223372036854775808.0123456789";
        Assert.assertEquals(Float.parseFloat(s1), Numbers.parseFloat(s1), 0.000000001);

        String s2 = "9223372036854775808.0123456789";
        Assert.assertEquals(Float.parseFloat(s2), Numbers.parseFloat(s2), 0.000000001);

        String s3 = "9223372036854775808123.0123456789";
        Assert.assertEquals(Float.parseFloat(s3), Numbers.parseFloat(s3), 0.000000001);

        String s4 = "922337203685477580812392233720368547758081.01239223372036854775808123"; // overflow
        try {
            Numbers.parseFloat(s4);
            Assert.fail();
        } catch (NumericException ignored) {
        }
    }

    @Test
    public void testParseFloatNegativeZero() throws NumericException {
        float actual = Numbers.parseFloat("-0.0");

        //check it's zero at all
        Assert.assertEquals(0, actual, 0.0);

        //check it's *negative* zero
        float res = 1 / actual;
        Assert.assertEquals(Float.NEGATIVE_INFINITY, res, 0.0);
    }

    @Test
    public void testParseIPv4() throws Exception {
        Assert.assertEquals(84413540, Numbers.parseIPv4("5.8.12.100"));
        Assert.assertEquals(204327201, Numbers.parseIPv4("12.45.201.33"));
    }

    @Test
    public void testParseIPv42() throws Exception {
        Assert.assertEquals(0, Numbers.parseIPv4(null));
        Assert.assertEquals(0, Numbers.parseIPv4("null"));
    }

    @Test(expected = NumericException.class)
    public void testParseIPv4Empty() throws Exception {
        Numbers.parseIPv4("");
    }

    @Test
    public void testParseIPv4LeadingAndTrailingDots() throws Exception {
        Assert.assertEquals("1.2.3.4", TestUtils.ipv4ToString(Numbers.parseIPv4(".....1.2.3.4......")));
    }

    @Test
    public void testParseIPv4LeadingAndTrailingDots2() throws Exception {
        Assert.assertEquals("1.2.3.4", TestUtils.ipv4ToString(Numbers.parseIPv4(".1.2.3.4.")));
    }

    @Test
    public void testParseIPv4LeadingDots() throws Exception {
        Assert.assertEquals("1.2.3.4", TestUtils.ipv4ToString(Numbers.parseIPv4(".....1.2.3.4")));
    }

    @Test
    public void testParseIPv4LeadingDots2() throws Exception {
        Assert.assertEquals("1.2.3.4", TestUtils.ipv4ToString(Numbers.parseIPv4(".1.2.3.4")));
    }

    @Test(expected = NumericException.class)
    public void testParseIPv4LeadingDots3() throws Exception {
        Numbers.parseIPv4("...a.1.2.3.4");
    }

    @Test(expected = NumericException.class)
    public void testParseIPv4MiddleDots() throws Exception {
        Numbers.parseIPv4("1..2..3..4");
    }

    @Test(expected = NumericException.class)
    public void testParseIPv4Overflow1() throws Exception {
        String i1 = "256.256.256.256";
        Numbers.parseIPv4(i1);
    }

    @Test(expected = NumericException.class)
    public void testParseIPv4Overflow2() throws Exception {
        String i1 = "255.255.255.256";
        Numbers.parseIPv4(i1);
    }

    @Test(expected = NumericException.class)
    public void testParseIPv4Overflow3() throws Exception {
        Numbers.parseIPv4("12.1.3500.2");
    }

    @Test
    public void testParseIPv4Quiet() {
        Assert.assertEquals(0, Numbers.parseIPv4Quiet(null));
        Assert.assertEquals(0, Numbers.parseIPv4Quiet("NaN"));
    }

    @Test(expected = NumericException.class)
    public void testParseIPv4SignOnly() throws Exception {
        Numbers.parseIPv4("-");
    }

    @Test
    public void testParseIPv4TrailingDots() throws Exception {
        Assert.assertEquals("1.2.3.4", TestUtils.ipv4ToString(Numbers.parseIPv4("1.2.3.4......")));
    }

    @Test
    public void testParseIPv4TrailingDots2() throws Exception {
        Assert.assertEquals("1.2.3.4", TestUtils.ipv4ToString(Numbers.parseIPv4("1.2.3.4.")));
    }

    @Test(expected = NumericException.class)
    public void testParseIPv4TrailingDots3() throws Exception {
        Numbers.parseIPv4("1.2.3.4...a.");
    }

    @Test(expected = NumericException.class)
    public void testParseIPv4WrongChars() throws Exception {
        Numbers.parseIPv4("1.2.3.ab");
    }

    @Test
    public void testParseIPv4_0() throws Exception {
        Assert.assertEquals(84413540, Numbers.parseIPv4_0("5.8.12.100", 0, 10));
        Assert.assertEquals(204327201, Numbers.parseIPv4_0("12.45.201.33", 0, 12));
    }

    @Test(expected = NumericException.class)
    public void testParseIPv4_0Empty() throws Exception {
        Numbers.parseIPv4_0("", 0, 0);
    }

    @Test(expected = NumericException.class)
    public void testParseIPv4_0Null() throws Exception {
        Numbers.parseIPv4_0(null, 0, 0);
    }

    @Test(expected = NumericException.class)
    public void testParseIPv4_0Overflow1() throws Exception {
        String i1 = "256.256.256.256";
        Numbers.parseIPv4_0(i1, 0, 15);
    }

    @Test(expected = NumericException.class)
    public void testParseIPv4_0Overflow2() throws Exception {
        String i1 = "255.255.255.256";
        Numbers.parseIPv4_0(i1, 0, 15);
    }

    @Test(expected = NumericException.class)
    public void testParseIPv4_0Overflow3() throws Exception {
        Numbers.parseIPv4_0("12.1.3500.2", 0, 11);
    }

    @Test(expected = NumericException.class)
    public void testParseIPv4_0SignOnly() throws Exception {
        Numbers.parseIPv4_0("-", 0, 1);
    }

    @Test(expected = NumericException.class)
    public void testParseIPv4_0WrongChars() throws Exception {
        Numbers.parseIPv4_0("1.2.3.ab", 0, 8);
    }

    @Test(expected = NumericException.class)
    public void testParseIPv4_0WrongCount() throws Exception {
        Numbers.parseIPv4_0("5.6", 0, 3);
    }

    @Test
    public void testParseInt() throws Exception {
        Assert.assertEquals(567963, Numbers.parseInt("567963"));
        Assert.assertEquals(-23346346, Numbers.parseInt("-23346346"));
    }

    @Test(expected = NumericException.class)
    public void testParseIntEmpty() throws Exception {
        Numbers.parseInt("");
    }

    @Test(expected = NumericException.class)
    public void testParseIntNull() throws Exception {
        Numbers.parseInt(null);
    }

    @Test(expected = NumericException.class)
    public void testParseIntOverflow1() throws Exception {
        String i1 = "12345566787";
        Numbers.parseInt(i1);
    }

    @Test(expected = NumericException.class)
    public void testParseIntOverflow2() throws Exception {
        Numbers.parseInt("2147483648");
    }

    @Test(expected = NumericException.class)
    public void testParseIntOverflow3() throws Exception {
        Numbers.parseInt("5000000000");
    }

    @Test(expected = NumericException.class)
    public void testParseIntSignOnly() throws Exception {
        Numbers.parseInt("-");
    }

    @Test(expected = NumericException.class)
    public void testParseIntSizeFail() throws Exception {
        Numbers.parseIntSize("5Kb");
    }

    @Test
    public void testParseIntSizeKb() throws Exception {
        Assert.assertEquals(5 * 1024, Numbers.parseIntSize("5K"));
        Assert.assertEquals(5 * 1024, Numbers.parseIntSize("5k"));
    }

    @Test
    public void testParseIntSizeMb() throws Exception {
        Assert.assertEquals(5 * 1024 * 1024, Numbers.parseIntSize("5M"));
        Assert.assertEquals(5 * 1024 * 1024, Numbers.parseIntSize("5m"));
    }

    @Test(expected = NumericException.class)
    public void testParseIntSizeOverflowAtK() throws Exception {
        Numbers.parseIntSize("4194304K");
    }

    @Test(expected = NumericException.class)
    public void testParseIntSizeOverflowAtM() throws Exception {
        Numbers.parseIntSize("10240M");
    }

    @Test(expected = NumericException.class)
    public void testParseIntSizeOverflowNoQualifier() throws Exception {
        Numbers.parseIntSize("10737418240");
    }

    @Test
    public void testParseIntToDelim() throws Exception {
        String in = "1234x5";
        long val = Numbers.parseIntSafely(in, 0, in.length());
        Assert.assertEquals(1234, Numbers.decodeLowInt(val));
        Assert.assertEquals(4, Numbers.decodeHighInt(val));
    }

    @Test(expected = NumericException.class)
    public void testParseIntToDelimEmpty() throws Exception {
        String in = "x";
        Numbers.parseIntSafely(in, 0, in.length());
    }

    @Test
    public void testParseIntToDelimNoChar() throws Exception {
        String in = "12345";
        long val = Numbers.parseIntSafely(in, 0, in.length());
        Assert.assertEquals(12345, Numbers.decodeLowInt(val));
        Assert.assertEquals(5, Numbers.decodeHighInt(val));
    }

    @Test(expected = NumericException.class)
    public void testParseIntWrongChars() throws Exception {
        Numbers.parseInt("123ab");
    }

    @Test
    public void testParseLongDurationDay() throws Exception {
        Assert.assertEquals(20 * Timestamps.DAY_MICROS, Numbers.parseLongDuration("20d"));
    }

    @Test(expected = NumericException.class)
    public void testParseLongDurationFail() throws Exception {
        Numbers.parseLongDuration("5year");
    }

    @Test
    public void testParseLongDurationHour() throws Exception {
        Assert.assertEquals(20 * Timestamps.HOUR_MICROS, Numbers.parseLongDuration("20h"));
    }

    @Test
    public void testParseLongDurationMinute() throws Exception {
        Assert.assertEquals(20 * Timestamps.MINUTE_MICROS, Numbers.parseLongDuration("20m"));
    }

    @Test
    public void testParseLongDurationMonth() throws Exception {
        Assert.assertEquals(20 * 30 * Timestamps.DAY_MICROS, Numbers.parseLongDuration("20M"));
    }

    @Test(expected = NumericException.class)
    public void testParseLongDurationOverflowAtDay() throws Exception {
        Numbers.parseLongDuration("106751992d");
    }

    @Test(expected = NumericException.class)
    public void testParseLongDurationOverflowAtHour() throws Exception {
        Numbers.parseLongDuration("2562047789h");
    }

    @Test(expected = NumericException.class)
    public void testParseLongDurationOverflowAtMinute() throws Exception {
        Numbers.parseLongDuration("153722867281m");
    }

    @Test(expected = NumericException.class)
    public void testParseLongDurationOverflowAtMonth() throws Exception {
        Numbers.parseLongDuration("3558400M");
    }

    @Test(expected = NumericException.class)
    public void testParseLongDurationOverflowAtSecond() throws Exception {
        Numbers.parseLongDuration("9223372036855s");
    }

    @Test(expected = NumericException.class)
    public void testParseLongDurationOverflowAtWeek() throws Exception {
        Numbers.parseLongDuration("15250285w");
    }

    @Test(expected = NumericException.class)
    public void testParseLongDurationOverflowAtYear() throws Exception {
        Numbers.parseLongDuration("292472y");
    }

    @Test(expected = NumericException.class)
    public void testParseLongDurationOverflowNoQualifier() throws Exception {
        Numbers.parseLongDuration("9223372036854775808");
    }

    @Test
    public void testParseLongDurationSecond() throws Exception {
        Assert.assertEquals(20 * Timestamps.SECOND_MICROS, Numbers.parseLongDuration("20s"));
    }

    @Test
    public void testParseLongDurationWeek() throws Exception {
        Assert.assertEquals(20 * Timestamps.WEEK_MICROS, Numbers.parseLongDuration("20w"));
    }

    @Test
    public void testParseLongDurationYear() throws Exception {
        Assert.assertEquals(20 * 365 * Timestamps.DAY_MICROS, Numbers.parseLongDuration("20y"));
    }

    @Test(expected = NumericException.class)
    public void testParseLongEmpty() throws Exception {
        Numbers.parseLong("");
    }

    @Test(expected = NumericException.class)
    public void testParseLongNull() throws Exception {
        Numbers.parseLong(null);
    }

    @Test(expected = NumericException.class)
    public void testParseLongNull2() throws Exception {
        Numbers.parseLong(null, 0, 10);
    }

    @Test(expected = NumericException.class)
    public void testParseLongOverflow1() throws Exception {
        String i1 = "1234556678723234234234234234234";
        Numbers.parseLong(i1);
    }

    @Test(expected = NumericException.class)
    public void testParseLongOverflow2() throws Exception {
        Numbers.parseLong("9223372036854775808");
    }

    @Test(expected = NumericException.class)
    public void testParseLongSignOnly() throws Exception {
        Numbers.parseLong("-");
    }

    @Test(expected = NumericException.class)
    public void testParseLongSizeFail() throws Exception {
        Numbers.parseLongSize("5Kb");
    }

    @Test
    public void testParseLongSizeGb() throws Exception {
        Assert.assertEquals(7 * 1024 * 1024L * 1024L, Numbers.parseLongSize("7G"));
        Assert.assertEquals(7 * 1024 * 1024L * 1024L, Numbers.parseLongSize("7g"));
    }

    @Test
    public void testParseLongSizeKb() throws Exception {
        Assert.assertEquals(5 * 1024L, Numbers.parseLongSize("5K"));
        Assert.assertEquals(5 * 1024L, Numbers.parseLongSize("5k"));
    }

    @Test
    public void testParseLongSizeMb() throws Exception {
        Assert.assertEquals(5 * 1024 * 1024L, Numbers.parseLongSize("5M"));
        Assert.assertEquals(5 * 1024 * 1024L, Numbers.parseLongSize("5m"));
    }

    @Test(expected = NumericException.class)
    public void testParseLongSizeOverflowAtG() throws Exception {
        Numbers.parseLongSize("4503599627370496G");
    }

    @Test(expected = NumericException.class)
    public void testParseLongSizeOverflowAtK() throws Exception {
        Numbers.parseLongSize("45035996273704960000K");
    }

    @Test(expected = NumericException.class)
    public void testParseLongSizeOverflowAtM() throws Exception {
        Numbers.parseLongSize("450359962737049600M");
    }

    @Test(expected = NumericException.class)
    public void testParseLongSizeOverflowNoQualifier() throws Exception {
        Numbers.parseLongSize("45035996273704960000000");
    }

    @Test(expected = NumericException.class)
    public void testParseLongWrongChars() throws Exception {
        Numbers.parseLong("123ab");
    }

    @Test
<<<<<<< HEAD
    public void testParseSubnet() throws NumericException {
        Assert.assertEquals("12.2.10.0/255.255.255.0", TestUtils.ipv4ToString2(Numbers.parseSubnet("12.2.10/24")));
        Assert.assertEquals("2.4.8.0/255.255.255.0", TestUtils.ipv4ToString2(Numbers.parseSubnet("2.4.8/24")));

        assertFails(() -> Numbers.parseSubnet("2.4.6"), NumericException.class);
        assertFails(() -> Numbers.parseSubnet("apple"), NumericException.class);
        assertFails(() -> Numbers.parseSubnet("apple/24"), NumericException.class);
=======
    public void testParseSUbnet() {
        Assert.assertEquals("12.2.10.0", TestUtils.ipv4ToString(Numbers.parseSubnet("12.2.10/24")));
    }

    @Test
    public void testParseSubnet() {
        Assert.assertEquals("2.4.8.0", TestUtils.ipv4ToString(Numbers.parseSubnet("2.4.8/24")));
        Assert.assertEquals(-2, Numbers.parseSubnet("2.4.6"));
        Assert.assertEquals(-2, Numbers.parseSubnet("apple"));
        Assert.assertEquals(-2, Numbers.parseSubnet("apple/24"));
>>>>>>> c33d4edb
    }

    @Test(expected = NumericException.class)
    public void testParseSubnet0() throws Exception {
        Numbers.parseSubnet0("apple", 0, 0, 6);
    }

    @Test(expected = NumericException.class)
    public void testParseSubnet01() throws Exception {
        Numbers.parseSubnet0("apple", 0, 5, 6);
    }

    @Test(expected = NumericException.class)
    public void testParseSubnet010() throws Exception {
        Numbers.parseSubnet0("2.2.2.256", 0, 9, 32);
    }

    @Test
    public void testParseSubnet011() throws Exception {
        Assert.assertEquals("2.0.0.0", TestUtils.ipv4ToString(Numbers.parseSubnet0("2", 0, 1, 8)));
    }

    @Test
    public void testParseSubnet012() throws Exception {
        Assert.assertEquals(-2, Numbers.parseSubnet0("255.255.255.254", 0, 15, 31));
    }

    @Test(expected = NumericException.class)
    public void testParseSubnet02() throws Exception {
        Numbers.parseSubnet0("650.650.650.650", 0, 15, 24);
    }

    @Test(expected = NumericException.class)
    public void testParseSubnet03() throws Exception {
        Numbers.parseSubnet0("650.650.650.650.", 0, 15, 24);
    }

    @Test(expected = NumericException.class)
    public void testParseSubnet04() throws Exception {
        Numbers.parseSubnet0("1.2.3.650.", 0, 15, 24);
    }

    @Test(expected = NumericException.class)
    public void testParseSubnet05() throws Exception {
        Numbers.parseSubnet0("2", 0, 1, 16);
    }

    @Test(expected = NumericException.class)
    public void testParseSubnet06() throws Exception {
        Numbers.parseSubnet0("2.2", 0, 3, 24);
    }

    @Test(expected = NumericException.class)
    public void testParseSubnet07() throws Exception {
        Numbers.parseSubnet0("2.2.2", 0, 5, 32);
    }

    @Test(expected = NumericException.class)
    public void testParseSubnet08() throws Exception {
        Numbers.parseSubnet0("2.2.2.2", 0, 7, 33);
    }

    @Test(expected = NumericException.class)
    public void testParseSubnet09() throws Exception {
        Numbers.parseSubnet0("2.2.2.2.", 0, 8, 32);
    }

    @Test
<<<<<<< HEAD
    public void testParseSubnet1() throws Exception {
        Assert.assertEquals("12.2.0.0/255.255.0.0", TestUtils.ipv4ToString2(Numbers.parseSubnet("12.2.10/16")));
=======
    public void testParseSubnet1() {
        Assert.assertEquals("12.2.0.0", TestUtils.ipv4ToString(Numbers.parseSubnet("12.2.10/16")));
>>>>>>> c33d4edb
    }

    @Test(expected = NumericException.class)
    public void testParseWrongHexInt() throws Exception {
        Numbers.parseHexInt("0N");
    }

    @Test(expected = NumericException.class)
    public void testParseWrongNan() throws Exception {
        Numbers.parseDouble("NaN1");
    }

    @Test
    public void testRoundDown() throws Exception {
        Rnd rnd = new Rnd();
        for (int i = 0; i < 1000; i++) {
            double d = rnd.nextDouble();
            double n = Numbers.roundDown(d, 8);
            Assert.assertTrue(d + " " + n + " " + (d - n - 1E-8), d - n - 1E-8 < Numbers.TOLERANCE);
        }
    }

    @Test
    public void testRoundHalfDown() throws Exception {
        Assert.assertEquals(-1.235, Numbers.roundHalfDown(-1.2346, 3), Numbers.TOLERANCE);
        Assert.assertEquals(-1.23489, Numbers.roundHalfDown(-1.234895, 5), Numbers.TOLERANCE);
        Assert.assertEquals(1.23489, Numbers.roundHalfDown(1.234895, 5), Numbers.TOLERANCE);
    }

    @Test
    public void testRoundHalfEven() throws Exception {
        Assert.assertEquals(-1.235, Numbers.roundHalfEven(-1.2346, 3), Numbers.TOLERANCE);
        Assert.assertEquals(-1.2349, Numbers.roundHalfEven(-1.234899, 5), Numbers.TOLERANCE);
        Assert.assertEquals(1.2349, Numbers.roundHalfEven(1.234899, 5), Numbers.TOLERANCE);
        Assert.assertEquals(1.2349, Numbers.roundHalfEven(1.2348995, 6), Numbers.TOLERANCE);

        Assert.assertEquals(-1.2349, Numbers.roundHalfEven(-1.234895, 5), Numbers.TOLERANCE);
        Assert.assertEquals(1.2349, Numbers.roundHalfEven(1.234895, 5), Numbers.TOLERANCE);
        Assert.assertEquals(1.0008, Numbers.roundHalfEven(1.00075, 4), Numbers.TOLERANCE);
        Assert.assertEquals(1.0008, Numbers.roundHalfEven(1.00085, 4), Numbers.TOLERANCE);
        Assert.assertEquals(24, Numbers.roundHalfEven(23.5, 0), Numbers.TOLERANCE);
        Assert.assertEquals(24, Numbers.roundHalfEven(24.5, 0), Numbers.TOLERANCE);
        Assert.assertEquals(-24, Numbers.roundHalfEven(-23.5, 0), Numbers.TOLERANCE);
        Assert.assertEquals(-24, Numbers.roundHalfEven(-24.5, 0), Numbers.TOLERANCE);
    }

    @Test
    public void testRoundHalfUp() throws Exception {
        Assert.assertEquals(-1.235, Numbers.roundHalfUp(-1.2346, 3), Numbers.TOLERANCE);
        Assert.assertEquals(-1.2349, Numbers.roundHalfUp(-1.234899, 5), Numbers.TOLERANCE);
        Assert.assertEquals(1.2349, Numbers.roundHalfUp(1.234895, 5), Numbers.TOLERANCE);
        Assert.assertEquals(1.0009, Numbers.roundHalfUp(1.00091, 4), Numbers.TOLERANCE);
        Assert.assertEquals(-1.0009, Numbers.roundHalfUp(-1.00091, 4), Numbers.TOLERANCE);
    }

    @Test
    public void testRoundUp() throws Exception {
        Assert.assertEquals(-0.2345678098023, Numbers.roundUp(-0.234567809802242442424242423122388, 13), 1E-14);
        Assert.assertEquals(0.2345678098023, Numbers.roundUp(0.234567809802242442424242423122388, 13), 1E-14);

        Rnd rnd = new Rnd();
        for (int i = 0; i < 1000; i++) {
            double d = rnd.nextDouble();
            double n = Numbers.roundUp(d, 8);
            Assert.assertTrue(d + " " + n + " " + (n - d - 1E-8), n - d - 1E-8 < Numbers.TOLERANCE);
        }
    }

    @Test
    public void testShortBswap() {
        short v = Numbers.bswap((short) -7976);
        Assert.assertEquals(-7976, Numbers.bswap(v));
    }

    private static void assertFails(ExceptionalRunnable r, Class<?> c) {
        try {
            r.run();
            Assert.fail("Exception of class " + c + " expected!");
        } catch (Exception t) {
            Assert.assertEquals(c, t.getClass());
        }
    }

    private static String toBinaryString(long l) {
        return Integer.toBinaryString((int) (l >> 32)) + "/" + Integer.toBinaryString((int) (l));
    }

    @FunctionalInterface
    interface ExceptionalRunnable {
        void run() throws Exception;
    }
}<|MERGE_RESOLUTION|>--- conflicted
+++ resolved
@@ -454,7 +454,6 @@
     }
 
     @Test
-<<<<<<< HEAD
     public void testGetBroadcastAddress() throws NumericException {
         Assert.assertEquals("12.2.0.0/12.2.255.255", TestUtils.ipv4ToString2(Numbers.getBroadcastAddress("12.2/16")));
     }
@@ -477,25 +476,6 @@
     @Test(expected = NumericException.class)
     public void testGetBroadcastAddress5() throws NumericException {
         Numbers.getBroadcastAddress("12.2.10/33");
-=======
-    public void testGetBroadcastAddress() {
-        Assert.assertEquals("12.2.255.255", TestUtils.ipv4ToString(Numbers.getBroadcastAddress("12.2/16")));
-    }
-
-    @Test
-    public void testGetBroadcastAddress2() {
-        Assert.assertEquals("12.2.255.255", TestUtils.ipv4ToString(Numbers.getBroadcastAddress("12.2.10/16")));
-    }
-
-    @Test
-    public void testGetBroadcastAddress3() {
-        Assert.assertEquals(-2, Numbers.getBroadcastAddress("12.2.10.5"));
-    }
-
-    @Test
-    public void testGetBroadcastAddress4() {
-        Assert.assertEquals(-2, Numbers.getBroadcastAddress("12.2.10/a"));
->>>>>>> c33d4edb
     }
 
     @Test
@@ -513,7 +493,6 @@
     }
 
     @Test
-<<<<<<< HEAD
     public void testGetIPv4Subnet() throws NumericException {
         Assert.assertEquals("1100000000100000011000001000/11111111111111111111111100000000", toBinaryString(Numbers.getIPv4Subnet("12.2.6.8/24")));
         Assert.assertEquals("1100000000100000011000001000/11111111111111111111111111111110", toBinaryString(Numbers.getIPv4Subnet("12.2.6.8/31")));
@@ -532,11 +511,6 @@
         Assert.assertEquals("1/11111111111111111111111111111111", toBinaryString(Numbers.getIPv4Subnet("0.0.0.1/32")));
 
         Assert.assertEquals("12.2.6.8/255.255.0.0", TestUtils.ipv4ToString2(Numbers.getIPv4Subnet("12.2.6.8/16")));
-=======
-    public void testGetIPv4Subnet() {
-        Assert.assertEquals("1100000000100000011000000000", Integer.toBinaryString(Numbers.getIPv4Subnet("12.2.6.8/24")));
-        Assert.assertEquals("12.2.0.0", TestUtils.ipv4ToString(Numbers.getIPv4Subnet("12.2.6.8/16")));
->>>>>>> c33d4edb
     }
 
     @Test
@@ -1292,7 +1266,6 @@
     }
 
     @Test
-<<<<<<< HEAD
     public void testParseSubnet() throws NumericException {
         Assert.assertEquals("12.2.10.0/255.255.255.0", TestUtils.ipv4ToString2(Numbers.parseSubnet("12.2.10/24")));
         Assert.assertEquals("2.4.8.0/255.255.255.0", TestUtils.ipv4ToString2(Numbers.parseSubnet("2.4.8/24")));
@@ -1300,18 +1273,6 @@
         assertFails(() -> Numbers.parseSubnet("2.4.6"), NumericException.class);
         assertFails(() -> Numbers.parseSubnet("apple"), NumericException.class);
         assertFails(() -> Numbers.parseSubnet("apple/24"), NumericException.class);
-=======
-    public void testParseSUbnet() {
-        Assert.assertEquals("12.2.10.0", TestUtils.ipv4ToString(Numbers.parseSubnet("12.2.10/24")));
-    }
-
-    @Test
-    public void testParseSubnet() {
-        Assert.assertEquals("2.4.8.0", TestUtils.ipv4ToString(Numbers.parseSubnet("2.4.8/24")));
-        Assert.assertEquals(-2, Numbers.parseSubnet("2.4.6"));
-        Assert.assertEquals(-2, Numbers.parseSubnet("apple"));
-        Assert.assertEquals(-2, Numbers.parseSubnet("apple/24"));
->>>>>>> c33d4edb
     }
 
     @Test(expected = NumericException.class)
@@ -1380,13 +1341,8 @@
     }
 
     @Test
-<<<<<<< HEAD
     public void testParseSubnet1() throws Exception {
         Assert.assertEquals("12.2.0.0/255.255.0.0", TestUtils.ipv4ToString2(Numbers.parseSubnet("12.2.10/16")));
-=======
-    public void testParseSubnet1() {
-        Assert.assertEquals("12.2.0.0", TestUtils.ipv4ToString(Numbers.parseSubnet("12.2.10/16")));
->>>>>>> c33d4edb
     }
 
     @Test(expected = NumericException.class)
