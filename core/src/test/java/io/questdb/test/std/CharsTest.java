--- conflicted
+++ resolved
@@ -26,24 +26,18 @@
 
 import io.questdb.cairo.CairoException;
 import io.questdb.std.*;
-import io.questdb.std.str.CharSink;
-import io.questdb.std.str.FileNameExtractorCharSequence;
-import io.questdb.std.str.Path;
-import io.questdb.std.str.StringSink;
+import io.questdb.std.str.*;
 import io.questdb.test.griffin.engine.TestBinarySequence;
 import io.questdb.test.tools.TestUtils;
 import org.junit.Assert;
 import org.junit.BeforeClass;
 import org.junit.Test;
 
-<<<<<<< HEAD
-=======
 import java.nio.ByteBuffer;
 import java.nio.charset.StandardCharsets;
 import java.util.Base64;
 import java.util.Random;
 
->>>>>>> e7974fb9
 public class CharsTest {
     private static final FileNameExtractorCharSequence extractor = new FileNameExtractorCharSequence();
     private static char separator;
@@ -53,11 +47,51 @@
         separator = System.getProperty("file.separator").charAt(0);
     }
 
-<<<<<<< HEAD
-=======
     @Test
     public void testBase64Decode() {
         String encoded = "+W8kK89c79Jb97CrQM3aGuPJE85fEdFoXwSsEWjU736IXm4v7+mZKiOL82uYhGaxmIYUUJh5/Xj44tX0NrD4lQ==";
+        ByteBuffer buffer = ByteBuffer.allocate(1024);
+        Chars.base64Decode(encoded, buffer);
+        buffer.flip();
+
+        byte[] decode = Base64.getDecoder().decode(encoded);
+        Assert.assertEquals(decode.length, buffer.remaining());
+        for (byte b : decode) {
+            Assert.assertEquals(b, buffer.get());
+        }
+    }
+
+    @Test
+    public void testBase64DecodeByteSink() {
+        String encoded = "+W8kK89c79Jb97CrQM3aGuPJE85fEdFoXwSsEWjU736IXm4v7+mZKiOL82uYhGaxmIYUUJh5/Xj44tX0NrD4lQ==";
+        try (DirectByteCharSink sink = new DirectByteCharSink(16)) {
+            Chars.base64Decode(encoded, sink);
+
+            byte[] decode = Base64.getDecoder().decode(encoded);
+            Assert.assertEquals(decode.length, sink.length());
+            for (int i = 0; i < decode.length; i++) {
+                Assert.assertEquals(decode[i], sink.byteAt(i));
+            }
+        }
+    }
+
+    @Test
+    public void testBase64DecodeByteSinkUtf8() {
+        String encoded = Base64.getEncoder().encodeToString("аз съм грут:गाजर का हलवा".getBytes());
+        try (DirectByteCharSink sink = new DirectByteCharSink(16)) {
+            Chars.base64Decode(encoded, sink);
+
+            byte[] decode = Base64.getDecoder().decode(encoded);
+            Assert.assertEquals(decode.length, sink.length());
+            for (int i = 0; i < decode.length; i++) {
+                Assert.assertEquals(decode[i], sink.byteAt(i));
+            }
+        }
+    }
+
+    @Test
+    public void testBase64DecodeUtf8() {
+        String encoded = Base64.getEncoder().encodeToString("аз съм грут:गाजर का हलवा".getBytes());
         ByteBuffer buffer = ByteBuffer.allocate(1024);
         Chars.base64Decode(encoded, buffer);
         buffer.flip();
@@ -96,7 +130,6 @@
         byte[] decoded = Base64.getDecoder().decode(sink.toString());
         Assert.assertArrayEquals(bytes, decoded);
     }
->>>>>>> e7974fb9
 
     @Test
     public void testBase64UrlDecode() {
