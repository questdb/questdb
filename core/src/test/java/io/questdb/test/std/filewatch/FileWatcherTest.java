/*******************************************************************************
 *     ___                  _   ____  ____
 *    / _ \ _   _  ___  ___| |_|  _ \| __ )
 *   | | | | | | |/ _ \/ __| __| | | |  _ \
 *   | |_| | |_| |  __/\__ \ |_| |_| | |_) |
 *    \__\_\\__,_|\___||___/\__|____/|____/
 *
 *  Copyright (c) 2014-2019 Appsicle
 *  Copyright (c) 2019-2024 QuestDB
 *
 *  Licensed under the Apache License, Version 2.0 (the "License");
 *  you may not use this file except in compliance with the License.
 *  You may obtain a copy of the License at
 *
 *  http://www.apache.org/licenses/LICENSE-2.0
 *
 *  Unless required by applicable law or agreed to in writing, software
 *  distributed under the License is distributed on an "AS IS" BASIS,
 *  WITHOUT WARRANTIES OR CONDITIONS OF ANY KIND, either express or implied.
 *  See the License for the specific language governing permissions and
 *  limitations under the License.
 *
 ******************************************************************************/

package io.questdb.test.std.filewatch;

import io.questdb.FileEventCallback;
import io.questdb.cairo.CairoException;
import io.questdb.mp.SOCountDownLatch;
import io.questdb.std.Os;
import io.questdb.std.filewatch.FileWatcher;
import io.questdb.std.filewatch.FileWatcherFactory;
import io.questdb.std.str.Utf8String;
import io.questdb.test.AbstractTest;
import org.junit.Assert;
import org.junit.Test;

import java.io.File;
import java.io.PrintWriter;

import static io.questdb.test.tools.TestUtils.assertMemoryLeak;

public class FileWatcherTest extends AbstractTest {

    @Test
    public void testEmptyFilename() throws Exception {
        assertMemoryLeak(() -> Assert.assertThrows(
                IllegalArgumentException.class,
                () -> FileWatcherFactory.getFileWatcher(new Utf8String(""), Assert::fail)
        ));
    }

    @Test
    public void testFileAppend() throws Exception {

        assertMemoryLeak(() -> {
            final File targetFile = temp.newFile();
            SOCountDownLatch threadLatch = new SOCountDownLatch(1);

            try (
                    final FileWatcher fw = FileWatcherFactory.getFileWatcher(
                            new Utf8String(targetFile.getAbsolutePath()),
                            new FileChangedCallback(threadLatch)
                    )
            ) {

                fw.start();
<<<<<<< HEAD
                Os.sleep(500);
                try (PrintWriter writer = new PrintWriter(targetFile.getAbsolutePath(), StandardCharsets.UTF_8)) {
=======
                try (PrintWriter writer = new PrintWriter(targetFile.getAbsolutePath())) {
>>>>>>> bb7797b4
                    writer.println("hello");
                }
                threadLatch.await();
            }
        });

    }

    @Test
    public void testFileCopyOnWrite() throws Exception {
        assertMemoryLeak(() -> {
            final File targetFile = temp.newFile();
            SOCountDownLatch threadLatch = new SOCountDownLatch(1);

            try (final FileWatcher fw = FileWatcherFactory.getFileWatcher(
                    new Utf8String(targetFile.getAbsolutePath()),
                    new FileChangedCallback(threadLatch))) {

                fw.start();
                Os.sleep(1000);
                Assert.assertTrue(targetFile.delete());
                try (PrintWriter writer = new PrintWriter(targetFile.getAbsolutePath())) {
                    writer.println("hello");
                }
                threadLatch.await();
            }
        });

    }

    @Test
    public void testFileDoesNotExist() throws Exception {
        assertMemoryLeak(() -> Assert.assertThrows(
                CairoException.class,
                () -> FileWatcherFactory.getFileWatcher(
                        new Utf8String("/hello/i/dont/exist"),
                        Assert::fail
                )
        ));
    }

    static class FileChangedCallback implements FileEventCallback {

        SOCountDownLatch latch;

        public FileChangedCallback(SOCountDownLatch latch) {
            this.latch = latch;
        }

        @Override
        public void onFileEvent() {
            this.latch.countDown();
        }
    }

    static {
        Os.init();
    }
}<|MERGE_RESOLUTION|>--- conflicted
+++ resolved
@@ -65,12 +65,8 @@
             ) {
 
                 fw.start();
-<<<<<<< HEAD
                 Os.sleep(500);
-                try (PrintWriter writer = new PrintWriter(targetFile.getAbsolutePath(), StandardCharsets.UTF_8)) {
-=======
                 try (PrintWriter writer = new PrintWriter(targetFile.getAbsolutePath())) {
->>>>>>> bb7797b4
                     writer.println("hello");
                 }
                 threadLatch.await();
