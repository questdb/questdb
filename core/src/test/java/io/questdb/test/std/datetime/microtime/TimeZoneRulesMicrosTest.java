--- conflicted
+++ resolved
@@ -149,13 +149,6 @@
 
     @Test
     public void testToUtcCompatibility() {
-<<<<<<< HEAD
-        Set<String> allZones = ZoneId.getAvailableZoneIds();
-        List<String> zoneList = new ArrayList<>(allZones);
-        Collections.sort(zoneList);
-        List<ZoneId> zones = new ArrayList<>(zoneList.size());
-        List<TimeZoneRulesMicros> zoneRules = new ArrayList<>(zoneList.size());
-=======
         final Rnd rnd = TestUtils.generateRandom(LOG);
 
         final Set<String> allZones = ZoneId.getAvailableZoneIds();
@@ -163,7 +156,6 @@
         Collections.sort(zoneList);
         final List<ZoneId> zones = new ArrayList<>(zoneList.size());
         final List<TimeZoneRulesMicros> zoneRules = new ArrayList<>(zoneList.size());
->>>>>>> fc82f3de
 
         for (String z : zoneList) {
             ZoneId zone = ZoneId.of(z);
@@ -171,16 +163,10 @@
             zoneRules.add(new TimeZoneRulesMicros(zone.getRules()));
         }
 
-<<<<<<< HEAD
-        DateTimeFormatter localDateTimeFormat = DateTimeFormatter.ofPattern("yyyy-MM-dd'T'HH:mm:ss'.000Z'");
-        long micros = Timestamps.toMicros(1900, 1, 1, 0, 0);
-        long deadline = Timestamps.toMicros(2115, 12, 31, 0, 0);
-=======
         final DateTimeFormatter localDateTimeFormat = DateTimeFormatter.ofPattern("yyyy-MM-dd'T'HH:mm:ss'.000Z'");
         long micros = Timestamps.toMicros(1900, 1, 1, 0, 0);
         final long deadline = Timestamps.toMicros(2115, 12, 31, 0, 0);
         final long step = Math.max(1, rnd.nextLong(30)) * Timestamps.DAY_MICROS;
->>>>>>> fc82f3de
 
         while (micros < deadline) {
             LocalDateTime dt = LocalDateTime.parse(Timestamps.toString(micros), localDateTimeFormat);
@@ -206,11 +192,7 @@
                     throw e;
                 }
             }
-<<<<<<< HEAD
-            micros += Timestamps.DAY_MICROS;
-=======
             micros += step;
->>>>>>> fc82f3de
         }
     }
 }