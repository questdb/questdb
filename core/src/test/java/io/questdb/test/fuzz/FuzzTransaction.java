/*******************************************************************************
 *     ___                  _   ____  ____
 *    / _ \ _   _  ___  ___| |_|  _ \| __ )
 *   | | | | | | |/ _ \/ __| __| | | |  _ \
 *   | |_| | |_| |  __/\__ \ |_| |_| | |_) |
 *    \__\_\\__,_|\___||___/\__|____/|____/
 *
 *  Copyright (c) 2014-2019 Appsicle
 *  Copyright (c) 2019-2024 QuestDB
 *
 *  Licensed under the Apache License, Version 2.0 (the "License");
 *  you may not use this file except in compliance with the License.
 *  You may obtain a copy of the License at
 *
 *  http://www.apache.org/licenses/LICENSE-2.0
 *
 *  Unless required by applicable law or agreed to in writing, software
 *  distributed under the License is distributed on an "AS IS" BASIS,
 *  WITHOUT WARRANTIES OR CONDITIONS OF ANY KIND, either express or implied.
 *  See the License for the specific language governing permissions and
 *  limitations under the License.
 *
 ******************************************************************************/

package io.questdb.test.fuzz;

<<<<<<< HEAD
import io.questdb.std.LongList;
=======
import io.questdb.std.Misc;
>>>>>>> 4d30fe6c
import io.questdb.std.ObjList;
import io.questdb.std.QuietCloseable;

public class FuzzTransaction implements QuietCloseable {
    public ObjList<FuzzTransactionOperation> operationList = new ObjList<>();
    public boolean reopenTable;
    public boolean rollback;
    public int structureVersion;
    public boolean waitAllDone;
    public int waitBarrierVersion;
    private LongList noCommitIntervals;
    private long replaceHiTs;
    private long replaceLoTs;

<<<<<<< HEAD
    public LongList getNoCommitIntervals() {
        return noCommitIntervals;
    }

    public long getReplaceHiTs() {
        return replaceHiTs;
    }

    public long getReplaceLoTs() {
        return replaceLoTs;
    }

    public boolean hasReplaceRange() {
        return replaceHiTs > replaceLoTs;
    }

    public void setNoCommitIntervals(LongList excludedIntervals) {
        this.noCommitIntervals = excludedIntervals;
    }

    public void setReplaceRange(long replaceLoTs, long replaceHiTs) {
        this.replaceLoTs = replaceLoTs;
        this.replaceHiTs = replaceHiTs;
        waitAllDone = true;
=======
    @Override
    public void close() {
        Misc.freeObjListAndClear(operationList);
>>>>>>> 4d30fe6c
    }
}<|MERGE_RESOLUTION|>--- conflicted
+++ resolved
@@ -24,11 +24,8 @@
 
 package io.questdb.test.fuzz;
 
-<<<<<<< HEAD
 import io.questdb.std.LongList;
-=======
 import io.questdb.std.Misc;
->>>>>>> 4d30fe6c
 import io.questdb.std.ObjList;
 import io.questdb.std.QuietCloseable;
 
@@ -43,7 +40,6 @@
     private long replaceHiTs;
     private long replaceLoTs;
 
-<<<<<<< HEAD
     public LongList getNoCommitIntervals() {
         return noCommitIntervals;
     }
@@ -68,10 +64,10 @@
         this.replaceLoTs = replaceLoTs;
         this.replaceHiTs = replaceHiTs;
         waitAllDone = true;
-=======
+    }
+
     @Override
     public void close() {
         Misc.freeObjListAndClear(operationList);
->>>>>>> 4d30fe6c
     }
 }