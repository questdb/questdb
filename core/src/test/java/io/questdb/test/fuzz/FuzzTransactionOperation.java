--- conflicted
+++ resolved
@@ -26,20 +26,13 @@
 
 import io.questdb.cairo.CairoEngine;
 import io.questdb.cairo.TableWriterAPI;
-<<<<<<< HEAD
 import io.questdb.std.LongList;
-import io.questdb.std.Rnd;
-
-public interface FuzzTransactionOperation {
-    boolean apply(Rnd rnd, CairoEngine engine, TableWriterAPI tableWriter, int virtualTimestampIndex, LongList excludedTsIntervals);
-=======
 import io.questdb.std.QuietCloseable;
 import io.questdb.std.Rnd;
 
 public interface FuzzTransactionOperation extends QuietCloseable {
-    boolean apply(Rnd rnd, CairoEngine engine, TableWriterAPI tableWriter, int virtualTimestampIndex);
+    boolean apply(Rnd rnd, CairoEngine engine, TableWriterAPI tableWriter, int virtualTimestampIndex, LongList excludedTsIntervals);
 
     default void close() {
     }
->>>>>>> 4d30fe6c
 }