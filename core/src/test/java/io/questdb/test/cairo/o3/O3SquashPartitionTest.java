--- conflicted
+++ resolved
@@ -330,17 +330,10 @@
                 // Check that the originally open reader does not see these changes
                 println(cursorFactory, cursor);
                 String expected = "i\tj\tstr\tvarc1\tvarc2\tarr\tts\n" +
-<<<<<<< HEAD
-                        "34\t-34\tZTCQXJOQQYU\tw\tM\t[NaN,NaN,NaN,NaN,NaN,NaN,NaN,NaN,NaN,NaN,NaN,NaN,NaN,NaN,NaN]\t2020-02-03T17:00:00.000000Z\n" +
-                        "35\t-35\tTYONWEC\t\uDBB3\uDC03몍Ө*\uDADD\uDD4C2\uD95A\uDC74\t\uDA63\uDF1C\t[NaN,NaN]\t2020-02-03T17:00:00.000000Z\n" +
-                        "36\t-36\t\tȾ䶲L_oW4ˣ!۱ݥ0;\uE373춑J͗Eת\tB\t[NaN,NaN,NaN]\t2020-02-03T18:00:00.000000Z\n" +
-                        "37\t-37\tEYDNMIOCCVV\tqhG+Z-%,mY*U\t|\t[NaN,NaN,NaN,NaN,NaN,NaN]\t2020-02-03T18:00:00.000000Z\n";
-=======
                         "34\t-34\tEOPXYLZ\t\tҔ\t[null,null,null,null,null]\t2020-02-03T17:00:00.000000Z\n" +
                         "35\t-35\tPCDUISKKGRWJWYSU\trݚӉ1\uDBC6\uDD30ҾԭG٘[5wȾ䏝j+\uDB59\uDC3C֖蠹\tʑ\t[null,null,null,null,null]\t2020-02-03T17:00:00.000000Z\n" +
                         "36\t-36\t\t\t(\t[null,null,null,null,null,null,null,null,null,null,null,null]\t2020-02-03T18:00:00.000000Z\n" +
                         "37\t-37\t\t5kz#BD5QYH(%i]?W;(C\t앳\t[null,null,null,null,null,null,null,null,null,null,null,null,null,null,null]\t2020-02-03T18:00:00.000000Z\n";
->>>>>>> b7288c7e
                 TestUtils.assertEquals(expected, sink);
 
                 // Split at 17:30
@@ -382,21 +375,12 @@
                 TestUtils.assertEquals(expected, sink);
             }
             assertSql("i\tj\tstr\tvarc1\tvarc2\tarr\tts\n" +
-<<<<<<< HEAD
-                            "34\t-34\tZTCQXJOQQYU\tw\tM\t[NaN,NaN,NaN,NaN,NaN,NaN,NaN,NaN,NaN,NaN,NaN,NaN,NaN,NaN,NaN]\t2020-02-03T17:00:00.000000Z\n" +
-                            "35\t-35\tTYONWEC\t\uDBB3\uDC03몍Ө*\uDADD\uDD4C2\uD95A\uDC74\t\uDA63\uDF1C\t[NaN,NaN]\t2020-02-03T17:00:00.000000Z\n" +
-                            "1000000\t-1000001\tPTDPZFOM\tkZh{J_c@Lk_\"al_v}7GLR2w}5i2aXS\t\uD9B6\uDCED\t[NaN,NaN,NaN,NaN,NaN,NaN,NaN,NaN,NaN,NaN]\t2020-02-03T17:00:00.000000Z\n" +
-                            "1000000\t-1000001\tXNZKT\t\uD9B7\uDDFFR˦ӣH\uDA4A\uDCC2\uDA4E\uDC39tȑ\uD9A5\uDEBC蓡3#Ӯ\t#\t[NaN,NaN,NaN,NaN]\t2020-02-03T17:00:00.000000Z\n" +
-                            "36\t-36\t\tȾ䶲L_oW4ˣ!۱ݥ0;\uE373춑J͗Eת\tB\t[NaN,NaN,NaN]\t2020-02-03T18:00:00.000000Z\n" +
-                            "37\t-37\tEYDNMIOCCVV\tqhG+Z-%,mY*U\t|\t[NaN,NaN,NaN,NaN,NaN,NaN]\t2020-02-03T18:00:00.000000Z\n",
-=======
                             "34\t-34\tEOPXYLZ\t\tҔ\t[null,null,null,null,null]\t2020-02-03T17:00:00.000000Z\n" +
                             "35\t-35\tPCDUISKKGRWJWYSU\trݚӉ1\uDBC6\uDD30ҾԭG٘[5wȾ䏝j+\uDB59\uDC3C֖蠹\tʑ\t[null,null,null,null,null]\t2020-02-03T17:00:00.000000Z\n" +
                             "1000000\t-1000001\tFHPYNJBUWVE\t씈\t遦\t[null,null,null,null]\t2020-02-03T17:00:00.000000Z\n" +
                             "1000000\t-1000001\tVQHBEKCGJOZWRXK\t̩\uD956\uDEE0㥒 l˪H\uD9CF\uDC53⢷뤺m~剴R\uDAE3\uDF065Gh\uDA1D\uDC84\tڢ\t[null,null,null,null,null,null]\t2020-02-03T17:00:00.000000Z\n" +
                             "36\t-36\t\t\t(\t[null,null,null,null,null,null,null,null,null,null,null,null]\t2020-02-03T18:00:00.000000Z\n" +
                             "37\t-37\t\t5kz#BD5QYH(%i]?W;(C\t앳\t[null,null,null,null,null,null,null,null,null,null,null,null,null,null,null]\t2020-02-03T18:00:00.000000Z\n",
->>>>>>> b7288c7e
                     "select * from x where ts between '2020-02-03T17' and '2020-02-03T18'");
         });
     }
@@ -434,17 +418,10 @@
                 sink.clear();
                 println(cursorFactory, cursor);
                 String expected = "i\tj\tstr\tvarc1\tvarc2\tarr\tts\n" +
-<<<<<<< HEAD
-                        "34\t-34\tZTCQXJOQQYU\tw\tM\t[NaN,NaN,NaN,NaN,NaN,NaN,NaN,NaN,NaN,NaN,NaN,NaN,NaN,NaN,NaN]\t2020-02-03T17:00:00.000000Z\n" +
-                        "35\t-35\tTYONWEC\t\uDBB3\uDC03몍Ө*\uDADD\uDD4C2\uD95A\uDC74\t\uDA63\uDF1C\t[NaN,NaN]\t2020-02-03T17:00:00.000000Z\n" +
-                        "36\t-36\t\tȾ䶲L_oW4ˣ!۱ݥ0;\uE373춑J͗Eת\tB\t[NaN,NaN,NaN]\t2020-02-03T18:00:00.000000Z\n" +
-                        "37\t-37\tEYDNMIOCCVV\tqhG+Z-%,mY*U\t|\t[NaN,NaN,NaN,NaN,NaN,NaN]\t2020-02-03T18:00:00.000000Z\n";
-=======
                         "34\t-34\tEOPXYLZ\t\tҔ\t[null,null,null,null,null]\t2020-02-03T17:00:00.000000Z\n" +
                         "35\t-35\tPCDUISKKGRWJWYSU\trݚӉ1\uDBC6\uDD30ҾԭG٘[5wȾ䏝j+\uDB59\uDC3C֖蠹\tʑ\t[null,null,null,null,null]\t2020-02-03T17:00:00.000000Z\n" +
                         "36\t-36\t\t\t(\t[null,null,null,null,null,null,null,null,null,null,null,null]\t2020-02-03T18:00:00.000000Z\n" +
                         "37\t-37\t\t5kz#BD5QYH(%i]?W;(C\t앳\t[null,null,null,null,null,null,null,null,null,null,null,null,null,null,null]\t2020-02-03T18:00:00.000000Z\n";
->>>>>>> b7288c7e
                 TestUtils.assertEquals(expected, sink);
 
                 // Split at 17:30
