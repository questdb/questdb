/*******************************************************************************
 *     ___                  _   ____  ____
 *    / _ \ _   _  ___  ___| |_|  _ \| __ )
 *   | | | | | | |/ _ \/ __| __| | | |  _ \
 *   | |_| | |_| |  __/\__ \ |_| |_| | |_) |
 *    \__\_\\__,_|\___||___/\__|____/|____/
 *
 *  Copyright (c) 2014-2019 Appsicle
 *  Copyright (c) 2019-2024 QuestDB
 *
 *  Licensed under the Apache License, Version 2.0 (the "License");
 *  you may not use this file except in compliance with the License.
 *  You may obtain a copy of the License at
 *
 *  http://www.apache.org/licenses/LICENSE-2.0
 *
 *  Unless required by applicable law or agreed to in writing, software
 *  distributed under the License is distributed on an "AS IS" BASIS,
 *  WITHOUT WARRANTIES OR CONDITIONS OF ANY KIND, either express or implied.
 *  See the License for the specific language governing permissions and
 *  limitations under the License.
 *
 ******************************************************************************/

package io.questdb.test.cairo;

import io.questdb.cairo.CairoConfiguration;
import io.questdb.cairo.ColumnType;
import io.questdb.cairo.TableStructure;
import io.questdb.std.Chars;
import io.questdb.std.LongList;
import io.questdb.std.Numbers;
import io.questdb.std.ObjList;

public class TableModel implements TableStructure {
    private static final long COLUMN_FLAG_CACHED = 1L;
    private static final long COLUMN_FLAG_INDEXED = COLUMN_FLAG_CACHED << 1;
    private static final long COLUMN_FLAG_DEDUP_KEY = COLUMN_FLAG_INDEXED << 1;
    private final LongList columnBits = new LongList();
    private final ObjList<CharSequence> columnNames = new ObjList<>();
    private final CairoConfiguration configuration;
    private final String name;
    private final int partitionBy;
    private int timestampIndex = -1;
    private int ttlHoursOrMonths = 0;
    private int walEnabled = -1;

    public TableModel(CairoConfiguration configuration, String name, int partitionBy) {
        this.configuration = configuration;
        this.name = name;
        this.partitionBy = partitionBy;
    }

    public TableModel cached(boolean cached) {
        int last = columnBits.size() - 1;
        assert last > 0;
        assert (ColumnType.isSymbol((int) columnBits.getQuick(last - 1)));
        long bits = columnBits.getQuick(last);
        if (cached) {
            columnBits.setQuick(last, bits | COLUMN_FLAG_CACHED);
        } else {
            columnBits.setQuick(last, bits & ~COLUMN_FLAG_CACHED);
        }
        return this;
    }

    public TableModel col(CharSequence name, int type) {
        columnNames.add(Chars.toString(name));
        // set default symbol capacity
        columnBits.add((128L << 32) | type, COLUMN_FLAG_CACHED);
        return this;
    }

    @Override
    public int getColumnCount() {
        return columnNames.size();
    }

    @Override
    public CharSequence getColumnName(int index) {
        return columnNames.getQuick(index);
    }

    @Override
    public int getColumnType(int index) {
        return (int) columnBits.getQuick(index * 2);
    }

    public CairoConfiguration getConfiguration() {
        return configuration;
    }

    @Override
    public int getIndexBlockCapacity(int index) {
        return (int) (columnBits.getQuick(index * 2 + 1) >> 32);
    }

    @Override
    public int getMaxUncommittedRows() {
        return configuration.getMaxUncommittedRows();
    }

    @Override
    public long getMetadataVersion() {
        // new table only
        return 0;
    }

    public String getName() {
        return name;
    }

    @Override
    public long getO3MaxLag() {
        return configuration.getO3MaxLag();
    }

    @Override
    public int getPartitionBy() {
        return partitionBy;
    }

    @Override
    public boolean getSymbolCacheFlag(int index) {
        return (columnBits.getQuick(index * 2 + 1) & COLUMN_FLAG_CACHED) == COLUMN_FLAG_CACHED;
    }

    @Override
    public int getSymbolCapacity(int index) {
        return (int) (columnBits.getQuick(index * 2) >> 32);
    }

    @Override
    public CharSequence getTableName() {
        return name;
    }

    @Override
    public int getTimestampIndex() {
        return timestampIndex;
    }

    @Override
    public int getTtlHoursOrMonths() {
        return ttlHoursOrMonths;
    }

    public TableModel indexed(boolean indexFlag, int indexBlockCapacity) {
        int pos = columnBits.size() - 1;
        assert pos > 0;
        long bits = columnBits.getQuick(pos);
        if (indexFlag) {
            assert indexBlockCapacity > 1;
            columnBits.setQuick(pos, bits | ((long) Numbers.ceilPow2(indexBlockCapacity) << 32) | COLUMN_FLAG_INDEXED);
        } else {
            columnBits.setQuick(pos, bits & ~COLUMN_FLAG_INDEXED);
        }
        return this;
    }

    @Override
    public boolean isDedupKey(int index) {
        return (columnBits.getQuick(index * 2 + 1) & COLUMN_FLAG_DEDUP_KEY) == COLUMN_FLAG_DEDUP_KEY;
    }

    @Override
    public boolean isIndexed(int index) {
        return (columnBits.getQuick(index * 2 + 1) & COLUMN_FLAG_INDEXED) == COLUMN_FLAG_INDEXED;
    }

    @Override
    public boolean isWalEnabled() {
        return walEnabled == -1
                ? configuration.getWalEnabledDefault()
                : walEnabled == 1;
    }

    public TableModel noWal() {
        walEnabled = 0;
        return this;
    }

    public TableModel symbolCapacity(int capacity) {
        int pos = columnBits.size() - 2;
        assert pos > -1;
        long bits = columnBits.getQuick(pos);
        assert (ColumnType.isSymbol((int) bits));
        bits = (((long) capacity) << 32) | (int) bits;
        columnBits.setQuick(pos, bits);
        return this;
    }

    public TableModel timestamp() {
        return timestamp("timestamp");
    }

    public TableModel timestamp(CharSequence name) {
        assert timestampIndex == -1;
        timestampIndex = columnNames.size();
        col(name, ColumnType.TIMESTAMP);
        return this;
    }

<<<<<<< HEAD
    public TableModel ttl(int ttl) {
        this.ttlHoursOrMonths = ttl;
        return this;
    }

=======
>>>>>>> 2fe56820
    public TableModel wal() {
        walEnabled = 1;
        return this;
    }
}<|MERGE_RESOLUTION|>--- conflicted
+++ resolved
@@ -201,14 +201,6 @@
         return this;
     }
 
-<<<<<<< HEAD
-    public TableModel ttl(int ttl) {
-        this.ttlHoursOrMonths = ttl;
-        return this;
-    }
-
-=======
->>>>>>> 2fe56820
     public TableModel wal() {
         walEnabled = 1;
         return this;
