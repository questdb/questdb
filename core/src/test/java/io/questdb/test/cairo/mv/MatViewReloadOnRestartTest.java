/*******************************************************************************
 *     ___                  _   ____  ____
 *    / _ \ _   _  ___  ___| |_|  _ \| __ )
 *   | | | | | | |/ _ \/ __| __| | | |  _ \
 *   | |_| | |_| |  __/\__ \ |_| |_| | |_) |
 *    \__\_\\__,_|\___||___/\__|____/|____/
 *
 *  Copyright (c) 2014-2019 Appsicle
 *  Copyright (c) 2019-2024 QuestDB
 *
 *  Licensed under the Apache License, Version 2.0 (the "License");
 *  you may not use this file except in compliance with the License.
 *  You may obtain a copy of the License at
 *
 *  http://www.apache.org/licenses/LICENSE-2.0
 *
 *  Unless required by applicable law or agreed to in writing, software
 *  distributed under the License is distributed on an "AS IS" BASIS,
 *  WITHOUT WARRANTIES OR CONDITIONS OF ANY KIND, either express or implied.
 *  See the License for the specific language governing permissions and
 *  limitations under the License.
 *
 ******************************************************************************/

package io.questdb.test.cairo.mv;

import io.questdb.Bootstrap;
import io.questdb.PropBootstrapConfiguration;
import io.questdb.PropertyKey;
import io.questdb.cairo.CairoConfiguration;
import io.questdb.cairo.CairoEngine;
import io.questdb.cairo.ColumnType;
import io.questdb.cairo.MicrosTimestampDriver;
import io.questdb.cairo.NanosTimestampDriver;
import io.questdb.cairo.TableToken;
import io.questdb.cairo.TimestampDriver;
import io.questdb.cairo.mv.MatViewDefinition;
import io.questdb.cairo.mv.MatViewRefreshJob;
import io.questdb.cairo.mv.MatViewState;
import io.questdb.cairo.mv.MatViewTimerJob;
import io.questdb.cairo.wal.WalPurgeJob;
import io.questdb.client.Sender;
import io.questdb.cutlass.line.LineSenderException;
import io.questdb.cutlass.line.LineUdpSender;
import io.questdb.mp.WorkerPool;
import io.questdb.network.Net;
import io.questdb.network.NetworkFacadeImpl;
import io.questdb.std.LongList;
import io.questdb.std.datetime.MicrosecondClock;
import io.questdb.std.datetime.NanosecondClock;
import io.questdb.std.datetime.microtime.Micros;
import io.questdb.std.datetime.microtime.MicrosFormatUtils;
import io.questdb.std.str.Path;
import io.questdb.test.AbstractBootstrapTest;
import io.questdb.test.TestServerMain;
import io.questdb.test.TestTimestampType;
import io.questdb.test.cutlass.http.SendAndReceiveRequestBuilder;
import io.questdb.test.std.TestFilesFacadeImpl;
import io.questdb.test.tools.TestUtils;
import org.jetbrains.annotations.NotNull;
import org.junit.Assert;
import org.junit.Before;
import org.junit.Test;
import org.junit.runner.RunWith;
import org.junit.runners.Parameterized;

import java.util.Arrays;
import java.util.Collection;
import java.util.HashMap;
import java.util.Map;

import static io.questdb.cairo.wal.WalUtils.WAL_NAME_BASE;
import static io.questdb.test.cairo.mv.MatViewTest.parseFloorPartialTimestamp;
import static io.questdb.test.tools.TestUtils.assertContains;

@RunWith(Parameterized.class)
public class MatViewReloadOnRestartTest extends AbstractBootstrapTest {
    private final TestTimestampType timestampType;

    public MatViewReloadOnRestartTest(TestTimestampType timestampType) {
        this.timestampType = timestampType;
    }

    @Parameterized.Parameters(name = "{0}")
    public static Collection<Object[]> testParams() {
        return Arrays.asList(new Object[][]{
                {TestTimestampType.MICRO}, {TestTimestampType.NANO}
        });
    }

    @Before
    public void setUp() {
        super.setUp();
        TestUtils.unchecked(() -> createDummyConfiguration());
    }

    @Test
    public void testMatViewsCheckUpdates() throws Exception {
        TestUtils.assertMemoryLeak(() -> {
            try (final TestServerMain main1 = startWithEnvVariables0(
                    PropertyKey.DEV_MODE_ENABLED.getEnvVarName(), "true",
                    PropertyKey.HTTP_MIN_ENABLED.getEnvVarName(), "false",
                    PropertyKey.PG_ENABLED.getEnvVarName(), "false"
            )) {
                executeWithRewriteTimestamp(
                        main1,
                        "create table base_price (" +
                                "sym varchar, price double, ts #TIMESTAMP" +
                                ") timestamp(ts) partition by DAY WAL"
                );

                createMatView(main1);

                execute(
                        main1,
                        "insert into base_price values('gbpusd', 1.320, '2024-09-10T12:01')" +
                                ",('gbpusd', 1.323, '2024-09-10T12:02')" +
                                ",('jpyusd', 103.21, '2024-09-10T12:02')" +
                                ",('gbpusd', 1.321, '2024-09-10T13:02')"
                );
                drainWalQueue(main1.getEngine());

                try (MatViewRefreshJob refreshJob = createMatViewRefreshJob(main1.getEngine())) {
                    drainWalAndMatViewQueues(refreshJob, main1.getEngine());

                    assertSql(
                            main1,
                            replaceExpectedTimestamp(
                                    "sym\tprice\tts\n" +
                                            "gbpusd\t1.323\t2024-09-10T12:00:00.000000Z\n" +
                                            "jpyusd\t103.21\t2024-09-10T12:00:00.000000Z\n" +
                                            "gbpusd\t1.321\t2024-09-10T13:00:00.000000Z\n"),
                            "price_1h order by ts, sym"
                    );

                    execute(
                            main1, "insert into base_price values('gbpusd', 1.319, '2024-09-10T12:05')" +
                                    ",('gbpusd', 1.325, '2024-09-10T13:03')"
                    );

                    drainWalAndMatViewQueues(refreshJob, main1.getEngine());

                    String expected = "sym\tprice\tts\n" +
                            "gbpusd\t1.319\t2024-09-10T12:00:00.000000Z\n" +
                            "jpyusd\t103.21\t2024-09-10T12:00:00.000000Z\n" +
                            "gbpusd\t1.325\t2024-09-10T13:00:00.000000Z\n";

                    assertSql(main1, replaceExpectedTimestamp(expected), "select sym, last(price) as price, ts from base_price sample by 1h order by ts, sym");
                    assertSql(main1, replaceExpectedTimestamp(expected), "price_1h order by ts, sym");

<<<<<<< HEAD
                    assertLineError(Transport.HTTP, main1, refreshJob, expected);
                    // TODO(eugene): how to check the error for TCP/UDP?
                    //assertLineError(Transport.TCP, main1, refreshJob, expected);
                    //assertLineError(Transport.UDP, main1, refreshJob, expected);
=======
                    assertLineError(Transport.HTTP, main1, refreshJob, replaceExpectedTimestamp(expected));
                    assertLineError(Transport.UDP, main1, refreshJob, replaceExpectedTimestamp(expected));
                    assertLineError(Transport.TCP, main1, refreshJob, replaceExpectedTimestamp(expected));
>>>>>>> 38ffea4d
                }

                new SendAndReceiveRequestBuilder().withPort(HTTP_PORT).execute(
                        "POST /imp?name=price_1h HTTP/1.1\r\n" +
                                "Host: localhost:9010\r\n" +
                                "User-Agent: curl/7.71.1\r\n" +
                                "Accept: */*\r\n" +
                                "Content-Length: 243\r\n" +
                                "Content-Type: multipart/form-data; boundary=----WebKitFormBoundaryOsOAD9cPKyHuxyBV\r\n" +
                                "\r\n" +
                                "------WebKitFormBoundaryOsOAD9cPKyHuxyBV\r\n" +
                                "Content-Disposition: form-data; name=\"data\"\r\n" +
                                "\r\n" +
                                "col_a,ts\r\n" +
                                "1000,1000\r\n" +
                                "2000,2000\r\n" +
                                "3000,3000\r\n" +
                                "\r\n" +
                                "------WebKitFormBoundaryOsOAD9cPKyHuxyBV--",
                        "HTTP/1.1 200 OK\r\n" +
                                "Server: questDB/1.0\r\n" +
                                "Date: Thu, 1 Jan 1970 00:00:00 GMT\r\n" +
                                "Transfer-Encoding: chunked\r\n" +
                                "Content-Type: text/plain; charset=utf-8\r\n" +
                                "\r\n" +
                                "2f\r\n" +
                                "cannot modify materialized view [view=price_1h]\r\n" +
                                "00\r\n"
                );
            }
        });
    }

    @Test
    public void testMatViewsRefreshIntervalsReloadOnServerStart() throws Exception {
        TestUtils.assertMemoryLeak(() -> {
            final long now = parseFloorPartialTimestamp("2024-01-01T01:01:01.000001Z");
            final TestMicroClock testClock = new TestMicroClock(now);

            final LongList expectedIntervals = new LongList();
            final TimestampDriver timestampDriver = timestampType.getDriver();
            expectedIntervals.add(timestampDriver.parseFloorLiteral("2024-09-11T12:01"), timestampDriver.parseFloorLiteral("2024-09-11T12:02"));
            expectedIntervals.add(timestampDriver.parseFloorLiteral("2024-09-12T03:01"), timestampDriver.parseFloorLiteral("2024-09-12T23:02"));

            try (final TestServerMain main1 = startMainPortsDisabled(
                    testClock,
                    PropertyKey.CAIRO_MAT_VIEW_REFRESH_INTERVALS_UPDATE_PERIOD.getEnvVarName(), "10s"
            )) {
                executeWithRewriteTimestamp(
                        main1,
                        "create table base_price (" +
                                "sym varchar, price double, ts #TIMESTAMP" +
                                ") timestamp(ts) partition by DAY WAL"
                );

                execute(
                        main1,
                        "create materialized view price_1h refresh manual as " +
                                "select sym, last(price) as price, ts from base_price sample by 1h;"
                );

                execute(
                        main1,
                        "insert into base_price(sym, price, ts) values('gbpusd', 1.320, '2024-09-10T12:01')" +
                                ",('gbpusd', 1.323, '2024-09-10T12:02')" +
                                ",('jpyusd', 103.21, '2024-09-10T12:02')" +
                                ",('gbpusd', 1.321, '2024-09-10T13:02')"
                );

                final MatViewTimerJob timerJob = new MatViewTimerJob(main1.getEngine());
                drainMatViewTimerQueue(timerJob);

                final TableToken viewToken = main1.getEngine().getTableTokenIfExists("price_1h");
                Assert.assertNotNull(viewToken);
                final MatViewState viewState = main1.getEngine().getMatViewStateStore().getViewState(viewToken);
                Assert.assertNotNull(viewState);

                try (var refreshJob = createMatViewRefreshJob(main1.getEngine())) {
                    drainWalAndMatViewQueues(refreshJob, main1.getEngine());

                    // nothing is cached after a successful refresh
                    Assert.assertEquals(-1, viewState.getRefreshIntervalsBaseTxn());
                    Assert.assertEquals(0, viewState.getRefreshIntervals().size());

                    assertSql(
                            main1,
                            replaceExpectedTimestamp("sym\tprice\tts\n" +
                                    "gbpusd\t1.323\t2024-09-10T12:00:00.000000Z\n" +
                                    "jpyusd\t103.21\t2024-09-10T12:00:00.000000Z\n" +
                                    "gbpusd\t1.321\t2024-09-10T13:00:00.000000Z\n"),
                            "price_1h order by ts, sym"
                    );

                    execute(
                            main1,
                            "insert into base_price(sym, price, ts) values('gbpusd', 1.320, '2024-09-11T12:01')" +
                                    ",('jpyusd', 103.21, '2024-09-11T12:02')"
                    );
                    execute(
                            main1,
                            "insert into base_price(sym, price, ts) values('gbpusd', 1.320, '2024-09-12T13:01')" +
                                    ",('jpyusd', 103.21, '2024-09-12T13:02')"
                    );
                    execute(
                            main1,
                            "insert into base_price(sym, price, ts) values('gbpusd', 1.320, '2024-09-12T03:01')" +
                                    ",('jpyusd', 103.21, '2024-09-12T23:02')"
                    );
                    // tick timer job to enqueue caching task
                    testClock.micros.addAndGet(Micros.MINUTE_MICROS);
                    drainMatViewTimerQueue(timerJob);
                    drainWalAndMatViewQueues(refreshJob, main1.getEngine());

                    // the newly inserted intervals should be in the cache
                    Assert.assertEquals(4, viewState.getRefreshIntervalsBaseTxn());
                    TestUtils.assertEquals(expectedIntervals, viewState.getRefreshIntervals());

                    // range refresh shouldn't mess up txn intervals
                    execute(main1, "refresh materialized view price_1h range from '2024-09-11' to '2024-09-12';");
                    drainWalAndMatViewQueues(refreshJob, main1.getEngine());
                }
            }

            try (final TestServerMain main2 = startMainPortsDisabled(testClock)) {
                final TableToken viewToken = main2.getEngine().getTableTokenIfExists("price_1h");
                Assert.assertNotNull(viewToken);
                final MatViewState viewState = main2.getEngine().getMatViewStateStore().getViewState(viewToken);
                Assert.assertNotNull(viewState);

                // the txn intervals should stay as they are
                Assert.assertEquals(4, viewState.getRefreshIntervalsBaseTxn());
                TestUtils.assertEquals(expectedIntervals, viewState.getRefreshIntervals());

                execute(main2, "refresh materialized view price_1h incremental;");

                drainWalAndMatViewQueues(main2.getEngine());

                final String expected = "sym\tprice\tts\n" +
                        "gbpusd\t1.323\t2024-09-10T12:00:00.000000Z\n" +
                        "jpyusd\t103.21\t2024-09-10T12:00:00.000000Z\n" +
                        "gbpusd\t1.321\t2024-09-10T13:00:00.000000Z\n" +
                        "gbpusd\t1.32\t2024-09-11T12:00:00.000000Z\n" +
                        "jpyusd\t103.21\t2024-09-11T12:00:00.000000Z\n" +
                        "gbpusd\t1.32\t2024-09-12T03:00:00.000000Z\n" +
                        "gbpusd\t1.32\t2024-09-12T13:00:00.000000Z\n" +
                        "jpyusd\t103.21\t2024-09-12T13:00:00.000000Z\n" +
                        "jpyusd\t103.21\t2024-09-12T23:00:00.000000Z\n";

                assertSql(main2, replaceExpectedTimestamp(expected), "select sym, last(price) as price, ts from base_price sample by 1h order by ts, sym");
                assertSql(main2, replaceExpectedTimestamp(expected), "price_1h order by ts, sym");
            }
        });
    }

    @Test
    public void testMatViewsReloadOnServerStart() throws Exception {
        TestUtils.assertMemoryLeak(() -> {
            try (final TestServerMain main1 = startMainPortsDisabled()) {
                executeWithRewriteTimestamp(
                        main1,
                        "create table base_price (" +
                                "sym varchar, price double, ts #TIMESTAMP" +
                                ") timestamp(ts) partition by DAY WAL"
                );

                createMatView(main1);

                execute(
                        main1,
                        "insert into base_price values('gbpusd', 1.320, '2024-09-10T12:01')" +
                                ",('gbpusd', 1.323, '2024-09-10T12:02')" +
                                ",('jpyusd', 103.21, '2024-09-10T12:02')" +
                                ",('gbpusd', 1.321, '2024-09-10T13:02')"
                );
                try (var refreshJob = createMatViewRefreshJob(main1.getEngine())) {
                    drainWalAndMatViewQueues(refreshJob, main1.getEngine());

                    assertSql(
                            main1,
                            replaceExpectedTimestamp("sym\tprice\tts\n" +
                                    "gbpusd\t1.323\t2024-09-10T12:00:00.000000Z\n" +
                                    "jpyusd\t103.21\t2024-09-10T12:00:00.000000Z\n" +
                                    "gbpusd\t1.321\t2024-09-10T13:00:00.000000Z\n"),
                            "price_1h order by ts, sym"
                    );

                    execute(
                            main1, "insert into base_price values('gbpusd', 1.319, '2024-09-10T12:05')" +
                                    ",('gbpusd', 1.325, '2024-09-10T13:03')"
                    );
                    drainWalAndMatViewQueues(refreshJob, main1.getEngine());
                }

                String expected = "sym\tprice\tts\n" +
                        "gbpusd\t1.319\t2024-09-10T12:00:00.000000Z\n" +
                        "jpyusd\t103.21\t2024-09-10T12:00:00.000000Z\n" +
                        "gbpusd\t1.325\t2024-09-10T13:00:00.000000Z\n";

                assertSql(main1, replaceExpectedTimestamp(expected), "select sym, last(price) as price, ts from base_price sample by 1h order by ts, sym");
                assertSql(main1, replaceExpectedTimestamp(expected), "price_1h order by ts, sym");
            }

            try (final TestServerMain main2 = startMainPortsDisabled()) {
                String expected = "sym\tprice\tts\n" +
                        "gbpusd\t1.319\t2024-09-10T12:00:00.000000Z\n" +
                        "jpyusd\t103.21\t2024-09-10T12:00:00.000000Z\n" +
                        "gbpusd\t1.325\t2024-09-10T13:00:00.000000Z\n";

                assertSql(main2, replaceExpectedTimestamp(expected), "select sym, last(price) as price, ts from base_price sample by 1h order by ts, sym");
                assertSql(main2, replaceExpectedTimestamp(expected), "price_1h order by ts, sym");

                execute(
                        main2,
                        "insert into base_price values('gbpusd', 1.320, '2024-09-10T12:10')" +
                                ",('gbpusd', 1.327, '2024-09-10T13:03')"
                );

                drainWalAndMatViewQueues(main2.getEngine());

                expected = "sym\tprice\tts\n" +
                        "gbpusd\t1.32\t2024-09-10T12:00:00.000000Z\n" +
                        "jpyusd\t103.21\t2024-09-10T12:00:00.000000Z\n" +
                        "gbpusd\t1.327\t2024-09-10T13:00:00.000000Z\n";

                assertSql(main2, replaceExpectedTimestamp(expected), "select sym, last(price) as price, ts from base_price sample by 1h order by ts, sym");
                assertSql(main2, replaceExpectedTimestamp(expected), "price_1h order by ts, sym");
            }
        });
    }

    @Test
    public void testMatViewsReloadOnServerStartAppliedAllWal() throws Exception {
        TestUtils.assertMemoryLeak(() -> {
            try (final TestServerMain main1 = startMainPortsDisabled()) {
                executeWithRewriteTimestamp(
                        main1,
                        "create table base_price (" +
                                "sym varchar, price double, ts #TIMESTAMP" +
                                ") timestamp(ts) partition by DAY WAL"
                );

                createMatView(main1);

                execute(
                        main1,
                        "insert into base_price values('gbpusd', 1.320, '2024-09-10T12:01')" +
                                ",('gbpusd', 1.323, '2024-09-10T12:02')" +
                                ",('jpyusd', 103.21, '2024-09-10T12:02')" +
                                ",('gbpusd', 1.321, '2024-09-10T13:02')"
                );

                try (MatViewRefreshJob refreshJob = createMatViewRefreshJob(main1.getEngine())) {
                    drainWalAndMatViewQueues(refreshJob, main1.getEngine());

                    assertSql(
                            main1,
                            replaceExpectedTimestamp("sym\tprice\tts\n" +
                                    "gbpusd\t1.323\t2024-09-10T12:00:00.000000Z\n" +
                                    "jpyusd\t103.21\t2024-09-10T12:00:00.000000Z\n" +
                                    "gbpusd\t1.321\t2024-09-10T13:00:00.000000Z\n"),
                            "price_1h order by ts, sym"
                    );

                    execute(
                            main1, "insert into base_price values('gbpusd', 1.319, '2024-09-10T12:05')" +
                                    ",('gbpusd', 1.325, '2024-09-10T13:03')"
                    );
                    drainWalAndMatViewQueues(refreshJob, main1.getEngine());
                }

                // apply WAL and remove WAL files
                drainWalQueue(main1.getEngine());
                main1.getEngine().clear();
                try (WalPurgeJob purgeJob = new WalPurgeJob(main1.getEngine())) {
                    purgeJob.drain(0);
                }
                // assert that WAL files are removed
                TableToken token = main1.getEngine().getTableTokenIfExists("price_1h");
                try (Path path = new Path()) {
                    CairoConfiguration configuration = main1.getEngine().getConfiguration();
                    path.of(configuration.getDbRoot()).concat(token).concat(WAL_NAME_BASE).put(1);
                    Assert.assertFalse(configuration.getFilesFacade().exists(path.$()));
                }
            }

            try (final TestServerMain main2 = startMainPortsDisabled()) {
                TableToken token = main2.getEngine().getTableTokenIfExists("price_1h");
                MatViewState state = main2.getEngine().getMatViewStateStore().getViewState(token);
                Assert.assertNotNull(state);
                long refreshTxn = state.getLastRefreshBaseTxn();
                Assert.assertEquals(2, refreshTxn); // two inserts into base table

                String expected = "sym\tprice\tts\n" +
                        "gbpusd\t1.319\t2024-09-10T12:00:00.000000Z\n" +
                        "jpyusd\t103.21\t2024-09-10T12:00:00.000000Z\n" +
                        "gbpusd\t1.325\t2024-09-10T13:00:00.000000Z\n";

                assertSql(main2, replaceExpectedTimestamp(expected), "select sym, last(price) as price, ts from base_price sample by 1h order by ts, sym");
                assertSql(main2, replaceExpectedTimestamp(expected), "price_1h order by ts, sym");

                execute(
                        main2,
                        "insert into base_price values('gbpusd', 1.320, '2024-09-10T12:10')" +
                                ",('gbpusd', 1.327, '2024-09-10T13:03')"
                );

                drainWalAndMatViewQueues(main2.getEngine());

                expected = "sym\tprice\tts\n" +
                        "gbpusd\t1.32\t2024-09-10T12:00:00.000000Z\n" +
                        "jpyusd\t103.21\t2024-09-10T12:00:00.000000Z\n" +
                        "gbpusd\t1.327\t2024-09-10T13:00:00.000000Z\n";

                assertSql(main2, replaceExpectedTimestamp(expected), "select sym, last(price) as price, ts from base_price sample by 1h order by ts, sym");
                assertSql(main2, replaceExpectedTimestamp(expected), "price_1h order by ts, sym");
            }
        });
    }

    @Test
    public void testMatViewsReloadOnServerStartCorruptedDefinitionFile() throws Exception {
        TestUtils.assertMemoryLeak(() -> {
            String viewDirName;
            try (final TestServerMain main1 = startMainPortsDisabled()) {
                executeWithRewriteTimestamp(
                        main1,
                        "create table base_price (" +
                                "sym varchar, price double, ts #TIMESTAMP" +
                                ") timestamp(ts) partition by DAY WAL"
                );

                createMatView(main1);

                execute(
                        main1,
                        "insert into base_price values('gbpusd', 1.320, '2024-09-10T12:01')" +
                                ",('gbpusd', 1.323, '2024-09-10T12:02')" +
                                ",('jpyusd', 103.21, '2024-09-10T12:02')" +
                                ",('gbpusd', 1.321, '2024-09-10T13:02')"
                );
                drainWalAndMatViewQueues(main1.getEngine());
                assertSql(
                        main1,
                        replaceExpectedTimestamp("sym\tprice\tts\n" +
                                "gbpusd\t1.323\t2024-09-10T12:00:00.000000Z\n" +
                                "jpyusd\t103.21\t2024-09-10T12:00:00.000000Z\n" +
                                "gbpusd\t1.321\t2024-09-10T13:00:00.000000Z\n"),
                        "price_1h order by ts, sym"
                );

                TableToken tableToken = main1.getEngine().getTableTokenIfExists("price_1h");
                viewDirName = tableToken.getDirName();
            }

            // Delete _mv file.
            TestFilesFacadeImpl.INSTANCE.remove(dbPath.trimTo(dbPathLen).concat(viewDirName).concat(MatViewDefinition.MAT_VIEW_DEFINITION_FILE_NAME).$());

            // The mat view should be skipped on server start.
            try (final TestServerMain main2 = startMainPortsDisabled()) {
                drainMatViewQueue(main2.getEngine());
                assertSql(
                        main2,
                        "count()\n" +
                                "0\n",
                        "select count() from materialized_views();"
                );
            }
        });
    }

    @Test
    public void testMatViewsReloadOnServerStartInvalidState() throws Exception {
        TestUtils.assertMemoryLeak(() -> {
            try (final TestServerMain main1 = startMainPortsDisabled()) {
                executeWithRewriteTimestamp(
                        main1,
                        "create table base_price (" +
                                "sym varchar, price double, ts #TIMESTAMP" +
                                ") timestamp(ts) partition by DAY WAL"
                );

                createMatView(main1);

                execute(
                        main1,
                        "insert into base_price values('gbpusd', 1.320, '2024-09-10T12:01')" +
                                ",('gbpusd', 1.323, '2024-09-10T12:02')" +
                                ",('jpyusd', 103.21, '2024-09-10T12:02')" +
                                ",('gbpusd', 1.321, '2024-09-10T13:02')"
                );
                try (MatViewRefreshJob refreshJob = createMatViewRefreshJob(main1.getEngine())) {
                    drainWalAndMatViewQueues(refreshJob, main1.getEngine());

                    assertSql(
                            main1,
                            replaceExpectedTimestamp(
                                    "sym\tprice\tts\n" +
                                            "gbpusd\t1.323\t2024-09-10T12:00:00.000000Z\n" +
                                            "jpyusd\t103.21\t2024-09-10T12:00:00.000000Z\n" +
                                            "gbpusd\t1.321\t2024-09-10T13:00:00.000000Z\n"),
                            "price_1h order by ts, sym"
                    );

                    execute(
                            main1,
                            "insert into base_price values('gbpusd', 1.319, '2024-09-10T12:05')" +
                                    ",('gbpusd', 1.325, '2024-09-10T13:03')"
                    );

                    drainWalAndMatViewQueues(refreshJob, main1.getEngine());

                    String expected = "sym\tprice\tts\n" +
                            "gbpusd\t1.319\t2024-09-10T12:00:00.000000Z\n" +
                            "jpyusd\t103.21\t2024-09-10T12:00:00.000000Z\n" +
                            "gbpusd\t1.325\t2024-09-10T13:00:00.000000Z\n";

                    assertSql(main1, replaceExpectedTimestamp(expected), "select sym, last(price) as price, ts from base_price sample by 1h order by ts, sym");
                    assertSql(main1, replaceExpectedTimestamp(expected), "price_1h order by ts, sym");

                    execute(main1, "truncate table base_price");
                    drainWalAndMatViewQueues(refreshJob, main1.getEngine());
                    assertSql(
                            main1,
                            "view_name\tview_status\tinvalidation_reason\n" +
                                    "price_1h\tinvalid\ttruncate operation\n",
                            "select view_name, view_status, invalidation_reason from materialized_views()"
                    );
                }
            }

            try (final TestServerMain main2 = startMainPortsDisabled()) {
                assertSql(
                        main2,
                        "view_name\tview_status\tinvalidation_reason\n" +
                                "price_1h\tinvalid\ttruncate operation\n",
                        "select view_name, view_status, invalidation_reason from materialized_views()"
                );

                execute(main2, "refresh materialized view price_1h full;");
                drainWalAndMatViewQueues(main2.getEngine());

                assertSql(
                        main2,
                        "view_name\tview_status\tinvalidation_reason\n" +
                                "price_1h\tvalid\t\n",
                        "select view_name, view_status, invalidation_reason from materialized_views()"
                );
            }

            try (final TestServerMain main3 = startMainPortsDisabled()) {
                assertSql(
                        main3,
                        "view_name\tview_status\tinvalidation_reason\n" +
                                "price_1h\tvalid\t\n",
                        "select view_name, view_status, invalidation_reason from materialized_views()"
                );
            }
        });
    }

    @Test
    public void testMatViewsReloadOnServerStartMissingBaseTable() throws Exception {
        TestUtils.assertMemoryLeak(() -> {
            try (final TestServerMain main1 = startMainPortsDisabled()) {
                executeWithRewriteTimestamp(
                        main1,
                        "create table base_price (" +
                                "sym varchar, price double, ts #TIMESTAMP" +
                                ") timestamp(ts) partition by DAY WAL"
                );

                createMatView(main1);

                execute(
                        main1,
                        "insert into base_price values('gbpusd', 1.320, '2024-09-10T12:01')" +
                                ",('gbpusd', 1.323, '2024-09-10T12:02')" +
                                ",('jpyusd', 103.21, '2024-09-10T12:02')" +
                                ",('gbpusd', 1.321, '2024-09-10T13:02')"
                );
                drainWalAndMatViewQueues(main1.getEngine());
                assertSql(
                        main1,
                        replaceExpectedTimestamp(
                                "sym\tprice\tts\n" +
                                        "gbpusd\t1.323\t2024-09-10T12:00:00.000000Z\n" +
                                        "jpyusd\t103.21\t2024-09-10T12:00:00.000000Z\n" +
                                        "gbpusd\t1.321\t2024-09-10T13:00:00.000000Z\n"),
                        "price_1h order by ts, sym"
                );

                // Drop base table.
                execute(main1, "drop table base_price");
            }

            // The mat view should be skipped on server start.
            try (final TestServerMain main2 = startMainPortsDisabled()) {
                drainWalAndMatViewQueues(main2.getEngine());

                // The mat view should be loaded, but left in invalid state.
                assertSql(
                        main2,
                        "view_name\tview_status\n" +
                                "price_1h\tinvalid\n",
                        "select view_name, view_status from materialized_views();"
                );
            }
        });
    }

    @Test
    public void testMatViewsReloadOnServerStartNonWalBaseTable() throws Exception {
        TestUtils.assertMemoryLeak(() -> {
            try (final TestServerMain main1 = startMainPortsDisabled()) {
                executeWithRewriteTimestamp(
                        main1,
                        "create table base_price (" +
                                "sym varchar, price double, ts #TIMESTAMP" +
                                ") timestamp(ts) partition by DAY WAL"
                );

                createMatView(main1);

                execute(
                        main1,
                        "insert into base_price values('gbpusd', 1.320, '2024-09-10T12:01')" +
                                ",('gbpusd', 1.323, '2024-09-10T12:02')" +
                                ",('jpyusd', 103.21, '2024-09-10T12:02')" +
                                ",('gbpusd', 1.321, '2024-09-10T13:02')"
                );
                drainWalAndMatViewQueues(main1.getEngine());
                assertSql(
                        main1,
                        replaceExpectedTimestamp(
                                "sym\tprice\tts\n" +
                                        "gbpusd\t1.323\t2024-09-10T12:00:00.000000Z\n" +
                                        "jpyusd\t103.21\t2024-09-10T12:00:00.000000Z\n" +
                                        "gbpusd\t1.321\t2024-09-10T13:00:00.000000Z\n"),
                        "price_1h order by ts, sym"
                );

                // Convert base table to non-WAL.
                execute(main1, "alter table base_price set type bypass wal");
            }

            // The mat view should be skipped on server start.
            try (final TestServerMain main2 = startMainPortsDisabled()) {
                drainWalAndMatViewQueues(main2.getEngine());

                // The mat view should be loaded, but marked as invalid after refresh.
                assertSql(
                        main2,
                        "view_name\tview_status\n" +
                                "price_1h\tinvalid\n",
                        "select view_name, view_status from materialized_views();"
                );
            }
        });
    }

    @Test
    public void testPeriodMatViewsReloadOnServerStart() throws Exception {
        TestUtils.assertMemoryLeak(() -> {
            final long start = MicrosFormatUtils.parseUTCTimestamp("2024-12-12T00:00:00.000000Z");
            final TestMicroClock testClock = new TestMicroClock(start);

            final String firstExpected = "sym\tprice\tts\n" +
                    "gbpusd\t1.323\t2024-09-10T12:00:00.000000Z\n" +
                    "jpyusd\t103.21\t2024-09-10T12:00:00.000000Z\n" +
                    "gbpusd\t1.321\t2024-09-10T13:00:00.000000Z\n";

            try (final TestServerMain main1 = startMainPortsDisabled(testClock)) {
                executeWithRewriteTimestamp(
                        main1,
                        "create table base_price (" +
                                "sym varchar, price double, ts #TIMESTAMP" +
                                ") timestamp(ts) partition by DAY WAL"
                );

                execute(
                        main1,
                        "create materialized view price_1h refresh incremental period(length 1d) as " +
                                "select sym, last(price) as price, ts from base_price sample by 1h;"
                );

                execute(
                        main1,
                        "insert into base_price values('gbpusd', 1.320, '2024-09-10T12:01')" +
                                ",('gbpusd', 1.323, '2024-09-10T12:02')" +
                                ",('jpyusd', 103.21, '2024-09-10T12:02')" +
                                ",('gbpusd', 1.321, '2024-09-10T13:02')"
                );

                try (var refreshJob = createMatViewRefreshJob(main1.getEngine())) {
                    final MatViewTimerJob timerJob = new MatViewTimerJob(main1.getEngine());
                    drainMatViewTimerQueue(timerJob);
                    drainWalAndMatViewQueues(refreshJob, main1.getEngine());

                    assertSql(
                            main1,
                            replaceExpectedTimestamp(firstExpected),
                            "price_1h order by ts, sym"
                    );
                }
            }

            try (final TestServerMain main2 = startMainPortsDisabled(testClock)) {
                assertSql(main2, replaceExpectedTimestamp(firstExpected), "select sym, last(price) as price, ts from base_price sample by 1h order by ts, sym");
                assertSql(main2, replaceExpectedTimestamp(firstExpected), "price_1h order by ts, sym");

                assertSql(
                        main2,
                        "view_name\trefresh_type\tbase_table_name\tlast_refresh_start_timestamp\tlast_refresh_finish_timestamp\tview_status\tinvalidation_reason\trefresh_period_hi\trefresh_base_table_txn\ttimer_time_zone\ttimer_start\ttimer_interval\ttimer_interval_unit\tperiod_length\tperiod_length_unit\tperiod_delay\tperiod_delay_unit\n" +
                                "price_1h\timmediate\tbase_price\t\t2024-12-12T00:00:00.000000Z\tvalid\t\t2024-12-12T00:00:00.000000Z\t1\t\t2024-12-12T00:00:00.000000Z\t0\t\t1\tDAY\t0\t\n",
                        "select view_name, refresh_type, base_table_name, last_refresh_start_timestamp, last_refresh_finish_timestamp, " +
                                "view_status, invalidation_reason, refresh_period_hi, refresh_base_table_txn, " +
                                "timer_time_zone, timer_start, timer_interval, timer_interval_unit, " +
                                "period_length, period_length_unit, period_delay, period_delay_unit " +
                                "from materialized_views();"
                );
            }
        });
    }

    @Test
    public void testTimerMatViewsReloadOnServerStart1() throws Exception {
        TestUtils.assertMemoryLeak(() -> {
            final String startStr = "2024-12-12T00:00:00.000000Z";
            final long start = MicrosFormatUtils.parseUTCTimestamp(startStr);
            final TestMicroClock testClock = new TestMicroClock(start);

            final String firstExpected = "sym\tprice\tts\n" +
                    "gbpusd\t1.323\t2024-09-10T12:00:00.000000Z\n" +
                    "jpyusd\t103.21\t2024-09-10T12:00:00.000000Z\n" +
                    "gbpusd\t1.321\t2024-09-10T13:00:00.000000Z\n";

            try (final TestServerMain main1 = startMainPortsDisabled(testClock)) {
                executeWithRewriteTimestamp(
                        main1,
                        "create table base_price (" +
                                "sym varchar, price double, ts #TIMESTAMP" +
                                ") timestamp(ts) partition by DAY WAL"
                );

                execute(
                        main1,
                        "create materialized view price_1h as " +
                                "select sym, last(price) as price, ts from base_price sample by 1h"
                );

                execute(
                        main1,
                        "create materialized view price_1h_t refresh every 1h start '" + startStr + "' as " +
                                "select sym, last(price) as price, ts from base_price sample by 1h"
                );

                execute(
                        main1,
                        "insert into base_price values('gbpusd', 1.320, '2024-09-10T12:01')" +
                                ",('gbpusd', 1.323, '2024-09-10T12:02')" +
                                ",('jpyusd', 103.21, '2024-09-10T12:02')" +
                                ",('gbpusd', 1.321, '2024-09-10T13:02')"
                );

                try (var refreshJob = createMatViewRefreshJob(main1.getEngine())) {
                    drainWalAndMatViewQueues(refreshJob, main1.getEngine());

                    assertSql(
                            main1,
                            replaceExpectedTimestamp(firstExpected),
                            "price_1h order by ts, sym"
                    );

                    final MatViewTimerJob timerJob = new MatViewTimerJob(main1.getEngine());
                    drainMatViewTimerQueue(timerJob);
                    drainWalAndMatViewQueues(refreshJob, main1.getEngine());

                    assertSql(
                            main1,
                            replaceExpectedTimestamp(firstExpected),
                            "price_1h_t order by ts, sym"
                    );
                }
            }

            testClock.micros.addAndGet(Micros.HOUR_MICROS);
            try (final TestServerMain main2 = startMainPortsDisabled(testClock)) {
                assertSql(
                        main2,
                        "view_name\trefresh_type\tbase_table_name\tlast_refresh_start_timestamp\tlast_refresh_finish_timestamp\tview_status\tinvalidation_reason\trefresh_period_hi\trefresh_base_table_txn\ttimer_time_zone\ttimer_start\ttimer_interval\ttimer_interval_unit\tperiod_length\tperiod_length_unit\tperiod_delay\tperiod_delay_unit\n" +
                                "price_1h\timmediate\tbase_price\t\t2024-12-12T00:00:00.000000Z\tvalid\t\t\t1\t\t\t0\t\t0\t\t0\t\n" +
                                "price_1h_t\ttimer\tbase_price\t\t2024-12-12T00:00:00.000000Z\tvalid\t\t\t1\t\t2024-12-12T00:00:00.000000Z\t1\tHOUR\t0\t\t0\t\n",
                        "select view_name, refresh_type, base_table_name, last_refresh_start_timestamp, last_refresh_finish_timestamp, " +
                                "view_status, invalidation_reason, refresh_period_hi, refresh_base_table_txn, " +
                                "timer_time_zone, timer_start, timer_interval, timer_interval_unit, " +
                                "period_length, period_length_unit, period_delay, period_delay_unit " +
                                "from materialized_views() " +
                                "order by view_name;"
                );

                assertSql(main2, replaceExpectedTimestamp(firstExpected), "select sym, last(price) as price, ts from base_price sample by 1h order by ts, sym");
                assertSql(main2, replaceExpectedTimestamp(firstExpected), "price_1h order by ts, sym");
                assertSql(main2, replaceExpectedTimestamp(firstExpected), "price_1h_t order by ts, sym");

                final String secondExpected = "sym\tprice\tts\n" +
                        "gbpusd\t1.333\t2024-09-10T12:00:00.000000Z\n" +
                        "jpyusd\t103.21\t2024-09-10T12:00:00.000000Z\n" +
                        "gbpusd\t1.444\t2024-09-10T13:00:00.000000Z\n";

                execute(
                        main2,
                        "insert into base_price values('gbpusd', 1.333, '2024-09-10T12:10')" +
                                ",('gbpusd', 1.444, '2024-09-10T13:03')"
                );

                drainWalAndMatViewQueues(main2.getEngine());

                assertSql(main2, replaceExpectedTimestamp(secondExpected), "price_1h order by ts, sym");

                final MatViewTimerJob timerJob = new MatViewTimerJob(main2.getEngine());
                drainMatViewTimerQueue(timerJob);
                drainWalAndMatViewQueues(main2.getEngine());

                assertSql(main2, replaceExpectedTimestamp(secondExpected), "select sym, last(price) as price, ts from base_price sample by 1h order by ts, sym");
                assertSql(main2, replaceExpectedTimestamp(secondExpected), "price_1h_t order by ts, sym");
            }
        });
    }

    @Test
    public void testTimerMatViewsReloadOnServerStart2() throws Exception {
        TestUtils.assertMemoryLeak(() -> {
            final String startStr = "2024-12-12T00:00:00.000000Z";
            final long start = MicrosFormatUtils.parseUTCTimestamp(startStr);
            // Set the clock to an earlier timestamp.
            final TestMicroClock testClock = new TestMicroClock(start - Micros.DAY_MICROS);

            // Timer refresh should not kick in during the first server start.
            final String firstExpected = "sym\tprice\tts\n";

            try (final TestServerMain main1 = startMainPortsDisabled(testClock)) {
                executeWithRewriteTimestamp(
                        main1,
                        "create table base_price (" +
                                "sym varchar, price double, ts #TIMESTAMP" +
                                ") timestamp(ts) partition by DAY WAL"
                );

                execute(
                        main1,
                        "create materialized view price_1h refresh every 1h deferred start '" + startStr + "' as (" +
                                "select sym, last(price) as price, ts from base_price sample by 1h" +
                                ") partition by DAY"
                );

                execute(
                        main1,
                        "insert into base_price values('gbpusd', 1.320, '2024-09-10T12:01')" +
                                ",('gbpusd', 1.323, '2024-09-10T12:02')" +
                                ",('jpyusd', 103.21, '2024-09-10T12:02')" +
                                ",('gbpusd', 1.321, '2024-09-10T13:02')"
                );

                try (var refreshJob = createMatViewRefreshJob(main1.getEngine())) {
                    final MatViewTimerJob timerJob = new MatViewTimerJob(main1.getEngine());
                    drainMatViewTimerQueue(timerJob);
                    drainWalAndMatViewQueues(refreshJob, main1.getEngine());

                    assertSql(
                            main1,
                            firstExpected,
                            "price_1h order by ts, sym"
                    );
                }
            }

            // Now the timer refresh should happen.
            testClock.micros.set(start);
            try (final TestServerMain main2 = startMainPortsDisabled(testClock)) {
                assertSql(main2, firstExpected, "price_1h order by ts, sym");

                final MatViewTimerJob timerJob = new MatViewTimerJob(main2.getEngine());
                drainMatViewTimerQueue(timerJob);
                drainWalAndMatViewQueues(main2.getEngine());

                final String secondExpected = "sym\tprice\tts\n" +
                        "gbpusd\t1.323\t2024-09-10T12:00:00.000000Z\n" +
                        "jpyusd\t103.21\t2024-09-10T12:00:00.000000Z\n" +
                        "gbpusd\t1.321\t2024-09-10T13:00:00.000000Z\n";

                assertSql(main2, replaceExpectedTimestamp(secondExpected), "select sym, last(price) as price, ts from base_price sample by 1h order by ts, sym");
                assertSql(main2, replaceExpectedTimestamp(secondExpected), "price_1h order by ts, sym");
            }
        });
    }

    private static void assertSql(TestServerMain serverMain, final String expected, final String sql) {
        serverMain.assertSql(sql, expected);
    }

    private static void createMatView(TestServerMain serverMain) {
        execute(serverMain, "create materialized view price_1h as (select sym, last(price) as price, ts from base_price sample by 1h) partition by DAY");
    }

    private static void execute(TestServerMain serverMain, final String sql) {
        serverMain.execute(sql);
    }

    private static Bootstrap newBootstrapWithClock(MicrosecondClock microsecondClock, Map<String, String> envs) {
        Map<String, String> env = new HashMap<>(System.getenv());
        env.putAll(envs);
        return new Bootstrap(
                new PropBootstrapConfiguration() {
                    @Override
                    public Map<String, String> getEnv() {
                        return env;
                    }
                },
                getServerMainArgs()
        ) {
            @Override
            public MicrosecondClock getMicrosecondClock() {
                return microsecondClock != null ? microsecondClock : super.getMicrosecondClock();
            }
        };
    }

    @NotNull
    private static TestServerMain startMainPortsDisabled() {
        return startWithEnvVariables0(
                PropertyKey.DEV_MODE_ENABLED.getEnvVarName(), "true",
                PropertyKey.LINE_TCP_ENABLED.getEnvVarName(), "false",
                PropertyKey.LINE_UDP_ENABLED.getEnvVarName(), "false",
                PropertyKey.HTTP_MIN_ENABLED.getEnvVarName(), "false",
                PropertyKey.HTTP_ENABLED.getEnvVarName(), "false",
                PropertyKey.PG_ENABLED.getEnvVarName(), "false"
        );
    }

    @NotNull
    private static TestServerMain startMainPortsDisabled(MicrosecondClock microsecondClock, String... extraEnvs) {
        assert extraEnvs.length % 2 == 0;
        ((MicrosTimestampDriver) (MicrosTimestampDriver.INSTANCE)).setTicker(microsecondClock);
        ((NanosTimestampDriver) (NanosTimestampDriver.INSTANCE)).setTicker((NanosecondClock) () -> NanosTimestampDriver.INSTANCE.fromMicros(microsecondClock.getTicks()));

        final String[] disablePortsEnvs = new String[]{
                PropertyKey.DEV_MODE_ENABLED.getEnvVarName(), "true",
                PropertyKey.LINE_TCP_ENABLED.getEnvVarName(), "false",
                PropertyKey.LINE_UDP_ENABLED.getEnvVarName(), "false",
                PropertyKey.HTTP_MIN_ENABLED.getEnvVarName(), "false",
                PropertyKey.HTTP_ENABLED.getEnvVarName(), "false",
                PropertyKey.PG_ENABLED.getEnvVarName(), "false"
        };

        final String[] envs = new String[disablePortsEnvs.length + extraEnvs.length];
        for (int i = 0; i < extraEnvs.length; i += 2) {
            envs[i] = extraEnvs[i];
            envs[i + 1] = extraEnvs[i + 1];
        }
        for (int i = disablePortsEnvs.length; i < envs.length; i += 2) {
            envs[i] = disablePortsEnvs[i - disablePortsEnvs.length];
            envs[i + 1] = disablePortsEnvs[i + 1 - disablePortsEnvs.length];
        }

        return startWithEnvVariables0(microsecondClock, envs);
    }

    private static TestServerMain startWithEnvVariables0(String... envs) {
        return startWithEnvVariables0(null, envs);
    }

    private static TestServerMain startWithEnvVariables0(MicrosecondClock microsecondClock, String... envs) {
        assert envs.length % 2 == 0;

        Map<String, String> envMap = new HashMap<>();
        for (int i = 0; i < envs.length; i += 2) {
            envMap.put(envs[i], envs[i + 1]);
        }
        TestServerMain serverMain = new TestServerMain(newBootstrapWithClock(microsecondClock, envMap)) {
            @Override
            protected void setupMatViewJobs(
                    WorkerPool mvWorkerPool,
                    CairoEngine engine,
                    int sharedQueryWorkerCount
            ) {
            }

            @Override
            protected void setupWalApplyJob(
                    WorkerPool workerPool,
                    CairoEngine engine,
                    int sharedQueryWorkerCount
            ) {
            }
        };
        serverMain.start();
        return serverMain;
    }

    private void assertLineError(Transport transport, TestServerMain main, MatViewRefreshJob refreshJob, String expected) {
        try (Sender sender = buildLineSender(transport)) {
            sender.table("price_1h").stringColumn("sym", "gbpusd")
                    .doubleColumn("price", 1.330)
                    .atNow();
            sender.flush();
            Assert.fail("exception expected");
        } catch (LineSenderException e) {
            assertContains(e.getMessage(), "cannot modify materialized view");
        }

        refreshJob.run(0);
        drainWalQueue(main.getEngine());
        assertSql(main, expected, "price_1h order by ts, sym");
    }

    private Sender buildLineSender(Transport transport) {
        switch (transport) {
            case UDP:
                return new LineUdpSender(
                        NetworkFacadeImpl.INSTANCE,
                        0,
                        Net.parseIPv4("127.0.0.1"),
                        ILP_PORT, 200, 1
                );
            case TCP:
                return Sender.builder(Sender.Transport.TCP)
                        .address("localhost")
                        .port(ILP_PORT)
                        .build();
            default:
                return Sender.builder(Sender.Transport.HTTP)
                        .address("localhost")
                        .port(HTTP_PORT)
                        .build();
        }
    }

    private void executeWithRewriteTimestamp(TestServerMain serverMain, String sql) {
        sql = sql.replaceAll("#TIMESTAMP", timestampType.getTypeName());
        execute(serverMain, sql);
    }

    private String replaceExpectedTimestamp(String expected) {
        return ColumnType.isTimestampMicro(timestampType.getTimestampType()) ? expected : expected.replaceAll(".000000Z", ".000000000Z");
    }

    enum Transport {
        HTTP,
        UDP,
        TCP
    }
}<|MERGE_RESOLUTION|>--- conflicted
+++ resolved
@@ -148,16 +148,10 @@
                     assertSql(main1, replaceExpectedTimestamp(expected), "select sym, last(price) as price, ts from base_price sample by 1h order by ts, sym");
                     assertSql(main1, replaceExpectedTimestamp(expected), "price_1h order by ts, sym");
 
-<<<<<<< HEAD
-                    assertLineError(Transport.HTTP, main1, refreshJob, expected);
+                    assertLineError(Transport.HTTP, main1, refreshJob, replaceExpectedTimestamp(expected));
                     // TODO(eugene): how to check the error for TCP/UDP?
-                    //assertLineError(Transport.TCP, main1, refreshJob, expected);
-                    //assertLineError(Transport.UDP, main1, refreshJob, expected);
-=======
-                    assertLineError(Transport.HTTP, main1, refreshJob, replaceExpectedTimestamp(expected));
-                    assertLineError(Transport.UDP, main1, refreshJob, replaceExpectedTimestamp(expected));
-                    assertLineError(Transport.TCP, main1, refreshJob, replaceExpectedTimestamp(expected));
->>>>>>> 38ffea4d
+                    //assertLineError(Transport.UDP, main1, refreshJob, replaceExpectedTimestamp(expected));
+                    //assertLineError(Transport.TCP, main1, refreshJob, replaceExpectedTimestamp(expected));
                 }
 
                 new SendAndReceiveRequestBuilder().withPort(HTTP_PORT).execute(
