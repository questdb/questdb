--- conflicted
+++ resolved
@@ -428,9 +428,6 @@
                 "1983-01-05T12:00:00.000000Z\n" +
                 "1983-01-05T14:00:00.000000Z\n";
 
-<<<<<<< HEAD
-        testReload(increment, intervals, N, expected1, expected2);
-=======
         testReload(PartitionBy.DAY, increment, intervals, N, expected1, expected2);
     }
 
@@ -513,7 +510,6 @@
                 }
             }
         });
->>>>>>> 14d4c8f5
     }
 
     @Test
