/*******************************************************************************
 *     ___                  _   ____  ____
 *    / _ \ _   _  ___  ___| |_|  _ \| __ )
 *   | | | | | | |/ _ \/ __| __| | | |  _ \
 *   | |_| | |_| |  __/\__ \ |_| |_| | |_) |
 *    \__\_\\__,_|\___||___/\__|____/|____/
 *
 *  Copyright (c) 2014-2019 Appsicle
 *  Copyright (c) 2019-2024 QuestDB
 *
 *  Licensed under the Apache License, Version 2.0 (the "License");
 *  you may not use this file except in compliance with the License.
 *  You may obtain a copy of the License at
 *
 *  http://www.apache.org/licenses/LICENSE-2.0
 *
 *  Unless required by applicable law or agreed to in writing, software
 *  distributed under the License is distributed on an "AS IS" BASIS,
 *  WITHOUT WARRANTIES OR CONDITIONS OF ANY KIND, either express or implied.
 *  See the License for the specific language governing permissions and
 *  limitations under the License.
 *
 ******************************************************************************/

package io.questdb.test.cairo.fuzz;

import io.questdb.cairo.CairoEngine;
import io.questdb.cairo.CairoError;
import io.questdb.cairo.CairoException;
import io.questdb.cairo.ColumnType;
import io.questdb.cairo.DebugUtils;
import io.questdb.cairo.O3PartitionPurgeJob;
import io.questdb.cairo.SymbolMapReader;
import io.questdb.cairo.TableReader;
import io.questdb.cairo.TableReaderMetadata;
import io.questdb.cairo.TableToken;
import io.questdb.cairo.TableWriter;
import io.questdb.cairo.pool.ex.EntryLockedException;
import io.questdb.cairo.sql.PartitionFormat;
import io.questdb.cairo.sql.TableMetadata;
import io.questdb.cairo.sql.TableRecordMetadata;
import io.questdb.cairo.vm.api.MemoryR;
import io.questdb.cairo.wal.ApplyWal2TableJob;
import io.questdb.cairo.wal.CheckWalTransactionsJob;
import io.questdb.cairo.wal.WalPurgeJob;
import io.questdb.cairo.wal.WalWriter;
import io.questdb.cairo.wal.seq.TableSequencerAPI;
import io.questdb.griffin.SqlCompiler;
import io.questdb.griffin.SqlException;
import io.questdb.griffin.SqlExecutionContext;
import io.questdb.griffin.engine.functions.rnd.SharedRandom;
import io.questdb.griffin.model.IntervalUtils;
import io.questdb.log.Log;
import io.questdb.log.LogFactory;
import io.questdb.std.Chars;
import io.questdb.std.FilesFacade;
import io.questdb.std.LongList;
import io.questdb.std.Misc;
import io.questdb.std.NumericException;
import io.questdb.std.ObjHashSet;
import io.questdb.std.ObjList;
import io.questdb.std.Os;
import io.questdb.std.Rnd;
import io.questdb.std.Unsafe;
import io.questdb.std.datetime.microtime.Timestamps;
import io.questdb.std.str.Path;
import io.questdb.std.str.StringSink;
import io.questdb.test.fuzz.FuzzDropCreateTableOperation;
import io.questdb.test.fuzz.FuzzTransaction;
import io.questdb.test.fuzz.FuzzTransactionGenerator;
import io.questdb.test.fuzz.FuzzTransactionOperation;
import io.questdb.test.tools.TestUtils;
import org.jetbrains.annotations.NotNull;
import org.jetbrains.annotations.Nullable;
import org.junit.Assert;
import org.junit.Before;

import java.util.concurrent.ConcurrentLinkedQueue;
import java.util.concurrent.atomic.AtomicInteger;
import java.util.concurrent.atomic.AtomicLong;

import static io.questdb.cairo.wal.WalUtils.WAL_DEDUP_MODE_REPLACE_RANGE;


public class FuzzRunner {
    public final static int MAX_WAL_APPLY_TIME_PER_TABLE_CEIL = 250;
    protected static final Log LOG = LogFactory.getLog(AbstractFuzzTest.class);
    protected static final StringSink sink = new StringSink();
    private final TableSequencerAPI.TableSequencerCallback checkNoSuspendedTablesRef;
    protected int initialRowCount;
    protected int partitionCount;
    private double cancelRowsProb;
    private double colAddProb;
    private double colRemoveProb;
    private double colRenameProb;
    private double colTypeChangeProb;
    private double dataAddProb;
    private CairoEngine engine;
    private double equalTsRowsProb;
    private FailureFileFacade ff;
    private int fuzzRowCount;
    private int ioFailureCount;
    private int ioFailureCreatedCount;
    private boolean isO3;
    private double notSetProb;
    private double nullSetProb;
    private int parallelWalCount;
    private double partitionDropProb;
    private double replaceInsertProb;
    private double rollbackProb;
    private long s0;
    private long s1;
    private double setTtlProb;
    private SqlExecutionContext sqlExecutionContext;
    private int strLen;
    private int symbolCountMax;
    private int symbolStrLenMax;
    private double tableDropProb;
    private int transactionCount;
    private double truncateProb;

    public FuzzRunner() {
        checkNoSuspendedTablesRef = this::checkNoSuspendedTables;
    }

    public static String getWalParallelApplyTableName(String tableNameBase, int i) {
        return tableNameBase + "_" + i;
    }

    public static void purgeAndReloadReaders(Rnd reloadRnd, TableReader rdr1, TableReader rdr2, O3PartitionPurgeJob purgeJob, double realoadThreashold) {
        if (reloadRnd.nextDouble() < realoadThreashold) {
            purgeJob.run(0);
            reloadReader(reloadRnd, rdr1, "1");
            reloadReader(reloadRnd, rdr2, "2");
        }
    }

    public void after() {
        if (this.s0 != 0 || this.s1 != 0) {
            LOG.info().$("random seeds: ").$(s0).$("L, ").$(s1).$('L').$();
            System.out.printf("random seeds: %dL, %dL%n", s0, s1);
        }
    }

    public void applyManyWalParallel(ObjList<ObjList<FuzzTransaction>> fuzzTransactions, Rnd rnd, String tableNameBase, boolean multiTable, boolean waitApply) {
        ObjList<WalWriter> writers = new ObjList<>();
        int tableCount = fuzzTransactions.size();
        AtomicInteger done = new AtomicInteger();
        AtomicInteger forceReaderReload = new AtomicInteger();
        ConcurrentLinkedQueue<Throwable> errors = new ConcurrentLinkedQueue<>();
        ObjList<Thread> applyThreads = new ObjList<>();
        ObjList<Thread> threads = new ObjList<>();

        try {
            for (int i = 0; i < tableCount; i++) {
                String tableName = multiTable ? getWalParallelApplyTableName(tableNameBase, i) : tableNameBase;
                AtomicLong waitBarrierVersion = new AtomicLong();
                int parallelWalCount = this.parallelWalCount > 0 ? this.parallelWalCount : Math.max(2, rnd.nextInt(5));
                AtomicInteger nextOperation = new AtomicInteger(-1);
                ObjList<FuzzTransaction> transactions = fuzzTransactions.get(i);
                AtomicLong doneCount = new AtomicLong();

                for (int j = 0; j < parallelWalCount; j++) {
                    threads.add(
                            createWalWriteThread(
                                    transactions,
                                    tableName,
                                    writers,
                                    waitBarrierVersion,
                                    doneCount,
                                    forceReaderReload,
                                    nextOperation,
                                    errors
                            )
                    );
                }
            }

            for (int j = 0; j < threads.size(); j++) {
                threads.get(j).start();
            }

            if (waitApply) {
                int applyThreadCount = Math.max(fuzzTransactions.size(), 4);
                for (int thread = 0; thread < applyThreadCount; thread++) {
                    final Rnd threadApplyRnd = new Rnd(rnd.getSeed0(), rnd.getSeed1());
                    Thread applyThread = new Thread(() -> runApplyThread(done, errors, threadApplyRnd));
                    applyThread.start();
                    applyThreads.add(applyThread);
                }

                Thread purgeJobThread = new Thread(() -> runWalPurgeJob(done, errors));
                purgeJobThread.start();
                applyThreads.add(purgeJobThread);

                Thread purgePartitionThread = new Thread(() -> runPurgePartitionJob(
                        done,
                        forceReaderReload,
                        errors,
                        new Rnd(rnd.nextLong(), rnd.nextLong()),
                        tableNameBase,
                        tableCount,
                        multiTable
                ));
                purgePartitionThread.start();
                applyThreads.add(purgePartitionThread);
            }
        } finally {
            for (int i = 0; i < threads.size(); i++) {
                int k = i;
                TestUtils.unchecked(() -> threads.get(k).join());
            }

            done.incrementAndGet();
            Misc.freeObjList(writers);
        }

        for (Throwable e : errors) {
            throw new RuntimeException(e);
        }

        if (waitApply) {
            for (int i = 0; i < applyThreads.size(); i++) {
                int k = i;
                TestUtils.unchecked(() -> applyThreads.get(k).join());
            }
        }
        engine.releaseInactive();
    }

    public void applyNonWal(ObjList<FuzzTransaction> transactions, String tableName, Rnd reloadRnd) {
        TableWriter writer = TestUtils.getWriter(engine, tableName);
        TableReader rdr1 = getReader(tableName);
        TableReader rdr2 = getReader(tableName);

        calculateReplaceRanges(transactions);

        try (O3PartitionPurgeJob purgeJob = new O3PartitionPurgeJob(engine, 1)) {
            int transactionSize = transactions.size();
            Rnd rnd = new Rnd();
            int failuresObserved = 0;
            for (int i = 0; i < transactionSize; i++) {
                if (ioFailureCreatedCount < ioFailureCount && failuresObserved == ff.failureGenerated()) {
                    // Maybe it's time to plant an IO failure
                    int nextFailureInTransactions = (transactions.size() - i) / (ioFailureCount - ioFailureCreatedCount);
                    if (nextFailureInTransactions == 0 || rnd.nextInt(nextFailureInTransactions) == 0) {
                        ff.setToFailAfter(rnd.nextInt((int) (writer.getColumnCount() * 1.5)));
                        ioFailureCreatedCount++;
                    }
                }

                FuzzTransaction transaction = transactions.getQuick(i);
                TableWriter writerCopy = writer;

                try {
                    if (transaction.reopenTable) {
                        rdr1 = Misc.free(rdr1);
                        rdr2 = Misc.free(rdr2);
                        writer = Misc.free(writer);
                    }

                    int size = transaction.operationList.size();
                    for (int operationIndex = 0; operationIndex < size; operationIndex++) {
                        FuzzTransactionOperation operation = transaction.operationList.getQuick(operationIndex);
                        // Non-wal tables don't support replace range commits
                        // we simulate it by excluding from the commit all the rows that will be replaced
                        // in the future commits.
                        operation.apply(rnd, engine, writerCopy, -1, transaction.getNoCommitIntervals());
                    }

                    if (transaction.reopenTable) {
                        writer = TestUtils.getWriter(engine, tableName);
                        rdr1 = getReader(tableName);
                        rdr2 = getReader(tableName);
                    } else {
                        if (transaction.rollback) {
                            writer.rollback();
                        } else {
                            writer.commit();
                        }
                    }
                } catch (CairoException | CairoError e) {
                    boolean housekeeping = (e instanceof CairoException) && ((CairoException) e).isHousekeeping();
                    int failures = ff.failureGenerated();
                    if (failures > failuresObserved) {
                        failuresObserved = failures;
                        LOG.info().$("expected IO failure observed: ").$((Throwable) e).$();
                        writer = Misc.free(writer);

                        transaction = transactions.getQuick(i);

                        try {
                            writer = TestUtils.getWriter(engine, tableName);
                        } catch (CairoException ex) {
                            if (ex.isTableDoesNotExist() && transaction.operationList.get(0) instanceof FuzzDropCreateTableOperation) {
                                // Table is dropped, but failed to recreate.
                                // Create it again.
                                FuzzDropCreateTableOperation dropCreateTableOperation = (FuzzDropCreateTableOperation) transaction.operationList.get(0);
                                if (dropCreateTableOperation.recreateTable(engine)) {
                                    writer = TestUtils.getWriter(engine, tableName);
                                    // Drop and create cycle now complete, move to next transaction.
                                    i++;
                                } else {
                                    throw ex;
                                }
                            }
                        }
                        // Retry the last transaction now that the failure is handled.
                        if (!housekeeping) {
                            i--;
                        }
                    } else {
                        throw e;
                    }
                }

                try {
                    purgeAndReloadReaders(reloadRnd, rdr1, rdr2, purgeJob, 0.25);
                } catch (CairoException | CairoError e) {
                    int failures = ff.failureGenerated();
                    if (failures > failuresObserved) {
                        failuresObserved = failures;
                        LOG.info().$("expected IO failure observed: ").$((Throwable) e).$();
                        rdr1 = Misc.free(rdr1);
                        rdr2 = Misc.free(rdr2);
                        rdr1 = getReader(tableName);
                        rdr2 = getReader(tableName);
                    } else {
                        throw e;
                    }
                }
            }
        } finally {
            Misc.free(rdr1);
            Misc.free(rdr2);
            Misc.free(writer);
            if (ff != null) {
                ff.clearFailures();
            }
        }
    }

    public void applyToWal(ObjList<FuzzTransaction> transactions, String tableName, int walWriterCount, Rnd applyRnd) {
        ObjList<WalWriter> writers = new ObjList<>();
        for (int i = 0; i < walWriterCount; i++) {
            writers.add((WalWriter) engine.getTableWriterAPI(tableName, "apply trans test"));
        }

        Rnd tempRnd = new Rnd();
        for (int i = 0, n = transactions.size(); i < n; i++) {
            WalWriter writer = writers.getQuick(applyRnd.nextPositiveInt() % walWriterCount);
            writer.goActive();
            FuzzTransaction transaction = transactions.getQuick(i);
            for (int operationIndex = 0; operationIndex < transaction.operationList.size(); operationIndex++) {
                FuzzTransactionOperation operation = transaction.operationList.getQuick(operationIndex);
                // WAL tables support replace range commits
                // we apply them by using special commit rather than excluding Ts ranges from the commit
                operation.apply(tempRnd, engine, writer, -1, null);
            }

            if (transaction.reopenTable) {
                // Table is dropped, reopen all writers.
                for (int writerIndex = 0; writerIndex < walWriterCount; writerIndex++) {
                    writers.getQuick(writerIndex).close();
                    writers.setQuick(writerIndex, (WalWriter) engine.getTableWriterAPI(tableName, "apply trans test"));
                }
            } else {
                if (transaction.rollback) {
                    writer.rollback();
                } else {
                    if (transaction.hasReplaceRange()) {
                        writer.commitWithParams(
                                transaction.getReplaceLoTs(),
                                transaction.getReplaceHiTs(),
                                WAL_DEDUP_MODE_REPLACE_RANGE
                        );
                    } else {
                        writer.commit();
                    }
                }
            }
        }

        Misc.freeObjList(writers);
    }

    public void applyWal(ObjList<FuzzTransaction> transactions, String tableName, int walWriterCount, Rnd applyRnd) {
        TableToken tableToken = engine.verifyTableName(tableName);
        applyToWal(transactions, tableName, walWriterCount, applyRnd);
        drainWalQueue(applyRnd, tableName);
        Assert.assertFalse("Table is suspended", engine.getTableSequencerAPI().isSuspended(tableToken));
    }

    public void assertRandomIndexes(String tableNameNoWal, String tableNameWal, Rnd rnd) throws SqlException {
        try (TableReader reader = getReader(tableNameNoWal)) {
            if (reader.size() > 0) {
                TableReaderMetadata metadata = reader.getMetadata();
                for (int columnIndex = 0; columnIndex < metadata.getColumnCount(); columnIndex++) {
                    if (ColumnType.isSymbol(metadata.getColumnType(columnIndex)) && metadata.isColumnIndexed(columnIndex)) {
                        checkIndexRandomValueScan(
                                tableNameNoWal,
                                tableNameWal,
                                rnd,
                                reader.size(),
                                metadata.getColumnName(columnIndex),
                                metadata.getColumnName(metadata.getTimestampIndex())
                        );
                    }
                }
            }
        }
    }

    public void checkNoSuspendedTables() {
        engine.getTableSequencerAPI().forAllWalTables(new ObjHashSet<>(), false, checkNoSuspendedTablesRef);
    }

    @Before
    public void clearSeeds() {
        s0 = 0;
        s1 = 0;
    }

    public TableToken createInitialTableEmptyNonWal(String tableName) throws SqlException {
        return createInitialTable(tableName, false, 0);
    }

    public TableToken createInitialTableNonWal(String tableName, ObjList<FuzzTransaction> transactions) throws SqlException {
        return createInitialTable(tableName, transactions);
    }

    public TableToken createInitialTableWal(String tableName) throws SqlException {
        return createInitialTable(tableName, true, initialRowCount);
    }

    public TableToken createInitialTableWal(String tableName, int initialRowCount) throws SqlException {
        return createInitialTable(tableName, true, initialRowCount);
    }

    public Rnd generateRandom(Log log) {
        Rnd rnd = TestUtils.generateRandom(log);
        s0 = rnd.getSeed0();
        s1 = rnd.getSeed1();
        return rnd;
    }

    public Rnd generateRandom(Log log, long s0, long s1) {
        Rnd rnd = TestUtils.generateRandom(log, s0, s1);
        this.s0 = rnd.getSeed0();
        this.s1 = rnd.getSeed1();
        return rnd;
    }

    public ObjList<FuzzTransaction> generateSet(
            Rnd rnd,
            TableRecordMetadata sequencerMetadata,
            TableMetadata tableMetadata,
            long start,
            long end,
            String tableName
    ) {
        return FuzzTransactionGenerator.generateSet(
                initialRowCount,
                sequencerMetadata,
                tableMetadata,
                rnd,
                start,
                end,
                Math.max(1, fuzzRowCount),
                transactionCount,
                isO3,
                cancelRowsProb,
                notSetProb,
                nullSetProb,
                rollbackProb,
                colAddProb,
                colRemoveProb,
                colRenameProb,
                colTypeChangeProb,
                dataAddProb,
                equalTsRowsProb,
                partitionDropProb,
                truncateProb,
                tableDropProb,
                setTtlProb,
                replaceInsertProb,
                strLen,
                generateSymbols(rnd, rnd.nextInt(Math.max(1, symbolCountMax - 5)) + 5, symbolStrLenMax, tableName),
                (int) sequencerMetadata.getMetadataVersion()
        );
    }

    public ObjList<FuzzTransaction> generateTransactions(String tableName, Rnd rnd, long start) {
        long end = start + partitionCount * Timestamps.DAY_MICROS;
        return generateTransactions(tableName, rnd, start, end);
    }

<<<<<<< HEAD
    public ObjList<FuzzTransaction> generateTransactions(String tableName, Rnd rnd) throws NumericException {
        long start = IntervalUtils.parseFloorPartialTimestamp("2022-02-24T17");
=======
    public ObjList<FuzzTransaction> generateTransactions(
            String tableName, Rnd rnd, long start
    ) {
>>>>>>> 4d30fe6c
        long end = start + partitionCount * Timestamps.DAY_MICROS;
        return generateTransactions(tableName, rnd, start, end);
    }

    public ObjList<FuzzTransaction> generateTransactions(String tableName, Rnd rnd, long start, long end) {
        TableToken tableToken = engine.verifyTableName(tableName);
        try (TableRecordMetadata sequencerMetadata = engine.getLegacyMetadata(tableToken);
             TableMetadata tableMetadata = engine.getTableMetadata(tableToken)
        ) {
            return generateSet(rnd, sequencerMetadata, tableMetadata, start, end, tableName);
        }
    }

    public FilesFacade getFileFacade() {
        return ff;
    }

    public int getTransactionCount() {
        return transactionCount;
    }

    public int randomiseStringLengths(Rnd rnd, int maxLen) {
        // Make extremely long strings rare
        // but still possible
        double randomDriver = rnd.nextDouble();

        // Linear up to 20 chars, then exponential
        if (20 < maxLen) {
            return (int) (20 * randomDriver + Math.round(Math.pow(maxLen - 20, randomDriver)));
        } else {
            return (int) (20 * randomDriver);
        }
    }

    public void setFuzzCounts(
            boolean isO3,
            int fuzzRowCount,
            int transactionCount,
            int strLen,
            int symbolStrLenMax,
            int symbolCountMax,
            int initialRowCount,
            int partitionCount
    ) {
        setFuzzCounts(
                isO3,
                fuzzRowCount,
                transactionCount,
                strLen,
                symbolStrLenMax,
                symbolCountMax,
                initialRowCount,
                partitionCount,
                -1,
                1
        );
    }

    public void setFuzzCounts(
            boolean isO3,
            int fuzzRowCount,
            int transactionCount,
            int strLen,
            int symbolStrLenMax,
            int symbolCountMax,
            int initialRowCount,
            int partitionCount,
            int parallelWalCount,
            int ioFailureCount
    ) {
        this.isO3 = isO3;
        this.fuzzRowCount = fuzzRowCount;
        this.transactionCount = transactionCount;
        this.strLen = strLen;
        this.symbolStrLenMax = symbolStrLenMax;
        this.symbolCountMax = symbolCountMax;
        this.initialRowCount = initialRowCount;
        this.partitionCount = partitionCount;
        this.parallelWalCount = parallelWalCount;
        this.ioFailureCount = ioFailureCount;
    }

    public void setFuzzProbabilities(
            double cancelRowsProb,
            double notSetProb,
            double nullSetProb,
            double rollbackProb,
            double colAddProb,
            double colRemoveProb,
            double colRenameProb,
            double colTypeChangeProb,
            double dataAddProb,
            double equalTsRowsProb,
            double partitionDropProb,
            double truncateProb,
            double tableDropProb,
            double setTtlProb,
            double replaceInsertProb
    ) {
        this.cancelRowsProb = cancelRowsProb;
        this.notSetProb = notSetProb;
        this.nullSetProb = nullSetProb;
        this.rollbackProb = rollbackProb;
        this.colAddProb = colAddProb;
        this.colRemoveProb = colRemoveProb;
        this.colRenameProb = colRenameProb;
        this.colTypeChangeProb = colTypeChangeProb;
        this.dataAddProb = dataAddProb;
        this.equalTsRowsProb = equalTsRowsProb;
        this.partitionDropProb = partitionDropProb;
        this.truncateProb = truncateProb;
        this.tableDropProb = tableDropProb;
        this.setTtlProb = setTtlProb;
        this.replaceInsertProb = replaceInsertProb;
    }

    public void withDb(CairoEngine engine, SqlExecutionContext sqlExecutionContext) {
        this.engine = engine;
        this.sqlExecutionContext = sqlExecutionContext;
        this.ff = new FailureFileFacade(engine.getConfiguration().getFilesFacade());
    }

    private static void reloadPartitions(TableReader rdr1) {
        if (rdr1.isActive()) {
            LOG.info().$("reloading partitions [table=").$(rdr1.getTableToken()).$(", txn=").$(rdr1.getTxn()).I$();
            for (int i = 0; i < rdr1.getPartitionCount(); i++) {
                rdr1.openPartition(i);
            }
        }
    }

    private static void reloadReader(Rnd reloadRnd, @Nullable TableReader reader, CharSequence rdrId) {
        if (reloadRnd.nextBoolean()) {
            if (reader != null && reader.isActive()) {
                reloadPartitions(reader);
                LOG.info().$("releasing reader txn [rdr=").$(rdrId).$(", table=").$(reader.getTableToken()).$(", txn=").$(reader.getTxn()).I$();
                reader.goPassive();
            }

            if (reloadRnd.nextBoolean() && reader != null && reader.isActive()) {
                reader.goActive();
                LOG.info().$("acquired reader txn [rdr=").$(rdrId).$(", table=").$(reader.getTableToken()).$(", txn=").$(reader.getTxn()).I$();
            }
        }
    }

    private void applyWalParallel(ObjList<FuzzTransaction> transactions, String tableName, Rnd applyRnd) {
        ObjList<ObjList<FuzzTransaction>> tablesTransactions = new ObjList<>();
        tablesTransactions.add(transactions);
        applyManyWalParallel(tablesTransactions, applyRnd, tableName, false, true);
    }

    private void assertMinMaxTimestamp(SqlCompiler compiler, SqlExecutionContext sqlExecutionContext, String tableName) throws SqlException {
        try (TableReader reader = getReader(tableName)) {
            if (reader.getMinTimestamp() != Long.MAX_VALUE) {
                TestUtils.assertSql(
                        compiler,
                        sqlExecutionContext,
                        "select ts from " + tableName + " order by ts limit 1",
                        sink,
                        "ts\n" +
                                Timestamps.toUSecString(reader.getMinTimestamp())
                                + "\n"
                );
            }

            if (reader.getMaxTimestamp() != Long.MIN_VALUE) {
                TestUtils.assertSql(
                        compiler,
                        sqlExecutionContext,
                        "select ts from " + tableName + " order by ts limit -1",
                        sink,
                        "ts\n" +
                                Timestamps.toUSecString(reader.getMaxTimestamp())
                                + "\n"
                );
            }
        }
    }

    private LongList calculateReplaceRanges(ObjList<FuzzTransaction> transactions) {
        // If transactions have the replace ranges set
        // then we do not commit in between the ranges that are replaced
        // in future transactions.
        // Iterate in reverse order and calculate the union of all excluded ranges
        // and save in each transaction.
        LongList excludedIntervals = null;
        for (int i = transactions.size() - 1; i > -1; i--) {
            var transaction = transactions.getQuick(i);
            if (!transaction.rollback) {
                transaction.setNoCommitIntervals(excludedIntervals);
                if (transaction.hasReplaceRange()) {
                    var before = excludedIntervals;
                    excludedIntervals = unionIntervals(excludedIntervals, transaction.getReplaceLoTs(), transaction.getReplaceHiTs());
                    // We must create new copy of excluded intervals otherwise
                    // all transactions will point to the same object
                    assert before != excludedIntervals;
                }
            }
        }
        return excludedIntervals;
    }

    private void checkIndexRandomValueScan(
            String expectedTableName,
            String actualTableName,
            Rnd rnd,
            long recordCount,
            String symbolColumnName,
            String tsColumnName
    ) throws SqlException {
        long randomRow = rnd.nextLong(recordCount);
        sink.clear();
        try (SqlCompiler compiler = engine.getSqlCompiler()) {
            TestUtils.printSql(compiler, sqlExecutionContext, "select \"" + symbolColumnName + "\" as a from " + expectedTableName + " limit " + randomRow + ", " + (randomRow + 1), sink);
            String prefix = "a\n";
            String randomValue = sink.length() > prefix.length() + 2 ? sink.subSequence(prefix.length(), sink.length() - 1).toString() : null;
            String indexedWhereClause = " where \"" + symbolColumnName + "\" = " + (randomValue == null ? "null" : "'" + randomValue + "'");
            LOG.info().$("checking random index with filter: ").$(indexedWhereClause).I$();
            String limit = ""; // For debugging
            TestUtils.assertSqlCursors(compiler, sqlExecutionContext, expectedTableName + indexedWhereClause + limit, actualTableName + indexedWhereClause + limit, LOG);
            // Now let's do backward order assertion
            String orderBy = " order by " + tsColumnName + " desc";
            TestUtils.assertSqlCursors(compiler, sqlExecutionContext, expectedTableName + indexedWhereClause + orderBy + limit, actualTableName + indexedWhereClause + orderBy + limit, LOG);
        }
    }

    private void checkNoSuspendedTables(int tableId, TableToken tableName, long lastTxn) {
        Assert.assertFalse(tableName.getTableName(), engine.getTableSequencerAPI().isSuspended(tableName));
    }

    private void checkNoSuspendedTables(ObjHashSet<TableToken> tableTokenBucket) {
        engine.getTableSequencerAPI().forAllWalTables(tableTokenBucket, false, checkNoSuspendedTablesRef);
    }

    private TableToken createInitialTable(String tableName, ObjList<FuzzTransaction> transactions) throws SqlException {
        SharedRandom.RANDOM.set(new Rnd());

        if (engine.getTableTokenIfExists(tableName) == null) {
            sink.clear();
            sink.put("create atomic table ")
                    .put(tableName)
                    .put(" as (")
                    .put("select c1, c2, ts, sym2, c3, c4, c5, rnd_str, bool1 from data_temp");

            if (transactions != null) {
                LongList noCommitRanges = calculateReplaceRanges(transactions);

                if (noCommitRanges != null) {
                    sink.put(" where");
                    for (int i = 0, n = noCommitRanges.size(); i < n; i += 2) {
                        long lo = noCommitRanges.getQuick(i);
                        long hi = noCommitRanges.getQuick(i + 1);
                        if (i > 0) {
                            sink.put(" and");
                        }
                        sink.put(" (ts not between '" + Timestamps.toUSecString(lo) + "' and '" + Timestamps.toUSecString(hi) + "')");
                    }
                }
            }

            sink.put("), index(sym2) timestamp(ts) partition by DAY BYPASS WAL");
            engine.execute(sink, sqlExecutionContext);
            // force few column tops
            engine.execute("alter table " + tableName + " add column long_top long", sqlExecutionContext);
            engine.execute("alter table " + tableName + " add column str_top long", sqlExecutionContext);
            engine.execute("alter table " + tableName + " add column sym_top symbol index", sqlExecutionContext);
            engine.execute("alter table " + tableName + " add column ip4 ipv4", sqlExecutionContext);
            engine.execute("alter table " + tableName + " add column var_top varchar", sqlExecutionContext);
        }
        return engine.verifyTableName(tableName);
    }

    private TableToken createInitialTable(String tableName, boolean isWal, int rowCount) throws SqlException {
        SharedRandom.RANDOM.set(new Rnd());
        TableToken tempTable = engine.getTableTokenIfExists("data_temp");

        if (tempTable == null) {
            engine.execute(
                    "create atomic table data_temp as (" +
                            "select x as c1, " +
                            " rnd_symbol('AB', 'BC', 'CD') c2, " +
                            " timestamp_sequence('2022-02-24', 1000000L) ts, " +
                            " rnd_symbol('DE', null, 'EF', 'FG') sym2," +
                            " cast(x as int) c3," +
                            " rnd_bin() c4," +
                            " to_long128(3 * x, 6 * x) c5," +
                            " rnd_str('a', 'bdece', null, ' asdflakji idid', 'dk')," +
                            " rnd_boolean() bool1 " +
                            " from long_sequence(" + rowCount + ")" +
                            ")",
                    sqlExecutionContext
            );
        }

        if (engine.getTableTokenIfExists(tableName) == null) {
            engine.execute(
                    "create atomic table " + tableName + " as (" +
                            "select * from data_temp" +
                            "), index(sym2) timestamp(ts) partition by DAY " + (isWal ? "WAL" : "BYPASS WAL"),
                    sqlExecutionContext
            );
            // force few column tops
            engine.execute("alter table " + tableName + " add column long_top long", sqlExecutionContext);
            engine.execute("alter table " + tableName + " add column str_top long", sqlExecutionContext);
            engine.execute("alter table " + tableName + " add column sym_top symbol index", sqlExecutionContext);
            engine.execute("alter table " + tableName + " add column ip4 ipv4", sqlExecutionContext);
            engine.execute("alter table " + tableName + " add column var_top varchar", sqlExecutionContext);
        }
        return engine.verifyTableName(tableName);
    }

    @NotNull
    private ObjList<FuzzTransaction> createTransactions(Rnd rnd, String tableNameBase) throws SqlException, NumericException {
        String tableNameNoWal = tableNameBase + "_nonwal";

        createInitialTableWal(tableNameBase, initialRowCount);

        ObjList<FuzzTransaction> transactions = generateTransactions(tableNameBase, rnd);
        createInitialTableNonWal(tableNameNoWal, transactions);

        applyNonWal(transactions, tableNameNoWal, rnd);

        // Release TW to reduce memory pressure
        engine.releaseInactive();

        return transactions;
    }

    @NotNull
    private Thread createWalWriteThread(
            ObjList<FuzzTransaction> transactions,
            String tableName,
            ObjList<WalWriter> writers,
            AtomicLong waitBarrierVersion,
            AtomicLong doneCount,
            AtomicInteger forceReaderReload,
            AtomicInteger nextOperation,
            ConcurrentLinkedQueue<Throwable> errors
    ) {
        final int writerIndex;
        synchronized (writers) {
            writers.add((WalWriter) engine.getTableWriterAPI(tableName, "apply trans test"));
            writerIndex = writers.size() - 1;
        }

        return new Thread(() -> {
            int opIndex;

            try {
                Rnd tempRnd = new Rnd();
                while ((opIndex = nextOperation.incrementAndGet()) < transactions.size() && errors.isEmpty()) {
                    FuzzTransaction transaction = transactions.getQuick(opIndex);

                    // wait until structure version, truncate, replace commit is applied
                    while (waitBarrierVersion.get() < transaction.waitBarrierVersion && errors.isEmpty()) {
                        Os.sleep(1);
                    }

                    if (transaction.waitAllDone) {
                        while (doneCount.get() != opIndex) {
                            Os.sleep(1);
                        }
                    }

                    WalWriter walWriter;
                    synchronized (writers) {
                        walWriter = writers.get(writerIndex);
                    }

                    if (!walWriter.goActive(transaction.structureVersion)) {
                        throw CairoException.critical(0).put("cannot apply structure change");
                    }
                    if (walWriter.getMetadataVersion() != transaction.structureVersion) {
                        throw CairoException.critical(0)
                                .put("cannot update wal writer to correct structure version");
                    }

                    boolean increment = false;
                    for (int operationIndex = 0; operationIndex < transaction.operationList.size(); operationIndex++) {
                        FuzzTransactionOperation operation = transaction.operationList.getQuick(operationIndex);
                        increment |= operation.apply(tempRnd, engine, walWriter, -1, null);
                    }

                    if (transaction.reopenTable) {
                        synchronized (writers) {
                            // Table is dropped, reload all writers
                            for (int ii = 0; ii < writers.size(); ii++) {
                                if (writers.get(ii).getTableToken().getTableName().equals(tableName)) {
                                    writers.get(ii).close();
                                    writers.setQuick(ii, (WalWriter) engine.getTableWriterAPI(tableName, "apply trans test"));
                                }
                            }
                        }
                        forceReaderReload.incrementAndGet();
                        engine.releaseInactive();
                    } else {
                        if (transaction.rollback) {
                            assert !transaction.hasReplaceRange();
                            walWriter.rollback();
                        } else {
                            if (transaction.hasReplaceRange()) {
                                walWriter.commitWithParams(
                                        transaction.getReplaceLoTs(),
                                        transaction.getReplaceHiTs(),
                                        WAL_DEDUP_MODE_REPLACE_RANGE
                                );
                                increment = true;
                            } else {
                                walWriter.commit();
                            }
                        }
                    }
                    if (increment || transaction.waitAllDone) {
                        waitBarrierVersion.incrementAndGet();
                    }

                    doneCount.incrementAndGet();

                    // CREATE TABLE may release all inactive sequencers occasionally, so we do the same
                    // to make sure that there are no races between WAL writers and the engine.
                    engine.releaseInactiveTableSequencers();
                }
            } catch (Throwable e) {
                errors.add(e);
            } finally {
                Path.clearThreadLocals();
            }
        });
    }

    private void drainWalQueue(Rnd applyRnd, String tableName) {
        try (ApplyWal2TableJob walApplyJob = new ApplyWal2TableJob(engine, 1, 1);
             O3PartitionPurgeJob purgeJob = new O3PartitionPurgeJob(engine, 1);
             TableReader rdr1 = getReaderHandleTableDropped(tableName);
             TableReader rdr2 = getReaderHandleTableDropped(tableName)
        ) {
            CheckWalTransactionsJob checkWalTransactionsJob = new CheckWalTransactionsJob(engine);
            while (walApplyJob.run(0) || checkWalTransactionsJob.run(0)) {
                forceReleaseTableWriter(applyRnd);
                purgeAndReloadReaders(applyRnd, rdr1, rdr2, purgeJob, 0.25);
            }
        }
    }

    private void forceReleaseTableWriter(Rnd applyRnd) {
        // Sometimes WAL Apply Job does not finish table in one go and return TableWriter to the pool
        // where it can be fully closed before continuing the WAL application Test TableWriter closures.
        if (applyRnd.nextDouble() < 0.8) {
            engine.releaseInactive();
        }
    }

    private TableReader getReader(String tableName) {
        return engine.getReader(engine.verifyTableName(tableName));
    }

    private TableReader getReaderHandleTableDropped(String tableNameWal) {
        while (true) {
            try {
                return getReader(tableNameWal);
            } catch (CairoException e) {
                if (Chars.contains(e.getFlyweightMessage(), "table does not exist")
                        || Chars.contains(e.getFlyweightMessage(), "table name is reserved")
                        || e instanceof EntryLockedException) {
                    LOG.error().$((Throwable) e).$();
                    Os.sleep(10);
                } else {
                    throw e;
                }
            }
        }
    }

    private void runApplyThread(AtomicInteger done, ConcurrentLinkedQueue<Throwable> errors, Rnd applyRnd) {
        try {
            ObjHashSet<TableToken> tableTokenBucket = new ObjHashSet<>();
            int i = 0;
            CheckWalTransactionsJob checkJob = new CheckWalTransactionsJob(engine);
            try (ApplyWal2TableJob job = new ApplyWal2TableJob(engine, 1, 1)) {
                while (done.get() == 0 && errors.isEmpty()) {
                    Unsafe.getUnsafe().loadFence();
                    while (job.run(0) || checkJob.run(0)) {
                        // Sometimes WAL Apply Job does not finish table in one go and return TableWriter to the pool
                        // where it can be fully closed before continuing the WAL application Test TableWriter closures.
                        forceReleaseTableWriter(applyRnd);
                    }
                    Os.sleep(1);
                    checkNoSuspendedTables(tableTokenBucket);
                    i++;
                }
                while (job.run(0) || checkJob.run(0)) {
                    forceReleaseTableWriter(applyRnd);
                }
                i++;
            }
            LOG.info().$("finished apply thread after iterations: ").$(i).$();
        } catch (Throwable e) {
            errors.add(e);
        } finally {
            Path.clearThreadLocals();
        }
    }

    private void runPurgePartitionJob(AtomicInteger done, AtomicInteger forceReaderReload, ConcurrentLinkedQueue<Throwable> errors, Rnd runRnd, String tableNameBase, int tableCount, boolean multiTable) {
        ObjList<TableReader> readers = new ObjList<>();
        try {
            try (O3PartitionPurgeJob purgeJob = new O3PartitionPurgeJob(engine, 1)) {
                int forceReloadNum = forceReaderReload.get();
                for (int i = 0; i < tableCount; i++) {
                    String tableNameWal = multiTable ? getWalParallelApplyTableName(tableNameBase, i) : tableNameBase;
                    readers.add(getReaderHandleTableDropped(tableNameWal));
                    readers.add(getReaderHandleTableDropped(tableNameWal));
                }

                while (done.get() == 0 && errors.isEmpty()) {
                    if (forceReaderReload.get() != forceReloadNum) {
                        forceReloadNum = forceReaderReload.get();
                        for (int i = 0; i < readers.size(); i++) {
                            String tableNameWal = multiTable ? getWalParallelApplyTableName(tableNameBase, i / 2) : tableNameBase;
                            readers.get(i).close();
                            readers.setQuick(i, getReaderHandleTableDropped(tableNameWal));
                        }
                    }
                    int reader = runRnd.nextInt(tableCount);
                    purgeAndReloadReaders(runRnd, readers.get(reader * 2), readers.get(reader * 2 + 1), purgeJob, 0.25);
                    Os.sleep(50);
                }
            }
        } catch (Throwable e) {
            errors.add(e);
        } finally {
            Misc.freeObjList(readers);
            Path.clearThreadLocals();
        }
    }

    private void runWalPurgeJob(AtomicInteger done, ConcurrentLinkedQueue<Throwable> errors) {
        try {
            try (WalPurgeJob job = new WalPurgeJob(engine)) {
                while (done.get() == 0 && errors.isEmpty()) {
                    job.drain(0);
                    Os.sleep(1);
                }
            }
        } catch (Throwable e) {
            errors.add(e);
        } finally {
            Path.clearThreadLocals();
        }
    }

    private LongList unionIntervals(LongList existingIntervals, long replaceLoTs, long replaceHiTs) {
        var intervals = new LongList();
        if (existingIntervals != null) {
            intervals.add(existingIntervals);
        }
        intervals.add(replaceLoTs);
        intervals.add(replaceHiTs);

        if (intervals.size() > 2) {
            IntervalUtils.unionInPlace(intervals, intervals.size() - 2);
        }

        return intervals;
    }

    void assertCounts(String tableNameWal, String timestampColumnName) throws SqlException {
        try (SqlCompiler compiler = engine.getSqlCompiler()) {
            TestUtils.assertEquals(
                    compiler,
                    sqlExecutionContext,
                    "select count() from " + tableNameWal,
                    "select count() from " + tableNameWal + " where " + timestampColumnName + " > '1970-01-01' or " + timestampColumnName + " < '2100-01-01'"
            );
        }
    }

    protected void assertStringColDensity(String tableNameWal) {
        try (TableReader reader = getReader(tableNameWal)) {
            TableReaderMetadata metadata = reader.getMetadata();
            for (int i = 0; i < metadata.getColumnCount(); i++) {
                int columnType = metadata.getColumnType(i);
                if (ColumnType.isVarSize(columnType)) {
                    for (int partitionIndex = 0; partitionIndex < reader.getPartitionCount(); partitionIndex++) {
                        reader.openPartition(partitionIndex);
                        if (PartitionFormat.NATIVE == reader.getPartitionFormat(partitionIndex)) {
                            int columnBase = reader.getColumnBase(partitionIndex);
                            MemoryR dCol = reader.getColumn(TableReader.getPrimaryColumnIndex(columnBase, i));
                            MemoryR iCol = reader.getColumn(TableReader.getPrimaryColumnIndex(columnBase, i) + 1);

                            long colTop = reader.getColumnTop(columnBase, i);
                            long rowCount = reader.getPartitionRowCount(partitionIndex) - colTop;
                            long dColAddress = dCol == null ? 0 : dCol.getPageAddress(0);
                            if (DebugUtils.isSparseVarCol(rowCount, iCol.getPageAddress(0), dColAddress, columnType)) {
                                Assert.fail("var column " + reader.getMetadata().getColumnName(i) + ", columnType " + ColumnType.nameOf(columnType)
                                        + " is not dense, .i file record size is different from .d file record size");
                            }
                        }
                    }
                }
            }
        }
    }

    protected String[] generateSymbols(Rnd rnd, int totalSymbols, int strLen, String baseSymbolTableName) {
        String[] symbols = new String[totalSymbols];
        int symbolIndex = 0;

        try (TableReader reader = getReader(baseSymbolTableName)) {
            TableReaderMetadata metadata = reader.getMetadata();
            for (int i = 0; i < metadata.getColumnCount(); i++) {
                int columnType = metadata.getColumnType(i);
                if (ColumnType.isSymbol(columnType)) {
                    SymbolMapReader symbolReader = reader.getSymbolMapReader(i);
                    for (int sym = 0; symbolIndex < totalSymbols && sym < symbolReader.getSymbolCount() - 1; sym++) {
                        symbols[symbolIndex++] = Chars.toString(symbolReader.valueOf(sym));
                    }
                }
            }
        }

        for (; symbolIndex < totalSymbols; symbolIndex++) {
            symbols[symbolIndex] = strLen > 0 ? Chars.toString(rnd.nextChars(rnd.nextInt(strLen))) : "";
        }
        return symbols;
    }

    protected void runFuzz(String tableName, Rnd rnd) throws Exception {
        String tableNameWal = tableName + "_wal";
        String tableNameWal2 = tableName + "_wal_parallel";
        String tableNameNoWal = tableName + "_nonwal";

        createInitialTableWal(tableNameWal, initialRowCount);
        createInitialTableWal(tableNameWal2, initialRowCount);
        ObjList<FuzzTransaction> transactions = generateTransactions(tableNameWal, rnd);

        TableToken nonWalTt = createInitialTableNonWal(tableNameNoWal, transactions);

<<<<<<< HEAD
        String timestampColumnName;
        try (TableMetadata meta = engine.getTableMetadata(nonWalTt)) {
            timestampColumnName = meta.getColumnName(meta.getTimestampIndex());
        }

        long startMicro = System.nanoTime() / 1000;
        applyNonWal(transactions, tableNameNoWal, rnd);
        long endNonWalMicro = System.nanoTime() / 1000;
        long nonWalTotal = endNonWalMicro - startMicro;
        try (SqlCompiler compiler = engine.getSqlCompiler()) {
            assertMinMaxTimestamp(compiler, sqlExecutionContext, tableNameNoWal);
        }
=======
        ObjList<FuzzTransaction> transactions;
        transactions = generateTransactions(tableNameNoWal, rnd);
        try {
            String timestampColumnName;
            try (TableMetadata meta = engine.getTableMetadata(nonWalTt)) {
                timestampColumnName = meta.getColumnName(meta.getTimestampIndex());
            }

            long startMicro = System.nanoTime() / 1000;
            applyNonWal(transactions, tableNameNoWal, rnd);
            long endNonWalMicro = System.nanoTime() / 1000;
            long nonWalTotal = endNonWalMicro - startMicro;
>>>>>>> 4d30fe6c

            applyWal(transactions, tableNameWal, 1, rnd);

            long endWalMicro = System.nanoTime() / 1000;
            long walTotal = endWalMicro - endNonWalMicro;

<<<<<<< HEAD
        try (SqlCompiler compiler = engine.getSqlCompiler()) {
            assertMinMaxTimestamp(compiler, sqlExecutionContext, tableNameWal);

            String limit = "";
            TestUtils.assertSqlCursors(compiler, sqlExecutionContext, tableNameNoWal + limit, tableNameWal + limit, LOG);
            assertRandomIndexes(tableNameNoWal, tableNameWal, rnd);

            startMicro = System.nanoTime() / 1000;
            applyWalParallel(transactions, tableNameWal2, rnd);
            endWalMicro = System.nanoTime() / 1000;
            long totalWalParallel = endWalMicro - startMicro;

            TestUtils.assertSqlCursors(compiler, sqlExecutionContext, tableNameNoWal, tableNameWal2, LOG);
            assertRandomIndexes(tableNameNoWal, tableNameWal2, rnd);
            LOG.infoW().$("=== non-wal(ms): ").$(nonWalTotal / 1000).$(" === wal(ms): ").$(walTotal / 1000).$(" === wal_parallel(ms): ").$(totalWalParallel / 1000).$();

            assertMinMaxTimestamp(compiler, sqlExecutionContext, tableNameWal2);
        }
=======
            try (SqlCompiler compiler = engine.getSqlCompiler()) {
                String limit = "";
                TestUtils.assertSqlCursors(compiler, sqlExecutionContext, tableNameNoWal + limit, tableNameWal + limit, LOG);
                assertRandomIndexes(tableNameNoWal, tableNameWal, rnd);
>>>>>>> 4d30fe6c

                startMicro = System.nanoTime() / 1000;
                applyWalParallel(transactions, tableNameWal2, rnd);
                endWalMicro = System.nanoTime() / 1000;
                long totalWalParallel = endWalMicro - startMicro;

                TestUtils.assertSqlCursors(compiler, sqlExecutionContext, tableNameNoWal, tableNameWal2, LOG);
                assertRandomIndexes(tableNameNoWal, tableNameWal2, rnd);
                LOG.infoW().$("=== non-wal(ms): ").$(nonWalTotal / 1000).$(" === wal(ms): ").$(walTotal / 1000).$(" === wal_parallel(ms): ").$(totalWalParallel / 1000).$();
            }

            assertCounts(tableNameWal, timestampColumnName);
            assertCounts(tableNameNoWal, timestampColumnName);
            assertStringColDensity(tableNameWal);
        } finally {
            Misc.freeObjListAndClear(transactions);
        }
    }

    protected void runFuzz(Rnd rnd, String tableNameBase, int tableCount, boolean randomiseProbs, boolean randomiseCounts) throws Exception {
        ObjList<ObjList<FuzzTransaction>> fuzzTransactions = new ObjList<>();
<<<<<<< HEAD
        for (int i = 0; i < tableCount; i++) {
            String tableNameWal = tableNameBase + "_" + i;
            if (randomiseProbs) {
                setFuzzProbabilities(
                        0.5 * rnd.nextDouble(),
                        rnd.nextDouble(),
                        rnd.nextDouble(),
                        0.5 * rnd.nextDouble(),
                        rnd.nextDouble(),
                        rnd.nextDouble(),
                        rnd.nextDouble(),
                        rnd.nextDouble(),
                        rnd.nextDouble(),
                        0.01,
                        0.0,
                        0.1 * rnd.nextDouble(),
                        rnd.nextDouble(),
                        0.0,
                        0.05
                );
            }
            if (randomiseCounts) {
                setFuzzCounts(
                        rnd.nextBoolean(),
                        rnd.nextInt(2_000_000),
                        rnd.nextInt(1000),
                        randomiseStringLengths(rnd, 1000),
                        rnd.nextInt(1000),
                        rnd.nextInt(1000),
                        rnd.nextInt(1_000_000),
                        5 + rnd.nextInt(10)
                );
            }
=======
        try {
            for (int i = 0; i < tableCount; i++) {
                String tableNameWal = tableNameBase + "_" + i;
                if (randomiseProbs) {
                    setFuzzProbabilities(
                            0.5 * rnd.nextDouble(),
                            rnd.nextDouble(),
                            rnd.nextDouble(),
                            0.5 * rnd.nextDouble(),
                            rnd.nextDouble(),
                            rnd.nextDouble(),
                            rnd.nextDouble(),
                            rnd.nextDouble(),
                            rnd.nextDouble(),
                            0.01,
                            0.0,
                            0.1 * rnd.nextDouble(),
                            rnd.nextDouble(),
                            0.0
                    );
                }
                if (randomiseCounts) {
                    setFuzzCounts(
                            rnd.nextBoolean(),
                            rnd.nextInt(2_000_000),
                            rnd.nextInt(1000),
                            randomiseStringLengths(rnd, 1000),
                            rnd.nextInt(1000),
                            rnd.nextInt(1000),
                            rnd.nextInt(1_000_000),
                            5 + rnd.nextInt(10)
                    );
                }
>>>>>>> 4d30fe6c

                ObjList<FuzzTransaction> transactions = createTransactions(rnd, tableNameWal);
                fuzzTransactions.add(transactions);
            }
            // Can help to reduce memory consumption.
            engine.releaseInactive();

            applyManyWalParallel(fuzzTransactions, rnd, tableNameBase, true, true);
            checkNoSuspendedTables(new ObjHashSet<>());

<<<<<<< HEAD
        try (SqlCompiler compiler = engine.getSqlCompiler()) {
            for (int i = 0; i < tableCount; i++) {
                String tableNameNoWal = tableNameBase + "_" + i + "_nonwal";
                String tableNameWal = getWalParallelApplyTableName(tableNameBase, i);
                LOG.infoW().$("comparing tables ").$(tableNameNoWal).$(" and ").$(tableNameWal).$();
                String limit = "";
                TestUtils.assertSqlCursors(compiler, sqlExecutionContext, tableNameNoWal + limit, tableNameWal + limit, LOG);
                assertRandomIndexes(tableNameNoWal, tableNameWal, rnd);
                assertMinMaxTimestamp(compiler, sqlExecutionContext, tableNameNoWal);
                assertMinMaxTimestamp(compiler, sqlExecutionContext, tableNameWal);
=======
            try (SqlCompiler compiler = engine.getSqlCompiler()) {
                for (int i = 0; i < tableCount; i++) {
                    String tableNameNoWal = tableNameBase + "_" + i + "_nonwal";
                    String tableNameWal = getWalParallelApplyTableName(tableNameBase, i);
                    LOG.infoW().$("comparing tables ").$(tableNameNoWal).$(" and ").$(tableNameWal).$();
                    String limit = "";
                    TestUtils.assertSqlCursors(compiler, sqlExecutionContext, tableNameNoWal + limit, tableNameWal + limit, LOG);
                    assertRandomIndexes(tableNameNoWal, tableNameWal, rnd);
                }
            }
        } finally {
            for (int i = 0, n = fuzzTransactions.size(); i < n; i++) {
                Misc.freeObjListAndClear(fuzzTransactions.get(i));
>>>>>>> 4d30fe6c
            }
        }
    }
}<|MERGE_RESOLUTION|>--- conflicted
+++ resolved
@@ -495,14 +495,9 @@
         return generateTransactions(tableName, rnd, start, end);
     }
 
-<<<<<<< HEAD
-    public ObjList<FuzzTransaction> generateTransactions(String tableName, Rnd rnd) throws NumericException {
+    public ObjList<FuzzTransaction> generateTransactions(
+            String tableName, Rnd rnd) throws NumericException {
         long start = IntervalUtils.parseFloorPartialTimestamp("2022-02-24T17");
-=======
-    public ObjList<FuzzTransaction> generateTransactions(
-            String tableName, Rnd rnd, long start
-    ) {
->>>>>>> 4d30fe6c
         long end = start + partitionCount * Timestamps.DAY_MICROS;
         return generateTransactions(tableName, rnd, start, end);
     }
@@ -1142,22 +1137,6 @@
 
         TableToken nonWalTt = createInitialTableNonWal(tableNameNoWal, transactions);
 
-<<<<<<< HEAD
-        String timestampColumnName;
-        try (TableMetadata meta = engine.getTableMetadata(nonWalTt)) {
-            timestampColumnName = meta.getColumnName(meta.getTimestampIndex());
-        }
-
-        long startMicro = System.nanoTime() / 1000;
-        applyNonWal(transactions, tableNameNoWal, rnd);
-        long endNonWalMicro = System.nanoTime() / 1000;
-        long nonWalTotal = endNonWalMicro - startMicro;
-        try (SqlCompiler compiler = engine.getSqlCompiler()) {
-            assertMinMaxTimestamp(compiler, sqlExecutionContext, tableNameNoWal);
-        }
-=======
-        ObjList<FuzzTransaction> transactions;
-        transactions = generateTransactions(tableNameNoWal, rnd);
         try {
             String timestampColumnName;
             try (TableMetadata meta = engine.getTableMetadata(nonWalTt)) {
@@ -1168,48 +1147,33 @@
             applyNonWal(transactions, tableNameNoWal, rnd);
             long endNonWalMicro = System.nanoTime() / 1000;
             long nonWalTotal = endNonWalMicro - startMicro;
->>>>>>> 4d30fe6c
+        try (SqlCompiler compiler = engine.getSqlCompiler()) {
+            assertMinMaxTimestamp(compiler, sqlExecutionContext, tableNameNoWal);
+        }
 
             applyWal(transactions, tableNameWal, 1, rnd);
 
             long endWalMicro = System.nanoTime() / 1000;
             long walTotal = endWalMicro - endNonWalMicro;
 
-<<<<<<< HEAD
-        try (SqlCompiler compiler = engine.getSqlCompiler()) {
-            assertMinMaxTimestamp(compiler, sqlExecutionContext, tableNameWal);
+            try (SqlCompiler compiler = engine.getSqlCompiler()) {
+                assertMinMaxTimestamp(compiler, sqlExecutionContext, tableNameWal);
 
             String limit = "";
             TestUtils.assertSqlCursors(compiler, sqlExecutionContext, tableNameNoWal + limit, tableNameWal + limit, LOG);
             assertRandomIndexes(tableNameNoWal, tableNameWal, rnd);
-
-            startMicro = System.nanoTime() / 1000;
-            applyWalParallel(transactions, tableNameWal2, rnd);
-            endWalMicro = System.nanoTime() / 1000;
-            long totalWalParallel = endWalMicro - startMicro;
-
-            TestUtils.assertSqlCursors(compiler, sqlExecutionContext, tableNameNoWal, tableNameWal2, LOG);
-            assertRandomIndexes(tableNameNoWal, tableNameWal2, rnd);
-            LOG.infoW().$("=== non-wal(ms): ").$(nonWalTotal / 1000).$(" === wal(ms): ").$(walTotal / 1000).$(" === wal_parallel(ms): ").$(totalWalParallel / 1000).$();
-
-            assertMinMaxTimestamp(compiler, sqlExecutionContext, tableNameWal2);
-        }
-=======
-            try (SqlCompiler compiler = engine.getSqlCompiler()) {
-                String limit = "";
-                TestUtils.assertSqlCursors(compiler, sqlExecutionContext, tableNameNoWal + limit, tableNameWal + limit, LOG);
-                assertRandomIndexes(tableNameNoWal, tableNameWal, rnd);
->>>>>>> 4d30fe6c
 
                 startMicro = System.nanoTime() / 1000;
                 applyWalParallel(transactions, tableNameWal2, rnd);
                 endWalMicro = System.nanoTime() / 1000;
                 long totalWalParallel = endWalMicro - startMicro;
 
-                TestUtils.assertSqlCursors(compiler, sqlExecutionContext, tableNameNoWal, tableNameWal2, LOG);
-                assertRandomIndexes(tableNameNoWal, tableNameWal2, rnd);
-                LOG.infoW().$("=== non-wal(ms): ").$(nonWalTotal / 1000).$(" === wal(ms): ").$(walTotal / 1000).$(" === wal_parallel(ms): ").$(totalWalParallel / 1000).$();
-            }
+            TestUtils.assertSqlCursors(compiler, sqlExecutionContext, tableNameNoWal, tableNameWal2, LOG);
+            assertRandomIndexes(tableNameNoWal, tableNameWal2, rnd);
+            LOG.infoW().$("=== non-wal(ms): ").$(nonWalTotal / 1000).$(" === wal(ms): ").$(walTotal / 1000).$(" === wal_parallel(ms): ").$(totalWalParallel / 1000).$();
+
+            assertMinMaxTimestamp(compiler, sqlExecutionContext, tableNameWal2);
+        }
 
             assertCounts(tableNameWal, timestampColumnName);
             assertCounts(tableNameNoWal, timestampColumnName);
@@ -1221,41 +1185,6 @@
 
     protected void runFuzz(Rnd rnd, String tableNameBase, int tableCount, boolean randomiseProbs, boolean randomiseCounts) throws Exception {
         ObjList<ObjList<FuzzTransaction>> fuzzTransactions = new ObjList<>();
-<<<<<<< HEAD
-        for (int i = 0; i < tableCount; i++) {
-            String tableNameWal = tableNameBase + "_" + i;
-            if (randomiseProbs) {
-                setFuzzProbabilities(
-                        0.5 * rnd.nextDouble(),
-                        rnd.nextDouble(),
-                        rnd.nextDouble(),
-                        0.5 * rnd.nextDouble(),
-                        rnd.nextDouble(),
-                        rnd.nextDouble(),
-                        rnd.nextDouble(),
-                        rnd.nextDouble(),
-                        rnd.nextDouble(),
-                        0.01,
-                        0.0,
-                        0.1 * rnd.nextDouble(),
-                        rnd.nextDouble(),
-                        0.0,
-                        0.05
-                );
-            }
-            if (randomiseCounts) {
-                setFuzzCounts(
-                        rnd.nextBoolean(),
-                        rnd.nextInt(2_000_000),
-                        rnd.nextInt(1000),
-                        randomiseStringLengths(rnd, 1000),
-                        rnd.nextInt(1000),
-                        rnd.nextInt(1000),
-                        rnd.nextInt(1_000_000),
-                        5 + rnd.nextInt(10)
-                );
-            }
-=======
         try {
             for (int i = 0; i < tableCount; i++) {
                 String tableNameWal = tableNameBase + "_" + i;
@@ -1274,22 +1203,22 @@
                             0.0,
                             0.1 * rnd.nextDouble(),
                             rnd.nextDouble(),
-                            0.0
-                    );
-                }
-                if (randomiseCounts) {
-                    setFuzzCounts(
-                            rnd.nextBoolean(),
-                            rnd.nextInt(2_000_000),
-                            rnd.nextInt(1000),
-                            randomiseStringLengths(rnd, 1000),
-                            rnd.nextInt(1000),
-                            rnd.nextInt(1000),
-                            rnd.nextInt(1_000_000),
-                            5 + rnd.nextInt(10)
-                    );
-                }
->>>>>>> 4d30fe6c
+                            0.0,
+                        0.05
+                );
+            }
+            if (randomiseCounts) {
+                setFuzzCounts(
+                        rnd.nextBoolean(),
+                        rnd.nextInt(2_000_000),
+                        rnd.nextInt(1000),
+                        randomiseStringLengths(rnd, 1000),
+                        rnd.nextInt(1000),
+                        rnd.nextInt(1000),
+                        rnd.nextInt(1_000_000),
+                        5 + rnd.nextInt(10)
+                );
+            }
 
                 ObjList<FuzzTransaction> transactions = createTransactions(rnd, tableNameWal);
                 fuzzTransactions.add(transactions);
@@ -1300,18 +1229,6 @@
             applyManyWalParallel(fuzzTransactions, rnd, tableNameBase, true, true);
             checkNoSuspendedTables(new ObjHashSet<>());
 
-<<<<<<< HEAD
-        try (SqlCompiler compiler = engine.getSqlCompiler()) {
-            for (int i = 0; i < tableCount; i++) {
-                String tableNameNoWal = tableNameBase + "_" + i + "_nonwal";
-                String tableNameWal = getWalParallelApplyTableName(tableNameBase, i);
-                LOG.infoW().$("comparing tables ").$(tableNameNoWal).$(" and ").$(tableNameWal).$();
-                String limit = "";
-                TestUtils.assertSqlCursors(compiler, sqlExecutionContext, tableNameNoWal + limit, tableNameWal + limit, LOG);
-                assertRandomIndexes(tableNameNoWal, tableNameWal, rnd);
-                assertMinMaxTimestamp(compiler, sqlExecutionContext, tableNameNoWal);
-                assertMinMaxTimestamp(compiler, sqlExecutionContext, tableNameWal);
-=======
             try (SqlCompiler compiler = engine.getSqlCompiler()) {
                 for (int i = 0; i < tableCount; i++) {
                     String tableNameNoWal = tableNameBase + "_" + i + "_nonwal";
@@ -1320,12 +1237,13 @@
                     String limit = "";
                     TestUtils.assertSqlCursors(compiler, sqlExecutionContext, tableNameNoWal + limit, tableNameWal + limit, LOG);
                     assertRandomIndexes(tableNameNoWal, tableNameWal, rnd);
+                    assertMinMaxTimestamp(compiler, sqlExecutionContext, tableNameNoWal);
+                    assertMinMaxTimestamp(compiler, sqlExecutionContext, tableNameWal);
                 }
             }
         } finally {
             for (int i = 0, n = fuzzTransactions.size(); i < n; i++) {
                 Misc.freeObjListAndClear(fuzzTransactions.get(i));
->>>>>>> 4d30fe6c
             }
         }
     }
